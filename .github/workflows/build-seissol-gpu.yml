# SPDX-FileCopyrightText: 2024 SeisSol Group
#
# SPDX-License-Identifier: BSD-3-Clause
# SPDX-LicenseComments: Full text under /LICENSE and /LICENSES/
#
# SPDX-FileContributor: Author lists in /AUTHORS and /CITATION.cff

name: build-seissol-gpu
on:
  - push

env:
  precomputed-hash: 4cc0993d4ba3b8f0aabc84af78e405af9d98f902

jobs:
  seissol-build-test:
    name: seissol-build-test
    runs-on: ${{ matrix.setup.runner }}
    container: ${{ matrix.setup.container }}
    continue-on-error: true
    strategy:
      fail-fast: false
      matrix:
        arch:
          - snb # <-- needed for the self-hosted CI node for now :/
        build_type:
          - Release
          #- Debug
        equation:
          - type: elastic
            multisim: 1
            mechanisms: 0
            order: 6
        precision:
          - single
        setup:
          - arch: sm_60
            backend: cuda
            cc: gcc-13
            cxx: g++-13
            fc: gfortran-13
            container: seissol/gha-gpu-nv:davschneller-gpu-image
            runner: ubuntu-24.04
            pythonbreak: true
          - arch: sm_60
            backend: cuda
            cc: clang-18
            cxx: clang++-18
            fc: gfortran-13 # TODO?
            container: seissol/gha-gpu-nv:davschneller-gpu-image
            runner: ubuntu-24.04
            pythonbreak: true
          # TODO: needs a working GPU runner
          #- arch: sm_60
          #  backend: cuda
          #  cc: nvc
          #  cxx: nvc++
          #  fc: nvfortran
          #  container: seissol/gha-gpu-nvhpc:davschneller-gpu-image
          #  runner: sccs-ci-nv-sm60
          #  pythonbreak: true
          - arch: gfx906
            backend: hip
            cc: gcc-13
            cxx: g++-13
            fc: gfortran-13
            container: seissol/gha-gpu-amd:davschneller-gpu-image
            runner: ubuntu-24.04
            pythonbreak: true
          - arch: gfx906
            backend: hip
            cc: clang-18
            cxx: clang++-18
            fc: gfortran-13 # TODO?
            container: seissol/gha-gpu-amd:davschneller-gpu-image
            runner: ubuntu-24.04
            pythonbreak: true
          - arch: skl
            backend: oneapi
            cc: icx
            cxx: icpx
            fc: ifx
            container: seissol/gha-gpu-intel:davschneller-gpu-image
            runner: ubuntu-24.04
            pythonbreak: false
    steps:
      - name: checkout-seissol
        uses: actions/checkout@v5
        with:
          submodules: recursive

      - id: build
        name: build-seissol
        run: |
          if [ "${{ matrix.equation.type }}" = viscoelastic2 ] || [ "${{ matrix.equation.type }}" = poroelastic ] || [ "${{ matrix.equation.multisim }}" != 1 ]; then
              if [ "${{ matrix.setup.pythonbreak }}" = false ]; then
                  # the Intel image still works with an older Python version. Hence, use the following hack.
                  pip3 install pyyaml
                  git clone https://github.com/seissol/tensorforge.git
                  export PYTHONPATH=$(pwd)/tensorforge:$PYTHONPATH
                  export CMAKE_PREFIX_PATH=$(python3 -c 'import tensorforge; tensorforge.print_cmake_path()'):$CMAKE_PREFIX_PATH
              else
                  pip3 install --break-system-packages git+https://github.com/seissol/tensorforge.git
              fi
              DEVICE_CODEGEN=tensorforge
          else
              DEVICE_CODEGEN=auto
          fi

          mkdir build && cd build

          # TODO: change to `-Wall -Werror` at some point
          EXTRA_FLAGS="-Wall"

          export CFLAGS="${EXTRA_FLAGS} ${CFLAGS}"
          export CXXFLAGS="${EXTRA_FLAGS} ${CXXFLAGS}"
          export FFLAGS="${EXTRA_FLAGS} ${FFLAGS}"

          export CC=${{matrix.setup.cc}}
          export CXX=${{matrix.setup.cxx}}
          export FC=${{matrix.setup.fc}}

<<<<<<< HEAD
          cmake .. -GNinja -DNEW_BINARY_NAMING=ON -DDEVICE_CODEGEN=${DEVICE_CODEGEN} -DTESTING=OFF -DDEVICE_BACKEND=${{matrix.setup.backend}} -DDEVICE_ARCH=${{matrix.setup.arch}} -DHOST_ARCH=${{matrix.arch}} -DORDER=${{matrix.equation.order}} -DCMAKE_BUILD_TYPE=${{matrix.build_type}} -DEQUATIONS=${{matrix.equation.type}} -DPRECISION=${{matrix.precision}} -DNUMBER_OF_MECHANISMS=${{ matrix.equation.mechanisms }} -DNUMBER_OF_FUSED_SIMULATIONS=${{ matrix.equation.multisim }} -DASAGI=ON -DCMAKE_INSTALL_PREFIX=/opt/seissol
          ninja install -j1
=======
          mkdir -p /opt/seissol

          if [ ${{matrix.setup.cc}} = nvc ]; then
            TESTING_COMMAND="mpirun -np 1 --oversubscribe --allow-run-as-root";
          else
            TESTING_COMMAND="";
          fi;

          # HIP may consume too much memory; hence disable the codegen tests for now
          if [ ${{matrix.setup.backend}} = hip ]; then
            TESTING_GENERATED=OFF;
          else
            TESTING_GENERATED=ON;
          fi;

          cmake .. \
            -GNinja \
            -DNEW_BINARY_NAMING=ON \
            -DTESTING_COMMAND="${TESTING_COMMAND}" \
            -DCMAKE_INSTALL_PREFIX=/opt/seissol \
            -DTESTING=ON \
            -DTESTING_GENERATED=$TESTING_GENERATED \
            -DTESTING_BUILD_ONLY=ON \
            -DASAGI=ON \
            -DHOST_ARCH=${{matrix.arch}} \
            -DDEVICE_CODEGEN=${DEVICE_CODEGEN} \
            -DDEVICE_BACKEND=${{matrix.setup.backend}} \
            -DDEVICE_ARCH=${{matrix.setup.arch}} \
            -DORDER=${{matrix.equation.order}} \
            -DCMAKE_BUILD_TYPE=${{matrix.build_type}} \
            -DEQUATIONS=${{matrix.equation.type}} \
            -DPRECISION=${{matrix.precision}} \
            -DNUMBER_OF_MECHANISMS=${{ matrix.equation.mechanisms }} \
            -DNUMBER_OF_FUSED_SIMULATIONS=${{ matrix.equation.multisim }}

          ninja install
>>>>>>> efa86455

      - name: upload-seissol
        uses: actions/upload-artifact@v4
        if: ${{ !cancelled() && steps.build.outcome == 'success' }}
        with:
          name: seissol-${{matrix.build_type}}-${{matrix.precision}}-${{matrix.setup.arch}}-${{matrix.setup.backend}}-${{matrix.equation.order}}-${{matrix.equation.type}}-${{matrix.setup.cc}}
          path: /opt/seissol

  seissol-cache-precomputed:
    name: seissol-cache-precomputed
    runs-on: sccs-ci-nv-sm60
    container: seissol/gha-cpu:davschneller-gpu-image
    if: ${{ github.repository == 'SeisSol/SeisSol' && false }}
    steps:
      - id: cache-precomputed-solutions
        name: cache-precomputed-solutions
        uses: corca-ai/local-cache@v3
        with:
          key: ${{env.precomputed-hash}}
          path: precomputed
          base: /home/runner/_cache
          clean-key: true
      - id: get-precomputed-solutions
        name: get-precomputed-solutions
        uses: actions/checkout@v5
        if: steps.cache-precomputed-solutions.outputs.cache-hit != 'true'
        with:
          repository: seissol/precomputed-seissol
          ref: ${{env.precomputed-hash}}
          path: precomputed

  seissol-run-test:
    name: seissol-run-test
    runs-on: sccs-ci-nv-sm60
    container: ${{ matrix.setup.container }}
    continue-on-error: true
    needs: [seissol-build-test, seissol-cache-precomputed]
    if: ${{ github.repository == 'SeisSol/SeisSol' && false }}
    strategy:
      fail-fast: false
      matrix:
        case:
          # NOTE: the commented tests do not yet work on the GPU on this branch
          - name: tpv5
            equation: elastic
            multisim: 1
            energies: true
            receivers: true
            fault: true
            volume: true
            surface: false
            order: 6
          - name: tpv5-nuc
            equation: elastic
            multisim: 1
            energies: true
            receivers: true
            fault: true
            volume: true
            surface: false
            order: 6
          - name: tpv5-visco
            equation: viscoelastic2
            multisim: 1
            energies: true
            receivers: true
            fault: true
            volume: true
            surface: false
            order: 6
          #- name: tpv5-poro
          #  equation: poroelastic
          #  multisim: 1
          #  energies: false # incomplete, hence disabled
          #  receivers: true
          #  fault: true
          #  volume: true
          #  surface: false
          #  order: 6
          - name: tpv6
            equation: elastic
            multisim: 1
            energies: true
            receivers: true
            fault: true
            volume: true
            surface: false
            order: 6
          - name: tpv13
            equation: elastic
            multisim: 1
            energies: true
            receivers: true
            fault: true
            volume: true
            surface: false
            order: 6
          - name: tpv16
            equation: elastic
            multisim: 1
            energies: true
            receivers: true
            fault: true
            volume: true
            surface: false
            order: 6
          - name: tpv101
            equation: elastic
            multisim: 1
            energies: true
            receivers: true
            fault: true
            volume: true
            surface: false
            order: 6
          - name: tpv101-slip
            equation: elastic
            multisim: 1
            energies: true
            receivers: true
            fault: true
            volume: true
            surface: false
            order: 6
          - name: tpv104
            equation: elastic
            multisim: 1
            energies: true
            receivers: true
            fault: true
            volume: true
            surface: false
            order: 6
          - name: tpv105
            equation: elastic
            multisim: 1
            energies: true
            receivers: true
            fault: true
            volume: true
            surface: false
            order: 6
          - name: tpvahsp
            equation: anisotropic
            multisim: 1
            energies: false
            receivers: true
            fault: false
            volume: true
            surface: false
            order: 6
          - name: tpvgaussian
            equation: elastic
            multisim: 1
            energies: true
            receivers: true
            fault: true
            volume: true
            surface: false
            order: 6
          - name: tpvyoffe
            equation: elastic
            multisim: 1
            energies: true
            receivers: true
            fault: true
            volume: true
            surface: false
            order: 6
          - name: ttpv1
            equation: elastic
            multisim: 1
            energies: true
            receivers: true
            fault: true
            volume: true
            surface: true
            order: 6
          - name: tpvloh1-fused
            equation: elastic
            multisim: 32
            energies: true
            receivers: true
            fault: false # NYI
            volume: false
            surface: false
            order: 3
          - name: loh1-ic
            equation: elastic
            multisim: 1
            energies: true
            receivers: true
            fault: false
            volume: true
            surface: false
        precision:
          - single
        arch:
          - hsw
        build_type:
          - Release
        setup:
          - arch: sm_60
            backend: cuda
            cc: gcc-13
            cxx: g++-13
            fc: gfortran-13
            container: seissol/gha-gpu-nv:davschneller-gpu-image
            pythonbreak: true
            mpi: openmpi
          - arch: sm_60
            backend: cuda
            cc: clang-18
            cxx: clang++-18
            fc: gfortran-13 # TODO?
            container: seissol/gha-gpu-nv:davschneller-gpu-image
            pythonbreak: true
            mpi: openmpi
          # TODO: needs a working GPU runner
          #- arch: sm_60
          #  backend: cuda
          #  cc: nvc
          #  cxx: nvc++
          #  fc: nvfortran
          #  container: seissol/gha-gpu-nvhpc:davschneller-gpu-image
          #  pythonbreak: true
          #  mpi: openmpi
        parallel:
          - ranks: 1
            threads: 4
            commthread: false
          - ranks: 4
            threads: 1
            commthread: false
    steps:
      - name: install-packages # TODO: move to containers
        run: |
          # circumvent problems with the Intel image still using Ubuntu 22.04

          if [ "${{ matrix.setup.pythonbreak }}" = true ]; then
            pip3 install --break-system-packages numpy>=1.12.0 lxml==5.0.0 setuptools seissolxdmf pandas
          else
            pip3 install numpy>=1.12.0 lxml==5.0.0 setuptools seissolxdmf pandas
          fi

      - id: load-precomputed-solutions
        name: load-precomputed-solutions
        uses: corca-ai/local-cache@v3
        with:
          key: ${{env.precomputed-hash}}
          path: precomputed
          base: /home/runner/_cache
      - name: get-seissol
        uses: actions/download-artifact@v5
        with:
          name: seissol-${{matrix.build_type}}-${{matrix.precision}}-${{matrix.setup.arch}}-${{matrix.setup.backend}}-${{matrix.case.order}}-${{matrix.case.equation}}-${{matrix.setup.cc}}
          path: install
      - name: run-seissol
        id: run
        run: |
          if [ ${{matrix.setup.mpi}} = openmpi ]; then
            MPI_OPTIONS="--oversubscribe --allow-run-as-root";
          elif [ ${{matrix.setup.mpi}} = intel ]; then
            MPI_OPTIONS="";
          else
            MPI_OPTIONS="";
          fi;

          export PATH=$(pwd)/install/bin:$PATH
          export LD_LIBRARY_PATH=$(pwd)/install/lib:$(pwd)/install/lib64:$LD_LIBRARY_PATH

          chmod +x $(pwd)/install/bin/*

          export OMP_NUM_THREADS=${{matrix.parallel.threads}}
          export SEISSOL_COMMTHREAD=${{matrix.parallel.commthread}}
          export SEISSOL_MINI_NUM_ELEMENTS=100
          export DEVICE_STACK_MEM_SIZE=0.25

          # FIXME: compile the container with GPU-aware MPI
          export SEISSOL_USM_MPI=1

          cd precomputed/${{matrix.case.name}}

          mpirun ${MPI_OPTIONS} -np ${{matrix.parallel.ranks}} seissol-gpu

      # TODO: make this checkout obsolete
      - name: get-verification-scripts
        uses: actions/checkout@v5
        with:
          path: scripts

      # for now, compare faults only on single-rank setups
      - name: check-fault
        if: ${{ !cancelled() && steps.run.outcome == 'success' && matrix.case.fault }}
        run: |
          FAULT_FILE=tpv-fault.xdmf
          EPSILON=0.05

          cd precomputed/${{matrix.case.name}}
          python3 $GITHUB_WORKSPACE/scripts/postprocessing/validation/compare-mesh.py ./output/${FAULT_FILE} ./precomputed/${{matrix.precision}}/${FAULT_FILE} --epsilon ${EPSILON}
      - name: check-volume
        if: ${{ !cancelled() && steps.run.outcome == 'success' && matrix.case.volume }}
        run: |
          VOLUME_FILE=tpv.xdmf
          EPSILON=0.05

          cd precomputed/${{matrix.case.name}}
          python3 $GITHUB_WORKSPACE/scripts/postprocessing/validation/compare-mesh.py ./output/${VOLUME_FILE} ./precomputed/${{matrix.precision}}/${VOLUME_FILE} --epsilon ${EPSILON}
      - name: check-surface
        if: ${{ !cancelled() && steps.run.outcome == 'success' && matrix.case.surface }}
        run: |
          SURFACE_FILE=tpv-surface.xdmf
          EPSILON=0.05

          cd precomputed/${{matrix.case.name}}
          python3 $GITHUB_WORKSPACE/scripts/postprocessing/validation/compare-mesh.py ./output/${SURFACE_FILE} ./precomputed/${{matrix.precision}}/${SURFACE_FILE} --epsilon ${EPSILON}
      - name: check-receivers
        if: ${{ !cancelled() && steps.run.outcome == 'success' && matrix.case.receivers }}
        run: |
          EPSILON=0.05

          if [ ${{matrix.case.name}} = tpv5 ] || [ ${{matrix.case.name}} = tpv5-nuc ] || [ ${{matrix.case.name}} = tpv6 ] || [ ${{matrix.case.name}} = tpv16 ]; then
            MODE=lsw;
          elif [ ${{matrix.case.name}} = tpv105 ]; then
            MODE=tp;
          else
            MODE=rs;
          fi;

          cd precomputed/${{matrix.case.name}}
          python3 $GITHUB_WORKSPACE/scripts/postprocessing/validation/compare-receivers.py ./output ./precomputed/${{matrix.precision}} --epsilon ${EPSILON} --mode $MODE
      - name: check-energy
        if: ${{ !cancelled() && steps.run.outcome == 'success' && matrix.case.energies }}
        run: |
          ENERGY_FILE=tpv-energy.csv
          EPSILON=0.05

          cd precomputed/${{matrix.case.name}}
          python3 $GITHUB_WORKSPACE/scripts/postprocessing/validation/compare-energies.py ./output/${ENERGY_FILE} ./precomputed/${{matrix.precision}}/${ENERGY_FILE} --epsilon ${EPSILON}<|MERGE_RESOLUTION|>--- conflicted
+++ resolved
@@ -120,10 +120,6 @@
           export CXX=${{matrix.setup.cxx}}
           export FC=${{matrix.setup.fc}}
 
-<<<<<<< HEAD
-          cmake .. -GNinja -DNEW_BINARY_NAMING=ON -DDEVICE_CODEGEN=${DEVICE_CODEGEN} -DTESTING=OFF -DDEVICE_BACKEND=${{matrix.setup.backend}} -DDEVICE_ARCH=${{matrix.setup.arch}} -DHOST_ARCH=${{matrix.arch}} -DORDER=${{matrix.equation.order}} -DCMAKE_BUILD_TYPE=${{matrix.build_type}} -DEQUATIONS=${{matrix.equation.type}} -DPRECISION=${{matrix.precision}} -DNUMBER_OF_MECHANISMS=${{ matrix.equation.mechanisms }} -DNUMBER_OF_FUSED_SIMULATIONS=${{ matrix.equation.multisim }} -DASAGI=ON -DCMAKE_INSTALL_PREFIX=/opt/seissol
-          ninja install -j1
-=======
           mkdir -p /opt/seissol
 
           if [ ${{matrix.setup.cc}} = nvc ]; then
@@ -159,8 +155,7 @@
             -DNUMBER_OF_MECHANISMS=${{ matrix.equation.mechanisms }} \
             -DNUMBER_OF_FUSED_SIMULATIONS=${{ matrix.equation.multisim }}
 
-          ninja install
->>>>>>> efa86455
+          ninja install -j1
 
       - name: upload-seissol
         uses: actions/upload-artifact@v4
