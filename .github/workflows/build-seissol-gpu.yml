# SPDX-FileCopyrightText: 2024 SeisSol Group
#
# SPDX-License-Identifier: BSD-3-Clause
# SPDX-LicenseComments: Full text under /LICENSE and /LICENSES/
#
# SPDX-FileContributor: Author lists in /AUTHORS and /CITATION.cff

name: build-seissol-gpu
on:
  - push

env:
  precomputed-hash: 25f4852ff78ce5804304aa8015488c523df2eb06

jobs:
  seissol-build-test:
    name: seissol-build-test
    runs-on: ${{ matrix.setup.runner }}
    container: ${{ matrix.setup.container }}
    continue-on-error: true
    env:
      EXENAME: |
        ${{
          format('{0}_{1}{2}_{3}_{4}_{5}{6}',
            matrix.build_type,
            matrix.precision == 'single' && 's' || 'd',
            matrix.setup.arch,
            matrix.setup.backend,
            matrix.order,
            matrix.equation.type,
            matrix.equation.multisim != 1 && format('_f{0}', matrix.equation.multisim) || ''
          )
        }}
    strategy:
      fail-fast: false
      matrix:
        order:
          - 6
        arch:
          - snb # <-- needed for the self-hosted CI node for now :/
        build_type:
          - Release
          #- Debug
        equation:
<<<<<<< HEAD
          - acoustic
          - elastic
          - poroelastic
          - viscoelastic2
          - anisotropic
=======
          - type: acoustic
            multisim: 1
            mechanisms: 0
          - type: elastic
            multisim: 1
            mechanisms: 0
          #- type: poroelastic
          #  multisim: 1
          #  mechanisms: 0
          #- type: viscoelastic2
          #  multisim: 1
          #  mechanisms: 3
          - type: anisotropic
            multisim: 1
            mechanisms: 0
          #- type: elastic
          #  multisim: 8
          #  mechanisms: 0
>>>>>>> 032520ba
        precision:
          - single
          - double
        setup:
          - arch: sm_60
            backend: cuda
            cc: gcc-13
            cxx: g++-13
            fc: gfortran-13
            container: seissol/gha-gpu-nv:davschneller-gpu-image
            runner: ubuntu-24.04
          - arch: sm_60
            backend: cuda
            cc: clang-18
            cxx: clang++-18
            fc: gfortran-13 # TODO?
            container: seissol/gha-gpu-nv:davschneller-gpu-image
            runner: ubuntu-24.04
          # TODO: needs a working GPU runner
          #- arch: sm_60
          #  backend: cuda
          #  cc: nvc
          #  cxx: nvc++
          #  fc: nvfortran
          #  container: seissol/gha-gpu-nvhpc:davschneller-gpu-image
          #  runner: sccs-ci-nv-sm60
          - arch: gfx906
            backend: hip
            cc: gcc-13
            cxx: g++-13
            fc: gfortran-13
            container: seissol/gha-gpu-amd:davschneller-gpu-image
            runner: ubuntu-24.04
          - arch: gfx906
            backend: hip
            cc: clang-18
            cxx: clang++-18
            fc: gfortran-13 # TODO?
            container: seissol/gha-gpu-amd:davschneller-gpu-image
            runner: ubuntu-24.04
          - arch: skl
            backend: oneapi
            cc: icx
            cxx: icpx
            fc: ifx
            container: seissol/gha-gpu-intel:davschneller-gpu-image
            runner: ubuntu-24.04
    steps:
      - name: checkout-seissol
        uses: actions/checkout@v4
        with:
          submodules: recursive

      - id: build
        name: build-seissol
        run: |
          mkdir build && cd build

          if [ "${{ matrix.equation }}" = viscoelastic2 ] || [ "${{ matrix.equation }}" = poroelastic ]; then
              if [ "${{ matrix.setup.cc }}" = icx ]; then
                  # the Intel image still works with an older Python version
                  pip install git+https://github.com/seissol/tensorforge@develop
              else
                  pip install --break-system-packages git+https://github.com/seissol/tensorforge@develop
              fi
              DEVICE_CODEGEN=tensorforge
          else
              DEVICE_CODEGEN=auto
          fi

          # TODO: change to `-Wall -Werror` at some point
          EXTRA_FLAGS="-Wall"

          export CFLAGS="${EXTRA_FLAGS} ${CFLAGS}"
          export CXXFLAGS="${EXTRA_FLAGS} ${CXXFLAGS}"
          export FFLAGS="${EXTRA_FLAGS} ${FFLAGS}"

          export CC=${{matrix.setup.cc}}
          export CXX=${{matrix.setup.cxx}}
          export FC=${{matrix.setup.fc}}

<<<<<<< HEAD
          cmake .. -GNinja -DDEVICE_CODEGEN=${DEVICE_CODEGEN} -DTESTING=OFF -DDEVICE_BACKEND=${{matrix.setup.backend}} -DDEVICE_ARCH=${{matrix.setup.arch}} -DHOST_ARCH=${{matrix.arch}} -DORDER=${{matrix.order}} -DCMAKE_BUILD_TYPE=${{matrix.build_type}} -DEQUATIONS=${{matrix.equation}} -DPRECISION=${{matrix.precision}} -DNUMBER_OF_MECHANISMS=$mechanisms -DASAGI=ON -DCMAKE_INSTALL_PREFIX=/opt/seissol
=======
          cmake .. -GNinja -DTESTING=OFF -DDEVICE_BACKEND=${{matrix.setup.backend}} -DDEVICE_ARCH=${{matrix.setup.arch}} -DHOST_ARCH=${{matrix.arch}} -DORDER=${{matrix.order}} -DCMAKE_BUILD_TYPE=${{matrix.build_type}} -DEQUATIONS=${{matrix.equation.type}} -DPRECISION=${{matrix.precision}} -DNUMBER_OF_MECHANISMS=${{ matrix.equation.mechanisms }} -DNUMBER_OF_FUSED_SIMULATIONS=${{ matrix.equation.multisim }} -DASAGI=ON -DCMAKE_INSTALL_PREFIX=/opt/seissol
>>>>>>> 032520ba
          ninja install

      - name: upload-seissol
        uses: actions/upload-artifact@v4
        if: ${{ !cancelled() && steps.build.outcome == 'success' }}
        with:
          name: seissol-${{matrix.build_type}}-${{matrix.precision}}-${{matrix.setup.arch}}-${{matrix.setup.backend}}-${{matrix.order}}-${{matrix.equation.type}}-${{matrix.setup.cc}}
          path: /opt/seissol

  seissol-cache-precomputed:
    name: seissol-cache-precomputed
    runs-on: sccs-ci-nv-sm60
    container: seissol/gha-cpu:davschneller-gpu-image
    if: ${{ github.repository == 'SeisSol/SeisSol' && false }}
    steps:
      - id: cache-precomputed-solutions
        name: cache-precomputed-solutions
        uses: corca-ai/local-cache@v3
        with:
          key: ${{env.precomputed-hash}}
          path: precomputed
          base: /home/runner/_cache
          clean-key: true
      - id: get-precomputed-solutions
        name: get-precomputed-solutions
        uses: actions/checkout@v4
        if: steps.cache-precomputed-solutions.outputs.cache-hit != 'true'
        with:
          repository: seissol/precomputed-seissol
          ref: ${{env.precomputed-hash}}
          path: precomputed

  seissol-run-test:
    name: seissol-run-test
    runs-on: sccs-ci-nv-sm60
    container: ${{ matrix.setup.container }}
    continue-on-error: true
    needs: [seissol-build-test, seissol-cache-precomputed]
    if: ${{ github.repository == 'SeisSol/SeisSol' && false }}
    env:
      EXENAME: |
        ${{
          format('{0}_{1}{2}_{3}_{4}_{5}{6}',
            matrix.build_type,
            matrix.precision == 'single' && 's' || 'd',
            matrix.setup.arch,
            matrix.setup.backend,
            matrix.order,
            matrix.case.equation,
            matrix.case.multisim != 1 && format('_f{0}', matrix.case.multisim) || ''
          )
        }}
    strategy:
      fail-fast: false
      matrix:
        case:
          # NOTE: the commented tests do not yet work on the GPU on this branch
          - name: tpv5
            equation: elastic
            multisim: 1
            energies: true
            receivers: true
            fault: true
          - name: tpv5-nuc
            equation: elastic
            multisim: 1
            energies: true
            receivers: true
            fault: true
<<<<<<< HEAD
          - name: tpv5-visco
            equation: viscoelastic2
            energies: true
            receivers: true
            fault: true
          - name: tpv5-poro
            equation: poroelastic
            energies: true
            receivers: true
            fault: true
=======
          #- name: tpv5-visco
          #  equation: viscoelastic2
          #  multisim: 1
          #  energies: true
          #  receivers: true
          #  fault: true
          #- name: tpv5-poro
          #  equation: poroelastic
          #  multisim: 1
          #  energies: true
          #  receivers: true
          #  fault: true
>>>>>>> 032520ba
          - name: tpv6
            equation: elastic
            multisim: 1
            energies: true
            receivers: true
            fault: true
          - name: tpv13
            equation: elastic
            multisim: 1
            energies: true
            receivers: true
            fault: true
          - name: tpv16
            equation: elastic
            multisim: 1
            energies: true
            receivers: false # FIXME: does not work right now; disabled in the Gitlab CI
            fault: false
          - name: tpv101
            equation: elastic
            multisim: 1
            energies: true
            receivers: true
            fault: true
          - name: tpv101-slip
            equation: elastic
            multisim: 1
            energies: true
            receivers: true
            fault: true
          - name: tpv104
            equation: elastic
            multisim: 1
            energies: true
            receivers: true
            fault: true
          - name: tpv105
            equation: elastic
            multisim: 1
            energies: true
            receivers: true
            fault: true
          - name: tpvahsp
            equation: anisotropic
            multisim: 1
            energies: false
            receivers: true
            fault: false
          - name: tpvgaussian
            equation: elastic
            multisim: 1
            energies: true
            receivers: true
            fault: true
          - name: tpvyoffe
            equation: elastic
            multisim: 1
            energies: true
            receivers: true
            fault: true
          #- name: tpvloh1-fused
          #  equation: elastic
          #  multisim: 8
          #  energies: true
          #  receivers: true
          #  fault: true
        precision:
          - single
        order:
          - 6
        arch:
          - hsw
        build_type:
          - Release
        setup:
          - arch: sm_60
            backend: cuda
            cc: gcc-13
            cxx: g++-13
            fc: gfortran-13
            container: seissol/gha-gpu-nv:davschneller-gpu-image
            pythonbreak: true
            mpi: openmpi
          - arch: sm_60
            backend: cuda
            cc: clang-18
            cxx: clang++-18
            fc: gfortran-13 # TODO?
            container: seissol/gha-gpu-nv:davschneller-gpu-image
            pythonbreak: true
            mpi: openmpi
          # TODO: needs a working GPU runner
          #- arch: sm_60
          #  backend: cuda
          #  cc: nvc
          #  cxx: nvc++
          #  fc: nvfortran
          #  container: seissol/gha-gpu-nvhpc:davschneller-gpu-image
          #  pythonbreak: true
          #  mpi: openmpi
        parallel:
          - ranks: 1
            threads: 4
            commthread: false
          - ranks: 4
            threads: 1
            commthread: false
    steps:
      - name: install-packages # TODO: move to containers
        run: |
          # circumvent problems with the Intel image still using Ubuntu 22.04

          if [ "${{ matrix.setup.pythonbreak }}" = true ]; then
            pip3 install --break-system-packages numpy>=1.12.0 lxml==5.0.0 setuptools seissolxdmf pandas
          else
            pip3 install numpy>=1.12.0 lxml==5.0.0 setuptools seissolxdmf pandas
          fi
      
      - id: load-precomputed-solutions
        name: load-precomputed-solutions
        uses: corca-ai/local-cache@v3
        with:
          key: ${{env.precomputed-hash}}
          path: precomputed
          base: /home/runner/_cache
      - name: get-seissol
        uses: actions/download-artifact@v4
        with:
          name: seissol-${{matrix.build_type}}-${{matrix.precision}}-${{matrix.setup.arch}}-${{matrix.setup.backend}}-${{matrix.order}}-${{matrix.case.equation}}-${{matrix.setup.cc}}
          path: install
      - name: run-seissol
        id: run
        run: |
          if [ ${{matrix.setup.mpi}} = openmpi ]; then
            MPI_OPTIONS="--oversubscribe --allow-run-as-root";
          elif [ ${{matrix.setup.mpi}} = intel ]; then
            MPI_OPTIONS="";
          else
            MPI_OPTIONS="";
          fi;

          export PATH=$(pwd)/install/bin:$PATH
          export LD_LIBRARY_PATH=$(pwd)/install/lib:$(pwd)/install/lib64:$LD_LIBRARY_PATH

          chmod +x $(pwd)/install/bin/*
          
          export OMP_NUM_THREADS=${{matrix.parallel.threads}}
          export SEISSOL_COMMTHREAD=${{matrix.parallel.commthread}}
          export SEISSOL_MINI_NUM_ELEMENTS=100
          export DEVICE_STACK_MEM_SIZE=0.25

          # FIXME: compile the container with GPU-aware MPI
          export SEISSOL_USM_MPI=1

          cd precomputed/${{matrix.case.name}}
          
          mpirun ${MPI_OPTIONS} -np ${{matrix.parallel.ranks}} SeisSol_${EXENAME}

      # TODO: make this checkout obsolete
      - name: get-verification-scripts
        uses: actions/checkout@v4
        with:
          path: scripts
      
      # for now, compare faults only on single-rank setups
      - name: check-fault
        if: ${{ !cancelled() && steps.run.outcome == 'success' && matrix.case.fault && matrix.parallel.ranks == 1 }}
        run: |
          FAULT_FILE=tpv-fault.xdmf
          EPSILON=0.05

          cd precomputed/${{matrix.case.name}}
          python3 $GITHUB_WORKSPACE/scripts/postprocessing/validation/compare-faults.py ./output/${FAULT_FILE} ./precomputed/${{matrix.precision}}/${FAULT_FILE} --epsilon ${EPSILON}
      - name: check-receivers
        if: ${{ !cancelled() && steps.run.outcome == 'success' && matrix.case.receivers }}
        run: |
          EPSILON=0.05

          if [ ${{matrix.case.name}} = tpv5 ] || [ ${{matrix.case.name}} = tpv5-nuc ] || [ ${{matrix.case.name}} = tpv6 ] || [ ${{matrix.case.name}} = tpv16 ]; then
            MODE=lsw;
          elif [ ${{matrix.case.name}} = tpv105 ]; then
            MODE=tp;
          else
            MODE=rs;
          fi;

          cd precomputed/${{matrix.case.name}}
          python3 $GITHUB_WORKSPACE/scripts/postprocessing/validation/compare-receivers.py ./output ./precomputed/${{matrix.precision}} --epsilon ${EPSILON} --mode $MODE
      - name: check-energy
        if: ${{ !cancelled() && steps.run.outcome == 'success' && matrix.case.energies }}
        run: |
          ENERGY_FILE=tpv-energy.csv
          EPSILON=0.05

          cd precomputed/${{matrix.case.name}}
          python3 $GITHUB_WORKSPACE/scripts/postprocessing/validation/compare-energies.py ./output/${ENERGY_FILE} ./precomputed/${{matrix.precision}}/${ENERGY_FILE} --epsilon ${EPSILON}<|MERGE_RESOLUTION|>--- conflicted
+++ resolved
@@ -42,32 +42,24 @@
           - Release
           #- Debug
         equation:
-<<<<<<< HEAD
-          - acoustic
-          - elastic
-          - poroelastic
-          - viscoelastic2
-          - anisotropic
-=======
           - type: acoustic
             multisim: 1
             mechanisms: 0
           - type: elastic
             multisim: 1
             mechanisms: 0
-          #- type: poroelastic
-          #  multisim: 1
-          #  mechanisms: 0
-          #- type: viscoelastic2
-          #  multisim: 1
-          #  mechanisms: 3
+          - type: poroelastic
+            multisim: 1
+            mechanisms: 0
+          - type: viscoelastic2
+            multisim: 1
+            mechanisms: 3
           - type: anisotropic
             multisim: 1
             mechanisms: 0
           #- type: elastic
           #  multisim: 8
           #  mechanisms: 0
->>>>>>> 032520ba
         precision:
           - single
           - double
@@ -149,11 +141,7 @@
           export CXX=${{matrix.setup.cxx}}
           export FC=${{matrix.setup.fc}}
 
-<<<<<<< HEAD
-          cmake .. -GNinja -DDEVICE_CODEGEN=${DEVICE_CODEGEN} -DTESTING=OFF -DDEVICE_BACKEND=${{matrix.setup.backend}} -DDEVICE_ARCH=${{matrix.setup.arch}} -DHOST_ARCH=${{matrix.arch}} -DORDER=${{matrix.order}} -DCMAKE_BUILD_TYPE=${{matrix.build_type}} -DEQUATIONS=${{matrix.equation}} -DPRECISION=${{matrix.precision}} -DNUMBER_OF_MECHANISMS=$mechanisms -DASAGI=ON -DCMAKE_INSTALL_PREFIX=/opt/seissol
-=======
-          cmake .. -GNinja -DTESTING=OFF -DDEVICE_BACKEND=${{matrix.setup.backend}} -DDEVICE_ARCH=${{matrix.setup.arch}} -DHOST_ARCH=${{matrix.arch}} -DORDER=${{matrix.order}} -DCMAKE_BUILD_TYPE=${{matrix.build_type}} -DEQUATIONS=${{matrix.equation.type}} -DPRECISION=${{matrix.precision}} -DNUMBER_OF_MECHANISMS=${{ matrix.equation.mechanisms }} -DNUMBER_OF_FUSED_SIMULATIONS=${{ matrix.equation.multisim }} -DASAGI=ON -DCMAKE_INSTALL_PREFIX=/opt/seissol
->>>>>>> 032520ba
+          cmake .. -GNinja -DDEVICE_CODEGEN=${DEVICE_CODEGEN} -DTESTING=OFF -DDEVICE_BACKEND=${{matrix.setup.backend}} -DDEVICE_ARCH=${{matrix.setup.arch}} -DHOST_ARCH=${{matrix.arch}} -DORDER=${{matrix.order}} -DCMAKE_BUILD_TYPE=${{matrix.build_type}} -DEQUATIONS=${{matrix.equation.type}} -DPRECISION=${{matrix.precision}} -DNUMBER_OF_MECHANISMS=${{ matrix.equation.mechanisms }} -DNUMBER_OF_FUSED_SIMULATIONS=${{ matrix.equation.multisim }} -DASAGI=ON -DCMAKE_INSTALL_PREFIX=/opt/seissol
           ninja install
 
       - name: upload-seissol
@@ -223,31 +211,18 @@
             energies: true
             receivers: true
             fault: true
-<<<<<<< HEAD
           - name: tpv5-visco
             equation: viscoelastic2
+            multisim: 1
             energies: true
             receivers: true
             fault: true
           - name: tpv5-poro
             equation: poroelastic
-            energies: true
-            receivers: true
-            fault: true
-=======
-          #- name: tpv5-visco
-          #  equation: viscoelastic2
-          #  multisim: 1
-          #  energies: true
-          #  receivers: true
-          #  fault: true
-          #- name: tpv5-poro
-          #  equation: poroelastic
-          #  multisim: 1
-          #  energies: true
-          #  receivers: true
-          #  fault: true
->>>>>>> 032520ba
+            multisim: 1
+            energies: true
+            receivers: true
+            fault: true
           - name: tpv6
             equation: elastic
             multisim: 1
