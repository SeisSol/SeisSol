--- conflicted
+++ resolved
@@ -44,55 +44,38 @@
           - type: acoustic
             multisim: 1
             mechanisms: 0
-<<<<<<< HEAD
-            materialorder: 1
+            materialorder: 1
+            order: 6
           - type: elastic
             multisim: 1
             mechanisms: 0
             materialorder: 1
+            order: 6
           - type: poroelastic
             multisim: 1
             mechanisms: 0
             materialorder: 1
+            order: 6
           - type: viscoelastic2
             multisim: 1
             mechanisms: 3
             materialorder: 1
+            order: 6
           - type: anisotropic
             multisim: 1
             mechanisms: 0
             materialorder: 1
+            order: 6
           - type: elastic
             multisim: 32
             mechanisms: 0
             materialorder: 1
+            order: 3
           - type: elastic
             multisim: 1
             mechanisms: 0
             materialorder: 2
-=======
-            order: 6
-          - type: elastic
-            multisim: 1
-            mechanisms: 0
-            order: 6
-          #- type: poroelastic # Does not work yet
-          #  multisim: 1
-          #  mechanisms: 0
-          #  order: 6
-          - type: viscoelastic2
-            multisim: 1
-            mechanisms: 3
-            order: 6
-          - type: anisotropic
-            multisim: 1
-            mechanisms: 0
-            order: 6
-          - type: elastic
-            multisim: 32
-            mechanisms: 0
-            order: 3
->>>>>>> 1c0163d1
+            order: 6
         precision:
           - single
           - double
@@ -155,22 +138,13 @@
       - id: build
         name: build-seissol
         run: |
-<<<<<<< HEAD
-          mkdir build && cd build
-
-          if [ "${{ matrix.equation.type }}" = viscoelastic2 ] || [ "${{ matrix.equation.type }}" = poroelastic ] || [ "${{ matrix.equation.multisim }}" != 1 || [ "${{ matrix.equation.materialorder }}" != 1 ]; then
-              if [ "${{ matrix.setup.cc }}" = icx ]; then
-                  # the Intel image still works with an older Python version
-                  pip install git+https://github.com/seissol/tensorforge@develop
-=======
-          if [ "${{ matrix.equation.type }}" = viscoelastic2 ] || [ "${{ matrix.equation.type }}" = poroelastic ] || [ "${{ matrix.equation.multisim }}" != 1 ]; then
+          if [ "${{ matrix.equation.type }}" = viscoelastic2 ] || [ "${{ matrix.equation.type }}" = poroelastic ] || [ "${{ matrix.equation.multisim }}" != 1 || [ "${{ matrix.equation.materialorder }}" != 1  ]; then
               if [ "${{ matrix.setup.pythonbreak }}" = false ]; then
                   # the Intel image still works with an older Python version. Hence, use the following hack.
                   pip3 install pyyaml
                   git clone --branch develop https://github.com/seissol/tensorforge.git
                   export PYTHONPATH=$(pwd)/tensorforge:$PYTHONPATH
                   export CMAKE_PREFIX_PATH=$(python3 -c 'import tensorforge; tensorforge.print_cmake_path()'):$CMAKE_PREFIX_PATH
->>>>>>> 1c0163d1
               else
                   pip3 install --break-system-packages git+https://github.com/seissol/tensorforge.git@develop
               fi
@@ -192,22 +166,14 @@
           export CXX=${{matrix.setup.cxx}}
           export FC=${{matrix.setup.fc}}
 
-<<<<<<< HEAD
-          cmake .. -GNinja -DDEVICE_CODEGEN=${DEVICE_CODEGEN} -DTESTING=OFF -DDEVICE_BACKEND=${{matrix.setup.backend}} -DDEVICE_ARCH=${{matrix.setup.arch}} -DHOST_ARCH=${{matrix.arch}} -DORDER=${{matrix.order}} -DCMAKE_BUILD_TYPE=${{matrix.build_type}} -DEQUATIONS=${{matrix.equation.type}} -DPRECISION=${{matrix.precision}} -DNUMBER_OF_MECHANISMS=${{ matrix.equation.mechanisms }} -DNUMBER_OF_FUSED_SIMULATIONS=${{ matrix.equation.multisim }} -DMATERIAL_ORDER=${{ matrix.equation.materialorder }} -DASAGI=ON -DCMAKE_INSTALL_PREFIX=/opt/seissol
-=======
-          cmake .. -GNinja -DDEVICE_CODEGEN=${DEVICE_CODEGEN} -DTESTING=OFF -DDEVICE_BACKEND=${{matrix.setup.backend}} -DDEVICE_ARCH=${{matrix.setup.arch}} -DHOST_ARCH=${{matrix.arch}} -DORDER=${{matrix.equation.order}} -DCMAKE_BUILD_TYPE=${{matrix.build_type}} -DEQUATIONS=${{matrix.equation.type}} -DPRECISION=${{matrix.precision}} -DNUMBER_OF_MECHANISMS=${{ matrix.equation.mechanisms }} -DNUMBER_OF_FUSED_SIMULATIONS=${{ matrix.equation.multisim }} -DASAGI=ON -DCMAKE_INSTALL_PREFIX=/opt/seissol
->>>>>>> 1c0163d1
+          cmake .. -GNinja -DDEVICE_CODEGEN=${DEVICE_CODEGEN} -DTESTING=OFF -DDEVICE_BACKEND=${{matrix.setup.backend}} -DDEVICE_ARCH=${{matrix.setup.arch}} -DHOST_ARCH=${{matrix.arch}} -DORDER=${{matrix.equation.order}} -DCMAKE_BUILD_TYPE=${{matrix.build_type}} -DEQUATIONS=${{matrix.equation.type}} -DPRECISION=${{matrix.precision}} -DNUMBER_OF_MECHANISMS=${{ matrix.equation.mechanisms }} -DNUMBER_OF_FUSED_SIMULATIONS=${{ matrix.equation.multisim }} -DMATERIAL_ORDER=${{ matrix.equation.materialorder }} -DASAGI=ON -DCMAKE_INSTALL_PREFIX=/opt/seissol
           ninja install
 
       - name: upload-seissol
         uses: actions/upload-artifact@v4
         if: ${{ !cancelled() && steps.build.outcome == 'success' }}
         with:
-<<<<<<< HEAD
-          name: seissol-${{matrix.build_type}}-${{matrix.precision}}-${{matrix.setup.arch}}-${{matrix.setup.backend}}-${{matrix.order}}-${{matrix.equation.type}}-${{matrix.equation.materialorder}}-${{matrix.equation.multisim}}-${{matrix.setup.cc}}
-=======
-          name: seissol-${{matrix.build_type}}-${{matrix.precision}}-${{matrix.setup.arch}}-${{matrix.setup.backend}}-${{matrix.equation.order}}-${{matrix.equation.type}}-${{matrix.setup.cc}}
->>>>>>> 1c0163d1
+          name: seissol-${{matrix.build_type}}-${{matrix.precision}}-${{matrix.setup.arch}}-${{matrix.setup.backend}}-${{matrix.equation.order}}-${{matrix.equation.type}}-${{matrix.equation.materialorder}}-${{matrix.equation.multisim}}-${{matrix.setup.cc}}
           path: /opt/seissol
 
   seissol-cache-precomputed:
@@ -424,11 +390,7 @@
       - name: get-seissol
         uses: actions/download-artifact@v4
         with:
-<<<<<<< HEAD
-          name: seissol-${{matrix.build_type}}-${{matrix.precision}}-${{matrix.setup.arch}}-${{matrix.setup.backend}}-${{matrix.order}}-${{matrix.equation.materialorder}}-${{matrix.case.equation}}-${{matrix.setup.cc}}
-=======
-          name: seissol-${{matrix.build_type}}-${{matrix.precision}}-${{matrix.setup.arch}}-${{matrix.setup.backend}}-${{matrix.case.order}}-${{matrix.case.equation}}-${{matrix.setup.cc}}
->>>>>>> 1c0163d1
+          name: seissol-${{matrix.build_type}}-${{matrix.precision}}-${{matrix.setup.arch}}-${{matrix.setup.backend}}-${{matrix.case.order}}-${{matrix.equation.materialorder}}-${{matrix.case.equation}}-${{matrix.setup.cc}}
           path: install
       - name: run-seissol
         id: run
