# SPDX-FileCopyrightText: 2024 SeisSol Group
#
# SPDX-License-Identifier: BSD-3-Clause
# SPDX-LicenseComments: Full text under /LICENSE and /LICENSES/
#
# SPDX-FileContributor: Author lists in /AUTHORS and /CITATION.cff

name: build-seissol-gpu
on:
  - push

env:
  precomputed-hash: 4cc0993d4ba3b8f0aabc84af78e405af9d98f902

jobs:
  seissol-build-test:
    name: seissol-build-test<${{matrix.setup.cc}}, ${{matrix.setup.backend}}, ${{matrix.setup.arch}}, ${{matrix.build_type}}>
    runs-on: ubuntu-24.04
    container: ${{ matrix.setup.container }}
    continue-on-error: true
    defaults:
      run:
        shell: bash
    strategy:
      fail-fast: false
      matrix:
        precision:
          - single
        arch:
          - hsw
        build_type:
          - Release
          #- Debug
        setup:
          - cc: gcc-13
            cxx: g++-13
            fc: gfortran-13
            container: seissol/gha-gpu-nv:davschneller-ci-merge
            arch: sm_60
            backend: cuda
          - cc: clang-18
            cxx: clang++-18
            fc: flang-18
            container: seissol/gha-gpu-nv:davschneller-ci-merge
            arch: sm_60
            backend: cuda
          - cc: gcc-13
            cxx: g++-13
            fc: gfortran-13
            container: seissol/gha-gpu-nv:davschneller-ci-merge
            arch: sm_60
            backend: acpp
          - cc: gcc-13
            cxx: g++-13
            fc: gfortran-13
            container: seissol/gha-gpu-amd:davschneller-ci-merge
            arch: gfx906
            backend: hip
          - cc: clang-18
            cxx: clang++-18
            fc: flang-18
            container: seissol/gha-gpu-amd:davschneller-ci-merge
            arch: gfx906
            backend: hip
          - cc: gcc-13
            cxx: g++-13
            fc: gfortran-13
            container: seissol/gha-gpu-amd:davschneller-ci-merge
            arch: gfx906
            backend: acpp
          - cc: icx
            cxx: icpx
            fc: ifx
            container: seissol/gha-gpu-intel-2025:davschneller-ci-merge
            mpi: intel
            arch: skl
            backend: oneapi
          - cc: nvc
            cxx: nvc++
            fc: nvfortran
            container: seissol/gha-gpu-nvhpc:davschneller-ci-merge
            arch: sm_60
            backend: cuda
    steps:
      - name: checkout-seissol
        uses: actions/checkout@v4
        with:
          submodules: recursive

      - uses: ./.github/actions/cpu-build
        name: elastic-s-p6
        if: ${{ !cancelled() }}
        with:
          cfg-order: 6
          cfg-equation: elastic
          cfg-mechanisms: 0
          cfg-precision: single
          cfg-simulations: 1
          hostarch: ${{matrix.arch}}
          buildtype: ${{matrix.build_type}}
          cc: ${{matrix.setup.cc}}
          cxx: ${{matrix.setup.cxx}}
          fc: ${{matrix.setup.fc}}
          devicearch: ${{matrix.setup.arch}}
          devicebackend: ${{matrix.setup.backend}}
          tests: OFF
 
      - uses: ./.github/actions/cpu-build
        name: viscoelastic-3-s-p6
        if: ${{ !cancelled() }}
        with:
          cfg-order: 6
          cfg-equation: viscoelastic2
          cfg-mechanisms: 3
          cfg-precision: single
          cfg-simulations: 1
          hostarch: ${{matrix.arch}}
          buildtype: ${{matrix.build_type}}
          cc: ${{matrix.setup.cc}}
          cxx: ${{matrix.setup.cxx}}
          fc: ${{matrix.setup.fc}}
          devicearch: ${{matrix.setup.arch}}
          devicebackend: ${{matrix.setup.backend}}
          tests: OFF
      
      - uses: ./.github/actions/cpu-build
        name: anisotropic-s-p6
        if: ${{ !cancelled() }}
        with:
          cfg-order: 6
          cfg-equation: anisotropic
          cfg-mechanisms: 0
          cfg-precision: single
          cfg-simulations: 1
          hostarch: ${{matrix.arch}}
          buildtype: ${{matrix.build_type}}
          cc: ${{matrix.setup.cc}}
          cxx: ${{matrix.setup.cxx}}
          fc: ${{matrix.setup.fc}}
          devicearch: ${{matrix.setup.arch}}
          devicebackend: ${{matrix.setup.backend}}
          tests: OFF
      
      - uses: ./.github/actions/cpu-build
        name: acoustic-s-p6
        if: ${{ !cancelled() }}
        with:
          cfg-order: 6
          cfg-equation: acoustic
          cfg-mechanisms: 0
          cfg-precision: single
          cfg-simulations: 1
          hostarch: ${{matrix.arch}}
          buildtype: ${{matrix.build_type}}
          cc: ${{matrix.setup.cc}}
          cxx: ${{matrix.setup.cxx}}
          fc: ${{matrix.setup.fc}}
          devicearch: ${{matrix.setup.arch}}
          devicebackend: ${{matrix.setup.backend}}
          tests: OFF
      
      - uses: ./.github/actions/cpu-build
        name: elastic-s-p3-f32
        if: ${{ !cancelled() }}
        with:
          cfg-order: 3
          cfg-equation: elastic
          cfg-mechanisms: 0
          cfg-precision: single
          cfg-simulations: 32
          hostarch: ${{matrix.arch}}
          buildtype: ${{matrix.build_type}}
          cc: ${{matrix.setup.cc}}
          cxx: ${{matrix.setup.cxx}}
          fc: ${{matrix.setup.fc}}
          devicearch: ${{matrix.setup.arch}}
          devicebackend: ${{matrix.setup.backend}}
          tests: OFF

      - name: upload-seissol
        uses: actions/upload-artifact@v4
        if: ${{ !cancelled() }}
        with:
          name: seissol-${{matrix.build_type}}-${{matrix.precision}}-${{matrix.setup.arch}}-${{matrix.setup.backend}}-${{matrix.setup.cc}}
          path: /opt/seissol

  seissol-run-test:
    name: seissol-run-test
    runs-on: self-hosted
    container: ${{ matrix.setup.container }}
    continue-on-error: true
    needs: [seissol-build-test]
    if: ${{ github.repository == 'SeisSol/SeisSol' }}
    strategy:
      fail-fast: false
      matrix:
<<<<<<< HEAD
=======
        case:
          # NOTE: the commented tests do not yet work on the GPU on this branch
          - name: tpv5
            equation: elastic
            multisim: 1
            energies: true
            receivers: true
            fault: true
            volume: true
            surface: false
            order: 6
          - name: tpv5-nuc
            equation: elastic
            multisim: 1
            energies: true
            receivers: true
            fault: true
            volume: true
            surface: false
            order: 6
          - name: tpv5-visco
            equation: viscoelastic2
            multisim: 1
            energies: true
            receivers: true
            fault: true
            volume: true
            surface: false
            order: 6
          #- name: tpv5-poro
          #  equation: poroelastic
          #  multisim: 1
          #  energies: false # incomplete, hence disabled
          #  receivers: true
          #  fault: true
          #  volume: true
          #  surface: false
          #  order: 6
          - name: tpv6
            equation: elastic
            multisim: 1
            energies: true
            receivers: true
            fault: true
            volume: true
            surface: false
            order: 6
          - name: tpv13
            equation: elastic
            multisim: 1
            energies: true
            receivers: true
            fault: true
            volume: true
            surface: false
            order: 6
          - name: tpv16
            equation: elastic
            multisim: 1
            energies: true
            receivers: true
            fault: true
            volume: true
            surface: false
            order: 6
          - name: tpv101
            equation: elastic
            multisim: 1
            energies: true
            receivers: true
            fault: true
            volume: true
            surface: false
            order: 6
          - name: tpv101-slip
            equation: elastic
            multisim: 1
            energies: true
            receivers: true
            fault: true
            volume: true
            surface: false
            order: 6
          - name: tpv104
            equation: elastic
            multisim: 1
            energies: true
            receivers: true
            fault: true
            volume: true
            surface: false
            order: 6
          - name: tpv105
            equation: elastic
            multisim: 1
            energies: true
            receivers: true
            fault: true
            volume: true
            surface: false
            order: 6
          - name: tpvahsp
            equation: anisotropic
            multisim: 1
            energies: false
            receivers: true
            fault: false
            volume: true
            surface: false
            order: 6
          - name: tpvgaussian
            equation: elastic
            multisim: 1
            energies: true
            receivers: true
            fault: true
            volume: true
            surface: false
            order: 6
          - name: tpvyoffe
            equation: elastic
            multisim: 1
            energies: true
            receivers: true
            fault: true
            volume: true
            surface: false
            order: 6
          - name: ttpv1
            equation: elastic
            multisim: 1
            energies: true
            receivers: true
            fault: true
            volume: true
            surface: true
            order: 6
          - name: tpvloh1-fused
            equation: elastic
            multisim: 32
            energies: true
            receivers: true
            fault: false # NYI
            volume: false
            surface: false
            order: 3
          - name: loh1-ic
            equation: elastic
            multisim: 1
            energies: true
            receivers: true
            fault: false
            volume: true
            surface: false
>>>>>>> 3bca92b3
        precision:
          - single
        arch:
          - hsw
        build_type:
          - Release
        setup:
          - cc: gcc-13
            cxx: g++-13
            fc: gfortran-13
            container: seissol/gha-gpu-nv:davschneller-ci-merge
            arch: sm_60
            backend: cuda
            ompi: true
          - cc: nvc
            cxx: nvc++
            fc: nvfortran
            container: seissol/gha-gpu-nvhpc:davschneller-ci-merge
            arch: sm_60
            backend: cuda
            ompi: true
          - cc: icx
            cxx: icpx
            fc: ifx
            container: seissol/gha-gpu-intel-2025:davschneller-ci-merge
            arch: skl
            backend: oneapi
            ompi: false
        parallel:
          - ranks: 1
            threads: 32
            commthread: false
          - ranks: 4
            threads: 8
            commthread: false
    steps:
      - id: get-seissol
        name: get-seissol
        uses: actions/download-artifact@v4
        with:
          name: seissol-${{matrix.build_type}}-${{matrix.precision}}-${{matrix.setup.arch}}-${{matrix.setup.backend}}-${{matrix.setup.cc}}
          path: install

      - id: get-precomputed-solutions
        name: get-precomputed-solutions
        uses: actions/checkout@v4
        with:
          repository: seissol/precomputed-seissol
          ref: ${{env.precomputed-hash}}
          path: precomputed
        
      # TODO: make this checkout obsolete
      - name: get-verification-scripts
        uses: actions/checkout@v4
        with:
          path: scripts
      
      - name: tpv5/single
        uses: ./.github/actions/test
        if: ${{ !cancelled() && steps.get-seissol.outcome == 'success' }}
        with:
          seissol: gpu-elastic-s-p6
          rundir: tpv5
          resultdir: single
          compare-volume: true
          compare-fault: true
          compare-surface: false
          compare-energy: true
          compare-receiver: true
          compare-receiver-mode: lsw
          commsize: ${{matrix.parallel.ranks}}
          rankthreads: ${{matrix.parallel.threads}}
          ompi: ${{matrix.setup.ompi}}
      
      - name: tpv5-nuc/single
        uses: ./.github/actions/test
        if: ${{ !cancelled() && steps.get-seissol.outcome == 'success' }}
        with:
          seissol: gpu-elastic-s-p6
          rundir: tpv5-nuc
          resultdir: single
          compare-volume: true
          compare-fault: true
          compare-surface: false
          compare-energy: true
          compare-receiver: true
          compare-receiver-mode: lsw
          commsize: ${{matrix.parallel.ranks}}
          rankthreads: ${{matrix.parallel.threads}}
          ompi: ${{matrix.setup.ompi}}
      
      - name: tpv6/single
        uses: ./.github/actions/test
        if: ${{ !cancelled() && steps.get-seissol.outcome == 'success' }}
        with:
          seissol: gpu-elastic-s-p6
          rundir: tpv6
          resultdir: single
          compare-volume: true
          compare-fault: true
          compare-surface: false
          compare-energy: true
          compare-receiver: true
          compare-receiver-mode: lsw
          commsize: ${{matrix.parallel.ranks}}
          rankthreads: ${{matrix.parallel.threads}}
          ompi: ${{matrix.setup.ompi}}

      - name: tpv13/single
        uses: ./.github/actions/test
        if: ${{ !cancelled() && steps.get-seissol.outcome == 'success' }}
        with:
          seissol: gpu-elastic-s-p6
          rundir: tpv13
          resultdir: single
          compare-volume: true
          compare-fault: true
          compare-surface: false
          compare-energy: true
          compare-receiver: true
          compare-receiver-mode: lsw
          commsize: ${{matrix.parallel.ranks}}
          rankthreads: ${{matrix.parallel.threads}}
          ompi: ${{matrix.setup.ompi}}
      
      - name: tpv16/single
        uses: ./.github/actions/test
        if: ${{ !cancelled() && steps.get-seissol.outcome == 'success' }}
        with:
          seissol: gpu-elastic-s-p6
          rundir: tpv16
          resultdir: single
          compare-volume: true
          compare-fault: true
          compare-surface: false
          compare-energy: true
          compare-receiver: true
          compare-receiver-mode: lsw
          commsize: ${{matrix.parallel.ranks}}
          rankthreads: ${{matrix.parallel.threads}}
          ompi: ${{matrix.setup.ompi}}
      
      - name: tpv101/single
        uses: ./.github/actions/test
        if: ${{ !cancelled() && steps.get-seissol.outcome == 'success' }}
        with:
          seissol: gpu-elastic-s-p6
          rundir: tpv101
          resultdir: single
          compare-volume: true
          compare-fault: true
          compare-surface: false
          compare-energy: true
          compare-receiver: true
          compare-receiver-mode: rs
          commsize: ${{matrix.parallel.ranks}}
          rankthreads: ${{matrix.parallel.threads}}
          ompi: ${{matrix.setup.ompi}}
      
      - name: tpv101-slip/single
        uses: ./.github/actions/test
        if: ${{ !cancelled() && steps.get-seissol.outcome == 'success' }}
        with:
          seissol: gpu-elastic-s-p6
          rundir: tpv101-slip
          resultdir: single
          compare-volume: true
          compare-fault: true
          compare-surface: false
          compare-energy: true
          compare-receiver: true
          compare-receiver-mode: rs
          commsize: ${{matrix.parallel.ranks}}
          rankthreads: ${{matrix.parallel.threads}}
          ompi: ${{matrix.setup.ompi}}
      
      - name: tpv104/single
        uses: ./.github/actions/test
        if: ${{ !cancelled() && steps.get-seissol.outcome == 'success' }}
        with:
          seissol: gpu-elastic-s-p6
          rundir: tpv104
          resultdir: single
          compare-volume: true
          compare-fault: true
          compare-surface: false
          compare-energy: true
          compare-receiver: true
          compare-receiver-mode: rs
          commsize: ${{matrix.parallel.ranks}}
          rankthreads: ${{matrix.parallel.threads}}
          ompi: ${{matrix.setup.ompi}}
      
      - name: tpv105/single
        uses: ./.github/actions/test
        if: ${{ !cancelled() && steps.get-seissol.outcome == 'success' }}
        with:
          seissol: gpu-elastic-s-p6
          rundir: tpv105
          resultdir: single
          compare-volume: true
          compare-fault: true
          compare-surface: false
          compare-energy: true
          compare-receiver: true
          compare-receiver-mode: tp
          commsize: ${{matrix.parallel.ranks}}
          rankthreads: ${{matrix.parallel.threads}}
          ompi: ${{matrix.setup.ompi}}
      
      - name: ttpv1/single
        uses: ./.github/actions/test
        if: ${{ !cancelled() && steps.get-seissol.outcome == 'success' }}
        with:
          seissol: gpu-elastic-s-p6
          rundir: ttpv1
          resultdir: single
          compare-volume: true
          compare-fault: true
          compare-surface: false
          compare-energy: true
          compare-receiver: true
          compare-receiver-mode: lsw
          commsize: ${{matrix.parallel.ranks}}
          rankthreads: ${{matrix.parallel.threads}}
          ompi: ${{matrix.setup.ompi}}<|MERGE_RESOLUTION|>--- conflicted
+++ resolved
@@ -194,163 +194,6 @@
     strategy:
       fail-fast: false
       matrix:
-<<<<<<< HEAD
-=======
-        case:
-          # NOTE: the commented tests do not yet work on the GPU on this branch
-          - name: tpv5
-            equation: elastic
-            multisim: 1
-            energies: true
-            receivers: true
-            fault: true
-            volume: true
-            surface: false
-            order: 6
-          - name: tpv5-nuc
-            equation: elastic
-            multisim: 1
-            energies: true
-            receivers: true
-            fault: true
-            volume: true
-            surface: false
-            order: 6
-          - name: tpv5-visco
-            equation: viscoelastic2
-            multisim: 1
-            energies: true
-            receivers: true
-            fault: true
-            volume: true
-            surface: false
-            order: 6
-          #- name: tpv5-poro
-          #  equation: poroelastic
-          #  multisim: 1
-          #  energies: false # incomplete, hence disabled
-          #  receivers: true
-          #  fault: true
-          #  volume: true
-          #  surface: false
-          #  order: 6
-          - name: tpv6
-            equation: elastic
-            multisim: 1
-            energies: true
-            receivers: true
-            fault: true
-            volume: true
-            surface: false
-            order: 6
-          - name: tpv13
-            equation: elastic
-            multisim: 1
-            energies: true
-            receivers: true
-            fault: true
-            volume: true
-            surface: false
-            order: 6
-          - name: tpv16
-            equation: elastic
-            multisim: 1
-            energies: true
-            receivers: true
-            fault: true
-            volume: true
-            surface: false
-            order: 6
-          - name: tpv101
-            equation: elastic
-            multisim: 1
-            energies: true
-            receivers: true
-            fault: true
-            volume: true
-            surface: false
-            order: 6
-          - name: tpv101-slip
-            equation: elastic
-            multisim: 1
-            energies: true
-            receivers: true
-            fault: true
-            volume: true
-            surface: false
-            order: 6
-          - name: tpv104
-            equation: elastic
-            multisim: 1
-            energies: true
-            receivers: true
-            fault: true
-            volume: true
-            surface: false
-            order: 6
-          - name: tpv105
-            equation: elastic
-            multisim: 1
-            energies: true
-            receivers: true
-            fault: true
-            volume: true
-            surface: false
-            order: 6
-          - name: tpvahsp
-            equation: anisotropic
-            multisim: 1
-            energies: false
-            receivers: true
-            fault: false
-            volume: true
-            surface: false
-            order: 6
-          - name: tpvgaussian
-            equation: elastic
-            multisim: 1
-            energies: true
-            receivers: true
-            fault: true
-            volume: true
-            surface: false
-            order: 6
-          - name: tpvyoffe
-            equation: elastic
-            multisim: 1
-            energies: true
-            receivers: true
-            fault: true
-            volume: true
-            surface: false
-            order: 6
-          - name: ttpv1
-            equation: elastic
-            multisim: 1
-            energies: true
-            receivers: true
-            fault: true
-            volume: true
-            surface: true
-            order: 6
-          - name: tpvloh1-fused
-            equation: elastic
-            multisim: 32
-            energies: true
-            receivers: true
-            fault: false # NYI
-            volume: false
-            surface: false
-            order: 3
-          - name: loh1-ic
-            equation: elastic
-            multisim: 1
-            energies: true
-            receivers: true
-            fault: false
-            volume: true
-            surface: false
->>>>>>> 3bca92b3
         precision:
           - single
         arch:
