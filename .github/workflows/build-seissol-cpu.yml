# SPDX-FileCopyrightText: 2024 SeisSol Group
#
# SPDX-License-Identifier: BSD-3-Clause
# SPDX-LicenseComments: Full text under /LICENSE and /LICENSES/
#
# SPDX-FileContributor: Author lists in /AUTHORS and /CITATION.cff

name: build-seissol-cpu
on:
  - push

env:
  precomputed-hash: 4cc0993d4ba3b8f0aabc84af78e405af9d98f902

jobs:
  seissol-build-test:
    name: seissol-build-test
    runs-on: ubuntu-24.04
    container: ${{ matrix.setup.container }}
    continue-on-error: true
    strategy:
      fail-fast: false
      matrix:
        order:
          - 6
        arch:
          - hsw
        build_type:
          - Release
          #- Debug
        equation:
          - type: elastic
            multisim: 1
            mechanisms: 0
        precision:
          - double
        setup:
          - cc: gcc-13
            cxx: g++-13
            fc: gfortran-13
            container: seissol/gha-cpu:davschneller-gpu-image
          - cc: clang-19
            cxx: clang++-19
            fc: gfortran-13 # TODO?
            container: seissol/gha-cpu:davschneller-gpu-image
          - cc: icx
            cxx: icpx
            fc: ifx
            container: seissol/gha-gpu-intel:davschneller-gpu-image
          - cc: nvc
            cxx: nvc++
            fc: nvfortran
            container: seissol/gha-gpu-nvhpc:davschneller-gpu-image
    steps:
      - id: checkout
        name: checkout-seissol
        uses: actions/checkout@v5
        with:
          submodules: recursive

      - id: build
        name: build-seissol
        run: |
          mkdir build && cd build

          # TODO: change to `-Wall -Werror` at some point
          EXTRA_FLAGS="-Wall"

          export CFLAGS="${EXTRA_FLAGS} ${CFLAGS}"
          export CXXFLAGS="${EXTRA_FLAGS} ${CXXFLAGS}"
          export FFLAGS="${EXTRA_FLAGS} ${FFLAGS}"

          export CC=${{matrix.setup.cc}}
          export CXX=${{matrix.setup.cxx}}
          export FC=${{matrix.setup.fc}}

          mkdir -p /opt/seissol

          if [ ${{matrix.setup.cc}} = nvc ]; then
            TESTING_COMMAND="mpirun -np 1 --oversubscribe --allow-run-as-root";

            # there's still a bug with how NVHPC compiles the kernels; thus disable them for now
            TESTING_GENERATED_ENABLE=OFF;
          else
            TESTING_COMMAND="";
            TESTING_GENERATED_ENABLE=ON;
          fi;

<<<<<<< HEAD
          cmake .. -GNinja -DNEW_BINARY_NAMING=ON -DTESTING_COMMAND="${TESTING_COMMAND}" -DCMAKE_INSTALL_PREFIX=/opt/seissol -DTESTING=ON -DASAGI=ON -DHOST_ARCH=${{matrix.arch}} -DORDER=${{matrix.order}} -DCMAKE_BUILD_TYPE=${{matrix.build_type}} -DEQUATIONS=${{matrix.equation.type}} -DPRECISION=${{matrix.precision}} -DNUMBER_OF_MECHANISMS=${{ matrix.equation.mechanisms }} -DNUMBER_OF_FUSED_SIMULATIONS=${{ matrix.equation.multisim }}
          ninja install -j1
=======
          cmake .. \
            -GNinja \
            -DNEW_BINARY_NAMING=ON \
            -DTESTING_COMMAND="${TESTING_COMMAND}" \
            -DCMAKE_INSTALL_PREFIX=/opt/seissol \
            -DTESTING=ON \
            -DTESTING_GENERATED=${TESTING_GENERATED_ENABLE} \
            -DASAGI=ON \
            -DHOST_ARCH=${{matrix.arch}} \
            -DORDER=${{matrix.order}} \
            -DCMAKE_BUILD_TYPE=${{matrix.build_type}} \
            -DEQUATIONS=${{matrix.equation.type}} \
            -DPRECISION=${{matrix.precision}} \
            -DNUMBER_OF_MECHANISMS=${{ matrix.equation.mechanisms }} \
            -DNUMBER_OF_FUSED_SIMULATIONS=${{ matrix.equation.multisim }}

          ninja install
>>>>>>> efa86455

      - name: test-seissol
        if: ${{ !cancelled() && steps.build.outcome == 'success' }}
        run: |
          cd build
          ctest -j --rerun-failed --output-on-failure

      - name: run-seissol-no-input
        if: ${{ !cancelled() && steps.build.outcome == 'success' }}
        run: |
          if [ ${{matrix.setup.cc}} = nvc ]; then
            TESTING_COMMAND="mpirun -np 1 --oversubscribe --allow-run-as-root";
          else
            TESTING_COMMAND="";
          fi

          cd build
          set +e
          ${TESTING_COMMAND} ./seissol-cpu
          RETVAL_EXE=$?
          ./proxyseissol-cpu
          RETVAL_PROXY=$?
          set -e

          if [ $RETVAL_EXE -ne 133 ]; then
            echo "Unexpected exit code for SeisSol: ${RETVAL_EXE}"
            exit 1
          fi
          if [ $RETVAL_PROXY -ne 255 ]; then
            echo "Unexpected exit code for the SeisSol Proxy: ${RETVAL_PROXY}"
            exit 1
          fi

          echo "Success!"

      - name: run-proxy
        if: ${{ !cancelled() && steps.build.outcome == 'success' }}
        run: |
          cd build

          for i in $(seq 0 83);
          do
            ./proxyseissol-cpu 100 1 ader $i
            ./proxyseissol-cpu 100 1 localwoader $i
            ./proxyseissol-cpu 100 1 local $i
            ./proxyseissol-cpu 100 1 neigh $i
            ./proxyseissol-cpu 100 1 all $i
            ./proxyseissol-cpu 100 1 neigh_dr $i
            ./proxyseissol-cpu 100 1 godunov_dr $i
            ./proxyseissol-cpu 100 1 all_dr $i
          done

      - name: upload-seissol
        uses: actions/upload-artifact@v4
        if: ${{ !cancelled() && steps.build.outcome == 'success' }}
        with:
          name: seissol-${{matrix.build_type}}-${{matrix.precision}}-${{matrix.arch}}-${{matrix.order}}-${{matrix.equation.type}}-${{matrix.equation.multisim}}-${{matrix.setup.cc}}
          path: /opt/seissol

  seissol-run-test:
    name: seissol-run-test
    runs-on: ubuntu-24.04
    container: ${{ matrix.setup.container }}
    continue-on-error: true
    needs: [seissol-build-test]
    if: ${{ github.repository == 'SeisSol/SeisSol' && github.ref_name == 'master' }}
    strategy:
      fail-fast: false
      matrix:
        case:
          - name: tpv5
            equation: elastic
            multisim: 1
            energies: true
            receivers: true
            fault: true
            volume: true
            surface: false
          - name: tpv5-nuc
            equation: elastic
            multisim: 1
            energies: true
            receivers: true
            fault: true
            volume: true
            surface: false
          - name: tpv5-visco
            equation: viscoelastic2
            multisim: 1
            energies: true
            receivers: true
            fault: true
            volume: true
            surface: false
          - name: tpv5-poro
            equation: poroelastic
            multisim: 1
            energies: false # incomplete, hence disabled
            receivers: true
            fault: true
            volume: true
            surface: false
          - name: tpv6
            equation: elastic
            multisim: 1
            energies: true
            receivers: true
            fault: true
            volume: true
            surface: false
          - name: tpv13
            equation: elastic
            multisim: 1
            energies: true
            receivers: true
            fault: true
            volume: true
            surface: false
          - name: tpv16
            equation: elastic
            multisim: 1
            energies: true
            receivers: true
            fault: true
            volume: true
            surface: false
          #- name: tpv33
          #  equation: elastic
          #  multisim: 1
          #  energies: true
          #  receivers: true
          #  fault: true
          #  volume: false
          #  surface: false
          - name: tpv101
            equation: elastic
            multisim: 1
            energies: true
            receivers: true
            fault: true
            volume: true
            surface: false
          - name: tpv101-slip
            equation: elastic
            multisim: 1
            energies: true
            receivers: true
            fault: true
            volume: true
            surface: false
          - name: tpv104
            equation: elastic
            multisim: 1
            energies: true
            receivers: true
            fault: true
            volume: true
            surface: false
          - name: tpv105
            equation: elastic
            multisim: 1
            energies: true
            receivers: true
            fault: true
            volume: true
            surface: false
          - name: tpvahsp
            equation: anisotropic
            multisim: 1
            energies: false
            receivers: true
            fault: false
            volume: true
            surface: false
          - name: tpvgaussian
            equation: elastic
            multisim: 1
            energies: true
            receivers: true
            fault: true
            volume: true
            surface: false
          - name: tpvyoffe
            equation: elastic
            multisim: 1
            energies: true
            receivers: true
            fault: true
            volume: true
            surface: false
          - name: ttpv1
            equation: elastic
            multisim: 1
            energies: true
            receivers: true
            fault: true
            volume: true
            surface: true
          - name: tpvloh1-fused
            equation: elastic
            multisim: 8
            energies: true
            receivers: true
            fault: false # NYI
            volume: false
            surface: false
          - name: tpv13-fused
            equation: elastic
            multisim: 8
            energies: true
            receivers: true
            fault: false # incomplete, hence disabled
            volume: false
            surface: false
          - name: tpv13-fused-plasticity
            equation: elastic
            multisim: 8
            energies: true
            receivers: true
            fault: false # incomplete, hence disabled
            volume: false
            surface: false
          - name: loh1-ic
            equation: elastic
            multisim: 1
            energies: true
            receivers: true
            fault: false
            volume: true
            surface: false
        precision:
          - single
          - double
        order:
          - 6
        arch:
          - hsw
        build_type:
          - Release
        setup:
          - cc: gcc-13
            cxx: g++-13
            fc: gfortran-13
            container: seissol/gha-cpu:davschneller-gpu-image
            pythonbreak: true
            mpi: openmpi
          - cc: clang-19
            cxx: clang++-19
            fc: gfortran-13 # TODO?
            container: seissol/gha-cpu:davschneller-gpu-image
            pythonbreak: true
            mpi: openmpi
          - cc: icx
            cxx: icpx
            fc: ifx
            container: seissol/gha-gpu-intel:davschneller-gpu-image
            pythonbreak: false
            mpi: intel
          - cc: nvc
            cxx: nvc++
            fc: nvfortran
            container: seissol/gha-gpu-nvhpc:davschneller-gpu-image
            pythonbreak: true
            mpi: openmpi
        parallel:
          - ranks: 1
            threads: 4
            commthread: false
          - ranks: 4
            threads: 1
            commthread: false
    steps:
      - name: install-packages
        run: |
          # circumvent problems with the Intel image still using Ubuntu 22.04

          if [ "${{ matrix.setup.pythonbreak }}" = true ]; then
            pip3 install --break-system-packages numpy>=1.12.0 lxml==5.0.0 setuptools seissolxdmf pandas
          else
            pip3 install numpy>=1.12.0 lxml==5.0.0 setuptools seissolxdmf pandas
          fi

      - id: get-precomputed-solutions
        name: get-precomputed-solutions
        uses: actions/checkout@v5
        with:
          repository: seissol/precomputed-seissol
          ref: ${{env.precomputed-hash}}
          path: precomputed
      - name: get-seissol
        uses: actions/download-artifact@v5
        with:
          name: seissol-${{matrix.build_type}}-${{matrix.precision}}-${{matrix.arch}}-${{matrix.order}}-${{matrix.case.equation}}-${{matrix.case.multisim}}-${{matrix.setup.cc}}
          path: install
      - name: run-seissol
        id: run
        run: |
          if [ ${{matrix.setup.mpi}} = openmpi ]; then
            MPI_OPTIONS="--oversubscribe --allow-run-as-root -bind-to none";
          elif [ ${{matrix.setup.mpi}} = intel ]; then
            MPI_OPTIONS="";
          fi;

          export PATH=$(pwd)/install/bin:$PATH
          export LD_LIBRARY_PATH=$(pwd)/install/lib:$(pwd)/install/lib64:$LD_LIBRARY_PATH

          chmod +x $(pwd)/install/bin/*

          export OMP_NUM_THREADS=${{matrix.parallel.threads}}
          export SEISSOL_COMMTHREAD=${{matrix.parallel.commthread}}
          export SEISSOL_MINI_NUM_ELEMENTS=100

          cd precomputed/${{matrix.case.name}}

          mpirun ${MPI_OPTIONS} -np ${{matrix.parallel.ranks}} seissol-cpu

      # TODO: make this checkout obsolete
      - name: get-verification-scripts
        uses: actions/checkout@v5
        with:
          path: scripts

      - name: check-fault
        if: ${{ !cancelled() && steps.run.outcome == 'success' && matrix.case.fault }}
        run: |
          FAULT_FILE=tpv-fault.xdmf
          EPSILON=0.05

          cd precomputed/${{matrix.case.name}}
          python3 $GITHUB_WORKSPACE/scripts/postprocessing/validation/compare-mesh.py ./output/${FAULT_FILE} ./precomputed/${{matrix.precision}}/${FAULT_FILE} --epsilon ${EPSILON}
      - name: check-volume
        if: ${{ !cancelled() && steps.run.outcome == 'success' && matrix.case.volume }}
        run: |
          VOLUME_FILE=tpv.xdmf
          EPSILON=0.05

          cd precomputed/${{matrix.case.name}}
          python3 $GITHUB_WORKSPACE/scripts/postprocessing/validation/compare-mesh.py ./output/${VOLUME_FILE} ./precomputed/${{matrix.precision}}/${VOLUME_FILE} --epsilon ${EPSILON}
      - name: check-surface
        if: ${{ !cancelled() && steps.run.outcome == 'success' && matrix.case.surface }}
        run: |
          SURFACE_FILE=tpv-surface.xdmf
          EPSILON=0.05

          cd precomputed/${{matrix.case.name}}
          python3 $GITHUB_WORKSPACE/scripts/postprocessing/validation/compare-mesh.py ./output/${SURFACE_FILE} ./precomputed/${{matrix.precision}}/${SURFACE_FILE} --epsilon ${EPSILON}
      - name: check-receivers
        if: ${{ !cancelled() && steps.run.outcome == 'success' && matrix.case.receivers }}
        run: |
          EPSILON=0.05

          if [ ${{matrix.case.name}} = tpv5 ] || [ ${{matrix.case.name}} = tpv5-nuc ] || [ ${{matrix.case.name}} = tpv6 ] || [ ${{matrix.case.name}} = tpv16 ]; then
            MODE=lsw;
          elif [ ${{matrix.case.name}} = tpv105 ]; then
            MODE=tp;
          else
            MODE=rs;
          fi;

          cd precomputed/${{matrix.case.name}}
          python3 $GITHUB_WORKSPACE/scripts/postprocessing/validation/compare-receivers.py ./output ./precomputed/${{matrix.precision}} --epsilon ${EPSILON} --mode $MODE
      - name: check-energy
        if: ${{ !cancelled() && steps.run.outcome == 'success' && matrix.case.energies }}
        run: |
          ENERGY_FILE=tpv-energy.csv
          EPSILON=0.05

          cd precomputed/${{matrix.case.name}}
          python3 $GITHUB_WORKSPACE/scripts/postprocessing/validation/compare-energies.py ./output/${ENERGY_FILE} ./precomputed/${{matrix.precision}}/${ENERGY_FILE} --epsilon ${EPSILON}<|MERGE_RESOLUTION|>--- conflicted
+++ resolved
@@ -86,10 +86,6 @@
             TESTING_GENERATED_ENABLE=ON;
           fi;
 
-<<<<<<< HEAD
-          cmake .. -GNinja -DNEW_BINARY_NAMING=ON -DTESTING_COMMAND="${TESTING_COMMAND}" -DCMAKE_INSTALL_PREFIX=/opt/seissol -DTESTING=ON -DASAGI=ON -DHOST_ARCH=${{matrix.arch}} -DORDER=${{matrix.order}} -DCMAKE_BUILD_TYPE=${{matrix.build_type}} -DEQUATIONS=${{matrix.equation.type}} -DPRECISION=${{matrix.precision}} -DNUMBER_OF_MECHANISMS=${{ matrix.equation.mechanisms }} -DNUMBER_OF_FUSED_SIMULATIONS=${{ matrix.equation.multisim }}
-          ninja install -j1
-=======
           cmake .. \
             -GNinja \
             -DNEW_BINARY_NAMING=ON \
@@ -106,8 +102,7 @@
             -DNUMBER_OF_MECHANISMS=${{ matrix.equation.mechanisms }} \
             -DNUMBER_OF_FUSED_SIMULATIONS=${{ matrix.equation.multisim }}
 
-          ninja install
->>>>>>> efa86455
+          ninja install -j1
 
       - name: test-seissol
         if: ${{ !cancelled() && steps.build.outcome == 'success' }}
