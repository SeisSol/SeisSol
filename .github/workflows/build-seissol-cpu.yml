--- conflicted
+++ resolved
@@ -10,11 +10,7 @@
   - push
 
 env:
-<<<<<<< HEAD
-  precomputed-hash: 9211b761ad4a317757746a892b0dc1dd16d26f02
-=======
-  precomputed-hash: 3892ce5054ab712696717dd88128e7a2b048d3ac
->>>>>>> 77db23d4
+  precomputed-hash: 57577066fddab59afc5670397549b1b3e6d6e7ac
 
 jobs:
   seissol-build-test:
