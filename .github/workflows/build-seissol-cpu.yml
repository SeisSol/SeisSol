--- conflicted
+++ resolved
@@ -124,7 +124,6 @@
         run: |
           cd build
 
-<<<<<<< HEAD
           for i in $(seq 0 83);
           do
             ./proxyseissol-cpu 100 1 ader $i
@@ -136,18 +135,7 @@
             ./proxyseissol-cpu 100 1 godunov_dr $i
             ./proxyseissol-cpu 100 1 all_dr $i
           done
- 
-=======
-          ./proxyseissol-${EXENAME} 100 1 ader
-          ./proxyseissol-${EXENAME} 100 1 localwoader
-          ./proxyseissol-${EXENAME} 100 1 local
-          ./proxyseissol-${EXENAME} 100 1 neigh
-          ./proxyseissol-${EXENAME} 100 1 all
-          ./proxyseissol-${EXENAME} 100 1 neigh_dr
-          ./proxyseissol-${EXENAME} 100 1 godunov_dr
-          ./proxyseissol-${EXENAME} 100 1 all_dr
-
->>>>>>> 86cfbd80
+
       - name: upload-seissol
         uses: actions/upload-artifact@v4
         if: ${{ !cancelled() && steps.build.outcome == 'success' }}
@@ -409,13 +397,8 @@
           export SEISSOL_MINI_NUM_ELEMENTS=100
 
           cd precomputed/${{matrix.case.name}}
-<<<<<<< HEAD
-          
+
           mpirun ${MPI_OPTIONS} -np ${{matrix.parallel.ranks}} seissol-cpu
-=======
-
-          mpirun ${MPI_OPTIONS} -np ${{matrix.parallel.ranks}} seissol-${EXENAME}
->>>>>>> 86cfbd80
 
       # TODO: make this checkout obsolete
       - name: get-verification-scripts
