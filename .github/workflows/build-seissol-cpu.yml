# SPDX-FileCopyrightText: 2024 SeisSol Group
#
# SPDX-License-Identifier: BSD-3-Clause
# SPDX-LicenseComments: Full text under /LICENSE and /LICENSES/
#
# SPDX-FileContributor: Author lists in /AUTHORS and /CITATION.cff

name: build-seissol-cpu
on:
  - push

env:
  precomputed-hash: fb41141ee0b38b48b10cc74c8c817860d4a745c5

jobs:
  seissol-build-test:
    name: seissol-build-test<${{matrix.setup.name}}, ${{matrix.arch}}, ${{matrix.build_type}}>
    runs-on: self-hosted
    container: ${{ matrix.setup.container }}
    continue-on-error: true
    defaults:
      run:
        shell: bash
    strategy:
      fail-fast: false
      matrix:
        arch:
          - hsw
        build_type:
          - Release
          #- Debug
        setup:
          - cc: gcc-13
            cxx: g++-13
            fc: gfortran-13
            container: seissol/gha-cpu:davschneller-ci-merge
            name: gcc-13
          - cc: clang-18
            cxx: clang++-18
            fc: flang-18
            container: seissol/gha-cpu:davschneller-ci-merge
            name: clang-18
          - cc: clang-19
            cxx: clang++-19
            fc: flang-19
            container: seissol/gha-cpu:davschneller-ci-merge
            name: clang-19
          - cc: clang-20
            cxx: clang++-20
            fc: flang-20
            container: seissol/gha-cpu:davschneller-ci-merge
            name: clang-20
          - cc: icc
            cxx: icpc
            fc: ifort
            container: seissol/gha-gpu-intel-icc:davschneller-ci-merge
            name: icc-2022
          - cc: icx
            cxx: icpx
            fc: ifx
            container: seissol/gha-gpu-intel-2023:davschneller-ci-merge
            name: icx-2023
          - cc: icx
            cxx: icpx
            fc: ifx
            container: seissol/gha-gpu-intel-2024:davschneller-ci-merge
            name: icx-2024
          - cc: icx
            cxx: icpx
            fc: ifx
            container: seissol/gha-gpu-intel-2025:davschneller-ci-merge
            name: icx-2025
          - cc: nvc
            cxx: nvc++
            fc: nvfortran
            container: seissol/gha-gpu-nvhpc:davschneller-ci-merge
            name: nvhpc-2409
    steps:
      - id: checkout
        name: checkout-seissol
        uses: actions/checkout@v4
        with:
          submodules: recursive
      
      - uses: ./.github/actions/cpu-build
        name: elastic-d-p6
        if: ${{ !cancelled() }}
        with:
          cfg-order: 6
          cfg-equation: elastic
          cfg-mechanisms: 0
          cfg-precision: double
          cfg-simulations: 1
          hostarch: ${{matrix.arch}}
          buildtype: ${{matrix.build_type}}
          cc: ${{matrix.setup.cc}}
          cxx: ${{matrix.setup.cxx}}
          fc: ${{matrix.setup.fc}}
 
      - uses: ./.github/actions/cpu-build
        name: viscoelastic-3-d-p6
        if: ${{ !cancelled() && false }}
        with:
          cfg-order: 6
          cfg-equation: viscoelastic2
          cfg-mechanisms: 3
          cfg-precision: double
          cfg-simulations: 1
          hostarch: ${{matrix.arch}}
          buildtype: ${{matrix.build_type}}
          cc: ${{matrix.setup.cc}}
          cxx: ${{matrix.setup.cxx}}
          fc: ${{matrix.setup.fc}}
      
      - uses: ./.github/actions/cpu-build
        name: poroelastic-d-p6
        if: ${{ !cancelled() && false }}
        with:
          cfg-order: 6
          cfg-equation: poroelastic
          cfg-mechanisms: 0
          cfg-precision: double
          cfg-simulations: 1
          hostarch: ${{matrix.arch}}
          buildtype: ${{matrix.build_type}}
          cc: ${{matrix.setup.cc}}
          cxx: ${{matrix.setup.cxx}}
          fc: ${{matrix.setup.fc}}
      
      - uses: ./.github/actions/cpu-build
        name: anisotropic-d-p6
        if: ${{ !cancelled() && false }}
        with:
          cfg-order: 6
          cfg-equation: anisotropic
          cfg-mechanisms: 0
          cfg-precision: double
          cfg-simulations: 1
          hostarch: ${{matrix.arch}}
          buildtype: ${{matrix.build_type}}
          cc: ${{matrix.setup.cc}}
          cxx: ${{matrix.setup.cxx}}
          fc: ${{matrix.setup.fc}}
      
      - uses: ./.github/actions/cpu-build
        name: acoustic-d-p6
        if: ${{ !cancelled() && false }}
        with:
          cfg-order: 6
          cfg-equation: acoustic
          cfg-mechanisms: 0
          cfg-precision: double
          cfg-simulations: 1
          hostarch: ${{matrix.arch}}
          buildtype: ${{matrix.build_type}}
          cc: ${{matrix.setup.cc}}
          cxx: ${{matrix.setup.cxx}}
          fc: ${{matrix.setup.fc}}
      
      - uses: ./.github/actions/cpu-build
        name: elastic-d-p6-f8
        if: ${{ !cancelled() && false }}
        with:
          cfg-order: 6
          cfg-equation: elastic
          cfg-mechanisms: 0
          cfg-precision: double
          cfg-simulations: 8
          hostarch: ${{matrix.arch}}
          buildtype: ${{matrix.build_type}}
          cc: ${{matrix.setup.cc}}
          cxx: ${{matrix.setup.cxx}}
          fc: ${{matrix.setup.fc}}
      
      - uses: ./.github/actions/cpu-build
        name: elastic-s-p6
        if: ${{ !cancelled() && false }}
        with:
          cfg-order: 6
          cfg-equation: elastic
          cfg-mechanisms: 0
          cfg-precision: single
          cfg-simulations: 1
          hostarch: ${{matrix.arch}}
          buildtype: ${{matrix.build_type}}
          cc: ${{matrix.setup.cc}}
          cxx: ${{matrix.setup.cxx}}
          fc: ${{matrix.setup.fc}}
 
      - uses: ./.github/actions/cpu-build
        name: viscoelastic-3-s-p6
        if: ${{ !cancelled() && false }}
        with:
          cfg-order: 6
          cfg-equation: viscoelastic2
          cfg-mechanisms: 3
          cfg-precision: single
          cfg-simulations: 1
          hostarch: ${{matrix.arch}}
          buildtype: ${{matrix.build_type}}
          cc: ${{matrix.setup.cc}}
          cxx: ${{matrix.setup.cxx}}
          fc: ${{matrix.setup.fc}}
      
      - uses: ./.github/actions/cpu-build
        name: poroelastic-s-p6
        if: ${{ !cancelled() && false }}
        with:
          cfg-order: 6
          cfg-equation: poroelastic
          cfg-mechanisms: 0
          cfg-precision: single
          cfg-simulations: 1
          hostarch: ${{matrix.arch}}
          buildtype: ${{matrix.build_type}}
          cc: ${{matrix.setup.cc}}
          cxx: ${{matrix.setup.cxx}}
          fc: ${{matrix.setup.fc}}
      
      - uses: ./.github/actions/cpu-build
        name: anisotropic-s-p6
        if: ${{ !cancelled() && false }}
        with:
          cfg-order: 6
          cfg-equation: anisotropic
          cfg-mechanisms: 0
          cfg-precision: single
          cfg-simulations: 1
          hostarch: ${{matrix.arch}}
          buildtype: ${{matrix.build_type}}
          cc: ${{matrix.setup.cc}}
          cxx: ${{matrix.setup.cxx}}
          fc: ${{matrix.setup.fc}}
      
      - uses: ./.github/actions/cpu-build
        name: acoustic-s-p6
        if: ${{ !cancelled() && false }}
        with:
          cfg-order: 6
          cfg-equation: acoustic
          cfg-mechanisms: 0
          cfg-precision: single
          cfg-simulations: 1
          hostarch: ${{matrix.arch}}
          buildtype: ${{matrix.build_type}}
          cc: ${{matrix.setup.cc}}
          cxx: ${{matrix.setup.cxx}}
          fc: ${{matrix.setup.fc}}
      
      - uses: ./.github/actions/cpu-build
        name: elastic-s-p6-f8
        if: ${{ !cancelled() && false }}
        with:
          cfg-order: 6
          cfg-equation: elastic
          cfg-mechanisms: 0
          cfg-precision: single
          cfg-simulations: 8
          hostarch: ${{matrix.arch}}
          buildtype: ${{matrix.build_type}}
          cc: ${{matrix.setup.cc}}
          cxx: ${{matrix.setup.cxx}}
          fc: ${{matrix.setup.fc}}

      - name: upload-seissol
        uses: actions/upload-artifact@v4
        if: ${{ !cancelled() }}
        with:
          name: seissol-${{matrix.build_type}}-${{matrix.arch}}-${{matrix.setup.name}}
          path: /opt/seissol

  seissol-run-test:
    name: seissol-run-test
    runs-on: self-hosted
    container: ${{ matrix.setup.container }}
    continue-on-error: true
    needs: [seissol-build-test]
    if: ${{ github.repository == 'SeisSol/SeisSol' }} #  && (github.ref_name == 'master')
    strategy:
      fail-fast: false
      matrix:
<<<<<<< HEAD
=======
        case:
          - name: tpv5
            equation: elastic
            multisim: 1
            energies: true
            receivers: true
            fault: true
            volume: true
            surface: false
          - name: tpv5-nuc
            equation: elastic
            multisim: 1
            energies: true
            receivers: true
            fault: true
            volume: true
            surface: false
          - name: tpv5-visco
            equation: viscoelastic2
            multisim: 1
            energies: true
            receivers: true
            fault: true
            volume: true
            surface: false
          - name: tpv5-poro
            equation: poroelastic
            multisim: 1
            energies: false # incomplete, hence disabled
            receivers: true
            fault: true
            volume: true
            surface: false
          - name: tpv6
            equation: elastic
            multisim: 1
            energies: true
            receivers: true
            fault: true
            volume: true
            surface: false
          - name: tpv13
            equation: elastic
            multisim: 1
            energies: true
            receivers: true
            fault: true
            volume: true
            surface: false
          - name: tpv16
            equation: elastic
            multisim: 1
            energies: true
            receivers: true
            fault: true
            volume: true
            surface: false
          #- name: tpv33
          #  equation: elastic
          #  multisim: 1
          #  energies: true
          #  receivers: true
          #  fault: true
          #  volume: false
          #  surface: false
          - name: tpv101
            equation: elastic
            multisim: 1
            energies: true
            receivers: true
            fault: true
            volume: true
            surface: false
          - name: tpv101-slip
            equation: elastic
            multisim: 1
            energies: true
            receivers: true
            fault: true
            volume: true
            surface: false
          - name: tpv104
            equation: elastic
            multisim: 1
            energies: true
            receivers: true
            fault: true
            volume: true
            surface: false
          - name: tpv105
            equation: elastic
            multisim: 1
            energies: true
            receivers: true
            fault: true
            volume: true
            surface: false
          - name: tpvahsp
            equation: anisotropic
            multisim: 1
            energies: false
            receivers: true
            fault: false
            volume: true
            surface: false
          - name: tpvgaussian
            equation: elastic
            multisim: 1
            energies: true
            receivers: true
            fault: true
            volume: true
            surface: false
          - name: tpvyoffe
            equation: elastic
            multisim: 1
            energies: true
            receivers: true
            fault: true
            volume: true
            surface: false
          - name: ttpv1
            equation: elastic
            multisim: 1
            energies: true
            receivers: true
            fault: true
            volume: true
            surface: true
          - name: tpvloh1-fused
            equation: elastic
            multisim: 8
            energies: true
            receivers: true
            fault: false # NYI
            volume: false
            surface: false
          - name: tpv13-fused
            equation: elastic
            multisim: 8
            energies: true
            receivers: true
            fault: false # incomplete, hence disabled
            volume: false
            surface: false
          - name: tpv13-fused-plasticity
            equation: elastic
            multisim: 8
            energies: true
            receivers: true
            fault: false # incomplete, hence disabled
            volume: false
            surface: false
        precision:
          - single
          - double
        order:
          - 6
>>>>>>> 0190bbac
        arch:
          - hsw
        build_type:
          - Release
        setup:
          - cc: gcc-13
            cxx: g++-13
            fc: gfortran-13
            container: seissol/gha-cpu:davschneller-ci-merge
            name: gcc-13
            ompi: true
          - cc: clang-18
            cxx: clang++-18
            fc: flang-18
            container: seissol/gha-cpu:davschneller-ci-merge
            name: clang-18
            ompi: true
          - cc: clang-19
            cxx: clang++-19
            fc: flang-19
            container: seissol/gha-cpu:davschneller-ci-merge
            name: clang-19
            ompi: true
          - cc: clang-20
            cxx: clang++-20
            fc: flang-20
            container: seissol/gha-cpu:davschneller-ci-merge
            name: clang-20
            ompi: true
          - cc: icc
            cxx: icpc
            fc: ifort
            container: seissol/gha-gpu-intel-icc:davschneller-ci-merge
            name: icc-2022
            ompi: false
          - cc: icx
            cxx: icpx
            fc: ifx
            container: seissol/gha-gpu-intel-2023:davschneller-ci-merge
            name: icx-2023
            ompi: false
          - cc: icx
            cxx: icpx
            fc: ifx
            container: seissol/gha-gpu-intel-2024:davschneller-ci-merge
            name: icx-2024
            ompi: false
          - cc: icx
            cxx: icpx
            fc: ifx
            container: seissol/gha-gpu-intel-2025:davschneller-ci-merge
            name: icx-2025
            ompi: false
          - cc: nvc
            cxx: nvc++
            fc: nvfortran
            container: seissol/gha-gpu-nvhpc:davschneller-ci-merge
            name: nvhpc-2409
            ompi: true
        parallel:
          - ranks: 1
            threads: 32
            commthread: false
          - ranks: 32
            threads: 1
            commthread: false
    steps:
      - id: get-seissol
        name: get-seissol
        uses: actions/download-artifact@v4
        with:
          name: seissol-${{matrix.build_type}}-${{matrix.arch}}-${{matrix.setup.name}}
          path: install

      - id: get-precomputed-solutions
        name: get-precomputed-solutions
        uses: actions/checkout@v4
        with:
          repository: seissol/precomputed-seissol
          ref: ${{env.precomputed-hash}}
          path: precomputed

      # TODO: make this checkout obsolete
      - name: get-verification-scripts
        uses: actions/checkout@v4
        with:
          path: scripts
      
      - name: tpv5/double
        uses: ./.github/actions/test
        if: ${{ !cancelled() && steps.get-seissol.outcome == 'success' }}
        with:
          seissol: cpu-elastic-d-p6
          rundir: tpv5
          resultdir: double
          compare-volume: true
          compare-fault: true
          compare-surface: false
          compare-energy: true
          compare-receiver: true
          compare-receiver-mode: lsw
          commsize: ${{matrix.parallel.ranks}}
          rankthreads: ${{matrix.parallel.threads}}
          ompi: ${{matrix.setup.ompi}}
      
      - name: tpv5-nuc/double
        uses: ./.github/actions/test
        if: ${{ !cancelled() && steps.get-seissol.outcome == 'success' }}
        with:
          seissol: cpu-elastic-d-p6
          rundir: tpv5-nuc
          resultdir: double
          compare-volume: true
          compare-fault: true
          compare-surface: false
          compare-energy: true
          compare-receiver: true
          compare-receiver-mode: lsw
          commsize: ${{matrix.parallel.ranks}}
          rankthreads: ${{matrix.parallel.threads}}
          ompi: ${{matrix.setup.ompi}}
      
      - name: tpv6/double
        uses: ./.github/actions/test
        if: ${{ !cancelled() && steps.get-seissol.outcome == 'success' }}
        with:
          seissol: cpu-elastic-d-p6
          rundir: tpv6
          resultdir: double
          compare-volume: true
          compare-fault: true
          compare-surface: false
          compare-energy: true
          compare-receiver: true
          compare-receiver-mode: lsw
          commsize: ${{matrix.parallel.ranks}}
          rankthreads: ${{matrix.parallel.threads}}
          ompi: ${{matrix.setup.ompi}}

      - name: tpv13/double
        uses: ./.github/actions/test
        if: ${{ !cancelled() && steps.get-seissol.outcome == 'success' }}
        with:
          seissol: cpu-elastic-d-p6
          rundir: tpv13
          resultdir: double
          compare-volume: true
          compare-fault: true
          compare-surface: false
          compare-energy: true
          compare-receiver: true
          compare-receiver-mode: lsw
          commsize: ${{matrix.parallel.ranks}}
          rankthreads: ${{matrix.parallel.threads}}
          ompi: ${{matrix.setup.ompi}}
      
      - name: tpv16/double
        uses: ./.github/actions/test
        if: ${{ !cancelled() && steps.get-seissol.outcome == 'success' }}
        with:
          seissol: cpu-elastic-d-p6
          rundir: tpv16
          resultdir: double
          compare-volume: true
          compare-fault: true
          compare-surface: false
          compare-energy: true
          compare-receiver: true
          compare-receiver-mode: lsw
          commsize: ${{matrix.parallel.ranks}}
          rankthreads: ${{matrix.parallel.threads}}
          ompi: ${{matrix.setup.ompi}}
      
      - name: tpv101/double
        uses: ./.github/actions/test
        if: ${{ !cancelled() && steps.get-seissol.outcome == 'success' }}
        with:
          seissol: cpu-elastic-d-p6
          rundir: tpv101
          resultdir: double
          compare-volume: true
          compare-fault: true
          compare-surface: false
          compare-energy: true
          compare-receiver: true
          compare-receiver-mode: rs
          commsize: ${{matrix.parallel.ranks}}
          rankthreads: ${{matrix.parallel.threads}}
          ompi: ${{matrix.setup.ompi}}
      
      - name: tpv101-slip/double
        uses: ./.github/actions/test
        if: ${{ !cancelled() && steps.get-seissol.outcome == 'success' }}
        with:
          seissol: cpu-elastic-d-p6
          rundir: tpv101-slip
          resultdir: double
          compare-volume: true
          compare-fault: true
          compare-surface: false
          compare-energy: true
          compare-receiver: true
          compare-receiver-mode: rs
          commsize: ${{matrix.parallel.ranks}}
          rankthreads: ${{matrix.parallel.threads}}
          ompi: ${{matrix.setup.ompi}}
      
      - name: tpv104/double
        uses: ./.github/actions/test
        if: ${{ !cancelled() && steps.get-seissol.outcome == 'success' }}
        with:
          seissol: cpu-elastic-d-p6
          rundir: tpv104
          resultdir: double
          compare-volume: true
          compare-fault: true
          compare-surface: false
          compare-energy: true
          compare-receiver: true
          compare-receiver-mode: rs
          commsize: ${{matrix.parallel.ranks}}
          rankthreads: ${{matrix.parallel.threads}}
          ompi: ${{matrix.setup.ompi}}
      
      - name: tpv105/double
        uses: ./.github/actions/test
        if: ${{ !cancelled() && steps.get-seissol.outcome == 'success' }}
        with:
          seissol: cpu-elastic-d-p6
          rundir: tpv105
          resultdir: double
          compare-volume: true
          compare-fault: true
          compare-surface: false
          compare-energy: true
          compare-receiver: true
          compare-receiver-mode: tp
          commsize: ${{matrix.parallel.ranks}}
          rankthreads: ${{matrix.parallel.threads}}
          ompi: ${{matrix.setup.ompi}}
      
      - name: ttpv1/double
        uses: ./.github/actions/test
        if: ${{ !cancelled() && steps.get-seissol.outcome == 'success' }}
        with:
          seissol: cpu-elastic-d-p6
          rundir: ttpv1
          resultdir: double
          compare-volume: true
          compare-fault: true
          compare-surface: false
          compare-energy: true
          compare-receiver: true
          compare-receiver-mode: lsw
          commsize: ${{matrix.parallel.ranks}}
          rankthreads: ${{matrix.parallel.threads}}
          ompi: ${{matrix.setup.ompi}}<|MERGE_RESOLUTION|>--- conflicted
+++ resolved
@@ -279,167 +279,6 @@
     strategy:
       fail-fast: false
       matrix:
-<<<<<<< HEAD
-=======
-        case:
-          - name: tpv5
-            equation: elastic
-            multisim: 1
-            energies: true
-            receivers: true
-            fault: true
-            volume: true
-            surface: false
-          - name: tpv5-nuc
-            equation: elastic
-            multisim: 1
-            energies: true
-            receivers: true
-            fault: true
-            volume: true
-            surface: false
-          - name: tpv5-visco
-            equation: viscoelastic2
-            multisim: 1
-            energies: true
-            receivers: true
-            fault: true
-            volume: true
-            surface: false
-          - name: tpv5-poro
-            equation: poroelastic
-            multisim: 1
-            energies: false # incomplete, hence disabled
-            receivers: true
-            fault: true
-            volume: true
-            surface: false
-          - name: tpv6
-            equation: elastic
-            multisim: 1
-            energies: true
-            receivers: true
-            fault: true
-            volume: true
-            surface: false
-          - name: tpv13
-            equation: elastic
-            multisim: 1
-            energies: true
-            receivers: true
-            fault: true
-            volume: true
-            surface: false
-          - name: tpv16
-            equation: elastic
-            multisim: 1
-            energies: true
-            receivers: true
-            fault: true
-            volume: true
-            surface: false
-          #- name: tpv33
-          #  equation: elastic
-          #  multisim: 1
-          #  energies: true
-          #  receivers: true
-          #  fault: true
-          #  volume: false
-          #  surface: false
-          - name: tpv101
-            equation: elastic
-            multisim: 1
-            energies: true
-            receivers: true
-            fault: true
-            volume: true
-            surface: false
-          - name: tpv101-slip
-            equation: elastic
-            multisim: 1
-            energies: true
-            receivers: true
-            fault: true
-            volume: true
-            surface: false
-          - name: tpv104
-            equation: elastic
-            multisim: 1
-            energies: true
-            receivers: true
-            fault: true
-            volume: true
-            surface: false
-          - name: tpv105
-            equation: elastic
-            multisim: 1
-            energies: true
-            receivers: true
-            fault: true
-            volume: true
-            surface: false
-          - name: tpvahsp
-            equation: anisotropic
-            multisim: 1
-            energies: false
-            receivers: true
-            fault: false
-            volume: true
-            surface: false
-          - name: tpvgaussian
-            equation: elastic
-            multisim: 1
-            energies: true
-            receivers: true
-            fault: true
-            volume: true
-            surface: false
-          - name: tpvyoffe
-            equation: elastic
-            multisim: 1
-            energies: true
-            receivers: true
-            fault: true
-            volume: true
-            surface: false
-          - name: ttpv1
-            equation: elastic
-            multisim: 1
-            energies: true
-            receivers: true
-            fault: true
-            volume: true
-            surface: true
-          - name: tpvloh1-fused
-            equation: elastic
-            multisim: 8
-            energies: true
-            receivers: true
-            fault: false # NYI
-            volume: false
-            surface: false
-          - name: tpv13-fused
-            equation: elastic
-            multisim: 8
-            energies: true
-            receivers: true
-            fault: false # incomplete, hence disabled
-            volume: false
-            surface: false
-          - name: tpv13-fused-plasticity
-            equation: elastic
-            multisim: 8
-            energies: true
-            receivers: true
-            fault: false # incomplete, hence disabled
-            volume: false
-            surface: false
-        precision:
-          - single
-          - double
-        order:
-          - 6
->>>>>>> 0190bbac
         arch:
           - hsw
         build_type:
