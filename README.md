<!--
    SPDX-FileCopyrightText: 2012 SeisSol Group

    SPDX-License-Identifier: BSD-3-Clause
    SPDX-LicenseComments: Full text under /LICENSE and /LICENSES/

    SPDX-FileContributor: Author lists in /AUTHORS and /CITATION.cff
-->

# ![SeisSol](docs/LatexFigures/logo_sans_darkred_border.svg)

[![License](https://img.shields.io/badge/License-BSD%203--Clause-blue.svg)](https://opensource.org/licenses/BSD-3-Clause)
[![GitHub Repo stars](https://img.shields.io/github/stars/SeisSol/SeisSol)](https://github.com/SeisSol/SeisSol/stargazers)
[![GitHub forks](https://img.shields.io/github/forks/SeisSol/SeisSol)](https://github.com/SeisSol/SeisSol/network/members)
[![GitHub issues](https://img.shields.io/github/issues/SeisSol/SeisSol)](https://github.com/SeisSol/SeisSol/issues)
[![GitHub pull requests](https://img.shields.io/github/issues-pr/SeisSol/SeisSol)](https://github.com/SeisSol/SeisSol/pulls)

SeisSol is a scientific software for the numerical simulation of seismic wave
phenomena and earthquake dynamics. It is based on the discontinuous Galerkin
method combined with ADER time discretization. Visit our [official website](http://www.seissol.org/)
and also read our [documentation](https://seissol.readthedocs.io) in order to
learn more about SeisSol. Our [discussion forum](https://github.com/SeisSol/SeisSol/discussions)
can help you to communicate with SeisSol developers or other users, share your
ideas, ask questions, etc.

> SeisSol is still under heavy development and comes without any guaranteed
> functionality. At the moment we can only provide very limited support for
> general users.

<<<<<<< HEAD
## Collaboration
=======
SeisSol is still under heavy development and comes without any guaranteed
functionality. At the moment we can only provide very limited support for
general users.

# Citing SeisSol

If you utilize SeisSol in a publication or want to refer to it,
please follow the suggestions on our [How To Cite](https://seissol.org/about/howtocite/)
page.
It also includes examples how to cite specific SeisSol features,
models or previous use cases.

To reference SeisSol as a software package and the specific version you used,
please provide the link [doi.org/10.5281/zenodo.4672483](https://doi.org/10.5281/zenodo.4672483)
which points to Zenodo.

# Collaboration
>>>>>>> 2093a3f2

If you are interested in a close collaboration, please contact [Alice Gabriel](https://www.alicegabriel.com/).

## Code of Conduct

We follow a [**Code of Conduct**](CODE_OF_CONDUCT.md).
Please follow the rules when participating in our community.

## Contributing

You are very welcome to contribute new features, extensions or bug fixes
to SeisSol.
Before starting, it is best to discuss your planned feature with us;
e.g. by opening a new issue for it.

To learn more about contributing to SeisSol, please read our [**Contribution page**](CONTRIBUTING.md).

## Licensing

The source code of SeisSol is licensed under the BSD-3-Clause license.
Some files in the `cmake` and `external` folders may have different licenses
(BSL-1.0, MIT, BSD-2-Clause).

See the [LICENSE](LICENSE) file for more details.<|MERGE_RESOLUTION|>--- conflicted
+++ resolved
@@ -27,14 +27,7 @@
 > functionality. At the moment we can only provide very limited support for
 > general users.
 
-<<<<<<< HEAD
-## Collaboration
-=======
-SeisSol is still under heavy development and comes without any guaranteed
-functionality. At the moment we can only provide very limited support for
-general users.
-
-# Citing SeisSol
+## Citing SeisSol
 
 If you utilize SeisSol in a publication or want to refer to it,
 please follow the suggestions on our [How To Cite](https://seissol.org/about/howtocite/)
@@ -46,8 +39,7 @@
 please provide the link [doi.org/10.5281/zenodo.4672483](https://doi.org/10.5281/zenodo.4672483)
 which points to Zenodo.
 
-# Collaboration
->>>>>>> 2093a3f2
+## Collaboration
 
 If you are interested in a close collaboration, please contact [Alice Gabriel](https://www.alicegabriel.com/).
 
