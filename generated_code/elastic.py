#!/usr/bin/env python3
##
# @file
# This file is part of SeisSol.
#
# @author Carsten Uphoff (c.uphoff AT tum.de, http://www5.in.tum.de/wiki/index.php/Carsten_Uphoff,_M.Sc.)
#
# @section LICENSE
# Copyright (c) 2016-2018, SeisSol Group
# All rights reserved.
#
# Redistribution and use in source and binary forms, with or without
# modification, are permitted provided that the following conditions are met:
#
# 1. Redistributions of source code must retain the above copyright notice,
#    this list of conditions and the following disclaimer.
#
# 2. Redistributions in binary form must reproduce the above copyright notice,
#    this list of conditions and the following disclaimer in the documentation
#    and/or other materials provided with the distribution.
#
# 3. Neither the name of the copyright holder nor the names of its
#    contributors may be used to endorse or promote products derived from this
#    software without specific prior written permission.
#
# THIS SOFTWARE IS PROVIDED BY THE COPYRIGHT HOLDERS AND CONTRIBUTORS "AS IS"
# AND ANY EXPRESS OR IMPLIED WARRANTIES, INCLUDING, BUT NOT LIMITED TO, THE
# IMPLIED WARRANTIES OF MERCHANTABILITY AND FITNESS FOR A PARTICULAR PURPOSE
# ARE DISCLAIMED. IN NO EVENT SHALL THE COPYRIGHT HOLDER OR CONTRIBUTORS BE
# LIABLE FOR ANY DIRECT, INDIRECT, INCIDENTAL, SPECIAL, EXEMPLARY, OR
# CONSEQUENTIAL DAMAGES (INCLUDING, BUT NOT LIMITED TO, PROCUREMENT OF
# SUBSTITUTE GOODS OR SERVICES; LOSS OF USE, DATA, OR PROFITS; OR BUSINESS
# INTERRUPTION) HOWEVER CAUSED AND ON ANY THEORY OF LIABILITY, WHETHER IN
# CONTRACT, STRICT LIABILITY, OR TORT (INCLUDING NEGLIGENCE OR OTHERWISE)
# ARISING IN ANY WAY OUT OF THE USE OF THIS SOFTWARE, EVEN IF ADVISED OF THE
# POSSIBILITY OF SUCH DAMAGE.
#
# @section DESCRIPTION
#
  
<<<<<<< HEAD
import numpy as np
from yateto import Tensor, Scalar, simpleParameterSpace
from yateto.util import tensor_collection_from_constant_expression
from yateto.input import parseXMLMatrixFile, parseJSONMatrixFile, memoryLayoutFromFile
from yateto.memory import CSCMemoryLayout
from yateto.ast.node import Add
from yateto.ast.transformer import DeduceIndices, EquivalentSparsityPattern

from aderdg import ADERDGBase
import aderdg
from multSim import OptionalDimTensor
=======
from yateto.input import parseXMLMatrixFile, memoryLayoutFromFile

from aderdg import LinearADERDG
>>>>>>> 43964d46

class ADERDG(LinearADERDG):
  def __init__(self, order, multipleSimulations, matricesDir, memLayout):
    super().__init__(order, multipleSimulations, matricesDir)
    clones = {
      'star': ['star(0)', 'star(1)', 'star(2)'],
    }
    self.db.update(
      parseXMLMatrixFile('{}/star.xml'.format(matricesDir), clones)
    )

    memoryLayoutFromFile(memLayout, self.db, clones)
    self.INodal = OptionalDimTensor('INodal',
                                    's',
                                    False, #multipleSimulations,
                                    0,
                                    (self.numberOf2DBasisFunctions(), self.numberOfQuantities()),
                                    alignStride=True)



  def numberOfQuantities(self):
    return 9

  def starMatrix(self, dim):
<<<<<<< HEAD
    return self.db.star[dim]

  def addInit(self, generator):
    super().addInit(generator)

    iniShape = (self.numberOf3DQuadraturePoints(), self.numberOfQuantities())
    iniCond = OptionalDimTensor('iniCond', self.Q.optName(), self.Q.optSize(), self.Q.optPos(), iniShape, alignStride=True)
    dofsQP = OptionalDimTensor('dofsQP', self.Q.optName(), self.Q.optSize(), self.Q.optPos(), iniShape, alignStride=True)

    generator.add('projectIniCond', self.Q['kp'] <= self.db.projectQP[self.t('kl')] * iniCond['lp'])
    generator.add('evalAtQP', dofsQP['kp'] <= self.db.evalAtQP[self.t('kl')] * self.Q['lp'])

  def addLocal(self, generator):
    volumeSum = self.Q['kp']
    for i in range(3):
      volumeSum += self.db.kDivM[i][self.t('kl')] * self.I['lq'] * self.db.star[i]['qp']
    volume = (self.Q['kp'] <= volumeSum)
    generator.add('volume', volume)

    localFlux = lambda i: self.Q['kp'] <= self.Q['kp'] + self.db.rDivM[i][self.t('km')] * self.db.fMrT[i][self.t('ml')] * self.I['lq'] * self.AplusT['qp']
    localFluxPrefetch = lambda i: self.I if i == 0 else (self.Q if i == 1 else None)
    generator.addFamily('localFlux', simpleParameterSpace(4), localFlux, localFluxPrefetch)

    rDivM_mult_V2nTo2m = tensor_collection_from_constant_expression(
      base_name='rDivMMultV2nTo2m',
      expressions=lambda i: self.db.rDivM[i]['jk'] * self.db.V2nTo2m['kl'],
      group_indices=range(4),
      target_indices='jl')
    self.db.update(rDivM_mult_V2nTo2m)

    localFluxNodal = lambda i: self.Q['kp'] <= self.Q['kp'] + self.db.rDivMMultV2nTo2m[i]['kn'] * self.INodal['no'] * self.AminusT['op']
    localFluxNodalPrefetch = localFluxPrefetch
    generator.addFamily('localFluxNodal', simpleParameterSpace(4), localFluxNodal, localFluxNodalPrefetch)

    easi_ident_map = np.stack([np.eye(self.numberOfQuantities())] * self.numberOf2DBasisFunctions(), axis=2)
    assert(easi_ident_map.shape ==
           (self.numberOfQuantities(), self.numberOfQuantities(), self.numberOf2DBasisFunctions()))
    easi_ident_map = Tensor('easiIdentMap',
                            easi_ident_map.shape,
                            easi_ident_map,
                            alignStride=False)
    easi_boundary_constant = Tensor('easiBoundaryConstant',
                                    (self.numberOfQuantities(), self.numberOf2DBasisFunctions()),
                                    alignStride=False)
    easi_boundary_map = Tensor('easiBoundaryMap',
                               (self.numberOfQuantities(), self.numberOfQuantities(), self.numberOf2DBasisFunctions(),),
                               alignStride=False)
    create_easi_boundary_ghost_cells = (
            self.INodal['la'] <= easi_boundary_map['abl'] * self.INodal['lb'] + easi_ident_map['abl'] * easi_boundary_constant['bl']
    )
    generator.add('createEasiBoundaryGhostCells', create_easi_boundary_ghost_cells)

  def addNeighbor(self, generator):
    neighbourFlux = lambda h,j,i: self.Q['kp'] <= self.Q['kp'] + self.db.rDivM[i][self.t('km')] * self.db.fP[h][self.t('mn')] * self.db.rT[j][self.t('nl')] * self.I['lq'] * self.AminusT['qp']
    neighbourFluxPrefetch = lambda h,j,i: self.I
    generator.addFamily('neighboringFlux', simpleParameterSpace(3,4,4), neighbourFlux, neighbourFluxPrefetch)

    projectToNodalBoundary = lambda j: self.INodal['kp'] <= self.db.V3mTo2nFace[j]['km'] * self.I['mp']
    generator.addFamily('projectToNodalBoundary',
                        simpleParameterSpace(4),
                        projectToNodalBoundary)

    projectToNodalBoundaryRotated = lambda j: self.INodal['kp'] <= self.db.V3mTo2nFace[j]['kl'] \
                                              * self.I['lm'] \
                                              * self.T['mp']

    generator.addFamily('projectToNodalBoundaryRotated',
                        simpleParameterSpace(4),
                        projectToNodalBoundaryRotated)

    rotateBoundaryDofsBack = self.INodal['kp'] <= self.INodal['kl'] * self.Tinv['lp']
    generator.add('rotateBoundaryDofsBack', rotateBoundaryDofsBack)
    
    selectZDisplacement = np.zeros((self.numberOfQuantities(), 1))
    selectZDisplacement[8, 0] = 1
    selectZDisplacement = Tensor('selectZDisplacement',
                                 selectZDisplacement.shape,
                                 selectZDisplacement,
                                 CSCMemoryLayout)

    selectZDisplacementFromDisplacements = np.zeros((3, 1))
    selectZDisplacementFromDisplacements[2, 0] = 1
    selectZDisplacementFromDisplacements = Tensor('selectZDisplacementFromDisplacements',
                                                   selectZDisplacementFromDisplacements.shape,
                                                   selectZDisplacementFromDisplacements,
                                                   CSCMemoryLayout)

    self.INodalDisplacement = OptionalDimTensor('INodalDisplacement',
                                                self.Q.optName(),
                                                self.Q.optSize(),
                                                self.Q.optPos(),
                                                (self.numberOf2DBasisFunctions(), 1),
                                                alignStride=True)

    displacement = OptionalDimTensor('displacement',
                                     self.Q.optName(),
                                     self.Q.optSize(),
                                     self.Q.optPos(),
                                     (self.numberOf3DBasisFunctions(), 3),
                                     alignStride=True)

    dt = Scalar('dt')
    displacementAvgNodal = lambda side: self.INodalDisplacement['ip'] <= self.db.V3mTo2nFace[side]['ij'] * self.I['jk'] * selectZDisplacement['kp'] \
        + dt * self.db.V3mTo2nFace[side]['ij'] * displacement['jk'] * selectZDisplacementFromDisplacements['kp']

    generator.addFamily('displacementAvgNodal',
                        simpleParameterSpace(4),
                        displacementAvgNodal)

    self.INodalUpdate = OptionalDimTensor('INodalUpdate',
                                          self.INodal.optName(),
                                          self.INodal.optSize(),
                                          self.INodal.optPos(),
                                          (self.numberOf2DBasisFunctions(), self.numberOfQuantities()),
                                          alignStride=True)

    factor = Scalar('factor')
    updateINodal = self.INodal['kp'] <= self.INodal['kp'] + factor * self.INodalUpdate['kp']
    generator.add('updateINodal', updateINodal)


  def addTime(self, generator):
    qShape = (self.numberOf3DBasisFunctions(), self.numberOfQuantities())
    dQ0 = OptionalDimTensor('dQ(0)', self.Q.optName(), self.Q.optSize(), self.Q.optPos(), qShape, alignStride=True)

    qNodalShape = (self.numberOf2DBasisFunctions(), self.numberOfQuantities())
    dQ0Nodal = OptionalDimTensor('dQNodal(0)',
                                 self.INodal.optName(),
                                 self.INodal.optSize(),
                                 self.INodal.optPos(),
                                 qNodalShape,
                                 alignStride=True)

    power = Scalar('power')
    derivatives = [dQ0]
    generator.add('derivativeTaylorExpansion(0)', self.I['kp'] <= power * dQ0['kp'])
    for i in range(1,self.order):
      derivativeSum = Add()
      for j in range(3):
        derivativeSum += self.db.kDivMT[j][self.t('kl')] * derivatives[-1]['lq'] * self.db.star[j]['qp']
      derivativeSum = DeduceIndices( self.Q['kp'].indices ).visit(derivativeSum)
      derivativeSum = EquivalentSparsityPattern().visit(derivativeSum)
      dQ = OptionalDimTensor('dQ({})'.format(i), self.Q.optName(), self.Q.optSize(), self.Q.optPos(), qShape, spp=derivativeSum.eqspp(), alignStride=True)
      generator.add('derivative({})'.format(i), dQ['kp'] <= derivativeSum)
      generator.add('derivativeTaylorExpansion({})'.format(i), self.I['kp'] <= self.I['kp'] + power * dQ['kp'])
      derivatives.append(dQ)

  def add_include_tensors(self, include_tensors):
    super().add_include_tensors(include_tensors)
    include_tensors.add(self.db.V2nTo2m)
=======
    return self.db.star[dim]
>>>>>>> 43964d46
<|MERGE_RESOLUTION|>--- conflicted
+++ resolved
@@ -38,7 +38,7 @@
 # @section DESCRIPTION
 #
   
-<<<<<<< HEAD
+from yateto.input import parseXMLMatrixFile, memoryLayoutFromFile
 import numpy as np
 from yateto import Tensor, Scalar, simpleParameterSpace
 from yateto.util import tensor_collection_from_constant_expression
@@ -47,14 +47,10 @@
 from yateto.ast.node import Add
 from yateto.ast.transformer import DeduceIndices, EquivalentSparsityPattern
 
+from aderdg import LinearADERDG
 from aderdg import ADERDGBase
 import aderdg
 from multSim import OptionalDimTensor
-=======
-from yateto.input import parseXMLMatrixFile, memoryLayoutFromFile
-
-from aderdg import LinearADERDG
->>>>>>> 43964d46
 
 class ADERDG(LinearADERDG):
   def __init__(self, order, multipleSimulations, matricesDir, memLayout):
@@ -80,7 +76,6 @@
     return 9
 
   def starMatrix(self, dim):
-<<<<<<< HEAD
     return self.db.star[dim]
 
   def addInit(self, generator):
@@ -153,7 +148,7 @@
 
     rotateBoundaryDofsBack = self.INodal['kp'] <= self.INodal['kl'] * self.Tinv['lp']
     generator.add('rotateBoundaryDofsBack', rotateBoundaryDofsBack)
-    
+
     selectZDisplacement = np.zeros((self.numberOfQuantities(), 1))
     selectZDisplacement[8, 0] = 1
     selectZDisplacement = Tensor('selectZDisplacement',
@@ -230,7 +225,4 @@
 
   def add_include_tensors(self, include_tensors):
     super().add_include_tensors(include_tensors)
-    include_tensors.add(self.db.V2nTo2m)
-=======
-    return self.db.star[dim]
->>>>>>> 43964d46
+    include_tensors.add(self.db.V2nTo2m)