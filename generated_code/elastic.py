#!/usr/bin/env python3
##
# @file
# This file is part of SeisSol.
#
# @author Carsten Uphoff (c.uphoff AT tum.de, http://www5.in.tum.de/wiki/index.php/Carsten_Uphoff,_M.Sc.)
#
# @section LICENSE
# Copyright (c) 2016-2018, SeisSol Group
# All rights reserved.
#
# Redistribution and use in source and binary forms, with or without
# modification, are permitted provided that the following conditions are met:
#
# 1. Redistributions of source code must retain the above copyright notice,
#    this list of conditions and the following disclaimer.
#
# 2. Redistributions in binary form must reproduce the above copyright notice,
#    this list of conditions and the following disclaimer in the documentation
#    and/or other materials provided with the distribution.
#
# 3. Neither the name of the copyright holder nor the names of its
#    contributors may be used to endorse or promote products derived from this
#    software without specific prior written permission.
#
# THIS SOFTWARE IS PROVIDED BY THE COPYRIGHT HOLDERS AND CONTRIBUTORS "AS IS"
# AND ANY EXPRESS OR IMPLIED WARRANTIES, INCLUDING, BUT NOT LIMITED TO, THE
# IMPLIED WARRANTIES OF MERCHANTABILITY AND FITNESS FOR A PARTICULAR PURPOSE
# ARE DISCLAIMED. IN NO EVENT SHALL THE COPYRIGHT HOLDER OR CONTRIBUTORS BE
# LIABLE FOR ANY DIRECT, INDIRECT, INCIDENTAL, SPECIAL, EXEMPLARY, OR
# CONSEQUENTIAL DAMAGES (INCLUDING, BUT NOT LIMITED TO, PROCUREMENT OF
# SUBSTITUTE GOODS OR SERVICES; LOSS OF USE, DATA, OR PROFITS; OR BUSINESS
# INTERRUPTION) HOWEVER CAUSED AND ON ANY THEORY OF LIABILITY, WHETHER IN
# CONTRACT, STRICT LIABILITY, OR TORT (INCLUDING NEGLIGENCE OR OTHERWISE)
# ARISING IN ANY WAY OUT OF THE USE OF THIS SOFTWARE, EVEN IF ADVISED OF THE
# POSSIBILITY OF SUCH DAMAGE.
#
# @section DESCRIPTION
#
  
import argparse
import numpy as np
from yateto import *
from yateto.input import parseXMLMatrixFile, memoryLayoutFromFile
from yateto.gemm_configuration import *
from yateto.ast.node import Add
from yateto.ast.transformer import DeduceIndices, EquivalentSparsityPattern

from multSim import OptionalDimTensor
import init
import DynamicRupture
import Plasticity
import point

cmdLineParser = argparse.ArgumentParser()
cmdLineParser.add_argument('--matricesDir')
cmdLineParser.add_argument('--outputDir')
cmdLineParser.add_argument('--arch')
cmdLineParser.add_argument('--order')
cmdLineParser.add_argument('--numberOfMechanisms')
cmdLineParser.add_argument('--memLayout')
cmdLineParser.add_argument('--multipleSimulations')
cmdLineParser.add_argument('--dynamicRuptureMethod')
cmdLineParser.add_argument('--PlasticityMethod')
cmdLineArgs = cmdLineParser.parse_args()

arch = useArchitectureIdentifiedBy(cmdLineArgs.arch)

order = int(cmdLineArgs.order)
<<<<<<< HEAD
numberOf2DBasisFunctions = order*(order+1)//2
numberOf3DBasisFunctions = order*(order+1)*(order+2)//6
=======
numberOfBasisFunctions = Tools.numberOfBasisFunctions(order)
numberOf3DQuadraturePoints = (order+1)**3
>>>>>>> daad7f42
numberOfQuantities = 9
multipleSimulations = int(cmdLineArgs.multipleSimulations)

qShape = (numberOf3DBasisFunctions, numberOfQuantities)

# Quantities
if multipleSimulations > 1:
  alignStride=set(['fP({})'.format(i) for i in range(3)])
  transpose=True
else:
  alignStride=True
  transpose=False

if transpose:
  t = lambda x: x[::-1]
else:
  t = lambda x: x

clones = {
  'star': ['star(0)', 'star(1)', 'star(2)'],
}
db = parseXMLMatrixFile('{}/matrices_{}.xml'.format(cmdLineArgs.matricesDir, numberOf3DBasisFunctions), transpose=transpose, alignStride=alignStride)
db.update( parseXMLMatrixFile('{}/star.xml'.format(cmdLineArgs.matricesDir, numberOf3DBasisFunctions), clones) )
memoryLayoutFromFile(cmdLineArgs.memLayout, db, clones)

Q = OptionalDimTensor('Q', 's', multipleSimulations, 0, qShape, alignStride=alignStride)
dQ0 = OptionalDimTensor('dQ(0)', 's', multipleSimulations, 0, qShape, alignStride=alignStride)
I = OptionalDimTensor('I', 's', multipleSimulations, 0, qShape, alignStride=alignStride)

<<<<<<< HEAD
# Kernels
g = Generator(arch)
=======
clonesQP = {
  'v': [ 'evalAtQP' ],
  'vInv': [ 'projectQP' ]
}
db.update( Tools.parseMatrixFile('{}/plasticity_ip_matrices_{}.xml'.format(cmdLineArgs.matricesDir, order), clonesQP))

db.insert(DB.MatrixInfo('AplusT', numberOfQuantities, numberOfQuantities))
db.insert(DB.MatrixInfo('AminusT', numberOfQuantities, numberOfQuantities))
>>>>>>> daad7f42

## Initialization
ti = init.addKernels(g, db, Q, order, numberOfQuantities, numberOfQuantities)

## Local
volumeSum = Q['kp']
for i in range(3):
  volumeSum += db.kDivM[i][t('kl')] * I['lq'] * db.star[i]['qp']
volume = (Q['kp'] <= volumeSum)
g.add('volume', volume)

<<<<<<< HEAD
localFlux = lambda i: Q['kp'] <= Q['kp'] + db.rDivM[i][t('km')] * db.fMrT[i][t('ml')] * I['lq'] * ti.AplusT['qp']
localFluxPrefetch = lambda i: I if i == 0 else (Q if i == 1 else None)
g.addFamily('localFlux', simpleParameterSpace(4), localFlux, localFluxPrefetch)

## Neighbour
neighbourFlux = lambda h,j,i: Q['kp'] <= Q['kp'] + db.rDivM[i][t('km')] * db.fP[h][t('mn')] * db.rT[j][t('nl')] * I['lq'] * ti.AminusT['qp']
neighbourFluxPrefetch = lambda h,j,i: I
g.addFamily('neighboringFlux', simpleParameterSpace(3,4,4), neighbourFlux, neighbourFluxPrefetch)

## ADER
power = Scalar('power')
derivatives = [dQ0]
g.add('derivativeTaylorExpansion(0)', I['kp'] <= power * dQ0['kp'])
for i in range(1,order):
  derivativeSum = Add()
  for j in range(3):
    derivativeSum += db.kDivMT[j][t('kl')] * derivatives[-1]['lq'] * db.star[j]['qp']
  derivativeSum = DeduceIndices( Q['kp'].indices ).visit(derivativeSum)
  derivativeSum = EquivalentSparsityPattern().visit(derivativeSum)
  dQ = OptionalDimTensor('dQ({})'.format(i), 's', multipleSimulations, 0, qShape, spp=derivativeSum.eqspp(), alignStride=True)
  g.add('derivative({})'.format(i), dQ['kp'] <= derivativeSum)
  g.add('derivativeTaylorExpansion({})'.format(i), I['kp'] <= I['kp'] + power * dQ['kp'])
  derivatives.append(dQ)

## Other
DynamicRupture.addKernels(g, Q, Q, I, alignStride, cmdLineArgs.matricesDir, order, cmdLineArgs.dynamicRuptureMethod, numberOfQuantities, numberOfQuantities)
Plasticity.addKernels(g, Q, alignStride, cmdLineArgs.matricesDir, order, cmdLineArgs.PlasticityMethod)
point.addKernels(g, Q, ti.oneSimToMultSim, numberOf3DBasisFunctions, numberOfQuantities)
=======
# Set rules for the global matrix memory order
stiffnessOrder = { 'Xi': 0, 'Eta': 1, 'Zeta': 2 }
vMatrixOrder = { 'v': 0, 'vInv': 1 }
globalMatrixIdRules = [
  (r'^k(Xi|Eta|Zeta)DivMT$', lambda x: stiffnessOrder[x[0]]),
  (r'^k(Xi|Eta|Zeta)DivM$', lambda x: 3 + stiffnessOrder[x[0]]),  
  (r'^r(\d{1})DivM$', lambda x: 6 + int(x[0])-1),
  (r'^rT(\d{1})$', lambda x: 10 + int(x[0])-1),
  (r'^fMrT(\d{1})$', lambda x: 14 + int(x[0])-1),
  (r'^fP(\d{1})$', lambda x: 18 + (int(x[0])-1)),
  (r'^evalAtQP$', lambda x: 21),
  (r'^projectQP$', lambda x: 22)
]
DB.determineGlobalMatrixIds(globalMatrixIdRules, db)

# Kernels
kernels = list()

db.insert(DB.MatrixInfo('dofsQP', numberOf3DQuadraturePoints, numberOfQuantities))
db.insert(DB.MatrixInfo('timeIntegrated', numberOfBasisFunctions, numberOfQuantities))
db.insert(DB.MatrixInfo('timeDerivative0', numberOfBasisFunctions, numberOfQuantities))

volume = db['kXiDivM'] * db['timeIntegrated'] * db['AstarT'] \
       + db['kEtaDivM'] * db['timeIntegrated'] * db['BstarT'] \
       + db['kZetaDivM'] * db['timeIntegrated'] * db['CstarT']
kernels.append(Kernel.Prototype('volume', volume))

for i in range(0, 4):
  localFlux = db['r{}DivM'.format(i+1)] * db['fMrT{}'.format(i+1)] * db['timeIntegrated'] * db['AplusT']
  prefetch = None
  if i == 0:
    prefetch = db['timeIntegrated']
  elif i == 1:
    prefetch = localFlux
  else:
    prefetch = Kernel.DummyPrefetch()
  kernels.append(Kernel.Prototype('localFlux[{}]'.format(i), localFlux, prefetch=prefetch))

for i in range(0, 4):
  for j in range(0, 4):
    for h in range(0, 3):
      neighboringFlux = db['r{}DivM'.format(i+1)] * db['fP{}'.format(h+1)] * db['rT{}'.format(j+1)] * db['timeIntegrated'] * db['AminusT']
      kernels.append(Kernel.Prototype('neighboringFlux[{}]'.format(i*12+j*3+h), neighboringFlux, prefetch=db['timeIntegrated']))

for i in range(1, order):
  lastD = 'timeDerivative{}'.format(str(i-1))
  newD  = 'timeDerivative{}'.format(str(i))
  derivative = db['kXiDivMT'] * db[lastD] * db['AstarT'] \
             + db['kEtaDivMT'] * db[lastD] * db['BstarT'] \
             + db['kZetaDivMT'] * db[lastD] * db['CstarT']
  derivative.fitBlocksToSparsityPattern()
  kernels.append(Kernel.Prototype('derivative[{}]'.format(i), derivative, beta=0))
  db.insert(derivative.flat(newD))
  db[newD].fitBlocksToSparsityPattern()

projectQP = db['projectQP'] * db['dofsQP']
kernels.append(Kernel.Prototype('projectQP', projectQP, beta=0))
  
DynamicRupture.addKernels(db, kernels, 'timeDerivative0')
Plasticity.addKernels(db, kernels)
SurfaceDisplacement.addKernels(db, kernels)
>>>>>>> daad7f42

# Generate code
gemmTools = GeneratorCollection([LIBXSMM(arch), PSpaMM(arch)])
g.generate(cmdLineArgs.outputDir, 'seissol', gemmTools)
<|MERGE_RESOLUTION|>--- conflicted
+++ resolved
@@ -67,13 +67,8 @@
 arch = useArchitectureIdentifiedBy(cmdLineArgs.arch)
 
 order = int(cmdLineArgs.order)
-<<<<<<< HEAD
 numberOf2DBasisFunctions = order*(order+1)//2
 numberOf3DBasisFunctions = order*(order+1)*(order+2)//6
-=======
-numberOfBasisFunctions = Tools.numberOfBasisFunctions(order)
-numberOf3DQuadraturePoints = (order+1)**3
->>>>>>> daad7f42
 numberOfQuantities = 9
 multipleSimulations = int(cmdLineArgs.multipleSimulations)
 
@@ -97,25 +92,19 @@
 }
 db = parseXMLMatrixFile('{}/matrices_{}.xml'.format(cmdLineArgs.matricesDir, numberOf3DBasisFunctions), transpose=transpose, alignStride=alignStride)
 db.update( parseXMLMatrixFile('{}/star.xml'.format(cmdLineArgs.matricesDir, numberOf3DBasisFunctions), clones) )
+clonesQP = {
+  'v': [ 'evalAtQP' ],
+  'vInv': [ 'projectQP' ]
+}
+db.update( parseXMLMatrixFile('{}/plasticity_ip_matrices_{}.xml'.format(cmdLineArgs.matricesDir, order), clonesQP))
 memoryLayoutFromFile(cmdLineArgs.memLayout, db, clones)
 
 Q = OptionalDimTensor('Q', 's', multipleSimulations, 0, qShape, alignStride=alignStride)
 dQ0 = OptionalDimTensor('dQ(0)', 's', multipleSimulations, 0, qShape, alignStride=alignStride)
 I = OptionalDimTensor('I', 's', multipleSimulations, 0, qShape, alignStride=alignStride)
 
-<<<<<<< HEAD
 # Kernels
 g = Generator(arch)
-=======
-clonesQP = {
-  'v': [ 'evalAtQP' ],
-  'vInv': [ 'projectQP' ]
-}
-db.update( Tools.parseMatrixFile('{}/plasticity_ip_matrices_{}.xml'.format(cmdLineArgs.matricesDir, order), clonesQP))
-
-db.insert(DB.MatrixInfo('AplusT', numberOfQuantities, numberOfQuantities))
-db.insert(DB.MatrixInfo('AminusT', numberOfQuantities, numberOfQuantities))
->>>>>>> daad7f42
 
 ## Initialization
 ti = init.addKernels(g, db, Q, order, numberOfQuantities, numberOfQuantities)
@@ -127,7 +116,6 @@
 volume = (Q['kp'] <= volumeSum)
 g.add('volume', volume)
 
-<<<<<<< HEAD
 localFlux = lambda i: Q['kp'] <= Q['kp'] + db.rDivM[i][t('km')] * db.fMrT[i][t('ml')] * I['lq'] * ti.AplusT['qp']
 localFluxPrefetch = lambda i: I if i == 0 else (Q if i == 1 else None)
 g.addFamily('localFlux', simpleParameterSpace(4), localFlux, localFluxPrefetch)
@@ -156,69 +144,6 @@
 DynamicRupture.addKernels(g, Q, Q, I, alignStride, cmdLineArgs.matricesDir, order, cmdLineArgs.dynamicRuptureMethod, numberOfQuantities, numberOfQuantities)
 Plasticity.addKernels(g, Q, alignStride, cmdLineArgs.matricesDir, order, cmdLineArgs.PlasticityMethod)
 point.addKernels(g, Q, ti.oneSimToMultSim, numberOf3DBasisFunctions, numberOfQuantities)
-=======
-# Set rules for the global matrix memory order
-stiffnessOrder = { 'Xi': 0, 'Eta': 1, 'Zeta': 2 }
-vMatrixOrder = { 'v': 0, 'vInv': 1 }
-globalMatrixIdRules = [
-  (r'^k(Xi|Eta|Zeta)DivMT$', lambda x: stiffnessOrder[x[0]]),
-  (r'^k(Xi|Eta|Zeta)DivM$', lambda x: 3 + stiffnessOrder[x[0]]),  
-  (r'^r(\d{1})DivM$', lambda x: 6 + int(x[0])-1),
-  (r'^rT(\d{1})$', lambda x: 10 + int(x[0])-1),
-  (r'^fMrT(\d{1})$', lambda x: 14 + int(x[0])-1),
-  (r'^fP(\d{1})$', lambda x: 18 + (int(x[0])-1)),
-  (r'^evalAtQP$', lambda x: 21),
-  (r'^projectQP$', lambda x: 22)
-]
-DB.determineGlobalMatrixIds(globalMatrixIdRules, db)
-
-# Kernels
-kernels = list()
-
-db.insert(DB.MatrixInfo('dofsQP', numberOf3DQuadraturePoints, numberOfQuantities))
-db.insert(DB.MatrixInfo('timeIntegrated', numberOfBasisFunctions, numberOfQuantities))
-db.insert(DB.MatrixInfo('timeDerivative0', numberOfBasisFunctions, numberOfQuantities))
-
-volume = db['kXiDivM'] * db['timeIntegrated'] * db['AstarT'] \
-       + db['kEtaDivM'] * db['timeIntegrated'] * db['BstarT'] \
-       + db['kZetaDivM'] * db['timeIntegrated'] * db['CstarT']
-kernels.append(Kernel.Prototype('volume', volume))
-
-for i in range(0, 4):
-  localFlux = db['r{}DivM'.format(i+1)] * db['fMrT{}'.format(i+1)] * db['timeIntegrated'] * db['AplusT']
-  prefetch = None
-  if i == 0:
-    prefetch = db['timeIntegrated']
-  elif i == 1:
-    prefetch = localFlux
-  else:
-    prefetch = Kernel.DummyPrefetch()
-  kernels.append(Kernel.Prototype('localFlux[{}]'.format(i), localFlux, prefetch=prefetch))
-
-for i in range(0, 4):
-  for j in range(0, 4):
-    for h in range(0, 3):
-      neighboringFlux = db['r{}DivM'.format(i+1)] * db['fP{}'.format(h+1)] * db['rT{}'.format(j+1)] * db['timeIntegrated'] * db['AminusT']
-      kernels.append(Kernel.Prototype('neighboringFlux[{}]'.format(i*12+j*3+h), neighboringFlux, prefetch=db['timeIntegrated']))
-
-for i in range(1, order):
-  lastD = 'timeDerivative{}'.format(str(i-1))
-  newD  = 'timeDerivative{}'.format(str(i))
-  derivative = db['kXiDivMT'] * db[lastD] * db['AstarT'] \
-             + db['kEtaDivMT'] * db[lastD] * db['BstarT'] \
-             + db['kZetaDivMT'] * db[lastD] * db['CstarT']
-  derivative.fitBlocksToSparsityPattern()
-  kernels.append(Kernel.Prototype('derivative[{}]'.format(i), derivative, beta=0))
-  db.insert(derivative.flat(newD))
-  db[newD].fitBlocksToSparsityPattern()
-
-projectQP = db['projectQP'] * db['dofsQP']
-kernels.append(Kernel.Prototype('projectQP', projectQP, beta=0))
-  
-DynamicRupture.addKernels(db, kernels, 'timeDerivative0')
-Plasticity.addKernels(db, kernels)
-SurfaceDisplacement.addKernels(db, kernels)
->>>>>>> daad7f42
 
 # Generate code
 gemmTools = GeneratorCollection([LIBXSMM(arch), PSpaMM(arch)])
