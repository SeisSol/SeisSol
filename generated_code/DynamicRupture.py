#!/usr/bin/env python3
##
# @file
# This file is part of SeisSol.
#
# @author Carsten Uphoff (c.uphoff AT tum.de, http://www5.in.tum.de/wiki/index.php/Carsten_Uphoff,_M.Sc.)
#
# @section LICENSE
# Copyright (c) 2016-2018, SeisSol Group
# All rights reserved.
#
# Redistribution and use in source and binary forms, with or without
# modification, are permitted provided that the following conditions are met:
#
# 1. Redistributions of source code must retain the above copyright notice,
#    this list of conditions and the following disclaimer.
#
# 2. Redistributions in binary form must reproduce the above copyright notice,
#    this list of conditions and the following disclaimer in the documentation
#    and/or other materials provided with the distribution.
#
# 3. Neither the name of the copyright holder nor the names of its
#    contributors may be used to endorse or promote products derived from this
#    software without specific prior written permission.
#
# THIS SOFTWARE IS PROVIDED BY THE COPYRIGHT HOLDERS AND CONTRIBUTORS "AS IS"
# AND ANY EXPRESS OR IMPLIED WARRANTIES, INCLUDING, BUT NOT LIMITED TO, THE
# IMPLIED WARRANTIES OF MERCHANTABILITY AND FITNESS FOR A PARTICULAR PURPOSE
# ARE DISCLAIMED. IN NO EVENT SHALL THE COPYRIGHT HOLDER OR CONTRIBUTORS BE
# LIABLE FOR ANY DIRECT, INDIRECT, INCIDENTAL, SPECIAL, EXEMPLARY, OR
# CONSEQUENTIAL DAMAGES (INCLUDING, BUT NOT LIMITED TO, PROCUREMENT OF
# SUBSTITUTE GOODS OR SERVICES; LOSS OF USE, DATA, OR PROFITS; OR BUSINESS
# INTERRUPTION) HOWEVER CAUSED AND ON ANY THEORY OF LIABILITY, WHETHER IN
# CONTRACT, STRICT LIABILITY, OR TORT (INCLUDING NEGLIGENCE OR OTHERWISE)
# ARISING IN ANY WAY OUT OF THE USE OF THIS SOFTWARE, EVEN IF ADVISED OF THE
# POSSIBILITY OF SUCH DAMAGE.
#
# @section DESCRIPTION
#

<<<<<<< HEAD


=======
import numpy as np
>>>>>>> 40346cf3
from common import *
from yateto import Tensor, Scalar, simpleParameterSpace
from yateto.input import parseJSONMatrixFile
from multSim import OptionalDimTensor
from copy import deepcopy
#adrian numpy added:
import numpy as np

def addKernels(generator, aderdg, matricesDir, drQuadRule, targets):

  clones = dict()

  # Load matrices
  db = parseJSONMatrixFile(f'{matricesDir}/dr_{drQuadRule}_matrices_{aderdg.order}.json', clones, alignStride=aderdg.alignStride, transpose=aderdg.transpose)
  numberOfPoints = db.resample.shape()[0]

  # Determine matrices
  # Note: This does only work because the flux does not depend on the mechanisms in the case of viscoelastic attenuation
  trans_inv_spp_T = aderdg.transformation_inv_spp().transpose()
  TinvT = Tensor('TinvT', trans_inv_spp_T.shape, spp=trans_inv_spp_T)
  flux_solver_spp = aderdg.flux_solver_spp()
  fluxSolver    = Tensor('fluxSolver', flux_solver_spp.shape, spp=flux_solver_spp)
  
  gShape = (numberOfPoints, aderdg.numberOfQuantities())
  QInterpolated = OptionalDimTensor('QInterpolated', aderdg.Q.optName(), aderdg.Q.optSize(), aderdg.Q.optPos(), gShape, alignStride=True)

  stressRotationMatrix = Tensor("stressRotationMatrix", (6, 6))
  initialStress = Tensor("initialStress", (6, ))
  rotatedStress = Tensor("rotatedStress", (6, ))
  rotationKernel = rotatedStress['i'] <= stressRotationMatrix['ij'] * initialStress['j']
  generator.add('rotateStressToFaultCS', rotationKernel)

  reducedFaceAlignedMatrix = Tensor("reducedFaceAlignedMatrix", (6, 6))
  generator.add('rotateInitStress',
                rotatedStress['k'] <= stressRotationMatrix['ki'] * reducedFaceAlignedMatrix['ij'] * initialStress['j'])

  originalQ = Tensor('originalQ', (numberOfPoints,))
  resampledQ = Tensor('resampledQ', (numberOfPoints,))
  resampleKernel = resampledQ['i'] <= db.resample['ij'] * originalQ['j']
  generator.add('resampleParameter', resampleKernel )

  generator.add('transposeTinv', TinvT['ij'] <= aderdg.Tinv['ji'])

  fluxScale = Scalar('fluxScale')
  generator.add('rotateFluxMatrix', fluxSolver['qp'] <= fluxScale * aderdg.starMatrix(0)['qk'] * aderdg.T['pk'])

  numberOf3DBasisFunctions = aderdg.numberOf3DBasisFunctions()
  numberOfQuantities = aderdg.numberOfQuantities()
  basisFunctionsAtPoint = Tensor('basisFunctionsAtPoint', (numberOf3DBasisFunctions,))
  QAtPoint = OptionalDimTensor('QAtPoint', aderdg.Q.optName(), aderdg.Q.optSize(), aderdg.Q.optPos(), (numberOfQuantities,))

  generator.add('evaluateFaceAlignedDOFSAtPoint',
                QAtPoint['q'] <= aderdg.Tinv['qp'] * aderdg.Q['lp'] * basisFunctionsAtPoint['l'])

  def interpolateQGenerator(i,h):
    return QInterpolated['kp'] <= db.V3mTo2n[i,h][aderdg.t('kl')] * aderdg.Q['lq'] * TinvT['qp']

  interpolateQPrefetch = lambda i,h: QInterpolated
  for target in targets:
    name_prefix = generate_kernel_name_prefix(target)
    generator.addFamily(f'{name_prefix}evaluateAndRotateQAtInterpolationPoints',
                        simpleParameterSpace(4,4),
                        interpolateQGenerator,
                        interpolateQPrefetch if target == 'cpu' else None,
                        target=target)

  nodalFluxGenerator = lambda i,h: aderdg.extendedQTensor()['kp'] <= aderdg.extendedQTensor()['kp'] + db.V3mTo2nTWDivM[i,h][aderdg.t('kl')] * QInterpolated['lq'] * fluxSolver['qp']
  nodalFluxPrefetch = lambda i,h: aderdg.I

  for target in targets:
    name_prefix = generate_kernel_name_prefix(target)
    generator.addFamily(f'{name_prefix}nodalFlux',
                        simpleParameterSpace(4,4),
                        nodalFluxGenerator,
                        nodalFluxPrefetch if target =='cpu' else None,
                        target=target)

<<<<<<< HEAD
  return {db.resample, db.quadpoints, db.quadweights}
=======
  # Energy output
  # Minus and plus refer to the original implementation of Christian Pelties,
  # where the normal points from the plus side to the minus side
  QInterpolatedPlus = OptionalDimTensor('QInterpolatedPlus', aderdg.Q.optName(), aderdg.Q.optSize(), aderdg.Q.optPos(), gShape, alignStride=True)
  QInterpolatedMinus = OptionalDimTensor('QInterpolatedMinus', aderdg.Q.optName(), aderdg.Q.optSize(), aderdg.Q.optPos(), gShape, alignStride=True)
  slipRateInterpolated = Tensor('slipRateInterpolated', (numberOfPoints,3))
  slipInterpolated = Tensor('slipInterpolated', (numberOfPoints,3))
  squaredNormSlipRateInterpolated = Tensor('squaredNormSlipRateInterpolated', (numberOfPoints,))
  tractionInterpolated = Tensor('tractionInterpolated', (numberOfPoints,3))
  frictionalEnergy = Tensor('frictionalEnergy', ())
  timeWeight = Scalar('timeWeight')
  spaceWeights = Tensor('spaceWeights', (numberOfPoints,))

  computeSlipRateInterpolated = slipRateInterpolated['kp'] <= QInterpolatedMinus['kq'] * aderdg.selectVelocity['qp'] - QInterpolatedPlus['kq'] * aderdg.selectVelocity['qp']
  generator.add('computeSlipRateInterpolated', computeSlipRateInterpolated)

  computeTractionInterpolated = tractionInterpolated['kp'] <= QInterpolatedMinus['kq'] * aderdg.tractionMinusMatrix['qp'] + QInterpolatedPlus['kq'] * aderdg.tractionPlusMatrix['qp']
  generator.add('computeTractionInterpolated', computeTractionInterpolated)

  accumulateSlipInterpolated = slipInterpolated['kp'] <= slipInterpolated['kp'] + timeWeight * slipRateInterpolated['kp']
  generator.add('accumulateSlipInterpolated', accumulateSlipInterpolated)

  computeSquaredNormSlipRateInterpolated = squaredNormSlipRateInterpolated['k'] <= slipRateInterpolated['kp'] * slipRateInterpolated['kp']
  generator.add('computeSquaredNormSlipRateInterpolated', computeSquaredNormSlipRateInterpolated)

  accumulateFrictionalEnergy = frictionalEnergy[''] <= frictionalEnergy[''] + timeWeight * tractionInterpolated['kp'] * slipRateInterpolated['kp'] * spaceWeights['k']
  generator.add('accumulateFrictionalEnergy', accumulateFrictionalEnergy)

  return {db.resample}
>>>>>>> 40346cf3
<|MERGE_RESOLUTION|>--- conflicted
+++ resolved
@@ -38,19 +38,12 @@
 # @section DESCRIPTION
 #
 
-<<<<<<< HEAD
-
-
-=======
 import numpy as np
->>>>>>> 40346cf3
 from common import *
 from yateto import Tensor, Scalar, simpleParameterSpace
 from yateto.input import parseJSONMatrixFile
 from multSim import OptionalDimTensor
 from copy import deepcopy
-#adrian numpy added:
-import numpy as np
 
 def addKernels(generator, aderdg, matricesDir, drQuadRule, targets):
 
@@ -121,9 +114,6 @@
                         nodalFluxPrefetch if target =='cpu' else None,
                         target=target)
 
-<<<<<<< HEAD
-  return {db.resample, db.quadpoints, db.quadweights}
-=======
   # Energy output
   # Minus and plus refer to the original implementation of Christian Pelties,
   # where the normal points from the plus side to the minus side
@@ -152,5 +142,4 @@
   accumulateFrictionalEnergy = frictionalEnergy[''] <= frictionalEnergy[''] + timeWeight * tractionInterpolated['kp'] * slipRateInterpolated['kp'] * spaceWeights['k']
   generator.add('accumulateFrictionalEnergy', accumulateFrictionalEnergy)
 
-  return {db.resample}
->>>>>>> 40346cf3
+  return {db.resample, db.quadpoints, db.quadweights}