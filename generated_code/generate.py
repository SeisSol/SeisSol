--- conflicted
+++ resolved
@@ -90,12 +90,6 @@
 
 cmdArgsDict = vars(cmdLineArgs)
 cmdArgsDict['memLayout'] = mem_layout
-<<<<<<< HEAD
-args = [cmdArgsDict[key] for key in adgArgs]
-print(equations)
-adg = equations.ADERDG(*args)
-
-=======
 
 if cmdLineArgs.equations == 'elastic':
     adg = equations.ElasticADERDG(**cmdArgsDict)
@@ -105,7 +99,6 @@
     adg = equations.Viscoelastic2ADERDG(**cmdArgsDict)
 
 include_tensors = set()
->>>>>>> c97c14f4
 include_tensors = set()
 g = Generator(arch)
 
@@ -114,11 +107,7 @@
 adg.addLocal(g)
 adg.addNeighbor(g)
 adg.addTime(g)
-<<<<<<< HEAD
-adg.addIncludeTensors(include_tensors)
-=======
 adg.add_include_tensors(include_tensors)
->>>>>>> c97c14f4
 
 # Common kernels
 include_tensors |= DynamicRupture.addKernels(NamespacedGenerator(g, namespace="dynamicRupture"), adg, cmdLineArgs.matricesDir, cmdLineArgs.dynamicRuptureMethod)
@@ -127,27 +116,9 @@
 SurfaceDisplacement.addKernels(g, adg)
 Point.addKernels(g, adg)
 
-# pick up the user's defined gemm tools
-gemm_tool_list = cmdLineArgs.gemm_tools.replace(" ", "").split(",")
-generators = []
-
-for tool in gemm_tool_list:
-  if hasattr(gemm_configuration, tool):
-    specific_gemm_class = getattr(gemm_configuration, tool)
-    generators.append(specific_gemm_class(arch))
-  else:
-    print("YATETO::ERROR: unknown \"{}\" GEMM tool. "
-          "Please, refer to the documentation".format(tool))
-    sys.exit("failure")
-
 # Generate code
-<<<<<<< HEAD
-gemmTools = GeneratorCollection([LIBXSMM(arch), PSpaMM(arch)])
-g.generate(cmdLineArgs.outputDir, 'seissol', gemmTools, include_tensors=include_tensors)
-=======
 gemmTools = GeneratorCollection(generators)
 g.generate(outputDir=cmdLineArgs.outputDir,
            namespace='seissol',
            gemm_cfg=gemmTools,
-           include_tensors=include_tensors)
->>>>>>> c97c14f4
+           include_tensors=include_tensors)