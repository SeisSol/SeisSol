--- conflicted
+++ resolved
@@ -44,17 +44,10 @@
 import sys
 import os
 
-<<<<<<< HEAD
 from tensorforge import useArchitectureIdentifiedBy, Generator, NamespacedGenerator
 from tensorforge import gemm_configuration
-from tensorforge.gemm_configuration import GeneratorCollection, LIBXSMM_JIT, PSpaMM, MKL, BLIS, OpenBLAS, TensorForge
+from tensorforge.gemm_configuration import GeneratorCollection, Eigen, LIBXSMM_JIT, PSpaMM, MKL, BLIS, OpenBLAS
 from tensorforge.ast.cost import BoundingBoxCostEstimator, FusedGemmsBoundingBoxCostEstimator
-=======
-from yateto import useArchitectureIdentifiedBy, Generator, NamespacedGenerator
-from yateto import gemm_configuration
-from yateto.gemm_configuration import GeneratorCollection, Eigen, LIBXSMM_JIT, PSpaMM, MKL, BLIS, OpenBLAS, GemmForge
-from yateto.ast.cost import BoundingBoxCostEstimator, FusedGemmsBoundingBoxCostEstimator
->>>>>>> 6700c36b
 
 import DynamicRupture
 import Plasticity
@@ -183,17 +176,8 @@
 
 
 cost_estimators = BoundingBoxCostEstimator
-<<<<<<< HEAD
 if 'gpu' in targets:
   cost_estimators = FusedGemmsBoundingBoxCostEstimator
-=======
-if 'gpu' in targets and cmdLineArgs.equations == 'elastic':
-  try:
-    chainforge_spec = importlib.util.find_spec('chainforge')
-    chainforge_spec.loader.load_module()
-    cost_estimators = FusedGemmsBoundingBoxCostEstimator
-  except:
-    print('WARNING: ChainForge was not found. Falling back to GemmForge.')
 
 precision = 'double' if cmdLineArgs.host_arch[0] == 'd' else 'single'
 outputDirName = f'equation-{cmdLineArgs.equations}-{cmdLineArgs.order}-{precision}'
@@ -202,7 +186,6 @@
   os.mkdir(trueOutputDir)
 
 subfolders += [outputDirName]
->>>>>>> 6700c36b
 
 # Generate code
 gemmTools = GeneratorCollection(gemm_generators)
