--- conflicted
+++ resolved
@@ -189,71 +189,49 @@
     dQext = [OptionalDimTensor('dQext({})'.format(d), self.Q.optName(), self.Q.optSize(), self.Q.optPos(), self._qShapeExtended, alignStride=True) for d in range(self.order)]
     dQane = [OptionalDimTensor('dQane({})'.format(d), self.Q.optName(), self.Q.optSize(), self.Q.optPos(), self._qShapeAnelastic, alignStride=True) for d in range(self.order)]
 
-<<<<<<< HEAD
+    powers = [Scalar(f'power({i})') for i in range(self.order)]
+
     for target in targets:
       name_prefix = generate_kernel_name_prefix(target)
 
-      derivativeTaylorExpansionEla = lambda d: (self.I['kp'] <= self.I['kp'] + power * dQ[d]['kp']) if d > 0 else (self.I['kp'] <= power * dQ[0]['kp'])
-      derivativeTaylorExpansionAne = lambda d: (self.Iane['kpm'] <= self.Iane['kpm'] + power * dQane[d]['kpm']) if d > 0 else (self.Iane['kpm'] <= power * dQane[0]['kpm'])
+      derivativeTaylorExpansionEla = Add()
+      # derivativeTaylorExpansionAne = Add()
+      for d in range(0, self.order):
+        derivativeTaylorExpansionEla += powers[d] * dQ[d]['kp']
+        # derivativeTaylorExpansionAne += powers[d] * dQane[d]['kpm']
+      derivativeTaylorExpansionElaExpr = self.I['kp'] <= derivativeTaylorExpansionEla
+      # derivativeTaylorExpansionAneExpr = self.Iane['kpm'] <= derivativeTaylorExpansionAne
 
       def derivative(kthDer):
         derivativeSum = Add()
         for j in range(3):
           derivativeSum += self.db.kDivMT[j][self.t('kl')] * dQ[kthDer-1]['lq'] * self.db.star[j]['qp']
         return derivativeSum
-
-      generator.addFamily(f'{name_prefix}derivative', parameterSpaceFromRanges(range(1,self.order)), lambda d: [
-        dQext[d]['kp'] <= derivative(d),
-        dQ[d]['kp'] <= dQext[d]['kq'] * self.selectEla['qp'] + dQane[d-1]['kqm'] * self.E['qmp'],
-        dQane[d]['kpm'] <= self.w['m'] * dQext[d]['kq'] * self.selectAne['qp'] + dQane[d-1]['kpl'] * self.W['lm']
-      ], target=target)
-      generator.addFamily(f'{name_prefix}derivativeTaylorExpansion', simpleParameterSpace(self.order), lambda d: [
-        derivativeTaylorExpansionEla(d),
-        derivativeTaylorExpansionAne(d)
-      ], target=target)
-      generator.addFamily(f'{name_prefix}derivativeTaylorExpansionEla', simpleParameterSpace(self.order), derivativeTaylorExpansionEla, target=target)
-=======
-    powers = [Scalar(f'power({i})') for i in range(self.order)]
-
-    derivativeTaylorExpansionEla = Add()
-    # derivativeTaylorExpansionAne = Add()
-    for d in range(0, self.order):
-      derivativeTaylorExpansionEla += powers[d] * dQ[d]['kp']
-      # derivativeTaylorExpansionAne += powers[d] * dQane[d]['kpm']
-    derivativeTaylorExpansionElaExpr = self.I['kp'] <= derivativeTaylorExpansionEla
-    # derivativeTaylorExpansionAneExpr = self.Iane['kpm'] <= derivativeTaylorExpansionAne
-
-    def derivative(kthDer):
-      derivativeSum = Add()
-      for j in range(3):
-        derivativeSum += self.db.kDivMT[j][self.t('kl')] * dQ[kthDer-1]['lq'] * self.db.star[j]['qp']
-      return derivativeSum
-    
-    # WARNING: the following kernel may produce incorrect results, if not executed in the order as specified here
-    # the reason for that is that dQext, dQane (except dQane(0)) and potentially dQ (except dQ(0)) are allocated in temporary arrays
-    # which are smaller than the whole tensor families (even indices share the same buffer, and odd indices share the same buffer)
-    derivativeExpr = [
-      self.I['kp'] <= powers[0] * dQ[0]['kp'],
-      self.Iane['kpm'] <= powers[0] * dQane[0]['kpm'],
-    ]
-    for d in range(1, self.order):
-      derivativeExpr += [
-        dQext[d]['kp'] <= derivative(d),
-        dQ[d]['kp'] <= dQext[d]['kq'] * self.selectEla['qp'] + dQane[d-1]['kqm'] * self.E['qmp'],
-        dQane[d]['kpm'] <= self.w['m'] * dQext[d]['kq'] * self.selectAne['qp'] + dQane[d-1]['kpl'] * self.W['lm'],
-        self.I['kp'] <= self.I['kp'] + powers[d] * dQ[d]['kp'],
-        self.Iane['kpm'] <= self.Iane['kpm'] + powers[d] * dQane[d]['kpm'],
+      
+      # WARNING: the following kernel may produce incorrect results, if not executed in the order as specified here
+      # the reason for that is that dQext, dQane (except dQane(0)) and potentially dQ (except dQ(0)) are allocated in temporary arrays
+      # which are smaller than the whole tensor families (even indices share the same buffer, and odd indices share the same buffer)
+      derivativeExpr = [
+        self.I['kp'] <= powers[0] * dQ[0]['kp'],
+        self.Iane['kpm'] <= powers[0] * dQane[0]['kpm'],
       ]
-    # TODO(David): we'll need to add intermediate results to Yateto, then the temporary storage needed can be reduced.
-    # for now, we'll interleave the Taylor expansion with the derivative computation
-    # derivativeExpr += [
-    #   derivativeTaylorExpansionElaExpr,
-    #   derivativeTaylorExpansionAneExpr
-    # ]
-
-    generator.add('derivative', derivativeExpr)
-    generator.add('derivativeTaylorExpansionEla', derivativeTaylorExpansionElaExpr)
->>>>>>> 972ab4c1
+      for d in range(1, self.order):
+        derivativeExpr += [
+          dQext[d]['kp'] <= derivative(d),
+          dQ[d]['kp'] <= dQext[d]['kq'] * self.selectEla['qp'] + dQane[d-1]['kqm'] * self.E['qmp'],
+          dQane[d]['kpm'] <= self.w['m'] * dQext[d]['kq'] * self.selectAne['qp'] + dQane[d-1]['kpl'] * self.W['lm'],
+          self.I['kp'] <= self.I['kp'] + powers[d] * dQ[d]['kp'],
+          self.Iane['kpm'] <= self.Iane['kpm'] + powers[d] * dQane[d]['kpm'],
+        ]
+      # TODO(David): we'll need to add intermediate results to Yateto, then the temporary storage needed can be reduced.
+      # for now, we'll interleave the Taylor expansion with the derivative computation
+      # derivativeExpr += [
+      #   derivativeTaylorExpansionElaExpr,
+      #   derivativeTaylorExpansionAneExpr
+      # ]
+
+      generator.add('{name_prefix}derivative', derivativeExpr)
+      generator.add('{name_prefix}derivativeTaylorExpansionEla', derivativeTaylorExpansionElaExpr)
 
   def add_include_tensors(self, include_tensors):
     super().add_include_tensors(include_tensors)
