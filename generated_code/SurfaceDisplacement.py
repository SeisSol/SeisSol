--- conflicted
+++ resolved
@@ -53,6 +53,10 @@
   numberOf2DBasisFunctions = aderdg.numberOf2DBasisFunctions()
   numberOfQuantities = aderdg.numberOfQuantities()
 
+  selectVelocitySpp = np.zeros((numberOfQuantities, 3))
+  selectVelocitySpp[6:9,0:3] = np.eye(3)
+  selectVelocity = Tensor('selectVelocity', selectVelocitySpp.shape, selectVelocitySpp, CSCMemoryLayout)
+
   faceDisplacement = OptionalDimTensor('faceDisplacement',
                                        aderdg.Q.optName(),
                                        aderdg.Q.optSize(),
@@ -92,11 +96,7 @@
                 rotatedFaceDisplacement["mp"] <= faceDisplacement['mn'] * displacementRotationMatrix['pn'] )
 
   addVelocity = lambda f: faceDisplacement['kp'] <= faceDisplacement['kp'] \
-<<<<<<< HEAD
-                          + aderdg.db.V3mTo2nFace[f][aderdg.t('kl')] * aderdg.I['lq'] * selectVelocity['qp']
-=======
-                          + aderdg.db.V3mTo2nFace[f]['kl'] * aderdg.I['lq'] * aderdg.selectVelocity['qp']
->>>>>>> d5656cd3
+                          + aderdg.db.V3mTo2nFace[f][aderdg.t('kl')] * aderdg.I['lq'] * aderdg.selectVelocity['qp']
   generator.addFamily('addVelocity', simpleParameterSpace(4), addVelocity)
 
   numberOfQuadratureNodes = (aderdg.order+1)**2
@@ -123,7 +123,7 @@
                                               alignStride=True)
 
     addVelocity = lambda f: faceDisplacement['kp'] <= faceDisplacement['kp'] \
-                            + aderdg.db.V3mTo2nFace[f]['kl'] * integratedVelocities['lp']
+                            + aderdg.db.V3mTo2nFace[f][aderdg.t('kl')] * integratedVelocities['lp']
 
     generator.addFamily(f'{name_prefix}addVelocity',
                         simpleParameterSpace(4),
