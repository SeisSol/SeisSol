--- conflicted
+++ resolved
@@ -177,18 +177,11 @@
   def addTime(self, generator):
     pass
 
-<<<<<<< HEAD
-  def addIncludeTensors(self, tensors):
-    pass
-
-class ADERDGStandard(ADERDGBase):
-=======
   def add_include_tensors(self, include_tensors):
       pass
 
 
 class LinearADERDG(ADERDGBase):
->>>>>>> c97c14f4
   def sourceMatrix(self):
     return None
 
