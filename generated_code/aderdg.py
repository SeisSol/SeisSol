#!/usr/bin/env python3
##
# @file
# This file is part of SeisSol.
#
# @author Carsten Uphoff (c.uphoff AT tum.de, http://www5.in.tum.de/wiki/index.php/Carsten_Uphoff,_M.Sc.)
#
# @section LICENSE
# Copyright (c) 2019, SeisSol Group
# All rights reserved.
#
# Redistribution and use in source and binary forms, with or without
# modification, are permitted provided that the following conditions are met:
#
# 1. Redistributions of source code must retain the above copyright notice,
#    this list of conditions and the following disclaimer.
#
# 2. Redistributions in binary form must reproduce the above copyright notice,
#    this list of conditions and the following disclaimer in the documentation
#    and/or other materials provided with the distribution.
#
# 3. Neither the name of the copyright holder nor the names of its
#    contributors may be used to endorse or promote products derived from this
#    software without specific prior written permission.
#
# THIS SOFTWARE IS PROVIDED BY THE COPYRIGHT HOLDERS AND CONTRIBUTORS "AS IS"
# AND ANY EXPRESS OR IMPLIED WARRANTIES, INCLUDING, BUT NOT LIMITED TO, THE
# IMPLIED WARRANTIES OF MERCHANTABILITY AND FITNESS FOR A PARTICULAR PURPOSE
# ARE DISCLAIMED. IN NO EVENT SHALL THE COPYRIGHT HOLDER OR CONTRIBUTORS BE
# LIABLE FOR ANY DIRECT, INDIRECT, INCIDENTAL, SPECIAL, EXEMPLARY, OR
# CONSEQUENTIAL DAMAGES (INCLUDING, BUT NOT LIMITED TO, PROCUREMENT OF
# SUBSTITUTE GOODS OR SERVICES; LOSS OF USE, DATA, OR PROFITS; OR BUSINESS
# INTERRUPTION) HOWEVER CAUSED AND ON ANY THEORY OF LIABILITY, WHETHER IN
# CONTRACT, STRICT LIABILITY, OR TORT (INCLUDING NEGLIGENCE OR OTHERWISE)
# ARISING IN ANY WAY OUT OF THE USE OF THIS SOFTWARE, EVEN IF ADVISED OF THE
# POSSIBILITY OF SUCH DAMAGE.
#
# @section DESCRIPTION
#

import numpy as np
from abc import ABC, abstractmethod

<<<<<<< HEAD
from yateto import *
from yateto.input import parseXMLMatrixFile, parseJSONMatrixFile
=======
from yateto import Tensor, Scalar, simpleParameterSpace
from yateto.input import parseXMLMatrixFile
from yateto.ast.node import Add
from yateto.ast.transformer import DeduceIndices, EquivalentSparsityPattern
>>>>>>> 43964d46
from multSim import OptionalDimTensor

class ADERDGBase(ABC):
  def __init__(self, order, multipleSimulations, matricesDir):
    self.order = order

    self.alignStride = lambda name: True
    if multipleSimulations > 1:
      self.alignStride = lambda name: name.startswith('fP')
    transpose = multipleSimulations > 1
    self.transpose = lambda name: transpose
    self.t = (lambda x: x[::-1]) if transpose else (lambda x: x)

    self.db = parseXMLMatrixFile('{}/matrices_{}.xml'.format(matricesDir, self.numberOf3DBasisFunctions()), transpose=self.transpose, alignStride=self.alignStride)
    clonesQP = {
      'v': [ 'evalAtQP' ],
      'vInv': [ 'projectQP' ]
    }
    self.db.update( parseXMLMatrixFile('{}/plasticity_ip_matrices_{}.xml'.format(matricesDir, order), clonesQP, transpose=self.transpose, alignStride=self.alignStride))

    qShape = (self.numberOf3DBasisFunctions(), self.numberOfQuantities())
    self.Q = OptionalDimTensor('Q', 's', multipleSimulations, 0, qShape, alignStride=True)
    self.I = OptionalDimTensor('I', 's', multipleSimulations, 0, qShape, alignStride=True)

    Aplusminus_spp = self.flux_solver_spp()
    self.AplusT = Tensor('AplusT', Aplusminus_spp.shape, spp=Aplusminus_spp)
    self.AminusT = Tensor('AminusT', Aplusminus_spp.shape, spp=Aplusminus_spp)
    Tshape = (self.numberOfExtendedQuantities(), self.numberOfExtendedQuantities())
    trans_spp = self.transformation_spp()
    self.T = Tensor('T', trans_spp.shape, spp=trans_spp)
    trans_inv_spp = self.transformation_inv_spp()
    self.Tinv = Tensor('Tinv', trans_inv_spp.shape, spp=trans_inv_spp)
    godunov_spp = self.godunov_spp()
    self.QgodLocal = Tensor('QgodLocal', godunov_spp.shape, spp=godunov_spp)
    self.QgodNeighbor = Tensor('QgodNeighbor', godunov_spp.shape, spp=godunov_spp)

    self.oneSimToMultSim = Tensor('oneSimToMultSim', (self.Q.optSize(),), spp={(i,): '1.0' for i in range(self.Q.optSize())})

    # todo change path, split nodes and Vandermonde into diff. files?
    self.db.update(
      parseJSONMatrixFile('{}/nodal/nodalBoundary_matrices_{}.json'.format(matricesDir,
                                                                           self.order - 1),
                          {},
                          alignStride=self.alignStride,
                          transpose=self.transpose,
                          namespace='nodal')
    )


  def numberOf2DBasisFunctions(self):
    return self.order*(self.order+1)//2

  def numberOf3DBasisFunctions(self):
    return self.order*(self.order+1)*(self.order+2)//6

  def numberOf3DQuadraturePoints(self):
    return (self.order+1)**3

  def godunov_spp(self):
    shape = (self.numberOfQuantities(), self.numberOfQuantities())
    return np.ones(shape, dtype=bool)

  def flux_solver_spp(self):
    shape = (self.numberOfQuantities(), self.numberOfExtendedQuantities())
    return np.ones(shape, dtype=bool)

  def transformation_spp(self):
    shape = (self.numberOfExtendedQuantities(), self.numberOfExtendedQuantities())
    return np.ones(shape, dtype=bool)

  def transformation_inv_spp(self):
    return self.godunov_spp()

  @abstractmethod
  def numberOfQuantities(self):
    pass

  @abstractmethod
  def numberOfExtendedQuantities(self):
    pass

  @abstractmethod
  def extendedQTensor(self):
    pass

  @abstractmethod
  def starMatrix(self, dim):
    pass

  def addInit(self, generator):
    fluxScale = Scalar('fluxScale')
    computeFluxSolverLocal = self.AplusT['ij'] <= fluxScale * self.Tinv['ki'] * self.QgodLocal['kq'] * self.starMatrix(0)['ql'] * self.T['jl']
    generator.add('computeFluxSolverLocal', computeFluxSolverLocal)

    computeFluxSolverNeighbor = self.AminusT['ij'] <= fluxScale * self.Tinv['ki'] * self.QgodNeighbor['kq'] * self.starMatrix(0)['ql'] * self.T['jl']
    generator.add('computeFluxSolverNeighbor', computeFluxSolverNeighbor)

    computeFluxSolverNeighborRotated = self.AminusT['ij'] <= fluxScale * self.Tinv['ki'] * self.QgodNeighbor['kq'] * self.db.star[0]['qj']
    generator.add('computeFluxSolverNeighborRotated', computeFluxSolverNeighborRotated)
    
    QFortran = Tensor('QFortran', (self.numberOf3DBasisFunctions(), self.numberOfQuantities()))
    multSimToFirstSim = Tensor('multSimToFirstSim', (self.Q.optSize(),), spp={(0,): '1.0'})
    if self.Q.hasOptDim():
      copyQToQFortran = QFortran['kp'] <= self.Q['kp'] * multSimToFirstSim['s']
    else:
      copyQToQFortran = QFortran['kp'] <= self.Q['kp']

    generator.add('copyQToQFortran', copyQToQFortran)

  @abstractmethod
  def addLocal(self, generator):
    pass

  @abstractmethod
  def addNeighbor(self, generator):
    pass

  @abstractmethod
  def addTime(self, generator):
    pass

<<<<<<< HEAD
  def add_include_tensors(self, include_tensors):
    include_tensors.add(self.db.nodes2D)
=======
class LinearADERDG(ADERDGBase):
  def sourceMatrix(self):
    return None

  def extendedQTensor(self):
    return self.Q

  def numberOfExtendedQuantities(self):
    return self.numberOfQuantities()

  def addInit(self, generator):
    super().addInit(generator)

    iniShape = (self.numberOf3DQuadraturePoints(), self.numberOfQuantities())
    iniCond = OptionalDimTensor('iniCond', self.Q.optName(), self.Q.optSize(), self.Q.optPos(), iniShape, alignStride=True)
    dofsQP = OptionalDimTensor('dofsQP', self.Q.optName(), self.Q.optSize(), self.Q.optPos(), iniShape, alignStride=True)

    generator.add('projectIniCond', self.Q['kp'] <= self.db.projectQP[self.t('kl')] * iniCond['lp'])
    generator.add('evalAtQP', dofsQP['kp'] <= self.db.evalAtQP[self.t('kl')] * self.Q['lp'])

  def addLocal(self, generator):
    volumeSum = self.Q['kp']
    for i in range(3):
      volumeSum += self.db.kDivM[i][self.t('kl')] * self.I['lq'] * self.starMatrix(i)['qp']
    if self.sourceMatrix():
      volumeSum += self.I['kq'] * self.sourceMatrix()['qp']
    volume = (self.Q['kp'] <= volumeSum)
    generator.add('volume', volume)

    localFlux = lambda i: self.Q['kp'] <= self.Q['kp'] + self.db.rDivM[i][self.t('km')] * self.db.fMrT[i][self.t('ml')] * self.I['lq'] * self.AplusT['qp']
    localFluxPrefetch = lambda i: self.I if i == 0 else (self.Q if i == 1 else None)
    generator.addFamily('localFlux', simpleParameterSpace(4), localFlux, localFluxPrefetch)

  def addNeighbor(self, generator):
    neighbourFlux = lambda h,j,i: self.Q['kp'] <= self.Q['kp'] + self.db.rDivM[i][self.t('km')] * self.db.fP[h][self.t('mn')] * self.db.rT[j][self.t('nl')] * self.I['lq'] * self.AminusT['qp']
    neighbourFluxPrefetch = lambda h,j,i: self.I
    generator.addFamily('neighboringFlux', simpleParameterSpace(3,4,4), neighbourFlux, neighbourFluxPrefetch)

  def addTime(self, generator):
    qShape = (self.numberOf3DBasisFunctions(), self.numberOfQuantities())
    dQ0 = OptionalDimTensor('dQ(0)', self.Q.optName(), self.Q.optSize(), self.Q.optPos(), qShape, alignStride=True)
    power = Scalar('power')
    derivatives = [dQ0]
    generator.add('derivativeTaylorExpansion(0)', self.I['kp'] <= power * dQ0['kp'])
    for i in range(1,self.order):
      derivativeSum = Add()
      if self.sourceMatrix():
        derivativeSum += derivatives[-1]['kq'] * self.sourceMatrix()['qp']
      for j in range(3):
        derivativeSum += self.db.kDivMT[j][self.t('kl')] * derivatives[-1]['lq'] * self.starMatrix(j)['qp']
      derivativeSum = DeduceIndices( self.Q['kp'].indices ).visit(derivativeSum)
      derivativeSum = EquivalentSparsityPattern().visit(derivativeSum)
      dQ = OptionalDimTensor('dQ({})'.format(i), self.Q.optName(), self.Q.optSize(), self.Q.optPos(), qShape, spp=derivativeSum.eqspp(), alignStride=True)
      generator.add('derivative({})'.format(i), dQ['kp'] <= derivativeSum)
      generator.add('derivativeTaylorExpansion({})'.format(i), self.I['kp'] <= self.I['kp'] + power * dQ['kp'])
      derivatives.append(dQ)
>>>>>>> 43964d46
<|MERGE_RESOLUTION|>--- conflicted
+++ resolved
@@ -41,15 +41,10 @@
 import numpy as np
 from abc import ABC, abstractmethod
 
-<<<<<<< HEAD
-from yateto import *
 from yateto.input import parseXMLMatrixFile, parseJSONMatrixFile
-=======
 from yateto import Tensor, Scalar, simpleParameterSpace
-from yateto.input import parseXMLMatrixFile
 from yateto.ast.node import Add
 from yateto.ast.transformer import DeduceIndices, EquivalentSparsityPattern
->>>>>>> 43964d46
 from multSim import OptionalDimTensor
 
 class ADERDGBase(ABC):
@@ -149,7 +144,7 @@
 
     computeFluxSolverNeighborRotated = self.AminusT['ij'] <= fluxScale * self.Tinv['ki'] * self.QgodNeighbor['kq'] * self.db.star[0]['qj']
     generator.add('computeFluxSolverNeighborRotated', computeFluxSolverNeighborRotated)
-    
+
     QFortran = Tensor('QFortran', (self.numberOf3DBasisFunctions(), self.numberOfQuantities()))
     multSimToFirstSim = Tensor('multSimToFirstSim', (self.Q.optSize(),), spp={(0,): '1.0'})
     if self.Q.hasOptDim():
@@ -171,10 +166,6 @@
   def addTime(self, generator):
     pass
 
-<<<<<<< HEAD
-  def add_include_tensors(self, include_tensors):
-    include_tensors.add(self.db.nodes2D)
-=======
 class LinearADERDG(ADERDGBase):
   def sourceMatrix(self):
     return None
@@ -231,4 +222,7 @@
       generator.add('derivative({})'.format(i), dQ['kp'] <= derivativeSum)
       generator.add('derivativeTaylorExpansion({})'.format(i), self.I['kp'] <= self.I['kp'] + power * dQ['kp'])
       derivatives.append(dQ)
->>>>>>> 43964d46
+
+
+def add_include_tensors(self, include_tensors):
+    include_tensors.add(self.db.nodes2D)
