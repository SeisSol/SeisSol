#!/usr/bin/env python3
##
# @file
# This file is part of SeisSol.
#
# @author Carsten Uphoff (c.uphoff AT tum.de, http://www5.in.tum.de/wiki/index.php/Carsten_Uphoff,_M.Sc.)
#
# @section LICENSE
# Copyright (c) 2019, SeisSol Group
# All rights reserved.
#
# Redistribution and use in source and binary forms, with or without
# modification, are permitted provided that the following conditions are met:
#
# 1. Redistributions of source code must retain the above copyright notice,
#    this list of conditions and the following disclaimer.
#
# 2. Redistributions in binary form must reproduce the above copyright notice,
#    this list of conditions and the following disclaimer in the documentation
#    and/or other materials provided with the distribution.
#
# 3. Neither the name of the copyright holder nor the names of its
#    contributors may be used to endorse or promote products derived from this
#    software without specific prior written permission.
#
# THIS SOFTWARE IS PROVIDED BY THE COPYRIGHT HOLDERS AND CONTRIBUTORS "AS IS"
# AND ANY EXPRESS OR IMPLIED WARRANTIES, INCLUDING, BUT NOT LIMITED TO, THE
# IMPLIED WARRANTIES OF MERCHANTABILITY AND FITNESS FOR A PARTICULAR PURPOSE
# ARE DISCLAIMED. IN NO EVENT SHALL THE COPYRIGHT HOLDER OR CONTRIBUTORS BE
# LIABLE FOR ANY DIRECT, INDIRECT, INCIDENTAL, SPECIAL, EXEMPLARY, OR
# CONSEQUENTIAL DAMAGES (INCLUDING, BUT NOT LIMITED TO, PROCUREMENT OF
# SUBSTITUTE GOODS OR SERVICES; LOSS OF USE, DATA, OR PROFITS; OR BUSINESS
# INTERRUPTION) HOWEVER CAUSED AND ON ANY THEORY OF LIABILITY, WHETHER IN
# CONTRACT, STRICT LIABILITY, OR TORT (INCLUDING NEGLIGENCE OR OTHERWISE)
# ARISING IN ANY WAY OUT OF THE USE OF THIS SOFTWARE, EVEN IF ADVISED OF THE
# POSSIBILITY OF SUCH DAMAGE.
#
# @section DESCRIPTION
#

import numpy as np
from abc import ABC, abstractmethod

from yateto import Tensor, Scalar, simpleParameterSpace
from yateto.input import parseXMLMatrixFile
from yateto.ast.node import Add
from yateto.ast.transformer import DeduceIndices, EquivalentSparsityPattern
from multSim import OptionalDimTensor

class ADERDGBase(ABC):
  def __init__(self, order, multipleSimulations, matricesDir):
    self.order = order

    self.alignStride = lambda name: True
    if multipleSimulations > 1:
      self.alignStride = lambda name: name.startswith('fP')
    transpose = multipleSimulations > 1
    self.transpose = lambda name: transpose
    self.t = (lambda x: x[::-1]) if transpose else (lambda x: x)

    self.db = parseXMLMatrixFile('{}/matrices_{}.xml'.format(matricesDir, self.numberOf3DBasisFunctions()), transpose=self.transpose, alignStride=self.alignStride)
    clonesQP = {
      'v': [ 'evalAtQP' ],
      'vInv': [ 'projectQP' ]
    }
    self.db.update( parseXMLMatrixFile('{}/plasticity_ip_matrices_{}.xml'.format(matricesDir, order), clonesQP, transpose=self.transpose, alignStride=self.alignStride))

    qShape = (self.numberOf3DBasisFunctions(), self.numberOfQuantities())
    self.Q = OptionalDimTensor('Q', 's', multipleSimulations, 0, qShape, alignStride=True)
    self.I = OptionalDimTensor('I', 's', multipleSimulations, 0, qShape, alignStride=True)

    Aplusminus_spp = self.flux_solver_spp()
    self.AplusT = Tensor('AplusT', Aplusminus_spp.shape, spp=Aplusminus_spp)
    self.AminusT = Tensor('AminusT', Aplusminus_spp.shape, spp=Aplusminus_spp)
    Tshape = (self.numberOfExtendedQuantities(), self.numberOfExtendedQuantities())
    trans_spp = self.transformation_spp()
    self.T = Tensor('T', trans_spp.shape, spp=trans_spp)
    trans_inv_spp = self.transformation_inv_spp()
    self.Tinv = Tensor('Tinv', trans_inv_spp.shape, spp=trans_inv_spp)
    godunov_spp = self.godunov_spp()
    self.QgodLocal = Tensor('QgodLocal', godunov_spp.shape, spp=godunov_spp)
    self.QgodNeighbor = Tensor('QgodNeighbor', godunov_spp.shape, spp=godunov_spp)

    self.oneSimToMultSim = Tensor('oneSimToMultSim', (self.Q.optSize(),), spp={(i,): '1.0' for i in range(self.Q.optSize())})

  def numberOf2DBasisFunctions(self):
    return self.order*(self.order+1)//2

  def numberOf3DBasisFunctions(self):
    return self.order*(self.order+1)*(self.order+2)//6

  def numberOf3DQuadraturePoints(self):
    return (self.order+1)**3

  def godunov_spp(self):
    shape = (self.numberOfQuantities(), self.numberOfQuantities())
    return np.ones(shape, dtype=bool)

  def flux_solver_spp(self):
    shape = (self.numberOfQuantities(), self.numberOfExtendedQuantities())
    return np.ones(shape, dtype=bool)

  def transformation_spp(self):
    shape = (self.numberOfExtendedQuantities(), self.numberOfExtendedQuantities())
    return np.ones(shape, dtype=bool)

  def transformation_inv_spp(self):
    return self.godunov_spp()

  @abstractmethod
  def numberOfQuantities(self):
    pass

  @abstractmethod
  def numberOfExtendedQuantities(self):
    pass

  @abstractmethod
  def extendedQTensor(self):
    pass

  @abstractmethod
  def starMatrix(self, dim):
    pass

  def addInit(self, generator):
    fluxScale = Scalar('fluxScale')
    computeFluxSolverLocal = self.AplusT['ij'] <= fluxScale * self.Tinv['ki'] * self.QgodLocal['kq'] * self.starMatrix(0)['ql'] * self.T['jl']
    generator.add('computeFluxSolverLocal', computeFluxSolverLocal)

    computeFluxSolverNeighbor = self.AminusT['ij'] <= fluxScale * self.Tinv['ki'] * self.QgodNeighbor['kq'] * self.starMatrix(0)['ql'] * self.T['jl']
    generator.add('computeFluxSolverNeighbor', computeFluxSolverNeighbor)

    QFortran = Tensor('QFortran', (self.numberOf3DBasisFunctions(), self.numberOfQuantities()))
    multSimToFirstSim = Tensor('multSimToFirstSim', (self.Q.optSize(),), spp={(0,): '1.0'})
    if self.Q.hasOptDim():
      copyQToQFortran = QFortran['kp'] <= self.Q['kp'] * multSimToFirstSim['s']
    else:
      copyQToQFortran = QFortran['kp'] <= self.Q['kp']

    generator.add('copyQToQFortran', copyQToQFortran)

  @abstractmethod
  def addLocal(self, generator):
    pass

  @abstractmethod
  def addNeighbor(self, generator):
    pass

  @abstractmethod
  def addTime(self, generator):
    pass
<<<<<<< HEAD
  
  def addIncludeTensors(self, tensors):
      pass
=======

class LinearADERDG(ADERDGBase):
  def sourceMatrix(self):
    return None

  def extendedQTensor(self):
    return self.Q

  def numberOfExtendedQuantities(self):
    return self.numberOfQuantities()

  def addInit(self, generator):
    super().addInit(generator)

    iniShape = (self.numberOf3DQuadraturePoints(), self.numberOfQuantities())
    iniCond = OptionalDimTensor('iniCond', self.Q.optName(), self.Q.optSize(), self.Q.optPos(), iniShape, alignStride=True)
    dofsQP = OptionalDimTensor('dofsQP', self.Q.optName(), self.Q.optSize(), self.Q.optPos(), iniShape, alignStride=True)

    generator.add('projectIniCond', self.Q['kp'] <= self.db.projectQP[self.t('kl')] * iniCond['lp'])
    generator.add('evalAtQP', dofsQP['kp'] <= self.db.evalAtQP[self.t('kl')] * self.Q['lp'])

  def addLocal(self, generator):
    volumeSum = self.Q['kp']
    for i in range(3):
      volumeSum += self.db.kDivM[i][self.t('kl')] * self.I['lq'] * self.starMatrix(i)['qp']
    if self.sourceMatrix():
      volumeSum += self.I['kq'] * self.sourceMatrix()['qp']
    volume = (self.Q['kp'] <= volumeSum)
    generator.add('volume', volume)

    localFlux = lambda i: self.Q['kp'] <= self.Q['kp'] + self.db.rDivM[i][self.t('km')] * self.db.fMrT[i][self.t('ml')] * self.I['lq'] * self.AplusT['qp']
    localFluxPrefetch = lambda i: self.I if i == 0 else (self.Q if i == 1 else None)
    generator.addFamily('localFlux', simpleParameterSpace(4), localFlux, localFluxPrefetch)

  def addNeighbor(self, generator):
    neighbourFlux = lambda h,j,i: self.Q['kp'] <= self.Q['kp'] + self.db.rDivM[i][self.t('km')] * self.db.fP[h][self.t('mn')] * self.db.rT[j][self.t('nl')] * self.I['lq'] * self.AminusT['qp']
    neighbourFluxPrefetch = lambda h,j,i: self.I
    generator.addFamily('neighboringFlux', simpleParameterSpace(3,4,4), neighbourFlux, neighbourFluxPrefetch)

  def addTime(self, generator):
    qShape = (self.numberOf3DBasisFunctions(), self.numberOfQuantities())
    dQ0 = OptionalDimTensor('dQ(0)', self.Q.optName(), self.Q.optSize(), self.Q.optPos(), qShape, alignStride=True)
    power = Scalar('power')
    derivatives = [dQ0]
    generator.add('derivativeTaylorExpansion(0)', self.I['kp'] <= power * dQ0['kp'])
    for i in range(1,self.order):
      derivativeSum = Add()
      if self.sourceMatrix():
        derivativeSum += derivatives[-1]['kq'] * self.sourceMatrix()['qp']
      for j in range(3):
        derivativeSum += self.db.kDivMT[j][self.t('kl')] * derivatives[-1]['lq'] * self.starMatrix(j)['qp']
      derivativeSum = DeduceIndices( self.Q['kp'].indices ).visit(derivativeSum)
      derivativeSum = EquivalentSparsityPattern().visit(derivativeSum)
      dQ = OptionalDimTensor('dQ({})'.format(i), self.Q.optName(), self.Q.optSize(), self.Q.optPos(), qShape, spp=derivativeSum.eqspp(), alignStride=True)
      generator.add('derivative({})'.format(i), dQ['kp'] <= derivativeSum)
      generator.add('derivativeTaylorExpansion({})'.format(i), self.I['kp'] <= self.I['kp'] + power * dQ['kp'])
      derivatives.append(dQ)
>>>>>>> 43964d46
<|MERGE_RESOLUTION|>--- conflicted
+++ resolved
@@ -69,17 +69,15 @@
     self.Q = OptionalDimTensor('Q', 's', multipleSimulations, 0, qShape, alignStride=True)
     self.I = OptionalDimTensor('I', 's', multipleSimulations, 0, qShape, alignStride=True)
 
-    Aplusminus_spp = self.flux_solver_spp()
-    self.AplusT = Tensor('AplusT', Aplusminus_spp.shape, spp=Aplusminus_spp)
-    self.AminusT = Tensor('AminusT', Aplusminus_spp.shape, spp=Aplusminus_spp)
+    Ashape = (self.numberOfQuantities(), self.numberOfExtendedQuantities())
+    self.AplusT = Tensor('AplusT', Ashape)
+    self.AminusT = Tensor('AminusT', Ashape)
     Tshape = (self.numberOfExtendedQuantities(), self.numberOfExtendedQuantities())
-    trans_spp = self.transformation_spp()
-    self.T = Tensor('T', trans_spp.shape, spp=trans_spp)
-    trans_inv_spp = self.transformation_inv_spp()
-    self.Tinv = Tensor('Tinv', trans_inv_spp.shape, spp=trans_inv_spp)
-    godunov_spp = self.godunov_spp()
-    self.QgodLocal = Tensor('QgodLocal', godunov_spp.shape, spp=godunov_spp)
-    self.QgodNeighbor = Tensor('QgodNeighbor', godunov_spp.shape, spp=godunov_spp)
+    self.T = Tensor('T', Tshape)
+    QgodShape = (self.numberOfQuantities(), self.numberOfQuantities())
+    self.Tinv = Tensor('Tinv', QgodShape)
+    self.QgodLocal = Tensor('QgodLocal', QgodShape)
+    self.QgodNeighbor = Tensor('QgodNeighbor', QgodShape)
 
     self.oneSimToMultSim = Tensor('oneSimToMultSim', (self.Q.optSize(),), spp={(i,): '1.0' for i in range(self.Q.optSize())})
 
@@ -91,21 +89,6 @@
 
   def numberOf3DQuadraturePoints(self):
     return (self.order+1)**3
-
-  def godunov_spp(self):
-    shape = (self.numberOfQuantities(), self.numberOfQuantities())
-    return np.ones(shape, dtype=bool)
-
-  def flux_solver_spp(self):
-    shape = (self.numberOfQuantities(), self.numberOfExtendedQuantities())
-    return np.ones(shape, dtype=bool)
-
-  def transformation_spp(self):
-    shape = (self.numberOfExtendedQuantities(), self.numberOfExtendedQuantities())
-    return np.ones(shape, dtype=bool)
-
-  def transformation_inv_spp(self):
-    return self.godunov_spp()
 
   @abstractmethod
   def numberOfQuantities(self):
@@ -125,10 +108,10 @@
 
   def addInit(self, generator):
     fluxScale = Scalar('fluxScale')
-    computeFluxSolverLocal = self.AplusT['ij'] <= fluxScale * self.Tinv['ki'] * self.QgodLocal['kq'] * self.starMatrix(0)['ql'] * self.T['jl']
+    computeFluxSolverLocal = self.AplusT['ij'] <= fluxScale * self.Tinv['ki'] * self.QgodLocal['kq'] * self.db.star[0]['ql'] * self.T['jl']
     generator.add('computeFluxSolverLocal', computeFluxSolverLocal)
 
-    computeFluxSolverNeighbor = self.AminusT['ij'] <= fluxScale * self.Tinv['ki'] * self.QgodNeighbor['kq'] * self.starMatrix(0)['ql'] * self.T['jl']
+    computeFluxSolverNeighbor = self.AminusT['ij'] <= fluxScale * self.Tinv['ki'] * self.QgodNeighbor['kq'] * self.db.star[0]['ql'] * self.T['jl']
     generator.add('computeFluxSolverNeighbor', computeFluxSolverNeighbor)
 
     QFortran = Tensor('QFortran', (self.numberOf3DBasisFunctions(), self.numberOfQuantities()))
@@ -150,67 +133,4 @@
 
   @abstractmethod
   def addTime(self, generator):
-    pass
-<<<<<<< HEAD
-  
-  def addIncludeTensors(self, tensors):
-      pass
-=======
-
-class LinearADERDG(ADERDGBase):
-  def sourceMatrix(self):
-    return None
-
-  def extendedQTensor(self):
-    return self.Q
-
-  def numberOfExtendedQuantities(self):
-    return self.numberOfQuantities()
-
-  def addInit(self, generator):
-    super().addInit(generator)
-
-    iniShape = (self.numberOf3DQuadraturePoints(), self.numberOfQuantities())
-    iniCond = OptionalDimTensor('iniCond', self.Q.optName(), self.Q.optSize(), self.Q.optPos(), iniShape, alignStride=True)
-    dofsQP = OptionalDimTensor('dofsQP', self.Q.optName(), self.Q.optSize(), self.Q.optPos(), iniShape, alignStride=True)
-
-    generator.add('projectIniCond', self.Q['kp'] <= self.db.projectQP[self.t('kl')] * iniCond['lp'])
-    generator.add('evalAtQP', dofsQP['kp'] <= self.db.evalAtQP[self.t('kl')] * self.Q['lp'])
-
-  def addLocal(self, generator):
-    volumeSum = self.Q['kp']
-    for i in range(3):
-      volumeSum += self.db.kDivM[i][self.t('kl')] * self.I['lq'] * self.starMatrix(i)['qp']
-    if self.sourceMatrix():
-      volumeSum += self.I['kq'] * self.sourceMatrix()['qp']
-    volume = (self.Q['kp'] <= volumeSum)
-    generator.add('volume', volume)
-
-    localFlux = lambda i: self.Q['kp'] <= self.Q['kp'] + self.db.rDivM[i][self.t('km')] * self.db.fMrT[i][self.t('ml')] * self.I['lq'] * self.AplusT['qp']
-    localFluxPrefetch = lambda i: self.I if i == 0 else (self.Q if i == 1 else None)
-    generator.addFamily('localFlux', simpleParameterSpace(4), localFlux, localFluxPrefetch)
-
-  def addNeighbor(self, generator):
-    neighbourFlux = lambda h,j,i: self.Q['kp'] <= self.Q['kp'] + self.db.rDivM[i][self.t('km')] * self.db.fP[h][self.t('mn')] * self.db.rT[j][self.t('nl')] * self.I['lq'] * self.AminusT['qp']
-    neighbourFluxPrefetch = lambda h,j,i: self.I
-    generator.addFamily('neighboringFlux', simpleParameterSpace(3,4,4), neighbourFlux, neighbourFluxPrefetch)
-
-  def addTime(self, generator):
-    qShape = (self.numberOf3DBasisFunctions(), self.numberOfQuantities())
-    dQ0 = OptionalDimTensor('dQ(0)', self.Q.optName(), self.Q.optSize(), self.Q.optPos(), qShape, alignStride=True)
-    power = Scalar('power')
-    derivatives = [dQ0]
-    generator.add('derivativeTaylorExpansion(0)', self.I['kp'] <= power * dQ0['kp'])
-    for i in range(1,self.order):
-      derivativeSum = Add()
-      if self.sourceMatrix():
-        derivativeSum += derivatives[-1]['kq'] * self.sourceMatrix()['qp']
-      for j in range(3):
-        derivativeSum += self.db.kDivMT[j][self.t('kl')] * derivatives[-1]['lq'] * self.starMatrix(j)['qp']
-      derivativeSum = DeduceIndices( self.Q['kp'].indices ).visit(derivativeSum)
-      derivativeSum = EquivalentSparsityPattern().visit(derivativeSum)
-      dQ = OptionalDimTensor('dQ({})'.format(i), self.Q.optName(), self.Q.optSize(), self.Q.optPos(), qShape, spp=derivativeSum.eqspp(), alignStride=True)
-      generator.add('derivative({})'.format(i), dQ['kp'] <= derivativeSum)
-      generator.add('derivativeTaylorExpansion({})'.format(i), self.I['kp'] <= self.I['kp'] + power * dQ['kp'])
-      derivatives.append(dQ)
->>>>>>> 43964d46
+    pass