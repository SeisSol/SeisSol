stages:
    - pre_build
    - build 
    - test
    - performance_eval
        
ci_builder_pre:
    stage: pre_build
    tags:
        - ci_testing_cc
    variables:
        GIT_STRATEGY: clone
    before_script:
        - git branch -vva
        - echo $commit_author_name
    script:
        - echo "checking availability of ci_testing_cc"
        - git --version
        - git submodule set-url submodules/xdmfwriter https://github.com/TUM-I5/XdmfWriter.git
        - git submodule set-url submodules/cxxtest https://github.com/CxxTest/cxxtest.git
        - git submodule set-url submodules/utils https://github.com/TUM-I5/utils.git
        - git submodule set-url submodules/async https://github.com/TUM-I5/ASYNC.git
        - git submodule set-url submodules/scons-tools https://github.com/TUM-I5/scons-tools.git
        - git submodule set-url submodules/PUML https://github.com/TUM-I5/PUML2.git
        - git submodule set-url submodules/easi https://github.com/SeisSol/easi.git
        - git submodule set-url submodules/yaml-cpp https://github.com/jbeder/yaml-cpp.git  
        - git submodule set-url submodules/ImpalaJIT https://github.com/uphoffc/ImpalaJIT.git
        - git submodule set-url submodules/yateto https://github.com/SeisSol/yateto.git
        - git submodule set-url submodules/eigen3 https://github.com/eigenteam/eigen-git-mirror
        - git submodule set-url submodules/Device https://github.com/SeisSol/Device.git
        - git submodule --quiet update --init --recursive 
        - wget -q https://syncandshare.lrz.de/dl/fiJNAokgbe2vNU66Ru17DAjT/netcdf-4.6.1.tar.gz
        - wget -q https://github.com/hfp/libxsmm/archive/master.zip
        - sudo apt-get install -qq --yes gcc-8 g++-8 gfortran-8 pkg-config cmake cmake-data 
        - sudo update-alternatives --install /usr/bin/gcc gcc /usr/bin/gcc-8 100
        - sudo update-alternatives --install /usr/bin/g++ g++ /usr/bin/g++-8 100
        - sudo update-alternatives --install /usr/bin/gfortran gfortran /usr/bin/gfortran-8 100
<<<<<<< HEAD
        - sudo apt-get install -qq --yes openmpi-bin openmpi-common libopenmpi-dev hdf5-tools libhdf5-openmpi-dev python3 python3-pip libmetis-dev libparmetis-dev cxxtest libarmadillo-dev

=======
        - sudo apt-get install -qq --yes unzip openmpi-bin openmpi-common libopenmpi-dev hdf5-tools libhdf5-openmpi-dev python3 python3-pip libmetis-dev libparmetis-dev cxxtest
>>>>>>> ea6e083c
        - gfortran --version
        - pip3 install --upgrade pip
        - pip3 install 'numpy>=1.12.0'
        - pip3 install lxml
        - pip3 install setuptools
        - pip3 install sphinx
        - pip3 install sphinx_rtd_theme
        - tar -xzf netcdf-4.6.1.tar.gz
        - cd netcdf-4.6.1 && CC=h5pcc ./configure --prefix=/usr --enable-shared=no --disable-dap && make && sudo make install && cd ..
        - unzip master.zip
        - cd libxsmm-master && make generator && sudo cp bin/libxsmm_gemm_generator /usr/bin && cd ..
        
ci_builder_build:
    stage: build
    tags:
        - ci_testing_cc
    needs:
        - job: ci_builder_pre
    before_script:
        - cat .git/config
    parallel:
        matrix:
             - precision: double
             - precision: single
    script:
        - echo "now building"
        - echo $CI_REGISTRY $CI_REGISTRY_IMAGE $CI_REGISTRY_USER
        - git submodule update --init --recursive
        - cmake --version
        - set -euo pipefail
        - export IFS=$'\n\t'
        - export CTEST_OUTPUT_ON_FAILURE=1
        - equation=elastic
        - mechanisms=0
        - for build_type in Release ; 
             do for equation in elastic ;
                 do dirname="build_${equation}_${precision}_${build_type}";
                 echo "mkdir $dirname";
                 if [ "$equation" = viscoelastic2 ]; then mechanisms=3; else mechanisms=0; fi;
                 mkdir -p $dirname && cd $dirname ;
                 pwd; 
                 CMAKE_PREFIX_PATH=~ ;
                 cmake -DNETCDF=OFF -DMETIS=ON -DCOMMTHREAD=ON -DASAGI=OFF -DHDF5=ON -DCMAKE_BUILD_TYPE=$build_type -DTESTING=ON -DLOG_LEVEL=warning -DLOG_LEVEL_MASTER=info -DARCH=hsw -DPRECISION=$precision -DEQUATIONS=$equation -DNUMBER_OF_MECHANISMS=$mechanisms -DGEMM_TOOLS_LIST=LIBXSMM .. ;
                 make -j $(nproc);
                 cd .. ; 
             done; 
          done;
          
    artifacts:
        paths:
            - build_*
            
ci_builder_test:
        stage: test
        tags:
            - ci_testing_cc
        allow_failure: true
        needs:
            - job: ci_builder_build
        parallel:
            matrix:
                - DIR: build_elastic_double_Release
                - DIR: build_elastic_single_Release
        script: 
            - echo "testing"
            - pwd
            - ls
            - cd $DIR
            - make test
            
gpu_pre_build:
    stage: pre_build
    tags:
        - atsccs68-docker-executor
    allow_failure: true
    variables:
        GIT_STRATEGY: clone
    image:
        name: ravilmobile/seissol_base_amd64:ubuntu-1804_gcc-8.3.0_openmpi-3.1.5_cuda-10.1.243
        entrypoint: [""]
    before_script:
        - git branch -vva
        - echo $commit_author_name
    script:
        - echo "HOST arch.:" $HOST
        - echo "GPU vendor:" $GPU_VENDOR ", GPU model:" $GPU_MODEL
        - nvidia-smi
            
gpu_build:
    stage: build
    tags:
        -  atsccs68-docker-executor
    allow_failure: false
    needs:
        - job: gpu_pre_build
    image:
        name: ravilmobile/seissol_base_amd64:ubuntu-1804_gcc-8.3.0_openmpi-3.1.5_cuda-10.1.243
        entrypoint: [""]
    before_script:
        - git submodule init
        - sed -i 's/\.\.\/\.\./https\:\/\/github\.com/g' .gitmodules
        - git submodule sync
        - git submodule --quiet update --init --recursive 
    script:
        - export CTEST_OUTPUT_ON_FAILURE=1
        - . /opt/spack-environment/seissol_env.sh
        - . /opt/spack-environment/cuda_env.sh
        - pip3 install git+https://github.com/ravil-mobile/gemmforge.git
        - set -euo pipefail
        - for precision in double single; do
            mkdir -p ./build_${precision} && cd ./build_${precision} ;
            cmake ..
            -DCMAKE_BUILD_TYPE=Release
            -DDEVICE_ARCH=${GPU_VENDOR}
            -DDEVICE_SUB_ARCH=${GPU_MODEL}
            -DHOST_ARCH=${HOST}
            -DPRECISION=${precision} ;
            make -j ;
            cd .. ;
          done;
        - set +u
    artifacts:
        paths:
            - build_*

gpu_convergence_test:
    stage: test
    tags:
        -  atsccs68-docker-executor
    allow_failure: false
    needs:
        - job: gpu_build
    image:
        name: ravilmobile/seissol_base_amd64:ubuntu-1804_gcc-8.3.0_openmpi-3.1.5_cuda-10.1.243
        entrypoint: [""]
    script:
        - export CTEST_OUTPUT_ON_FAILURE=1
        - . /opt/spack-environment/seissol_env.sh
        - . /opt/spack-environment/cuda_env.sh
        - git clone https://github.com/SeisSol/Examples.git tests
        - pip3 install -r ./tests/convergence_elastic/requirements.txt
        - set -euo pipefail
        - for precision in double single; do
            cd ./build_${precision} ;
            echo "Elastic Convergence test with precision - " ${precision} ;
            cp -r ../tests/convergence_elastic/* . ;
            PYTHONPATH=$PWD python3 ./elastic_convergence_runner
            --executable $PWD/SeisSol_Release_?nvidia_?_elastic
            --tmp-dir /tmp/seissol
            --sizes 4 8 16
            --expected-errors 1e-2 1e-4 5e-5
            --norm-type LInf
            --end-time 0.5
            --allow-run-as-root ;
            cd .. ;
          done;
        - set +u
    artifacts:
        paths:
            - build_*

gpu_performance_test:
    stage: performance_eval
    tags:
        -  atsccs68-docker-executor
    allow_failure: true
    needs:
        - job: gpu_convergence_test
    image:
        name: ravilmobile/seissol_base_amd64:ubuntu-1804_gcc-8.3.0_openmpi-3.1.5_cuda-10.1.243
        entrypoint: [""]
    script:
        - export CTEST_OUTPUT_ON_FAILURE=1
        - . /opt/spack-environment/seissol_env.sh
        - . /opt/spack-environment/cuda_env.sh
        - set -euo pipefail
        - for precision in double single; do
            echo "Running SeiSol proxy with precision - " ${precision} ;
            cd ./build_${precision} ;
            ./SeisSol_proxy_Release_?${GPU_VENDOR}_?_elastic 100000 100 all ;
            cd .. ;
          done;
        - set +u<|MERGE_RESOLUTION|>--- conflicted
+++ resolved
@@ -16,6 +16,7 @@
     script:
         - echo "checking availability of ci_testing_cc"
         - git --version
+        - cat .gitmodules
         - git submodule set-url submodules/xdmfwriter https://github.com/TUM-I5/XdmfWriter.git
         - git submodule set-url submodules/cxxtest https://github.com/CxxTest/cxxtest.git
         - git submodule set-url submodules/utils https://github.com/TUM-I5/utils.git
@@ -35,12 +36,7 @@
         - sudo update-alternatives --install /usr/bin/gcc gcc /usr/bin/gcc-8 100
         - sudo update-alternatives --install /usr/bin/g++ g++ /usr/bin/g++-8 100
         - sudo update-alternatives --install /usr/bin/gfortran gfortran /usr/bin/gfortran-8 100
-<<<<<<< HEAD
-        - sudo apt-get install -qq --yes openmpi-bin openmpi-common libopenmpi-dev hdf5-tools libhdf5-openmpi-dev python3 python3-pip libmetis-dev libparmetis-dev cxxtest libarmadillo-dev
-
-=======
-        - sudo apt-get install -qq --yes unzip openmpi-bin openmpi-common libopenmpi-dev hdf5-tools libhdf5-openmpi-dev python3 python3-pip libmetis-dev libparmetis-dev cxxtest
->>>>>>> ea6e083c
+        - sudo apt-get install -qq --yes unzip openmpi-bin openmpi-common libopenmpi-dev hdf5-tools libhdf5-openmpi-dev python3 python3-pip libmetis-dev libparmetis-dev cxxtest libarmadillo-dev
         - gfortran --version
         - pip3 install --upgrade pip
         - pip3 install 'numpy>=1.12.0'
