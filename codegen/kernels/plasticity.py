--- conflicted
+++ resolved
@@ -52,26 +52,11 @@
         aderdg.Q.optName(),
         aderdg.Q.optSize(),
         aderdg.Q.optPos(),
-<<<<<<< HEAD
         iShape,
     )
 
-=======
-        (6,),
-    )
-
-    replicateIniLShape = (numberOfNodes,)
-    replicateIniLSpp = np.ones(replicateIniLShape)
-
-    replicateInitialLoading = Tensor(
-        "replicateInitialLoading",
-        replicateIniLShape,
-        spp=replicateIniLSpp,
-        alignStride=aderdg.multipleSimulations == 1,
-    )
 
     iShape = (numberOfNodes, 6)
->>>>>>> 3be4bd00
     QStressNodal = OptionalDimTensor(
         "QStressNodal",
         aderdg.Q.optName(),
@@ -175,37 +160,7 @@
     if gpu_target in targets:
         name_prefix = generate_kernel_name_prefix(gpu_target)
 
-<<<<<<< HEAD
         matreplace = initialLoading["kp"]
-=======
-        if aderdg.multipleSimulations > 1:
-            # for now, copy the tensors into here and rename them; until gemmforge/chainforge is deprecated
-            initialLoadingM = OptionalDimTensor(
-                "initialLoadingM",
-                aderdg.Q.optName(),
-                aderdg.Q.optSize(),
-                aderdg.Q.optPos(),
-                (6,),
-            )
-            replicateInitialLoadingM = Tensor(
-                "replicateInitialLoadingM",
-                replicateIniLShape,
-                spp=replicateIniLSpp,
-                alignStride=False,
-            )
-
-            matreplace = replicateInitialLoadingM["k"] * initialLoadingM["p"]
-        else:
-            # suffix `M` stands for `Matrix`
-            replicateInitialLoadingM = Tensor(
-                name="replicateInitialLoadingM",
-                shape=(numberOfNodes, 1),
-                spp=np.ones((numberOfNodes, 1)),
-            )
-            initialLoadingM = Tensor("initialLoadingM", (1, 6))
-
-            matreplace = replicateInitialLoadingM["km"] * initialLoadingM["mp"]
->>>>>>> 3be4bd00
 
         # Note: the last term was changed on purpose because
         # GemmForge doesn't currently support tensor product operation
