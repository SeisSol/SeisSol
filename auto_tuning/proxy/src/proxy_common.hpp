--- conflicted
+++ resolved
@@ -6,7 +6,6 @@
 #include <unordered_map>
 #include <stdexcept>
 
-<<<<<<< HEAD
 enum class Kernel {
   All = 0,
   Local,
@@ -14,30 +13,16 @@
   Ader,
   LocalWOAder,
   NeighborDR,
-  GodunovDR
-=======
-enum Kernel {
-  all = 0,
-  local,
-  neigh,
-  ader,
-  localwoader,
-  neigh_dr,
-  godunov_dr,
-  dynrup
->>>>>>> fcc5a988
+  GodunovDR,
+  Dynrup
 };
 
 struct ProxyConfig {
   unsigned cells{static_cast<unsigned>(1e5)};
   unsigned timesteps{10};
-<<<<<<< HEAD
-  Kernel kernel{Kernel::All};
-=======
   unsigned phase{10};
   unsigned fault{0};
-  Kernel kernel{Kernel::all};
->>>>>>> fcc5a988
+  Kernel kernel{Kernel::All};
   bool verbose{true};
 };
 
@@ -111,14 +96,14 @@
 
 protected:
   inline static std::unordered_map<Kernel, std::string> map{
-<<<<<<< HEAD
       {Kernel::All,         "all"},
       {Kernel::Local,       "local"},
       {Kernel::Neighbor,       "neigh"},
       {Kernel::Ader,        "ader"},
       {Kernel::LocalWOAder, "localwoader"},
       {Kernel::NeighborDR,    "neigh_dr"},
-      {Kernel::GodunovDR,  "godunov_dr"}
+      {Kernel::GodunovDR,  "godunov_dr"},
+      {Kernel::Dynrup,  "dynrup"},
   };
 
   inline static std::unordered_map<std::string, Kernel> invMap{
@@ -128,28 +113,8 @@
       {"ader", Kernel::Ader},
       {"localwoader", Kernel::LocalWOAder},
       {"neigh_dr", Kernel::NeighborDR},
-      {"godunov_dr", Kernel::GodunovDR}
-=======
-      {Kernel::all,         "all"},
-      {Kernel::local,       "local"},
-      {Kernel::neigh,       "neigh"},
-      {Kernel::ader,        "ader"},
-      {Kernel::localwoader, "localwoader"},
-      {Kernel::neigh_dr,    "neigh_dr"},
-      {Kernel::godunov_dr,  "godunov_dr"},
-      {Kernel::dynrup,  "dynrup"},
-  };
-
-  inline static std::unordered_map<std::string, Kernel> invMap{
-      {"all", Kernel::all},
-      {"local", Kernel::local},
-      {"neigh", Kernel::neigh},
-      {"ader", Kernel::ader},
-      {"localwoader", Kernel::localwoader},
-      {"neigh_dr", Kernel::neigh_dr},
-      {"godunov_dr", Kernel::godunov_dr},
-      {"dynrup", Kernel::dynrup},
->>>>>>> fcc5a988
+      {"godunov_dr", Kernel::GodunovDR},
+      {"dynrup", Kernel::Dynrup},
   };
 };
 
