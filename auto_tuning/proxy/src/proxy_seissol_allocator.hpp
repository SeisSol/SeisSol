/*
Copyright (c) 2015, Intel Corporation

Redistribution and use in source and binary forms, with or without
modification, are permitted provided that the following conditions are met:

    * Redistributions of source code must retain the above copyright notice,
      this list of conditions and the following disclaimer.
    * Redistributions in binary form must reproduce the above copyright
      notice, this list of conditions and the following disclaimer in the
      documentation and/or other materials provided with the distribution.
    * Neither the name of Intel Corporation nor the names of its contributors
      may be used to endorse or promote products derived from this software
      without specific prior written permission.

THIS SOFTWARE IS PROVIDED BY THE COPYRIGHT HOLDERS AND CONTRIBUTORS "AS IS"
AND ANY EXPRESS OR IMPLIED WARRANTIES, INCLUDING, BUT NOT LIMITED TO, THE
IMPLIED WARRANTIES OF MERCHANTABILITY AND FITNESS FOR A PARTICULAR PURPOSE ARE
DISCLAIMED. IN NO EVENT SHALL THE COPYRIGHT OWNER OR CONTRIBUTORS BE LIABLE
FOR ANY DIRECT, INDIRECT, INCIDENTAL, SPECIAL, EXEMPLARY, OR CONSEQUENTIAL
DAMAGES (INCLUDING, BUT NOT LIMITED TO, PROCUREMENT OF SUBSTITUTE GOODS OR
SERVICES; LOSS OF USE, DATA, OR PROFITS; OR BUSINESS INTERRUPTION) HOWEVER
CAUSED AND ON ANY THEORY OF LIABILITY, WHETHER IN CONTRACT, STRICT LIABILITY,
OR TORT (INCLUDING NEGLIGENCE OR OTHERWISE) ARISING IN ANY WAY OUT OF THE USE
OF THIS SOFTWARE, EVEN IF ADVISED OF THE POSSIBILITY OF SUCH DAMAGE.
*/

/*
 * Copyright (c) 2013-2014, SeisSol Group
 * All rights reserved.
 * 
 * Redistribution and use in source and binary forms, with or without
 * modification, are permitted provided that the following conditions are met:
 * 
 * 1. Redistributions of source code must retain the above copyright notice,
 *    this list of conditions and the following disclaimer.
 * 
 * 2. Redistributions in binary form must reproduce the above copyright notice,
 *    this list of conditions and the following disclaimer in the documentation
 *    and/or other materials provided with the distribution.
 * 
 * 3. Neither the name of the copyright holder nor the names of its
 *    contributors may be used to endorse or promote products derived from this
 *    software without specific prior written permission.
 *
 * THIS SOFTWARE IS PROVIDED BY THE COPYRIGHT HOLDERS AND CONTRIBUTORS "AS IS"
 * AND ANY EXPRESS OR IMPLIED WARRANTIES, INCLUDING, BUT NOT LIMITED TO, THE
 * IMPLIED WARRANTIES OF MERCHANTABILITY AND FITNESS FOR A PARTICULAR PURPOSE
 * ARE DISCLAIMED. IN NO EVENT SHALL THE COPYRIGHT HOLDER OR CONTRIBUTORS BE
 * LIABLE FOR ANY DIRECT, INDIRECT, INCIDENTAL, SPECIAL, EXEMPLARY, OR
 * CONSEQUENTIAL DAMAGES (INCLUDING, BUT NOT LIMITED TO, PROCUREMENT OF
 * SUBSTITUTE GOODS OR SERVICES; LOSS OF USE, DATA, OR PROFITS; OR BUSINESS
 * INTERRUPTION) HOWEVER CAUSED AND ON ANY THEORY OF LIABILITY, WHETHER IN
 * CONTRACT, STRICT LIABILITY, OR TORT (INCLUDING NEGLIGENCE OR OTHERWISE)
 * ARISING IN ANY WAY OUT OF THE USE OF THIS SOFTWARE, EVEN IF ADVISED OF THE
 * POSSIBILITY OF SUCH DAMAGE.
 **/

#include <Initializer/tree/LTSTree.hpp>
#include <Initializer/LTS.h>
#include <Initializer/DynamicRupture.h>
#include <Initializer/GlobalData.h>
#include <Solver/time_stepping/MiniSeisSol.cpp>
#include <DynamicRupture/Factory.h>
#include <memory>
#include <yateto.h>
#include <unordered_set>

#ifdef ACL_DEVICE
#include <device.h>
#include <unordered_set>
#include <Initializer/BatchRecorders/Recorders.h>
#include <Solver/Pipeline/DrPipeline.h>
#include "DynamicRupture/FrictionLaws/GpuImpl/FrictionSolverInterface.h"
#endif

<<<<<<< HEAD
seissol::initializers::LTSTree               *m_ltsTree{nullptr};
seissol::initializers::LTS                   m_lts;
seissol::initializers::LTSTree               *m_dynRupTree{nullptr};
std::unique_ptr<seissol::initializers::DynamicRupture>        m_dynRup{nullptr};
=======
seissol::initializer::LTSTree               *m_ltsTree{nullptr};
seissol::initializer::LTS                   m_lts;
seissol::initializer::LTSTree               *m_dynRupTree{nullptr};
seissol::initializer::DynamicRupture        m_dynRup;
>>>>>>> 2f9e69f8

GlobalData m_globalDataOnHost;
GlobalData m_globalDataOnDevice;

real* m_fakeDerivatives = nullptr;

seissol::kernels::Time      m_timeKernel;
seissol::kernels::Local     m_localKernel;
seissol::kernels::Neighbor  m_neighborKernel;
seissol::kernels::DynamicRupture m_dynRupKernel;

std::unique_ptr<seissol::dr::friction_law::FrictionSolver> m_frictionSolver{nullptr};

seissol::memory::ManagedAllocator *m_allocator{nullptr};

namespace tensor = seissol::tensor;

void initGlobalData() {
  seissol::initializer::GlobalDataInitializerOnHost::init(m_globalDataOnHost,
                                                           *m_allocator,
                                                           MEMKIND_GLOBAL);

  CompoundGlobalData globalData{};
  globalData.onHost = &m_globalDataOnHost;
  globalData.onDevice = nullptr;
  if constexpr (seissol::isDeviceOn()) {
    seissol::initializer::GlobalDataInitializerOnDevice::init(m_globalDataOnDevice,
                                                               *m_allocator,
                                                               seissol::memory::DeviceGlobalMemory);
    globalData.onDevice = &m_globalDataOnDevice;
  }
  m_timeKernel.setGlobalData(globalData);
  m_localKernel.setGlobalData(globalData);
  m_neighborKernel.setGlobalData(globalData);
  m_dynRupKernel.setGlobalData(globalData);
}

unsigned int initDataStructures(unsigned int i_cells, bool enableDynamicRupture, int frictionLaw) {
  // init RNG
  srand48(i_cells);
  m_lts.addTo(*m_ltsTree, false); // proxy does not use plasticity
  m_ltsTree->setNumberOfTimeClusters(1);
  m_ltsTree->fixate();
  
  seissol::initializer::TimeCluster& cluster = m_ltsTree->child(0);
  cluster.child<Ghost>().setNumberOfCells(0);
  cluster.child<Copy>().setNumberOfCells(0);
  cluster.child<Interior>().setNumberOfCells(i_cells);
  
  seissol::initializer::Layer& layer = cluster.child<Interior>();
  layer.setBucketSize(m_lts.buffersDerivatives, sizeof(real) * tensor::I::size() * layer.getNumberOfCells());
  
  m_ltsTree->allocateVariables();
  m_ltsTree->touchVariables();
  m_ltsTree->allocateBuckets();
  
  if (enableDynamicRupture) {
    seissol::dr::DRParameters parameters;
    parameters.frictionLawType = static_cast<decltype(parameters.frictionLawType)>(frictionLaw);
    auto drTuple = seissol::dr::factory::getFactory(std::make_shared<seissol::dr::DRParameters>(parameters))->produce();
    m_dynRup = std::move(drTuple.ltsTree);
    m_frictionSolver = std::move(drTuple.frictionLaw);

    m_dynRup->addTo(*m_dynRupTree);
    m_dynRupTree->setNumberOfTimeClusters(1);
    m_dynRupTree->fixate();
    
    seissol::initializer::TimeCluster& cluster = m_dynRupTree->child(0);
    cluster.child<Ghost>().setNumberOfCells(0);
    cluster.child<Copy>().setNumberOfCells(0);
    cluster.child<Interior>().setNumberOfCells(4*i_cells); /// Every face is a potential dynamic rupture face
  
    m_dynRupTree->allocateVariables();
    m_dynRupTree->touchVariables();
    
    m_fakeDerivatives = (real*) m_allocator->allocateMemory(i_cells * yateto::computeFamilySize<tensor::dQ>() * sizeof(real), PAGESIZE_HEAP, MEMKIND_TIMEDOFS);
#ifdef _OPENMP
  #pragma omp parallel for schedule(static)
#endif
    for (unsigned cell = 0; cell < i_cells; ++cell) {
      for (unsigned i = 0; i < yateto::computeFamilySize<tensor::dQ>(); i++) {
        m_fakeDerivatives[cell*yateto::computeFamilySize<tensor::dQ>() + i] = (real)drand48();
      }
    }

    // drTuple.initializer->initializeFault(m_dynRup.get(), m_dynRupTree);
  }

  /* cell information and integration data*/
  seissol::fakeData(m_lts, layer, (enableDynamicRupture) ? FaceType::dynamicRupture : FaceType::regular);

  if (enableDynamicRupture) {
    // From lts tree
    CellDRMapping (*drMapping)[4] = m_ltsTree->var(m_lts.drMapping);

    // From dynamic rupture tree
<<<<<<< HEAD
    seissol::initializers::Layer& interior = m_dynRupTree->child(0).child<Interior>();
    real (*imposedStatePlus)[seissol::tensor::QInterpolated::size()] = interior.var(m_dynRup->imposedStatePlus);
    real (*fluxSolverPlus)[seissol::tensor::fluxSolver::size()]     = interior.var(m_dynRup->fluxSolverPlus);
    real** timeDerivativePlus = interior.var(m_dynRup->timeDerivativePlus);
    real** timeDerivativeMinus = interior.var(m_dynRup->timeDerivativeMinus);
    DRFaceInformation* faceInformation = interior.var(m_dynRup->faceInformation);
=======
    seissol::initializer::Layer& interior = m_dynRupTree->child(0).child<Interior>();
    real (*imposedStatePlus)[seissol::tensor::QInterpolated::size()] = interior.var(m_dynRup.imposedStatePlus);
    real (*fluxSolverPlus)[seissol::tensor::fluxSolver::size()]     = interior.var(m_dynRup.fluxSolverPlus);
    real** timeDerivativePlus = interior.var(m_dynRup.timeDerivativePlus);
    real** timeDerivativeMinus = interior.var(m_dynRup.timeDerivativeMinus);
    DRFaceInformation* faceInformation = interior.var(m_dynRup.faceInformation);
>>>>>>> 2f9e69f8
    
    /* init drMapping */
    for (unsigned cell = 0; cell < i_cells; ++cell) {
      for (unsigned face = 0; face < 4; ++face) {
        CellDRMapping& drm = drMapping[cell][face];
        unsigned side = (unsigned int)lrand48() % 4;
        unsigned orientation = (unsigned int)lrand48() % 3;
        unsigned drFace = (unsigned int)lrand48() % interior.getNumberOfCells();
        drm.side = side;
        drm.faceRelation = orientation;
        drm.godunov = imposedStatePlus[drFace];
        drm.fluxSolver = fluxSolverPlus[drFace];
      }
    }

    /* init dr godunov state */
    for (unsigned face = 0; face < interior.getNumberOfCells(); ++face) {
      unsigned plusCell = (unsigned int)lrand48() % i_cells;
      unsigned minusCell = (unsigned int)lrand48() % i_cells;
      timeDerivativePlus[face] = &m_fakeDerivatives[plusCell * yateto::computeFamilySize<tensor::dQ>()];
      timeDerivativeMinus[face] = &m_fakeDerivatives[minusCell * yateto::computeFamilySize<tensor::dQ>()];
      
      faceInformation[face].plusSide = (unsigned int)lrand48() % 4;
      faceInformation[face].minusSide = (unsigned int)lrand48() % 4;
      faceInformation[face].faceRelation = (unsigned int)lrand48() % 3;
    }
  }
  
  return i_cells;
}

#ifdef ACL_DEVICE
void initDataStructuresOnDevice(bool enableDynamicRupture) {
  seissol::initializer::TimeCluster& cluster = m_ltsTree->child(0);
  seissol::initializer::Layer& layer = cluster.child<Interior>();

  seissol::initializer::MemoryManager::deriveRequiredScratchpadMemoryForWp(*m_ltsTree, m_lts);
  m_ltsTree->allocateScratchPads();

  seissol::initializer::recording::CompositeRecorder<seissol::initializer::LTS> recorder;
  recorder.addRecorder(new seissol::initializer::recording::LocalIntegrationRecorder);
  recorder.addRecorder(new seissol::initializer::recording::NeighIntegrationRecorder);

  recorder.addRecorder(new seissol::initializer::recording::PlasticityRecorder);
  recorder.record(m_lts, layer);
  if (enableDynamicRupture) {
<<<<<<< HEAD
    seissol::initializers::MemoryManager::deriveRequiredScratchpadMemoryForDr(*m_dynRupTree, *m_dynRup);
=======
    seissol::initializer::MemoryManager::deriveRequiredScratchpadMemoryForDr(*m_dynRupTree, m_dynRup);
>>>>>>> 2f9e69f8
    m_dynRupTree->allocateScratchPads();

    CompositeRecorder <seissol::initializer::DynamicRupture> drRecorder;
    drRecorder.addRecorder(new DynamicRuptureRecorder);

    auto &drLayer = m_dynRupTree->child(0).child<Interior>();
    drRecorder.record(*m_dynRup, drLayer);

    if (auto* impl = dynamic_cast<dr::friction_law::gpu::FrictionSolverInterface*>(m_frictionSolver.get())) {
      impl->initSyclQueue();

      auto mask = seissol::initializers::LayerMask(Ghost);
      auto maxSize = m_dynRupTree->getMaxClusterSize(mask);
      impl->setMaxClusterSize(maxSize);

      impl->allocateAuxiliaryMemory();
      impl->copyStaticDataToDevice();
    }
  }
}
#endif // ACL_DEVICE<|MERGE_RESOLUTION|>--- conflicted
+++ resolved
@@ -74,17 +74,10 @@
 #include "DynamicRupture/FrictionLaws/GpuImpl/FrictionSolverInterface.h"
 #endif
 
-<<<<<<< HEAD
-seissol::initializers::LTSTree               *m_ltsTree{nullptr};
-seissol::initializers::LTS                   m_lts;
-seissol::initializers::LTSTree               *m_dynRupTree{nullptr};
-std::unique_ptr<seissol::initializers::DynamicRupture>        m_dynRup{nullptr};
-=======
 seissol::initializer::LTSTree               *m_ltsTree{nullptr};
 seissol::initializer::LTS                   m_lts;
 seissol::initializer::LTSTree               *m_dynRupTree{nullptr};
-seissol::initializer::DynamicRupture        m_dynRup;
->>>>>>> 2f9e69f8
+std::unique_ptr<seissol::initializer::DynamicRupture>        m_dynRup{nullptr};
 
 GlobalData m_globalDataOnHost;
 GlobalData m_globalDataOnDevice;
@@ -181,21 +174,12 @@
     CellDRMapping (*drMapping)[4] = m_ltsTree->var(m_lts.drMapping);
 
     // From dynamic rupture tree
-<<<<<<< HEAD
-    seissol::initializers::Layer& interior = m_dynRupTree->child(0).child<Interior>();
+    seissol::initializer::Layer& interior = m_dynRupTree->child(0).child<Interior>();
     real (*imposedStatePlus)[seissol::tensor::QInterpolated::size()] = interior.var(m_dynRup->imposedStatePlus);
     real (*fluxSolverPlus)[seissol::tensor::fluxSolver::size()]     = interior.var(m_dynRup->fluxSolverPlus);
     real** timeDerivativePlus = interior.var(m_dynRup->timeDerivativePlus);
     real** timeDerivativeMinus = interior.var(m_dynRup->timeDerivativeMinus);
     DRFaceInformation* faceInformation = interior.var(m_dynRup->faceInformation);
-=======
-    seissol::initializer::Layer& interior = m_dynRupTree->child(0).child<Interior>();
-    real (*imposedStatePlus)[seissol::tensor::QInterpolated::size()] = interior.var(m_dynRup.imposedStatePlus);
-    real (*fluxSolverPlus)[seissol::tensor::fluxSolver::size()]     = interior.var(m_dynRup.fluxSolverPlus);
-    real** timeDerivativePlus = interior.var(m_dynRup.timeDerivativePlus);
-    real** timeDerivativeMinus = interior.var(m_dynRup.timeDerivativeMinus);
-    DRFaceInformation* faceInformation = interior.var(m_dynRup.faceInformation);
->>>>>>> 2f9e69f8
     
     /* init drMapping */
     for (unsigned cell = 0; cell < i_cells; ++cell) {
@@ -242,11 +226,7 @@
   recorder.addRecorder(new seissol::initializer::recording::PlasticityRecorder);
   recorder.record(m_lts, layer);
   if (enableDynamicRupture) {
-<<<<<<< HEAD
-    seissol::initializers::MemoryManager::deriveRequiredScratchpadMemoryForDr(*m_dynRupTree, *m_dynRup);
-=======
-    seissol::initializer::MemoryManager::deriveRequiredScratchpadMemoryForDr(*m_dynRupTree, m_dynRup);
->>>>>>> 2f9e69f8
+    seissol::initializer::MemoryManager::deriveRequiredScratchpadMemoryForDr(*m_dynRupTree, *m_dynRup);
     m_dynRupTree->allocateScratchPads();
 
     CompositeRecorder <seissol::initializer::DynamicRupture> drRecorder;
