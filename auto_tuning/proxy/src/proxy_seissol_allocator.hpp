--- conflicted
+++ resolved
@@ -166,9 +166,7 @@
       }
     }
 
-<<<<<<< HEAD
     // drTuple.initializer->initializeFault(m_dynRup.get(), m_dynRupTree);
-=======
 #ifdef ACL_DEVICE
     m_fakeDerivatives = (real*) m_allocator->allocateMemory(i_cells * yateto::computeFamilySize<tensor::dQ>() * sizeof(real), PAGESIZE_HEAP, seissol::memory::DeviceGlobalMemory);
     const auto& device = ::device::DeviceInstance::getInstance();
@@ -176,7 +174,6 @@
 #else
     m_fakeDerivatives = m_fakeDerivativesHost;
 #endif
->>>>>>> cd0eae01
   }
 
   /* cell information and integration data*/
