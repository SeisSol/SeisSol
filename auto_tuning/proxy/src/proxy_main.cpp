--- conflicted
+++ resolved
@@ -24,11 +24,8 @@
   args.addAdditionalOption("cells", "Number of cells");
   args.addAdditionalOption("timesteps", "Number of timesteps");
   args.addAdditionalOption("kernel", kernelHelp.str());
-<<<<<<< HEAD
   args.addAdditionalOption("phase", "Length of synchronization phase (in timesteps)");
-=======
   args.addAdditionalOption("fault", "Fault type (only used if kernel == \"dynrup\")", false);
->>>>>>> f1e44427
 
   if (args.parse(argc, argv) != utils::Args::Success) {
     return -1;
@@ -37,11 +34,8 @@
   ProxyConfig config{};
   config.cells = args.getAdditionalArgument<unsigned>("cells");
   config.timesteps = args.getAdditionalArgument<unsigned>("timesteps");
-<<<<<<< HEAD
   config.phase = args.getAdditionalArgument<unsigned>("phase");
-=======
   config.fault = args.getAdditionalArgument<unsigned>("fault", 0);
->>>>>>> f1e44427
   auto kernelStr = args.getAdditionalArgument<std::string>("kernel");
 
   try {
