/*
Copyright (c) 2015, Intel Corporation

Redistribution and use in source and binary forms, with or without
modification, are permitted provided that the following conditions are met:

    * Redistributions of source code must retain the above copyright notice,
      this list of conditions and the following disclaimer.
    * Redistributions in binary form must reproduce the above copyright
      notice, this list of conditions and the following disclaimer in the
      documentation and/or other materials provided with the distribution.
    * Neither the name of Intel Corporation nor the names of its contributors
      may be used to endorse or promote products derived from this software
      without specific prior written permission.

THIS SOFTWARE IS PROVIDED BY THE COPYRIGHT HOLDERS AND CONTRIBUTORS "AS IS"
AND ANY EXPRESS OR IMPLIED WARRANTIES, INCLUDING, BUT NOT LIMITED TO, THE
IMPLIED WARRANTIES OF MERCHANTABILITY AND FITNESS FOR A PARTICULAR PURPOSE ARE
DISCLAIMED. IN NO EVENT SHALL THE COPYRIGHT OWNER OR CONTRIBUTORS BE LIABLE
FOR ANY DIRECT, INDIRECT, INCIDENTAL, SPECIAL, EXEMPLARY, OR CONSEQUENTIAL
DAMAGES (INCLUDING, BUT NOT LIMITED TO, PROCUREMENT OF SUBSTITUTE GOODS OR
SERVICES; LOSS OF USE, DATA, OR PROFITS; OR BUSINESS INTERRUPTION) HOWEVER
CAUSED AND ON ANY THEORY OF LIABILITY, WHETHER IN CONTRACT, STRICT LIABILITY,
OR TORT (INCLUDING NEGLIGENCE OR OTHERWISE) ARISING IN ANY WAY OUT OF THE USE
OF THIS SOFTWARE, EVEN IF ADVISED OF THE POSSIBILITY OF SUCH DAMAGE.
*/

/*
 * Copyright (c) 2013-2014, SeisSol Group
 * All rights reserved.
 * 
 * Redistribution and use in source and binary forms, with or without
 * modification, are permitted provided that the following conditions are met:
 * 
 * 1. Redistributions of source code must retain the above copyright notice,
 *    this list of conditions and the following disclaimer.
 * 
 * 2. Redistributions in binary form must reproduce the above copyright notice,
 *    this list of conditions and the following disclaimer in the documentation
 *    and/or other materials provided with the distribution.
 * 
 * 3. Neither the name of the copyright holder nor the names of its
 *    contributors may be used to endorse or promote products derived from this
 *    software without specific prior written permission.
 *
 * THIS SOFTWARE IS PROVIDED BY THE COPYRIGHT HOLDERS AND CONTRIBUTORS "AS IS"
 * AND ANY EXPRESS OR IMPLIED WARRANTIES, INCLUDING, BUT NOT LIMITED TO, THE
 * IMPLIED WARRANTIES OF MERCHANTABILITY AND FITNESS FOR A PARTICULAR PURPOSE
 * ARE DISCLAIMED. IN NO EVENT SHALL THE COPYRIGHT HOLDER OR CONTRIBUTORS BE
 * LIABLE FOR ANY DIRECT, INDIRECT, INCIDENTAL, SPECIAL, EXEMPLARY, OR
 * CONSEQUENTIAL DAMAGES (INCLUDING, BUT NOT LIMITED TO, PROCUREMENT OF
 * SUBSTITUTE GOODS OR SERVICES; LOSS OF USE, DATA, OR PROFITS; OR BUSINESS
 * INTERRUPTION) HOWEVER CAUSED AND ON ANY THEORY OF LIABILITY, WHETHER IN
 * CONTRACT, STRICT LIABILITY, OR TORT (INCLUDING NEGLIGENCE OR OTHERWISE)
 * ARISING IN ANY WAY OUT OF THE USE OF THIS SOFTWARE, EVEN IF ADVISED OF THE
 * POSSIBILITY OF SUCH DAMAGE.
 **/

double derive_cycles_from_time(double time) {
  // first try to read proxy env variable with freq
  /*char* p_freq;
  double d_freq;
  double cycles = 1.0;
  p_freq = getenv ("SEISSOL_PROXY_FREQUENCY");
  if (p_freq !=NULL ) {
    d_freq = atof(p_freq);
    printf("detected frequency (SEISSOL_PROXY_FREQUENCY): %f\n", d_freq);
    cycles = time * d_freq * 1.0e6;
  } else {
    FILE* fp;
    fp = popen("lscpu | grep MHz | awk '{print $3}'", "r");
    if(fp > 0) {
      char tmp_buffer[20];
      fread(tmp_buffer, 20, 1, fp);
      d_freq = atof(tmp_buffer);
      printf("detected frequency (lscpu): %f\n", d_freq);
      cycles = time * d_freq * 1.0e6;
      pclose(fp);
    } else {
      cycles = 1.0;
      printf("detected frequency (lscpu) FAILED!\n");
    }
<<<<<<< HEAD
  }*/
=======
  }
  return cycles;*/
>>>>>>> 5f81a282
  return 0;
}

void print_hostname() {
  /*FILE* fp = popen("hostname", "r");
  if (fp > 0) {
    char buffer[256];
    fgets(buffer, 256, fp);
    strtok(buffer, "\n");
    printf("Running on %s.\n", buffer);
  }*/
}

double sec(struct timeval start, struct timeval end) {
  return ((double)(((end.tv_sec * 1000000 + end.tv_usec) - (start.tv_sec * 1000000 + start.tv_usec)))) / 1.0e6;
}<|MERGE_RESOLUTION|>--- conflicted
+++ resolved
@@ -80,12 +80,8 @@
       cycles = 1.0;
       printf("detected frequency (lscpu) FAILED!\n");
     }
-<<<<<<< HEAD
-  }*/
-=======
   }
   return cycles;*/
->>>>>>> 5f81a282
   return 0;
 }
 
