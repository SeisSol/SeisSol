--- conflicted
+++ resolved
@@ -292,13 +292,6 @@
   printf("GiB/s (estimate) for seissol proxy  : %f\n", (bytes_estimate/(1024.0*1024.0*1024.0))/total);
   printf("=================================================\n");
   printf("\n");
-<<<<<<< HEAD
-  
-#ifdef USE_MPI
-  MPI_Finalize();
-#endif
-
-=======
 
   delete m_ltsTree;
   delete m_dynRupTree;
@@ -307,6 +300,10 @@
 #ifdef ACL_DEVICE
   device.finalize();
 #endif
->>>>>>> b98133c3
+  
+#ifdef USE_MPI
+  MPI_Finalize();
+#endif
+
   return 0;
 }
