/*
Copyright (c) 2015, Intel Corporation

Redistribution and use in source and binary forms, with or without
modification, are permitted provided that the following conditions are met:

    * Redistributions of source code must retain the above copyright notice,
      this list of conditions and the following disclaimer.
    * Redistributions in binary form must reproduce the above copyright
      notice, this list of conditions and the following disclaimer in the
      documentation and/or other materials provided with the distribution.
    * Neither the name of Intel Corporation nor the names of its contributors
      may be used to endorse or promote products derived from this software
      without specific prior written permission.

THIS SOFTWARE IS PROVIDED BY THE COPYRIGHT HOLDERS AND CONTRIBUTORS "AS IS"
AND ANY EXPRESS OR IMPLIED WARRANTIES, INCLUDING, BUT NOT LIMITED TO, THE
IMPLIED WARRANTIES OF MERCHANTABILITY AND FITNESS FOR A PARTICULAR PURPOSE ARE
DISCLAIMED. IN NO EVENT SHALL THE COPYRIGHT OWNER OR CONTRIBUTORS BE LIABLE
FOR ANY DIRECT, INDIRECT, INCIDENTAL, SPECIAL, EXEMPLARY, OR CONSEQUENTIAL
DAMAGES (INCLUDING, BUT NOT LIMITED TO, PROCUREMENT OF SUBSTITUTE GOODS OR
SERVICES; LOSS OF USE, DATA, OR PROFITS; OR BUSINESS INTERRUPTION) HOWEVER
CAUSED AND ON ANY THEORY OF LIABILITY, WHETHER IN CONTRACT, STRICT LIABILITY,
OR TORT (INCLUDING NEGLIGENCE OR OTHERWISE) ARISING IN ANY WAY OUT OF THE USE
OF THIS SOFTWARE, EVEN IF ADVISED OF THE POSSIBILITY OF SUCH DAMAGE.
*/

/*
 * Copyright (c) 2013-2014, SeisSol Group
 * All rights reserved.
 * 
 * Redistribution and use in source and binary forms, with or without
 * modification, are permitted provided that the following conditions are met:
 * 
 * 1. Redistributions of source code must retain the above copyright notice,
 *    this list of conditions and the following disclaimer.
 * 
 * 2. Redistributions in binary form must reproduce the above copyright notice,
 *    this list of conditions and the following disclaimer in the documentation
 *    and/or other materials provided with the distribution.
 * 
 * 3. Neither the name of the copyright holder nor the names of its
 *    contributors may be used to endorse or promote products derived from this
 *    software without specific prior written permission.
 *
 * THIS SOFTWARE IS PROVIDED BY THE COPYRIGHT HOLDERS AND CONTRIBUTORS "AS IS"
 * AND ANY EXPRESS OR IMPLIED WARRANTIES, INCLUDING, BUT NOT LIMITED TO, THE
 * IMPLIED WARRANTIES OF MERCHANTABILITY AND FITNESS FOR A PARTICULAR PURPOSE
 * ARE DISCLAIMED. IN NO EVENT SHALL THE COPYRIGHT HOLDER OR CONTRIBUTORS BE
 * LIABLE FOR ANY DIRECT, INDIRECT, INCIDENTAL, SPECIAL, EXEMPLARY, OR
 * CONSEQUENTIAL DAMAGES (INCLUDING, BUT NOT LIMITED TO, PROCUREMENT OF
 * SUBSTITUTE GOODS OR SERVICES; LOSS OF USE, DATA, OR PROFITS; OR BUSINESS
 * INTERRUPTION) HOWEVER CAUSED AND ON ANY THEORY OF LIABILITY, WHETHER IN
 * CONTRACT, STRICT LIABILITY, OR TORT (INCLUDING NEGLIGENCE OR OTHERWISE)
 * ARISING IN ANY WAY OUT OF THE USE OF THIS SOFTWARE, EVEN IF ADVISED OF THE
 * POSSIBILITY OF SUCH DAMAGE.
 **/
 
#include <Parallel/Runtime/Stream.h>
#include <sys/time.h>
#ifdef _OPENMP
#include <omp.h>
#endif

#ifdef USE_MEMKIND
#include <hbwmalloc.h>
#endif

#include "likwid_wrapper.h"
#include <utils/args.h>
#include "proxy_common.hpp"

#ifdef __MIC__
#define __USE_RDTSC
#endif

#include "Kernels/TimeCommon.h"
#include "Kernels/Time.h"
#include "Kernels/Local.h"
#include "Kernels/Neighbor.h"
#include "Kernels/DynamicRupture.h"
#include "Monitoring/FlopCounter.h"
#include "utils/logger.h"
#include <cassert>

// seissol_kernel includes
#include "proxy_seissol_tools.hpp"
#include "proxy_seissol_allocator.hpp"
#include "proxy_seissol_flops.hpp"
#include "proxy_seissol_bytes.hpp"
#include "proxy_seissol_integrators.hpp"
#ifdef ACL_DEVICE
#include "proxy_seissol_device_integrators.hpp"
#endif

#ifdef ACL_DEVICE
using namespace proxy::device;
#else
using namespace proxy::cpu;
#endif

<<<<<<< HEAD
void testKernel(Kernel kernel, unsigned timesteps) {
=======
namespace {
static inline void advanceTd(unsigned t, unsigned phase, bool skip) {
#ifdef USE_TARGETDART
  if (!skip) {
    td_advance(1);
    if (t % phase == 0) {
      td_phase_progress(1);
    }
  }
#endif
}
} // namespace

void testKernel(unsigned kernel, unsigned timesteps, unsigned phase, bool skip) {
>>>>>>> fcc5a988
  unsigned t = 0;
  switch (kernel) {
    case Kernel::All:
      for (; t < timesteps; ++t) {
        computeLocalIntegration();
        computeNeighboringIntegration();
        advanceTd(t, phase, skip);
      }
      break;
    case Kernel::Local:
      for (; t < timesteps; ++t) {
        computeLocalIntegration();
        advanceTd(t, phase, skip);
      }
      break;
    case Kernel::Neighbor:
    case Kernel::NeighborDR:
      for (; t < timesteps; ++t) {
        computeNeighboringIntegration();
        advanceTd(t, phase, skip);
      }
      break;
    case Kernel::Ader:
      for (; t < timesteps; ++t) {
        computeAderIntegration();
        advanceTd(t, phase, skip);
      }
      break;
    case Kernel::LocalWOAder:
      for (; t < timesteps; ++t) {
        computeLocalWithoutAderIntegration();
        advanceTd(t, phase, skip);
      }
      break;    
    case Kernel::GodunovDR:
      for (; t < timesteps; ++t) {
        computeDynRupGodunovState();
        advanceTd(t, phase, skip);
      }
      break;
    case dynrup:
      for (; t < timesteps; ++t) {
        computeDynamicRupture();
        advanceTd(t, phase, skip);
      }
      break;
    default:
      break;
  }
}


ProxyOutput runProxy(ProxyConfig config) {
  LIKWID_MARKER_INIT;

  registerMarkers();

  bool enableDynamicRupture = false;
<<<<<<< HEAD
  if (config.kernel == Kernel::NeighborDR || config.kernel == Kernel::GodunovDR) {
=======
  if (config.kernel == neigh_dr || config.kernel == godunov_dr || config.kernel == dynrup) {
>>>>>>> fcc5a988
    enableDynamicRupture = true;
  }

#ifdef ACL_DEVICE
#ifdef USE_MPI
  seissol::MPI::mpi.bindAcceleratorDevice();
#endif // USE_MPI
  device::DeviceInstance& device = device::DeviceInstance::getInstance();
  device.api->initialize();
  device.api->allocateStackMem();
#endif // ACL_DEVICE

  m_ltsTree = new seissol::initializer::LTSTree;
  m_dynRupTree = new seissol::initializer::LTSTree;
  m_allocator = new seissol::memory::ManagedAllocator;

  print_hostname();

  if (config.verbose)
    printf("Allocating fake data...\n");

  initGlobalData();
  config.cells = initDataStructures(config.cells, enableDynamicRupture, config.fault);
#ifdef ACL_DEVICE
  initDataStructuresOnDevice(enableDynamicRupture);
#endif // ACL_DEVICE

  runtime = new seissol::parallel::runtime::StreamRuntime();

  if (config.verbose) {
    printf("...done\n\n");
  }

  struct timeval start_time, end_time;
#ifdef __USE_RDTSC
  size_t cycles_start, cycles_end;
#endif
  double total = 0.0;
  double total_cycles = 0.0;

  // run Godunov DR kernel first
  if (config.kernel == dynrup) {
    testKernel(godunov_dr, 1, 10, true);
  }

  // init OpenMP and LLC
  testKernel(config.kernel, 1, 10, true);

  runtime->wait();

  seissol::monitoring::FlopCounter flopCounter;

  gettimeofday(&start_time, NULL);
#ifdef __USE_RDTSC
  cycles_start = __rdtsc();
#endif

  testKernel(config.kernel, config.timesteps, config.phase, false);

  runtime->wait();

#ifdef __USE_RDTSC  
  cycles_end = __rdtsc();
#endif
  gettimeofday(&end_time, NULL);
  total = sec(start_time, end_time);
#ifdef __USE_RDTSC
  printf("Cycles via __rdtsc()!\n");
  total_cycles = (double)(cycles_end-cycles_start);
#else
  total_cycles = derive_cycles_from_time(total);
#endif

  seissol_flops (*flop_fun)(unsigned) = nullptr;
  double (*bytes_fun)(unsigned) = nullptr;
  switch (config.kernel) {
    case Kernel::All:
      flop_fun = &flops_all_actual;
      bytes_fun = &bytes_all;
      break;
    case Kernel::Local:
      flop_fun = &flops_local_actual;
      bytes_fun = &bytes_local;
      break;
    case Kernel::Neighbor:
    case Kernel::NeighborDR:
      flop_fun = &flops_neigh_actual;
      bytes_fun = &bytes_neigh;
      break;
    case Kernel::Ader:
      flop_fun = &flops_ader_actual;
      bytes_fun = &bytes_noestimate;
      break;
    case Kernel::LocalWOAder:
      flop_fun = &flops_localWithoutAder_actual;
      bytes_fun = &bytes_noestimate;
      break;
    case Kernel::GodunovDR:
      flop_fun = &flops_drgod_actual;
      bytes_fun = &bytes_noestimate;
      break;
    case dynrup:
      flop_fun = &flops_noestimate;
      bytes_fun = &bytes_noestimate;
      break;
  } 

  assert(flop_fun != nullptr);
  assert(bytes_fun != nullptr);

  seissol_flops actual_flops = (*flop_fun)(config.timesteps);
  double bytes_estimate = (*bytes_fun)(config.timesteps);

  ProxyOutput output{};
  output.time = total;
  output.cycles = total_cycles;
  output.libxsmmNumTotalGFlop = static_cast<double>(libxsmm_num_total_flops) * 1.e-9;
  output.pspammNumTotalGFlop = static_cast<double>(pspamm_num_total_flops) * 1.e-9;
  output.libxsmmAndpspammNumTotalGFlop = static_cast<double>(libxsmm_num_total_flops + pspamm_num_total_flops) * 1.e-9;
  output.actualNonZeroGFlop = static_cast<double>(actual_flops.d_nonZeroFlops)  * 1.e-9;
  output.actualHardwareGFlop = static_cast<double>(actual_flops.d_hardwareFlops) * 1.e-9;
  output.gib = bytes_estimate/(1024.0*1024.0*1024.0);
  output.nonZeroFlopPerCycle = static_cast<double>(actual_flops.d_nonZeroFlops)/total_cycles;
  output.hardwareFlopPerCycle = static_cast<double>(actual_flops.d_hardwareFlops)/total_cycles;
  output.bytesPerCycle = bytes_estimate/total_cycles;
  output.nonZeroGFlops = (static_cast<double>(actual_flops.d_nonZeroFlops)  * 1.e-9)/total;
  output.hardwareGFlops = (static_cast<double>(actual_flops.d_hardwareFlops) * 1.e-9)/total;
  output.gibPerSecond = (bytes_estimate/(1024.0*1024.0*1024.0))/total;

  m_frictionSolver.reset();
  delete m_ltsTree;
  delete m_dynRupTree;
  delete m_allocator;

  delete runtime;

#ifdef ACL_DEVICE
  device.finalize();
#endif

  LIKWID_MARKER_CLOSE;
  return output;
}
<|MERGE_RESOLUTION|>--- conflicted
+++ resolved
@@ -99,9 +99,6 @@
 using namespace proxy::cpu;
 #endif
 
-<<<<<<< HEAD
-void testKernel(Kernel kernel, unsigned timesteps) {
-=======
 namespace {
 static inline void advanceTd(unsigned t, unsigned phase, bool skip) {
 #ifdef USE_TARGETDART
@@ -115,8 +112,7 @@
 }
 } // namespace
 
-void testKernel(unsigned kernel, unsigned timesteps, unsigned phase, bool skip) {
->>>>>>> fcc5a988
+void testKernel(Kernel kernel, unsigned timesteps, unsigned phase, bool skip) {
   unsigned t = 0;
   switch (kernel) {
     case Kernel::All:
@@ -175,11 +171,7 @@
   registerMarkers();
 
   bool enableDynamicRupture = false;
-<<<<<<< HEAD
-  if (config.kernel == Kernel::NeighborDR || config.kernel == Kernel::GodunovDR) {
-=======
-  if (config.kernel == neigh_dr || config.kernel == godunov_dr || config.kernel == dynrup) {
->>>>>>> fcc5a988
+  if (config.kernel == Kernel::NeighborDR || config.kernel == Kernel::GodunovDR || config.kernel == Kernel::Dynrup) {
     enableDynamicRupture = true;
   }
 
