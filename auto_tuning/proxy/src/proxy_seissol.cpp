/*
Copyright (c) 2015, Intel Corporation

Redistribution and use in source and binary forms, with or without
modification, are permitted provided that the following conditions are met:

    * Redistributions of source code must retain the above copyright notice,
      this list of conditions and the following disclaimer.
    * Redistributions in binary form must reproduce the above copyright
      notice, this list of conditions and the following disclaimer in the
      documentation and/or other materials provided with the distribution.
    * Neither the name of Intel Corporation nor the names of its contributors
      may be used to endorse or promote products derived from this software
      without specific prior written permission.

THIS SOFTWARE IS PROVIDED BY THE COPYRIGHT HOLDERS AND CONTRIBUTORS "AS IS"
AND ANY EXPRESS OR IMPLIED WARRANTIES, INCLUDING, BUT NOT LIMITED TO, THE
IMPLIED WARRANTIES OF MERCHANTABILITY AND FITNESS FOR A PARTICULAR PURPOSE ARE
DISCLAIMED. IN NO EVENT SHALL THE COPYRIGHT OWNER OR CONTRIBUTORS BE LIABLE
FOR ANY DIRECT, INDIRECT, INCIDENTAL, SPECIAL, EXEMPLARY, OR CONSEQUENTIAL
DAMAGES (INCLUDING, BUT NOT LIMITED TO, PROCUREMENT OF SUBSTITUTE GOODS OR
SERVICES; LOSS OF USE, DATA, OR PROFITS; OR BUSINESS INTERRUPTION) HOWEVER
CAUSED AND ON ANY THEORY OF LIABILITY, WHETHER IN CONTRACT, STRICT LIABILITY,
OR TORT (INCLUDING NEGLIGENCE OR OTHERWISE) ARISING IN ANY WAY OUT OF THE USE
OF THIS SOFTWARE, EVEN IF ADVISED OF THE POSSIBILITY OF SUCH DAMAGE.
*/

/*
 * Copyright (c) 2013-2014, SeisSol Group
 * All rights reserved.
 * 
 * Redistribution and use in source and binary forms, with or without
 * modification, are permitted provided that the following conditions are met:
 * 
 * 1. Redistributions of source code must retain the above copyright notice,
 *    this list of conditions and the following disclaimer.
 * 
 * 2. Redistributions in binary form must reproduce the above copyright notice,
 *    this list of conditions and the following disclaimer in the documentation
 *    and/or other materials provided with the distribution.
 * 
 * 3. Neither the name of the copyright holder nor the names of its
 *    contributors may be used to endorse or promote products derived from this
 *    software without specific prior written permission.
 *
 * THIS SOFTWARE IS PROVIDED BY THE COPYRIGHT HOLDERS AND CONTRIBUTORS "AS IS"
 * AND ANY EXPRESS OR IMPLIED WARRANTIES, INCLUDING, BUT NOT LIMITED TO, THE
 * IMPLIED WARRANTIES OF MERCHANTABILITY AND FITNESS FOR A PARTICULAR PURPOSE
 * ARE DISCLAIMED. IN NO EVENT SHALL THE COPYRIGHT HOLDER OR CONTRIBUTORS BE
 * LIABLE FOR ANY DIRECT, INDIRECT, INCIDENTAL, SPECIAL, EXEMPLARY, OR
 * CONSEQUENTIAL DAMAGES (INCLUDING, BUT NOT LIMITED TO, PROCUREMENT OF
 * SUBSTITUTE GOODS OR SERVICES; LOSS OF USE, DATA, OR PROFITS; OR BUSINESS
 * INTERRUPTION) HOWEVER CAUSED AND ON ANY THEORY OF LIABILITY, WHETHER IN
 * CONTRACT, STRICT LIABILITY, OR TORT (INCLUDING NEGLIGENCE OR OTHERWISE)
 * ARISING IN ANY WAY OUT OF THE USE OF THIS SOFTWARE, EVEN IF ADVISED OF THE
 * POSSIBILITY OF SUCH DAMAGE.
 **/
 
extern long long libxsmm_num_total_flops;
extern long long pspamm_num_total_flops;

#include <sys/time.h>
#ifdef _OPENMP
#include <omp.h>
#endif

#ifdef USE_MEMKIND
#include <hbwmalloc.h>
#endif

<<<<<<< HEAD
#ifdef USE_MPI
#include <mpi.h>
#endif

#include <utils/args.h>
=======
#include "proxy_common.hpp"
>>>>>>> bde3b8fe

#ifdef __MIC__
#define __USE_RDTSC
#endif

#include <Kernels/TimeCommon.h>
#include <Kernels/Time.h>
#include <Kernels/Local.h>
#include <Kernels/Neighbor.h>
#include <Kernels/DynamicRupture.h>
#include "utils/logger.h"
#include <cassert>

// seissol_kernel includes
#include "proxy_seissol_tools.hpp"
#include "proxy_seissol_allocator.hpp"
#include "proxy_seissol_flops.hpp"
#include "proxy_seissol_bytes.hpp"
#include "proxy_seissol_integrators.hpp"
#ifdef ACL_DEVICE
#include "proxy_seissol_device_integrators.hpp"
#endif

#ifdef ACL_DEVICE
using namespace proxy::device;
#else
using namespace proxy::cpu;
#endif

void testKernel(unsigned kernel, unsigned timesteps) {
  unsigned t = 0;
  switch (kernel) {
    case all:
      for (; t < timesteps; ++t) {
        computeLocalIntegration();
        computeNeighboringIntegration();
      }
      break;
    case local:
      for (; t < timesteps; ++t) {
        computeLocalIntegration();
      }
      break;
    case neigh:
    case neigh_dr:
      for (; t < timesteps; ++t) {
        computeNeighboringIntegration();
      }
      break;
    case ader:
      for (; t < timesteps; ++t) {
        computeAderIntegration();
      }
      break;
    case localwoader:
      for (; t < timesteps; ++t) {
        computeLocalWithoutAderIntegration();
      }
      break;    
    case godunov_dr:
      for (; t < timesteps; ++t) {
        computeDynRupGodunovState();
      }
      break;
    default:
      break;
  }
}

<<<<<<< HEAD
int main(int argc, char* argv[]) {
#ifdef USE_MPI
  MPI_Init(&argc, &argv);
#endif
  std::stringstream kernelHelp;
  kernelHelp << "Kernel: " << Kernels[0];
  for (size_t k = 1; k < sizeof(Kernels)/sizeof(char*); ++k) {
    kernelHelp << ", " << Kernels[k];
  }
=======
>>>>>>> bde3b8fe

ProxyOutput runProxy(ProxyConfig config) {
  bool enableDynamicRupture = false;
  if (config.kernel == neigh_dr || config.kernel == godunov_dr) {
    enableDynamicRupture = true;
  }

#ifdef ACL_DEVICE
  deviceT &device = deviceT::getInstance();
  device.api->initialize();
  device.api->setDevice(0);
  device.api->allocateStackMem();
#endif

  m_ltsTree = new seissol::initializers::LTSTree;
  m_dynRupTree = new seissol::initializers::LTSTree;
  m_allocator = new seissol::memory::ManagedAllocator;

  print_hostname();

  if (config.verbose)
    printf("Allocating fake data...\n");

  initGlobalData();
  config.cells = initDataStructures(config.cells, enableDynamicRupture);
#ifdef ACL_DEVICE
  initDataStructuresOnDevice(enableDynamicRupture);
#endif // ACL_DEVICE

  if (config.verbose)
    printf("...done\n\n");

  struct timeval start_time, end_time;
#ifdef __USE_RDTSC
  size_t cycles_start, cycles_end;
#endif
  double total = 0.0;
  double total_cycles = 0.0;

  // init OpenMP and LLC
  testKernel(config.kernel, 1);
  
  libxsmm_num_total_flops = 0;
  pspamm_num_total_flops = 0;

  gettimeofday(&start_time, NULL);
#ifdef __USE_RDTSC
  cycles_start = __rdtsc();
#endif

  testKernel(config.kernel, config.timesteps);

#ifdef __USE_RDTSC  
  cycles_end = __rdtsc();
#endif
  gettimeofday(&end_time, NULL);
  total = sec(start_time, end_time);
#ifdef __USE_RDTSC
  printf("Cycles via __rdtsc()!\n");
  total_cycles = (double)(cycles_end-cycles_start);
#else
  total_cycles = derive_cycles_from_time(total);
#endif

  seissol_flops (*flop_fun)(unsigned) = nullptr;
  double (*bytes_fun)(unsigned) = nullptr;
  switch (config.kernel) {
    case all:
      flop_fun = &flops_all_actual;
      bytes_fun = &bytes_all;
      break;
    case local:
      flop_fun = &flops_local_actual;
      bytes_fun = &bytes_local;
      break;
    case neigh:
    case neigh_dr:
      flop_fun = &flops_neigh_actual;
      bytes_fun = &bytes_neigh;
      break;
    case ader:
      flop_fun = &flops_ader_actual;
      bytes_fun = &noestimate;
      break;
    case localwoader:
      flop_fun = &flops_localWithoutAder_actual;
      bytes_fun = &noestimate;
      break;
    case godunov_dr:
      flop_fun = &flops_drgod_actual;
      bytes_fun = &noestimate;
      break;
  }

  assert(flop_fun != nullptr);
  assert(bytes_fun != nullptr);

  seissol_flops actual_flops = (*flop_fun)(config.timesteps);
  double bytes_estimate = (*bytes_fun)(config.timesteps);

  ProxyOutput output{};
  output.time = total;
  output.cycles = total_cycles;
  output.libxsmmNumTotalGFlop = static_cast<double>(libxsmm_num_total_flops) * 1.e-9;
  output.pspammNumTotalGFlop = static_cast<double>(pspamm_num_total_flops) * 1.e-9;
  output.libxsmmAndpspammNumTotalGFlop = static_cast<double>(libxsmm_num_total_flops + pspamm_num_total_flops) * 1.e-9;
  output.actualNonZeroGFlop = static_cast<double>(actual_flops.d_nonZeroFlops)  * 1.e-9;
  output.actualHardwareGFlop = static_cast<double>(actual_flops.d_hardwareFlops) * 1.e-9;
  output.gib = bytes_estimate/(1024.0*1024.0*1024.0);
  output.nonZeroFlopPerCycle = static_cast<double>(actual_flops.d_nonZeroFlops)/total_cycles;
  output.hardwareFlopPerCycle = static_cast<double>(actual_flops.d_hardwareFlops)/total_cycles;
  output.bytesPerCycle = bytes_estimate/total_cycles;
  output.nonZeroGFlops = (static_cast<double>(actual_flops.d_nonZeroFlops)  * 1.e-9)/total;
  output.hardwareGFlops = (static_cast<double>(actual_flops.d_hardwareFlops) * 1.e-9)/total;
  output.gibPerSecond = (bytes_estimate/(1024.0*1024.0*1024.0))/total;

  delete m_ltsTree;
  delete m_dynRupTree;
  delete m_allocator;

#ifdef ACL_DEVICE
  device.finalize();
#endif
<<<<<<< HEAD
  
#ifdef USE_MPI
  MPI_Finalize();
#endif

  return 0;
}
=======
  return output;
}
>>>>>>> bde3b8fe
<|MERGE_RESOLUTION|>--- conflicted
+++ resolved
@@ -68,15 +68,7 @@
 #include <hbwmalloc.h>
 #endif
 
-<<<<<<< HEAD
-#ifdef USE_MPI
-#include <mpi.h>
-#endif
-
-#include <utils/args.h>
-=======
 #include "proxy_common.hpp"
->>>>>>> bde3b8fe
 
 #ifdef __MIC__
 #define __USE_RDTSC
@@ -146,18 +138,6 @@
   }
 }
 
-<<<<<<< HEAD
-int main(int argc, char* argv[]) {
-#ifdef USE_MPI
-  MPI_Init(&argc, &argv);
-#endif
-  std::stringstream kernelHelp;
-  kernelHelp << "Kernel: " << Kernels[0];
-  for (size_t k = 1; k < sizeof(Kernels)/sizeof(char*); ++k) {
-    kernelHelp << ", " << Kernels[k];
-  }
-=======
->>>>>>> bde3b8fe
 
 ProxyOutput runProxy(ProxyConfig config) {
   bool enableDynamicRupture = false;
@@ -251,6 +231,7 @@
       bytes_fun = &noestimate;
       break;
   }
+ 
 
   assert(flop_fun != nullptr);
   assert(bytes_fun != nullptr);
@@ -281,15 +262,5 @@
 #ifdef ACL_DEVICE
   device.finalize();
 #endif
-<<<<<<< HEAD
-  
-#ifdef USE_MPI
-  MPI_Finalize();
-#endif
-
-  return 0;
-}
-=======
   return output;
 }
->>>>>>> bde3b8fe
