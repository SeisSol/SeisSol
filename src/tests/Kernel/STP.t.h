--- conflicted
+++ resolved
@@ -20,16 +20,10 @@
 
 class SpaceTimePredictorTestFixture {
   protected:
-<<<<<<< HEAD
   const int N =
       seissol::model::Material_t::NumberOfQuantities * NUMBER_OF_BASIS_FUNCTIONS * ConvergenceOrder;
   constexpr static double const epsilon = std::numeric_limits<real>::epsilon();
   constexpr static double const dt = 1.05109e-06;
-=======
-  const int N = NUMBER_OF_QUANTITIES * NUMBER_OF_BASIS_FUNCTIONS * CONVERGENCE_ORDER;
-  constexpr static const double epsilon = std::numeric_limits<real>::epsilon();
-  constexpr static const double dt = 1.05109e-06;
->>>>>>> cdc14af5
   real starMatrices0[tensor::star::size(0)];
   real starMatrices1[tensor::star::size(1)];
   real starMatrices2[tensor::star::size(2)];
