#include "Initializer/Parameters/LtsParameters.h"
#include "tests/TestHelper.h"
#include <memory>
#include <numeric>

#include "Geometry/PUMLReader.h"
#include "Initializer/Parameters/SeisSolParameters.h"
#include "Initializer/time_stepping/LtsWeights/WeightsModels.h"
#include "Initializer/typedefs.hpp"
#include "SeisSol.h"

namespace seissol::unit_test {

TEST_CASE("LTS Weights") {
// PUMLReader is only available with MPI
#ifdef USE_MPI
  std::cout.setstate(std::ios_base::failbit);
  using namespace seissol::initializer::time_stepping;
  const LtsWeightsConfig config{
      seissol::initializer::parameters::BoundaryFormat::I32, "Testing/material.yaml", 2, 1, 1, 1};

  const seissol::initializer::parameters::LtsParameters ltsParameters(
      2,
      1.0,
      0.01,
      false,
      100,
      false,
      1.0,
      seissol::initializer::parameters::AutoMergeCostBaseline::MaxWiggleFactor,
      seissol::initializer::parameters::LtsWeightsTypes::ExponentialWeights);
  seissol::initializer::parameters::SeisSolParameters seissolParameters;
  seissolParameters.timeStepping.lts = ltsParameters;
  seissol::SeisSol seissolInstance(seissolParameters);

  auto ltsWeights = std::make_unique<ExponentialWeights>(config, seissolInstance);
<<<<<<< HEAD
  seissol::geometry::PUMLReader pumlReader("Testing/mesh.h5",
                                           "Default",
                                           5000.0,
                                           seissol::initializer::parameters::BoundaryFormat::I32,
                                           ltsWeights.get());
=======
  const seissol::geometry::PUMLReader pumlReader(
      "Testing/mesh.h5",
      "Default",
      5000.0,
      "",
      seissol::initializer::parameters::BoundaryFormat::I32,
      ltsWeights.get());
>>>>>>> 1200e1ff
  std::cout.clear();

  std::array<unsigned, 24> expectedWeights = {2, 2, 1, 1, 1, 1, 1, 2, 1, 1, 2, 2,
                                              2, 1, 1, 1, 1, 2, 2, 2, 1, 1, 2, 1};
  for (int i = 0; i < 24; i++) {
    REQUIRE(ltsWeights->vertexWeights()[i] == expectedWeights[i]);
  }
#endif
}

TEST_CASE("Cost function for LTS") {
  const auto eps = 10e-12;
  using namespace initializer::time_stepping;

  SUBCASE("No clusters") {
    const std::vector<int> clusterIds = {};
    const std::vector<int> cellCosts = {};
    const auto is = computeLocalCostOfClustering(clusterIds, cellCosts, 2, 1.0, 1.0);
    const auto should = 0.0;
    REQUIRE(AbsApprox(is).epsilon(eps) == should);
  }

  SUBCASE("One cluster") {
    const std::vector<int> clusterIds = {0, 0, 0, 0, 0};
    std::vector<int> cellCosts = {1, 2, 3, 4, 5};
    for (int i = 1; i <= 10; ++i) {
      const auto dt = 1.0 / i;
      for (int j = 1; j <= 10; ++j) {
        const auto wiggleFactor = 1.0 / j;

        const auto is = computeLocalCostOfClustering(clusterIds, cellCosts, 2, wiggleFactor, dt);

        const auto totalCost = std::accumulate(cellCosts.begin(), cellCosts.end(), 0);
        const auto effectiveDt = dt * wiggleFactor;

        const auto should = totalCost * (1.0 / effectiveDt);
        REQUIRE(AbsApprox(is).epsilon(eps) == should);
      }
    }
  }

  SUBCASE("Two clusters") {
    const std::vector<int> clusterIds = {1, 0, 1, 1};
    const std::vector<int> cellCosts = {2, 1, 3, 1};
    const auto cellCostsCluster0 = 1;
    const auto cellCostsCluster1 = 2 + 3 + 1;
    for (unsigned int rate = 1; rate < 4; ++rate) {
      for (int i = 1; i <= 10; ++i) {
        const auto dt = 1.0 / i;
        for (int j = 1; j <= 10; ++j) {
          const auto wiggleFactor = 1.0 / j;

          const auto is =
              computeLocalCostOfClustering(clusterIds, cellCosts, rate, wiggleFactor, dt);

          const auto effectiveDtCluster0 = dt * wiggleFactor;
          const auto effectiveDtCluster1 = rate * effectiveDtCluster0;

          const auto costCluster0 = cellCostsCluster0 * (1.0 / effectiveDtCluster0);
          const auto costCluster1 = cellCostsCluster1 * (1.0 / effectiveDtCluster1);
          const auto should = costCluster0 + costCluster1;
          REQUIRE(AbsApprox(is).epsilon(eps) == should);
        }
      }
    }
  }

  SUBCASE("Three clusters") {
    const std::vector<int> clusterIds = {2, 0, 1, 1, 1};
    const std::vector<int> cellCosts = {2, 1, 3, 1, 2};
    const auto cellCostsCluster0 = 1;
    const auto cellCostsCluster1 = 2 + 3 + 1;
    const auto cellCostsCluster2 = 2;
    for (unsigned int rate = 1; rate < 4; ++rate) {
      for (int i = 1; i <= 10; ++i) {
        const auto dt = 1.0 / i;
        for (int j = 1; j <= 10; ++j) {
          const auto wiggleFactor = 1.0 / j;

          const auto is =
              computeLocalCostOfClustering(clusterIds, cellCosts, rate, wiggleFactor, dt);

          const auto effectiveDtCluster0 = dt * wiggleFactor;
          const auto effectiveDtCluster1 = rate * effectiveDtCluster0;
          const auto effectiveDtCluster2 = rate * effectiveDtCluster1;

          const auto costCluster0 = cellCostsCluster0 * (1.0 / effectiveDtCluster0);
          const auto costCluster1 = cellCostsCluster1 * (1.0 / effectiveDtCluster1);
          const auto costCluster2 = cellCostsCluster2 * (1.0 / effectiveDtCluster2);
          const auto should = costCluster0 + costCluster1 + costCluster2;
          REQUIRE(AbsApprox(is).epsilon(eps) == should);
        }
      }
    }
  }
}

TEST_CASE("Enforce max cluster id") {
  using namespace seissol::initializer::time_stepping;
  const auto clusterIds = std::vector<int>{0, 1, 2, 3, 4, 5, 6, 6, 5, 4, 3, 2, 1, 0};
  SUBCASE("No change") {
    const auto should = clusterIds;
    const auto is = enforceMaxClusterId(clusterIds, 6);
    REQUIRE(is == should);
  }
  SUBCASE("Only one cluster") {
    const auto should = std::vector<int>{0, 0, 0, 0, 0, 0, 0, 0, 0, 0, 0, 0, 0, 0};
    const auto is = enforceMaxClusterId(clusterIds, 0);
    REQUIRE(is == should);
  }
  SUBCASE("Three clusters") {
    const auto should = std::vector<int>{0, 1, 2, 2, 2, 2, 2, 2, 2, 2, 2, 2, 1, 0};
    const auto is = enforceMaxClusterId(clusterIds, 2);
    REQUIRE(is == should);
  }
}

TEST_CASE("Auto merging of clusters") {
  using namespace seissol::initializer::time_stepping;
  const auto clusterIds = std::vector<int>{0, 0, 0, 0, 1, 1, 2};
  const auto cellCosts = std::vector<int>{1, 1, 1, 1, 3, 3, 9};
  const auto minDt = 0.5;
  const auto costBeforeRate2 = computeLocalCostOfClustering(clusterIds, cellCosts, 2, 1.0, minDt);
  const auto costBeforeRate3 = computeLocalCostOfClustering(clusterIds, cellCosts, 3, 1.0, minDt);

  SUBCASE("Reduces to GTS") {
    const auto should = 0;
    const auto is = computeMaxClusterIdAfterAutoMerge(
        clusterIds, cellCosts, 2, std::numeric_limits<double>::max(), 1.0, minDt);
    REQUIRE(is == should);
  }

  SUBCASE("Does nothing for GTS") {
    const auto should = 0;
    for (int i = 1; i <= 5; ++i) {
      const auto is = computeMaxClusterIdAfterAutoMerge(
          enforceMaxClusterId(clusterIds, 0), cellCosts, 1, i, 0, 0);
      REQUIRE(is == should);
    }
  }

  SUBCASE("No performance loss allowed") {
    const auto should = 2;
    SUBCASE("Rate 2") {
      const auto is =
          computeMaxClusterIdAfterAutoMerge(clusterIds, cellCosts, 2, costBeforeRate2, 1, minDt);
      REQUIRE(is == should);
    }
    SUBCASE("Rate 3") {
      const auto is =
          computeMaxClusterIdAfterAutoMerge(clusterIds, cellCosts, 3, costBeforeRate3, 1, minDt);
      REQUIRE(is == should);
    }
  }

  SUBCASE("Some performance loss allowed") {
    SUBCASE("Merge one cluster") {
      const auto should = 1;
      const auto is = computeMaxClusterIdAfterAutoMerge(
          clusterIds, cellCosts, 2, 1.25 * costBeforeRate2, 1, minDt);
      REQUIRE(is == should);
    }
    SUBCASE("Merge two clusters") {
      const auto should = 0;
      const auto is = computeMaxClusterIdAfterAutoMerge(
          clusterIds, cellCosts, 2, 2.06 * costBeforeRate2, 1, minDt);
      REQUIRE(is == should);
    }
  }
}

} // namespace seissol::unit_test<|MERGE_RESOLUTION|>--- conflicted
+++ resolved
@@ -34,21 +34,11 @@
   seissol::SeisSol seissolInstance(seissolParameters);
 
   auto ltsWeights = std::make_unique<ExponentialWeights>(config, seissolInstance);
-<<<<<<< HEAD
   seissol::geometry::PUMLReader pumlReader("Testing/mesh.h5",
                                            "Default",
                                            5000.0,
                                            seissol::initializer::parameters::BoundaryFormat::I32,
                                            ltsWeights.get());
-=======
-  const seissol::geometry::PUMLReader pumlReader(
-      "Testing/mesh.h5",
-      "Default",
-      5000.0,
-      "",
-      seissol::initializer::parameters::BoundaryFormat::I32,
-      ltsWeights.get());
->>>>>>> 1200e1ff
   std::cout.clear();
 
   std::array<unsigned, 24> expectedWeights = {2, 2, 1, 1, 1, 1, 1, 2, 1, 1, 2, 2,
