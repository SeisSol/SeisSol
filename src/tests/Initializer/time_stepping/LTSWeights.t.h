--- conflicted
+++ resolved
@@ -15,11 +15,7 @@
   auto ltsParameters = std::make_unique<LtsParameters>(
       2, 1.0, 0.01, false, 100, false, 1.0, AutoMergeCostBaseline::MaxWiggleFactor);
   auto ltsWeights = std::make_unique<ExponentialWeights>(config, ltsParameters.get());
-<<<<<<< HEAD
-  seissol::geometry::PUMLReader pumlReader("Testing/mesh.h5", 5000.0, "", ltsWeights.get());
-=======
-  seissol::PUMLReader pumlReader("Testing/mesh.h5", "Default", 5000.0, "", ltsWeights.get());
->>>>>>> c7c7e5d1
+  seissol::geometry::PUMLReader pumlReader("Testing/mesh.h5", "Default", 5000.0, "", ltsWeights.get());
   std::cout.clear();
 
   std::array<unsigned, 24> expectedWeights = {2, 2, 1, 1, 1, 1, 1, 2, 1, 1, 2, 2,
