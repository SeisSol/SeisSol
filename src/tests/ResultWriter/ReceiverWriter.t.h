// SPDX-FileCopyrightText: 2022-2024 SeisSol Group
//
// SPDX-License-Identifier: BSD-3-Clause

#include "ResultWriter/ReceiverWriter.h"
<<<<<<< HEAD

=======
#include <string>
>>>>>>> 65edc0dd
namespace seissol::unit_test {

TEST_CASE("Parses line correctly") {
  const auto lines = std::vector<std::string>{
      "1\t0.1  10",
      "10\t2\t0.2",
      "1e4   1e3  1e-10",
      "-1e4   1e3  1e-10",
      "1e4\t\t-1e3 \t 1e-10",
  };
  const auto expectedPoints = std::vector<Eigen::Vector3d>{
      {1, 0.1, 10}, {10, 2, 0.2}, {1e4, 1e3, 1e-10}, {-1e4, 1e3, 1e-10}, {1e4, -1e3, 1e-10}};

  for (unsigned i = 0; i < lines.size(); ++i) {
    REQUIRE(seissol::writer::parseReceiverLine(lines[i]) == expectedPoints[i]);
  }
}

TEST_CASE("Throws expected exceptions for incorrect number of columns") {
  CHECK_THROWS_AS(seissol::writer::parseReceiverLine("0.0 0.1"), std::runtime_error);
  CHECK_THROWS_AS(seissol::writer::parseReceiverLine("0.0 0.1 0.2 0.3"), std::runtime_error);
}

TEST_CASE("Throws expected exceptions for conversion errors") {
  CHECK_THROWS_AS(seissol::writer::parseReceiverLine("0.1 center 0.3"), std::invalid_argument);
}

TEST_CASE("Parses receiver file correctly") {
  const std::string receiverFileName = "Testing/receiver_correct.dat";
  const auto points = seissol::writer::parseReceiverFile(receiverFileName);

  const auto expectedPoints = std::vector<Eigen::Vector3d>{{1, 0.1, 10}, {10, 2, 0.2}};

  REQUIRE(points.size() == expectedPoints.size());
  for (auto i = 0U; i < points.size(); ++i) {
    REQUIRE(points[i] == expectedPoints[i]);
  }
}
} // namespace seissol::unit_test<|MERGE_RESOLUTION|>--- conflicted
+++ resolved
@@ -3,11 +3,8 @@
 // SPDX-License-Identifier: BSD-3-Clause
 
 #include "ResultWriter/ReceiverWriter.h"
-<<<<<<< HEAD
+#include <string>
 
-=======
-#include <string>
->>>>>>> 65edc0dd
 namespace seissol::unit_test {
 
 TEST_CASE("Parses line correctly") {
