#ifndef SEISSOL_FRICTIONSOLVERCOMMON_T_H
#define SEISSOL_FRICTIONSOLVERCOMMON_T_H

#include <numeric>

#include "DynamicRupture/Misc.h"
#include "DynamicRupture/FrictionLaws/FrictionSolverCommon.h"
#include "tests/TestHelper.h"

namespace seissol::unit_test::dr {

using namespace seissol;
using namespace seissol::dr;

TEST_CASE("Friction Solver Common") {
  FaultStresses faultStresses{};
  TractionResults tractionResults{};
  ImpedancesAndEta impAndEta;
<<<<<<< HEAD
  alignas(ALIGNMENT) real qInterpolatedPlus[CONVERGENCE_ORDER][tensor::QInterpolated::size()];
  alignas(ALIGNMENT) real qInterpolatedMinus[CONVERGENCE_ORDER][tensor::QInterpolated::size()];
  // TODO(NONLINEAR) Reset this file to the state of ff11d9426539be5a3cbb23787756b7f4050d5cc3

  alignas(ALIGNMENT) real qStrainInterpolatedPlus[CONVERGENCE_ORDER][tensor::QInterpolated::size()];
  alignas(ALIGNMENT)
      real qStrainInterpolatedMinus[CONVERGENCE_ORDER][tensor::QInterpolated::size()];
  alignas(ALIGNMENT) real imposedStatePlus[tensor::QInterpolated::size()];
  alignas(ALIGNMENT) real imposedStateMinus[tensor::QInterpolated::size()];
=======
  alignas(ALIGNMENT)
      real qInterpolatedPlus[CONVERGENCE_ORDER][tensor::QInterpolated::size()] = {{}};
  alignas(ALIGNMENT)
      real qInterpolatedMinus[CONVERGENCE_ORDER][tensor::QInterpolated::size()] = {{}};
  alignas(ALIGNMENT) real imposedStatePlus[tensor::QInterpolated::size()] = {};
  alignas(ALIGNMENT) real imposedStateMinus[tensor::QInterpolated::size()] = {};
>>>>>>> cfd59610
  double timeWeights[CONVERGENCE_ORDER];
  std::iota(std::begin(timeWeights), std::end(timeWeights), 1);
  constexpr real epsilon = 1e4 * std::numeric_limits<real>::epsilon();

  using QInterpolatedShapeT = real(*)[misc::numQuantities][misc::numPaddedPoints];
  auto* qIPlus = (reinterpret_cast<QInterpolatedShapeT>(qInterpolatedPlus));
  auto* qIMinus = (reinterpret_cast<QInterpolatedShapeT>(qInterpolatedMinus));
  using ImposedStateShapeT = real(*)[misc::numPaddedPoints];
  auto* iSPlus = reinterpret_cast<ImposedStateShapeT>(imposedStatePlus);
  auto* iSMinus = reinterpret_cast<ImposedStateShapeT>(imposedStateMinus);

  impAndEta.zp = 10.0;
  impAndEta.zs = 20.0;
  impAndEta.zpNeig = 15.0;
  impAndEta.zsNeig = 25.0;
  impAndEta.etaP = impAndEta.zp * impAndEta.zpNeig / (impAndEta.zp + impAndEta.zpNeig);
  impAndEta.etaS = impAndEta.zs * impAndEta.zsNeig / (impAndEta.zs + impAndEta.zsNeig);
  impAndEta.invZp = 1.0 / impAndEta.zp;
  impAndEta.invZs = 1.0 / impAndEta.zs;
  impAndEta.invZpNeig = 1.0 / impAndEta.zpNeig;
  impAndEta.invZsNeig = 1.0 / impAndEta.zsNeig;

  ImpedanceMatrices impMats;
  auto etaView = init::eta::view::create(impMats.eta);
  etaView(0, 0) = impAndEta.etaP;
  etaView(1, 1) = impAndEta.etaS;
  etaView(2, 2) = impAndEta.etaS;
  auto impedanceView = init::Zplus::view::create(impMats.impedance);
  impedanceView(0, 0) = impAndEta.invZp;
  impedanceView(1, 1) = impAndEta.invZs;
  impedanceView(2, 2) = impAndEta.invZs;
  auto impedanceNeigView = init::Zminus::view::create(impMats.impedanceNeig);
  impedanceNeigView(0, 0) = impAndEta.invZpNeig;
  impedanceNeigView(1, 1) = impAndEta.invZsNeig;
  impedanceNeigView(2, 2) = impAndEta.invZsNeig;

  auto qP = [](size_t o, size_t q, size_t p) { return static_cast<real>(o + q + p); };
  auto qM = [](size_t o, size_t q, size_t p) { return static_cast<real>(2 * (o + q + p)); };
  auto t1 = [](size_t o, size_t p) { return static_cast<real>(o + p); };
  auto t2 = [](size_t o, size_t p) { return static_cast<real>(2 * (o + p)); };

  for (size_t o = 0; o < CONVERGENCE_ORDER; o++) {
    for (size_t p = 0; p < misc::numPaddedPoints; p++) {
      for (size_t q = 0; q < 9; q++) {
        qIPlus[o][q][p] = qP(o, q, p);
        qIMinus[o][q][p] = qM(o, q, p);
      }
      tractionResults.traction1[o][p] = t1(o, p);
      tractionResults.traction2[o][p] = t2(o, p);
    }
  }

  SUBCASE("Precompute Stress") {
<<<<<<< HEAD
    friction_law::common::precomputeStressFromQInterpolated<
        seissol::dr::friction_law::common::RangeType::CPU>(faultStresses,
                                                           impAndEta,
                                                           qInterpolatedPlus,
                                                           qInterpolatedMinus,
                                                           qStrainInterpolatedMinus,
                                                           qStrainInterpolatedPlus);
=======
    friction_law::common::precomputeStressFromQInterpolated(
        faultStresses, impAndEta, impMats, qInterpolatedPlus, qInterpolatedMinus);
>>>>>>> cfd59610

    // Assure that qInterpolatedPlus and qInterpolatedMinus are const.
    for (size_t o = 0; o < CONVERGENCE_ORDER; o++) {
      for (size_t q = 0; q < 9; q++) {
        for (size_t p = 0; p < misc::numPaddedPoints; p++) {
          REQUIRE(qIPlus[o][q][p] == qP(o, q, p));
          REQUIRE(qIMinus[o][q][p] == qM(o, q, p));
        }
      }
    }

    // Assure that faultstresses were computed correctly
    for (size_t o = 0; o < CONVERGENCE_ORDER; o++) {
      for (size_t p = 0; p < misc::numPaddedPoints; p++) {
        real expectedNormalStress =
            impAndEta.etaP * (qM(o, 6, p) - qP(o, 6, p) + impAndEta.invZp * qP(o, 0, p) +
                              impAndEta.invZpNeig * qM(o, 0, p));
        real expectedTraction1 =
            impAndEta.etaS * (qM(o, 7, p) - qP(o, 7, p) + impAndEta.invZs * qP(o, 3, p) +
                              impAndEta.invZsNeig * qM(o, 3, p));
        real expectedTraction2 =
            impAndEta.etaS * (qM(o, 8, p) - qP(o, 8, p) + impAndEta.invZs * qP(o, 5, p) +
                              impAndEta.invZsNeig * qM(o, 5, p));
        REQUIRE(faultStresses.normalStress[o][p] ==
                AbsApprox(expectedNormalStress).epsilon(epsilon));
        REQUIRE(faultStresses.traction1[o][p] == AbsApprox(expectedTraction1).epsilon(epsilon));
        REQUIRE(faultStresses.traction2[o][p] == AbsApprox(expectedTraction2).epsilon(epsilon));
      }
    }
  }

  SUBCASE("Postcompute Imposed State") {
    friction_law::common::postcomputeImposedStateFromNewStress(faultStresses,
                                                               tractionResults,
                                                               impAndEta,
                                                               impMats,
                                                               imposedStatePlus,
                                                               imposedStateMinus,
                                                               qInterpolatedPlus,
                                                               qInterpolatedMinus,
                                                               timeWeights);
    for (size_t p = 0; p < misc::numPaddedPoints; p++) {
      // index 0: Minus side
      // index 1: Plus side
      real expectedNormalStress[2]{};
      real expectedTraction1[2]{};
      real expectedTraction2[2]{};
      real expectedU[2]{};
      real expectedV[2]{};
      real expectedW[2]{};
      for (size_t o = 0; o < CONVERGENCE_ORDER; o++) {
        expectedNormalStress[0] += timeWeights[o] * faultStresses.normalStress[o][p];
        expectedTraction1[0] += timeWeights[o] * t1(o, p);
        expectedTraction2[0] += timeWeights[o] * t2(o, p);
        expectedU[0] +=
            timeWeights[o] *
            (qM(o, 6, p) - impAndEta.invZpNeig * (faultStresses.normalStress[o][p] - qM(o, 0, p)));
        expectedV[0] +=
            timeWeights[o] * (qM(o, 7, p) - impAndEta.invZsNeig * (t1(o, p) - qM(o, 3, p)));
        expectedW[0] +=
            timeWeights[o] * (qM(o, 8, p) - impAndEta.invZsNeig * (t2(o, p) - qM(o, 5, p)));

        expectedNormalStress[1] += timeWeights[o] * faultStresses.normalStress[o][p];
        expectedTraction1[1] += timeWeights[o] * t1(o, p);
        expectedTraction2[1] += timeWeights[o] * t2(o, p);
        expectedU[1] +=
            timeWeights[o] *
            (qP(o, 6, p) + impAndEta.invZp * (faultStresses.normalStress[o][p] - qP(o, 0, p)));
        expectedV[1] += timeWeights[o] * (qP(o, 7, p) + impAndEta.invZs * (t1(o, p) - qP(o, 3, p)));
        expectedW[1] += timeWeights[o] * (qP(o, 8, p) + impAndEta.invZs * (t2(o, p) - qP(o, 5, p)));
      }
      REQUIRE(iSMinus[0][p] == AbsApprox(expectedNormalStress[0]).epsilon(epsilon));
      REQUIRE(iSMinus[3][p] == AbsApprox(expectedTraction1[0]).epsilon(epsilon));
      REQUIRE(iSMinus[5][p] == AbsApprox(expectedTraction2[0]).epsilon(epsilon));
      REQUIRE(iSMinus[6][p] == AbsApprox(expectedU[0]).epsilon(epsilon));
      REQUIRE(iSMinus[7][p] == AbsApprox(expectedV[0]).epsilon(epsilon));
      REQUIRE(iSMinus[8][p] == AbsApprox(expectedW[0]).epsilon(epsilon));
      REQUIRE(iSPlus[0][p] == AbsApprox(expectedNormalStress[1]).epsilon(epsilon));
      REQUIRE(iSPlus[3][p] == AbsApprox(expectedTraction1[1]).epsilon(epsilon));
      REQUIRE(iSPlus[5][p] == AbsApprox(expectedTraction2[1]).epsilon(epsilon));
      REQUIRE(iSPlus[6][p] == AbsApprox(expectedU[1]).epsilon(epsilon));
      REQUIRE(iSPlus[7][p] == AbsApprox(expectedV[1]).epsilon(epsilon));
      REQUIRE(iSPlus[8][p] == AbsApprox(expectedW[1]).epsilon(epsilon));
    }
  }
}

} // namespace seissol::unit_test::dr

#endif // SEISSOL_FRICTIONSOLVERCOMMON_T_H<|MERGE_RESOLUTION|>--- conflicted
+++ resolved
@@ -16,24 +16,17 @@
   FaultStresses faultStresses{};
   TractionResults tractionResults{};
   ImpedancesAndEta impAndEta;
-<<<<<<< HEAD
-  alignas(ALIGNMENT) real qInterpolatedPlus[CONVERGENCE_ORDER][tensor::QInterpolated::size()];
-  alignas(ALIGNMENT) real qInterpolatedMinus[CONVERGENCE_ORDER][tensor::QInterpolated::size()];
+  alignas(ALIGNMENT)
+      real qInterpolatedPlus[CONVERGENCE_ORDER][tensor::QInterpolated::size()] = {{}};
+  alignas(ALIGNMENT)
+      real qInterpolatedMinus[CONVERGENCE_ORDER][tensor::QInterpolated::size()] = {{}};
   // TODO(NONLINEAR) Reset this file to the state of ff11d9426539be5a3cbb23787756b7f4050d5cc3
 
   alignas(ALIGNMENT) real qStrainInterpolatedPlus[CONVERGENCE_ORDER][tensor::QInterpolated::size()];
   alignas(ALIGNMENT)
       real qStrainInterpolatedMinus[CONVERGENCE_ORDER][tensor::QInterpolated::size()];
   alignas(ALIGNMENT) real imposedStatePlus[tensor::QInterpolated::size()];
-  alignas(ALIGNMENT) real imposedStateMinus[tensor::QInterpolated::size()];
-=======
-  alignas(ALIGNMENT)
-      real qInterpolatedPlus[CONVERGENCE_ORDER][tensor::QInterpolated::size()] = {{}};
-  alignas(ALIGNMENT)
-      real qInterpolatedMinus[CONVERGENCE_ORDER][tensor::QInterpolated::size()] = {{}};
-  alignas(ALIGNMENT) real imposedStatePlus[tensor::QInterpolated::size()] = {};
   alignas(ALIGNMENT) real imposedStateMinus[tensor::QInterpolated::size()] = {};
->>>>>>> cfd59610
   double timeWeights[CONVERGENCE_ORDER];
   std::iota(std::begin(timeWeights), std::end(timeWeights), 1);
   constexpr real epsilon = 1e4 * std::numeric_limits<real>::epsilon();
@@ -87,18 +80,14 @@
   }
 
   SUBCASE("Precompute Stress") {
-<<<<<<< HEAD
     friction_law::common::precomputeStressFromQInterpolated<
         seissol::dr::friction_law::common::RangeType::CPU>(faultStresses,
                                                            impAndEta,
+                                                           impMats,
                                                            qInterpolatedPlus,
                                                            qInterpolatedMinus,
                                                            qStrainInterpolatedMinus,
                                                            qStrainInterpolatedPlus);
-=======
-    friction_law::common::precomputeStressFromQInterpolated(
-        faultStresses, impAndEta, impMats, qInterpolatedPlus, qInterpolatedMinus);
->>>>>>> cfd59610
 
     // Assure that qInterpolatedPlus and qInterpolatedMinus are const.
     for (size_t o = 0; o < CONVERGENCE_ORDER; o++) {
@@ -170,18 +159,18 @@
         expectedV[1] += timeWeights[o] * (qP(o, 7, p) + impAndEta.invZs * (t1(o, p) - qP(o, 3, p)));
         expectedW[1] += timeWeights[o] * (qP(o, 8, p) + impAndEta.invZs * (t2(o, p) - qP(o, 5, p)));
       }
-      REQUIRE(iSMinus[0][p] == AbsApprox(expectedNormalStress[0]).epsilon(epsilon));
-      REQUIRE(iSMinus[3][p] == AbsApprox(expectedTraction1[0]).epsilon(epsilon));
-      REQUIRE(iSMinus[5][p] == AbsApprox(expectedTraction2[0]).epsilon(epsilon));
-      REQUIRE(iSMinus[6][p] == AbsApprox(expectedU[0]).epsilon(epsilon));
-      REQUIRE(iSMinus[7][p] == AbsApprox(expectedV[0]).epsilon(epsilon));
-      REQUIRE(iSMinus[8][p] == AbsApprox(expectedW[0]).epsilon(epsilon));
-      REQUIRE(iSPlus[0][p] == AbsApprox(expectedNormalStress[1]).epsilon(epsilon));
-      REQUIRE(iSPlus[3][p] == AbsApprox(expectedTraction1[1]).epsilon(epsilon));
-      REQUIRE(iSPlus[5][p] == AbsApprox(expectedTraction2[1]).epsilon(epsilon));
-      REQUIRE(iSPlus[6][p] == AbsApprox(expectedU[1]).epsilon(epsilon));
-      REQUIRE(iSPlus[7][p] == AbsApprox(expectedV[1]).epsilon(epsilon));
-      REQUIRE(iSPlus[8][p] == AbsApprox(expectedW[1]).epsilon(epsilon));
+      REQUIRE(iSMinus[0][p] == expectedNormalStress[0]);
+      REQUIRE(iSMinus[3][p] == expectedTraction1[0]);
+      REQUIRE(iSMinus[5][p] == expectedTraction2[0]);
+      REQUIRE(iSMinus[6][p] == expectedU[0]);
+      REQUIRE(iSMinus[7][p] == expectedV[0]);
+      REQUIRE(iSMinus[8][p] == expectedW[0]);
+      REQUIRE(iSPlus[0][p] == expectedNormalStress[1]);
+      REQUIRE(iSPlus[3][p] == expectedTraction1[1]);
+      REQUIRE(iSPlus[5][p] == expectedTraction2[1]);
+      REQUIRE(iSPlus[6][p] == expectedU[1]);
+      REQUIRE(iSPlus[7][p] == expectedV[1]);
+      REQUIRE(iSPlus[8][p] == expectedW[1]);
     }
   }
 }
