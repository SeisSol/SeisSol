--- conflicted
+++ resolved
@@ -41,16 +41,10 @@
     TS_ASSERT_EQUALS(nrf.source, 1);
 
     for (size_t dim = 0; dim < 3; dim++) {
-<<<<<<< HEAD
-      for (unsigned i = 0; i < std::min((size_t)nrf.sroffsets[1][dim] - nrf.sroffsets[0][dim], slipRates[dim].size()); i++) {
-        //NRF File is in cm
-        TS_ASSERT_DELTA(nrf.sliprates[dim][i], slipRates[dim][i]/100, epsilon);
-=======
       for (unsigned i = 0;
            i < std::min((size_t) nrf.sroffsets[1][dim] - nrf.sroffsets[0][dim], slipRates[dim].size()); i++) {
         //NRF File is in cm
         TS_ASSERT_DELTA(nrf.sliprates[dim][i], slipRates[dim][i] / 100, epsilon);
->>>>>>> 34add6b0
       }
     }
 
