// SPDX-FileCopyrightText: 2013 SeisSol Group
// SPDX-FileCopyrightText: 2015 Intel Corporation
//
// SPDX-License-Identifier: BSD-3-Clause
// SPDX-LicenseComments: Full text under /LICENSE and /LICENSES/
//
// SPDX-FileContributor: Author lists in /AUTHORS and /CITATION.cff

#include "Allocator.h"
#include "GeneratedCode/tensor.h"
#include "Parallel/OpenMP.h"
#include <Alignment.h>
#include <Common/Constants.h>
#include <Config.h>
#include <Equations/Datastructures.h>
#include <Initializer/BasicTypedefs.h>
#include <Initializer/Typedefs.h>
#include <Kernels/Common.h>
#include <Kernels/Precision.h>
#include <Kernels/Solver.h>
#include <Kernels/Touch.h>
#include <Memory/Descriptor/DynamicRupture.h>
#include <Memory/Descriptor/LTS.h>
#include <Memory/GlobalData.h>
#include <Memory/MemoryAllocator.h>
#include <Memory/Tree/Colormap.h>
#include <Memory/Tree/Layer.h>
#include <Model/CommonDatastructures.h>
#include <Proxy/Constants.h>
#include <cstddef>
#include <memory>
#include <random>
#include <stdlib.h>
#include <variant>

#ifdef ACL_DEVICE
#include <Initializer/MemoryManager.h>
#endif

namespace {
template <typename Cfg>
void fakeData(Cfg cfg, LTS::Layer& layer, FaceType faceTp) {
  using real = Real<Cfg>;

  real(*dofs)[tensor::Q<Cfg>::size()] = layer.var<LTS::Dofs>(cfg);
  real** buffers = layer.var<LTS::Buffers>(cfg);
  real** derivatives = layer.var<LTS::Derivatives>(cfg);
  void*(*faceNeighbors)[4] = layer.var<LTS::FaceNeighbors>();
  auto* localIntegration = layer.var<LTS::LocalIntegration>(cfg);
  auto* neighboringIntegration = layer.var<LTS::NeighboringIntegration>(cfg);
  auto* cellInformation = layer.var<LTS::CellInformation>();
  auto* secondaryInformation = layer.var<LTS::SecondaryInformation>();
  real* bucket = static_cast<real*>(
      layer.var<LTS::BuffersDerivatives>(cfg, initializer::AllocationPlace::Host));

  real** buffersDevice = layer.var<LTS::BuffersDevice>(cfg);
  real** derivativesDevice = layer.var<LTS::DerivativesDevice>(cfg);
  void*(*faceNeighborsDevice)[4] = layer.var<LTS::FaceNeighborsDevice>();
  real* bucketDevice = static_cast<real*>(
      layer.var<LTS::BuffersDerivatives>(cfg, initializer::AllocationPlace::Device));

  std::mt19937 rng(layer.size());
  std::uniform_int_distribution<unsigned> sideDist(0, 3);
  std::uniform_int_distribution<unsigned> orientationDist(0, 2);
  std::uniform_int_distribution<std::size_t> cellDist(0, layer.size() - 1);

  for (std::size_t cell = 0; cell < layer.size(); ++cell) {
    buffers[cell] = bucket + cell * tensor::I<Cfg>::size();
    derivatives[cell] = nullptr;
    buffersDevice[cell] = bucketDevice + cell * tensor::I<Cfg>::size();
    derivativesDevice[cell] = nullptr;

    for (std::size_t f = 0; f < Cell::NumFaces; ++f) {
      cellInformation[cell].faceTypes[f] = faceTp;
      cellInformation[cell].faceRelations[f][0] = sideDist(rng);
      cellInformation[cell].faceRelations[f][1] = orientationDist(rng);
      cellInformation[cell].neighborConfigIds[f] = ConfigVariant(Cfg()).index();

      const auto neighbor = cellDist(rng);
      secondaryInformation[cell].faceNeighbors[f].global = neighbor;
      secondaryInformation[cell].faceNeighbors[f].color = 0;
      secondaryInformation[cell].faceNeighbors[f].cell = neighbor;
    }
    cellInformation[cell].ltsSetup = LtsSetup();
  }

#ifdef _OPENMP
#pragma omp parallel for schedule(static)
#endif
  for (std::size_t cell = 0; cell < layer.size(); ++cell) {
    for (std::size_t f = 0; f < Cell::NumFaces; ++f) {
      switch (faceTp) {
      case FaceType::FreeSurface:
        faceNeighbors[cell][f] = buffers[cell];
        faceNeighborsDevice[cell][f] = buffersDevice[cell];
        break;
      case FaceType::Periodic:
      case FaceType::Regular:
        faceNeighbors[cell][f] = buffers[secondaryInformation[cell].faceNeighbors[f].cell];
        faceNeighborsDevice[cell][f] =
            buffersDevice[secondaryInformation[cell].faceNeighbors[f].cell];
        break;
      default:
        faceNeighbors[cell][f] = nullptr;
        break;
      }
    }
  }

  kernels::fillWithStuff(
      reinterpret_cast<real*>(dofs), tensor::Q<Cfg>::size() * layer.size(), false);
  kernels::fillWithStuff(bucket, tensor::I<Cfg>::size() * layer.size(), false);
  kernels::fillWithStuff(reinterpret_cast<real*>(localIntegration),
                         sizeof(LocalIntegrationData<Cfg>) / sizeof(real) * layer.size(),
                         false);
  kernels::fillWithStuff(reinterpret_cast<real*>(neighboringIntegration),
                         sizeof(NeighboringIntegrationData<Cfg>) / sizeof(real) * layer.size(),
                         false);

  if constexpr (model::MaterialTT<Cfg>::Type == model::MaterialType::Poroelastic) {
#ifdef _OPENMP
#pragma omp parallel for schedule(static)
#endif
    for (std::size_t cell = 0; cell < layer.size(); ++cell) {
      localIntegration[cell].specific.typicalTimeStepWidth = seissol::proxy::Timestep;
    }
  }

#ifdef ACL_DEVICE
  const auto& device = device::DeviceInstance::getInstance();
  layer.synchronizeTo(seissol::initializer::AllocationPlace::Device,
                      device.api->getDefaultStream());
  device.api->syncDefaultStreamWithHost();
#endif
}
} // namespace

namespace seissol::proxy {

<<<<<<< HEAD
template <typename Cfg>
ProxyDataImpl<Cfg>::ProxyDataImpl(std::size_t cellCount, bool enableDR) : cellCount(cellCount) {
=======
ProxyData::ProxyData(std::size_t cellCount, bool enableDR) : cellCount(cellCount) {
  layerId =
      initializer::LayerIdentifier(HaloType::Interior, initializer::ConfigVariant{Config()}, 0);

>>>>>>> cfb1412d
  initGlobalData();
  initDataStructures(enableDR);
  initDataStructuresOnDevice(enableDR);
}

template <typename Cfg>
void ProxyDataImpl<Cfg>::initGlobalData() {
  globalData.init(ConfigVariant(Cfg()).index());

  spacetimeKernel.setGlobalData(globalData);
  timeKernel.setGlobalData(globalData);
  localKernel.setGlobalData(globalData);
  neighborKernel.setGlobalData(globalData);
  dynRupKernel.setGlobalData(globalData);
}

<<<<<<< HEAD
template <typename Cfg>
void ProxyDataImpl<Cfg>::initDataStructures(bool enableDR) {
  const initializer::LTSColorMap map(initializer::EnumLayer<HaloType>({HaloType::Interior}),
                                     initializer::EnumLayer<std::size_t>({0}),
                                     initializer::TraitLayer<ConfigVariant>({Cfg()}));

  Cfg cfg;
=======
void ProxyData::initDataStructures(bool enableDR) {
  const initializer::LTSColorMap map(
      initializer::EnumLayer<HaloType>({HaloType::Interior}),
      initializer::EnumLayer<std::size_t>({0}),
      initializer::TraitLayer<initializer::ConfigVariant>({initializer::ConfigVariant(Config())}));
>>>>>>> cfb1412d

  // init RNG
  LTS::addTo(ltsStorage, false); // proxy does not use plasticity
  ltsStorage.setLayerCount(map);
  ltsStorage.fixate();

  ltsStorage.layer(layerId).setNumberOfCells(cellCount);

  LTS::Layer& layer = ltsStorage.layer(layerId);

  layer.setEntrySize<LTS::BuffersDerivatives>(sizeof(Real<Cfg>) * tensor::I<Cfg>::size() *
                                              layer.size());

  ltsStorage.allocateVariables();
  ltsStorage.touchVariables();
  ltsStorage.allocateBuckets();

  if (enableDR) {
    DynamicRupture dynRup;
    dynRup.addTo(drStorage);
    drStorage.setLayerCount(ltsStorage.getColorMap());
    drStorage.fixate();

    drStorage.layer(layerId).setNumberOfCells(4 * cellCount);

    drStorage.allocateVariables();
    drStorage.touchVariables();
  }

  // NOLINTNEXTLINE
  using real = Real<Cfg>;

  if (enableDR) {
    fakeDerivativesHost = reinterpret_cast<real*>(allocator.allocateMemory(
        cellCount * seissol::kernels::Solver<Cfg>::template DerivativesSize<Cfg> * sizeof(real),
        PagesizeHeap,
        seissol::memory::Standard));

#ifdef _OPENMP
#pragma omp parallel
#endif
    {
      const auto offset = OpenMP::threadId();
      std::mt19937 rng(cellCount + offset);
      std::uniform_real_distribution<real> urd;
      for (std::size_t cell = 0; cell < cellCount; ++cell) {
        for (std::size_t i = 0; i < seissol::kernels::Solver<Cfg>::template DerivativesSize<Cfg>;
             i++) {
          fakeDerivativesHost[cell * seissol::kernels::Solver<Cfg>::template DerivativesSize<Cfg> +
                              i] = urd(rng);
        }
      }
    }

#ifdef ACL_DEVICE
    fakeDerivatives = reinterpret_cast<real*>(allocator.allocateMemory(
        cellCount * seissol::kernels::Solver<Cfg>::template DerivativesSize<Cfg> * sizeof(real),
        PagesizeHeap,
        seissol::memory::DeviceGlobalMemory));
    const auto& device = ::device::DeviceInstance::getInstance();
    device.api->copyTo(fakeDerivatives,
                       fakeDerivativesHost,
                       cellCount * seissol::kernels::Solver<Cfg>::template DerivativesSize<Cfg> *
                           sizeof(real));
#else
    fakeDerivatives = fakeDerivativesHost;
#endif
  }

  /* cell information and integration data*/
  fakeData(cfg, layer, (enableDR) ? FaceType::DynamicRupture : FaceType::Regular);

  if (enableDR) {
    // From lts storage
    CellDRMapping<Cfg>(*drMapping)[4] =
        isDeviceOn() ? layer.var<LTS::DRMappingDevice>(cfg) : layer.var<LTS::DRMapping>(cfg);

    constexpr initializer::AllocationPlace Place =
        isDeviceOn() ? initializer::AllocationPlace::Device : initializer::AllocationPlace::Host;

    // From dynamic rupture storage
    auto& interior = drStorage.layer(layerId);
    real(*imposedStatePlus)[seissol::tensor::QInterpolated<Cfg>::size()] =
        interior.var<DynamicRupture::ImposedStatePlus>(cfg, Place);
    real(*fluxSolverPlus)[seissol::tensor::fluxSolver<Cfg>::size()] =
        interior.var<DynamicRupture::FluxSolverPlus>(cfg, Place);
    real** timeDerivativeHostPlus = interior.var<DynamicRupture::TimeDerivativePlus>(cfg);
    real** timeDerivativeHostMinus = interior.var<DynamicRupture::TimeDerivativeMinus>(cfg);
    real** timeDerivativePlus = isDeviceOn()
                                    ? interior.var<DynamicRupture::TimeDerivativePlusDevice>(cfg)
                                    : interior.var<DynamicRupture::TimeDerivativePlus>(cfg);
    real** timeDerivativeMinus = isDeviceOn()
                                     ? interior.var<DynamicRupture::TimeDerivativeMinusDevice>(cfg)
                                     : interior.var<DynamicRupture::TimeDerivativeMinus>(cfg);
    DRFaceInformation* faceInformation = interior.var<DynamicRupture::FaceInformation>();

    std::mt19937 rng(cellCount);
    std::uniform_int_distribution<unsigned> sideDist(0, 3);
    std::uniform_int_distribution<unsigned> orientationDist(0, 2);
    std::uniform_int_distribution<std::size_t> drDist(0, interior.size() - 1);
    std::uniform_int_distribution<std::size_t> cellDist(0, cellCount - 1);

    /* init drMapping */
    for (std::size_t cell = 0; cell < cellCount; ++cell) {
      for (std::size_t face = 0; face < Cell::NumFaces; ++face) {
        auto& drm = drMapping[cell][face];
        const auto side = sideDist(rng);
        const auto orientation = orientationDist(rng);
        const auto drFace = drDist(rng);
        drm.side = side;
        drm.faceRelation = orientation;
        drm.godunov = imposedStatePlus[drFace];
        drm.fluxSolver = fluxSolverPlus[drFace];
      }
    }

    /* init dr godunov state */
    for (std::size_t face = 0; face < interior.size(); ++face) {
      const auto plusCell = cellDist(rng);
      const auto minusCell = cellDist(rng);
      timeDerivativeHostPlus[face] =
          &fakeDerivativesHost[plusCell *
                               seissol::kernels::Solver<Cfg>::template DerivativesSize<Cfg>];
      timeDerivativeHostMinus[face] =
          &fakeDerivativesHost[minusCell *
                               seissol::kernels::Solver<Cfg>::template DerivativesSize<Cfg>];
      timeDerivativePlus[face] =
          &fakeDerivatives[plusCell * seissol::kernels::Solver<Cfg>::template DerivativesSize<Cfg>];
      timeDerivativeMinus[face] =
          &fakeDerivatives[minusCell *
                           seissol::kernels::Solver<Cfg>::template DerivativesSize<Cfg>];

      faceInformation[face].plusSide = sideDist(rng);
      faceInformation[face].minusSide = sideDist(rng);
      faceInformation[face].faceRelation = orientationDist(rng);
    }
  }
}

template <typename Cfg>
void ProxyDataImpl<Cfg>::initDataStructuresOnDevice(bool enableDR) {
#ifdef ACL_DEVICE
  const auto& device = ::device::DeviceInstance::getInstance();
  ltsStorage.synchronizeTo(seissol::initializer::AllocationPlace::Device,
                           device.api->getDefaultStream());
  device.api->syncDefaultStreamWithHost();

  auto& layer = ltsStorage.layer(layerId);

  seissol::initializer::MemoryManager::deriveRequiredScratchpadMemoryForWp(false, ltsStorage);
  ltsStorage.allocateScratchPads();

  seissol::initializer::recording::CompositeRecorder<LTS::LTSVarmap> recorder;
  recorder.addRecorder(new seissol::initializer::recording::LocalIntegrationRecorder);
  recorder.addRecorder(new seissol::initializer::recording::NeighIntegrationRecorder);

  recorder.addRecorder(new seissol::initializer::recording::PlasticityRecorder);
  recorder.record(layer);
  if (enableDR) {
    drStorage.synchronizeTo(seissol::initializer::AllocationPlace::Device,
                            device.api->getDefaultStream());
    device.api->syncDefaultStreamWithHost();
    seissol::initializer::MemoryManager::deriveRequiredScratchpadMemoryForDr(drStorage);
    drStorage.allocateScratchPads();

    CompositeRecorder<DynamicRupture::DynrupVarmap> drRecorder;
    drRecorder.addRecorder(new DynamicRuptureRecorder);

    auto& drLayer = drStorage.layer(layerId);
    drRecorder.record(drLayer);
  }
#endif // ACL_DEVICE
}

std::shared_ptr<ProxyData>
    ProxyData::get(ConfigVariant variant, std::size_t cellCount, bool enableDR) {
  return std::visit(
      [&](auto cfg) -> std::shared_ptr<ProxyData> {
        using Cfg = decltype(cfg);
        return std::make_shared<ProxyDataImpl<Cfg>>(cellCount, enableDR);
      },
      variant);
}

} // namespace seissol::proxy<|MERGE_RESOLUTION|>--- conflicted
+++ resolved
@@ -137,15 +137,10 @@
 
 namespace seissol::proxy {
 
-<<<<<<< HEAD
 template <typename Cfg>
 ProxyDataImpl<Cfg>::ProxyDataImpl(std::size_t cellCount, bool enableDR) : cellCount(cellCount) {
-=======
-ProxyData::ProxyData(std::size_t cellCount, bool enableDR) : cellCount(cellCount) {
-  layerId =
-      initializer::LayerIdentifier(HaloType::Interior, initializer::ConfigVariant{Config()}, 0);
-
->>>>>>> cfb1412d
+  layerId = initializer::LayerIdentifier(HaloType::Interior, ConfigVariant{Cfg()}, 0);
+
   initGlobalData();
   initDataStructures(enableDR);
   initDataStructuresOnDevice(enableDR);
@@ -162,21 +157,14 @@
   dynRupKernel.setGlobalData(globalData);
 }
 
-<<<<<<< HEAD
 template <typename Cfg>
 void ProxyDataImpl<Cfg>::initDataStructures(bool enableDR) {
-  const initializer::LTSColorMap map(initializer::EnumLayer<HaloType>({HaloType::Interior}),
-                                     initializer::EnumLayer<std::size_t>({0}),
-                                     initializer::TraitLayer<ConfigVariant>({Cfg()}));
-
-  Cfg cfg;
-=======
-void ProxyData::initDataStructures(bool enableDR) {
   const initializer::LTSColorMap map(
       initializer::EnumLayer<HaloType>({HaloType::Interior}),
       initializer::EnumLayer<std::size_t>({0}),
-      initializer::TraitLayer<initializer::ConfigVariant>({initializer::ConfigVariant(Config())}));
->>>>>>> cfb1412d
+      initializer::TraitLayer<ConfigVariant>({ConfigVariant(Cfg())}));
+
+  Cfg cfg;
 
   // init RNG
   LTS::addTo(ltsStorage, false); // proxy does not use plasticity
