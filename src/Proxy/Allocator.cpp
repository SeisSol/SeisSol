// SPDX-FileCopyrightText: 2013 SeisSol Group
// SPDX-FileCopyrightText: 2015 Intel Corporation
//
// SPDX-License-Identifier: BSD-3-Clause
// SPDX-LicenseComments: Full text under /LICENSE and /LICENSES/
//
// SPDX-FileContributor: Author lists in /AUTHORS and /CITATION.cff

#include "Allocator.h"
#include <Alignment.h>
#include <Common/Constants.h>
#include <Initializer/BasicTypedefs.h>
#include <Initializer/Typedefs.h>
#include <Kernels/Common.h>
#include <Kernels/Precision.h>
#include <Kernels/Solver.h>
#include <Kernels/Touch.h>
#include <Memory/Descriptor/LTS.h>
#include <Memory/GlobalData.h>
#include <Memory/MemoryAllocator.h>
#include <Memory/Tree/Layer.h>
#include <Memory/Tree/TimeCluster.h>
#include <cstddef>
#include <random>
#include <stdlib.h>
#include <tensor.h>

#ifdef _OPENMP
#include <omp.h>
#endif

#ifdef ACL_DEVICE
#include <Initializer/MemoryManager.h>
#endif

#ifdef USE_POROELASTIC
#include "Proxy/Constants.h"
#endif

namespace {
void fakeData(initializer::LTS& lts, initializer::Layer& layer, FaceType faceTp) {
  real(*dofs)[tensor::Q::size()] = layer.var(lts.dofs);
  real** buffers = layer.var(lts.buffers);
  real** derivatives = layer.var(lts.derivatives);
  real*(*faceNeighbors)[4] = layer.var(lts.faceNeighbors);
  auto* localIntegration = layer.var(lts.localIntegration);
  auto* neighboringIntegration = layer.var(lts.neighboringIntegration);
  auto* cellInformation = layer.var(lts.cellInformation);
  auto* secondaryInformation = layer.var(lts.secondaryInformation);
  real* bucket =
      static_cast<real*>(layer.var(lts.buffersDerivatives, initializer::AllocationPlace::Host));

  real** buffersDevice = layer.var(lts.buffersDevice);
  real** derivativesDevice = layer.var(lts.derivativesDevice);
  real*(*faceNeighborsDevice)[4] = layer.var(lts.faceNeighborsDevice);
  real* bucketDevice =
      static_cast<real*>(layer.var(lts.buffersDerivatives, initializer::AllocationPlace::Device));

  std::mt19937 rng(layer.size());
  std::uniform_int_distribution<unsigned> sideDist(0, 3);
  std::uniform_int_distribution<unsigned> orientationDist(0, 2);
  std::uniform_int_distribution<std::size_t> cellDist(0, layer.size() - 1);

  for (std::size_t cell = 0; cell < layer.size(); ++cell) {
    buffers[cell] = bucket + cell * tensor::I::size();
    derivatives[cell] = nullptr;
    buffersDevice[cell] = bucketDevice + cell * tensor::I::size();
    derivativesDevice[cell] = nullptr;

    for (std::size_t f = 0; f < Cell::NumFaces; ++f) {
      cellInformation[cell].faceTypes[f] = faceTp;
      cellInformation[cell].faceRelations[f][0] = sideDist(rng);
      cellInformation[cell].faceRelations[f][1] = orientationDist(rng);
      secondaryInformation[cell].faceNeighborIds[f] = cellDist(rng);
    }
    cellInformation[cell].ltsSetup = 0;
  }

#ifdef _OPENMP
#pragma omp parallel for schedule(static)
#endif
  for (std::size_t cell = 0; cell < layer.size(); ++cell) {
    for (std::size_t f = 0; f < Cell::NumFaces; ++f) {
      switch (faceTp) {
      case FaceType::FreeSurface:
        faceNeighbors[cell][f] = buffers[cell];
        faceNeighborsDevice[cell][f] = buffersDevice[cell];
        break;
      case FaceType::Periodic:
      case FaceType::Regular:
        faceNeighbors[cell][f] = buffers[secondaryInformation[cell].faceNeighborIds[f]];
        faceNeighborsDevice[cell][f] = buffersDevice[secondaryInformation[cell].faceNeighborIds[f]];
        break;
      default:
        faceNeighbors[cell][f] = nullptr;
        break;
      }
    }
  }

  kernels::fillWithStuff(reinterpret_cast<real*>(dofs), tensor::Q::size() * layer.size(), false);
  kernels::fillWithStuff(bucket, tensor::I::size() * layer.size(), false);
  kernels::fillWithStuff(reinterpret_cast<real*>(localIntegration),
                         sizeof(LocalIntegrationData) / sizeof(real) * layer.size(),
                         false);
  kernels::fillWithStuff(reinterpret_cast<real*>(neighboringIntegration),
                         sizeof(NeighboringIntegrationData) / sizeof(real) * layer.size(),
                         false);

#ifdef USE_POROELASTIC
#ifdef _OPENMP
#pragma omp parallel for schedule(static)
#endif
  for (std::size_t cell = 0; cell < layer.size(); ++cell) {
    localIntegration[cell].specific.typicalTimeStepWidth = seissol::proxy::Timestep;
  }
#endif

#ifdef ACL_DEVICE
  const auto& device = device::DeviceInstance::getInstance();
  layer.synchronizeTo(seissol::initializer::AllocationPlace::Device,
                      device.api->getDefaultStream());
  device.api->syncDefaultStreamWithHost();
#endif
}
} // namespace

namespace seissol::proxy {

ProxyData::ProxyData(std::size_t cellCount, bool enableDR) : cellCount(cellCount) {
  initGlobalData();
  initDataStructures(enableDR);
  initDataStructuresOnDevice(enableDR);
}

void ProxyData::initGlobalData() {
  seissol::initializer::GlobalDataInitializerOnHost::init(
      globalDataOnHost, allocator, seissol::memory::Standard);

  CompoundGlobalData globalData{};
  globalData.onHost = &globalDataOnHost;
  globalData.onDevice = nullptr;
  if constexpr (seissol::isDeviceOn()) {
    seissol::initializer::GlobalDataInitializerOnDevice::init(
        globalDataOnDevice, allocator, seissol::memory::DeviceGlobalMemory);
    globalData.onDevice = &globalDataOnDevice;
  }
  spacetimeKernel.setGlobalData(globalData);
  timeKernel.setGlobalData(globalData);
  localKernel.setGlobalData(globalData);
  neighborKernel.setGlobalData(globalData);
  dynRupKernel.setGlobalData(globalData);
}

void ProxyData::initDataStructures(bool enableDR) {
  // init RNG
  lts.addTo(ltsTree, false); // proxy does not use plasticity
  ltsTree.setNumberOfTimeClusters(1);
  ltsTree.fixate();

  seissol::initializer::TimeCluster& cluster = ltsTree.child(0);
  cluster.child<Ghost>().setNumberOfCells(0);
  cluster.child<Copy>().setNumberOfCells(0);
  cluster.child<Interior>().setNumberOfCells(cellCount);

  seissol::initializer::Layer& layer = cluster.child<Interior>();
  layer.setEntrySize(lts.buffersDerivatives, sizeof(real) * tensor::I::size() * layer.size());

  ltsTree.allocateVariables();
  ltsTree.touchVariables();
  ltsTree.allocateBuckets();

  if (enableDR) {
    dynRup.addTo(dynRupTree);
    dynRupTree.setNumberOfTimeClusters(1);
    dynRupTree.fixate();

    seissol::initializer::TimeCluster& cluster = dynRupTree.child(0);
    cluster.child<Ghost>().setNumberOfCells(0);
    cluster.child<Copy>().setNumberOfCells(0);
    cluster.child<Interior>().setNumberOfCells(
        4 * cellCount); /// Every face is a potential dynamic rupture face

    dynRupTree.allocateVariables();
    dynRupTree.touchVariables();

    fakeDerivativesHost = reinterpret_cast<real*>(allocator.allocateMemory(
        cellCount * seissol::kernels::Solver::DerivativesSize * sizeof(real),
        PagesizeHeap,
        seissol::memory::Standard));

#ifdef _OPENMP
#pragma omp parallel
#endif
    {
#ifdef _OPENMP
      const auto offset = omp_get_thread_num();
#else
      const auto offset = 0;
#endif
      std::mt19937 rng(cellCount + offset);
      std::uniform_real_distribution<real> urd;
<<<<<<< HEAD
      for (unsigned cell = 0; cell < cellCount; ++cell) {
        for (unsigned i = 0; i < seissol::kernels::Solver::DerivativesSize; i++) {
          fakeDerivativesHost[cell * seissol::kernels::Solver::DerivativesSize + i] = urd(rng);
=======
      for (std::size_t cell = 0; cell < cellCount; ++cell) {
        for (std::size_t i = 0; i < yateto::computeFamilySize<tensor::dQ>(); i++) {
          fakeDerivativesHost[cell * yateto::computeFamilySize<tensor::dQ>() + i] = urd(rng);
>>>>>>> 57f533fd
        }
      }
    }

#ifdef ACL_DEVICE
    fakeDerivatives = reinterpret_cast<real*>(allocator.allocateMemory(
        cellCount * seissol::kernels::Solver::DerivativesSize * sizeof(real),
        PagesizeHeap,
        seissol::memory::DeviceGlobalMemory));
    const auto& device = ::device::DeviceInstance::getInstance();
    device.api->copyTo(fakeDerivatives,
                       fakeDerivativesHost,
                       cellCount * seissol::kernels::Solver::DerivativesSize * sizeof(real));
#else
    fakeDerivatives = fakeDerivativesHost;
#endif
  }

  /* cell information and integration data*/
  fakeData(lts, layer, (enableDR) ? FaceType::DynamicRupture : FaceType::Regular);

  if (enableDR) {
    // From lts tree
    CellDRMapping(*drMapping)[4] =
        isDeviceOn() ? ltsTree.var(lts.drMappingDevice) : ltsTree.var(lts.drMapping);

    constexpr initializer::AllocationPlace Place =
        isDeviceOn() ? initializer::AllocationPlace::Device : initializer::AllocationPlace::Host;

    // From dynamic rupture tree
    seissol::initializer::Layer& interior = dynRupTree.child(0).child<Interior>();
    real(*imposedStatePlus)[seissol::tensor::QInterpolated::size()] =
        interior.var(dynRup.imposedStatePlus, Place);
    real(*fluxSolverPlus)[seissol::tensor::fluxSolver::size()] =
        interior.var(dynRup.fluxSolverPlus, Place);
    real** timeDerivativeHostPlus = interior.var(dynRup.timeDerivativePlus);
    real** timeDerivativeHostMinus = interior.var(dynRup.timeDerivativeMinus);
    real** timeDerivativePlus = isDeviceOn() ? interior.var(dynRup.timeDerivativePlusDevice)
                                             : interior.var(dynRup.timeDerivativePlus);
    real** timeDerivativeMinus = isDeviceOn() ? interior.var(dynRup.timeDerivativeMinusDevice)
                                              : interior.var(dynRup.timeDerivativeMinus);
    DRFaceInformation* faceInformation = interior.var(dynRup.faceInformation);

    std::mt19937 rng(cellCount);
    std::uniform_int_distribution<unsigned> sideDist(0, 3);
    std::uniform_int_distribution<unsigned> orientationDist(0, 2);
    std::uniform_int_distribution<std::size_t> drDist(0, interior.size() - 1);
    std::uniform_int_distribution<std::size_t> cellDist(0, cellCount - 1);

    /* init drMapping */
    for (std::size_t cell = 0; cell < cellCount; ++cell) {
      for (std::size_t face = 0; face < Cell::NumFaces; ++face) {
        CellDRMapping& drm = drMapping[cell][face];
        const auto side = sideDist(rng);
        const auto orientation = orientationDist(rng);
        const auto drFace = drDist(rng);
        drm.side = side;
        drm.faceRelation = orientation;
        drm.godunov = imposedStatePlus[drFace];
        drm.fluxSolver = fluxSolverPlus[drFace];
      }
    }

    /* init dr godunov state */
    for (std::size_t face = 0; face < interior.size(); ++face) {
      const auto plusCell = cellDist(rng);
      const auto minusCell = cellDist(rng);
      timeDerivativeHostPlus[face] =
          &fakeDerivativesHost[plusCell * seissol::kernels::Solver::DerivativesSize];
      timeDerivativeHostMinus[face] =
          &fakeDerivativesHost[minusCell * seissol::kernels::Solver::DerivativesSize];
      timeDerivativePlus[face] =
          &fakeDerivatives[plusCell * seissol::kernels::Solver::DerivativesSize];
      timeDerivativeMinus[face] =
          &fakeDerivatives[minusCell * seissol::kernels::Solver::DerivativesSize];

      faceInformation[face].plusSide = sideDist(rng);
      faceInformation[face].minusSide = sideDist(rng);
      faceInformation[face].faceRelation = orientationDist(rng);
    }
  }
}

void ProxyData::initDataStructuresOnDevice(bool enableDR) {
#ifdef ACL_DEVICE
  const auto& device = ::device::DeviceInstance::getInstance();
  ltsTree.synchronizeTo(seissol::initializer::AllocationPlace::Device,
                        device.api->getDefaultStream());
  device.api->syncDefaultStreamWithHost();

  seissol::initializer::TimeCluster& cluster = ltsTree.child(0);
  seissol::initializer::Layer& layer = cluster.child<Interior>();

  seissol::initializer::MemoryManager::deriveRequiredScratchpadMemoryForWp(false, ltsTree, lts);
  ltsTree.allocateScratchPads();

  seissol::initializer::recording::CompositeRecorder<seissol::initializer::LTS> recorder;
  recorder.addRecorder(new seissol::initializer::recording::LocalIntegrationRecorder);
  recorder.addRecorder(new seissol::initializer::recording::NeighIntegrationRecorder);

  recorder.addRecorder(new seissol::initializer::recording::PlasticityRecorder);
  recorder.record(lts, layer);
  if (enableDR) {
    dynRupTree.synchronizeTo(seissol::initializer::AllocationPlace::Device,
                             device.api->getDefaultStream());
    device.api->syncDefaultStreamWithHost();
    seissol::initializer::MemoryManager::deriveRequiredScratchpadMemoryForDr(dynRupTree, dynRup);
    dynRupTree.allocateScratchPads();

    CompositeRecorder<seissol::initializer::DynamicRupture> drRecorder;
    drRecorder.addRecorder(new DynamicRuptureRecorder);

    auto& drLayer = dynRupTree.child(0).child<Interior>();
    drRecorder.record(dynRup, drLayer);
  }
#endif // ACL_DEVICE
}

} // namespace seissol::proxy<|MERGE_RESOLUTION|>--- conflicted
+++ resolved
@@ -200,15 +200,9 @@
 #endif
       std::mt19937 rng(cellCount + offset);
       std::uniform_real_distribution<real> urd;
-<<<<<<< HEAD
-      for (unsigned cell = 0; cell < cellCount; ++cell) {
-        for (unsigned i = 0; i < seissol::kernels::Solver::DerivativesSize; i++) {
+      for (std::size_t cell = 0; cell < cellCount; ++cell) {
+        for (std::size_t i = 0; i < seissol::kernels::Solver::DerivativesSize; i++) {
           fakeDerivativesHost[cell * seissol::kernels::Solver::DerivativesSize + i] = urd(rng);
-=======
-      for (std::size_t cell = 0; cell < cellCount; ++cell) {
-        for (std::size_t i = 0; i < yateto::computeFamilySize<tensor::dQ>(); i++) {
-          fakeDerivativesHost[cell * yateto::computeFamilySize<tensor::dQ>() + i] = urd(rng);
->>>>>>> 57f533fd
         }
       }
     }
