// SPDX-FileCopyrightText: 2013 SeisSol Group
// SPDX-FileCopyrightText: 2015 Intel Corporation
//
// SPDX-License-Identifier: BSD-3-Clause
// SPDX-LicenseComments: Full text under /LICENSE and /LICENSES/
//
// SPDX-FileContributor: Author lists in /AUTHORS and /CITATION.cff

#include "Allocator.h"
<<<<<<< HEAD
=======
#include "GeneratedCode/tensor.h"
>>>>>>> af7df1d3
#include "Parallel/OpenMP.h"
#include <Alignment.h>
#include <Common/Constants.h>
#include <Config.h>
<<<<<<< HEAD
#include <Equations/Datastructures.h>
#include <GeneratedCode/tensor.h>
=======
>>>>>>> af7df1d3
#include <Initializer/BasicTypedefs.h>
#include <Initializer/Typedefs.h>
#include <Kernels/Common.h>
#include <Kernels/Precision.h>
#include <Kernels/Solver.h>
#include <Kernels/Touch.h>
#include <Memory/Descriptor/DynamicRupture.h>
#include <Memory/Descriptor/LTS.h>
#include <Memory/GlobalData.h>
#include <Memory/MemoryAllocator.h>
#include <Memory/Tree/Colormap.h>
#include <Memory/Tree/Layer.h>
<<<<<<< HEAD
#include <Model/CommonDatastructures.h>
#include <Proxy/Constants.h>
=======
>>>>>>> af7df1d3
#include <cstddef>
#include <memory>
#include <random>
#include <stdlib.h>
<<<<<<< HEAD
#include <variant>
=======
>>>>>>> af7df1d3

#ifdef ACL_DEVICE
#include <Initializer/MemoryManager.h>
#endif

namespace {
<<<<<<< HEAD
template <typename Cfg>
void fakeData(Cfg cfg, LTS::Layer& layer, FaceType faceTp) {
  using real = Real<Cfg>;

  real(*dofs)[tensor::Q<Cfg>::size()] = layer.var<LTS::Dofs>(cfg);
  real** buffers = layer.var<LTS::Buffers>(cfg);
  real** derivatives = layer.var<LTS::Derivatives>(cfg);
  void*(*faceNeighbors)[4] = layer.var<LTS::FaceNeighbors>();
  auto* localIntegration = layer.var<LTS::LocalIntegration>(cfg);
  auto* neighboringIntegration = layer.var<LTS::NeighboringIntegration>(cfg);
  auto* cellInformation = layer.var<LTS::CellInformation>();
  auto* secondaryInformation = layer.var<LTS::SecondaryInformation>();
  real* bucket = static_cast<real*>(
      layer.var<LTS::BuffersDerivatives>(cfg, initializer::AllocationPlace::Host));

  real** buffersDevice = layer.var<LTS::BuffersDevice>(cfg);
  real** derivativesDevice = layer.var<LTS::DerivativesDevice>(cfg);
  void*(*faceNeighborsDevice)[4] = layer.var<LTS::FaceNeighborsDevice>();
  real* bucketDevice = static_cast<real*>(
      layer.var<LTS::BuffersDerivatives>(cfg, initializer::AllocationPlace::Device));
=======
void fakeData(LTS::Layer& layer, FaceType faceTp) {
  real(*dofs)[tensor::Q::size()] = layer.var<LTS::Dofs>();
  real** buffers = layer.var<LTS::Buffers>();
  real** derivatives = layer.var<LTS::Derivatives>();
  real*(*faceNeighbors)[4] = layer.var<LTS::FaceNeighbors>();
  auto* localIntegration = layer.var<LTS::LocalIntegration>();
  auto* neighboringIntegration = layer.var<LTS::NeighboringIntegration>();
  auto* cellInformation = layer.var<LTS::CellInformation>();
  auto* secondaryInformation = layer.var<LTS::SecondaryInformation>();
  real* bucket =
      static_cast<real*>(layer.var<LTS::BuffersDerivatives>(initializer::AllocationPlace::Host));

  real** buffersDevice = layer.var<LTS::BuffersDevice>();
  real** derivativesDevice = layer.var<LTS::DerivativesDevice>();
  real*(*faceNeighborsDevice)[4] = layer.var<LTS::FaceNeighborsDevice>();
  real* bucketDevice =
      static_cast<real*>(layer.var<LTS::BuffersDerivatives>(initializer::AllocationPlace::Device));
>>>>>>> af7df1d3

  std::mt19937 rng(layer.size());
  std::uniform_int_distribution<unsigned> sideDist(0, 3);
  std::uniform_int_distribution<unsigned> orientationDist(0, 2);
  std::uniform_int_distribution<std::size_t> cellDist(0, layer.size() - 1);

  for (std::size_t cell = 0; cell < layer.size(); ++cell) {
    buffers[cell] = bucket + cell * tensor::I<Cfg>::size();
    derivatives[cell] = nullptr;
    buffersDevice[cell] = bucketDevice + cell * tensor::I<Cfg>::size();
    derivativesDevice[cell] = nullptr;

    for (std::size_t f = 0; f < Cell::NumFaces; ++f) {
      cellInformation[cell].faceTypes[f] = faceTp;
      cellInformation[cell].faceRelations[f][0] = sideDist(rng);
      cellInformation[cell].faceRelations[f][1] = orientationDist(rng);
<<<<<<< HEAD
      cellInformation[cell].neighborConfigIds[f] = ConfigVariant(Cfg()).index();
=======
>>>>>>> af7df1d3

      const auto neighbor = cellDist(rng);
      secondaryInformation[cell].faceNeighbors[f].global = neighbor;
      secondaryInformation[cell].faceNeighbors[f].color = 0;
      secondaryInformation[cell].faceNeighbors[f].cell = neighbor;
    }
    cellInformation[cell].ltsSetup = LtsSetup();
  }

#ifdef _OPENMP
#pragma omp parallel for schedule(static)
#endif
  for (std::size_t cell = 0; cell < layer.size(); ++cell) {
    for (std::size_t f = 0; f < Cell::NumFaces; ++f) {
      switch (faceTp) {
      case FaceType::FreeSurface:
        faceNeighbors[cell][f] = buffers[cell];
        faceNeighborsDevice[cell][f] = buffersDevice[cell];
        break;
      case FaceType::Periodic:
      case FaceType::Regular:
        faceNeighbors[cell][f] = buffers[secondaryInformation[cell].faceNeighbors[f].cell];
        faceNeighborsDevice[cell][f] =
            buffersDevice[secondaryInformation[cell].faceNeighbors[f].cell];
        break;
      default:
        faceNeighbors[cell][f] = nullptr;
        break;
      }
    }
  }

  kernels::fillWithStuff(
      reinterpret_cast<real*>(dofs), tensor::Q<Cfg>::size() * layer.size(), false);
  kernels::fillWithStuff(bucket, tensor::I<Cfg>::size() * layer.size(), false);
  kernels::fillWithStuff(reinterpret_cast<real*>(localIntegration),
                         sizeof(LocalIntegrationData<Cfg>) / sizeof(real) * layer.size(),
                         false);
  kernels::fillWithStuff(reinterpret_cast<real*>(neighboringIntegration),
                         sizeof(NeighboringIntegrationData<Cfg>) / sizeof(real) * layer.size(),
                         false);

  if constexpr (model::MaterialTT<Cfg>::Type == model::MaterialType::Poroelastic) {
#ifdef _OPENMP
#pragma omp parallel for schedule(static)
#endif
    for (std::size_t cell = 0; cell < layer.size(); ++cell) {
      localIntegration[cell].specific.typicalTimeStepWidth = seissol::proxy::Timestep;
    }
  }

#ifdef ACL_DEVICE
  const auto& device = device::DeviceInstance::getInstance();
  layer.synchronizeTo(seissol::initializer::AllocationPlace::Device,
                      device.api->getDefaultStream());
  device.api->syncDefaultStreamWithHost();
#endif
}
} // namespace

namespace seissol::proxy {

template <typename Cfg>
ProxyDataImpl<Cfg>::ProxyDataImpl(std::size_t cellCount, bool enableDR) : cellCount(cellCount) {
  initGlobalData();
  initDataStructures(enableDR);
  initDataStructuresOnDevice(enableDR);
}

template <typename Cfg>
void ProxyDataImpl<Cfg>::initGlobalData() {
  globalData.init(ConfigVariant(Cfg()).index());

  spacetimeKernel.setGlobalData(globalData);
  timeKernel.setGlobalData(globalData);
  localKernel.setGlobalData(globalData);
  neighborKernel.setGlobalData(globalData);
  dynRupKernel.setGlobalData(globalData);
}

<<<<<<< HEAD
template <typename Cfg>
void ProxyDataImpl<Cfg>::initDataStructures(bool enableDR) {
  const initializer::LTSColorMap map(initializer::EnumLayer<HaloType>({HaloType::Interior}),
                                     initializer::EnumLayer<std::size_t>({0}),
                                     initializer::TraitLayer<ConfigVariant>({Cfg()}));

  Cfg cfg;
=======
void ProxyData::initDataStructures(bool enableDR) {
  const initializer::LTSColorMap map(
      initializer::EnumLayer<HaloType>({HaloType::Interior}),
      initializer::EnumLayer<std::size_t>({0}),
      initializer::TraitLayer<initializer::ConfigVariant>({Config()}));
>>>>>>> af7df1d3

  // init RNG
  LTS::addTo(ltsStorage, false); // proxy does not use plasticity
  ltsStorage.setLayerCount(map);
  ltsStorage.fixate();
<<<<<<< HEAD

  ltsStorage.layer(layerId).setNumberOfCells(cellCount);

  LTS::Layer& layer = ltsStorage.layer(layerId);

  layer.setEntrySize<LTS::BuffersDerivatives>(sizeof(Real<Cfg>) * tensor::I<Cfg>::size() *
                                              layer.size());
=======

  ltsStorage.layer(layerId).setNumberOfCells(cellCount);

  LTS::Layer& layer = ltsStorage.layer(layerId);
  layer.setEntrySize<LTS::BuffersDerivatives>(sizeof(real) * tensor::I::size() * layer.size());
>>>>>>> af7df1d3

  ltsStorage.allocateVariables();
  ltsStorage.touchVariables();
  ltsStorage.allocateBuckets();

  if (enableDR) {
    DynamicRupture dynRup;
    dynRup.addTo(drStorage);
    drStorage.setLayerCount(ltsStorage.getColorMap());
    drStorage.fixate();

    drStorage.layer(layerId).setNumberOfCells(4 * cellCount);

    drStorage.allocateVariables();
    drStorage.touchVariables();
<<<<<<< HEAD
  }

  // NOLINTNEXTLINE
  using real = Real<Cfg>;
=======
>>>>>>> af7df1d3

  if (enableDR) {
    fakeDerivativesHost = reinterpret_cast<real*>(allocator.allocateMemory(
        cellCount * seissol::kernels::Solver<Cfg>::template DerivativesSize<Cfg> * sizeof(real),
        PagesizeHeap,
        seissol::memory::Standard));

#ifdef _OPENMP
#pragma omp parallel
#endif
    {
      const auto offset = OpenMP::threadId();
      std::mt19937 rng(cellCount + offset);
      std::uniform_real_distribution<real> urd;
      for (std::size_t cell = 0; cell < cellCount; ++cell) {
        for (std::size_t i = 0; i < seissol::kernels::Solver<Cfg>::template DerivativesSize<Cfg>;
             i++) {
          fakeDerivativesHost[cell * seissol::kernels::Solver<Cfg>::template DerivativesSize<Cfg> +
                              i] = urd(rng);
        }
      }
    }

#ifdef ACL_DEVICE
    fakeDerivatives = reinterpret_cast<real*>(allocator.allocateMemory(
        cellCount * seissol::kernels::Solver<Cfg>::template DerivativesSize<Cfg> * sizeof(real),
        PagesizeHeap,
        seissol::memory::DeviceGlobalMemory));
    const auto& device = ::device::DeviceInstance::getInstance();
    device.api->copyTo(fakeDerivatives,
                       fakeDerivativesHost,
                       cellCount * seissol::kernels::Solver<Cfg>::template DerivativesSize<Cfg> *
                           sizeof(real));
#else
    fakeDerivatives = fakeDerivativesHost;
#endif
  }

  /* cell information and integration data*/
<<<<<<< HEAD
  fakeData(cfg, layer, (enableDR) ? FaceType::DynamicRupture : FaceType::Regular);

  if (enableDR) {
    // From lts storage
    CellDRMapping<Cfg>(*drMapping)[4] =
        isDeviceOn() ? layer.var<LTS::DRMappingDevice>(cfg) : layer.var<LTS::DRMapping>(cfg);
=======
  fakeData(layer, (enableDR) ? FaceType::DynamicRupture : FaceType::Regular);

  if (enableDR) {
    // From lts storage
    CellDRMapping(*drMapping)[4] =
        isDeviceOn() ? ltsStorage.var<LTS::DRMappingDevice>() : ltsStorage.var<LTS::DRMapping>();
>>>>>>> af7df1d3

    constexpr initializer::AllocationPlace Place =
        isDeviceOn() ? initializer::AllocationPlace::Device : initializer::AllocationPlace::Host;

    // From dynamic rupture storage
    auto& interior = drStorage.layer(layerId);
<<<<<<< HEAD
    real(*imposedStatePlus)[seissol::tensor::QInterpolated<Cfg>::size()] =
        interior.var<DynamicRupture::ImposedStatePlus>(cfg, Place);
    real(*fluxSolverPlus)[seissol::tensor::fluxSolver<Cfg>::size()] =
        interior.var<DynamicRupture::FluxSolverPlus>(cfg, Place);
    real** timeDerivativeHostPlus = interior.var<DynamicRupture::TimeDerivativePlus>(cfg);
    real** timeDerivativeHostMinus = interior.var<DynamicRupture::TimeDerivativeMinus>(cfg);
    real** timeDerivativePlus = isDeviceOn()
                                    ? interior.var<DynamicRupture::TimeDerivativePlusDevice>(cfg)
                                    : interior.var<DynamicRupture::TimeDerivativePlus>(cfg);
    real** timeDerivativeMinus = isDeviceOn()
                                     ? interior.var<DynamicRupture::TimeDerivativeMinusDevice>(cfg)
                                     : interior.var<DynamicRupture::TimeDerivativeMinus>(cfg);
=======
    real(*imposedStatePlus)[seissol::tensor::QInterpolated::size()] =
        interior.var<DynamicRupture::ImposedStatePlus>(Place);
    real(*fluxSolverPlus)[seissol::tensor::fluxSolver::size()] =
        interior.var<DynamicRupture::FluxSolverPlus>(Place);
    real** timeDerivativeHostPlus = interior.var<DynamicRupture::TimeDerivativePlus>();
    real** timeDerivativeHostMinus = interior.var<DynamicRupture::TimeDerivativeMinus>();
    real** timeDerivativePlus = isDeviceOn()
                                    ? interior.var<DynamicRupture::TimeDerivativePlusDevice>()
                                    : interior.var<DynamicRupture::TimeDerivativePlus>();
    real** timeDerivativeMinus = isDeviceOn()
                                     ? interior.var<DynamicRupture::TimeDerivativeMinusDevice>()
                                     : interior.var<DynamicRupture::TimeDerivativeMinus>();
>>>>>>> af7df1d3
    DRFaceInformation* faceInformation = interior.var<DynamicRupture::FaceInformation>();

    std::mt19937 rng(cellCount);
    std::uniform_int_distribution<unsigned> sideDist(0, 3);
    std::uniform_int_distribution<unsigned> orientationDist(0, 2);
    std::uniform_int_distribution<std::size_t> drDist(0, interior.size() - 1);
    std::uniform_int_distribution<std::size_t> cellDist(0, cellCount - 1);

    /* init drMapping */
    for (std::size_t cell = 0; cell < cellCount; ++cell) {
      for (std::size_t face = 0; face < Cell::NumFaces; ++face) {
        auto& drm = drMapping[cell][face];
        const auto side = sideDist(rng);
        const auto orientation = orientationDist(rng);
        const auto drFace = drDist(rng);
        drm.side = side;
        drm.faceRelation = orientation;
        drm.godunov = imposedStatePlus[drFace];
        drm.fluxSolver = fluxSolverPlus[drFace];
      }
    }

    /* init dr godunov state */
    for (std::size_t face = 0; face < interior.size(); ++face) {
      const auto plusCell = cellDist(rng);
      const auto minusCell = cellDist(rng);
      timeDerivativeHostPlus[face] =
          &fakeDerivativesHost[plusCell *
                               seissol::kernels::Solver<Cfg>::template DerivativesSize<Cfg>];
      timeDerivativeHostMinus[face] =
          &fakeDerivativesHost[minusCell *
                               seissol::kernels::Solver<Cfg>::template DerivativesSize<Cfg>];
      timeDerivativePlus[face] =
          &fakeDerivatives[plusCell * seissol::kernels::Solver<Cfg>::template DerivativesSize<Cfg>];
      timeDerivativeMinus[face] =
          &fakeDerivatives[minusCell *
                           seissol::kernels::Solver<Cfg>::template DerivativesSize<Cfg>];

      faceInformation[face].plusSide = sideDist(rng);
      faceInformation[face].minusSide = sideDist(rng);
      faceInformation[face].faceRelation = orientationDist(rng);
    }
  }
}

template <typename Cfg>
void ProxyDataImpl<Cfg>::initDataStructuresOnDevice(bool enableDR) {
#ifdef ACL_DEVICE
  const auto& device = ::device::DeviceInstance::getInstance();
  ltsStorage.synchronizeTo(seissol::initializer::AllocationPlace::Device,
                           device.api->getDefaultStream());
  device.api->syncDefaultStreamWithHost();

  auto& layer = ltsStorage.layer(layerId);

  seissol::initializer::MemoryManager::deriveRequiredScratchpadMemoryForWp(false, ltsStorage);
  ltsStorage.allocateScratchPads();

  seissol::initializer::recording::CompositeRecorder<LTS::LTSVarmap> recorder;
  recorder.addRecorder(new seissol::initializer::recording::LocalIntegrationRecorder);
  recorder.addRecorder(new seissol::initializer::recording::NeighIntegrationRecorder);

  recorder.addRecorder(new seissol::initializer::recording::PlasticityRecorder);
  recorder.record(layer);
  if (enableDR) {
    drStorage.synchronizeTo(seissol::initializer::AllocationPlace::Device,
                            device.api->getDefaultStream());
    device.api->syncDefaultStreamWithHost();
    seissol::initializer::MemoryManager::deriveRequiredScratchpadMemoryForDr(drStorage);
    drStorage.allocateScratchPads();

    CompositeRecorder<DynamicRupture::DynrupVarmap> drRecorder;
    drRecorder.addRecorder(new DynamicRuptureRecorder);

    auto& drLayer = drStorage.layer(layerId);
    drRecorder.record(drLayer);
  }
#endif // ACL_DEVICE
}

std::shared_ptr<ProxyData>
    ProxyData::get(ConfigVariant variant, std::size_t cellCount, bool enableDR) {
  return std::visit(
      [&](auto cfg) -> std::shared_ptr<ProxyData> {
        using Cfg = decltype(cfg);
        return std::make_shared<ProxyDataImpl<Cfg>>(cellCount, enableDR);
      },
      variant);
}

} // namespace seissol::proxy<|MERGE_RESOLUTION|>--- conflicted
+++ resolved
@@ -7,19 +7,12 @@
 // SPDX-FileContributor: Author lists in /AUTHORS and /CITATION.cff
 
 #include "Allocator.h"
-<<<<<<< HEAD
-=======
 #include "GeneratedCode/tensor.h"
->>>>>>> af7df1d3
 #include "Parallel/OpenMP.h"
 #include <Alignment.h>
 #include <Common/Constants.h>
 #include <Config.h>
-<<<<<<< HEAD
 #include <Equations/Datastructures.h>
-#include <GeneratedCode/tensor.h>
-=======
->>>>>>> af7df1d3
 #include <Initializer/BasicTypedefs.h>
 #include <Initializer/Typedefs.h>
 #include <Kernels/Common.h>
@@ -32,26 +25,19 @@
 #include <Memory/MemoryAllocator.h>
 #include <Memory/Tree/Colormap.h>
 #include <Memory/Tree/Layer.h>
-<<<<<<< HEAD
 #include <Model/CommonDatastructures.h>
 #include <Proxy/Constants.h>
-=======
->>>>>>> af7df1d3
 #include <cstddef>
 #include <memory>
 #include <random>
 #include <stdlib.h>
-<<<<<<< HEAD
 #include <variant>
-=======
->>>>>>> af7df1d3
 
 #ifdef ACL_DEVICE
 #include <Initializer/MemoryManager.h>
 #endif
 
 namespace {
-<<<<<<< HEAD
 template <typename Cfg>
 void fakeData(Cfg cfg, LTS::Layer& layer, FaceType faceTp) {
   using real = Real<Cfg>;
@@ -72,25 +58,6 @@
   void*(*faceNeighborsDevice)[4] = layer.var<LTS::FaceNeighborsDevice>();
   real* bucketDevice = static_cast<real*>(
       layer.var<LTS::BuffersDerivatives>(cfg, initializer::AllocationPlace::Device));
-=======
-void fakeData(LTS::Layer& layer, FaceType faceTp) {
-  real(*dofs)[tensor::Q::size()] = layer.var<LTS::Dofs>();
-  real** buffers = layer.var<LTS::Buffers>();
-  real** derivatives = layer.var<LTS::Derivatives>();
-  real*(*faceNeighbors)[4] = layer.var<LTS::FaceNeighbors>();
-  auto* localIntegration = layer.var<LTS::LocalIntegration>();
-  auto* neighboringIntegration = layer.var<LTS::NeighboringIntegration>();
-  auto* cellInformation = layer.var<LTS::CellInformation>();
-  auto* secondaryInformation = layer.var<LTS::SecondaryInformation>();
-  real* bucket =
-      static_cast<real*>(layer.var<LTS::BuffersDerivatives>(initializer::AllocationPlace::Host));
-
-  real** buffersDevice = layer.var<LTS::BuffersDevice>();
-  real** derivativesDevice = layer.var<LTS::DerivativesDevice>();
-  real*(*faceNeighborsDevice)[4] = layer.var<LTS::FaceNeighborsDevice>();
-  real* bucketDevice =
-      static_cast<real*>(layer.var<LTS::BuffersDerivatives>(initializer::AllocationPlace::Device));
->>>>>>> af7df1d3
 
   std::mt19937 rng(layer.size());
   std::uniform_int_distribution<unsigned> sideDist(0, 3);
@@ -107,10 +74,7 @@
       cellInformation[cell].faceTypes[f] = faceTp;
       cellInformation[cell].faceRelations[f][0] = sideDist(rng);
       cellInformation[cell].faceRelations[f][1] = orientationDist(rng);
-<<<<<<< HEAD
       cellInformation[cell].neighborConfigIds[f] = ConfigVariant(Cfg()).index();
-=======
->>>>>>> af7df1d3
 
       const auto neighbor = cellDist(rng);
       secondaryInformation[cell].faceNeighbors[f].global = neighbor;
@@ -191,7 +155,6 @@
   dynRupKernel.setGlobalData(globalData);
 }
 
-<<<<<<< HEAD
 template <typename Cfg>
 void ProxyDataImpl<Cfg>::initDataStructures(bool enableDR) {
   const initializer::LTSColorMap map(initializer::EnumLayer<HaloType>({HaloType::Interior}),
@@ -199,19 +162,11 @@
                                      initializer::TraitLayer<ConfigVariant>({Cfg()}));
 
   Cfg cfg;
-=======
-void ProxyData::initDataStructures(bool enableDR) {
-  const initializer::LTSColorMap map(
-      initializer::EnumLayer<HaloType>({HaloType::Interior}),
-      initializer::EnumLayer<std::size_t>({0}),
-      initializer::TraitLayer<initializer::ConfigVariant>({Config()}));
->>>>>>> af7df1d3
 
   // init RNG
   LTS::addTo(ltsStorage, false); // proxy does not use plasticity
   ltsStorage.setLayerCount(map);
   ltsStorage.fixate();
-<<<<<<< HEAD
 
   ltsStorage.layer(layerId).setNumberOfCells(cellCount);
 
@@ -219,13 +174,6 @@
 
   layer.setEntrySize<LTS::BuffersDerivatives>(sizeof(Real<Cfg>) * tensor::I<Cfg>::size() *
                                               layer.size());
-=======
-
-  ltsStorage.layer(layerId).setNumberOfCells(cellCount);
-
-  LTS::Layer& layer = ltsStorage.layer(layerId);
-  layer.setEntrySize<LTS::BuffersDerivatives>(sizeof(real) * tensor::I::size() * layer.size());
->>>>>>> af7df1d3
 
   ltsStorage.allocateVariables();
   ltsStorage.touchVariables();
@@ -241,13 +189,10 @@
 
     drStorage.allocateVariables();
     drStorage.touchVariables();
-<<<<<<< HEAD
   }
 
   // NOLINTNEXTLINE
   using real = Real<Cfg>;
-=======
->>>>>>> af7df1d3
 
   if (enableDR) {
     fakeDerivativesHost = reinterpret_cast<real*>(allocator.allocateMemory(
@@ -287,28 +232,18 @@
   }
 
   /* cell information and integration data*/
-<<<<<<< HEAD
   fakeData(cfg, layer, (enableDR) ? FaceType::DynamicRupture : FaceType::Regular);
 
   if (enableDR) {
     // From lts storage
     CellDRMapping<Cfg>(*drMapping)[4] =
         isDeviceOn() ? layer.var<LTS::DRMappingDevice>(cfg) : layer.var<LTS::DRMapping>(cfg);
-=======
-  fakeData(layer, (enableDR) ? FaceType::DynamicRupture : FaceType::Regular);
-
-  if (enableDR) {
-    // From lts storage
-    CellDRMapping(*drMapping)[4] =
-        isDeviceOn() ? ltsStorage.var<LTS::DRMappingDevice>() : ltsStorage.var<LTS::DRMapping>();
->>>>>>> af7df1d3
 
     constexpr initializer::AllocationPlace Place =
         isDeviceOn() ? initializer::AllocationPlace::Device : initializer::AllocationPlace::Host;
 
     // From dynamic rupture storage
     auto& interior = drStorage.layer(layerId);
-<<<<<<< HEAD
     real(*imposedStatePlus)[seissol::tensor::QInterpolated<Cfg>::size()] =
         interior.var<DynamicRupture::ImposedStatePlus>(cfg, Place);
     real(*fluxSolverPlus)[seissol::tensor::fluxSolver<Cfg>::size()] =
@@ -321,20 +256,6 @@
     real** timeDerivativeMinus = isDeviceOn()
                                      ? interior.var<DynamicRupture::TimeDerivativeMinusDevice>(cfg)
                                      : interior.var<DynamicRupture::TimeDerivativeMinus>(cfg);
-=======
-    real(*imposedStatePlus)[seissol::tensor::QInterpolated::size()] =
-        interior.var<DynamicRupture::ImposedStatePlus>(Place);
-    real(*fluxSolverPlus)[seissol::tensor::fluxSolver::size()] =
-        interior.var<DynamicRupture::FluxSolverPlus>(Place);
-    real** timeDerivativeHostPlus = interior.var<DynamicRupture::TimeDerivativePlus>();
-    real** timeDerivativeHostMinus = interior.var<DynamicRupture::TimeDerivativeMinus>();
-    real** timeDerivativePlus = isDeviceOn()
-                                    ? interior.var<DynamicRupture::TimeDerivativePlusDevice>()
-                                    : interior.var<DynamicRupture::TimeDerivativePlus>();
-    real** timeDerivativeMinus = isDeviceOn()
-                                     ? interior.var<DynamicRupture::TimeDerivativeMinusDevice>()
-                                     : interior.var<DynamicRupture::TimeDerivativeMinus>();
->>>>>>> af7df1d3
     DRFaceInformation* faceInformation = interior.var<DynamicRupture::FaceInformation>();
 
     std::mt19937 rng(cellCount);
