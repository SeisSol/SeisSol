--- conflicted
+++ resolved
@@ -128,11 +128,7 @@
 
   auto& layer = data.ltsStorage.layer(data.layerId);
   const auto nrOfCells = layer.size();
-<<<<<<< HEAD
-  CellLocalInformation* cellInformation = layer.template var<LTS::CellInformation>();
-=======
-  const auto* cellInformation = layer.var<LTS::CellInformation>();
->>>>>>> 318057ba
+  const auto* cellInformation = layer.template var<LTS::CellInformation>();
   for (std::size_t cell = 0; cell < nrOfCells; ++cell) {
     std::uint64_t nonZeroFlops = 0;
     std::uint64_t hardwareFlops = 0;
