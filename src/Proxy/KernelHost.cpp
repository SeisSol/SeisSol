// SPDX-FileCopyrightText: 2013 SeisSol Group
// SPDX-FileCopyrightText: 2015 Intel Corporation
//
// SPDX-License-Identifier: BSD-3-Clause
// SPDX-LicenseComments: Full text under /LICENSE and /LICENSES/
//
// SPDX-FileContributor: Author lists in /AUTHORS and /CITATION.cff

#include "KernelHost.h"
#include "Allocator.h"
#include "Common.h"
#include "Constants.h"
#include "Kernel.h"

#include "GeneratedCode/tensor.h"
#include "Parallel/OpenMP.h"
#include <Alignment.h>
#include <Common/Constants.h>
#include <Config.h>
#include <Initializer/BasicTypedefs.h>
#include <Initializer/CellLocalInformation.h>
#include <Initializer/Typedefs.h>
#include <Kernels/Interface.h>
#include <Kernels/Precision.h>
#include <Kernels/Solver.h>
#include <Kernels/TimeCommon.h>
#include <Memory/Descriptor/DynamicRupture.h>
#include <Memory/Descriptor/LTS.h>
#include <Monitoring/Instrumentation.h>
#include <Numerical/Quadrature.h>
#include <Parallel/Runtime/Stream.h>
#include <cstddef>
#include <cstdint>
#include <memory>
#include <variant>

namespace seissol::proxy {
template <typename Cfg>
void ProxyKernelHostAder<Cfg>::run(ProxyData& predata,
                                   seissol::parallel::runtime::StreamRuntime& runtime) const {
  auto& data = static_cast<ProxyDataImpl<Cfg>&>(predata);
  auto& layer = data.ltsStorage.layer(data.layerId);
  const auto nrOfCells = layer.size();
<<<<<<< HEAD
  Real<Cfg>** buffers = layer.template var<LTS::Buffers>(Cfg());
  Real<Cfg>** derivatives = layer.template var<LTS::Derivatives>(Cfg());
=======
  real* const* buffers = layer.var<LTS::Buffers>();
  real* const* derivatives = layer.var<LTS::Derivatives>();
>>>>>>> 86cfbd80

  const auto integrationCoeffs = data.timeBasis.integrate(0, Timestep, Timestep);

#ifdef _OPENMP
#pragma omp parallel
#endif
  {
    LIKWID_MARKER_START("ader");
    kernels::LocalTmp<Cfg> tmp(9.81);
#ifdef _OPENMP
#pragma omp for schedule(static)
#endif
    for (std::size_t cell = 0; cell < nrOfCells; cell++) {
      auto local = layer.template cellRef<Cfg>(cell);
      data.spacetimeKernel.computeAder(
          integrationCoeffs.data(), Timestep, local, tmp, buffers[cell], derivatives[cell]);
    }
    LIKWID_MARKER_STOP("ader");
  }
}

template <typename Cfg>
auto ProxyKernelHostAder<Cfg>::performanceEstimate(ProxyData& predata) const
    -> PerformanceEstimate {
  auto& data = static_cast<ProxyDataImpl<Cfg>&>(predata);
  PerformanceEstimate ret;
  ret.nonzeroFlop = 0;
  ret.hardwareFlop = 0;

  // iterate over cells
  const auto nrOfCells = data.ltsStorage.layer(data.layerId).size();
  for (std::size_t cell = 0; cell < nrOfCells; ++cell) {
    std::uint64_t nonZeroFlops = 0;
    std::uint64_t hardwareFlops = 0;
    // get flops
    data.spacetimeKernel.flopsAder(nonZeroFlops, hardwareFlops);
    ret.nonzeroFlop += nonZeroFlops;
    ret.hardwareFlop += hardwareFlops;
  }

  ret.bytes = static_cast<std::size_t>(data.spacetimeKernel.bytesAder() * nrOfCells);

  return ret;
}

template <typename Cfg>
auto ProxyKernelHostAder<Cfg>::needsDR() const -> bool {
  return false;
}

template <typename Cfg>
void ProxyKernelHostLocalWOAder<Cfg>::run(
    ProxyData& predata, seissol::parallel::runtime::StreamRuntime& runtime) const {
  auto& data = static_cast<ProxyDataImpl<Cfg>&>(predata);
  auto& layer = data.ltsStorage.layer(data.layerId);
  const auto nrOfCells = layer.size();
<<<<<<< HEAD
  Real<Cfg>** buffers = layer.template var<LTS::Buffers>(Cfg());
=======
  real* const* buffers = layer.var<LTS::Buffers>();
>>>>>>> 86cfbd80

#ifdef _OPENMP
#pragma omp parallel
#endif
  {
    LIKWID_MARKER_START("localwoader");
    kernels::LocalTmp<Cfg> tmp(9.81);
#ifdef _OPENMP
#pragma omp for schedule(static)
#endif
    for (std::size_t cell = 0; cell < nrOfCells; cell++) {
      auto local = layer.template cellRef<Cfg>(cell);
      data.localKernel.computeIntegral(buffers[cell], local, tmp, nullptr, nullptr, 0, 0);
    }
    LIKWID_MARKER_STOP("localwoader");
  }
}

template <typename Cfg>
auto ProxyKernelHostLocalWOAder<Cfg>::performanceEstimate(ProxyData& predata) const
    -> PerformanceEstimate {
  auto& data = static_cast<ProxyDataImpl<Cfg>&>(predata);
  PerformanceEstimate ret;
  ret.nonzeroFlop = 0.0;
  ret.hardwareFlop = 0.0;

  auto& layer = data.ltsStorage.layer(data.layerId);
  const auto nrOfCells = layer.size();
  CellLocalInformation* cellInformation = layer.template var<LTS::CellInformation>();
  for (std::size_t cell = 0; cell < nrOfCells; ++cell) {
    std::uint64_t nonZeroFlops = 0;
    std::uint64_t hardwareFlops = 0;
    data.localKernel.flopsIntegral(cellInformation[cell].faceTypes, nonZeroFlops, hardwareFlops);
    ret.nonzeroFlop += nonZeroFlops;
    ret.hardwareFlop += hardwareFlops;
  }

  const auto bytes = data.localKernel.bytesIntegral();

  ret.bytes = static_cast<std::size_t>(nrOfCells * bytes);

  return ret;
}

template <typename Cfg>
auto ProxyKernelHostLocalWOAder<Cfg>::needsDR() const -> bool {
  return false;
}

template <typename Cfg>
void ProxyKernelHostLocal<Cfg>::run(ProxyData& predata,
                                    seissol::parallel::runtime::StreamRuntime& runtime) const {
  auto& data = static_cast<ProxyDataImpl<Cfg>&>(predata);
  auto& layer = data.ltsStorage.layer(data.layerId);
  const auto nrOfCells = layer.size();
<<<<<<< HEAD
  Real<Cfg>** buffers = layer.template var<LTS::Buffers>(Cfg());
  Real<Cfg>** derivatives = layer.template var<LTS::Derivatives>(Cfg());
=======
  real* const* buffers = layer.var<LTS::Buffers>();
  real* const* derivatives = layer.var<LTS::Derivatives>();
>>>>>>> 86cfbd80

  const auto integrationCoeffs = data.timeBasis.integrate(0, Timestep, Timestep);

#ifdef _OPENMP
#pragma omp parallel
#endif
  {
    LIKWID_MARKER_START("local");
    kernels::LocalTmp<Cfg> tmp(9.81);
#ifdef _OPENMP
#pragma omp for schedule(static)
#endif
    for (std::size_t cell = 0; cell < nrOfCells; cell++) {
      auto local = layer.template cellRef<Cfg>(cell);
      data.spacetimeKernel.computeAder(
          integrationCoeffs.data(), Timestep, local, tmp, buffers[cell], derivatives[cell]);
      data.localKernel.computeIntegral(buffers[cell], local, tmp, nullptr, nullptr, 0, 0);
    }
    LIKWID_MARKER_STOP("local");
  }
}

template <typename Cfg>
void ProxyKernelHostNeighbor<Cfg>::run(ProxyData& predata,
                                       seissol::parallel::runtime::StreamRuntime& runtime) const {
  auto& data = static_cast<ProxyDataImpl<Cfg>&>(predata);
  auto& layer = data.ltsStorage.layer(data.layerId);
  const auto nrOfCells = layer.size();
<<<<<<< HEAD
  void*(*faceNeighbors)[4] = layer.template var<LTS::FaceNeighbors>();
  CellDRMapping<Cfg>(*drMapping)[4] = layer.template var<LTS::DRMapping>(Cfg());
  CellLocalInformation* cellInformation = layer.template var<LTS::CellInformation>();
=======
  real* const(*faceNeighbors)[4] = layer.var<LTS::FaceNeighbors>();
  const CellDRMapping(*drMapping)[4] = layer.var<LTS::DRMapping>();
  const CellLocalInformation* cellInformation = layer.var<LTS::CellInformation>();
>>>>>>> 86cfbd80

  Real<Cfg>* timeIntegrated[4];
  Real<Cfg>* faceNeighborsPrefetch[4];

  const auto timeBasis = seissol::kernels::timeBasis<Cfg>();
  const auto timeCoeffs = timeBasis.integrate(0, Timestep, Timestep);

  // note: we use GTS here, in all cases

#ifdef _OPENMP
#pragma omp parallel private(timeIntegrated, faceNeighborsPrefetch)
#endif
  {
    LIKWID_MARKER_START("neighboring");
#ifdef _OPENMP
#pragma omp for schedule(static)
#endif
    for (std::size_t cell = 0; cell < nrOfCells; cell++) {
      auto local = layer.template cellRef<Cfg>(cell);
      auto** faceNeighborsCell = reinterpret_cast<Real<Cfg>**>(faceNeighbors[cell]);
      auto** faceNeighborsCell1 = reinterpret_cast<Real<Cfg>**>(faceNeighbors[cell]);

      seissol::kernels::TimeCommon<Cfg>::computeIntegrals(
          data.timeKernel,
          cellInformation[cell],
          timeCoeffs.data(),
          timeCoeffs.data(),
          faceNeighbors[cell],
          *reinterpret_cast<Real<Cfg>(*)[4][tensor::I<Cfg>::size()]>(
              &data.globalData.template get<Cfg>()
                   .integrationBufferLTS[OpenMP::threadId() *
                                         static_cast<size_t>(tensor::I<Cfg>::size()) * 4]),
          timeIntegrated);

      faceNeighborsPrefetch[0] = (cellInformation[cell].faceTypes[1] != FaceType::DynamicRupture)
                                     ? faceNeighborsCell[1]
                                     : drMapping[cell][1].godunov;
      faceNeighborsPrefetch[1] = (cellInformation[cell].faceTypes[2] != FaceType::DynamicRupture)
                                     ? faceNeighborsCell[2]
                                     : drMapping[cell][2].godunov;
      faceNeighborsPrefetch[2] = (cellInformation[cell].faceTypes[3] != FaceType::DynamicRupture)
                                     ? faceNeighborsCell[3]
                                     : drMapping[cell][3].godunov;

      // fourth face's prefetches
      if (cell + 1 < nrOfCells) {
        faceNeighborsPrefetch[3] =
            (cellInformation[cell + 1].faceTypes[0] != FaceType::DynamicRupture)
                ? faceNeighborsCell1[0]
                : drMapping[cell + 1][0].godunov;
      } else {
        faceNeighborsPrefetch[3] = faceNeighborsCell[3];
      }

      data.neighborKernel.computeNeighborsIntegral(
          local, drMapping[cell], timeIntegrated, faceNeighborsPrefetch);
    }

    LIKWID_MARKER_STOP("neighboring");
  }
}

template <typename Cfg>
auto ProxyKernelHostNeighbor<Cfg>::performanceEstimate(ProxyData& predata) const
    -> PerformanceEstimate {
  auto& data = static_cast<ProxyDataImpl<Cfg>&>(predata);
  PerformanceEstimate ret;
  ret.nonzeroFlop = 0.0;
  ret.hardwareFlop = 0.0;

  // iterate over cells
  auto& layer = data.ltsStorage.layer(data.layerId);
  const auto nrOfCells = layer.size();
<<<<<<< HEAD
  CellLocalInformation* cellInformation = layer.template var<LTS::CellInformation>();
  CellDRMapping<Cfg>(*drMapping)[4] = layer.template var<LTS::DRMapping>(Cfg());
=======
  const CellLocalInformation* cellInformation = layer.var<LTS::CellInformation>();
  const CellDRMapping(*drMapping)[4] = layer.var<LTS::DRMapping>();
>>>>>>> 86cfbd80
  for (std::size_t cell = 0; cell < nrOfCells; cell++) {
    std::uint64_t nonZeroFlops = 0;
    std::uint64_t hardwareFlops = 0;
    std::uint64_t drNonZeroFlops = 0;
    std::uint64_t drHardwareFlops = 0;
    // get flops
    data.neighborKernel.flopsNeighborsIntegral(cellInformation[cell].faceTypes,
                                               cellInformation[cell].faceRelations,
                                               drMapping[cell],
                                               nonZeroFlops,
                                               hardwareFlops,
                                               drNonZeroFlops,
                                               drHardwareFlops);
    ret.nonzeroFlop += nonZeroFlops + drNonZeroFlops;
    ret.hardwareFlop += hardwareFlops + drHardwareFlops;
  }

  ret.bytes = static_cast<std::size_t>(data.neighborKernel.bytesNeighborsIntegral() * nrOfCells);

  return ret;
}

template <typename Cfg>
auto ProxyKernelHostNeighbor<Cfg>::needsDR() const -> bool {
  return false;
}

template <typename Cfg>
auto ProxyKernelHostNeighborDR<Cfg>::needsDR() const -> bool {
  return true;
}

template <typename Cfg>
void ProxyKernelHostGodunovDR<Cfg>::run(ProxyData& predata,
                                        seissol::parallel::runtime::StreamRuntime& runtime) const {
  auto& data = static_cast<ProxyDataImpl<Cfg>&>(predata);
  auto& layerData = data.drStorage.layer(data.layerId);
<<<<<<< HEAD
  auto* faceInformation = layerData.template var<DynamicRupture::FaceInformation>();
  auto* godunovData = layerData.template var<DynamicRupture::GodunovData>(Cfg());
  auto* drEnergyOutput = layerData.template var<DynamicRupture::DREnergyOutputVar>(Cfg());
  auto** timeDerivativePlus = layerData.template var<DynamicRupture::TimeDerivativePlus>(Cfg());
  auto** timeDerivativeMinus = layerData.template var<DynamicRupture::TimeDerivativeMinus>(Cfg());
  alignas(Alignment) Real<Cfg> qInterpolatedPlus[Cfg::ConvergenceOrder]
                                                [tensor::QInterpolated<Cfg>::size()];
  alignas(Alignment) Real<Cfg> qInterpolatedMinus[Cfg::ConvergenceOrder]
                                                 [tensor::QInterpolated<Cfg>::size()];
=======
  const DRFaceInformation* faceInformation = layerData.var<DynamicRupture::FaceInformation>();
  const DRGodunovData* godunovData = layerData.var<DynamicRupture::GodunovData>();
  DREnergyOutput* drEnergyOutput = layerData.var<DynamicRupture::DREnergyOutputVar>();
  real* const* timeDerivativePlus = layerData.var<DynamicRupture::TimeDerivativePlus>();
  real* const* timeDerivativeMinus = layerData.var<DynamicRupture::TimeDerivativeMinus>();
  alignas(Alignment) real qInterpolatedPlus[ConvergenceOrder][tensor::QInterpolated::size()];
  alignas(Alignment) real qInterpolatedMinus[ConvergenceOrder][tensor::QInterpolated::size()];
>>>>>>> 86cfbd80
  const auto [timePoints, timeWeights] =
      seissol::quadrature::ShiftedGaussLegendre(Cfg::ConvergenceOrder, 0, Timestep);
  const auto coeffsCollocate = seissol::kernels::timeBasis<Cfg>().collocate(timePoints, Timestep);

#ifdef _OPENMP
#pragma omp parallel for schedule(static) private(qInterpolatedPlus, qInterpolatedMinus)
#endif
  for (std::size_t face = 0; face < layerData.size(); ++face) {
    const std::size_t prefetchFace = (face + 1 < layerData.size()) ? face + 1 : face;
    data.dynRupKernel.spaceTimeInterpolation(faceInformation[face],
                                             &godunovData[face],
                                             &drEnergyOutput[face],
                                             timeDerivativePlus[face],
                                             timeDerivativeMinus[face],
                                             qInterpolatedPlus,
                                             qInterpolatedMinus,
                                             timeDerivativePlus[prefetchFace],
                                             timeDerivativeMinus[prefetchFace],
                                             coeffsCollocate.data());
  }
}

template <typename Cfg>
auto ProxyKernelHostGodunovDR<Cfg>::performanceEstimate(ProxyData& predata) const
    -> PerformanceEstimate {
  auto& data = static_cast<ProxyDataImpl<Cfg>&>(predata);
  PerformanceEstimate ret;
  ret.nonzeroFlop = 0.0;
  ret.hardwareFlop = 0.0;

  // iterate over cells
  auto& interior = data.drStorage.layer(data.layerId);
<<<<<<< HEAD
  DRFaceInformation* faceInformation = interior.template var<DynamicRupture::FaceInformation>();
=======
  const DRFaceInformation* faceInformation = interior.var<DynamicRupture::FaceInformation>();
>>>>>>> 86cfbd80
  for (std::size_t face = 0; face < interior.size(); ++face) {
    std::uint64_t drNonZeroFlops = 0;
    std::uint64_t drHardwareFlops = 0;
    data.dynRupKernel.flopsGodunovState(faceInformation[face], drNonZeroFlops, drHardwareFlops);
    ret.nonzeroFlop += drNonZeroFlops;
    ret.hardwareFlop += drHardwareFlops;
  }

  return ret;
}

template <typename Cfg>
auto ProxyKernelHostGodunovDR<Cfg>::needsDR() const -> bool {
  return true;
}

std::shared_ptr<ProxyKernel> getProxyKernelHost(Kernel kernel, ConfigVariant variant) {
  return std::visit(
      [&](auto cfg) -> std::shared_ptr<ProxyKernel> {
        using Cfg = decltype(cfg);
        switch (kernel) {
        case Kernel::All:
          return std::make_shared<ProxyKernelHostAll<Cfg>>();
        case Kernel::AllDR:
          return std::make_shared<ProxyKernelHostAllDR<Cfg>>();
        case Kernel::Ader:
          return std::make_shared<ProxyKernelHostAder<Cfg>>();
        case Kernel::LocalWOAder:
          return std::make_shared<ProxyKernelHostLocalWOAder<Cfg>>();
        case Kernel::Local:
          return std::make_shared<ProxyKernelHostLocal<Cfg>>();
        case Kernel::Neighbor:
          return std::make_shared<ProxyKernelHostNeighbor<Cfg>>();
        case Kernel::NeighborDR:
          return std::make_shared<ProxyKernelHostNeighborDR<Cfg>>();
        case Kernel::GodunovDR:
          return std::make_shared<ProxyKernelHostGodunovDR<Cfg>>();
        }
        throw;
      },
      variant);
}

} // namespace seissol::proxy<|MERGE_RESOLUTION|>--- conflicted
+++ resolved
@@ -41,13 +41,8 @@
   auto& data = static_cast<ProxyDataImpl<Cfg>&>(predata);
   auto& layer = data.ltsStorage.layer(data.layerId);
   const auto nrOfCells = layer.size();
-<<<<<<< HEAD
-  Real<Cfg>** buffers = layer.template var<LTS::Buffers>(Cfg());
-  Real<Cfg>** derivatives = layer.template var<LTS::Derivatives>(Cfg());
-=======
-  real* const* buffers = layer.var<LTS::Buffers>();
-  real* const* derivatives = layer.var<LTS::Derivatives>();
->>>>>>> 86cfbd80
+  Real<Cfg>* const* buffers = layer.template var<LTS::Buffers>(Cfg());
+  Real<Cfg>* const* derivatives = layer.template var<LTS::Derivatives>(Cfg());
 
   const auto integrationCoeffs = data.timeBasis.integrate(0, Timestep, Timestep);
 
@@ -104,11 +99,7 @@
   auto& data = static_cast<ProxyDataImpl<Cfg>&>(predata);
   auto& layer = data.ltsStorage.layer(data.layerId);
   const auto nrOfCells = layer.size();
-<<<<<<< HEAD
-  Real<Cfg>** buffers = layer.template var<LTS::Buffers>(Cfg());
-=======
-  real* const* buffers = layer.var<LTS::Buffers>();
->>>>>>> 86cfbd80
+  Real<Cfg>* const* buffers = layer.template var<LTS::Buffers>(Cfg());
 
 #ifdef _OPENMP
 #pragma omp parallel
@@ -164,13 +155,8 @@
   auto& data = static_cast<ProxyDataImpl<Cfg>&>(predata);
   auto& layer = data.ltsStorage.layer(data.layerId);
   const auto nrOfCells = layer.size();
-<<<<<<< HEAD
-  Real<Cfg>** buffers = layer.template var<LTS::Buffers>(Cfg());
-  Real<Cfg>** derivatives = layer.template var<LTS::Derivatives>(Cfg());
-=======
-  real* const* buffers = layer.var<LTS::Buffers>();
-  real* const* derivatives = layer.var<LTS::Derivatives>();
->>>>>>> 86cfbd80
+  Real<Cfg>* const* buffers = layer.template var<LTS::Buffers>(Cfg());
+  Real<Cfg>* const* derivatives = layer.template var<LTS::Derivatives>(Cfg());
 
   const auto integrationCoeffs = data.timeBasis.integrate(0, Timestep, Timestep);
 
@@ -199,15 +185,9 @@
   auto& data = static_cast<ProxyDataImpl<Cfg>&>(predata);
   auto& layer = data.ltsStorage.layer(data.layerId);
   const auto nrOfCells = layer.size();
-<<<<<<< HEAD
-  void*(*faceNeighbors)[4] = layer.template var<LTS::FaceNeighbors>();
-  CellDRMapping<Cfg>(*drMapping)[4] = layer.template var<LTS::DRMapping>(Cfg());
-  CellLocalInformation* cellInformation = layer.template var<LTS::CellInformation>();
-=======
-  real* const(*faceNeighbors)[4] = layer.var<LTS::FaceNeighbors>();
-  const CellDRMapping(*drMapping)[4] = layer.var<LTS::DRMapping>();
-  const CellLocalInformation* cellInformation = layer.var<LTS::CellInformation>();
->>>>>>> 86cfbd80
+  void* const(*faceNeighbors)[4] = layer.template var<LTS::FaceNeighbors>();
+  const CellDRMapping<Cfg>(*drMapping)[4] = layer.template var<LTS::DRMapping>(Cfg());
+  const CellLocalInformation* cellInformation = layer.template var<LTS::CellInformation>();
 
   Real<Cfg>* timeIntegrated[4];
   Real<Cfg>* faceNeighborsPrefetch[4];
@@ -227,8 +207,8 @@
 #endif
     for (std::size_t cell = 0; cell < nrOfCells; cell++) {
       auto local = layer.template cellRef<Cfg>(cell);
-      auto** faceNeighborsCell = reinterpret_cast<Real<Cfg>**>(faceNeighbors[cell]);
-      auto** faceNeighborsCell1 = reinterpret_cast<Real<Cfg>**>(faceNeighbors[cell]);
+      auto* const* faceNeighborsCell = reinterpret_cast<Real<Cfg>* const*>(faceNeighbors[cell]);
+      auto* const* faceNeighborsCell1 = reinterpret_cast<Real<Cfg>* const*>(faceNeighbors[cell]);
 
       seissol::kernels::TimeCommon<Cfg>::computeIntegrals(
           data.timeKernel,
@@ -281,13 +261,8 @@
   // iterate over cells
   auto& layer = data.ltsStorage.layer(data.layerId);
   const auto nrOfCells = layer.size();
-<<<<<<< HEAD
-  CellLocalInformation* cellInformation = layer.template var<LTS::CellInformation>();
-  CellDRMapping<Cfg>(*drMapping)[4] = layer.template var<LTS::DRMapping>(Cfg());
-=======
-  const CellLocalInformation* cellInformation = layer.var<LTS::CellInformation>();
-  const CellDRMapping(*drMapping)[4] = layer.var<LTS::DRMapping>();
->>>>>>> 86cfbd80
+  const CellLocalInformation* cellInformation = layer.template var<LTS::CellInformation>();
+  const CellDRMapping<Cfg>(*drMapping)[4] = layer.template var<LTS::DRMapping>(Cfg());
   for (std::size_t cell = 0; cell < nrOfCells; cell++) {
     std::uint64_t nonZeroFlops = 0;
     std::uint64_t hardwareFlops = 0;
@@ -325,25 +300,17 @@
                                         seissol::parallel::runtime::StreamRuntime& runtime) const {
   auto& data = static_cast<ProxyDataImpl<Cfg>&>(predata);
   auto& layerData = data.drStorage.layer(data.layerId);
-<<<<<<< HEAD
-  auto* faceInformation = layerData.template var<DynamicRupture::FaceInformation>();
-  auto* godunovData = layerData.template var<DynamicRupture::GodunovData>(Cfg());
+  const auto* faceInformation = layerData.template var<DynamicRupture::FaceInformation>();
+  const auto* godunovData = layerData.template var<DynamicRupture::GodunovData>(Cfg());
   auto* drEnergyOutput = layerData.template var<DynamicRupture::DREnergyOutputVar>(Cfg());
-  auto** timeDerivativePlus = layerData.template var<DynamicRupture::TimeDerivativePlus>(Cfg());
-  auto** timeDerivativeMinus = layerData.template var<DynamicRupture::TimeDerivativeMinus>(Cfg());
-  alignas(Alignment) Real<Cfg> qInterpolatedPlus[Cfg::ConvergenceOrder]
+  auto* const* timeDerivativePlus =
+      layerData.template var<DynamicRupture::TimeDerivativePlus>(Cfg());
+  auto* const* timeDerivativeMinus =
+      layerData.template var<DynamicRupture::TimeDerivativeMinus>(Cfg());
+  alignas(Alignment) Real<Cfg> qInterpolatedPlus[dr::misc::TimeSteps<Cfg>]
                                                 [tensor::QInterpolated<Cfg>::size()];
-  alignas(Alignment) Real<Cfg> qInterpolatedMinus[Cfg::ConvergenceOrder]
+  alignas(Alignment) Real<Cfg> qInterpolatedMinus[dr::misc::TimeSteps<Cfg>]
                                                  [tensor::QInterpolated<Cfg>::size()];
-=======
-  const DRFaceInformation* faceInformation = layerData.var<DynamicRupture::FaceInformation>();
-  const DRGodunovData* godunovData = layerData.var<DynamicRupture::GodunovData>();
-  DREnergyOutput* drEnergyOutput = layerData.var<DynamicRupture::DREnergyOutputVar>();
-  real* const* timeDerivativePlus = layerData.var<DynamicRupture::TimeDerivativePlus>();
-  real* const* timeDerivativeMinus = layerData.var<DynamicRupture::TimeDerivativeMinus>();
-  alignas(Alignment) real qInterpolatedPlus[ConvergenceOrder][tensor::QInterpolated::size()];
-  alignas(Alignment) real qInterpolatedMinus[ConvergenceOrder][tensor::QInterpolated::size()];
->>>>>>> 86cfbd80
   const auto [timePoints, timeWeights] =
       seissol::quadrature::ShiftedGaussLegendre(Cfg::ConvergenceOrder, 0, Timestep);
   const auto coeffsCollocate = seissol::kernels::timeBasis<Cfg>().collocate(timePoints, Timestep);
@@ -376,11 +343,8 @@
 
   // iterate over cells
   auto& interior = data.drStorage.layer(data.layerId);
-<<<<<<< HEAD
-  DRFaceInformation* faceInformation = interior.template var<DynamicRupture::FaceInformation>();
-=======
-  const DRFaceInformation* faceInformation = interior.var<DynamicRupture::FaceInformation>();
->>>>>>> 86cfbd80
+  const DRFaceInformation* faceInformation =
+      interior.template var<DynamicRupture::FaceInformation>();
   for (std::size_t face = 0; face < interior.size(); ++face) {
     std::uint64_t drNonZeroFlops = 0;
     std::uint64_t drHardwareFlops = 0;
