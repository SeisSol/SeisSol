// SPDX-FileCopyrightText: 2013 SeisSol Group
// SPDX-FileCopyrightText: 2015 Intel Corporation
//
// SPDX-License-Identifier: BSD-3-Clause
// SPDX-LicenseComments: Full text under /LICENSE and /LICENSES/
//
// SPDX-FileContributor: Author lists in /AUTHORS and /CITATION.cff

#include "KernelHost.h"
#include "Allocator.h"
#include "Common.h"
#include "Constants.h"
#include "Kernel.h"

<<<<<<< HEAD
=======
#include "GeneratedCode/tensor.h"
>>>>>>> af7df1d3
#include "Parallel/OpenMP.h"
#include <Alignment.h>
#include <Config.h>
#include <GeneratedCode/tensor.h>
#include <Initializer/BasicTypedefs.h>
#include <Initializer/CellLocalInformation.h>
#include <Initializer/Typedefs.h>
#include <Kernels/Interface.h>
#include <Kernels/Precision.h>
#include <Kernels/Solver.h>
#include <Kernels/TimeCommon.h>
#include <Memory/Descriptor/DynamicRupture.h>
#include <Memory/Descriptor/LTS.h>
<<<<<<< HEAD
=======
#include <Memory/Tree/Layer.h>
>>>>>>> af7df1d3
#include <Monitoring/Instrumentation.h>
#include <Numerical/Quadrature.h>
#include <Parallel/Runtime/Stream.h>
#include <cstddef>
#include <cstdint>
#include <memory>
<<<<<<< HEAD
#include <variant>

namespace seissol::proxy {
template <typename Cfg>
void ProxyKernelHostAder<Cfg>::run(ProxyData& predata,
                                   seissol::parallel::runtime::StreamRuntime& runtime) const {
  auto& data = static_cast<ProxyDataImpl<Cfg>&>(predata);
  auto& layer = data.ltsStorage.layer(data.layerId);
  const auto nrOfCells = layer.size();
  Real<Cfg>** buffers = layer.template var<LTS::Buffers>(Cfg());
  Real<Cfg>** derivatives = layer.template var<LTS::Derivatives>(Cfg());
=======

namespace seissol::proxy {
void ProxyKernelHostAder::run(ProxyData& data,
                              seissol::parallel::runtime::StreamRuntime& runtime) const {
  auto& layer = data.ltsStorage.layer(data.layerId);
  const auto nrOfCells = layer.size();
  real** buffers = layer.var<LTS::Buffers>();
  real** derivatives = layer.var<LTS::Derivatives>();
>>>>>>> af7df1d3

  const auto integrationCoeffs = data.timeBasis.integrate(0, Timestep, Timestep);

#ifdef _OPENMP
#pragma omp parallel
#endif
  {
    LIKWID_MARKER_START("ader");
<<<<<<< HEAD
    kernels::LocalTmp<Cfg> tmp(9.81);
=======
    kernels::LocalTmp tmp(9.81);
>>>>>>> af7df1d3
#ifdef _OPENMP
#pragma omp for schedule(static)
#endif
    for (std::size_t cell = 0; cell < nrOfCells; cell++) {
<<<<<<< HEAD
      auto local = layer.template cellRef<Cfg>(cell);
=======
      auto local = layer.cellRef(cell);
>>>>>>> af7df1d3
      data.spacetimeKernel.computeAder(
          integrationCoeffs.data(), Timestep, local, tmp, buffers[cell], derivatives[cell]);
    }
    LIKWID_MARKER_STOP("ader");
  }
}

template <typename Cfg>
auto ProxyKernelHostAder<Cfg>::performanceEstimate(ProxyData& predata) const
    -> PerformanceEstimate {
  auto& data = static_cast<ProxyDataImpl<Cfg>&>(predata);
  PerformanceEstimate ret;
  ret.nonzeroFlop = 0;
  ret.hardwareFlop = 0;

  // iterate over cells
  const auto nrOfCells = data.ltsStorage.layer(data.layerId).size();
  for (std::size_t cell = 0; cell < nrOfCells; ++cell) {
    std::uint64_t nonZeroFlops = 0;
    std::uint64_t hardwareFlops = 0;
    // get flops
    data.spacetimeKernel.flopsAder(nonZeroFlops, hardwareFlops);
    ret.nonzeroFlop += nonZeroFlops;
    ret.hardwareFlop += hardwareFlops;
  }

  ret.bytes = static_cast<std::size_t>(data.spacetimeKernel.bytesAder() * nrOfCells);

  return ret;
}

<<<<<<< HEAD
template <typename Cfg>
auto ProxyKernelHostAder<Cfg>::needsDR() const -> bool {
  return false;
}

template <typename Cfg>
void ProxyKernelHostLocalWOAder<Cfg>::run(
    ProxyData& predata, seissol::parallel::runtime::StreamRuntime& runtime) const {
  auto& data = static_cast<ProxyDataImpl<Cfg>&>(predata);
  auto& layer = data.ltsStorage.layer(data.layerId);
  const auto nrOfCells = layer.size();
  Real<Cfg>** buffers = layer.template var<LTS::Buffers>(Cfg());
=======
void ProxyKernelHostLocalWOAder::run(ProxyData& data,
                                     seissol::parallel::runtime::StreamRuntime& runtime) const {
  auto& layer = data.ltsStorage.layer(data.layerId);
  const auto nrOfCells = layer.size();
  real** buffers = layer.var<LTS::Buffers>();
>>>>>>> af7df1d3

#ifdef _OPENMP
#pragma omp parallel
#endif
  {
    LIKWID_MARKER_START("localwoader");
<<<<<<< HEAD
    kernels::LocalTmp<Cfg> tmp(9.81);
=======
    kernels::LocalTmp tmp(9.81);
>>>>>>> af7df1d3
#ifdef _OPENMP
#pragma omp for schedule(static)
#endif
    for (std::size_t cell = 0; cell < nrOfCells; cell++) {
<<<<<<< HEAD
      auto local = layer.template cellRef<Cfg>(cell);
=======
      auto local = layer.cellRef(cell);
>>>>>>> af7df1d3
      data.localKernel.computeIntegral(buffers[cell], local, tmp, nullptr, nullptr, 0, 0);
    }
    LIKWID_MARKER_STOP("localwoader");
  }
}

template <typename Cfg>
auto ProxyKernelHostLocalWOAder<Cfg>::performanceEstimate(ProxyData& predata) const
    -> PerformanceEstimate {
  auto& data = static_cast<ProxyDataImpl<Cfg>&>(predata);
  PerformanceEstimate ret;
  ret.nonzeroFlop = 0.0;
  ret.hardwareFlop = 0.0;

  auto& layer = data.ltsStorage.layer(data.layerId);
  const auto nrOfCells = layer.size();
<<<<<<< HEAD
  CellLocalInformation* cellInformation = layer.template var<LTS::CellInformation>();
=======
  CellLocalInformation* cellInformation = layer.var<LTS::CellInformation>();
>>>>>>> af7df1d3
  for (std::size_t cell = 0; cell < nrOfCells; ++cell) {
    std::uint64_t nonZeroFlops = 0;
    std::uint64_t hardwareFlops = 0;
    data.localKernel.flopsIntegral(cellInformation[cell].faceTypes, nonZeroFlops, hardwareFlops);
    ret.nonzeroFlop += nonZeroFlops;
    ret.hardwareFlop += hardwareFlops;
  }

  const auto bytes = data.localKernel.bytesIntegral();

  ret.bytes = static_cast<std::size_t>(nrOfCells * bytes);

  return ret;
}

<<<<<<< HEAD
template <typename Cfg>
auto ProxyKernelHostLocalWOAder<Cfg>::needsDR() const -> bool {
  return false;
}

template <typename Cfg>
void ProxyKernelHostLocal<Cfg>::run(ProxyData& predata,
                                    seissol::parallel::runtime::StreamRuntime& runtime) const {
  auto& data = static_cast<ProxyDataImpl<Cfg>&>(predata);
  auto& layer = data.ltsStorage.layer(data.layerId);
  const auto nrOfCells = layer.size();
  Real<Cfg>** buffers = layer.template var<LTS::Buffers>(Cfg());
  Real<Cfg>** derivatives = layer.template var<LTS::Derivatives>(Cfg());
=======
void ProxyKernelHostLocal::run(ProxyData& data,
                               seissol::parallel::runtime::StreamRuntime& runtime) const {
  auto& layer = data.ltsStorage.layer(data.layerId);
  const auto nrOfCells = layer.size();
  real** buffers = layer.var<LTS::Buffers>();
  real** derivatives = layer.var<LTS::Derivatives>();
>>>>>>> af7df1d3

  const auto integrationCoeffs = data.timeBasis.integrate(0, Timestep, Timestep);

#ifdef _OPENMP
#pragma omp parallel
#endif
  {
    LIKWID_MARKER_START("local");
<<<<<<< HEAD
    kernels::LocalTmp<Cfg> tmp(9.81);
=======
    kernels::LocalTmp tmp(9.81);
>>>>>>> af7df1d3
#ifdef _OPENMP
#pragma omp for schedule(static)
#endif
    for (std::size_t cell = 0; cell < nrOfCells; cell++) {
<<<<<<< HEAD
      auto local = layer.template cellRef<Cfg>(cell);
=======
      auto local = layer.cellRef(cell);
>>>>>>> af7df1d3
      data.spacetimeKernel.computeAder(
          integrationCoeffs.data(), Timestep, local, tmp, buffers[cell], derivatives[cell]);
      data.localKernel.computeIntegral(buffers[cell], local, tmp, nullptr, nullptr, 0, 0);
    }
    LIKWID_MARKER_STOP("local");
  }
}

<<<<<<< HEAD
template <typename Cfg>
void ProxyKernelHostNeighbor<Cfg>::run(ProxyData& predata,
                                       seissol::parallel::runtime::StreamRuntime& runtime) const {
  auto& data = static_cast<ProxyDataImpl<Cfg>&>(predata);
  auto& layer = data.ltsStorage.layer(data.layerId);
  const auto nrOfCells = layer.size();
  void*(*faceNeighbors)[4] = layer.template var<LTS::FaceNeighbors>();
  CellDRMapping<Cfg>(*drMapping)[4] = layer.template var<LTS::DRMapping>(Cfg());
  CellLocalInformation* cellInformation = layer.template var<LTS::CellInformation>();
=======
void ProxyKernelHostNeighbor::run(ProxyData& data,
                                  seissol::parallel::runtime::StreamRuntime& runtime) const {
  auto& layer = data.ltsStorage.layer(data.layerId);
  const auto nrOfCells = layer.size();
  real*(*faceNeighbors)[4] = layer.var<LTS::FaceNeighbors>();
  CellDRMapping(*drMapping)[4] = layer.var<LTS::DRMapping>();
  CellLocalInformation* cellInformation = layer.var<LTS::CellInformation>();
>>>>>>> af7df1d3

  Real<Cfg>* timeIntegrated[4];
  Real<Cfg>* faceNeighborsPrefetch[4];

  const auto timeBasis = seissol::kernels::timeBasis<Cfg>();
  const auto timeCoeffs = timeBasis.integrate(0, Timestep, Timestep);

  // note: we use GTS here, in all cases

#ifdef _OPENMP
#pragma omp parallel private(timeIntegrated, faceNeighborsPrefetch)
#endif
  {
    LIKWID_MARKER_START("neighboring");
#ifdef _OPENMP
#pragma omp for schedule(static)
#endif
    for (std::size_t cell = 0; cell < nrOfCells; cell++) {
<<<<<<< HEAD
      auto local = layer.template cellRef<Cfg>(cell);
      auto** faceNeighborsCell = reinterpret_cast<Real<Cfg>**>(faceNeighbors[cell]);
      auto** faceNeighborsCell1 = reinterpret_cast<Real<Cfg>**>(faceNeighbors[cell]);

      seissol::kernels::TimeCommon<Cfg>::computeIntegrals(
=======
      auto local = layer.cellRef(cell);
      seissol::kernels::TimeCommon::computeIntegrals(
>>>>>>> af7df1d3
          data.timeKernel,
          cellInformation[cell],
          timeCoeffs.data(),
          timeCoeffs.data(),
          faceNeighbors[cell],
<<<<<<< HEAD
          *reinterpret_cast<Real<Cfg>(*)[4][tensor::I<Cfg>::size()]>(
              &data.globalData.template get<Cfg>()
                   .integrationBufferLTS[OpenMP::threadId() *
                                         static_cast<size_t>(tensor::I<Cfg>::size()) * 4]),
=======
          *reinterpret_cast<real(*)[4][tensor::I::size()]>(
              &data.globalDataOnHost
                   .integrationBufferLTS[OpenMP::threadId() *
                                         static_cast<size_t>(tensor::I::size()) * 4]),
>>>>>>> af7df1d3
          timeIntegrated);

      faceNeighborsPrefetch[0] = (cellInformation[cell].faceTypes[1] != FaceType::DynamicRupture)
                                     ? faceNeighborsCell[1]
                                     : drMapping[cell][1].godunov;
      faceNeighborsPrefetch[1] = (cellInformation[cell].faceTypes[2] != FaceType::DynamicRupture)
                                     ? faceNeighborsCell[2]
                                     : drMapping[cell][2].godunov;
      faceNeighborsPrefetch[2] = (cellInformation[cell].faceTypes[3] != FaceType::DynamicRupture)
                                     ? faceNeighborsCell[3]
                                     : drMapping[cell][3].godunov;

      // fourth face's prefetches
      if (cell + 1 < nrOfCells) {
        faceNeighborsPrefetch[3] =
            (cellInformation[cell + 1].faceTypes[0] != FaceType::DynamicRupture)
                ? faceNeighborsCell1[0]
                : drMapping[cell + 1][0].godunov;
      } else {
        faceNeighborsPrefetch[3] = faceNeighborsCell[3];
      }

      data.neighborKernel.computeNeighborsIntegral(
          local, drMapping[cell], timeIntegrated, faceNeighborsPrefetch);
    }

    LIKWID_MARKER_STOP("neighboring");
  }
}

template <typename Cfg>
auto ProxyKernelHostNeighbor<Cfg>::performanceEstimate(ProxyData& predata) const
    -> PerformanceEstimate {
  auto& data = static_cast<ProxyDataImpl<Cfg>&>(predata);
  PerformanceEstimate ret;
  ret.nonzeroFlop = 0.0;
  ret.hardwareFlop = 0.0;

  // iterate over cells
  auto& layer = data.ltsStorage.layer(data.layerId);
  const auto nrOfCells = layer.size();
<<<<<<< HEAD
  CellLocalInformation* cellInformation = layer.template var<LTS::CellInformation>();
  CellDRMapping<Cfg>(*drMapping)[4] = layer.template var<LTS::DRMapping>(Cfg());
=======
  CellLocalInformation* cellInformation = layer.var<LTS::CellInformation>();
  CellDRMapping(*drMapping)[4] = layer.var<LTS::DRMapping>();
>>>>>>> af7df1d3
  for (std::size_t cell = 0; cell < nrOfCells; cell++) {
    std::uint64_t nonZeroFlops = 0;
    std::uint64_t hardwareFlops = 0;
    std::uint64_t drNonZeroFlops = 0;
    std::uint64_t drHardwareFlops = 0;
    // get flops
    data.neighborKernel.flopsNeighborsIntegral(cellInformation[cell].faceTypes,
                                               cellInformation[cell].faceRelations,
                                               drMapping[cell],
                                               nonZeroFlops,
                                               hardwareFlops,
                                               drNonZeroFlops,
                                               drHardwareFlops);
    ret.nonzeroFlop += nonZeroFlops + drNonZeroFlops;
    ret.hardwareFlop += hardwareFlops + drHardwareFlops;
  }

  ret.bytes = static_cast<std::size_t>(data.neighborKernel.bytesNeighborsIntegral() * nrOfCells);

  return ret;
}

template <typename Cfg>
auto ProxyKernelHostNeighbor<Cfg>::needsDR() const -> bool {
  return false;
}

<<<<<<< HEAD
template <typename Cfg>
auto ProxyKernelHostNeighborDR<Cfg>::needsDR() const -> bool {
  return true;
}

template <typename Cfg>
void ProxyKernelHostGodunovDR<Cfg>::run(ProxyData& predata,
                                        seissol::parallel::runtime::StreamRuntime& runtime) const {
  auto& data = static_cast<ProxyDataImpl<Cfg>&>(predata);
  auto& layerData = data.drStorage.layer(data.layerId);
  auto* faceInformation = layerData.template var<DynamicRupture::FaceInformation>();
  auto* godunovData = layerData.template var<DynamicRupture::GodunovData>(Cfg());
  auto* drEnergyOutput = layerData.template var<DynamicRupture::DREnergyOutputVar>(Cfg());
  auto** timeDerivativePlus = layerData.template var<DynamicRupture::TimeDerivativePlus>(Cfg());
  auto** timeDerivativeMinus = layerData.template var<DynamicRupture::TimeDerivativeMinus>(Cfg());
  alignas(Alignment) Real<Cfg> qInterpolatedPlus[Cfg::ConvergenceOrder]
                                                [tensor::QInterpolated<Cfg>::size()];
  alignas(Alignment) Real<Cfg> qInterpolatedMinus[Cfg::ConvergenceOrder]
                                                 [tensor::QInterpolated<Cfg>::size()];
=======
void ProxyKernelHostGodunovDR::run(ProxyData& data,
                                   seissol::parallel::runtime::StreamRuntime& runtime) const {
  auto& layerData = data.drStorage.layer(data.layerId);
  DRFaceInformation* faceInformation = layerData.var<DynamicRupture::FaceInformation>();
  DRGodunovData* godunovData = layerData.var<DynamicRupture::GodunovData>();
  DREnergyOutput* drEnergyOutput = layerData.var<DynamicRupture::DREnergyOutputVar>();
  real** timeDerivativePlus = layerData.var<DynamicRupture::TimeDerivativePlus>();
  real** timeDerivativeMinus = layerData.var<DynamicRupture::TimeDerivativeMinus>();
  alignas(Alignment) real qInterpolatedPlus[ConvergenceOrder][tensor::QInterpolated::size()];
  alignas(Alignment) real qInterpolatedMinus[ConvergenceOrder][tensor::QInterpolated::size()];
>>>>>>> af7df1d3
  const auto [timePoints, timeWeights] =
      seissol::quadrature::ShiftedGaussLegendre(Cfg::ConvergenceOrder, 0, Timestep);
  const auto coeffsCollocate = seissol::kernels::timeBasis<Cfg>().collocate(timePoints, Timestep);

#ifdef _OPENMP
#pragma omp parallel for schedule(static) private(qInterpolatedPlus, qInterpolatedMinus)
#endif
  for (std::size_t face = 0; face < layerData.size(); ++face) {
    const std::size_t prefetchFace = (face + 1 < layerData.size()) ? face + 1 : face;
    data.dynRupKernel.spaceTimeInterpolation(faceInformation[face],
                                             &godunovData[face],
                                             &drEnergyOutput[face],
                                             timeDerivativePlus[face],
                                             timeDerivativeMinus[face],
                                             qInterpolatedPlus,
                                             qInterpolatedMinus,
                                             timeDerivativePlus[prefetchFace],
                                             timeDerivativeMinus[prefetchFace],
                                             coeffsCollocate.data());
  }
}

template <typename Cfg>
auto ProxyKernelHostGodunovDR<Cfg>::performanceEstimate(ProxyData& predata) const
    -> PerformanceEstimate {
  auto& data = static_cast<ProxyDataImpl<Cfg>&>(predata);
  PerformanceEstimate ret;
  ret.nonzeroFlop = 0.0;
  ret.hardwareFlop = 0.0;

  // iterate over cells
  auto& interior = data.drStorage.layer(data.layerId);
<<<<<<< HEAD
  DRFaceInformation* faceInformation = interior.template var<DynamicRupture::FaceInformation>();
=======
  DRFaceInformation* faceInformation = interior.var<DynamicRupture::FaceInformation>();
>>>>>>> af7df1d3
  for (std::size_t face = 0; face < interior.size(); ++face) {
    std::uint64_t drNonZeroFlops = 0;
    std::uint64_t drHardwareFlops = 0;
    data.dynRupKernel.flopsGodunovState(faceInformation[face], drNonZeroFlops, drHardwareFlops);
    ret.nonzeroFlop += drNonZeroFlops;
    ret.hardwareFlop += drHardwareFlops;
  }

  return ret;
}

template <typename Cfg>
auto ProxyKernelHostGodunovDR<Cfg>::needsDR() const -> bool {
  return true;
}

std::shared_ptr<ProxyKernel> getProxyKernelHost(Kernel kernel, ConfigVariant variant) {
  return std::visit(
      [&](auto cfg) -> std::shared_ptr<ProxyKernel> {
        using Cfg = decltype(cfg);
        switch (kernel) {
        case Kernel::All:
          return std::make_shared<ProxyKernelHostAll<Cfg>>();
        case Kernel::AllDR:
          return std::make_shared<ProxyKernelHostAllDR<Cfg>>();
        case Kernel::Ader:
          return std::make_shared<ProxyKernelHostAder<Cfg>>();
        case Kernel::LocalWOAder:
          return std::make_shared<ProxyKernelHostLocalWOAder<Cfg>>();
        case Kernel::Local:
          return std::make_shared<ProxyKernelHostLocal<Cfg>>();
        case Kernel::Neighbor:
          return std::make_shared<ProxyKernelHostNeighbor<Cfg>>();
        case Kernel::NeighborDR:
          return std::make_shared<ProxyKernelHostNeighborDR<Cfg>>();
        case Kernel::GodunovDR:
          return std::make_shared<ProxyKernelHostGodunovDR<Cfg>>();
        }
        throw;
      },
      variant);
}

} // namespace seissol::proxy<|MERGE_RESOLUTION|>--- conflicted
+++ resolved
@@ -12,14 +12,11 @@
 #include "Constants.h"
 #include "Kernel.h"
 
-<<<<<<< HEAD
-=======
 #include "GeneratedCode/tensor.h"
->>>>>>> af7df1d3
 #include "Parallel/OpenMP.h"
 #include <Alignment.h>
+#include <Common/Constants.h>
 #include <Config.h>
-#include <GeneratedCode/tensor.h>
 #include <Initializer/BasicTypedefs.h>
 #include <Initializer/CellLocalInformation.h>
 #include <Initializer/Typedefs.h>
@@ -29,17 +26,12 @@
 #include <Kernels/TimeCommon.h>
 #include <Memory/Descriptor/DynamicRupture.h>
 #include <Memory/Descriptor/LTS.h>
-<<<<<<< HEAD
-=======
-#include <Memory/Tree/Layer.h>
->>>>>>> af7df1d3
 #include <Monitoring/Instrumentation.h>
 #include <Numerical/Quadrature.h>
 #include <Parallel/Runtime/Stream.h>
 #include <cstddef>
 #include <cstdint>
 #include <memory>
-<<<<<<< HEAD
 #include <variant>
 
 namespace seissol::proxy {
@@ -51,16 +43,6 @@
   const auto nrOfCells = layer.size();
   Real<Cfg>** buffers = layer.template var<LTS::Buffers>(Cfg());
   Real<Cfg>** derivatives = layer.template var<LTS::Derivatives>(Cfg());
-=======
-
-namespace seissol::proxy {
-void ProxyKernelHostAder::run(ProxyData& data,
-                              seissol::parallel::runtime::StreamRuntime& runtime) const {
-  auto& layer = data.ltsStorage.layer(data.layerId);
-  const auto nrOfCells = layer.size();
-  real** buffers = layer.var<LTS::Buffers>();
-  real** derivatives = layer.var<LTS::Derivatives>();
->>>>>>> af7df1d3
 
   const auto integrationCoeffs = data.timeBasis.integrate(0, Timestep, Timestep);
 
@@ -69,20 +51,12 @@
 #endif
   {
     LIKWID_MARKER_START("ader");
-<<<<<<< HEAD
     kernels::LocalTmp<Cfg> tmp(9.81);
-=======
-    kernels::LocalTmp tmp(9.81);
->>>>>>> af7df1d3
 #ifdef _OPENMP
 #pragma omp for schedule(static)
 #endif
     for (std::size_t cell = 0; cell < nrOfCells; cell++) {
-<<<<<<< HEAD
       auto local = layer.template cellRef<Cfg>(cell);
-=======
-      auto local = layer.cellRef(cell);
->>>>>>> af7df1d3
       data.spacetimeKernel.computeAder(
           integrationCoeffs.data(), Timestep, local, tmp, buffers[cell], derivatives[cell]);
     }
@@ -114,7 +88,6 @@
   return ret;
 }
 
-<<<<<<< HEAD
 template <typename Cfg>
 auto ProxyKernelHostAder<Cfg>::needsDR() const -> bool {
   return false;
@@ -127,33 +100,18 @@
   auto& layer = data.ltsStorage.layer(data.layerId);
   const auto nrOfCells = layer.size();
   Real<Cfg>** buffers = layer.template var<LTS::Buffers>(Cfg());
-=======
-void ProxyKernelHostLocalWOAder::run(ProxyData& data,
-                                     seissol::parallel::runtime::StreamRuntime& runtime) const {
-  auto& layer = data.ltsStorage.layer(data.layerId);
-  const auto nrOfCells = layer.size();
-  real** buffers = layer.var<LTS::Buffers>();
->>>>>>> af7df1d3
 
 #ifdef _OPENMP
 #pragma omp parallel
 #endif
   {
     LIKWID_MARKER_START("localwoader");
-<<<<<<< HEAD
     kernels::LocalTmp<Cfg> tmp(9.81);
-=======
-    kernels::LocalTmp tmp(9.81);
->>>>>>> af7df1d3
 #ifdef _OPENMP
 #pragma omp for schedule(static)
 #endif
     for (std::size_t cell = 0; cell < nrOfCells; cell++) {
-<<<<<<< HEAD
       auto local = layer.template cellRef<Cfg>(cell);
-=======
-      auto local = layer.cellRef(cell);
->>>>>>> af7df1d3
       data.localKernel.computeIntegral(buffers[cell], local, tmp, nullptr, nullptr, 0, 0);
     }
     LIKWID_MARKER_STOP("localwoader");
@@ -170,11 +128,7 @@
 
   auto& layer = data.ltsStorage.layer(data.layerId);
   const auto nrOfCells = layer.size();
-<<<<<<< HEAD
   CellLocalInformation* cellInformation = layer.template var<LTS::CellInformation>();
-=======
-  CellLocalInformation* cellInformation = layer.var<LTS::CellInformation>();
->>>>>>> af7df1d3
   for (std::size_t cell = 0; cell < nrOfCells; ++cell) {
     std::uint64_t nonZeroFlops = 0;
     std::uint64_t hardwareFlops = 0;
@@ -190,7 +144,6 @@
   return ret;
 }
 
-<<<<<<< HEAD
 template <typename Cfg>
 auto ProxyKernelHostLocalWOAder<Cfg>::needsDR() const -> bool {
   return false;
@@ -204,14 +157,6 @@
   const auto nrOfCells = layer.size();
   Real<Cfg>** buffers = layer.template var<LTS::Buffers>(Cfg());
   Real<Cfg>** derivatives = layer.template var<LTS::Derivatives>(Cfg());
-=======
-void ProxyKernelHostLocal::run(ProxyData& data,
-                               seissol::parallel::runtime::StreamRuntime& runtime) const {
-  auto& layer = data.ltsStorage.layer(data.layerId);
-  const auto nrOfCells = layer.size();
-  real** buffers = layer.var<LTS::Buffers>();
-  real** derivatives = layer.var<LTS::Derivatives>();
->>>>>>> af7df1d3
 
   const auto integrationCoeffs = data.timeBasis.integrate(0, Timestep, Timestep);
 
@@ -220,20 +165,12 @@
 #endif
   {
     LIKWID_MARKER_START("local");
-<<<<<<< HEAD
     kernels::LocalTmp<Cfg> tmp(9.81);
-=======
-    kernels::LocalTmp tmp(9.81);
->>>>>>> af7df1d3
 #ifdef _OPENMP
 #pragma omp for schedule(static)
 #endif
     for (std::size_t cell = 0; cell < nrOfCells; cell++) {
-<<<<<<< HEAD
       auto local = layer.template cellRef<Cfg>(cell);
-=======
-      auto local = layer.cellRef(cell);
->>>>>>> af7df1d3
       data.spacetimeKernel.computeAder(
           integrationCoeffs.data(), Timestep, local, tmp, buffers[cell], derivatives[cell]);
       data.localKernel.computeIntegral(buffers[cell], local, tmp, nullptr, nullptr, 0, 0);
@@ -242,7 +179,6 @@
   }
 }
 
-<<<<<<< HEAD
 template <typename Cfg>
 void ProxyKernelHostNeighbor<Cfg>::run(ProxyData& predata,
                                        seissol::parallel::runtime::StreamRuntime& runtime) const {
@@ -252,15 +188,6 @@
   void*(*faceNeighbors)[4] = layer.template var<LTS::FaceNeighbors>();
   CellDRMapping<Cfg>(*drMapping)[4] = layer.template var<LTS::DRMapping>(Cfg());
   CellLocalInformation* cellInformation = layer.template var<LTS::CellInformation>();
-=======
-void ProxyKernelHostNeighbor::run(ProxyData& data,
-                                  seissol::parallel::runtime::StreamRuntime& runtime) const {
-  auto& layer = data.ltsStorage.layer(data.layerId);
-  const auto nrOfCells = layer.size();
-  real*(*faceNeighbors)[4] = layer.var<LTS::FaceNeighbors>();
-  CellDRMapping(*drMapping)[4] = layer.var<LTS::DRMapping>();
-  CellLocalInformation* cellInformation = layer.var<LTS::CellInformation>();
->>>>>>> af7df1d3
 
   Real<Cfg>* timeIntegrated[4];
   Real<Cfg>* faceNeighborsPrefetch[4];
@@ -279,32 +206,20 @@
 #pragma omp for schedule(static)
 #endif
     for (std::size_t cell = 0; cell < nrOfCells; cell++) {
-<<<<<<< HEAD
       auto local = layer.template cellRef<Cfg>(cell);
       auto** faceNeighborsCell = reinterpret_cast<Real<Cfg>**>(faceNeighbors[cell]);
       auto** faceNeighborsCell1 = reinterpret_cast<Real<Cfg>**>(faceNeighbors[cell]);
 
       seissol::kernels::TimeCommon<Cfg>::computeIntegrals(
-=======
-      auto local = layer.cellRef(cell);
-      seissol::kernels::TimeCommon::computeIntegrals(
->>>>>>> af7df1d3
           data.timeKernel,
           cellInformation[cell],
           timeCoeffs.data(),
           timeCoeffs.data(),
           faceNeighbors[cell],
-<<<<<<< HEAD
           *reinterpret_cast<Real<Cfg>(*)[4][tensor::I<Cfg>::size()]>(
               &data.globalData.template get<Cfg>()
                    .integrationBufferLTS[OpenMP::threadId() *
                                          static_cast<size_t>(tensor::I<Cfg>::size()) * 4]),
-=======
-          *reinterpret_cast<real(*)[4][tensor::I::size()]>(
-              &data.globalDataOnHost
-                   .integrationBufferLTS[OpenMP::threadId() *
-                                         static_cast<size_t>(tensor::I::size()) * 4]),
->>>>>>> af7df1d3
           timeIntegrated);
 
       faceNeighborsPrefetch[0] = (cellInformation[cell].faceTypes[1] != FaceType::DynamicRupture)
@@ -346,13 +261,8 @@
   // iterate over cells
   auto& layer = data.ltsStorage.layer(data.layerId);
   const auto nrOfCells = layer.size();
-<<<<<<< HEAD
   CellLocalInformation* cellInformation = layer.template var<LTS::CellInformation>();
   CellDRMapping<Cfg>(*drMapping)[4] = layer.template var<LTS::DRMapping>(Cfg());
-=======
-  CellLocalInformation* cellInformation = layer.var<LTS::CellInformation>();
-  CellDRMapping(*drMapping)[4] = layer.var<LTS::DRMapping>();
->>>>>>> af7df1d3
   for (std::size_t cell = 0; cell < nrOfCells; cell++) {
     std::uint64_t nonZeroFlops = 0;
     std::uint64_t hardwareFlops = 0;
@@ -380,7 +290,6 @@
   return false;
 }
 
-<<<<<<< HEAD
 template <typename Cfg>
 auto ProxyKernelHostNeighborDR<Cfg>::needsDR() const -> bool {
   return true;
@@ -400,18 +309,6 @@
                                                 [tensor::QInterpolated<Cfg>::size()];
   alignas(Alignment) Real<Cfg> qInterpolatedMinus[Cfg::ConvergenceOrder]
                                                  [tensor::QInterpolated<Cfg>::size()];
-=======
-void ProxyKernelHostGodunovDR::run(ProxyData& data,
-                                   seissol::parallel::runtime::StreamRuntime& runtime) const {
-  auto& layerData = data.drStorage.layer(data.layerId);
-  DRFaceInformation* faceInformation = layerData.var<DynamicRupture::FaceInformation>();
-  DRGodunovData* godunovData = layerData.var<DynamicRupture::GodunovData>();
-  DREnergyOutput* drEnergyOutput = layerData.var<DynamicRupture::DREnergyOutputVar>();
-  real** timeDerivativePlus = layerData.var<DynamicRupture::TimeDerivativePlus>();
-  real** timeDerivativeMinus = layerData.var<DynamicRupture::TimeDerivativeMinus>();
-  alignas(Alignment) real qInterpolatedPlus[ConvergenceOrder][tensor::QInterpolated::size()];
-  alignas(Alignment) real qInterpolatedMinus[ConvergenceOrder][tensor::QInterpolated::size()];
->>>>>>> af7df1d3
   const auto [timePoints, timeWeights] =
       seissol::quadrature::ShiftedGaussLegendre(Cfg::ConvergenceOrder, 0, Timestep);
   const auto coeffsCollocate = seissol::kernels::timeBasis<Cfg>().collocate(timePoints, Timestep);
@@ -444,11 +341,7 @@
 
   // iterate over cells
   auto& interior = data.drStorage.layer(data.layerId);
-<<<<<<< HEAD
   DRFaceInformation* faceInformation = interior.template var<DynamicRupture::FaceInformation>();
-=======
-  DRFaceInformation* faceInformation = interior.var<DynamicRupture::FaceInformation>();
->>>>>>> af7df1d3
   for (std::size_t face = 0; face < interior.size(); ++face) {
     std::uint64_t drNonZeroFlops = 0;
     std::uint64_t drHardwareFlops = 0;
