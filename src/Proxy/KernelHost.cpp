--- conflicted
+++ resolved
@@ -34,20 +34,10 @@
 namespace seissol::proxy {
 void ProxyKernelHostAder::run(ProxyData& data,
                               seissol::parallel::runtime::StreamRuntime& runtime) const {
-<<<<<<< HEAD
-  auto& layer = data.ltsTree.layer(data.layerId);
-  const unsigned nrOfCells = layer.size();
+  auto& layer = data.ltsTree.layer(data.layerId);
+  const auto nrOfCells = layer.size();
   real** buffers = layer.var<LTS::Buffers>();
   real** derivatives = layer.var<LTS::Derivatives>();
-=======
-  auto& layer = data.ltsTree.child(0).child<Interior>();
-  const auto nrOfCells = layer.size();
-  real** buffers = layer.var(data.lts.buffers);
-  real** derivatives = layer.var(data.lts.derivatives);
-
-  kernels::LocalData::Loader loader;
-  loader.load(data.lts, layer);
->>>>>>> d3ed8edd
 
 #ifdef _OPENMP
 #pragma omp parallel
@@ -58,13 +48,8 @@
 #ifdef _OPENMP
 #pragma omp for schedule(static)
 #endif
-<<<<<<< HEAD
-    for (unsigned int cell = 0; cell < nrOfCells; cell++) {
+    for (std::size_t cell = 0; cell < nrOfCells; cell++) {
       auto local = layer.cellRef(cell);
-=======
-    for (std::size_t cell = 0; cell < nrOfCells; cell++) {
-      auto local = loader.entry(cell);
->>>>>>> d3ed8edd
       data.spacetimeKernel.computeAder(Timestep, local, tmp, buffers[cell], derivatives[cell]);
     }
 #ifdef _OPENMP
@@ -78,17 +63,10 @@
   ret.hardwareFlop = 0;
 
   // iterate over cells
-<<<<<<< HEAD
-  const unsigned nrOfCells = data.ltsTree.layer(data.layerId).size();
-  for (unsigned int cell = 0; cell < nrOfCells; ++cell) {
-    unsigned int nonZeroFlops = 0;
-    unsigned int hardwareFlops = 0;
-=======
-  const auto nrOfCells = data.ltsTree.child(0).child<Interior>().size();
+  const auto nrOfCells = data.ltsTree.layer(data.layerId).size();
   for (std::size_t cell = 0; cell < nrOfCells; ++cell) {
     std::uint64_t nonZeroFlops = 0;
     std::uint64_t hardwareFlops = 0;
->>>>>>> d3ed8edd
     // get flops
     data.spacetimeKernel.flopsAder(nonZeroFlops, hardwareFlops);
     ret.nonzeroFlop += nonZeroFlops;
@@ -103,18 +81,9 @@
 
 void ProxyKernelHostLocalWOAder::run(ProxyData& data,
                                      seissol::parallel::runtime::StreamRuntime& runtime) const {
-<<<<<<< HEAD
-  auto& layer = data.ltsTree.layer(data.layerId);
-  const unsigned nrOfCells = layer.size();
+  auto& layer = data.ltsTree.layer(data.layerId);
+  const auto nrOfCells = layer.size();
   real** buffers = layer.var<LTS::Buffers>();
-=======
-  auto& layer = data.ltsTree.child(0).child<Interior>();
-  const auto nrOfCells = layer.size();
-  real** buffers = layer.var(data.lts.buffers);
-
-  kernels::LocalData::Loader loader;
-  loader.load(data.lts, layer);
->>>>>>> d3ed8edd
 
 #ifdef _OPENMP
 #pragma omp parallel
@@ -125,13 +94,8 @@
 #ifdef _OPENMP
 #pragma omp for schedule(static)
 #endif
-<<<<<<< HEAD
-    for (unsigned int cell = 0; cell < nrOfCells; cell++) {
+    for (std::size_t cell = 0; cell < nrOfCells; cell++) {
       auto local = layer.cellRef(cell);
-=======
-    for (std::size_t cell = 0; cell < nrOfCells; cell++) {
-      auto local = loader.entry(cell);
->>>>>>> d3ed8edd
       data.localKernel.computeIntegral(buffers[cell], local, tmp, nullptr, nullptr, 0, 0);
     }
 #ifdef _OPENMP
@@ -144,21 +108,12 @@
   ret.nonzeroFlop = 0.0;
   ret.hardwareFlop = 0.0;
 
-<<<<<<< HEAD
-  auto& layer = data.ltsTree.layer(data.layerId);
-  const unsigned nrOfCells = layer.size();
+  auto& layer = data.ltsTree.layer(data.layerId);
+  const auto nrOfCells = layer.size();
   CellLocalInformation* cellInformation = layer.var<LTS::CellInformation>();
-  for (unsigned cell = 0; cell < nrOfCells; ++cell) {
-    unsigned int nonZeroFlops = 0;
-    unsigned int hardwareFlops = 0;
-=======
-  auto& layer = data.ltsTree.child(0).child<Interior>();
-  const auto nrOfCells = layer.size();
-  CellLocalInformation* cellInformation = layer.var(data.lts.cellInformation);
   for (std::size_t cell = 0; cell < nrOfCells; ++cell) {
     std::uint64_t nonZeroFlops = 0;
     std::uint64_t hardwareFlops = 0;
->>>>>>> d3ed8edd
     data.localKernel.flopsIntegral(cellInformation[cell].faceTypes, nonZeroFlops, hardwareFlops);
     ret.nonzeroFlop += nonZeroFlops;
     ret.hardwareFlop += hardwareFlops;
@@ -174,20 +129,10 @@
 
 void ProxyKernelHostLocal::run(ProxyData& data,
                                seissol::parallel::runtime::StreamRuntime& runtime) const {
-<<<<<<< HEAD
-  auto& layer = data.ltsTree.layer(data.layerId);
-  const unsigned nrOfCells = layer.size();
+  auto& layer = data.ltsTree.layer(data.layerId);
+  const auto nrOfCells = layer.size();
   real** buffers = layer.var<LTS::Buffers>();
   real** derivatives = layer.var<LTS::Derivatives>();
-=======
-  auto& layer = data.ltsTree.child(0).child<Interior>();
-  const auto nrOfCells = layer.size();
-  real** buffers = layer.var(data.lts.buffers);
-  real** derivatives = layer.var(data.lts.derivatives);
-
-  kernels::LocalData::Loader loader;
-  loader.load(data.lts, layer);
->>>>>>> d3ed8edd
 
 #ifdef _OPENMP
 #pragma omp parallel
@@ -198,13 +143,8 @@
 #ifdef _OPENMP
 #pragma omp for schedule(static)
 #endif
-<<<<<<< HEAD
-    for (unsigned int cell = 0; cell < nrOfCells; cell++) {
+    for (std::size_t cell = 0; cell < nrOfCells; cell++) {
       auto local = layer.cellRef(cell);
-=======
-    for (std::size_t cell = 0; cell < nrOfCells; cell++) {
-      auto local = loader.entry(cell);
->>>>>>> d3ed8edd
       data.spacetimeKernel.computeAder(Timestep, local, tmp, buffers[cell], derivatives[cell]);
       data.localKernel.computeIntegral(buffers[cell], local, tmp, nullptr, nullptr, 0, 0);
     }
@@ -216,22 +156,11 @@
 
 void ProxyKernelHostNeighbor::run(ProxyData& data,
                                   seissol::parallel::runtime::StreamRuntime& runtime) const {
-<<<<<<< HEAD
-  auto& layer = data.ltsTree.layer(data.layerId);
-  const unsigned nrOfCells = layer.size();
+  auto& layer = data.ltsTree.layer(data.layerId);
+  const auto nrOfCells = layer.size();
   real*(*faceNeighbors)[4] = layer.var<LTS::FaceNeighbors>();
   CellDRMapping(*drMapping)[4] = layer.var<LTS::DRMapping>();
   CellLocalInformation* cellInformation = layer.var<LTS::CellInformation>();
-=======
-  auto& layer = data.ltsTree.child(0).child<Interior>();
-  const auto nrOfCells = layer.size();
-  real*(*faceNeighbors)[4] = layer.var(data.lts.faceNeighbors);
-  CellDRMapping(*drMapping)[4] = layer.var(data.lts.drMapping);
-  CellLocalInformation* cellInformation = layer.var(data.lts.cellInformation);
-
-  kernels::NeighborData::Loader loader;
-  loader.load(data.lts, layer);
->>>>>>> d3ed8edd
 
   real* timeIntegrated[4];
   real* faceNeighborsPrefetch[4];
@@ -242,13 +171,8 @@
     LIKWID_MARKER_START("neighboring");
 #pragma omp for schedule(static)
 #endif
-<<<<<<< HEAD
-    for (unsigned cell = 0; cell < nrOfCells; cell++) {
+    for (std::size_t cell = 0; cell < nrOfCells; cell++) {
       auto local = layer.cellRef(cell);
-=======
-    for (std::size_t cell = 0; cell < nrOfCells; cell++) {
-      auto local = loader.entry(cell);
->>>>>>> d3ed8edd
       seissol::kernels::TimeCommon::computeIntegrals(
           data.timeKernel,
           cellInformation[cell].ltsSetup,
@@ -301,27 +225,15 @@
   ret.hardwareFlop = 0.0;
 
   // iterate over cells
-<<<<<<< HEAD
-  auto& layer = data.ltsTree.layer(data.layerId);
-  const unsigned nrOfCells = layer.size();
+  auto& layer = data.ltsTree.layer(data.layerId);
+  const auto nrOfCells = layer.size();
   CellLocalInformation* cellInformation = layer.var<LTS::CellInformation>();
   CellDRMapping(*drMapping)[4] = layer.var<LTS::DRMapping>();
-  for (unsigned int cell = 0; cell < nrOfCells; cell++) {
-    unsigned int nonZeroFlops = 0;
-    unsigned int hardwareFlops = 0;
-    long long drNonZeroFlops = 0;
-    long long drHardwareFlops = 0;
-=======
-  auto& layer = data.ltsTree.child(0).child<Interior>();
-  const auto nrOfCells = layer.size();
-  CellLocalInformation* cellInformation = layer.var(data.lts.cellInformation);
-  CellDRMapping(*drMapping)[4] = layer.var(data.lts.drMapping);
   for (std::size_t cell = 0; cell < nrOfCells; cell++) {
     std::uint64_t nonZeroFlops = 0;
     std::uint64_t hardwareFlops = 0;
     std::uint64_t drNonZeroFlops = 0;
     std::uint64_t drHardwareFlops = 0;
->>>>>>> d3ed8edd
     // get flops
     data.neighborKernel.flopsNeighborsIntegral(cellInformation[cell].faceTypes,
                                                cellInformation[cell].faceRelations,
@@ -376,19 +288,11 @@
   ret.hardwareFlop = 0.0;
 
   // iterate over cells
-<<<<<<< HEAD
   auto& interior = data.dynRupTree.layer(data.layerId);
   DRFaceInformation* faceInformation = interior.var<DynamicRupture::FaceInformation>();
-  for (unsigned face = 0; face < interior.size(); ++face) {
-    long long drNonZeroFlops = 0;
-    long long drHardwareFlops = 0;
-=======
-  seissol::initializer::Layer& interior = data.dynRupTree.child(0).child<Interior>();
-  DRFaceInformation* faceInformation = interior.var(data.dynRup.faceInformation);
   for (std::size_t face = 0; face < interior.size(); ++face) {
     std::uint64_t drNonZeroFlops = 0;
     std::uint64_t drHardwareFlops = 0;
->>>>>>> d3ed8edd
     data.dynRupKernel.flopsGodunovState(faceInformation[face], drNonZeroFlops, drHardwareFlops);
     ret.nonzeroFlop += drNonZeroFlops;
     ret.hardwareFlop += drHardwareFlops;
