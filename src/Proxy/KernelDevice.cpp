// SPDX-FileCopyrightText: 2020 SeisSol Group
//
// SPDX-License-Identifier: BSD-3-Clause
// SPDX-LicenseComments: Full text under /LICENSE and /LICENSES/
//
// SPDX-FileContributor: Author lists in /AUTHORS and /CITATION.cff

#include "KernelDevice.h"
#include "Allocator.h"
#include "Common.h"
#include "Kernel.h"
#include <Parallel/Runtime/Stream.h>
#include <memory>

#ifdef ACL_DEVICE
#include "Constants.h"
#include <Kernels/TimeCommon.h>
#include <device.h>
#endif

namespace seissol::proxy {
#ifdef ACL_DEVICE
void ProxyKernelDeviceAder::run(ProxyData& data,
                                seissol::parallel::runtime::StreamRuntime& runtime) const {
  auto& layer = data.ltsStorage.layer(data.layerId);

  kernels::LocalTmp tmp(9.81);

  auto& dataTable = layer.getConditionalTable<inner_keys::Wp>();
  auto& materialTable = layer.getConditionalTable<inner_keys::Material>();

  const double timeStepWidth = static_cast<double>(Timestep);
  ComputeGraphType graphType{ComputeGraphType::AccumulatedVelocities};
  auto computeGraphKey = initializer::GraphKey(graphType, timeStepWidth, false);

  const auto integrationCoeffs = data.timeBasis.integrate(0, Timestep, Timestep);

  runtime.runGraph(computeGraphKey, layer, [&](auto& runtime) {
    data.spacetimeKernel.computeBatchedAder(
        integrationCoeffs.data(), timeStepWidth, tmp, dataTable, materialTable, false, runtime);
  });
}

void ProxyKernelDeviceLocalWOAder::run(ProxyData& data,
                                       seissol::parallel::runtime::StreamRuntime& runtime) const {
  auto& layer = data.ltsStorage.layer(data.layerId);

  auto& dataTable = layer.getConditionalTable<inner_keys::Wp>();
  auto& materialTable = layer.getConditionalTable<inner_keys::Material>();
  auto& indicesTable = layer.getConditionalTable<inner_keys::Indices>();

  const double timeStepWidth = 0.0;
  ComputeGraphType graphType{ComputeGraphType::AccumulatedVelocities};
  auto computeGraphKey = initializer::GraphKey(graphType, timeStepWidth, false);

  runtime.runGraph(computeGraphKey, layer, [&](auto& runtime) {
    data.localKernel.computeBatchedIntegral(
        dataTable, materialTable, indicesTable, timeStepWidth, runtime);
  });
}

void ProxyKernelDeviceLocal::run(ProxyData& data,
                                 seissol::parallel::runtime::StreamRuntime& runtime) const {
  auto& layer = data.ltsStorage.layer(data.layerId);

  kernels::LocalTmp tmp(9.81);

  auto& dataTable = layer.getConditionalTable<inner_keys::Wp>();
  auto& materialTable = layer.getConditionalTable<inner_keys::Material>();
  auto& indicesTable = layer.getConditionalTable<inner_keys::Indices>();

  const auto integrationCoeffs = data.timeBasis.integrate(0, Timestep, Timestep);

  const double timeStepWidth = static_cast<double>(Timestep);
  ComputeGraphType graphType{ComputeGraphType::AccumulatedVelocities};
  auto computeGraphKey = initializer::GraphKey(graphType, timeStepWidth, false);
  runtime.runGraph(computeGraphKey, layer, [&](auto& runtime) {
    data.spacetimeKernel.computeBatchedAder(
<<<<<<< HEAD
        timeStepWidth, tmp, dataTable, materialTable, false, runtime);
    data.localKernel.computeBatchedIntegral(dataTable, materialTable, indicesTable, 0.0, runtime);
=======
        integrationCoeffs.data(), timeStepWidth, tmp, dataTable, materialTable, false, runtime);
    data.localKernel.computeBatchedIntegral(
        dataTable, materialTable, indicesTable, loader, tmp, 0.0, runtime);
>>>>>>> 08e63bd2
  });
}

void ProxyKernelDeviceNeighbor::run(ProxyData& data,
                                    seissol::parallel::runtime::StreamRuntime& runtime) const {
  auto& layer = data.ltsStorage.layer(data.layerId);

  const double timeStepWidth = static_cast<double>(Timestep);
  auto& dataTable = layer.getConditionalTable<inner_keys::Wp>();

  const auto timeBasis = seissol::kernels::timeBasis();
  const auto timeCoeffs = timeBasis.integrate(0, Timestep, Timestep);

  seissol::kernels::TimeCommon::computeBatchedIntegrals(
      data.timeKernel, timeCoeffs.data(), timeCoeffs.data(), dataTable, runtime);

  ComputeGraphType graphType = ComputeGraphType::NeighborIntegral;
  auto computeGraphKey = initializer::GraphKey(graphType);
  runtime.runGraph(computeGraphKey, layer, [&](auto& runtime) {
    data.neighborKernel.computeBatchedNeighborsIntegral(dataTable, runtime);
  });
}

void ProxyKernelDeviceGodunovDR::run(ProxyData& data,
                                     seissol::parallel::runtime::StreamRuntime& runtime) const {
  auto& layer = data.drStorage.layer(data.layerId);

  auto& dataTable = layer.getConditionalTable<inner_keys::Dr>();

  const auto [timePoints, timeWeights] =
      seissol::quadrature::ShiftedGaussLegendre(ConvergenceOrder, 0, Timestep);
  const auto coeffsCollocate = seissol::kernels::timeBasis().collocate(timePoints, Timestep);

  ComputeGraphType graphType = ComputeGraphType::DynamicRuptureInterface;
  auto computeGraphKey = initializer::GraphKey(graphType, 0.0);
  runtime.runGraph(computeGraphKey, layer, [&](auto& runtime) {
    data.dynRupKernel.batchedSpaceTimeInterpolation(dataTable, coeffsCollocate.data(), runtime);
  });
}
#else
void ProxyKernelDeviceAder::run(ProxyData& data,
                                seissol::parallel::runtime::StreamRuntime& runtime) const {}

void ProxyKernelDeviceLocalWOAder::run(ProxyData& data,
                                       seissol::parallel::runtime::StreamRuntime& runtime) const {}

void ProxyKernelDeviceLocal::run(ProxyData& data,
                                 seissol::parallel::runtime::StreamRuntime& runtime) const {}

void ProxyKernelDeviceNeighbor::run(ProxyData& data,
                                    seissol::parallel::runtime::StreamRuntime& runtime) const {}

void ProxyKernelDeviceGodunovDR::run(ProxyData& data,
                                     seissol::parallel::runtime::StreamRuntime& runtime) const {}
#endif

auto ProxyKernelDeviceNeighborDR::needsDR() const -> bool { return true; }

std::shared_ptr<ProxyKernel> getProxyKernelDevice(Kernel kernel) {
  switch (kernel) {
  case Kernel::All:
    return std::make_shared<ProxyKernelDeviceAll>();
  case Kernel::AllDR:
    return std::make_shared<ProxyKernelDeviceAllDR>();
  case Kernel::Ader:
    return std::make_shared<ProxyKernelDeviceAder>();
  case Kernel::LocalWOAder:
    return std::make_shared<ProxyKernelDeviceLocalWOAder>();
  case Kernel::Local:
    return std::make_shared<ProxyKernelDeviceLocal>();
  case Kernel::Neighbor:
    return std::make_shared<ProxyKernelDeviceNeighbor>();
  case Kernel::NeighborDR:
    return std::make_shared<ProxyKernelDeviceNeighborDR>();
  case Kernel::GodunovDR:
    return std::make_shared<ProxyKernelDeviceGodunovDR>();
  }
  throw;
}
} // namespace seissol::proxy<|MERGE_RESOLUTION|>--- conflicted
+++ resolved
@@ -76,14 +76,8 @@
   auto computeGraphKey = initializer::GraphKey(graphType, timeStepWidth, false);
   runtime.runGraph(computeGraphKey, layer, [&](auto& runtime) {
     data.spacetimeKernel.computeBatchedAder(
-<<<<<<< HEAD
-        timeStepWidth, tmp, dataTable, materialTable, false, runtime);
+        integrationCoeffs.data(), timeStepWidth, tmp, dataTable, materialTable, false, runtime);
     data.localKernel.computeBatchedIntegral(dataTable, materialTable, indicesTable, 0.0, runtime);
-=======
-        integrationCoeffs.data(), timeStepWidth, tmp, dataTable, materialTable, false, runtime);
-    data.localKernel.computeBatchedIntegral(
-        dataTable, materialTable, indicesTable, loader, tmp, 0.0, runtime);
->>>>>>> 08e63bd2
   });
 }
 
