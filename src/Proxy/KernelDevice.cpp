// SPDX-FileCopyrightText: 2020 SeisSol Group
//
// SPDX-License-Identifier: BSD-3-Clause
// SPDX-LicenseComments: Full text under /LICENSE and /LICENSES/
//
// SPDX-FileContributor: Author lists in /AUTHORS and /CITATION.cff

#include "KernelDevice.h"
#include "Allocator.h"
#include "Common.h"
#include "Kernel.h"
#include <Config.h>
#include <Parallel/Runtime/Stream.h>
#include <memory>
#include <variant>

#ifdef ACL_DEVICE
#include "Constants.h"
#include <Kernels/TimeCommon.h>
#include <device.h>
#endif

namespace seissol::proxy {
#ifdef ACL_DEVICE
<<<<<<< HEAD
template <typename Cfg>
void ProxyKernelDeviceAder<Cfg>::run(ProxyData& predata,
                                     seissol::parallel::runtime::StreamRuntime& runtime) const {
  auto& data = static_cast<ProxyDataImpl<Cfg>&>(predata);
  auto& layer = data.ltsStorage.layer(data.layerId);

  kernels::<Cfg>tmp(9.81);
=======
void ProxyKernelDeviceAder::run(ProxyData& data,
                                seissol::parallel::runtime::StreamRuntime& runtime) const {
  auto& layer = data.ltsStorage.layer(data.layerId);

  kernels::LocalTmp tmp(9.81);
>>>>>>> af7df1d3

  auto& dataTable = layer.getConditionalTable<inner_keys::Wp>();
  auto& materialTable = layer.getConditionalTable<inner_keys::Material>();

  ComputeGraphType graphType{ComputeGraphType::AccumulatedVelocities};
  auto computeGraphKey = initializer::GraphKey(graphType, Timestep, false);

  const auto integrationCoeffs = data.timeBasis.integrate(0, Timestep, Timestep);

  runtime.runGraph(computeGraphKey, layer, [&](auto& runtime) {
    data.spacetimeKernel.computeBatchedAder(
        integrationCoeffs.data(), Timestep, tmp, dataTable, materialTable, false, runtime);
  });
}

<<<<<<< HEAD
template <typename Cfg>
void ProxyKernelDeviceLocalWOAder<Cfg>::run(
    ProxyData& predata, seissol::parallel::runtime::StreamRuntime& runtime) const {
  auto& data = static_cast<ProxyDataImpl<Cfg>&>(predata);
=======
void ProxyKernelDeviceLocalWOAder::run(ProxyData& data,
                                       seissol::parallel::runtime::StreamRuntime& runtime) const {
>>>>>>> af7df1d3
  auto& layer = data.ltsStorage.layer(data.layerId);

  auto& dataTable = layer.getConditionalTable<inner_keys::Wp>();
  auto& materialTable = layer.getConditionalTable<inner_keys::Material>();
  auto& indicesTable = layer.getConditionalTable<inner_keys::Indices>();

  ComputeGraphType graphType{ComputeGraphType::AccumulatedVelocities};
  auto computeGraphKey = initializer::GraphKey(graphType, Timestep, false);

  runtime.runGraph(computeGraphKey, layer, [&](auto& runtime) {
    data.localKernel.computeBatchedIntegral(
<<<<<<< HEAD
        dataTable, materialTable, indicesTable, timeStepWidth, runtime);
  });
}

template <typename Cfg>
void ProxyKernelDeviceLocal<Cfg>::run(ProxyData& predata,
                                      seissol::parallel::runtime::StreamRuntime& runtime) const {
  auto& data = static_cast<ProxyDataImpl<Cfg>&>(predata);
  auto& layer = data.ltsStorage.layer(data.layerId);

  kernels::LocalTmp<Cfg> tmp(9.81);
=======
        dataTable, materialTable, indicesTable, Timestep, runtime);
  });
}

void ProxyKernelDeviceLocal::run(ProxyData& data,
                                 seissol::parallel::runtime::StreamRuntime& runtime) const {
  auto& layer = data.ltsStorage.layer(data.layerId);

  kernels::LocalTmp tmp(9.81);
>>>>>>> af7df1d3

  auto& dataTable = layer.getConditionalTable<inner_keys::Wp>();
  auto& materialTable = layer.getConditionalTable<inner_keys::Material>();
  auto& indicesTable = layer.getConditionalTable<inner_keys::Indices>();

  const auto integrationCoeffs = data.timeBasis.integrate(0, Timestep, Timestep);

  ComputeGraphType graphType{ComputeGraphType::AccumulatedVelocities};
  auto computeGraphKey = initializer::GraphKey(graphType, Timestep, false);
  runtime.runGraph(computeGraphKey, layer, [&](auto& runtime) {
    data.spacetimeKernel.computeBatchedAder(
<<<<<<< HEAD
        integrationCoeffs.data(), timeStepWidth, tmp, dataTable, materialTable, false, runtime);
=======
        integrationCoeffs.data(), Timestep, tmp, dataTable, materialTable, false, runtime);
>>>>>>> af7df1d3
    data.localKernel.computeBatchedIntegral(dataTable, materialTable, indicesTable, 0.0, runtime);
  });
}

<<<<<<< HEAD
template <typename Cfg>
void ProxyKernelDeviceNeighbor<Cfg>::run(ProxyData& predata,
                                         seissol::parallel::runtime::StreamRuntime& runtime) const {
  auto& data = static_cast<ProxyDataImpl<Cfg>&>(predata);
=======
void ProxyKernelDeviceNeighbor::run(ProxyData& data,
                                    seissol::parallel::runtime::StreamRuntime& runtime) const {
>>>>>>> af7df1d3
  auto& layer = data.ltsStorage.layer(data.layerId);

  auto& dataTable = layer.getConditionalTable<inner_keys::Wp>();

  const auto timeBasis = seissol::kernels::timeBasis<Cfg>();
  const auto timeCoeffs = timeBasis.integrate(0, Timestep, Timestep);

  seissol::kernels::TimeCommon<Cfg>::computeBatchedIntegrals(
      data.timeKernel, timeCoeffs.data(), timeCoeffs.data(), dataTable, runtime);

  ComputeGraphType graphType = ComputeGraphType::NeighborIntegral;
  auto computeGraphKey = initializer::GraphKey(graphType);
  runtime.runGraph(computeGraphKey, layer, [&](auto& runtime) {
    data.neighborKernel.computeBatchedNeighborsIntegral(dataTable, runtime);
  });
}

<<<<<<< HEAD
template <typename Cfg>
void ProxyKernelDeviceGodunovDR<Cfg>::run(
    ProxyData& predata, seissol::parallel::runtime::StreamRuntime& runtime) const {
  auto& data = static_cast<ProxyDataImpl<Cfg>&>(predata);
=======
void ProxyKernelDeviceGodunovDR::run(ProxyData& data,
                                     seissol::parallel::runtime::StreamRuntime& runtime) const {
>>>>>>> af7df1d3
  auto& layer = data.drStorage.layer(data.layerId);

  auto& dataTable = layer.getConditionalTable<inner_keys::Dr>();

  const auto [timePoints, timeWeights] =
      seissol::quadrature::ShiftedGaussLegendre(Cfg::ConvergenceOrder, 0, Timestep);
  const auto coeffsCollocate = seissol::kernels::timeBasis<Cfg>().collocate(timePoints, Timestep);

  ComputeGraphType graphType = ComputeGraphType::DynamicRuptureInterface;
  auto computeGraphKey = initializer::GraphKey(graphType, 0.0);
  runtime.runGraph(computeGraphKey, layer, [&](auto& runtime) {
    data.dynRupKernel.batchedSpaceTimeInterpolation(dataTable, coeffsCollocate.data(), runtime);
  });
}
#else
template <typename Cfg>
void ProxyKernelDeviceAder<Cfg>::run(ProxyData& predata,
                                     seissol::parallel::runtime::StreamRuntime& runtime) const {}

template <typename Cfg>
void ProxyKernelDeviceLocalWOAder<Cfg>::run(
    ProxyData& predata, seissol::parallel::runtime::StreamRuntime& runtime) const {}

template <typename Cfg>
void ProxyKernelDeviceLocal<Cfg>::run(ProxyData& predata,
                                      seissol::parallel::runtime::StreamRuntime& runtime) const {}

template <typename Cfg>
void ProxyKernelDeviceNeighbor<Cfg>::run(ProxyData& predata,
                                         seissol::parallel::runtime::StreamRuntime& runtime) const {
}

template <typename Cfg>
void ProxyKernelDeviceGodunovDR<Cfg>::run(
    ProxyData& predata, seissol::parallel::runtime::StreamRuntime& runtime) const {}
#endif

template <typename Cfg>
auto ProxyKernelDeviceNeighborDR<Cfg>::needsDR() const -> bool {
  return true;
}

std::shared_ptr<ProxyKernel> getProxyKernelDevice(Kernel kernel, ConfigVariant variant) {
  return std::visit(
      [&](auto cfg) -> std::shared_ptr<ProxyKernel> {
        using Cfg = decltype(cfg);
        switch (kernel) {
        case Kernel::All:
          return std::make_shared<ProxyKernelDeviceAll<Cfg>>();
        case Kernel::AllDR:
          return std::make_shared<ProxyKernelDeviceAllDR<Cfg>>();
        case Kernel::Ader:
          return std::make_shared<ProxyKernelDeviceAder<Cfg>>();
        case Kernel::LocalWOAder:
          return std::make_shared<ProxyKernelDeviceLocalWOAder<Cfg>>();
        case Kernel::Local:
          return std::make_shared<ProxyKernelDeviceLocal<Cfg>>();
        case Kernel::Neighbor:
          return std::make_shared<ProxyKernelDeviceNeighbor<Cfg>>();
        case Kernel::NeighborDR:
          return std::make_shared<ProxyKernelDeviceNeighborDR<Cfg>>();
        case Kernel::GodunovDR:
          return std::make_shared<ProxyKernelDeviceGodunovDR<Cfg>>();
        }
        throw;
      },
      variant);
}
} // namespace seissol::proxy<|MERGE_RESOLUTION|>--- conflicted
+++ resolved
@@ -22,7 +22,6 @@
 
 namespace seissol::proxy {
 #ifdef ACL_DEVICE
-<<<<<<< HEAD
 template <typename Cfg>
 void ProxyKernelDeviceAder<Cfg>::run(ProxyData& predata,
                                      seissol::parallel::runtime::StreamRuntime& runtime) const {
@@ -30,13 +29,6 @@
   auto& layer = data.ltsStorage.layer(data.layerId);
 
   kernels::<Cfg>tmp(9.81);
-=======
-void ProxyKernelDeviceAder::run(ProxyData& data,
-                                seissol::parallel::runtime::StreamRuntime& runtime) const {
-  auto& layer = data.ltsStorage.layer(data.layerId);
-
-  kernels::LocalTmp tmp(9.81);
->>>>>>> af7df1d3
 
   auto& dataTable = layer.getConditionalTable<inner_keys::Wp>();
   auto& materialTable = layer.getConditionalTable<inner_keys::Material>();
@@ -52,15 +44,10 @@
   });
 }
 
-<<<<<<< HEAD
 template <typename Cfg>
 void ProxyKernelDeviceLocalWOAder<Cfg>::run(
     ProxyData& predata, seissol::parallel::runtime::StreamRuntime& runtime) const {
   auto& data = static_cast<ProxyDataImpl<Cfg>&>(predata);
-=======
-void ProxyKernelDeviceLocalWOAder::run(ProxyData& data,
-                                       seissol::parallel::runtime::StreamRuntime& runtime) const {
->>>>>>> af7df1d3
   auto& layer = data.ltsStorage.layer(data.layerId);
 
   auto& dataTable = layer.getConditionalTable<inner_keys::Wp>();
@@ -72,8 +59,7 @@
 
   runtime.runGraph(computeGraphKey, layer, [&](auto& runtime) {
     data.localKernel.computeBatchedIntegral(
-<<<<<<< HEAD
-        dataTable, materialTable, indicesTable, timeStepWidth, runtime);
+        dataTable, materialTable, indicesTable, Timestep, runtime);
   });
 }
 
@@ -84,17 +70,6 @@
   auto& layer = data.ltsStorage.layer(data.layerId);
 
   kernels::LocalTmp<Cfg> tmp(9.81);
-=======
-        dataTable, materialTable, indicesTable, Timestep, runtime);
-  });
-}
-
-void ProxyKernelDeviceLocal::run(ProxyData& data,
-                                 seissol::parallel::runtime::StreamRuntime& runtime) const {
-  auto& layer = data.ltsStorage.layer(data.layerId);
-
-  kernels::LocalTmp tmp(9.81);
->>>>>>> af7df1d3
 
   auto& dataTable = layer.getConditionalTable<inner_keys::Wp>();
   auto& materialTable = layer.getConditionalTable<inner_keys::Material>();
@@ -106,24 +81,15 @@
   auto computeGraphKey = initializer::GraphKey(graphType, Timestep, false);
   runtime.runGraph(computeGraphKey, layer, [&](auto& runtime) {
     data.spacetimeKernel.computeBatchedAder(
-<<<<<<< HEAD
-        integrationCoeffs.data(), timeStepWidth, tmp, dataTable, materialTable, false, runtime);
-=======
         integrationCoeffs.data(), Timestep, tmp, dataTable, materialTable, false, runtime);
->>>>>>> af7df1d3
     data.localKernel.computeBatchedIntegral(dataTable, materialTable, indicesTable, 0.0, runtime);
   });
 }
 
-<<<<<<< HEAD
 template <typename Cfg>
 void ProxyKernelDeviceNeighbor<Cfg>::run(ProxyData& predata,
                                          seissol::parallel::runtime::StreamRuntime& runtime) const {
   auto& data = static_cast<ProxyDataImpl<Cfg>&>(predata);
-=======
-void ProxyKernelDeviceNeighbor::run(ProxyData& data,
-                                    seissol::parallel::runtime::StreamRuntime& runtime) const {
->>>>>>> af7df1d3
   auto& layer = data.ltsStorage.layer(data.layerId);
 
   auto& dataTable = layer.getConditionalTable<inner_keys::Wp>();
@@ -141,15 +107,10 @@
   });
 }
 
-<<<<<<< HEAD
 template <typename Cfg>
 void ProxyKernelDeviceGodunovDR<Cfg>::run(
     ProxyData& predata, seissol::parallel::runtime::StreamRuntime& runtime) const {
   auto& data = static_cast<ProxyDataImpl<Cfg>&>(predata);
-=======
-void ProxyKernelDeviceGodunovDR::run(ProxyData& data,
-                                     seissol::parallel::runtime::StreamRuntime& runtime) const {
->>>>>>> af7df1d3
   auto& layer = data.drStorage.layer(data.layerId);
 
   auto& dataTable = layer.getConditionalTable<inner_keys::Dr>();
