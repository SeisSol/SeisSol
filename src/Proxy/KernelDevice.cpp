--- conflicted
+++ resolved
@@ -53,11 +53,7 @@
 
   runtime.runGraph(computeGraphKey, layer, [&](auto& runtime) {
     data.localKernel.computeBatchedIntegral(
-<<<<<<< HEAD
-        dataTable, materialTable, indicesTable, timeStepWidth, runtime);
-=======
-        dataTable, materialTable, indicesTable, loader, tmp, Timestep, runtime);
->>>>>>> 4f2134b9
+        dataTable, materialTable, indicesTable, Timestep, runtime);
   });
 }
 
@@ -77,14 +73,8 @@
   auto computeGraphKey = initializer::GraphKey(graphType, Timestep, false);
   runtime.runGraph(computeGraphKey, layer, [&](auto& runtime) {
     data.spacetimeKernel.computeBatchedAder(
-<<<<<<< HEAD
-        integrationCoeffs.data(), timeStepWidth, tmp, dataTable, materialTable, false, runtime);
+        integrationCoeffs.data(), Timestep, tmp, dataTable, materialTable, false, runtime);
     data.localKernel.computeBatchedIntegral(dataTable, materialTable, indicesTable, 0.0, runtime);
-=======
-        integrationCoeffs.data(), Timestep, tmp, dataTable, materialTable, false, runtime);
-    data.localKernel.computeBatchedIntegral(
-        dataTable, materialTable, indicesTable, loader, tmp, 0.0, runtime);
->>>>>>> 4f2134b9
   });
 }
 
