--- conflicted
+++ resolved
@@ -10,43 +10,6 @@
 namespace seissol {
 class ActorStateStatistics {
   public:
-<<<<<<< HEAD
-  ActorStateStatistics() : currentSample(time_stepping::ActorState::Synced) {}
-
-  void enter(time_stepping::ActorState actorState) {
-    if (actorState == currentSample.state) {
-      ++currentSample.numEnteredRegion;
-    } else {
-      currentSample.finish();
-      samples.push_back(currentSample);
-      currentSample = Sample(actorState);
-    }
-  }
-
-  void addToLoopStatistics(unsigned globalClusterId, LoopStatistics& loopStatistics) {
-    currentSample.finish();
-    samples.push_back(currentSample);
-    for (const auto& sample : samples) {
-      const auto state = sample.state;
-      const auto region = loopStatistics.getRegion(time_stepping::actorStateToString(state));
-      loopStatistics.addSample(
-          region, sample.numEnteredRegion, globalClusterId, sample.begin, sample.end.value());
-    }
-  }
-
-  private:
-  struct Sample {
-    explicit Sample(time_stepping::ActorState state)
-        : state(state), end(std::nullopt), numEnteredRegion(0) {
-      clock_gettime(CLOCK_MONOTONIC, &begin);
-    }
-    void finish() {
-      timespec endTime;
-      clock_gettime(CLOCK_MONOTONIC, &endTime);
-      end = endTime;
-    }
-    time_stepping::ActorState state;
-=======
   ActorStateStatistics(unsigned globalClusterId, LoopStatistics& loopStatistics);
 
   void enter(time_stepping::ActorState actorState);
@@ -57,7 +20,6 @@
     explicit Sample(seissol::time_stepping::ActorState state);
     void finish();
     seissol::time_stepping::ActorState state;
->>>>>>> cfd59610
     timespec begin;
     std::optional<timespec> end;
     int numEnteredRegion;
@@ -65,40 +27,14 @@
   };
 
   Sample currentSample;
-<<<<<<< HEAD
-  std::vector<Sample> samples;
-=======
   bool started = false;
 
   unsigned globalClusterId;
   LoopStatistics& loopStatistics;
->>>>>>> cfd59610
 };
 
 class ActorStateStatisticsManager {
   public:
-<<<<<<< HEAD
-  ActorStateStatisticsManager() = default;
-  ActorStateStatistics& addCluster(unsigned globalClusterId) {
-    return stateStatisticsMap[globalClusterId];
-  }
-
-  void addToLoopStatistics(LoopStatistics& loopStatistics) {
-    loopStatistics.addRegion(time_stepping::actorStateToString(time_stepping::ActorState::Synced),
-                             false);
-    loopStatistics.addRegion(
-        time_stepping::actorStateToString(time_stepping::ActorState::Corrected), false);
-    loopStatistics.addRegion(
-        time_stepping::actorStateToString(time_stepping::ActorState::Predicted), false);
-
-    for (auto& [globalClusterId, stateStatistics] : stateStatisticsMap) {
-      stateStatistics.addToLoopStatistics(globalClusterId, loopStatistics);
-    }
-  }
-
-  private:
-  std::unordered_map<unsigned, ActorStateStatistics> stateStatisticsMap{};
-=======
   ActorStateStatisticsManager(LoopStatistics& loopStatistics);
   ActorStateStatistics& addCluster(unsigned globalClusterId);
 
@@ -108,7 +44,6 @@
   // for now, use an std::list, as this is merely a storage for all ActorStateStatistics objects
   std::list<ActorStateStatistics> stateStatistics;
   LoopStatistics& loopStatistics;
->>>>>>> cfd59610
 };
 } // namespace seissol
 
