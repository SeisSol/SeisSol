#ifndef SEISSOL_ACTORSTATESTATISTICS_H
#define SEISSOL_ACTORSTATESTATISTICS_H

#include "LoopStatistics.h"
#include "Solver/Clustering/ActorState.h"
#include <list>
#include <optional>
#include <unordered_map>

namespace seissol {
class ActorStateStatistics {
  public:
  ActorStateStatistics(unsigned globalClusterId, LoopStatistics& loopStatistics);

  void enter(seissol::solver::clustering::ComputeStep actorState);
  void exit();

  private:
  struct Sample {
    explicit Sample(seissol::solver::clustering::ComputeStep state);
    void finish();
<<<<<<< HEAD
    seissol::solver::clustering::ComputeStep state;
    timespec begin;
=======
    seissol::time_stepping::ActorState state;
    timespec begin{};
>>>>>>> 91377508
    std::optional<timespec> end;
    int numEnteredRegion;
    Sample() = delete;
  };

  Sample currentSample;

  unsigned globalClusterId;
  LoopStatistics& loopStatistics;
};

class ActorStateStatisticsManager {
  public:
  ActorStateStatisticsManager(LoopStatistics& loopStatistics);
  ActorStateStatistics& addCluster(unsigned globalClusterId);

  void finish();

  private:
  // for now, use an std::list, as this is merely a storage for all ActorStateStatistics objects
  std::list<ActorStateStatistics> stateStatistics;
  LoopStatistics& loopStatistics;
};
} // namespace seissol

#endif // SEISSOL_ACTORSTATESTATISTICS_H<|MERGE_RESOLUTION|>--- conflicted
+++ resolved
@@ -19,13 +19,8 @@
   struct Sample {
     explicit Sample(seissol::solver::clustering::ComputeStep state);
     void finish();
-<<<<<<< HEAD
     seissol::solver::clustering::ComputeStep state;
-    timespec begin;
-=======
-    seissol::time_stepping::ActorState state;
     timespec begin{};
->>>>>>> 91377508
     std::optional<timespec> end;
     int numEnteredRegion;
     Sample() = delete;
