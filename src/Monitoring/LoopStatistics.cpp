/**
 * @file
 * This file is part of SeisSol.
 *
 * @author Carsten Uphoff (c.uphoff AT tum.de,
 * http://www5.in.tum.de/wiki/index.php/Carsten_Uphoff,_M.Sc.)
 *
 * @section LICENSE
 * Copyright (c) 2017, SeisSol Group
 * All rights reserved.
 *
 * Redistribution and use in source and binary forms, with or without
 * modification, are permitted provided that the following conditions are met:
 *
 * 1. Redistributions of source code must retain the above copyright notice,
 *    this list of conditions and the following disclaimer.
 *
 * 2. Redistributions in binary form must reproduce the above copyright notice,
 *    this list of conditions and the following disclaimer in the documentation
 *    and/or other materials provided with the distribution.
 *
 * 3. Neither the name of the copyright holder nor the names of its
 *    contributors may be used to endorse or promote products derived from this
 *    software without specific prior written permission.
 *
 * THIS SOFTWARE IS PROVIDED BY THE COPYRIGHT HOLDERS AND CONTRIBUTORS "AS IS"
 * AND ANY EXPRESS OR IMPLIED WARRANTIES, INCLUDING, BUT NOT LIMITED TO, THE
 * IMPLIED WARRANTIES OF MERCHANTABILITY AND FITNESS FOR A PARTICULAR PURPOSE
 * ARE DISCLAIMED. IN NO EVENT SHALL THE COPYRIGHT HOLDER OR CONTRIBUTORS BE
 * LIABLE FOR ANY DIRECT, INDIRECT, INCIDENTAL, SPECIAL, EXEMPLARY, OR
 * CONSEQUENTIAL DAMAGES (INCLUDING, BUT NOT LIMITED TO, PROCUREMENT OF
 * SUBSTITUTE GOODS OR SERVICES; LOSS OF USE, DATA, OR PROFITS; OR BUSINESS
 * INTERRUPTION) HOWEVER CAUSED AND ON ANY THEORY OF LIABILITY, WHETHER IN
 * CONTRACT, STRICT LIABILITY, OR TORT (INCLUDING NEGLIGENCE OR OTHERWISE)
 * ARISING IN ANY WAY OUT OF THE USE OF THIS SOFTWARE, EVEN IF ADVISED OF THE
 * POSSIBILITY OF SUCH DAMAGE.
 *
 * @section DESCRIPTION
 */

#include "LoopStatistics.h"
#include "Unit.hpp"

#include <cmath>
#include <cstdint>
#include <cstddef>
#ifdef USE_NETCDF
#include <netcdf.h>
#ifdef USE_MPI
#include <netcdf_par.h>
#endif // USE_MPI
#endif // USE_NETCDF

#include "Numerical_aux/Statistics.h"
#include "Monitoring/Stopwatch.h"
#include <utils/env.h>

<<<<<<< HEAD
#ifdef USE_MPI
void seissol::LoopStatistics::printSummary(MPI_Comm comm) {
  unsigned const nRegions = m_times.size();
  auto sums = std::vector<double>(5 * nRegions);
=======
namespace seissol {

void LoopStatistics::enableSampleOutput(bool enabled) { outputSamples = enabled; }

LoopStatistics::Region::Region(std::string const& name, bool includeInSummary)
    : name(name), includeInSummary(includeInSummary) {}

void LoopStatistics::addRegion(std::string const& name, bool includeInSummary) {
  regions.push_back(Region(name, includeInSummary));
}

unsigned LoopStatistics::getRegion(std::string const& name) const {
  auto first = regions.cbegin();
  auto it =
      std::find_if(first, regions.cend(), [&name](const auto& elem) { return elem.name == name; });
  assert(it != regions.end());
  return std::distance(first, it);
}

void LoopStatistics::begin(unsigned region) {
  clock_gettime(CLOCK_MONOTONIC, &regions[region].begin);
}

void LoopStatistics::end(unsigned region, unsigned numIterations, unsigned subRegion) {
  timespec endTime;
  clock_gettime(CLOCK_MONOTONIC, &endTime);
  addSample(region, numIterations, subRegion, regions[region].begin, endTime);
}

void LoopStatistics::addSample(
    unsigned region, unsigned numIterations, unsigned subRegion, timespec begin, timespec end) {
  if (outputSamples) {
    Sample sample;
    sample.begin = begin;
    sample.end = end;
    sample.numIters = numIterations;
    sample.subRegion = subRegion;
    regions[region].times.emplace_back(sample);
  }
  if (numIterations > 0) {
    auto& vars = regions[region].variables;
    const auto time = seconds(difftime(begin, end));
    vars.x += numIterations;
    vars.x2 += static_cast<double>(numIterations) * static_cast<double>(numIterations);
    vars.xy += static_cast<double>(numIterations) * time;
    vars.y += time;
    vars.y2 += time * time;
    ++vars.n;
  }
}

void LoopStatistics::reset() {
  for (auto& region : regions) {
    region.times.resize(0);
    region.variables = StatisticVariables();
    // (region.begin is not reset)
  }
}

void LoopStatistics::printSummary(MPI_Comm comm) {
  const auto nRegions = regions.size();
  constexpr int numberOfSumComponents = 6;
  auto sums = std::vector<double>(numberOfSumComponents * nRegions);
>>>>>>> cfd59610
  double totalTimePerRank = 0.0;

  // Helper functions to access sums
  auto getNumIters = [&sums](std::size_t region) -> double& {
    return sums[numberOfSumComponents * region + 0];
  };
  auto getNumItersSquared = [&sums](std::size_t region) -> double& {
    return sums[numberOfSumComponents * region + 1];
  };
  auto getTimeTimesNumIters = [&sums](std::size_t region) -> double& {
    return sums[numberOfSumComponents * region + 2];
  };
  auto getTime = [&sums](std::size_t region) -> double& {
    return sums[numberOfSumComponents * region + 3];
  };
  auto getTimeSquared = [&sums](std::size_t region) -> double& {
    return sums[numberOfSumComponents * region + 4];
  };
  auto getNumberOfSamples = [&sums](std::size_t region) -> double& {
    return sums[numberOfSumComponents * region + 5];
  };

  for (unsigned region = 0; region < nRegions; ++region) {
<<<<<<< HEAD
    double x = 0.0, x2 = 0.0, xy = 0.0, y = 0.0;
    unsigned N = 0;

    for (auto const& sample : m_times[region]) {
      if (sample.numIters > 0) {
        double time = seconds(difftime(sample.begin, sample.end));
        x += sample.numIters;
        x2 += static_cast<double>(sample.numIters) * static_cast<double>(sample.numIters);
        xy += static_cast<double>(sample.numIters) * time;
        y += time;
        ++N;
      }
    }

    sums[5 * region + 0] = x;
    sums[5 * region + 1] = x2;
    sums[5 * region + 2] = xy;
    sums[5 * region + 3] = y;
    sums[5 * region + 4] = N;
=======
    getNumIters(region) = regions[region].variables.x;
    getNumItersSquared(region) = regions[region].variables.x2;
    getTimeTimesNumIters(region) = regions[region].variables.xy;
    getTime(region) = regions[region].variables.y;
    getTimeSquared(region) = regions[region].variables.y2;
    getNumberOfSamples(region) = regions[region].variables.n;

>>>>>>> cfd59610
    // Make sure that events that lead to duplicate accounting are ignored
    if (regions[region].includeInSummary) {
      totalTimePerRank += regions[region].variables.y;
    }
  }

  int rank;
#ifdef USE_MPI
  MPI_Comm_rank(comm, &rank);
#else
  rank = 0;
#endif

  const auto summary = seissol::statistics::parallelSummary(totalTimePerRank);
  logInfo(rank) << "Time spent in compute kernels: mean =" << summary.mean
                << " std =" << summary.std << " min =" << summary.min
                << " median =" << summary.median << " max =" << summary.max;

  const auto loadImbalance = 1.0 - summary.mean / summary.max;
  logInfo(rank) << "Load imbalance:" << 100.0 * loadImbalance << "%";

#ifdef USE_MPI
  MPI_Allreduce(MPI_IN_PLACE, sums.data(), sums.size(), MPI_DOUBLE, MPI_SUM, comm);
#endif

  auto regressionCoeffs = std::vector<double>(2 * nRegions);
  auto stderror = std::vector<double>(nRegions, 0.0);
  for (unsigned region = 0; region < nRegions; ++region) {
<<<<<<< HEAD
    double const x = sums[5 * region + 0];
    double const x2 = sums[5 * region + 1];
    double const xy = sums[5 * region + 2];
    double const y = sums[5 * region + 3];
    double const N = sums[5 * region + 4];

    double const det = N * x2 - x * x;
    double const constant = (x2 * y - x * xy) / det;
    double const slope = (-x * y + N * xy) / det;
    regressionCoeffs[2 * region + 0] = constant;
    regressionCoeffs[2 * region + 1] = slope;

    for (auto const& sample : m_times[region]) {
      if (sample.numIters > 0) {
        double const error =
            seconds(difftime(sample.begin, sample.end)) - (constant + slope * sample.numIters);
        stderror[region] += error * error;
      }
    }
  }
=======
    const double x = getNumIters(region);
    const double x2 = getNumItersSquared(region);
    const double xy = getTimeTimesNumIters(region);
    const double y = getTime(region);
    const double y2 = getTimeSquared(region);
    const double n = getNumberOfSamples(region);

    double const det = n * x2 - x * x;
    double const constant = (x2 * y - x * xy) / det;
    double const slope = (-x * y + n * xy) / det;
    regressionCoeffs[2 * region + 0] = constant;
    regressionCoeffs[2 * region + 1] = slope;

    // for each sample, do:
    // error = time - (constant + slope * numIters)
    // stderror[region] += error * error
    // sum up over all samples over all ranks (i.e. MPI_Reduce)
>>>>>>> cfd59610

    // that can be replaced by (including the MPI operation):
    // error * error = constant * constant + slope * slope * numIters * numIters + time * time - 2 *
    // constant * time - 2 * slope * numIters * time + 2 * constant * slope * numIters thus, by
    // summing up error * error over all samples (and using x, x2, xy, y, y2):

    stderror[region] = constant * constant + slope * slope * x2 + y2 - 2 * constant * y -
                       2 * slope * xy + 2 * constant * slope * x;
  }

  if (rank == 0) {
    double totalTime = 0.0;
    logInfo(rank) << "Regression analysis of compute kernels:";
    for (unsigned region = 0; region < nRegions; ++region) {
<<<<<<< HEAD
      double const x = sums[5 * region + 0];
      double const x2 = sums[5 * region + 1];
      double const y = sums[5 * region + 3];
      double const N = sums[5 * region + 4];

      double const xm = x / N;
      double const xv = x2 - 2 * x * xm + xm * xm;

      // https://en.wikipedia.org/wiki/Simple_linear_regression#Normality_assumption
      double const se = std::sqrt((stderror[region] / (N - 2)) / xv);

      char const* names[] = {"constant", "per element"};
      for (unsigned c = 0; c < 2; ++c) {
        logInfo(rank) << m_regions[region] << "(" << names[c]
                      << "):" << regressionCoeffs[2 * region + c] << "(sample size:" << N
=======
      if (!regions[region].includeInSummary)
        continue;
      const double x = getNumIters(region);
      const double x2 = getNumItersSquared(region);
      const double y = getTime(region);
      const double n = getNumberOfSamples(region);

      double const xm = x / n;
      double const xv = x2 - 2 * x * xm + xm * xm;

      // https://en.wikipedia.org/wiki/Simple_linear_regression#Normality_assumption
      double const se = std::sqrt((stderror[region] / (n - 2)) / xv);

      char const* names[] = {"constant", "per element"};
      logInfo(rank) << regions[region].name << "(total time):" << y
                    << "s ( =" << UnitTime.formatTime(y).c_str() << ")";
      for (unsigned c = 0; c < 2; ++c) {
        logInfo(rank) << regions[region].name << "(" << names[c]
                      << "):" << regressionCoeffs[2 * region + c] << "(sample size:" << n
>>>>>>> cfd59610
                      << ", standard error:" << se << ")";
      }
      totalTime += y;
    }

<<<<<<< HEAD
    logInfo(rank) << "Total time spent in compute kernels:" << totalTime;

    double time_DR = 0;
    unsigned int dynRup = getRegion("computeDynamicRupture");
    for (auto& timeSample : m_times[dynRup]) {
      time_DR += timeSample.begin.tv_sec - timeSample.end.tv_sec;
    }
    logInfo(rank) << "Total time spent in Dynamic Rupture iteration: " << time_DR;
=======
    logInfo(rank) << "Total time spent in compute kernels:" << totalTime
                  << "s ( =" << UnitTime.formatTime(totalTime).c_str() << ")";
>>>>>>> cfd59610
  }
}

#ifdef USE_NETCDF
static void check_err(const int stat, const int line, const char* file) {
  if (stat != NC_NOERR) {
    logError() << "line" << line << "of" << file << ":" << nc_strerror(stat) << std::endl;
  }
}

template <typename T>
<<<<<<< HEAD
struct type2nc {};
template <>
struct type2nc<int32_t> {
  static constexpr auto type = NC_INT;
};
template <>
struct type2nc<uint32_t> {
  static constexpr auto type = NC_UINT;
};
template <>
struct type2nc<int64_t> {
  static constexpr auto type = NC_INT64;
};
template <>
struct type2nc<uint64_t> {
  static constexpr auto type = NC_UINT64;
};
#endif

void seissol::LoopStatistics::writeSamples() {
  std::string loopStatFile = utils::Env::get<std::string>("SEISSOL_LOOP_STAT_PREFIX", "");
  if (!loopStatFile.empty()) {
=======
static nc_type type2nc() {
  if constexpr (std::is_signed_v<T>) {
    static_assert(std::is_integral_v<T> && (sizeof(T) == 4 || sizeof(T) == 8),
                  "type2nc supports 32 or 64 bit integral types only");
    if constexpr (sizeof(T) == 4) {
      return NC_INT;
    } else {
      return NC_INT64;
    }
  } else {
    if constexpr (sizeof(T) == 4) {
      return NC_UINT;
    } else {
      return NC_UINT64;
    }
  }
}
#endif

void LoopStatistics::writeSamples(const std::string& outputPrefix,
                                  bool isLoopStatisticsNetcdfOutputOn) {
  if (isLoopStatisticsNetcdfOutputOn) {
    const auto loopStatFile = outputPrefix + "-loopStat-";
    const auto rank = MPI::mpi.rank();
>>>>>>> cfd59610
#if defined(USE_NETCDF) && defined(USE_MPI)
    logInfo(rank) << "Starting to write loop statistics samples to disk.";
    unsigned nRegions = regions.size();
    for (unsigned region = 0; region < nRegions; ++region) {
      std::ofstream file;
      std::stringstream ss;
      ss << loopStatFile << regions[region].name << ".nc";
      std::string fileName = ss.str();

<<<<<<< HEAD
      int nSamples = m_times[region].size();
      int sampleOffset;
      MPI_Scan(&nSamples, &sampleOffset, 1, MPI_INT, MPI_SUM, seissol::MPI::mpi.comm());
=======
      long nSamples = regions[region].times.size();
      long sampleOffset;
      MPI_Scan(&nSamples, &sampleOffset, 1, MPI_LONG, MPI_SUM, MPI::mpi.comm());
>>>>>>> cfd59610

      int ncid, stat;
      stat = nc_create_par(fileName.c_str(),
                           NC_MPIIO | NC_CLOBBER | NC_NETCDF4,
<<<<<<< HEAD
                           seissol::MPI::mpi.comm(),
=======
                           MPI::mpi.comm(),
>>>>>>> cfd59610
                           MPI_INFO_NULL,
                           &ncid);
      check_err(stat, __LINE__, __FILE__);

      int sampledim, rankdim, timespectyp, sampletyp, offsetid, sampleid;

<<<<<<< HEAD
      stat = nc_def_dim(ncid, "rank", 1 + seissol::MPI::mpi.size(), &rankdim);
=======
      stat = nc_def_dim(ncid, "rank", 1 + MPI::mpi.size(), &rankdim);
>>>>>>> cfd59610
      check_err(stat, __LINE__, __FILE__);
      stat = nc_def_dim(ncid, "sample", NC_UNLIMITED, &sampledim);
      check_err(stat, __LINE__, __FILE__);

      stat = nc_def_compound(ncid, sizeof(timespec), "timespec", &timespectyp);
      check_err(stat, __LINE__, __FILE__);
      {
        stat = nc_insert_compound(ncid,
                                  timespectyp,
                                  "sec",
                                  NC_COMPOUND_OFFSET(timespec, tv_sec),
<<<<<<< HEAD
                                  type2nc<decltype(timespec::tv_sec)>::type);
=======
                                  type2nc<decltype(timespec::tv_sec)>());
>>>>>>> cfd59610
        check_err(stat, __LINE__, __FILE__);
        stat = nc_insert_compound(ncid,
                                  timespectyp,
                                  "nsec",
                                  NC_COMPOUND_OFFSET(timespec, tv_nsec),
<<<<<<< HEAD
                                  type2nc<decltype(timespec::tv_nsec)>::type);
=======
                                  type2nc<decltype(timespec::tv_nsec)>());
>>>>>>> cfd59610
        check_err(stat, __LINE__, __FILE__);
      }

      stat = nc_def_compound(ncid, sizeof(Sample), "Sample", &sampletyp);
      check_err(stat, __LINE__, __FILE__);
      {
        stat = nc_insert_compound(
            ncid, sampletyp, "begin", NC_COMPOUND_OFFSET(Sample, begin), timespectyp);
        check_err(stat, __LINE__, __FILE__);
        stat = nc_insert_compound(
            ncid, sampletyp, "end", NC_COMPOUND_OFFSET(Sample, end), timespectyp);
        check_err(stat, __LINE__, __FILE__);
        stat = nc_insert_compound(
            ncid, sampletyp, "loopLength", NC_COMPOUND_OFFSET(Sample, numIters), NC_UINT);
        check_err(stat, __LINE__, __FILE__);
        stat = nc_insert_compound(
            ncid, sampletyp, "subRegion", NC_COMPOUND_OFFSET(Sample, subRegion), NC_UINT);
        check_err(stat, __LINE__, __FILE__);
      }

<<<<<<< HEAD
      stat = nc_def_var(ncid, "offset", NC_INT, 1, &rankdim, &offsetid);
=======
      stat = nc_def_var(ncid, "offset", NC_INT64, 1, &rankdim, &offsetid);
>>>>>>> cfd59610
      check_err(stat, __LINE__, __FILE__);
      stat = nc_def_var(ncid, "sample", sampletyp, 1, &sampledim, &sampleid);
      check_err(stat, __LINE__, __FILE__);

      stat = nc_enddef(ncid);
      check_err(stat, __LINE__, __FILE__);

      stat = nc_var_par_access(ncid, offsetid, NC_COLLECTIVE);
      check_err(stat, __LINE__, __FILE__);
      stat = nc_var_par_access(ncid, sampleid, NC_COLLECTIVE);
      check_err(stat, __LINE__, __FILE__);

<<<<<<< HEAD
      size_t start, count;
      int offsetData[2];
      if (seissol::MPI::mpi.rank() == 0) {
=======
      std::size_t start, count;
      long offsetData[2];
      if (rank == 0) {
>>>>>>> cfd59610
        start = 0;
        count = 2;
        offsetData[0] = 0;
      } else {
<<<<<<< HEAD
        start = 1 + seissol::MPI::mpi.rank();
        count = 1;
      }
      offsetData[count - 1] = sampleOffset;
      stat = nc_put_vara_int(ncid, offsetid, &start, &count, offsetData);
=======
        start = 1 + rank;
        count = 1;
      }
      offsetData[count - 1] = sampleOffset;

      stat = nc_put_vara_long(ncid, offsetid, &start, &count, offsetData);
>>>>>>> cfd59610
      check_err(stat, __LINE__, __FILE__);

      start = sampleOffset - nSamples;
      count = nSamples;
<<<<<<< HEAD
      stat = nc_put_vara(ncid, sampleid, &start, &count, m_times[region].data());
=======
      stat = nc_put_vara(ncid, sampleid, &start, &count, regions[region].times.data());
>>>>>>> cfd59610
      check_err(stat, __LINE__, __FILE__);

      stat = nc_close(ncid);
      check_err(stat, __LINE__, __FILE__);
    }
    logInfo(rank) << "Finished writing loop statistics samples.";
#else
    logWarning(rank) << "Writing loop statistics requires NetCDF and MPI.";
#endif
  }
}

} // namespace seissol<|MERGE_RESOLUTION|>--- conflicted
+++ resolved
@@ -55,12 +55,6 @@
 #include "Monitoring/Stopwatch.h"
 #include <utils/env.h>
 
-<<<<<<< HEAD
-#ifdef USE_MPI
-void seissol::LoopStatistics::printSummary(MPI_Comm comm) {
-  unsigned const nRegions = m_times.size();
-  auto sums = std::vector<double>(5 * nRegions);
-=======
 namespace seissol {
 
 void LoopStatistics::enableSampleOutput(bool enabled) { outputSamples = enabled; }
@@ -124,7 +118,6 @@
   const auto nRegions = regions.size();
   constexpr int numberOfSumComponents = 6;
   auto sums = std::vector<double>(numberOfSumComponents * nRegions);
->>>>>>> cfd59610
   double totalTimePerRank = 0.0;
 
   // Helper functions to access sums
@@ -148,27 +141,6 @@
   };
 
   for (unsigned region = 0; region < nRegions; ++region) {
-<<<<<<< HEAD
-    double x = 0.0, x2 = 0.0, xy = 0.0, y = 0.0;
-    unsigned N = 0;
-
-    for (auto const& sample : m_times[region]) {
-      if (sample.numIters > 0) {
-        double time = seconds(difftime(sample.begin, sample.end));
-        x += sample.numIters;
-        x2 += static_cast<double>(sample.numIters) * static_cast<double>(sample.numIters);
-        xy += static_cast<double>(sample.numIters) * time;
-        y += time;
-        ++N;
-      }
-    }
-
-    sums[5 * region + 0] = x;
-    sums[5 * region + 1] = x2;
-    sums[5 * region + 2] = xy;
-    sums[5 * region + 3] = y;
-    sums[5 * region + 4] = N;
-=======
     getNumIters(region) = regions[region].variables.x;
     getNumItersSquared(region) = regions[region].variables.x2;
     getTimeTimesNumIters(region) = regions[region].variables.xy;
@@ -176,7 +148,6 @@
     getTimeSquared(region) = regions[region].variables.y2;
     getNumberOfSamples(region) = regions[region].variables.n;
 
->>>>>>> cfd59610
     // Make sure that events that lead to duplicate accounting are ignored
     if (regions[region].includeInSummary) {
       totalTimePerRank += regions[region].variables.y;
@@ -205,28 +176,6 @@
   auto regressionCoeffs = std::vector<double>(2 * nRegions);
   auto stderror = std::vector<double>(nRegions, 0.0);
   for (unsigned region = 0; region < nRegions; ++region) {
-<<<<<<< HEAD
-    double const x = sums[5 * region + 0];
-    double const x2 = sums[5 * region + 1];
-    double const xy = sums[5 * region + 2];
-    double const y = sums[5 * region + 3];
-    double const N = sums[5 * region + 4];
-
-    double const det = N * x2 - x * x;
-    double const constant = (x2 * y - x * xy) / det;
-    double const slope = (-x * y + N * xy) / det;
-    regressionCoeffs[2 * region + 0] = constant;
-    regressionCoeffs[2 * region + 1] = slope;
-
-    for (auto const& sample : m_times[region]) {
-      if (sample.numIters > 0) {
-        double const error =
-            seconds(difftime(sample.begin, sample.end)) - (constant + slope * sample.numIters);
-        stderror[region] += error * error;
-      }
-    }
-  }
-=======
     const double x = getNumIters(region);
     const double x2 = getNumItersSquared(region);
     const double xy = getTimeTimesNumIters(region);
@@ -244,7 +193,6 @@
     // error = time - (constant + slope * numIters)
     // stderror[region] += error * error
     // sum up over all samples over all ranks (i.e. MPI_Reduce)
->>>>>>> cfd59610
 
     // that can be replaced by (including the MPI operation):
     // error * error = constant * constant + slope * slope * numIters * numIters + time * time - 2 *
@@ -259,23 +207,6 @@
     double totalTime = 0.0;
     logInfo(rank) << "Regression analysis of compute kernels:";
     for (unsigned region = 0; region < nRegions; ++region) {
-<<<<<<< HEAD
-      double const x = sums[5 * region + 0];
-      double const x2 = sums[5 * region + 1];
-      double const y = sums[5 * region + 3];
-      double const N = sums[5 * region + 4];
-
-      double const xm = x / N;
-      double const xv = x2 - 2 * x * xm + xm * xm;
-
-      // https://en.wikipedia.org/wiki/Simple_linear_regression#Normality_assumption
-      double const se = std::sqrt((stderror[region] / (N - 2)) / xv);
-
-      char const* names[] = {"constant", "per element"};
-      for (unsigned c = 0; c < 2; ++c) {
-        logInfo(rank) << m_regions[region] << "(" << names[c]
-                      << "):" << regressionCoeffs[2 * region + c] << "(sample size:" << N
-=======
       if (!regions[region].includeInSummary)
         continue;
       const double x = getNumIters(region);
@@ -295,25 +226,13 @@
       for (unsigned c = 0; c < 2; ++c) {
         logInfo(rank) << regions[region].name << "(" << names[c]
                       << "):" << regressionCoeffs[2 * region + c] << "(sample size:" << n
->>>>>>> cfd59610
                       << ", standard error:" << se << ")";
       }
       totalTime += y;
     }
 
-<<<<<<< HEAD
-    logInfo(rank) << "Total time spent in compute kernels:" << totalTime;
-
-    double time_DR = 0;
-    unsigned int dynRup = getRegion("computeDynamicRupture");
-    for (auto& timeSample : m_times[dynRup]) {
-      time_DR += timeSample.begin.tv_sec - timeSample.end.tv_sec;
-    }
-    logInfo(rank) << "Total time spent in Dynamic Rupture iteration: " << time_DR;
-=======
     logInfo(rank) << "Total time spent in compute kernels:" << totalTime
                   << "s ( =" << UnitTime.formatTime(totalTime).c_str() << ")";
->>>>>>> cfd59610
   }
 }
 
@@ -325,30 +244,6 @@
 }
 
 template <typename T>
-<<<<<<< HEAD
-struct type2nc {};
-template <>
-struct type2nc<int32_t> {
-  static constexpr auto type = NC_INT;
-};
-template <>
-struct type2nc<uint32_t> {
-  static constexpr auto type = NC_UINT;
-};
-template <>
-struct type2nc<int64_t> {
-  static constexpr auto type = NC_INT64;
-};
-template <>
-struct type2nc<uint64_t> {
-  static constexpr auto type = NC_UINT64;
-};
-#endif
-
-void seissol::LoopStatistics::writeSamples() {
-  std::string loopStatFile = utils::Env::get<std::string>("SEISSOL_LOOP_STAT_PREFIX", "");
-  if (!loopStatFile.empty()) {
-=======
 static nc_type type2nc() {
   if constexpr (std::is_signed_v<T>) {
     static_assert(std::is_integral_v<T> && (sizeof(T) == 4 || sizeof(T) == 8),
@@ -373,7 +268,6 @@
   if (isLoopStatisticsNetcdfOutputOn) {
     const auto loopStatFile = outputPrefix + "-loopStat-";
     const auto rank = MPI::mpi.rank();
->>>>>>> cfd59610
 #if defined(USE_NETCDF) && defined(USE_MPI)
     logInfo(rank) << "Starting to write loop statistics samples to disk.";
     unsigned nRegions = regions.size();
@@ -383,35 +277,21 @@
       ss << loopStatFile << regions[region].name << ".nc";
       std::string fileName = ss.str();
 
-<<<<<<< HEAD
-      int nSamples = m_times[region].size();
-      int sampleOffset;
-      MPI_Scan(&nSamples, &sampleOffset, 1, MPI_INT, MPI_SUM, seissol::MPI::mpi.comm());
-=======
       long nSamples = regions[region].times.size();
       long sampleOffset;
       MPI_Scan(&nSamples, &sampleOffset, 1, MPI_LONG, MPI_SUM, MPI::mpi.comm());
->>>>>>> cfd59610
 
       int ncid, stat;
       stat = nc_create_par(fileName.c_str(),
                            NC_MPIIO | NC_CLOBBER | NC_NETCDF4,
-<<<<<<< HEAD
-                           seissol::MPI::mpi.comm(),
-=======
                            MPI::mpi.comm(),
->>>>>>> cfd59610
                            MPI_INFO_NULL,
                            &ncid);
       check_err(stat, __LINE__, __FILE__);
 
       int sampledim, rankdim, timespectyp, sampletyp, offsetid, sampleid;
 
-<<<<<<< HEAD
-      stat = nc_def_dim(ncid, "rank", 1 + seissol::MPI::mpi.size(), &rankdim);
-=======
       stat = nc_def_dim(ncid, "rank", 1 + MPI::mpi.size(), &rankdim);
->>>>>>> cfd59610
       check_err(stat, __LINE__, __FILE__);
       stat = nc_def_dim(ncid, "sample", NC_UNLIMITED, &sampledim);
       check_err(stat, __LINE__, __FILE__);
@@ -423,21 +303,13 @@
                                   timespectyp,
                                   "sec",
                                   NC_COMPOUND_OFFSET(timespec, tv_sec),
-<<<<<<< HEAD
-                                  type2nc<decltype(timespec::tv_sec)>::type);
-=======
                                   type2nc<decltype(timespec::tv_sec)>());
->>>>>>> cfd59610
         check_err(stat, __LINE__, __FILE__);
         stat = nc_insert_compound(ncid,
                                   timespectyp,
                                   "nsec",
                                   NC_COMPOUND_OFFSET(timespec, tv_nsec),
-<<<<<<< HEAD
-                                  type2nc<decltype(timespec::tv_nsec)>::type);
-=======
                                   type2nc<decltype(timespec::tv_nsec)>());
->>>>>>> cfd59610
         check_err(stat, __LINE__, __FILE__);
       }
 
@@ -458,11 +330,7 @@
         check_err(stat, __LINE__, __FILE__);
       }
 
-<<<<<<< HEAD
-      stat = nc_def_var(ncid, "offset", NC_INT, 1, &rankdim, &offsetid);
-=======
       stat = nc_def_var(ncid, "offset", NC_INT64, 1, &rankdim, &offsetid);
->>>>>>> cfd59610
       check_err(stat, __LINE__, __FILE__);
       stat = nc_def_var(ncid, "sample", sampletyp, 1, &sampledim, &sampleid);
       check_err(stat, __LINE__, __FILE__);
@@ -475,42 +343,24 @@
       stat = nc_var_par_access(ncid, sampleid, NC_COLLECTIVE);
       check_err(stat, __LINE__, __FILE__);
 
-<<<<<<< HEAD
-      size_t start, count;
-      int offsetData[2];
-      if (seissol::MPI::mpi.rank() == 0) {
-=======
       std::size_t start, count;
       long offsetData[2];
       if (rank == 0) {
->>>>>>> cfd59610
         start = 0;
         count = 2;
         offsetData[0] = 0;
       } else {
-<<<<<<< HEAD
-        start = 1 + seissol::MPI::mpi.rank();
-        count = 1;
-      }
-      offsetData[count - 1] = sampleOffset;
-      stat = nc_put_vara_int(ncid, offsetid, &start, &count, offsetData);
-=======
         start = 1 + rank;
         count = 1;
       }
       offsetData[count - 1] = sampleOffset;
 
       stat = nc_put_vara_long(ncid, offsetid, &start, &count, offsetData);
->>>>>>> cfd59610
       check_err(stat, __LINE__, __FILE__);
 
       start = sampleOffset - nSamples;
       count = nSamples;
-<<<<<<< HEAD
-      stat = nc_put_vara(ncid, sampleid, &start, &count, m_times[region].data());
-=======
       stat = nc_put_vara(ncid, sampleid, &start, &count, regions[region].times.data());
->>>>>>> cfd59610
       check_err(stat, __LINE__, __FILE__);
 
       stat = nc_close(ncid);
