--- conflicted
+++ resolved
@@ -66,17 +66,10 @@
  */
 class Stopwatch {
   private:
-<<<<<<< HEAD
-  struct timespec m_start;
-
-  /** Time already spent */
-  long long m_time;
-=======
   struct timespec startTime;
 
   /** Time already spent */
   long long time;
->>>>>>> cfd59610
 
   public:
   /**
@@ -84,135 +77,50 @@
    *
    * resets the Stopwatch
    */
-<<<<<<< HEAD
-  Stopwatch() : m_time(0) {}
-=======
   Stopwatch();
->>>>>>> cfd59610
 
   /**
    * Destructor
    */
-<<<<<<< HEAD
-  ~Stopwatch() {}
-=======
   ~Stopwatch() = default;
->>>>>>> cfd59610
 
   /**
    * Reset the stopwatch to zero
    */
-<<<<<<< HEAD
-  void reset() { m_time = 0; }
-=======
   void reset();
->>>>>>> cfd59610
 
   /**
    * starts the time measuring
    */
-<<<<<<< HEAD
-  void start() { clock_gettime(CLOCK_MONOTONIC, &m_start); }
-=======
   void start();
->>>>>>> cfd59610
 
   /**
    * get time measuring
    *
    * @return measured time (until now) in seconds
    */
-<<<<<<< HEAD
-  double split() {
-    struct timespec end;
-    clock_gettime(CLOCK_MONOTONIC, &end);
-
-    return seconds(difftime(m_start, end));
-  }
-=======
   double split();
->>>>>>> cfd59610
 
   /**
    * pauses the measuring
    *
    * @return measured time (until now) in seconds
    */
-<<<<<<< HEAD
-  double pause() {
-    struct timespec end;
-    clock_gettime(CLOCK_MONOTONIC, &end);
-
-    m_time += difftime(m_start, end);
-    return seconds(m_time);
-  }
-=======
   double pause();
->>>>>>> cfd59610
 
   /**
    * stops time measuring
    *
    * @return measured time in seconds
    */
-<<<<<<< HEAD
-  double stop() {
-    double time = pause();
-    reset();
-    return time;
-  }
-=======
   double stop();
->>>>>>> cfd59610
 
   /**
    * Collective operation, printing avg, min and max time
    */
-<<<<<<< HEAD
-  void printTime(const char* text
-#ifdef USE_MPI
-                 ,
-                 MPI_Comm comm = MPI_COMM_NULL
-#endif // USE_MPI
-  ) {
-    int rank = 0;
-    double avg = seconds(m_time);
-
-#ifdef USE_MPI
-    double min = seconds(m_time);
-    double max = seconds(m_time);
-
-    if (comm == MPI_COMM_NULL)
-      comm = seissol::MPI::mpi.comm();
-
-    MPI_Comm_rank(comm, &rank);
-
-    if (rank == 0) {
-      MPI_Reduce(MPI_IN_PLACE, &avg, 1, MPI_DOUBLE, MPI_SUM, 0, comm);
-      MPI_Reduce(MPI_IN_PLACE, &min, 1, MPI_DOUBLE, MPI_MIN, 0, comm);
-      MPI_Reduce(MPI_IN_PLACE, &max, 1, MPI_DOUBLE, MPI_MAX, 0, comm);
-
-      int size;
-      MPI_Comm_size(comm, &size);
-      avg /= size;
-    } else {
-      MPI_Reduce(&avg, 0L, 1, MPI_DOUBLE, MPI_SUM, 0, comm);
-      MPI_Reduce(&min, 0L, 1, MPI_DOUBLE, MPI_MIN, 0, comm);
-      MPI_Reduce(&max, 0L, 1, MPI_DOUBLE, MPI_MAX, 0, comm);
-    }
-#endif // USE_MPI
-
-    logInfo(rank) << text << avg
-#ifdef USE_MPI
-                  << "(min:" << utils::nospace << min << ", max: " << max << ')'
-#endif // USE_MPI
-        ;
-  }
-=======
   void printTime(const char* text, MPI_Comm comm = MPI_COMM_NULL) const;
 
   static void print(const char* text, double time, MPI_Comm comm = MPI_COMM_NULL);
->>>>>>> cfd59610
 };
 
 } // namespace seissol
