// SPDX-FileCopyrightText: 2013-2024 SeisSol Group
//
// SPDX-License-Identifier: BSD-3-Clause
// SPDX-LicenseComments: Full text under /LICENSE and /LICENSES/
//
// SPDX-FileContributor: Author lists in /AUTHORS and /CITATION.cff
// SPDX-FileContributor: Alexander Breuer
// SPDX-FileContributor: Carsten Uphoff
// SPDX-FileContributor: Sebastian Rettenberger

#include "Unit.h"
#include <cassert>
#include <cstddef>
#include <fstream>
#include <mpi.h>
#include <ostream>
#include <string>

// NOLINTNEXTLINE
long long libxsmm_num_total_flops = 0;
// NOLINTNEXTLINE
long long pspamm_num_total_flops = 0;

#include "Parallel/MPI.h"

#include "FlopCounter.h"

#include <utils/logger.h>

namespace seissol::monitoring {

void FlopCounter::init(const std::string& outputFileNamePrefix) {
  const std::string outputFileName = outputFileNamePrefix + "-flops.csv";
  const int rank = seissol::MPI::mpi.rank();
  const auto worldSize = static_cast<size_t>(seissol::MPI::mpi.size());
  if (rank == 0) {
    out.open(outputFileName);
    out << "time,";
    for (size_t i = 0; i < worldSize - 1; ++i) {
      out << "rank_" << i << "_accumulated,";
      out << "rank_" << i << "_current,";
    }
    out << "rank_" << worldSize - 1 << "_accumulated,";
    out << "rank_" << worldSize - 1 << "_current" << std::endl;
  }
}

void FlopCounter::printPerformanceUpdate(double wallTime) {
  const int rank = seissol::MPI::mpi.rank();
  const auto worldSize = static_cast<size_t>(seissol::MPI::mpi.size());

  const long long newTotalFlops = hardwareFlopsLocal + hardwareFlopsNeighbor + hardwareFlopsOther +
                                  hardwareFlopsDynamicRupture + hardwareFlopsPlasticity;
  const long long diffFlops = newTotalFlops - previousTotalFlops;
  previousTotalFlops = newTotalFlops;

  const double diffTime = wallTime - previousWallTime;
  previousWallTime = wallTime;

  const double accumulatedGflopsPerSecond = newTotalFlops * 1.e-9 / wallTime;
  const double previousGflopsPerSecond = diffFlops * 1.e-9 / diffTime;

  auto accumulatedGflopsPerSecondOnRanks = seissol::MPI::mpi.collect(accumulatedGflopsPerSecond);
  auto previousGflopsPerSecondOnRanks = seissol::MPI::mpi.collect(previousGflopsPerSecond);

  if (rank == 0) {
    double accumulatedGflopsSum = 0;
    double previousGflopsSum = 0;
#ifdef _OPENMP
#pragma omp simd reduction(+ : accumulatedGflopsSum, previousGflopsSum)
#endif
    for (size_t i = 0; i < worldSize; i++) {
      accumulatedGflopsSum += accumulatedGflopsPerSecondOnRanks[i];
      previousGflopsSum += previousGflopsPerSecondOnRanks[i];
    }
    const auto accumulatedGflopsPerRank = accumulatedGflopsSum / seissol::MPI::mpi.size();
    const auto previousGflopsPerRank = previousGflopsSum / seissol::MPI::mpi.size();

    // for now, we calculate everything in GFLOP/s, and switch back to FLOP/s for output only
    logInfo() << "Performance since the start:"
              << UnitFlopPerS.formatPrefix(accumulatedGflopsSum * 1e9).c_str()
              << "(rank 0:" << UnitFlopPerS.formatPrefix(accumulatedGflopsPerSecond * 1e9).c_str()
              << ", average over ranks:"
              << UnitFlopPerS.formatPrefix(accumulatedGflopsPerRank * 1e9).c_str() << ")";
    logInfo() << "Performance since last sync point:"
              << UnitFlopPerS.formatPrefix(previousGflopsSum * 1e9).c_str()
              << "(rank 0:" << UnitFlopPerS.formatPrefix(previousGflopsPerSecond * 1e9).c_str()
              << ", average over ranks:"
              << UnitFlopPerS.formatPrefix(previousGflopsPerRank * 1e9).c_str() << ")";

    out << wallTime << ",";
    for (size_t i = 0; i < worldSize - 1; i++) {
      out << accumulatedGflopsPerSecondOnRanks[i] << ",";
      out << previousGflopsPerSecondOnRanks[i] << ",";
    }
    out << accumulatedGflopsPerSecondOnRanks[worldSize - 1] << ","
        << previousGflopsPerSecondOnRanks[worldSize - 1] << std::endl;
  }
}

/**
 * Prints the measured FLOP/s.
 */
void FlopCounter::printPerformanceSummary(double wallTime) const {
  enum Counter {
    Libxsmm = 0,
    Pspamm,
    WPNonZeroFlops,
    WPHardwareFlops,
    DRNonZeroFlops,
    DRHardwareFlops,
    PLNonZeroFlops,
    PLHardwareFlops,
    NumCounters
  };

  double flops[NumCounters];

  flops[Libxsmm] = libxsmm_num_total_flops;
  flops[Pspamm] = pspamm_num_total_flops;
  flops[WPNonZeroFlops] = nonZeroFlopsLocal + nonZeroFlopsNeighbor + nonZeroFlopsOther;
  flops[WPHardwareFlops] = hardwareFlopsLocal + hardwareFlopsNeighbor + hardwareFlopsOther;
  flops[DRNonZeroFlops] = nonZeroFlopsDynamicRupture;
  flops[DRHardwareFlops] = hardwareFlopsDynamicRupture;
  flops[PLNonZeroFlops] = nonZeroFlopsPlasticity;
  flops[PLHardwareFlops] = hardwareFlopsPlasticity;

#ifdef USE_MPI
  double totalFlops[NumCounters];
  MPI_Reduce(&flops, &totalFlops, NumCounters, MPI_DOUBLE, MPI_SUM, 0, seissol::MPI::mpi.comm());
#else
  double* totalFlops = &flops[0];
#endif

#ifndef NDEBUG
  logInfo() << "Total    libxsmm HW-FLOP: " << UnitFlop.formatPrefix(totalFlops[Libxsmm]).c_str();
  logInfo() << "Total     pspamm HW-FLOP: " << UnitFlop.formatPrefix(totalFlops[Pspamm]).c_str();
#endif
<<<<<<< HEAD
  logInfo() << "Total calculated HW-FLOP: "
            << UnitFlop
                   .formatPrefix(totalFlops[WPHardwareFlops] + totalFlops[DRHardwareFlops] +
                                 totalFlops[PLHardwareFlops])
                   .c_str();
  logInfo() << "Total calculated NZ-FLOP: "
            << UnitFlop
                   .formatPrefix(totalFlops[WPNonZeroFlops] + totalFlops[DRNonZeroFlops] +
                                 totalFlops[PLNonZeroFlops])
                   .c_str();
  logInfo() << "Total calculated HW-FLOP/s: "
            << UnitFlopPerS
                   .formatPrefix((totalFlops[WPHardwareFlops] + totalFlops[DRHardwareFlops] +
                                  totalFlops[PLHardwareFlops]) /
                                 wallTime)
                   .c_str();
  logInfo() << "Total calculated NZ-FLOP/s: "
            << UnitFlopPerS
                   .formatPrefix((totalFlops[WPNonZeroFlops] + totalFlops[DRNonZeroFlops] +
                                  totalFlops[PLNonZeroFlops]) /
                                 wallTime)
                   .c_str();
  logInfo() << "WP calculated HW-FLOP: "
            << UnitFlop.formatPrefix(totalFlops[WPHardwareFlops]).c_str();
  logInfo() << "WP calculated NZ-FLOP: "
            << UnitFlop.formatPrefix(totalFlops[WPNonZeroFlops]).c_str();
  logInfo() << "DR calculated HW-FLOP: "
            << UnitFlop.formatPrefix(totalFlops[DRHardwareFlops]).c_str();
  logInfo() << "DR calculated NZ-FLOP: "
            << UnitFlop.formatPrefix(totalFlops[DRNonZeroFlops]).c_str();
  logInfo() << "PL calculated HW-FLOP: "
            << UnitFlop.formatPrefix(totalFlops[PLHardwareFlops]).c_str();
  logInfo() << "PL calculated NZ-FLOP: "
            << UnitFlop.formatPrefix(totalFlops[PLNonZeroFlops]).c_str();
=======
  const auto totalHardwareFlops =
      totalFlops[WPHardwareFlops] + totalFlops[DRHardwareFlops] + totalFlops[PLHardwareFlops];
  const auto totalNonZeroFlops =
      totalFlops[WPNonZeroFlops] + totalFlops[DRNonZeroFlops] + totalFlops[PLNonZeroFlops];

  const auto percentageUsefulFlops = totalNonZeroFlops / totalHardwareFlops * 100;

  logInfo(rank) << "Total calculated HW-FLOP: "
                << UnitFlop.formatPrefix(totalHardwareFlops).c_str();
  logInfo(rank) << "Total calculated NZ-FLOP: " << UnitFlop.formatPrefix(totalNonZeroFlops).c_str();
  logInfo(rank) << "NZ part of HW-FLOP:" << percentageUsefulFlops << "%";
  logInfo(rank) << "Total calculated HW-FLOP/s: "
                << UnitFlopPerS
                       .formatPrefix((totalFlops[WPHardwareFlops] + totalFlops[DRHardwareFlops] +
                                      totalFlops[PLHardwareFlops]) /
                                     wallTime)
                       .c_str();
  logInfo(rank) << "Total calculated NZ-FLOP/s: "
                << UnitFlopPerS
                       .formatPrefix((totalFlops[WPNonZeroFlops] + totalFlops[DRNonZeroFlops] +
                                      totalFlops[PLNonZeroFlops]) /
                                     wallTime)
                       .c_str();
  logInfo(rank) << "WP calculated HW-FLOP: "
                << UnitFlop.formatPrefix(totalFlops[WPHardwareFlops]).c_str();
  logInfo(rank) << "WP calculated NZ-FLOP: "
                << UnitFlop.formatPrefix(totalFlops[WPNonZeroFlops]).c_str();
  logInfo(rank) << "DR calculated HW-FLOP: "
                << UnitFlop.formatPrefix(totalFlops[DRHardwareFlops]).c_str();
  logInfo(rank) << "DR calculated NZ-FLOP: "
                << UnitFlop.formatPrefix(totalFlops[DRNonZeroFlops]).c_str();
  logInfo(rank) << "PL calculated HW-FLOP: "
                << UnitFlop.formatPrefix(totalFlops[PLHardwareFlops]).c_str();
  logInfo(rank) << "PL calculated NZ-FLOP: "
                << UnitFlop.formatPrefix(totalFlops[PLNonZeroFlops]).c_str();
>>>>>>> dcaeb6fa
}
void FlopCounter::incrementNonZeroFlopsLocal(long long update) {
  assert(update >= 0);
  nonZeroFlopsLocal += update;
}
void FlopCounter::incrementHardwareFlopsLocal(long long update) {
  assert(update >= 0);
  hardwareFlopsLocal += update;
}
void FlopCounter::incrementNonZeroFlopsNeighbor(long long update) {
  assert(update >= 0);
  nonZeroFlopsNeighbor += update;
}
void FlopCounter::incrementHardwareFlopsNeighbor(long long update) {
  assert(update >= 0);
  hardwareFlopsNeighbor += update;
}
void FlopCounter::incrementNonZeroFlopsOther(long long update) {
  assert(update >= 0);
  nonZeroFlopsOther += update;
}
void FlopCounter::incrementHardwareFlopsOther(long long update) {
  assert(update >= 0);
  hardwareFlopsOther += update;
}
void FlopCounter::incrementNonZeroFlopsDynamicRupture(long long update) {
  assert(update >= 0);
  nonZeroFlopsDynamicRupture += update;
}
void FlopCounter::incrementHardwareFlopsDynamicRupture(long long update) {
  assert(update >= 0);
  hardwareFlopsDynamicRupture += update;
}
void FlopCounter::incrementNonZeroFlopsPlasticity(long long update) {
  assert(update >= 0);
  nonZeroFlopsPlasticity += update;
}
void FlopCounter::incrementHardwareFlopsPlasticity(long long update) {
  assert(update >= 0);
  hardwareFlopsPlasticity += update;
}
} // namespace seissol::monitoring<|MERGE_RESOLUTION|>--- conflicted
+++ resolved
@@ -136,17 +136,16 @@
   logInfo() << "Total    libxsmm HW-FLOP: " << UnitFlop.formatPrefix(totalFlops[Libxsmm]).c_str();
   logInfo() << "Total     pspamm HW-FLOP: " << UnitFlop.formatPrefix(totalFlops[Pspamm]).c_str();
 #endif
-<<<<<<< HEAD
-  logInfo() << "Total calculated HW-FLOP: "
-            << UnitFlop
-                   .formatPrefix(totalFlops[WPHardwareFlops] + totalFlops[DRHardwareFlops] +
-                                 totalFlops[PLHardwareFlops])
-                   .c_str();
-  logInfo() << "Total calculated NZ-FLOP: "
-            << UnitFlop
-                   .formatPrefix(totalFlops[WPNonZeroFlops] + totalFlops[DRNonZeroFlops] +
-                                 totalFlops[PLNonZeroFlops])
-                   .c_str();
+  const auto totalHardwareFlops =
+      totalFlops[WPHardwareFlops] + totalFlops[DRHardwareFlops] + totalFlops[PLHardwareFlops];
+  const auto totalNonZeroFlops =
+      totalFlops[WPNonZeroFlops] + totalFlops[DRNonZeroFlops] + totalFlops[PLNonZeroFlops];
+
+  const auto percentageUsefulFlops = totalNonZeroFlops / totalHardwareFlops * 100;
+
+  logInfo() << "Total calculated HW-FLOP: " << UnitFlop.formatPrefix(totalHardwareFlops).c_str();
+  logInfo() << "Total calculated NZ-FLOP: " << UnitFlop.formatPrefix(totalNonZeroFlops).c_str();
+  logInfo() << "NZ part of HW-FLOP:" << percentageUsefulFlops << "%";
   logInfo() << "Total calculated HW-FLOP/s: "
             << UnitFlopPerS
                    .formatPrefix((totalFlops[WPHardwareFlops] + totalFlops[DRHardwareFlops] +
@@ -171,43 +170,6 @@
             << UnitFlop.formatPrefix(totalFlops[PLHardwareFlops]).c_str();
   logInfo() << "PL calculated NZ-FLOP: "
             << UnitFlop.formatPrefix(totalFlops[PLNonZeroFlops]).c_str();
-=======
-  const auto totalHardwareFlops =
-      totalFlops[WPHardwareFlops] + totalFlops[DRHardwareFlops] + totalFlops[PLHardwareFlops];
-  const auto totalNonZeroFlops =
-      totalFlops[WPNonZeroFlops] + totalFlops[DRNonZeroFlops] + totalFlops[PLNonZeroFlops];
-
-  const auto percentageUsefulFlops = totalNonZeroFlops / totalHardwareFlops * 100;
-
-  logInfo(rank) << "Total calculated HW-FLOP: "
-                << UnitFlop.formatPrefix(totalHardwareFlops).c_str();
-  logInfo(rank) << "Total calculated NZ-FLOP: " << UnitFlop.formatPrefix(totalNonZeroFlops).c_str();
-  logInfo(rank) << "NZ part of HW-FLOP:" << percentageUsefulFlops << "%";
-  logInfo(rank) << "Total calculated HW-FLOP/s: "
-                << UnitFlopPerS
-                       .formatPrefix((totalFlops[WPHardwareFlops] + totalFlops[DRHardwareFlops] +
-                                      totalFlops[PLHardwareFlops]) /
-                                     wallTime)
-                       .c_str();
-  logInfo(rank) << "Total calculated NZ-FLOP/s: "
-                << UnitFlopPerS
-                       .formatPrefix((totalFlops[WPNonZeroFlops] + totalFlops[DRNonZeroFlops] +
-                                      totalFlops[PLNonZeroFlops]) /
-                                     wallTime)
-                       .c_str();
-  logInfo(rank) << "WP calculated HW-FLOP: "
-                << UnitFlop.formatPrefix(totalFlops[WPHardwareFlops]).c_str();
-  logInfo(rank) << "WP calculated NZ-FLOP: "
-                << UnitFlop.formatPrefix(totalFlops[WPNonZeroFlops]).c_str();
-  logInfo(rank) << "DR calculated HW-FLOP: "
-                << UnitFlop.formatPrefix(totalFlops[DRHardwareFlops]).c_str();
-  logInfo(rank) << "DR calculated NZ-FLOP: "
-                << UnitFlop.formatPrefix(totalFlops[DRNonZeroFlops]).c_str();
-  logInfo(rank) << "PL calculated HW-FLOP: "
-                << UnitFlop.formatPrefix(totalFlops[PLHardwareFlops]).c_str();
-  logInfo(rank) << "PL calculated NZ-FLOP: "
-                << UnitFlop.formatPrefix(totalFlops[PLNonZeroFlops]).c_str();
->>>>>>> dcaeb6fa
 }
 void FlopCounter::incrementNonZeroFlopsLocal(long long update) {
   assert(update >= 0);
