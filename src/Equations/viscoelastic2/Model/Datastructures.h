--- conflicted
+++ resolved
@@ -138,10 +138,9 @@
     physics::fitAttenuation<Mechanisms>(*this, parameters.freqCentral, parameters.freqRatio);
   }
 
-<<<<<<< HEAD
   [[nodiscard]] double maximumTimestep() const override { return maxTimestep; }
 };
-=======
+
 template <std::size_t N>
 inline const std::unordered_map<std::string, double ViscoElasticMaterialParametrized<N>::*>
     ViscoElasticMaterialParametrized<N>::ParameterMap{
@@ -151,8 +150,6 @@
         {"Qp", &ViscoElasticMaterialParametrized<N>::Qp},
         {"Qs", &ViscoElasticMaterialParametrized<N>::Qs}};
 
-using ViscoElasticMaterial = ViscoElasticMaterialParametrized<Config::RelaxationMechanisms>;
->>>>>>> 39f770a7
 } // namespace seissol::model
 
 #endif // SEISSOL_SRC_EQUATIONS_VISCOELASTIC2_MODEL_DATASTRUCTURES_H_