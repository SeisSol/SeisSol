--- conflicted
+++ resolved
@@ -42,12 +42,7 @@
   
 solverFiles = [ 'Kernels/Time.cpp',
                 'Kernels/Local.cpp',
-<<<<<<< HEAD
-                'Kernels/Neighbor.cpp',
-                'Model/Setup.cpp']
-=======
                 'Kernels/Neighbor.cpp' ]
->>>>>>> 05b00fc3
 for i in solverFiles:
   env.sourceFiles.append(env.Object(i))
 
