/**
 * @file
 * This file is part of SeisSol.
 *
 * @author Alexander Breuer (breuer AT mytum.de, http://www5.in.tum.de/wiki/index.php/Dipl.-Math._Alexander_Breuer)
 * @author Carsten Uphoff (c.uphoff AT tum.de, http://www5.in.tum.de/wiki/index.php/Carsten_Uphoff,_M.Sc.)
 *
 * @section LICENSE
 * Copyright (c) 2013-2015, SeisSol Group
 * All rights reserved.
 *
 * Redistribution and use in source and binary forms, with or without
 * modification, are permitted provided that the following conditions are met:
 *
 * 1. Redistributions of source code must retain the above copyright notice,
 *    this list of conditions and the following disclaimer.
 *
 * 2. Redistributions in binary form must reproduce the above copyright notice,
 *    this list of conditions and the following disclaimer in the documentation
 *    and/or other materials provided with the distribution.
 *
 * 3. Neither the name of the copyright holder nor the names of its
 *    contributors may be used to endorse or promote products derived from this
 *    software without specific prior written permission.
 *
 * THIS SOFTWARE IS PROVIDED BY THE COPYRIGHT HOLDERS AND CONTRIBUTORS "AS IS"
 * AND ANY EXPRESS OR IMPLIED WARRANTIES, INCLUDING, BUT NOT LIMITED TO, THE
 * IMPLIED WARRANTIES OF  MERCHANTABILITY AND FITNESS FOR A PARTICULAR PURPOSE
 * ARE DISCLAIMED. IN NO EVENT SHALL THE COPYRIGHT HOLDER OR CONTRIBUTORS BE
 * LIABLE FOR ANY DIRECT, INDIRECT, INCIDENTAL, SPECIAL, EXEMPLARY, OR
 * CONSEQUENTIAL DAMAGES (INCLUDING, BUT NOT LIMITED TO, PROCUREMENT OF
 * SUBSTITUTE GOODS OR SERVICES; LOSS OF USE, DATA, OR PROFITS; OR BUSINESS
 * INTERRUPTION) HOWEVER CAUSED AND ON ANY THEORY OF LIABILITY, WHETHER IN
 * CONTRACT, STRICT LIABILITY, OR TORT (INCLUDING NEGLIGENCE OR OTHERWISE)
 * ARISING IN ANY WAY OUT OF THE  USE OF THIS SOFTWARE, EVEN IF ADVISED OF THE
 * POSSIBILITY OF SUCH DAMAGE.
 *
 * @section DESCRIPTION
 * Time kernel of SeisSol.
 **/

#include "Kernels/Time.h"

#ifndef NDEBUG
extern long long libxsmm_num_total_flops;
#endif

#include <cstring>
#include <cassert>
#include <stdint.h>

#include <yateto.h>

#include "Kernels/denseMatrixOps.hpp"
#include "generated_code/init.h"

void seissol::kernels::Time::setHostGlobalData(GlobalData const* global) {
  assert( ((uintptr_t)global->stiffnessMatricesTransposed(0)) % ALIGNMENT == 0 );
  assert( ((uintptr_t)global->stiffnessMatricesTransposed(1)) % ALIGNMENT == 0 );
  assert( ((uintptr_t)global->stiffnessMatricesTransposed(2)) % ALIGNMENT == 0 );

  m_krnlPrototype.kDivMT = global->stiffnessMatricesTransposed;
  m_krnlPrototype.selectAne = init::selectAne::Values;
  m_krnlPrototype.selectEla = init::selectEla::Values;
}

void seissol::kernels::Time::setGlobalData(const CompoundGlobalData& global) {
  setHostGlobalData(global.onHost);
}

void seissol::kernels::Time::computeAder(double i_timeStepWidth,
                                         LocalData& data,
                                         LocalTmp& tmp,
                                         real o_timeIntegrated[tensor::I::size()],
                                         real* o_timeDerivatives,
                                         bool updateDisplacement) {
  /*
   * assert alignments.
   */
  assert( ((uintptr_t)data.dofs()) % ALIGNMENT == 0 );
  assert( ((uintptr_t)o_timeIntegrated) % ALIGNMENT == 0 );
  assert( ((uintptr_t)o_timeDerivatives) % ALIGNMENT == 0 || o_timeDerivatives == NULL );

  /*
   * compute ADER scheme.
   */
  // temporary result
  // TODO(David): move these temporary buffers into the Yateto kernel, maybe
  real temporaryBuffer[2][tensor::dQ::size(0)] __attribute__((aligned(PAGESIZE_STACK)));
  real temporaryBufferExt[2][tensor::dQext::size(1)] __attribute__((aligned(PAGESIZE_STACK)));
  real temporaryBufferAne[2][tensor::dQane::size(0)] __attribute__((aligned(PAGESIZE_STACK)));

  kernel::derivative krnl = m_krnlPrototype;

  krnl.dQ(0) = const_cast<real*>(data.dofs());
  if (o_timeDerivatives != nullptr) {
    streamstore(tensor::dQ::size(0), data.dofs(), o_timeDerivatives);
    real* derOut = o_timeDerivatives;
    for (unsigned i = 1; i < yateto::numFamilyMembers<tensor::dQ>(); ++i) {
      derOut += tensor::dQ::size(i-1);
      krnl.dQ(i) = derOut;
    }
  } else {
    for (unsigned i = 1; i < yateto::numFamilyMembers<tensor::dQ>(); ++i) {
      krnl.dQ(i) = temporaryBuffer[i%2];
    }
  }

  krnl.dQane(0) = const_cast<real*>(data.dofsAne());
  for (unsigned i = 1; i < yateto::numFamilyMembers<tensor::dQ>(); ++i) {
    krnl.dQane(i) = temporaryBufferAne[i%2];
    krnl.dQext(i) = temporaryBufferExt[i%2];
  }

  krnl.I = o_timeIntegrated;
  krnl.Iane = tmp.timeIntegratedAne;

  for (unsigned i = 0; i < yateto::numFamilyMembers<tensor::star>(); ++i) {
    krnl.star(i) = data.localIntegration().starMatrices[i];
  }
  krnl.w = data.localIntegration().specific.w;
  krnl.W = data.localIntegration().specific.W;
  krnl.E = data.localIntegration().specific.E;
  
  // powers in the taylor-series expansion
  krnl.power(0) = i_timeStepWidth;
  
  for (unsigned der = 1; der < CONVERGENCE_ORDER; ++der) {
    // update scalar for this derivative
    krnl.power(der) = krnl.power(der-1) * i_timeStepWidth / real(der+1);
  }

  krnl.execute();

  // TODO(Lukas) Implement!
  // Compute integrated displacement over time step if needed.
}

void seissol::kernels::Time::flopsAder( unsigned int        &o_nonZeroFlops,
                                        unsigned int        &o_hardwareFlops ) {  
  o_nonZeroFlops  = kernel::derivative::NonZeroFlops;
  o_hardwareFlops = kernel::derivative::HardwareFlops;
}

unsigned seissol::kernels::Time::bytesAder()
{
  unsigned reals = 0;
  
  // DOFs load, tDOFs load, tDOFs write
  reals += tensor::Q::size() + tensor::Qane::size() + 2 * tensor::I::size() + 2 * tensor::Iane::size();
  // star matrices, source matrix
  reals += yateto::computeFamilySize<tensor::star>()
        + tensor::w::size()
        + tensor::W::size()
        + tensor::E::size();
           
  /// \todo incorporate derivatives

  return reals * sizeof(real);
}

void seissol::kernels::Time::computeIntegral( double                                      i_expansionPoint,
                                              double                                      i_integrationStart,
                                              double                                      i_integrationEnd,
                                              real const*                                 i_timeDerivatives,
                                              real                                        o_timeIntegrated[tensor::I::size()] )
{

  /*
   * assert alignments.
   */
  assert( ((uintptr_t)i_timeDerivatives)  % ALIGNMENT == 0 );
  assert( ((uintptr_t)o_timeIntegrated)   % ALIGNMENT == 0 );

  // compute lengths of integration intervals
  real l_deltaTLower = i_integrationStart - i_expansionPoint;
  real l_deltaTUpper = i_integrationEnd   - i_expansionPoint;
  
  // initialization of scalars in the taylor series expansion (0th term)
  real l_firstTerm  = static_cast<real>(1.0);
  real l_secondTerm = static_cast<real>(1.0);
  real l_factorial  = static_cast<real>(1.0);
  
  kernel::derivativeTaylorExpansionEla intKrnl;
  intKrnl.I = o_timeIntegrated;
  real const* der = i_timeDerivatives;
  for (unsigned i = 0; i < yateto::numFamilyMembers<tensor::dQ>(); ++i) {
    intKrnl.dQ(i) = der;
    der += tensor::dQ::size(i);
  }

  // iterate over time derivatives
  for(int der = 0; der < CONVERGENCE_ORDER; ++der ) {
    l_firstTerm  *= l_deltaTUpper;
    l_secondTerm *= l_deltaTLower;
    l_factorial  *= static_cast<real>(der+1);

    intKrnl.power(der)  = l_firstTerm - l_secondTerm;
    intKrnl.power(der) /= l_factorial;
  }

  intKrnl.execute();
}

void seissol::kernels::Time::computeTaylorExpansion( real         time,
                                                     real         expansionPoint,
                                                     real const*  timeDerivatives,
                                                     real         timeEvaluated[tensor::Q::size()] ) {
  /*
   * assert alignments.
   */
  assert( ((uintptr_t)timeDerivatives)  % ALIGNMENT == 0 );
  assert( ((uintptr_t)timeEvaluated)    % ALIGNMENT == 0 );

  // assert that this is a forward evaluation in time
  assert( time >= expansionPoint );

  real deltaT = time - expansionPoint;

  static_assert(tensor::I::size() == tensor::Q::size(), "Sizes of tensors I and Q must match");

  kernel::derivativeTaylorExpansionEla intKrnl;
  intKrnl.I = timeEvaluated;
  real const* der = timeDerivatives;
  for (unsigned i = 0; i < yateto::numFamilyMembers<tensor::dQ>(); ++i) {
    intKrnl.dQ(i) = der;
    der += tensor::dQ::size(i);
  }
  intKrnl.power(0) = 1.0;
 
  // iterate over time derivatives
  for(int derivative = 1; derivative < CONVERGENCE_ORDER; ++derivative) {
    intKrnl.power(derivative) = intKrnl.power(derivative - 1) * deltaT / real(derivative);
  }

  intKrnl.execute();
}

void seissol::kernels::Time::flopsTaylorExpansion(long long& nonZeroFlops, long long& hardwareFlops) {
  // interate over derivatives
<<<<<<< HEAD
  for (unsigned der = 0; der < CONVERGENCE_ORDER; ++der) {
    nonZeroFlops  += kernel::derivativeTaylorExpansionEla::nonZeroFlops(der);
    hardwareFlops += kernel::derivativeTaylorExpansionEla::hardwareFlops(der);
  }
}

void seissol::kernels::Time::computeBatchedIntegral(double i_expansionPoint,
                                                    double i_integrationStart,
                                                    double i_integrationEnd,
                                                    const real** i_timeDerivatives,
                                                    real ** o_timeIntegratedDofs,
                                                    unsigned numElements) {
#ifdef ACL_DEVICE
  // assert that this is a forwared integration in time
  assert( i_integrationStart + (real) 1.E-10 > i_expansionPoint   );
  assert( i_integrationEnd                   > i_integrationStart );

  /*
   * compute time integral.
   */
  // compute lengths of integration intervals
  real deltaTLower = i_integrationStart - i_expansionPoint;
  real deltaTUpper = i_integrationEnd - i_expansionPoint;

  // initialization of scalars in the taylor series expansion (0th term)
  real firstTerm  = static_cast<real>(1.0);
  real secondTerm = static_cast<real>(1.0);
  real factorial  = static_cast<real>(1.0);

  kernel::gpu_derivativeTaylorExpansionEla intKrnl;
  intKrnl.numElements = numElements;
  real* tmpMem = reinterpret_cast<real*>(device.api->getStackMemory(intKrnl.TmpMaxMemRequiredInBytes * numElements));

  intKrnl.I = o_timeIntegratedDofs;

  unsigned derivativesOffset = 0;
  for (size_t i = 0; i < yateto::numFamilyMembers<tensor::dQ>(); ++i) {
    intKrnl.dQ(i) = i_timeDerivatives;
    intKrnl.extraOffset_dQ(i) = derivativesOffset;
    derivativesOffset += tensor::dQ::size(i);
  }

  // iterate over time derivatives
  for(int der = 0; der < CONVERGENCE_ORDER; ++der) {
    firstTerm *= deltaTUpper;
    secondTerm *= deltaTLower;
    factorial *= static_cast<real>(der + 1);

    intKrnl.power = firstTerm - secondTerm;
    intKrnl.power /= factorial;
    intKrnl.linearAllocator.initialize(tmpMem);
    intKrnl.streamPtr = device.api->getDefaultStream();
    intKrnl.execute(der);
  }
  device.api->popStackMemory();
#else
  assert(false && "no implementation provided");
#endif
}

void seissol::kernels::Time::computeBatchedTaylorExpansion(real time,
                                                           real expansionPoint,
                                                           real** timeDerivatives,
                                                           real** timeEvaluated,
                                                           size_t numElements) {
#ifdef ACL_DEVICE
  assert( timeDerivatives != nullptr );
  assert( timeEvaluated != nullptr );
  assert( time >= expansionPoint );
  static_assert(tensor::I::size() == tensor::Q::size(), "Sizes of tensors I and Q must match");
  static_assert(kernel::gpu_derivativeTaylorExpansionEla::TmpMaxMemRequiredInBytes == 0);

  kernel::gpu_derivativeTaylorExpansionEla intKrnl;
  intKrnl.numElements = numElements;
  intKrnl.I = timeEvaluated;
  for (unsigned i = 0; i < yateto::numFamilyMembers<tensor::dQ>(); ++i) {
    intKrnl.dQ(i) = const_cast<const real **>(timeDerivatives);
    intKrnl.extraOffset_dQ(i) = m_derivativesOffsets[i];
  }

  // iterate over time derivatives
  const real deltaT = time - expansionPoint;
  intKrnl.power = 1.0;
  for(int derivative = 0; derivative < CONVERGENCE_ORDER; ++derivative) {
    intKrnl.streamPtr = device.api->getDefaultStream();
    intKrnl.execute(derivative);
    intKrnl.power *= deltaT / static_cast<real>(derivative + 1);
  }
#else
  assert(false && "no implementation provided");
#endif
=======
  nonZeroFlops  = kernel::derivativeTaylorExpansionEla::NonZeroFlops;
  hardwareFlops = kernel::derivativeTaylorExpansionEla::HardwareFlops;
>>>>>>> 972ab4c1
}<|MERGE_RESOLUTION|>--- conflicted
+++ resolved
@@ -238,11 +238,8 @@
 
 void seissol::kernels::Time::flopsTaylorExpansion(long long& nonZeroFlops, long long& hardwareFlops) {
   // interate over derivatives
-<<<<<<< HEAD
-  for (unsigned der = 0; der < CONVERGENCE_ORDER; ++der) {
-    nonZeroFlops  += kernel::derivativeTaylorExpansionEla::nonZeroFlops(der);
-    hardwareFlops += kernel::derivativeTaylorExpansionEla::hardwareFlops(der);
-  }
+  nonZeroFlops  = kernel::derivativeTaylorExpansionEla::NonZeroFlops;
+  hardwareFlops = kernel::derivativeTaylorExpansionEla::HardwareFlops;
 }
 
 void seissol::kernels::Time::computeBatchedIntegral(double i_expansionPoint,
@@ -330,8 +327,4 @@
 #else
   assert(false && "no implementation provided");
 #endif
-=======
-  nonZeroFlops  = kernel::derivativeTaylorExpansionEla::NonZeroFlops;
-  hardwareFlops = kernel::derivativeTaylorExpansionEla::HardwareFlops;
->>>>>>> 972ab4c1
 }