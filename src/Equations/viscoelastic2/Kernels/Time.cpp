--- conflicted
+++ resolved
@@ -251,25 +251,24 @@
   hardwareFlops = kernel::derivativeTaylorExpansionEla::HardwareFlops;
 }
 
-<<<<<<< HEAD
-void seissol::kernels::Time::computeBatchedIntegral(double i_expansionPoint,
-                                                    double i_integrationStart,
-                                                    double i_integrationEnd,
-                                                    const real** i_timeDerivatives,
-                                                    real ** o_timeIntegratedDofs,
+void Time::computeBatchedIntegral(double expansionPoint,
+                                                    double integrationStart,
+                                                    double integrationEnd,
+                                                    const real** timeDerivatives,
+                                                    real ** timeIntegratedDofs,
                                                     unsigned numElements,
                                                     seissol::parallel::runtime::StreamRuntime& runtime) {
 #ifdef ACL_DEVICE
   // assert that this is a forwared integration in time
-  assert( i_integrationStart + (real) 1.E-10 > i_expansionPoint   );
-  assert( i_integrationEnd                   > i_integrationStart );
+  assert( integrationStart + (real) 1.E-10 > expansionPoint   );
+  assert( integrationEnd                   > integrationStart );
 
   /*
    * compute time integral.
    */
   // compute lengths of integration intervals
-  real deltaTLower = i_integrationStart - i_expansionPoint;
-  real deltaTUpper = i_integrationEnd - i_expansionPoint;
+  real deltaTLower = integrationStart - expansionPoint;
+  real deltaTUpper = integrationEnd - expansionPoint;
 
   // initialization of scalars in the taylor series expansion (0th term)
   real firstTerm  = static_cast<real>(1.0);
@@ -278,13 +277,13 @@
 
   kernel::gpu_derivativeTaylorExpansionEla intKrnl;
   intKrnl.numElements = numElements;
-  real* tmpMem = reinterpret_cast<real*>(device.api->getStackMemory(intKrnl.TmpMaxMemRequiredInBytes * numElements));
-
-  intKrnl.I = o_timeIntegratedDofs;
+  real* tmpMem = reinterpret_cast<real*>(device.api->getStackMemory(seissol::kernel::gpu_derivativeTaylorExpansionEla::TmpMaxMemRequiredInBytes * numElements));
+
+  intKrnl.I = timeIntegratedDofs;
 
   unsigned derivativesOffset = 0;
   for (size_t i = 0; i < yateto::numFamilyMembers<tensor::dQ>(); ++i) {
-    intKrnl.dQ(i) = i_timeDerivatives;
+    intKrnl.dQ(i) = timeDerivatives;
     intKrnl.extraOffset_dQ(i) = derivativesOffset;
     derivativesOffset += tensor::dQ::size(i);
   }
@@ -344,7 +343,7 @@
 #endif
 }
 
-void seissol::kernels::Time::computeBatchedAder(double i_timeStepWidth,
+void Time::computeBatchedAder(double timeStepWidth,
                                                 LocalTmp& tmp,
                                                 ConditionalPointersToRealsTable &dataTable,
                                                 ConditionalMaterialTable &materialTable,
@@ -391,11 +390,11 @@
     krnl.E = const_cast<const real **>((entry.get(inner_keys::Wp::Id::E))->getDeviceDataPtr());
 
     // powers in the taylor-series expansion
-    krnl.power(0) = i_timeStepWidth;
+    krnl.power(0) = timeStepWidth;
     
     for (unsigned der = 1; der < CONVERGENCE_ORDER; ++der) {
       // update scalar for this derivative
-      krnl.power(der) = krnl.power(der-1) * i_timeStepWidth / real(der+1);
+      krnl.power(der) = krnl.power(der-1) * timeStepWidth / real(der+1);
     }
 
     device.algorithms.streamBatchedData((entry.get(inner_keys::Wp::Id::Dofs))->getDeviceDataPtr(),
@@ -411,6 +410,4 @@
   assert(false && "no implementation provided");
 #endif
 }
-=======
-} // namespace seissol::kernels
->>>>>>> 6700c36b
+} // namespace seissol::kernels