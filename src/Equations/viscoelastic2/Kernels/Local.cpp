--- conflicted
+++ resolved
@@ -171,8 +171,7 @@
   return reals * sizeof(real);
 }
 
-<<<<<<< HEAD
-void seissol::kernels::Local::computeBatchedIntegral(
+void Local::computeBatchedIntegral(
   ConditionalPointersToRealsTable& dataTable,
   ConditionalMaterialTable& materialTable,
   ConditionalIndicesTable& indicesTable,
@@ -263,6 +262,4 @@
     double timeStepWidth,
     seissol::parallel::runtime::StreamRuntime& runtime) {
     }
-=======
-} // namespace seissol::kernels
->>>>>>> 6700c36b
+} // namespace seissol::kernels