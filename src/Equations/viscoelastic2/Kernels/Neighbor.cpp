/**
 * @file
 * This file is part of SeisSol.
 *
 * @author Alexander Breuer (breuer AT mytum.de, http://www5.in.tum.de/wiki/index.php/Dipl.-Math._Alexander_Breuer)
 * @author Carsten Uphoff (c.uphoff AT tum.de, http://www5.in.tum.de/wiki/index.php/Carsten_Uphoff,_M.Sc.)
 *
 * @section LICENSE
 * Copyright (c) 2013-2014, SeisSol Group
 * All rights reserved.
 *
 * Redistribution and use in source and binary forms, with or without
 * modification, are permitted provided that the following conditions are met:
 *
 * 1. Redistributions of source code must retain the above copyright notice,
 *    this list of conditions and the following disclaimer.
 *
 * 2. Redistributions in binary form must reproduce the above copyright notice,
 *    this list of conditions and the following disclaimer in the documentation
 *    and/or other materials provided with the distribution.
 *
 * 3. Neither the name of the copyright holder nor the names of its
 *    contributors may be used to endorse or promote products derived from this
 *    software without specific prior written permission.
 *
 * THIS SOFTWARE IS PROVIDED BY THE COPYRIGHT HOLDERS AND CONTRIBUTORS "AS IS"
 * AND ANY EXPRESS OR IMPLIED WARRANTIES, INCLUDING, BUT NOT LIMITED TO, THE
 * IMPLIED WARRANTIES OF  MERCHANTABILITY AND FITNESS FOR A PARTICULAR PURPOSE
 * ARE DISCLAIMED. IN NO EVENT SHALL THE COPYRIGHT HOLDER OR CONTRIBUTORS BE
 * LIABLE FOR ANY DIRECT, INDIRECT, INCIDENTAL, SPECIAL, EXEMPLARY, OR
 * CONSEQUENTIAL DAMAGES (INCLUDING, BUT NOT LIMITED TO, PROCUREMENT OF
 * SUBSTITUTE GOODS OR SERVICES; LOSS OF USE, DATA, OR PROFITS; OR BUSINESS
 * INTERRUPTION) HOWEVER CAUSED AND ON ANY THEORY OF LIABILITY, WHETHER IN
 * CONTRACT, STRICT LIABILITY, OR TORT (INCLUDING NEGLIGENCE OR OTHERWISE)
 * ARISING IN ANY WAY OUT OF THE  USE OF THIS SOFTWARE, EVEN IF ADVISED OF THE
 * POSSIBILITY OF SUCH DAMAGE.
 *
 * @section DESCRIPTION
 * Neighbor kernel of SeisSol.
 **/

#include "Kernels/Neighbor.h"

#ifndef NDEBUG
#pragma message "compiling boundary kernel with assertions"
#endif

#include <cassert>
#include <stdint.h>
#include <cstddef>
#include <cstring>

#include <generated_code/init.h>

void seissol::kernels::Neighbor::setGlobalData(GlobalData const* global) {
#ifndef NDEBUG
  for( int l_neighbor = 0; l_neighbor < 4; ++l_neighbor ) {
    assert( ((uintptr_t)global->changeOfBasisMatrices(l_neighbor)) % ALIGNMENT == 0 );
    assert( ((uintptr_t)global->localChangeOfBasisMatricesTransposed(l_neighbor)) % ALIGNMENT == 0 );
    assert( ((uintptr_t)global->neighbourChangeOfBasisMatricesTransposed(l_neighbor)) % ALIGNMENT == 0 );
  }
  
  for( int h = 0; h < 3; ++h ) {
    assert( ((uintptr_t)global->neighbourFluxMatrices(h)) % ALIGNMENT == 0 );
  }
  
  for (int i = 0; i < 4; ++i) {
    for(int h = 0; h < 3; ++h) {
      assert( ((uintptr_t)global->nodalFluxMatrices(i,h)) % ALIGNMENT == 0 );
    }
  }
#endif
  m_nfKrnlPrototype.rDivM = global->changeOfBasisMatrices;
  m_nfKrnlPrototype.rT = global->neighbourChangeOfBasisMatricesTransposed;
  m_nfKrnlPrototype.fP = global->neighbourFluxMatrices;
  m_drKrnlPrototype.V3mTo2nTWDivM = global->nodalFluxMatrices;
  m_nKrnlPrototype.selectEla = init::selectEla::Values;
  m_nKrnlPrototype.selectAne = init::selectAne::Values;
}

void seissol::kernels::Neighbor::computeNeighborsIntegral(  NeighborData&                     data,
                                                            CellDRMapping const             (&cellDrMapping)[4],
                                                            real*                             i_timeIntegrated[4],
                                                            real*                             faceNeighbors_prefetch[4] )
{
#ifndef NDEBUG
  for( int l_neighbor = 0; l_neighbor < 4; ++l_neighbor ) {
    // alignment of the time integrated dofs
    if( data.cellInformation.faceTypes[l_neighbor] != FaceType::outflow &&
	data.cellInformation.faceTypes[l_neighbor] != FaceType::dynamicRupture ) { // no alignment for outflow and DR boundaries required
      assert( ((uintptr_t)i_timeIntegrated[l_neighbor]) % ALIGNMENT == 0 );
    }
  }
#endif

  // alignment of the degrees of freedom
  assert( ((uintptr_t)data.dofs) % ALIGNMENT == 0 );

  real Qext[tensor::Qext::size()] __attribute__((aligned(PAGESIZE_STACK))) = {};

  kernel::neighbourFluxExt nfKrnl = m_nfKrnlPrototype;
  nfKrnl.Qext = Qext;

  // iterate over faces
  for( unsigned int l_face = 0; l_face < 4; l_face++ ) {
    // no neighboring cell contribution in the case of absorbing and dynamic rupture boundary conditions
    if( data.cellInformation.faceTypes[l_face] != FaceType::outflow &&
	data.cellInformation.faceTypes[l_face] != FaceType::dynamicRupture ) {
      // compute the neighboring elements flux matrix id.
      if( data.cellInformation.faceTypes[l_face] != FaceType::freeSurface ) {
        assert(data.cellInformation.faceRelations[l_face][0] < 4 && data.cellInformation.faceRelations[l_face][1] < 3);
        
        nfKrnl.I = i_timeIntegrated[l_face];
        nfKrnl.AminusT = data.neighboringIntegration.nAmNm1[l_face];
        nfKrnl._prefetch.I = faceNeighbors_prefetch[l_face];
        nfKrnl.execute(data.cellInformation.faceRelations[l_face][1], data.cellInformation.faceRelations[l_face][0], l_face);
<<<<<<< HEAD
      } else { // fall back to local matrices in case of free surface boundary conditions
        kernel::localFluxExt lfKrnl = m_lfKrnlPrototype;
        lfKrnl.Qext = Qext;
        lfKrnl.I = i_timeIntegrated[l_face];
        lfKrnl.AplusT = data.neighboringIntegration.nAmNm1[l_face];
        lfKrnl._prefetch.I = faceNeighbors_prefetch[l_face];
        lfKrnl._prefetch.Q = faceNeighbors_prefetch[l_face];
        lfKrnl.execute(l_face);
      }
    } else if (data.cellInformation.faceTypes[l_face] == FaceType::dynamicRupture) {
=======
      } 
    } else if (data.cellInformation.faceTypes[l_face] == dynamicRupture) {
>>>>>>> c4cc2062
      assert(((uintptr_t)cellDrMapping[l_face].godunov) % ALIGNMENT == 0);

      dynamicRupture::kernel::nodalFlux drKrnl = m_drKrnlPrototype;
      drKrnl.fluxSolver = cellDrMapping[l_face].fluxSolver;
      drKrnl.QInterpolated = cellDrMapping[l_face].godunov;
      drKrnl.Qext = Qext;
      drKrnl._prefetch.I = faceNeighbors_prefetch[l_face];
      drKrnl.execute(cellDrMapping[l_face].side, cellDrMapping[l_face].faceRelation);
    }
  }

  kernel::neighbour nKrnl = m_nKrnlPrototype;
  nKrnl.Qext = Qext;
  nKrnl.Q = data.dofs;
  nKrnl.Qane = data.dofsAne;
  nKrnl.w = data.neighboringIntegration.specific.w;
  
  nKrnl.execute();
}

void seissol::kernels::Neighbor::flopsNeighborsIntegral(const FaceType i_faceTypes[4],
                                                        const int i_neighboringIndices[4][2],
                                                        CellDRMapping const (&cellDrMapping)[4],
                                                        unsigned int &o_nonZeroFlops,
                                                        unsigned int &o_hardwareFlops,
                                                        long long& o_drNonZeroFlops,
                                                        long long& o_drHardwareFlops ) {
  // reset flops
  o_nonZeroFlops = 0; o_hardwareFlops = 0;
  o_drNonZeroFlops = 0; o_drHardwareFlops = 0;
  
  for( unsigned int l_face = 0; l_face < 4; l_face++ ) {
    // no neighboring cell contribution in the case of absorbing and dynamic rupture boundary conditions
    if( i_faceTypes[l_face] != FaceType::outflow &&
	i_faceTypes[l_face] != FaceType::dynamicRupture ) {
      // compute the neighboring elements flux matrix id.
      if( i_faceTypes[l_face] != FaceType::freeSurface ) {
        assert(i_neighboringIndices[l_face][0] < 4 && i_neighboringIndices[l_face][1] < 3);
        
        o_nonZeroFlops  += seissol::kernel::neighbourFluxExt::nonZeroFlops(i_neighboringIndices[l_face][1], i_neighboringIndices[l_face][0], l_face);
        o_hardwareFlops += seissol::kernel::neighbourFluxExt::hardwareFlops(i_neighboringIndices[l_face][1], i_neighboringIndices[l_face][0], l_face);
      } else { // fall back to local matrices in case of free surface boundary conditions
        o_nonZeroFlops  += seissol::kernel::localFluxExt::nonZeroFlops(l_face);
        o_hardwareFlops += seissol::kernel::localFluxExt::hardwareFlops(l_face);
      }
    } else if (i_faceTypes[l_face] == FaceType::dynamicRupture) {
      o_drNonZeroFlops += dynamicRupture::kernel::nodalFlux::nonZeroFlops(cellDrMapping[l_face].side, cellDrMapping[l_face].faceRelation);
      o_drHardwareFlops += dynamicRupture::kernel::nodalFlux::hardwareFlops(cellDrMapping[l_face].side, cellDrMapping[l_face].faceRelation);
    }
  }

  o_nonZeroFlops += kernel::neighbour::NonZeroFlops;
  o_hardwareFlops += kernel::neighbour::HardwareFlops;
}


unsigned seissol::kernels::Neighbor::bytesNeighborsIntegral()
{
  unsigned reals = 0;

  // 4 * tElasticDOFS load, DOFs load, DOFs write
  reals += 4 * tensor::I::size() + 2 * tensor::Q::size() + 2 * tensor::Qane::size();
  // flux solvers load
  reals += 4 * tensor::AminusT::size() + tensor::w::size();
  
  return reals * sizeof(real);
}<|MERGE_RESOLUTION|>--- conflicted
+++ resolved
@@ -114,7 +114,6 @@
         nfKrnl.AminusT = data.neighboringIntegration.nAmNm1[l_face];
         nfKrnl._prefetch.I = faceNeighbors_prefetch[l_face];
         nfKrnl.execute(data.cellInformation.faceRelations[l_face][1], data.cellInformation.faceRelations[l_face][0], l_face);
-<<<<<<< HEAD
       } else { // fall back to local matrices in case of free surface boundary conditions
         kernel::localFluxExt lfKrnl = m_lfKrnlPrototype;
         lfKrnl.Qext = Qext;
@@ -124,11 +123,7 @@
         lfKrnl._prefetch.Q = faceNeighbors_prefetch[l_face];
         lfKrnl.execute(l_face);
       }
-    } else if (data.cellInformation.faceTypes[l_face] == FaceType::dynamicRupture) {
-=======
-      } 
     } else if (data.cellInformation.faceTypes[l_face] == dynamicRupture) {
->>>>>>> c4cc2062
       assert(((uintptr_t)cellDrMapping[l_face].godunov) % ALIGNMENT == 0);
 
       dynamicRupture::kernel::nodalFlux drKrnl = m_drKrnlPrototype;
