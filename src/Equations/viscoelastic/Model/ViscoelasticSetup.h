// SPDX-FileCopyrightText: 2015 SeisSol Group
//
// SPDX-License-Identifier: BSD-3-Clause
// SPDX-LicenseComments: Full text under /LICENSE and /LICENSES/
//
// SPDX-FileContributor: Author lists in /AUTHORS and /CITATION.cff
// SPDX-FileContributor: Carsten Uphoff
// SPDX-FileContributor: Sebastian Wolf

#ifndef SEISSOL_SRC_EQUATIONS_VISCOELASTIC_MODEL_VISCOELASTICSETUP_H_
#define SEISSOL_SRC_EQUATIONS_VISCOELASTIC_MODEL_VISCOELASTICSETUP_H_

#include "GeneratedCode/init.h"
#include "Kernels/Common.h"
#include "Model/Common.h"
#include "Numerical/Transformation.h"

<<<<<<< HEAD
#include "GeneratedCode/init.h"
#include <Common/Typedefs.h>
#include <Equations/elastic/Model/ElasticSetup.h>
=======
>>>>>>> 0c079542
#include <yateto.h>

namespace seissol::model {
template <typename Cfg>
struct MaterialSetup<Cfg,
                     std::enable_if_t<Cfg::MaterialType == MaterialType::Viscoelastic &&
                                      Cfg::ViscoMode == ViscoImplementation::QuantityExtension>> {
  using MaterialT = model::MaterialTT<Cfg>;

  template <typename T>
  static void
      getTransposedViscoelasticCoefficientMatrix(double omega, unsigned dim, unsigned mech, T& M) {
    unsigned col = MaterialT::NumElasticQuantities + mech * MaterialT::NumberPerMechanism;
    switch (dim) {
    case 0:
      M(6, col) = -omega;
      M(7, col + 3) = -0.5 * omega;
      M(8, col + 5) = -0.5 * omega;
      break;

    case 1:
      M(7, col + 1) = -omega;
      M(6, col + 3) = -0.5 * omega;
      M(8, col + 4) = -0.5 * omega;
      break;

    case 2:
      M(8, col + 2) = -omega;
      M(7, col + 4) = -0.5 * omega;
      M(6, col + 5) = -0.5 * omega;
      break;
    }
  }

  template <typename T>
  static void getTransposedSourceCoefficientTensor(const MaterialT& material, T& sourceMatrix) {
    sourceMatrix.setZero();

    //       | E_1^T |
    // E^T = |  ...  |
    //       | E_L^T |
    for (unsigned mech = 0; mech < MaterialT::Mechanisms; ++mech) {
      unsigned offset = MaterialT::NumElasticQuantities + mech * MaterialT::NumberPerMechanism;
      const double* theta = material.theta[mech];
      sourceMatrix(offset, 0) = theta[0];
      sourceMatrix(offset + 1, 0) = theta[1];
      sourceMatrix(offset + 2, 0) = theta[1];
      sourceMatrix(offset, 1) = theta[1];
      sourceMatrix(offset + 1, 1) = theta[0];
      sourceMatrix(offset + 2, 1) = theta[1];
      sourceMatrix(offset, 2) = theta[1];
      sourceMatrix(offset + 1, 2) = theta[1];
      sourceMatrix(offset + 2, 2) = theta[0];
      sourceMatrix(offset + 3, 3) = theta[2];
      sourceMatrix(offset + 4, 4) = theta[2];
      sourceMatrix(offset + 5, 5) = theta[2];
    }

    // E' = diag(-omega_1 I, ..., -omega_L I)
    for (unsigned mech = 0; mech < MaterialT::Mechanisms; ++mech) {
      for (unsigned i = 0; i < MaterialT::NumberPerMechanism; ++i) {
        unsigned idx = MaterialT::NumElasticQuantities + MaterialT::NumberPerMechanism * mech + i;
        sourceMatrix(idx, idx) = -material.omega[mech];
      }
    }
  }

  template <typename T>
  static void getTransposedCoefficientMatrix(const MaterialT& material, unsigned dim, T& AT) {
    getTransposedCoefficientMatrixElastic(dynamic_cast<const ElasticMaterial&>(material), dim, AT);

    for (unsigned mech = 0; mech < MaterialT::Mechanisms; ++mech) {
      getTransposedViscoelasticCoefficientMatrix(material.omega[mech], dim, mech, AT);
    }
  }

<<<<<<< HEAD
  static void
      getTransposedGodunovState(const MaterialT& local,
                                const MaterialT& neighbor,
                                FaceType faceType,
                                typename init::QgodLocal<Cfg>::view::type& QgodLocal,
                                typename init::QgodNeighbor<Cfg>::view::type& QgodNeighbor) {
    seissol::model::getTransposedGodunovStateElastic(dynamic_cast<const ElasticMaterial&>(local),
                                                     dynamic_cast<const ElasticMaterial&>(neighbor),
                                                     faceType,
                                                     QgodLocal,
                                                     QgodNeighbor);
=======
  static void getTransposedGodunovState(const MaterialT& local,
                                        const MaterialT& neighbor,
                                        FaceType faceType,
                                        init::QgodLocal::view::type& qGodLocal,
                                        init::QgodNeighbor::view::type& qGodNeighbor) {
    seissol::model::getTransposedGodunovState(dynamic_cast<const ElasticMaterial&>(local),
                                              dynamic_cast<const ElasticMaterial&>(neighbor),
                                              faceType,
                                              qGodLocal,
                                              qGodNeighbor);
>>>>>>> 0c079542
  }

  static void initializeSpecificLocalData(const MaterialT& material,
                                          double timeStepWidth,
                                          ViscoElasticQELocalData<Cfg>* localData) {
    auto sourceMatrix = init::ET<Cfg>::view::create(localData->sourceMatrix);
    getTransposedSourceCoefficientTensor(material, sourceMatrix);
  }

  static void initializeSpecificNeighborData(const MaterialT& material, void* localData) {}

  static void getFaceRotationMatrix(const VrtxCoords normal,
                                    const VrtxCoords tangent1,
                                    const VrtxCoords tangent2,
                                    typename init::T<Cfg>::view::type& matT,
                                    typename init::Tinv<Cfg>::view::type& matTinv) {
    seissol::model::getFaceRotationMatrixElastic<Cfg>(normal, tangent1, tangent2, matT, matTinv);

    for (unsigned mech = 0; mech < MaterialT::Mechanisms; ++mech) {
      const unsigned origin =
          MaterialT::NumElasticQuantities + mech * MaterialT::NumberPerMechanism;
      seissol::transformations::symmetricTensor2RotationMatrix(
          normal, tangent1, tangent2, matT, origin, origin);
      seissol::transformations::inverseSymmetricTensor2RotationMatrix(
          normal, tangent1, tangent2, matTinv, origin, origin);
    }
  }

  static MaterialT
      getRotatedMaterialCoefficients(const std::array<double, 36>& /*rotationParameters*/,
                                     MaterialT& material) {
    return material;
  }

  static void getPlaneWaveOperator(
      const MaterialT& material,
      const double n[3],
      std::complex<double> mdata[MaterialT::NumQuantities * MaterialT::NumQuantities]) {
    getElasticPlaneWaveOperator<Cfg>(material, n, mdata);
  }
};
} // namespace seissol::model

#endif // SEISSOL_SRC_EQUATIONS_VISCOELASTIC_MODEL_VISCOELASTICSETUP_H_<|MERGE_RESOLUTION|>--- conflicted
+++ resolved
@@ -15,12 +15,8 @@
 #include "Model/Common.h"
 #include "Numerical/Transformation.h"
 
-<<<<<<< HEAD
-#include "GeneratedCode/init.h"
 #include <Common/Typedefs.h>
 #include <Equations/elastic/Model/ElasticSetup.h>
-=======
->>>>>>> 0c079542
 #include <yateto.h>
 
 namespace seissol::model {
@@ -97,30 +93,17 @@
     }
   }
 
-<<<<<<< HEAD
   static void
       getTransposedGodunovState(const MaterialT& local,
                                 const MaterialT& neighbor,
                                 FaceType faceType,
-                                typename init::QgodLocal<Cfg>::view::type& QgodLocal,
-                                typename init::QgodNeighbor<Cfg>::view::type& QgodNeighbor) {
-    seissol::model::getTransposedGodunovStateElastic(dynamic_cast<const ElasticMaterial&>(local),
-                                                     dynamic_cast<const ElasticMaterial&>(neighbor),
-                                                     faceType,
-                                                     QgodLocal,
-                                                     QgodNeighbor);
-=======
-  static void getTransposedGodunovState(const MaterialT& local,
-                                        const MaterialT& neighbor,
-                                        FaceType faceType,
-                                        init::QgodLocal::view::type& qGodLocal,
-                                        init::QgodNeighbor::view::type& qGodNeighbor) {
+                                typename init::QgodLocal<Cfg>::view::type& qGodLocal,
+                                typename init::QgodNeighbor<Cfg>::view::type& qGodNeighbor) {
     seissol::model::getTransposedGodunovState(dynamic_cast<const ElasticMaterial&>(local),
                                               dynamic_cast<const ElasticMaterial&>(neighbor),
                                               faceType,
                                               qGodLocal,
                                               qGodNeighbor);
->>>>>>> 0c079542
   }
 
   static void initializeSpecificLocalData(const MaterialT& material,
