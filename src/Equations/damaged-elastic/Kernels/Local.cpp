/**
 * @file
 * This file is part of SeisSol.
 *
 * @author Alexander Breuer (breuer AT mytum.de,
 *http://www5.in.tum.de/wiki/index.php/Dipl.-Math._Alexander_Breuer)
 * @author Carsten Uphoff (c.uphoff AT tum.de,
 *http://www5.in.tum.de/wiki/index.php/Carsten_Uphoff,_M.Sc.)
 *
 * @section LICENSE
 * Copyright (c) 2013-2014, SeisSol Group
 * All rights reserved.
 *
 * Redistribution and use in source and binary forms, with or without
 * modification, are permitted provided that the following conditions are met:
 *
 * 1. Redistributions of source code must retain the above copyright notice,
 *    this list of conditions and the following disclaimer.
 *
 * 2. Redistributions in binary form must reproduce the above copyright notice,
 *    this list of conditions and the following disclaimer in the documentation
 *    and/or other materials provided with the distribution.
 *
 * 3. Neither the name of the copyright holder nor the names of its
 *    contributors may be used to endorse or promote products derived from this
 *    software without specific prior written permission.
 *
 * THIS SOFTWARE IS PROVIDED BY THE COPYRIGHT HOLDERS AND CONTRIBUTORS "AS IS"
 * AND ANY EXPRESS OR IMPLIED WARRANTIES, INCLUDING, BUT NOT LIMITED TO, THE
 * IMPLIED WARRANTIES OF  MERCHANTABILITY AND FITNESS FOR A PARTICULAR PURPOSE
 * ARE DISCLAIMED. IN NO EVENT SHALL THE COPYRIGHT HOLDER OR CONTRIBUTORS BE
 * LIABLE FOR ANY DIRECT, INDIRECT, INCIDENTAL, SPECIAL, EXEMPLARY, OR
 * CONSEQUENTIAL DAMAGES (INCLUDING, BUT NOT LIMITED TO, PROCUREMENT OF
 * SUBSTITUTE GOODS OR SERVICES; LOSS OF USE, DATA, OR PROFITS; OR BUSINESS
 * INTERRUPTION) HOWEVER CAUSED AND ON ANY THEORY OF LIABILITY, WHETHER IN
 * CONTRACT, STRICT LIABILITY, OR TORT (INCLUDING NEGLIGENCE OR OTHERWISE)
 * ARISING IN ANY WAY OUT OF THE  USE OF THIS SOFTWARE, EVEN IF ADVISED OF THE
 * POSSIBILITY OF SUCH DAMAGE.
 *
 * @section DESCRIPTION
 * Local kernel of SeisSol.
 **/

#include "Kernels/Local.h"

#include <cstddef>
#include <yateto.h>

#include <array>
#include <cassert>
#include <stdint.h>
#include "GravitationalFreeSurfaceBC.h"
#include "SeisSol.h"

#pragma GCC diagnostic push
#pragma GCC diagnostic ignored "-Wunused-function"
#include "DirichletBoundary.h"
#pragma GCC diagnostic pop

#include <Kernels/common.hpp>
#include "Kernels/Time.h"
GENERATE_HAS_MEMBER(ET)
GENERATE_HAS_MEMBER(sourceMatrix)

void seissol::kernels::LocalBase::checkGlobalData(GlobalData const* global, size_t alignment) {
#ifndef NDEBUG
  for (unsigned stiffness = 0; stiffness < 3; ++stiffness) {
    assert(((uintptr_t)global->stiffnessMatrices(stiffness)) % alignment == 0);
  }
  for (unsigned flux = 0; flux < 4; ++flux) {
    assert(((uintptr_t)global->localChangeOfBasisMatricesTransposed(flux)) % alignment == 0);
    assert(((uintptr_t)global->changeOfBasisMatrices(flux)) % alignment == 0);
  }
#endif
}

void seissol::kernels::Local::setHostGlobalData(GlobalData const* global) {
  checkGlobalData(global, ALIGNMENT);
  m_volumeKernelPrototype.kDivM = global->stiffnessMatrices;
  m_localFluxKernelPrototype.rDivM = global->changeOfBasisMatrices;
  m_localFluxKernelPrototype.fMrT = global->localChangeOfBasisMatricesTransposed;
  // for initial strain BC
  m_localInitFluxKernelPrototype.rDivM = global->changeOfBasisMatrices;
  m_localInitFluxKernelPrototype.fMrT = global->localChangeOfBasisMatricesTransposed;
  m_nodalLfKrnlPrototype.project2nFaceTo3m = global->project2nFaceTo3m;
  m_projectKrnlPrototype.V3mTo2nFace = global->V3mTo2nFace;
  m_projectRotatedKrnlPrototype.V3mTo2nFace = global->V3mTo2nFace;
}

void seissol::kernels::Local::setGlobalData(const CompoundGlobalData& global) {
  setHostGlobalData(global.onHost);

#ifdef ACL_DEVICE
  assert(global.onDevice != nullptr);
  const auto deviceAlignment = device.api->getGlobMemAlignment();
  checkGlobalData(global.onDevice, deviceAlignment);

  deviceVolumeKernelPrototype.kDivM = global.onDevice->stiffnessMatrices;
#ifdef USE_PREMULTIPLY_FLUX
  deviceLocalFluxKernelPrototype.plusFluxMatrices = global.onDevice->plusFluxMatrices;
#else
  deviceLocalFluxKernelPrototype.rDivM = global.onDevice->changeOfBasisMatrices;
  deviceLocalFluxKernelPrototype.fMrT = global.onDevice->localChangeOfBasisMatricesTransposed;
#endif
  deviceNodalLfKrnlPrototype.project2nFaceTo3m = global.onDevice->project2nFaceTo3m;
  deviceProjectRotatedKrnlPrototype.V3mTo2nFace = global.onDevice->V3mTo2nFace;
#endif
}

template <typename LocalDataType>
struct ApplyAnalyticalSolution {
  ApplyAnalyticalSolution(seissol::physics::InitialField* initCondition, LocalDataType& data)
      : initCondition(initCondition), localData(data) {}
  void operator()(const real* nodes, double time, seissol::init::INodal::view::type& boundaryDofs) {
    auto nodesVec = std::vector<std::array<double, 3>>{};
    int offset = 0;
    for (unsigned int i = 0; i < seissol::tensor::INodal::Shape[0]; ++i) {
      auto curNode = std::array<double, 3>{};
      curNode[0] = nodes[offset++];
      curNode[1] = nodes[offset++];
      curNode[2] = nodes[offset++];
      nodesVec.push_back(curNode);
    }

    assert(initCondition != nullptr);
    initCondition->evaluate(time, nodesVec, localData.material, boundaryDofs);
  }

  private:
  seissol::physics::InitialField* initCondition{};
  LocalDataType& localData;
};

void seissol::kernels::Local::computeIntegral(
    real i_timeIntegratedDegreesOfFreedom[tensor::I::size()],
    LocalData& data,
    LocalTmp& tmp,
    // TODO(Lukas) Nullable cause miniseissol. Maybe fix?
    const CellMaterialData* materialData,
    CellBoundaryMapping const (*cellBoundaryMapping)[4],
    double time,
    double timeStepWidth) {
  assert(reinterpret_cast<uintptr_t>(i_timeIntegratedDegreesOfFreedom) % ALIGNMENT == 0);
  assert(reinterpret_cast<uintptr_t>(data.dofs) % ALIGNMENT == 0);

  kernel::localFlux lfKrnl = m_localFluxKernelPrototype;
  lfKrnl.Q = data.dofs;
  lfKrnl.I = i_timeIntegratedDegreesOfFreedom;
  lfKrnl._prefetch.I = i_timeIntegratedDegreesOfFreedom + tensor::I::size();
  lfKrnl._prefetch.Q = data.dofs + tensor::Q::size();

  for (int face = 0; face < 4; ++face) {
    // no element local contribution in the case of dynamic rupture boundary conditions
    if (data.cellInformation.faceTypes[face] != FaceType::dynamicRupture) {
      lfKrnl.AplusT = data.localIntegration.nApNm1[face];
      if (data.cellInformation.faceTypes[face] != FaceType::regular &&
          data.cellInformation.faceTypes[face] != FaceType::periodic) {
        lfKrnl.execute(face);

        if (data.cellInformation.faceTypes[face] == FaceType::freeSurface ||
            data.cellInformation.faceTypes[face] == FaceType::outflow) {
          // additional term on free-surface BC to accomodate initial strain
          alignas(ALIGNMENT) real QInitialModal[tensor::Q::size()] = {0.0};
          alignas(ALIGNMENT) real QInitialNodal[tensor::QNodal::size()] = {0.0};
          real* exxNodal = (QInitialNodal + 0 * NUMBER_OF_ALIGNED_BASIS_FUNCTIONS);
          real* eyyNodal = (QInitialNodal + 1 * NUMBER_OF_ALIGNED_BASIS_FUNCTIONS);
          real* ezzNodal = (QInitialNodal + 2 * NUMBER_OF_ALIGNED_BASIS_FUNCTIONS);
          real* exyNodal = (QInitialNodal + 3 * NUMBER_OF_ALIGNED_BASIS_FUNCTIONS);
          real* eyzNodal = (QInitialNodal + 4 * NUMBER_OF_ALIGNED_BASIS_FUNCTIONS);
          real* ezxNodal = (QInitialNodal + 5 * NUMBER_OF_ALIGNED_BASIS_FUNCTIONS);
          for (unsigned int q = 0; q < NUMBER_OF_ALIGNED_BASIS_FUNCTIONS; ++q) {
            // TODO(NONLINEAR) What are these numbers?
            exxNodal[q] = m_damagedElasticParameters->epsInitxx;
            eyyNodal[q] = m_damagedElasticParameters->epsInityy;
            ezzNodal[q] = m_damagedElasticParameters->epsInitzz;
            exyNodal[q] = m_damagedElasticParameters->epsInitxy;
            eyzNodal[q] = m_damagedElasticParameters->epsInityz;
            ezxNodal[q] = m_damagedElasticParameters->epsInitzx;
          }
          kernel::damageAssignFToDQ d_convertInitialToModal;
          d_convertInitialToModal.dQModal = QInitialModal;
          d_convertInitialToModal.vInv = init::vInv::Values;
          d_convertInitialToModal.FNodal = QInitialNodal;
          d_convertInitialToModal.execute();

          // Integrate it and add to Q
          kernel::localInitFlux lfIKrnl = m_localInitFluxKernelPrototype;
          lfIKrnl.Q = data.dofs;
          lfIKrnl.dQModal = QInitialModal;
          lfIKrnl.T = data.localIntegration.T[face];
          lfIKrnl.Tinv = data.localIntegration.Tinv[face];
          lfIKrnl.star(0) = data.localIntegration.ATtildeBC;
          lfIKrnl.fluxScale = data.localIntegration.fluxScales[face] * timeStepWidth;
          lfIKrnl.execute(face);
        }
      }
    }

    alignas(ALIGNMENT) real dofsFaceBoundaryNodal[tensor::INodal::size()];
    auto nodalLfKrnl = m_nodalLfKrnlPrototype;
    nodalLfKrnl.Q = data.dofs;
    nodalLfKrnl.INodal = dofsFaceBoundaryNodal;
    nodalLfKrnl._prefetch.I = i_timeIntegratedDegreesOfFreedom + tensor::I::size();
    nodalLfKrnl._prefetch.Q = data.dofs + tensor::Q::size();
    nodalLfKrnl.AminusT = data.neighboringIntegration.nAmNm1[face];

    // Include some boundary conditions here.
    switch (data.cellInformation.faceTypes[face]) {
    case FaceType::freeSurfaceGravity: {
      assert(cellBoundaryMapping != nullptr);
      assert(materialData != nullptr);
      auto* displ = tmp.nodalAvgDisplacements[face].data();
      auto displacement = init::averageNormalDisplacement::view::create(displ);
      // lambdas can't catch gravitationalAcceleration directly, so have to make a copy here.
      const auto localG = gravitationalAcceleration;
      auto applyFreeSurfaceBc =
          [&displacement, &materialData, &localG](const real*, // nodes are unused
                                                  init::INodal::view::type& boundaryDofs) {
            for (unsigned int i = 0; i < nodal::tensor::nodes2D::Shape[0]; ++i) {
              const double rho = materialData->local.rho;
              assert(localG > 0);
              const double pressureAtBnd = -1 * rho * localG * displacement(i);

              boundaryDofs(i, 0) = 2 * pressureAtBnd - boundaryDofs(i, 0);
              boundaryDofs(i, 1) = 2 * pressureAtBnd - boundaryDofs(i, 1);
              boundaryDofs(i, 2) = 2 * pressureAtBnd - boundaryDofs(i, 2);
            }
          };

      dirichletBoundary.evaluate(i_timeIntegratedDegreesOfFreedom,
                                 face,
                                 (*cellBoundaryMapping)[face],
                                 m_projectRotatedKrnlPrototype,
                                 applyFreeSurfaceBc,
                                 dofsFaceBoundaryNodal);

      nodalLfKrnl.execute(face);
      break;
    }
    case FaceType::dirichlet: {
      assert(cellBoundaryMapping != nullptr);
      auto* easiBoundaryMap = (*cellBoundaryMapping)[face].easiBoundaryMap;
      auto* easiBoundaryConstant = (*cellBoundaryMapping)[face].easiBoundaryConstant;
      assert(easiBoundaryConstant != nullptr);
      assert(easiBoundaryMap != nullptr);
      auto applyEasiBoundary = [easiBoundaryMap, easiBoundaryConstant](
                                   const real* nodes, init::INodal::view::type& boundaryDofs) {
        seissol::kernel::createEasiBoundaryGhostCells easiBoundaryKernel;
        easiBoundaryKernel.easiBoundaryMap = easiBoundaryMap;
        easiBoundaryKernel.easiBoundaryConstant = easiBoundaryConstant;
        easiBoundaryKernel.easiIdentMap = init::easiIdentMap::Values;
        easiBoundaryKernel.INodal = boundaryDofs.data();
        easiBoundaryKernel.execute();
      };

      // Compute boundary in [n, t_1, t_2] basis
      dirichletBoundary.evaluate(i_timeIntegratedDegreesOfFreedom,
                                 face,
                                 (*cellBoundaryMapping)[face],
                                 m_projectRotatedKrnlPrototype,
                                 applyEasiBoundary,
                                 dofsFaceBoundaryNodal);

      // We do not need to rotate the boundary data back to the [x,y,z] basis
      // as we set the Tinv matrix to the identity matrix in the flux solver
      // See init. in CellLocalMatrices.initializeCellLocalMatrices!

      nodalLfKrnl.execute(face);
      break;
    }
    case FaceType::analytical: {
      assert(cellBoundaryMapping != nullptr);
      assert(initConds != nullptr);
      assert(initConds->size() == 1);
      ApplyAnalyticalSolution applyAnalyticalSolution(this->getInitCond(0), data);

      dirichletBoundary.evaluateTimeDependent(i_timeIntegratedDegreesOfFreedom,
                                              face,
                                              (*cellBoundaryMapping)[face],
                                              m_projectKrnlPrototype,
                                              applyAnalyticalSolution,
                                              dofsFaceBoundaryNodal,
                                              time,
                                              timeStepWidth);
      nodalLfKrnl.execute(face);
      break;
    }
    default:
      // No boundary condition.
      break;
    }
  }
}

void seissol::kernels::Local::computeBatchedIntegral(ConditionalPointersToRealsTable& dataTable,
                                                     ConditionalMaterialTable& materialTable,
                                                     ConditionalIndicesTable& indicesTable,
                                                     kernels::LocalData::Loader& loader,
                                                     LocalTmp& tmp,
                                                     double timeStepWidth) {
#ifdef ACL_DEVICE
  // Volume integral
  ConditionalKey key(KernelNames::Time || KernelNames::Volume);
  kernel::gpu_volume volKrnl = deviceVolumeKernelPrototype;
  kernel::gpu_localFlux localFluxKrnl = deviceLocalFluxKernelPrototype;

  const auto maxTmpMem = yateto::getMaxTmpMemRequired(volKrnl, localFluxKrnl);

  real* tmpMem = nullptr;
  if (dataTable.find(key) != dataTable.end()) {
    auto& entry = dataTable[key];

    unsigned maxNumElements = (entry.get(inner_keys::Wp::Id::Dofs))->getSize();
    volKrnl.numElements = maxNumElements;

    // volume kernel always contains more elements than any local one
    tmpMem = (real*)(device.api->getStackMemory(maxTmpMem * maxNumElements));

    volKrnl.Q = (entry.get(inner_keys::Wp::Id::Dofs))->getDeviceDataPtr();
    volKrnl.I =
        const_cast<const real**>((entry.get(inner_keys::Wp::Id::Idofs))->getDeviceDataPtr());

    unsigned starOffset = 0;
    for (size_t i = 0; i < yateto::numFamilyMembers<tensor::star>(); ++i) {
      volKrnl.star(i) =
          const_cast<const real**>((entry.get(inner_keys::Wp::Id::Star))->getDeviceDataPtr());
      volKrnl.extraOffset_star(i) = starOffset;
      starOffset += tensor::star::size(i);
    }
    volKrnl.linearAllocator.initialize(tmpMem);
    volKrnl.streamPtr = device.api->getDefaultStream();
    volKrnl.execute();
  }

  // Local Flux Integral
  for (unsigned face = 0; face < 4; ++face) {
    key = ConditionalKey(*KernelNames::LocalFlux, !FaceKinds::DynamicRupture, face);

    if (dataTable.find(key) != dataTable.end()) {
      auto& entry = dataTable[key];
      localFluxKrnl.numElements = entry.get(inner_keys::Wp::Id::Dofs)->getSize();
      localFluxKrnl.Q = (entry.get(inner_keys::Wp::Id::Dofs))->getDeviceDataPtr();
      localFluxKrnl.I =
          const_cast<const real**>((entry.get(inner_keys::Wp::Id::Idofs))->getDeviceDataPtr());
      localFluxKrnl.AplusT =
          const_cast<const real**>(entry.get(inner_keys::Wp::Id::AplusT)->getDeviceDataPtr());
      localFluxKrnl.linearAllocator.initialize(tmpMem);
      localFluxKrnl.streamPtr = device.api->getDefaultStream();
      localFluxKrnl.execute(face);
    }

    ConditionalKey fsgKey(
        *KernelNames::BoundaryConditions, *ComputationKind::FreeSurfaceGravity, face);
    if (dataTable.find(fsgKey) != dataTable.end()) {
      auto nodalAvgDisplacements =
          dataTable[fsgKey].get(inner_keys::Wp::Id::NodalAvgDisplacements)->getDeviceDataPtr();
      auto rhos = materialTable[fsgKey].get(inner_keys::Material::Id::Rho)->getDeviceDataPtr();
      local_flux::aux::FreeSurfaceGravity freeSurfaceGravityBc;
      freeSurfaceGravityBc.g = gravitationalAcceleration;
      freeSurfaceGravityBc.rhos = rhos;
      freeSurfaceGravityBc.displacementDataPtrs = nodalAvgDisplacements;
      dirichletBoundary.evaluateOnDevice(face,
                                         fsgKey,
                                         deviceProjectRotatedKrnlPrototype,
                                         deviceNodalLfKrnlPrototype,
                                         freeSurfaceGravityBc,
                                         dataTable,
                                         device);
    }

    ConditionalKey dirichletKey(
        *KernelNames::BoundaryConditions, *ComputationKind::Dirichlet, face);
    if (dataTable.find(dirichletKey) != dataTable.end()) {
      auto easiBoundaryMapPtrs =
          dataTable[dirichletKey].get(inner_keys::Wp::Id::EasiBoundaryMap)->getDeviceDataPtr();
      auto easiBoundaryConstantPtrs =
          dataTable[dirichletKey].get(inner_keys::Wp::Id::EasiBoundaryConstant)->getDeviceDataPtr();

      local_flux::aux::EasiBoundary easiBoundaryBc;
      easiBoundaryBc.easiBoundaryMapPtrs = easiBoundaryMapPtrs;
      easiBoundaryBc.easiBoundaryConstantPtrs = easiBoundaryConstantPtrs;

      dirichletBoundary.evaluateOnDevice(face,
                                         dirichletKey,
                                         deviceProjectRotatedKrnlPrototype,
                                         deviceNodalLfKrnlPrototype,
                                         easiBoundaryBc,
                                         dataTable,
                                         device);
    }
  }
  if (tmpMem != nullptr) {
    device.api->popStackMemory();
  }
#else
  assert(false && "no implementation provided");
#endif
}

void seissol::kernels::Local::evaluateBatchedTimeDependentBc(
    ConditionalPointersToRealsTable& dataTable,
    ConditionalIndicesTable& indicesTable,
    kernels::LocalData::Loader& loader,
    double time,
    double timeStepWidth) {

#ifdef ACL_DEVICE
  for (unsigned face = 0; face < 4; ++face) {
    ConditionalKey analyticalKey(
        *KernelNames::BoundaryConditions, *ComputationKind::Analytical, face);
    if (indicesTable.find(analyticalKey) != indicesTable.end()) {
      auto idofsPtrs = dataTable[analyticalKey].get(inner_keys::Wp::Id::Idofs)->getHostData();

      auto cellIds = indicesTable[analyticalKey].get(inner_keys::Indices::Id::Cells)->getHostData();
      const size_t numElements = cellIds.size();

      for (unsigned index{0}; index < numElements; ++index) {
        auto cellId = cellIds[index];
        auto data = loader.entry(cellId);

        alignas(ALIGNMENT) real dofsFaceBoundaryNodal[tensor::INodal::size()];

        assert(initConds != nullptr);
        assert(initConds->size() == 1);
        ApplyAnalyticalSolution applyAnalyticalSolution(this->getInitCond(0), data);

        dirichletBoundary.evaluateTimeDependent(idofsPtrs[index],
                                                face,
                                                data.boundaryMapping[face],
                                                m_projectKrnlPrototype,
                                                applyAnalyticalSolution,
                                                dofsFaceBoundaryNodal,
                                                time,
                                                timeStepWidth);

        auto nodalLfKrnl = this->m_nodalLfKrnlPrototype;
        nodalLfKrnl.Q = data.dofs;
        nodalLfKrnl.INodal = dofsFaceBoundaryNodal;
        nodalLfKrnl.AminusT = data.neighboringIntegration.nAmNm1[face];
        nodalLfKrnl.execute(face);
      }
    }
  }
#else
  assert(false && "no implementation provided");
#endif // ACL_DEVICE
}

void seissol::kernels::Local::flopsIntegral(FaceType const i_faceTypes[4],
                                            unsigned int& o_nonZeroFlops,
                                            unsigned int& o_hardwareFlops) {
  o_nonZeroFlops = seissol::kernel::volume::NonZeroFlops;
  o_hardwareFlops = seissol::kernel::volume::HardwareFlops;

  for (unsigned int face = 0; face < 4; ++face) {
    // Local flux is executed for all faces that are not dynamic rupture.
    // For those cells, the flux is taken into account during the neighbor kernel.
    if (i_faceTypes[face] != FaceType::dynamicRupture) {
      o_nonZeroFlops += seissol::kernel::localFlux::nonZeroFlops(face);
      o_hardwareFlops += seissol::kernel::localFlux::hardwareFlops(face);
    }

    // Take boundary condition flops into account.
    // Note that this only includes the flops of the kernels but not of the
    // boundary condition implementation.
    // The (probably incorrect) assumption is that they are negligible.
    switch (i_faceTypes[face]) {
    case FaceType::freeSurfaceGravity:
      o_nonZeroFlops += seissol::kernel::localFluxNodal::nonZeroFlops(face) +
                        seissol::kernel::projectToNodalBoundary::nonZeroFlops(face);
      o_hardwareFlops += seissol::kernel::localFluxNodal::hardwareFlops(face) +
                         seissol::kernel::projectToNodalBoundary::hardwareFlops(face);
      break;
    case FaceType::dirichlet:
      o_nonZeroFlops += seissol::kernel::localFluxNodal::nonZeroFlops(face) +
                        seissol::kernel::projectToNodalBoundaryRotated::nonZeroFlops(face);
      o_hardwareFlops += seissol::kernel::localFluxNodal::hardwareFlops(face) +
                         seissol::kernel::projectToNodalBoundary::hardwareFlops(face);
      break;
    case FaceType::analytical:
      o_nonZeroFlops += seissol::kernel::localFluxNodal::nonZeroFlops(face) +
                        CONVERGENCE_ORDER * seissol::kernel::updateINodal::NonZeroFlops;
      o_hardwareFlops += seissol::kernel::localFluxNodal::hardwareFlops(face) +
                         CONVERGENCE_ORDER * seissol::kernel::updateINodal::HardwareFlops;
      break;
    default:
      break;
    }
  }
}

unsigned seissol::kernels::Local::bytesIntegral() {
  unsigned reals = 0;

  // star matrices load
  reals += yateto::computeFamilySize<tensor::star>();
  // flux solvers
  reals += 4 * tensor::AplusT::size();

  // DOFs write
  reals += tensor::Q::size();

  return reals * sizeof(real);
}

void seissol::kernels::Local::computeNonLinearRusanovFlux(
    const CellMaterialData* materialData,
    unsigned int l_cell,
    unsigned int side,
    const double* timeWeights,
    const real* qIPlus,
    const real* qIMinus,
    real* rusanovFluxP,
    const LocalIntegrationData* localIntegration) {
  using namespace seissol::dr::misc::quantity_indices;

  const real lambda0P = materialData[l_cell].local.lambda0;
  const real mu0P = materialData[l_cell].local.mu0;
  const real rho0P = materialData[l_cell].local.rho;

  const real lambda0M = materialData[l_cell].neighbor[side].lambda0;
  const real mu0M = materialData[l_cell].neighbor[side].mu0;
  const real rho0M = materialData[l_cell].neighbor[side].rho;

  const real epsInitxx = m_damagedElasticParameters->epsInitxx;
  const real epsInityy = m_damagedElasticParameters->epsInityy;
  const real epsInitzz = m_damagedElasticParameters->epsInitzz;
  const real epsInitxy = m_damagedElasticParameters->epsInitxy;
  const real epsInityz = m_damagedElasticParameters->epsInityz;
  const real epsInitzx = m_damagedElasticParameters->epsInitzx;

  const real aB0 = m_damagedElasticParameters->aB0;
  const real aB1 = m_damagedElasticParameters->aB1;
  const real aB2 = m_damagedElasticParameters->aB2;
  const real aB3 = m_damagedElasticParameters->aB3;

  real lambdaMax = 1.0 * std::sqrt((lambda0P + 2 * mu0P) / rho0P);
  real sxxP, syyP, szzP, sxyP, syzP, szxP, sxxM, syyM, szzM, sxyM, syzM, szxM;
  seissol::kernels::Time m_timeKernel;
  m_timeKernel.setDamagedElasticParameters(m_damagedElasticParameters);

  for (unsigned o = 0; o < CONVERGENCE_ORDER; ++o) {
    auto weight = timeWeights[o];

    for (unsigned i = 0; i < seissol::dr::misc::numPaddedPoints; i++) {

      real EspIp, EspIIp, xip, EspIm, EspIIm, xim;
      auto getQPlus = [qIPlus](unsigned o, unsigned q){
        constexpr size_t offset1 = seissol::dr::misc::numQuantities * seissol::dr::misc::numPaddedPoints;
        constexpr size_t offset2 = seissol::dr::misc::numPaddedPoints;
        return &qIPlus[o * offset1 + q * offset2];
      };

<<<<<<< HEAD
      std::tie(EspIp, EspIIp, xip) = m_timeKernel.calculateEsp(getQPlus(o, XX),
                                                               getQPlus(o, YY),
                                                               getQPlus(o, ZZ),
                                                               getQPlus(o, XY),
                                                               getQPlus(o, YZ),
                                                               getQPlus(o, XZ),
                                                               i,
                                                               m_damagedElasticParameters);
      real alphap =
          qIPlus[o * seissol::dr::misc::numQuantities * seissol::dr::misc::numPaddedPoints +
                 DAM * seissol::dr::misc::numPaddedPoints + i];
=======
      std::tie(EspIp, EspIIp, xip) = m_timeKernel.calculateEsp(
          &qIPlus[o * seissol::dr::misc::numQuantities * seissol::dr::misc::numPaddedPoints +
                  XX * seissol::dr::misc::numPaddedPoints],
          &qIPlus[o * seissol::dr::misc::numQuantities * seissol::dr::misc::numPaddedPoints +
                  YY * seissol::dr::misc::numPaddedPoints],
          &qIPlus[o * seissol::dr::misc::numQuantities * seissol::dr::misc::numPaddedPoints +
                  ZZ * seissol::dr::misc::numPaddedPoints],
          &qIPlus[o * seissol::dr::misc::numQuantities * seissol::dr::misc::numPaddedPoints +
                  XY * seissol::dr::misc::numPaddedPoints],
          &qIPlus[o * seissol::dr::misc::numQuantities * seissol::dr::misc::numPaddedPoints +
                  YZ * seissol::dr::misc::numPaddedPoints],
          &qIPlus[o * seissol::dr::misc::numQuantities * seissol::dr::misc::numPaddedPoints +
                  XZ * seissol::dr::misc::numPaddedPoints],
          i,
          m_damagedElasticParameters);
>>>>>>> 1f3c1e1f
      std::tie(EspIm, EspIIm, xim) = m_timeKernel.calculateEsp(
          &qIMinus[o * seissol::dr::misc::numQuantities * seissol::dr::misc::numPaddedPoints +
                   XX * seissol::dr::misc::numPaddedPoints],
          &qIMinus[o * seissol::dr::misc::numQuantities * seissol::dr::misc::numPaddedPoints +
                   YY * seissol::dr::misc::numPaddedPoints],
          &qIMinus[o * seissol::dr::misc::numQuantities * seissol::dr::misc::numPaddedPoints +
                   ZZ * seissol::dr::misc::numPaddedPoints],
          &qIMinus[o * seissol::dr::misc::numQuantities * seissol::dr::misc::numPaddedPoints +
                   XY * seissol::dr::misc::numPaddedPoints],
          &qIMinus[o * seissol::dr::misc::numQuantities * seissol::dr::misc::numPaddedPoints +
                   YZ * seissol::dr::misc::numPaddedPoints],
          &qIMinus[o * seissol::dr::misc::numQuantities * seissol::dr::misc::numPaddedPoints +
                   XZ * seissol::dr::misc::numPaddedPoints],
          i,
          m_damagedElasticParameters);
      real alphap, lambp, mup, alpham, lambm, mum;
      std::tie(alphap, lambp, mup) =
          m_timeKernel.computealphalambdamu(qIPlus,
                                            o,
                                            i,
                                            lambda0P,
                                            mu0P,
                                            materialData[l_cell].local.gammaR,
                                            epsInitxx,
                                            EspIIp,
                                            aB0,
                                            aB1,
                                            aB2,
                                            aB3,
                                            xip,
                                            materialData[l_cell].local.xi0);
      std::tie(alpham, lambm, mum) =
          m_timeKernel.computealphalambdamu(qIMinus,
                                            o,
                                            i,
                                            lambda0M,
                                            mu0M,
                                            materialData[l_cell].local.gammaR,
                                            epsInitxx,
                                            EspIIm,
                                            aB0,
                                            aB1,
                                            aB2,
                                            aB3,
                                            xim,
                                            materialData[l_cell].local.xi0);

      lambdaMax =
          std::min(std::sqrt((lambp + 2 * mup) / rho0P), std::sqrt((lambm + 2 * mum) / rho0M));

      real mu_eff;
      seissol::kernels::Time::Stresses sSp, sBp;

      std::tie(mu_eff, sSp, sBp) = m_timeKernel.calculateDamageAndBreakageStresses(
          materialData[l_cell].local.mu0,
          alphap,
          materialData[l_cell].local.gammaR,
          materialData[l_cell].local.xi0,
          xip,
          materialData[l_cell].local.lambda0,
          EspIp,
          EspIIp,
          qIPlus[o * seissol::dr::misc::numQuantities * seissol::dr::misc::numPaddedPoints +
                 XX * seissol::dr::misc::numPaddedPoints + i] +
              epsInitxx,
          qIPlus[o * seissol::dr::misc::numQuantities * seissol::dr::misc::numPaddedPoints +
                 YY * seissol::dr::misc::numPaddedPoints + i] +
              epsInityy,
          qIPlus[o * seissol::dr::misc::numQuantities * seissol::dr::misc::numPaddedPoints +
                 ZZ * seissol::dr::misc::numPaddedPoints + i] +
              epsInitzz,
          qIPlus[o * seissol::dr::misc::numQuantities * seissol::dr::misc::numPaddedPoints +
                 XY * seissol::dr::misc::numPaddedPoints + i] +
              epsInitxy,
          qIPlus[o * seissol::dr::misc::numQuantities * seissol::dr::misc::numPaddedPoints +
                 YZ * seissol::dr::misc::numPaddedPoints + i] +
              epsInityz,
          qIPlus[o * seissol::dr::misc::numQuantities * seissol::dr::misc::numPaddedPoints +
                 XZ * seissol::dr::misc::numPaddedPoints + i] +
              epsInitzx,
          aB0,
          aB1,
          aB2,
          aB3);

      seissol::kernels::Time::Stresses sSm, sBm;

      std::tie(mu_eff, sSm, sBm) = m_timeKernel.calculateDamageAndBreakageStresses(
          materialData[l_cell].local.mu0,
          alpham,
          materialData[l_cell].local.gammaR,
          materialData[l_cell].local.xi0,
          xim,
          materialData[l_cell].local.lambda0,
          EspIm,
          EspIIm,
          qIMinus[o * seissol::dr::misc::numQuantities * seissol::dr::misc::numPaddedPoints +
                  XX * seissol::dr::misc::numPaddedPoints + i] +
              epsInitxx,
          qIMinus[o * seissol::dr::misc::numQuantities * seissol::dr::misc::numPaddedPoints +
                  YY * seissol::dr::misc::numPaddedPoints + i] +
              epsInityy,
          qIMinus[o * seissol::dr::misc::numQuantities * seissol::dr::misc::numPaddedPoints +
                  ZZ * seissol::dr::misc::numPaddedPoints + i] +
              epsInitzz,
          qIMinus[o * seissol::dr::misc::numQuantities * seissol::dr::misc::numPaddedPoints +
                  XY * seissol::dr::misc::numPaddedPoints + i] +
              epsInitxy,
          qIMinus[o * seissol::dr::misc::numQuantities * seissol::dr::misc::numPaddedPoints +
                  YZ * seissol::dr::misc::numPaddedPoints + i] +
              epsInityz,
          qIMinus[o * seissol::dr::misc::numQuantities * seissol::dr::misc::numPaddedPoints +
                  XZ * seissol::dr::misc::numPaddedPoints + i] +
              epsInitzx,
          aB0,
          aB1,
          aB2,
          aB3);

      real breakp =
          qIPlus[o * seissol::dr::misc::numQuantities * seissol::dr::misc::numPaddedPoints +
                 BRE * seissol::dr::misc::numPaddedPoints + i];
      real breakm =
          qIMinus[o * seissol::dr::misc::numQuantities * seissol::dr::misc::numPaddedPoints +
                  BRE * seissol::dr::misc::numPaddedPoints + i];

      sxxP = (1 - breakp) * sSp.sxx + breakp * sBp.sxx;
      syyP = (1 - breakp) * sSp.syy + breakp * sBp.syy;
      szzP = (1 - breakp) * sSp.szz + breakp * sBp.szz;
      sxyP = (1 - breakp) * sSp.sxy + breakp * sBp.sxy;
      syzP = (1 - breakp) * sSp.syz + breakp * sBp.syz;
      szxP = (1 - breakp) * sSp.sxz + breakp * sBp.sxz;

      sxxM = (1 - breakm) * sSm.sxx + breakm * sBm.sxx;
      syyM = (1 - breakm) * sSm.syy + breakm * sBm.syy;
      szzM = (1 - breakm) * sSm.szz + breakm * sBm.szz;
      sxyM = (1 - breakm) * sSm.sxy + breakm * sBm.sxy;
      syzM = (1 - breakm) * sSm.syz + breakm * sBm.syz;
      szxM = (1 - breakm) * sSm.sxz + breakm * sBm.sxz;

      rusanovFluxP[XX * seissol::dr::misc::numPaddedPoints + i] +=
          weight *
          ((0.5 *
                (-qIPlus[o * seissol::dr::misc::numQuantities * seissol::dr::misc::numPaddedPoints +
                         U * seissol::dr::misc::numPaddedPoints + i]) +
            0.5 * (-qIMinus[o * seissol::dr::misc::numQuantities *
                                seissol::dr::misc::numPaddedPoints +
                            U * seissol::dr::misc::numPaddedPoints + i])) *
               localIntegration[l_cell].surfaceNormal[side][0] +
           0.5 * lambdaMax *
               (qIPlus[o * seissol::dr::misc::numQuantities * seissol::dr::misc::numPaddedPoints +
                       XX * seissol::dr::misc::numPaddedPoints + i] +
                epsInitxx) -
           0.5 * lambdaMax *
               (qIMinus[o * seissol::dr::misc::numQuantities * seissol::dr::misc::numPaddedPoints +
                        XX * seissol::dr::misc::numPaddedPoints + i] +
                epsInitxx));

      rusanovFluxP[YY * seissol::dr::misc::numPaddedPoints + i] +=
          weight *
          ((0.5 *
                (-qIPlus[o * seissol::dr::misc::numQuantities * seissol::dr::misc::numPaddedPoints +
                         V * seissol::dr::misc::numPaddedPoints + i]) +
            0.5 * (-qIMinus[o * seissol::dr::misc::numQuantities *
                                seissol::dr::misc::numPaddedPoints +
                            V * seissol::dr::misc::numPaddedPoints + i])) *
               localIntegration[l_cell].surfaceNormal[side][1] +
           0.5 * lambdaMax *
               (qIPlus[o * seissol::dr::misc::numQuantities * seissol::dr::misc::numPaddedPoints +
                       YY * seissol::dr::misc::numPaddedPoints + i] +
                epsInityy) -
           0.5 * lambdaMax *
               (qIMinus[o * seissol::dr::misc::numQuantities * seissol::dr::misc::numPaddedPoints +
                        YY * seissol::dr::misc::numPaddedPoints + i] +
                epsInityy));

      rusanovFluxP[ZZ * seissol::dr::misc::numPaddedPoints + i] +=
          weight *
          ((0.5 *
                (-qIPlus[o * seissol::dr::misc::numQuantities * seissol::dr::misc::numPaddedPoints +
                         W * seissol::dr::misc::numPaddedPoints + i]) +
            0.5 * (-qIMinus[o * seissol::dr::misc::numQuantities *
                                seissol::dr::misc::numPaddedPoints +
                            W * seissol::dr::misc::numPaddedPoints + i])) *
               localIntegration[l_cell].surfaceNormal[side][2] +
           0.5 * lambdaMax *
               (qIPlus[o * seissol::dr::misc::numQuantities * seissol::dr::misc::numPaddedPoints +
                       ZZ * seissol::dr::misc::numPaddedPoints + i] +
                epsInitzz) -
           0.5 * lambdaMax *
               (qIMinus[o * seissol::dr::misc::numQuantities * seissol::dr::misc::numPaddedPoints +
                        ZZ * seissol::dr::misc::numPaddedPoints + i] +
                epsInitzz));

      rusanovFluxP[XY * seissol::dr::misc::numPaddedPoints + i] +=
          weight *
          ((0.5 *
                (-0.5 *
                 qIPlus[o * seissol::dr::misc::numQuantities * seissol::dr::misc::numPaddedPoints +
                        V * seissol::dr::misc::numPaddedPoints + i]) +
            0.5 *
                (-0.5 *
                 qIMinus[o * seissol::dr::misc::numQuantities * seissol::dr::misc::numPaddedPoints +
                         V * seissol::dr::misc::numPaddedPoints + i])) *
               localIntegration[l_cell].surfaceNormal[side][0] +
           (0.5 *
                (-0.5 *
                 qIPlus[o * seissol::dr::misc::numQuantities * seissol::dr::misc::numPaddedPoints +
                        U * seissol::dr::misc::numPaddedPoints + i]) +
            0.5 *
                (-0.5 *
                 qIMinus[o * seissol::dr::misc::numQuantities * seissol::dr::misc::numPaddedPoints +
                         U * seissol::dr::misc::numPaddedPoints + i])) *
               localIntegration[l_cell].surfaceNormal[side][1] +
           0.5 * lambdaMax *
               (qIPlus[o * seissol::dr::misc::numQuantities * seissol::dr::misc::numPaddedPoints +
                       XY * seissol::dr::misc::numPaddedPoints + i] +
                epsInitxy) -
           0.5 * lambdaMax *
               (qIMinus[o * seissol::dr::misc::numQuantities * seissol::dr::misc::numPaddedPoints +
                        XY * seissol::dr::misc::numPaddedPoints + i] +
                epsInitxy));

      rusanovFluxP[YZ * seissol::dr::misc::numPaddedPoints + i] +=
          weight *
          ((0.5 *
                (-0.5 *
                 qIPlus[o * seissol::dr::misc::numQuantities * seissol::dr::misc::numPaddedPoints +
                        W * seissol::dr::misc::numPaddedPoints + i]) +
            0.5 *
                (-0.5 *
                 qIMinus[o * seissol::dr::misc::numQuantities * seissol::dr::misc::numPaddedPoints +
                         W * seissol::dr::misc::numPaddedPoints + i])) *
               localIntegration[l_cell].surfaceNormal[side][1] +
           (0.5 *
                (-0.5 *
                 qIPlus[o * seissol::dr::misc::numQuantities * seissol::dr::misc::numPaddedPoints +
                        V * seissol::dr::misc::numPaddedPoints + i]) +
            0.5 *
                (-0.5 *
                 qIMinus[o * seissol::dr::misc::numQuantities * seissol::dr::misc::numPaddedPoints +
                         V * seissol::dr::misc::numPaddedPoints + i])) *
               localIntegration[l_cell].surfaceNormal[side][2] +
           0.5 * lambdaMax *
               (qIPlus[o * seissol::dr::misc::numQuantities * seissol::dr::misc::numPaddedPoints +
                       YZ * seissol::dr::misc::numPaddedPoints + i] +
                epsInityz) -
           0.5 * lambdaMax *
               (qIMinus[o * seissol::dr::misc::numQuantities * seissol::dr::misc::numPaddedPoints +
                        YZ * seissol::dr::misc::numPaddedPoints + i] +
                epsInityz));

      rusanovFluxP[XZ * seissol::dr::misc::numPaddedPoints + i] +=
          weight *
          ((0.5 *
                (-0.5 *
                 qIPlus[o * seissol::dr::misc::numQuantities * seissol::dr::misc::numPaddedPoints +
                        W * seissol::dr::misc::numPaddedPoints + i]) +
            0.5 *
                (-0.5 *
                 qIMinus[o * seissol::dr::misc::numQuantities * seissol::dr::misc::numPaddedPoints +
                         W * seissol::dr::misc::numPaddedPoints + i])) *
               localIntegration[l_cell].surfaceNormal[side][0] +
           (0.5 *
                (-0.5 *
                 qIPlus[o * seissol::dr::misc::numQuantities * seissol::dr::misc::numPaddedPoints +
                        U * seissol::dr::misc::numPaddedPoints + i]) +
            0.5 *
                (-0.5 *
                 qIMinus[o * seissol::dr::misc::numQuantities * seissol::dr::misc::numPaddedPoints +
                         U * seissol::dr::misc::numPaddedPoints + i])) *
               localIntegration[l_cell].surfaceNormal[side][2] +
           0.5 * lambdaMax *
               (qIPlus[o * seissol::dr::misc::numQuantities * seissol::dr::misc::numPaddedPoints +
                       XZ * seissol::dr::misc::numPaddedPoints + i] +
                epsInitzx) -
           0.5 * lambdaMax *
               (qIMinus[o * seissol::dr::misc::numQuantities * seissol::dr::misc::numPaddedPoints +
                        XZ * seissol::dr::misc::numPaddedPoints + i] +
                epsInitzx));

      rusanovFluxP[U * seissol::dr::misc::numPaddedPoints + i] +=
          weight *
          ((0.5 * (-sxxP / rho0P) + 0.5 * (-sxxM / rho0M)) *
               localIntegration[l_cell].surfaceNormal[side][0] +
           (0.5 * (-sxyP / rho0P) + 0.5 * (-sxyM / rho0M)) *
               localIntegration[l_cell].surfaceNormal[side][1] +
           (0.5 * (-szxP / rho0P) + 0.5 * (-szxM / rho0M)) *
               localIntegration[l_cell].surfaceNormal[side][2] +
           0.5 * lambdaMax *
               (qIPlus[o * seissol::dr::misc::numQuantities * seissol::dr::misc::numPaddedPoints +
                       U * seissol::dr::misc::numPaddedPoints + i]) -
           0.5 * lambdaMax *
               (qIMinus[o * seissol::dr::misc::numQuantities * seissol::dr::misc::numPaddedPoints +
                        U * seissol::dr::misc::numPaddedPoints + i]));

      rusanovFluxP[V * seissol::dr::misc::numPaddedPoints + i] +=
          weight *
          ((0.5 * (-sxyP / rho0P) + 0.5 * (-sxyM / rho0M)) *
               localIntegration[l_cell].surfaceNormal[side][0] +
           (0.5 * (-syyP / rho0P) + 0.5 * (-syyM / rho0M)) *
               localIntegration[l_cell].surfaceNormal[side][1] +
           (0.5 * (-syzP / rho0P) + 0.5 * (-syzM / rho0M)) *
               localIntegration[l_cell].surfaceNormal[side][2] +
           0.5 * lambdaMax *
               (qIPlus[o * seissol::dr::misc::numQuantities * seissol::dr::misc::numPaddedPoints +
                       V * seissol::dr::misc::numPaddedPoints + i]) -
           0.5 * lambdaMax *
               (qIMinus[o * seissol::dr::misc::numQuantities * seissol::dr::misc::numPaddedPoints +
                        V * seissol::dr::misc::numPaddedPoints + i]));

      rusanovFluxP[W * seissol::dr::misc::numPaddedPoints + i] +=
          weight *
          ((0.5 * (-szxP / rho0P) + 0.5 * (-szxM / rho0M)) *
               localIntegration[l_cell].surfaceNormal[side][0] +
           (0.5 * (-syzP / rho0P) + 0.5 * (-syzM / rho0M)) *
               localIntegration[l_cell].surfaceNormal[side][1] +
           (0.5 * (-szzP / rho0P) + 0.5 * (-szzM / rho0M)) *
               localIntegration[l_cell].surfaceNormal[side][2] +
           0.5 * lambdaMax *
               (qIPlus[o * seissol::dr::misc::numQuantities * seissol::dr::misc::numPaddedPoints +
                       W * seissol::dr::misc::numPaddedPoints + i]) -
           0.5 * lambdaMax *
               (qIMinus[o * seissol::dr::misc::numQuantities * seissol::dr::misc::numPaddedPoints +
                        W * seissol::dr::misc::numPaddedPoints + i]));
    }
  }
}

void seissol::kernels::Local::computeNonLinearIntegralCorrection(
    const CellLocalInformation* cellInformation,
    unsigned int l_cell,
    real** derivatives,
    real* (*faceNeighbors)[4],
    const CellMaterialData* materialData,
    const LocalIntegrationData* localIntegration,
    const NeighborData& data,
    const CellDRMapping (*drMapping)[4],
    kernel::nonlinearSurfaceIntegral& m_nonlSurfIntPrototype,
    double timeStepSize,
    const kernel::nonlEvaluateAndRotateQAtInterpolationPoints& m_nonlinearInterpolation) {
  double timePoints[CONVERGENCE_ORDER];
  double timeWeights[CONVERGENCE_ORDER];
  seissol::kernels::Time m_timeKernel;
  m_timeKernel.setDamagedElasticParameters(m_damagedElasticParameters);

  seissol::quadrature::GaussLegendre(timePoints, timeWeights, CONVERGENCE_ORDER);

  for (unsigned point = 0; point < CONVERGENCE_ORDER; ++point) {
    timePoints[point] = 0.5 * (timeStepSize * timePoints[point] + timeStepSize);
    timeWeights[point] = 0.5 * timeStepSize * timeWeights[point];
  }
  for (unsigned int side = 0; side < 4; side++) {
    if (cellInformation[l_cell].faceTypes[side] == FaceType::regular ||
        cellInformation[l_cell].faceTypes[side] == FaceType::periodic) {
      // Compute local integrals with derivatives and Rusanov flux
      /// S1: compute the space-time interpolated Q on both side of 4 faces
      /// S2: at the same time rotate the field to face-aligned coord.
      alignas(PAGESIZE_STACK)
          real QInterpolatedPlus[CONVERGENCE_ORDER][seissol::tensor::QInterpolated::size()] = {
              {0.0}};
      alignas(PAGESIZE_STACK)
          real QInterpolatedMinus[CONVERGENCE_ORDER][seissol::tensor::QInterpolated::size()] = {
              {0.0}};

      for (unsigned timeInterval = 0; timeInterval < CONVERGENCE_ORDER; ++timeInterval) {
        real degreesOfFreedomPlus[tensor::Q::size()];
        real degreesOfFreedomMinus[tensor::Q::size()];

        for (unsigned i_f = 0; i_f < tensor::Q::size(); i_f++) {
          degreesOfFreedomPlus[i_f] = static_cast<real>(0.0);
          degreesOfFreedomMinus[i_f] = static_cast<real>(0.0);
        }

        // !!! Make sure every time after entering this function, the last input should be
        // reinitialized to zero
        m_timeKernel.computeTaylorExpansion(
            timePoints[timeInterval], 0.0, derivatives[l_cell], degreesOfFreedomPlus);
        m_timeKernel.computeTaylorExpansion(
            timePoints[timeInterval], 0.0, faceNeighbors[l_cell][side], degreesOfFreedomMinus);

        // Prototype is necessary for openmp
        kernel::nonlEvaluateAndRotateQAtInterpolationPoints m_nonLinInter =
            m_nonlinearInterpolation;

        m_nonLinInter.QInterpolated = &QInterpolatedPlus[timeInterval][0];
        m_nonLinInter.Q = degreesOfFreedomPlus;
        m_nonLinInter.execute(side, 0);

        m_nonLinInter.QInterpolated = &QInterpolatedMinus[timeInterval][0];
        m_nonLinInter.Q = degreesOfFreedomMinus;
        m_nonLinInter.execute(cellInformation[l_cell].faceRelations[side][0],
                              cellInformation[l_cell].faceRelations[side][1] + 1);
      }

      // S3: Construct matrices to store Rusanov flux on surface quadrature nodes.
      // Reshape the interpolated results
      using QInterpolatedShapeT =
          const real(*)[seissol::dr::misc::numQuantities][seissol::dr::misc::numPaddedPoints];

      auto* qIPlus = (reinterpret_cast<QInterpolatedShapeT>(QInterpolatedPlus));
      auto* qIMinus = (reinterpret_cast<QInterpolatedShapeT>(QInterpolatedMinus));

      alignas(PAGESIZE_STACK) real rusanovFluxPlus[tensor::QInterpolated::size()] = {0.0};

      for (unsigned i_f = 0; i_f < tensor::QInterpolated::size(); i_f++) {
        rusanovFluxPlus[i_f] = static_cast<real>(0.0);
      }

      using rusanovFluxShape = real(*)[seissol::dr::misc::numPaddedPoints];
      auto* rusanovFluxP = reinterpret_cast<rusanovFluxShape>(rusanovFluxPlus);

      // S4: Compute the Rusanov flux
      computeNonLinearRusanovFlux(materialData,
                                  l_cell,
                                  side,
                                  timeWeights,
                                  *qIPlus[0],
                                  *qIMinus[0],
                                  *rusanovFluxP,
                                  localIntegration);

      /// S5: Integrate in space using quadrature.
      kernel::nonlinearSurfaceIntegral m_surfIntegral = m_nonlSurfIntPrototype;
      m_surfIntegral.Q = data.dofs;
      m_surfIntegral.Flux = rusanovFluxPlus;
      m_surfIntegral.fluxScale = localIntegration[l_cell].fluxScales[side];
      m_surfIntegral.execute(side, 0);
    } else if (cellInformation[l_cell].faceTypes[side] == FaceType::dynamicRupture) {
      // No neighboring cell contribution, interior bc.
      assert(reinterpret_cast<uintptr_t>(drMapping[l_cell][side].godunov) % ALIGNMENT == 0);

      kernel::nonlinearSurfaceIntegral m_drIntegral = m_nonlSurfIntPrototype;
      m_drIntegral.Q = data.dofs;
      m_drIntegral.Flux = drMapping[l_cell][side].godunov;
      m_drIntegral.fluxScale = localIntegration[l_cell].fluxScales[side];
      m_drIntegral.execute(side, drMapping[l_cell][side].faceRelation);
    } // if (faceTypes)
  }   // for (side)
}<|MERGE_RESOLUTION|>--- conflicted
+++ resolved
@@ -551,7 +551,6 @@
         return &qIPlus[o * offset1 + q * offset2];
       };
 
-<<<<<<< HEAD
       std::tie(EspIp, EspIIp, xip) = m_timeKernel.calculateEsp(getQPlus(o, XX),
                                                                getQPlus(o, YY),
                                                                getQPlus(o, ZZ),
@@ -563,23 +562,6 @@
       real alphap =
           qIPlus[o * seissol::dr::misc::numQuantities * seissol::dr::misc::numPaddedPoints +
                  DAM * seissol::dr::misc::numPaddedPoints + i];
-=======
-      std::tie(EspIp, EspIIp, xip) = m_timeKernel.calculateEsp(
-          &qIPlus[o * seissol::dr::misc::numQuantities * seissol::dr::misc::numPaddedPoints +
-                  XX * seissol::dr::misc::numPaddedPoints],
-          &qIPlus[o * seissol::dr::misc::numQuantities * seissol::dr::misc::numPaddedPoints +
-                  YY * seissol::dr::misc::numPaddedPoints],
-          &qIPlus[o * seissol::dr::misc::numQuantities * seissol::dr::misc::numPaddedPoints +
-                  ZZ * seissol::dr::misc::numPaddedPoints],
-          &qIPlus[o * seissol::dr::misc::numQuantities * seissol::dr::misc::numPaddedPoints +
-                  XY * seissol::dr::misc::numPaddedPoints],
-          &qIPlus[o * seissol::dr::misc::numQuantities * seissol::dr::misc::numPaddedPoints +
-                  YZ * seissol::dr::misc::numPaddedPoints],
-          &qIPlus[o * seissol::dr::misc::numQuantities * seissol::dr::misc::numPaddedPoints +
-                  XZ * seissol::dr::misc::numPaddedPoints],
-          i,
-          m_damagedElasticParameters);
->>>>>>> 1f3c1e1f
       std::tie(EspIm, EspIIm, xim) = m_timeKernel.calculateEsp(
           &qIMinus[o * seissol::dr::misc::numQuantities * seissol::dr::misc::numPaddedPoints +
                    XX * seissol::dr::misc::numPaddedPoints],
