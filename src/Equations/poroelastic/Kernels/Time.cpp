--- conflicted
+++ resolved
@@ -96,31 +96,18 @@
   //The matrix Zinv depends on the timestep
   //If the timestep is not as expected e.g. when approaching a sync point
   //we have to recalculate it
-<<<<<<< HEAD
-  if (i_timeStepWidth != data.localIntegration.specific.typicalTimeStepWidth) {
-    auto sourceMatrix = init::ET::view::create(data.localIntegration.specific.sourceMatrix);
+  if (i_timeStepWidth != data.localIntegration().specific.typicalTimeStepWidth) {
+    auto sourceMatrix = init::ET::view::create(data.localIntegration().specific.sourceMatrix);
     real ZinvData[seissol::model::Material_t::NumberOfQuantities][ConvergenceOrder*ConvergenceOrder];
     model::zInvInitializerForLoop<0, seissol::model::Material_t::NumberOfQuantities, decltype(sourceMatrix)>(ZinvData, sourceMatrix, i_timeStepWidth);
     for (size_t i = 0; i < seissol::model::Material_t::NumberOfQuantities; i++) {
-=======
-  if (i_timeStepWidth != data.localIntegration().specific.typicalTimeStepWidth) {
-    auto sourceMatrix = init::ET::view::create(data.localIntegration().specific.sourceMatrix);
-    real ZinvData[NUMBER_OF_QUANTITIES][CONVERGENCE_ORDER*CONVERGENCE_ORDER];
-    model::zInvInitializerForLoop<0, NUMBER_OF_QUANTITIES, decltype(sourceMatrix)>(ZinvData, sourceMatrix, i_timeStepWidth);
-    for (size_t i = 0; i < NUMBER_OF_QUANTITIES; i++) {
->>>>>>> 9cada468
       krnl.Zinv(i) = ZinvData[i];
     }
     // krnl.execute has to be run here: ZinvData is only allocated locally
     krnl.execute();
   } else {
-<<<<<<< HEAD
     for (size_t i = 0; i < seissol::model::Material_t::NumberOfQuantities; i++) {
-      krnl.Zinv(i) = data.localIntegration.specific.Zinv[i];
-=======
-    for (size_t i = 0; i < NUMBER_OF_QUANTITIES; i++) {
       krnl.Zinv(i) = data.localIntegration().specific.Zinv[i];
->>>>>>> 9cada468
     }
     krnl.execute();
   }
