--- conflicted
+++ resolved
@@ -334,17 +334,13 @@
   }
 
   static void initializeSpecificLocalData(const PoroElasticMaterial& material,
-<<<<<<< HEAD
-                                          real timeStepWidth,
+                                          double timeStepWidth,
                                           Vertex localVertices[4],
                                           real& localVolume,
                                           real localSurfaces[4],
                                           std::array<std::array<double, 3>, 4>& localNormal,
                                           std::array<std::array<double, 3>, 4>& localTangent1,
                                           std::array<std::array<double, 3>, 4>& localTangent2,
-=======
-                                          double timeStepWidth,
->>>>>>> cf3a59a5
                                           PoroelasticLocalData* localData) {
     auto sourceMatrix = init::ET::view::create(localData->sourceMatrix);
     sourceMatrix.setZero();
