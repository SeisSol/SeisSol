--- conflicted
+++ resolved
@@ -19,13 +19,8 @@
 #include <vector>
 
 namespace seissol::model {
-<<<<<<< HEAD
 template <typename>
 class PoroelasticLocalData;
-=======
-struct PoroelasticLocalData;
-struct PoroelasticNeighborData;
->>>>>>> 0c079542
 
 struct PoroElasticMaterial : public ElasticMaterial {
   static constexpr std::size_t NumQuantities = 13;
