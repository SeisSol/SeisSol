--- conflicted
+++ resolved
@@ -16,20 +16,13 @@
 namespace seissol::model {
 
 struct PoroelasticLocalData {
-<<<<<<< HEAD
-  real sourceMatrix[seissol::tensor::ET::size()];
-  real G[PoroElasticMaterial::NumQuantities];
-  real Zinv[PoroElasticMaterial::NumQuantities][ConvergenceOrder * ConvergenceOrder];
+  real sourceMatrix[seissol::tensor::ET::size()]{};
+  real G[PoroElasticMaterial::NumQuantities]{};
+  real Zinv[PoroElasticMaterial::NumQuantities][ConvergenceOrder * ConvergenceOrder]{};
 
   // preferrably double; will be compared closely against the "default" timestep width almost all
   // the time
   double typicalTimeStepWidth;
-=======
-  real sourceMatrix[seissol::tensor::ET::size()]{};
-  real G[PoroElasticMaterial::NumQuantities]{};
-  real typicalTimeStepWidth{};
-  real Zinv[PoroElasticMaterial::NumQuantities][ConvergenceOrder * ConvergenceOrder]{};
->>>>>>> d27fe5af
 };
 struct PoroelasticNeighborData {};
 
