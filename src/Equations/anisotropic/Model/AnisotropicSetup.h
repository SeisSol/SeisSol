--- conflicted
+++ resolved
@@ -10,15 +10,7 @@
 #ifndef SEISSOL_SRC_EQUATIONS_ANISOTROPIC_MODEL_ANISOTROPICSETUP_H_
 #define SEISSOL_SRC_EQUATIONS_ANISOTROPIC_MODEL_ANISOTROPICSETUP_H_
 
-<<<<<<< HEAD
-#include <Eigen/Dense>
-#include <Eigen/Eigenvalues>
-#include <Equations/elastic/Model/ElasticSetup.h>
-
-=======
->>>>>>> 0c079542
 #include "Datastructures.h"
-#include "Equations/anisotropic/Model/IntegrationData.h"
 #include "GeneratedCode/init.h"
 #include "Kernels/Common.h"
 #include "Model/Common.h"
@@ -26,6 +18,7 @@
 
 #include <Eigen/Dense>
 #include <Eigen/Eigenvalues>
+#include <Equations/elastic/Model/ElasticSetup.h>
 
 namespace seissol::model {
 using Matrix99 = Eigen::Matrix<double, 9, 9>;
@@ -228,32 +221,19 @@
         -eigenvectorsLocal * lambdaLocal, Matrix33::Zero(), eigenvectorsNeighbor * lambdaNeighbor;
   }
 
-<<<<<<< HEAD
   static void
       getTransposedGodunovState(const AnisotropicMaterial& local,
                                 const AnisotropicMaterial& neighbor,
                                 FaceType faceType,
-                                typename init::QgodLocal<Cfg>::view::type& QgodLocal,
-                                typename init::QgodNeighbor<Cfg>::view::type& QgodNeighbor) {
-=======
-  static void getTransposedGodunovState(const AnisotropicMaterial& local,
-                                        const AnisotropicMaterial& neighbor,
-                                        FaceType faceType,
-                                        init::QgodLocal::view::type& qGodLocal,
-                                        init::QgodNeighbor::view::type& qGodNeighbor) {
->>>>>>> 0c079542
+                                typename init::QgodLocal<Cfg>::view::type& qGodLocal,
+                                typename init::QgodNeighbor<Cfg>::view::type& qGodNeighbor) {
 
     Matrix99 matR = Matrix99::Zero();
     getEigenBasisForAnisotropicMaterial(local, neighbor, matR);
 
     if (faceType == FaceType::FreeSurface) {
-<<<<<<< HEAD
       getTransposedFreeSurfaceGodunovState<MaterialT>(
-          MaterialType::Anisotropic, QgodLocal, QgodNeighbor, R);
-=======
-      getTransposedFreeSurfaceGodunovState(
           MaterialType::Anisotropic, qGodLocal, qGodNeighbor, matR);
->>>>>>> 0c079542
 
     } else {
       Matrix99 chi = Matrix99::Zero();
