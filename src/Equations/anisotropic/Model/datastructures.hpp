/**
 * @file
 * This file is part of SeisSol.
 *
 * @author Sebastian Wolf (wolf.sebastian AT tum.de,
 *https://www5.in.tum.de/wiki/index.php/Sebastian_Wolf,_M.Sc.)
 * @section LICENSE
 * Copyright (c) 2019 - 2020, SeisSol Group
 * All rights reserved.
 *
 * Redistribution and use in source and binary forms, with or without
 * modification, are permitted provided that the following conditions are met:
 *
 * 1. Redistributions of source code must retain the above copyright notice,
 *    this list of conditions and the following disclaimer.
 *
 * 2. Redistributions in binary form must reproduce the above copyright notice,
 *    this list of conditions and the following disclaimer in the documentation
 *    and/or other materials provided with the distribution.
 *
 * 3. Neither the name of the copyright holder nor the names of its
 *    contributors may be used to endorse or promote products derived from this
 *    software without specific prior written permission.
 *
 * THIS SOFTWARE IS PROVIDED BY THE COPYRIGHT HOLDERS AND CONTRIBUTORS "AS IS"
 * AND ANY EXPRESS OR IMPLIED WARRANTIES, INCLUDING, BUT NOT LIMITED TO, THE
 * IMPLIED WARRANTIES OF MERCHANTABILITY AND FITNESS FOR A PARTICULAR PURPOSE
 * ARE DISCLAIMED. IN NO EVENT SHALL THE COPYRIGHT HOLDER OR CONTRIBUTORS BE
 * LIABLE FOR ANY DIRECT, INDIRECT, INCIDENTAL, SPECIAL, EXEMPLARY, OR
 * CONSEQUENTIAL DAMAGES (INCLUDING, BUT NOT LIMITED TO, PROCUREMENT OF
 * SUBSTITUTE GOODS OR SERVICES; LOSS OF USE, DATA, OR PROFITS; OR BUSINESS
 * INTERRUPTION) HOWEVER CAUSED AND ON ANY THEORY OF LIABILITY, WHETHER IN
 * CONTRACT, STRICT LIABILITY, OR TORT (INCLUDING NEGLIGENCE OR OTHERWISE)
 * ARISING IN ANY WAY OUT OF THE USE OF THIS SOFTWARE, EVEN IF ADVISED OF THE
 * POSSIBILITY OF SUCH DAMAGE.
 *
 * @section DESCRIPTION
 **/

#ifndef MODEL_ANISOTROPIC_DATASTRUCTURES_H_
#define MODEL_ANISOTROPIC_DATASTRUCTURES_H_

#include "Equations/elastic/Model/datastructures.hpp"
#include "Model/common_datastructures.hpp"
#include "generated_code/init.h"
#include "generated_code/kernel.h"
#include "generated_code/tensor.h"
#include <Eigen/Dense>
#include <Eigen/Eigenvalues>
#include <cstddef>

namespace seissol::model {
struct AnisotropicMaterial : Material {
  static constexpr std::size_t NumberOfQuantities = 9;
  static constexpr std::size_t NumberPerMechanism = 0;
  static constexpr std::size_t Mechanisms = 0;
  static constexpr MaterialType Type = MaterialType::anisotropic;
  static constexpr LocalSolver Solver = LocalSolver::CauchyKovalevski;
  static inline const std::string Text = "anisotropic";
  static inline const std::array<std::string, NumberOfQuantities> Quantities = {
      "xx", "yy", "zz", "xy", "yz", "xz", "v1", "v2", "v3"};

<<<<<<< HEAD
  double c11;
  double c12;
  double c13;
  double c14;
  double c15;
  double c16;
  double c22;
  double c23;
  double c24;
  double c25;
  double c26;
  double c33;
  double c34;
  double c35;
  double c36;
  double c44;
  double c45;
  double c46;
  double c55;
  double c56;
  double c66;
=======
      double getLambdaBar() const override {
        return (c11 + c22 + c33) / 3.0 - 2.0*getMuBar();
      }

      double getMuBar() const override {
        return (c44 + c55 + c66) / 3.0;;
      }

      AnisotropicMaterial() {}
>>>>>>> 00dd2c72

  AnisotropicMaterial() = default;

  explicit AnisotropicMaterial(ElasticMaterial m) {
    rho = m.rho;
    c11 = m.lambda + 2 * m.mu;
    c12 = m.lambda;
    c13 = m.lambda;
    c14 = 0;
    c15 = 0;
    c16 = 0;
    c22 = m.lambda + 2 * m.mu;
    c23 = m.lambda;
    c24 = 0;
    c25 = 0;
    c26 = 0;
    c33 = m.lambda + 2 * m.mu;
    c34 = 0;
    c35 = 0;
    c36 = 0;
    c44 = m.mu;
    c45 = 0;
    c46 = 0;
    c55 = m.mu;
    c56 = 0;
    c66 = m.mu;
  }

  AnisotropicMaterial(const double* materialValues, int numMaterialValues) {
    assert(numMaterialValues == 22);

    this->rho = materialValues[0];
    this->c11 = materialValues[1];
    this->c12 = materialValues[2];
    this->c13 = materialValues[3];
    this->c14 = materialValues[4];
    this->c15 = materialValues[5];
    this->c16 = materialValues[6];
    this->c22 = materialValues[7];
    this->c23 = materialValues[8];
    this->c24 = materialValues[9];
    this->c25 = materialValues[10];
    this->c26 = materialValues[11];
    this->c33 = materialValues[12];
    this->c34 = materialValues[13];
    this->c35 = materialValues[14];
    this->c36 = materialValues[15];
    this->c44 = materialValues[16];
    this->c45 = materialValues[17];
    this->c46 = materialValues[18];
    this->c55 = materialValues[19];
    this->c56 = materialValues[20];
    this->c66 = materialValues[21];
  }

  virtual ~AnisotropicMaterial() = default;

  void getFullStiffnessTensor(std::array<double, 81>& fullTensor) const final {
    auto stiffnessTensorView =
        seissol_general::init::stiffnessTensor::view::create(fullTensor.data());
    stiffnessTensorView.setZero();
    stiffnessTensorView(0, 0, 0, 0) = c11;
    stiffnessTensorView(0, 0, 0, 1) = c16;
    stiffnessTensorView(0, 0, 0, 2) = c15;
    stiffnessTensorView(0, 0, 1, 0) = c16;
    stiffnessTensorView(0, 0, 1, 1) = c12;
    stiffnessTensorView(0, 0, 1, 2) = c14;
    stiffnessTensorView(0, 0, 2, 0) = c15;
    stiffnessTensorView(0, 0, 2, 1) = c14;
    stiffnessTensorView(0, 0, 2, 2) = c13;
    stiffnessTensorView(0, 1, 0, 0) = c16;
    stiffnessTensorView(0, 1, 0, 1) = c66;
    stiffnessTensorView(0, 1, 0, 2) = c56;
    stiffnessTensorView(0, 1, 1, 0) = c66;
    stiffnessTensorView(0, 1, 1, 1) = c26;
    stiffnessTensorView(0, 1, 1, 2) = c46;
    stiffnessTensorView(0, 1, 2, 0) = c56;
    stiffnessTensorView(0, 1, 2, 1) = c46;
    stiffnessTensorView(0, 1, 2, 2) = c36;
    stiffnessTensorView(0, 2, 0, 0) = c15;
    stiffnessTensorView(0, 2, 0, 1) = c56;
    stiffnessTensorView(0, 2, 0, 2) = c55;
    stiffnessTensorView(0, 2, 1, 0) = c56;
    stiffnessTensorView(0, 2, 1, 1) = c25;
    stiffnessTensorView(0, 2, 1, 2) = c45;
    stiffnessTensorView(0, 2, 2, 0) = c55;
    stiffnessTensorView(0, 2, 2, 1) = c45;
    stiffnessTensorView(0, 2, 2, 2) = c35;
    stiffnessTensorView(1, 0, 0, 0) = c16;
    stiffnessTensorView(1, 0, 0, 1) = c66;
    stiffnessTensorView(1, 0, 0, 2) = c56;
    stiffnessTensorView(1, 0, 1, 0) = c66;
    stiffnessTensorView(1, 0, 1, 1) = c26;
    stiffnessTensorView(1, 0, 1, 2) = c46;
    stiffnessTensorView(1, 0, 2, 0) = c56;
    stiffnessTensorView(1, 0, 2, 1) = c46;
    stiffnessTensorView(1, 0, 2, 2) = c36;
    stiffnessTensorView(1, 1, 0, 0) = c12;
    stiffnessTensorView(1, 1, 0, 1) = c26;
    stiffnessTensorView(1, 1, 0, 2) = c25;
    stiffnessTensorView(1, 1, 1, 0) = c26;
    stiffnessTensorView(1, 1, 1, 1) = c22;
    stiffnessTensorView(1, 1, 1, 2) = c24;
    stiffnessTensorView(1, 1, 2, 0) = c25;
    stiffnessTensorView(1, 1, 2, 1) = c24;
    stiffnessTensorView(1, 1, 2, 2) = c23;
    stiffnessTensorView(1, 2, 0, 0) = c14;
    stiffnessTensorView(1, 2, 0, 1) = c46;
    stiffnessTensorView(1, 2, 0, 2) = c45;
    stiffnessTensorView(1, 2, 1, 0) = c46;
    stiffnessTensorView(1, 2, 1, 1) = c24;
    stiffnessTensorView(1, 2, 1, 2) = c44;
    stiffnessTensorView(1, 2, 2, 0) = c45;
    stiffnessTensorView(1, 2, 2, 1) = c44;
    stiffnessTensorView(1, 2, 2, 2) = c34;
    stiffnessTensorView(2, 0, 0, 0) = c15;
    stiffnessTensorView(2, 0, 0, 1) = c56;
    stiffnessTensorView(2, 0, 0, 2) = c55;
    stiffnessTensorView(2, 0, 1, 0) = c56;
    stiffnessTensorView(2, 0, 1, 1) = c25;
    stiffnessTensorView(2, 0, 1, 2) = c45;
    stiffnessTensorView(2, 0, 2, 0) = c55;
    stiffnessTensorView(2, 0, 2, 1) = c45;
    stiffnessTensorView(2, 0, 2, 2) = c35;
    stiffnessTensorView(2, 1, 0, 0) = c14;
    stiffnessTensorView(2, 1, 0, 1) = c46;
    stiffnessTensorView(2, 1, 0, 2) = c45;
    stiffnessTensorView(2, 1, 1, 0) = c46;
    stiffnessTensorView(2, 1, 1, 1) = c24;
    stiffnessTensorView(2, 1, 1, 2) = c44;
    stiffnessTensorView(2, 1, 2, 0) = c45;
    stiffnessTensorView(2, 1, 2, 1) = c44;
    stiffnessTensorView(2, 1, 2, 2) = c34;
    stiffnessTensorView(2, 2, 0, 0) = c13;
    stiffnessTensorView(2, 2, 0, 1) = c36;
    stiffnessTensorView(2, 2, 0, 2) = c35;
    stiffnessTensorView(2, 2, 1, 0) = c36;
    stiffnessTensorView(2, 2, 1, 1) = c23;
    stiffnessTensorView(2, 2, 1, 2) = c34;
    stiffnessTensorView(2, 2, 2, 0) = c35;
    stiffnessTensorView(2, 2, 2, 1) = c34;
    stiffnessTensorView(2, 2, 2, 2) = c33;
  }

  // calculate maximal wave speed
  // Wavespeeds for anisotropic materials depend on the direction of propagation.
  // An analytic solution for the maximal wave speed is hard to obtain.
  // Instead of solving an optimization problem we sample the velocitiy for
  // different directions and take the maximum.
  double getMaxWaveSpeed() const final {
    auto samplingDirections = seissol_general::init::samplingDirections::view::create(
        const_cast<double*>(seissol_general::init::samplingDirections::Values));

    Eigen::SelfAdjointEigenSolver<Eigen::Matrix<double, 3, 3>> saes;

    double maxEv = 0;

    std::array<double, 81> fullTensor;
    getFullStiffnessTensor(fullTensor);
    seissol_general::kernel::computeChristoffel computeChristoffel;
    computeChristoffel.stiffnessTensor = fullTensor.data();

    for (unsigned j = 0; j < 200; ++j) {
      double n[3] = {samplingDirections(j, 0), samplingDirections(j, 1), samplingDirections(j, 2)};
      double M[9];
      computeChristoffel.direction = n;
      computeChristoffel.christoffel = M;
      computeChristoffel.execute();

      saes.compute(Eigen::Matrix<double, 3, 3>(M).cast<double>());
      auto eigenvalues = saes.eigenvalues();
      for (unsigned i = 0; i < 3; ++i) {
        maxEv = std::max(eigenvalues(i), maxEv);
      }
    }
    return sqrt(maxEv / rho);
  }

  // calculate P-wave speed based on averaged material parameters
  double getPWaveSpeed() const override {
    double muBar = (c44 + c55 + c66) / 3.0;
    double lambdaBar = (c11 + c22 + c33) / 3.0 - 2.0 * muBar;
    return std::sqrt((lambdaBar + 2 * muBar) / rho);
  }

  // calculate S-wave speed based on averaged material parameters
  double getSWaveSpeed() const override {
    double muBar = (c44 + c55 + c66) / 3.0;
    return std::sqrt(muBar / rho);
  }

  MaterialType getMaterialType() const override { return MaterialType::anisotropic; }

  double getMu() const override { return (c44 + c55 + c66) / 3.0; }

  double getLambda() const { return (c11 + c22 + c33) / 3.0 - 2.0 * getMu(); }
};
} // namespace seissol::model

#endif<|MERGE_RESOLUTION|>--- conflicted
+++ resolved
@@ -60,7 +60,6 @@
   static inline const std::array<std::string, NumberOfQuantities> Quantities = {
       "xx", "yy", "zz", "xy", "yz", "xz", "v1", "v2", "v3"};
 
-<<<<<<< HEAD
   double c11;
   double c12;
   double c13;
@@ -82,17 +81,14 @@
   double c55;
   double c56;
   double c66;
-=======
-      double getLambdaBar() const override {
-        return (c11 + c22 + c33) / 3.0 - 2.0*getMuBar();
-      }
-
-      double getMuBar() const override {
-        return (c44 + c55 + c66) / 3.0;;
-      }
-
-      AnisotropicMaterial() {}
->>>>>>> 00dd2c72
+
+  double getLambdaBar() const override {
+    return (c11 + c22 + c33) / 3.0 - 2.0*getMuBar();
+  }
+
+  double getMuBar() const override {
+    return (c44 + c55 + c66) / 3.0;;
+  }
 
   AnisotropicMaterial() = default;
 
@@ -285,10 +281,6 @@
   }
 
   MaterialType getMaterialType() const override { return MaterialType::anisotropic; }
-
-  double getMu() const override { return (c44 + c55 + c66) / 3.0; }
-
-  double getLambda() const { return (c11 + c22 + c33) / 3.0 - 2.0 * getMu(); }
 };
 } // namespace seissol::model
 
