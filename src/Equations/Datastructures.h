--- conflicted
+++ resolved
@@ -41,23 +41,6 @@
 #include <Config.h>
 
 namespace seissol::model {
-<<<<<<< HEAD
-#if defined(USE_ANISOTROPIC)
-using MaterialT = AnisotropicMaterial;
-#elif defined(USE_VISCOELASTIC) || defined(USE_VISCOELASTIC2)
-using MaterialT = ViscoElasticMaterial;
-#elif defined(USE_ELASTIC)
-using MaterialT = ElasticMaterial;
-#elif defined(USE_ACOUSTIC)
-using MaterialT = AcousticMaterial;
-#elif defined(USE_POROELASTIC)
-using MaterialT = PoroElasticMaterial;
-#elif defined(USE_DAMAGE)
-using MaterialT = DamageMaterial;
-#else
-#error "Material class unknown."
-#endif
-=======
 template <MaterialType Type>
 struct MaterialTypeSelector;
 
@@ -86,9 +69,12 @@
   using Type = PoroElasticMaterial;
 };
 
+template <>
+struct MaterialTypeSelector<MaterialType::Damage> {
+  using Type = DamageMaterial;
+};
+
 using MaterialT = typename MaterialTypeSelector<Config::MaterialType>::Type;
-
->>>>>>> cf3a59a5
 } // namespace seissol::model
 
 #endif // SEISSOL_SRC_EQUATIONS_DATASTRUCTURES_H_