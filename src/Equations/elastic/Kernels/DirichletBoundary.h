--- conflicted
+++ resolved
@@ -128,18 +128,12 @@
     auto nodalLfKrnl = nodalLfKrnlPrototype;
     nodalLfKrnl.numElements = numElements;
     nodalLfKrnl.Q = dofsPtrs;
-<<<<<<< HEAD
     nodalLfKrnl.INodal = const_cast<const real**>(dofsFaceBoundaryNodalPtrs.get());
-    nodalLfKrnl.AminusT = const_cast<const real**>(nAmNm1);
-    nodalLfKrnl.linearAllocator.initialize(auxTmpMem.get());
-=======
-    nodalLfKrnl.INodal = const_cast<const real**>(dofsFaceBoundaryNodalPtrs);
     nodalLfKrnl.AminusT = const_cast<const real**>(
         dataTable[key].get(inner_keys::Wp::Id::NeighborIntegrationData)->getDeviceDataPtr());
     nodalLfKrnl.extraOffset_AminusT =
         SEISSOL_ARRAY_OFFSET(NeighboringIntegrationData, nAmNm1, faceIdx);
-    nodalLfKrnl.linearAllocator.initialize(auxTmpMem);
->>>>>>> 9fd122ab
+    nodalLfKrnl.linearAllocator.initialize(auxTmpMem.get());
     nodalLfKrnl.streamPtr = deviceStream;
     nodalLfKrnl.execute(faceIdx);
   }
