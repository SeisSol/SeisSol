--- conflicted
+++ resolved
@@ -68,15 +68,9 @@
     projectKrnl.execute(faceIdx);
 
     auto boundaryDofs = init::INodal::view::create(dofsFaceBoundaryNodal);
-<<<<<<< HEAD
   
     static_assert(nodal::tensor::nodes2D::Shape[multipleSimulations::basisFunctionDimension] == tensor::INodal::Shape[multipleSimulations::basisFunctionDimension],
 		  "Need evaluation at all nodes!");
-=======
-
-    static_assert(nodal::tensor::nodes2D::Shape[0] == tensor::INodal::Shape[0],
-                  "Need evaluation at all nodes!");
->>>>>>> c19cf489
 
     assert(boundaryMapping.nodes != nullptr);
 
@@ -159,15 +153,8 @@
                              double timeStepWidth) const {
     // TODO(Lukas) Implement functions which depend on the interior values...
     auto boundaryDofs = init::INodal::view::create(dofsFaceBoundaryNodal);
-<<<<<<< HEAD
-  
     static_assert(nodal::tensor::nodes2D::Shape[multipleSimulations::basisFunctionDimension] == tensor::INodal::Shape[multipleSimulations::basisFunctionDimension],
 		  "Need evaluation at all nodes!");
-=======
-
-    static_assert(nodal::tensor::nodes2D::Shape[0] == tensor::INodal::Shape[0],
-                  "Need evaluation at all nodes!");
->>>>>>> c19cf489
 
     assert(boundaryMapping.nodes != nullptr);
 
