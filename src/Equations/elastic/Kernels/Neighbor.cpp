/******************************************************************************
** Copyright (c) 2014-2015, Intel Corporation                                **
** All rights reserved.                                                      **
**                                                                           **
** Redistribution and use in source and binary forms, with or without        **
** modification, are permitted provided that the following conditions        **
** are met:                                                                  **
** 1. Redistributions of source code must retain the above copyright         **
**    notice, this list of conditions and the following disclaimer.          **
** 2. Redistributions in binary form must reproduce the above copyright      **
**    notice, this list of conditions and the following disclaimer in the    **
**    documentation and/or other materials provided with the distribution.   **
** 3. Neither the name of the copyright holder nor the names of its          **
**    contributors may be used to endorse or promote products derived        **
**    from this software without specific prior written permission.          **
**                                                                           **
** THIS SOFTWARE IS PROVIDED BY THE COPYRIGHT HOLDERS AND CONTRIBUTORS       **
** "AS IS" AND ANY EXPRESS OR IMPLIED WARRANTIES, INCLUDING, BUT NOT         **
** LIMITED TO, THE IMPLIED WARRANTIES OF MERCHANTABILITY AND FITNESS FOR     **
** A PARTICULAR PURPOSE ARE DISCLAIMED. IN NO EVENT SHALL THE COPYRIGHT      **
** HOLDER OR CONTRIBUTORS BE LIABLE FOR ANY DIRECT, INDIRECT, INCIDENTAL,    **
** SPECIAL, EXEMPLARY, OR CONSEQUENTIAL DAMAGES (INCLUDING, BUT NOT LIMITED  **
** TO, PROCUREMENT OF SUBSTITUTE GOODS OR SERVICES; LOSS OF USE, DATA, OR    **
** PROFITS; OR BUSINESS INTERRUPTION) HOWEVER CAUSED AND ON ANY THEORY OF    **
** LIABILITY, WHETHER IN CONTRACT, STRICT LIABILITY, OR TORT (INCLUDING      **
** NEGLIGENCE OR OTHERWISE) ARISING IN ANY WAY OUT OF THE USE OF THIS        **
** SOFTWARE, EVEN IF ADVISED OF THE POSSIBILITY OF SUCH DAMAGE.              **
******************************************************************************/
/* Alexander Heinecke (Intel Corp.)
******************************************************************************/
/**
 * @file
 * This file is part of SeisSol.
 *
 * @author Alexander Breuer (breuer AT mytum.de, http://www5.in.tum.de/wiki/index.php/Dipl.-Math._Alexander_Breuer)
 * @author Carsten Uphoff (c.uphoff AT tum.de, http://www5.in.tum.de/wiki/index.php/Carsten_Uphoff,_M.Sc.)
 *
 * @section LICENSE
 * Copyright (c) 2013-2014, SeisSol Group
 * All rights reserved.
 *
 * Redistribution and use in source and binary forms, with or without
 * modification, are permitted provided that the following conditions are met:
 *
 * 1. Redistributions of source code must retain the above copyright notice,
 *    this list of conditions and the following disclaimer.
 *
 * 2. Redistributions in binary form must reproduce the above copyright notice,
 *    this list of conditions and the following disclaimer in the documentation
 *    and/or other materials provided with the distribution.
 *
 * 3. Neither the name of the copyright holder nor the names of its
 *    contributors may be used to endorse or promote products derived from this
 *    software without specific prior written permission.
 *
 * THIS SOFTWARE IS PROVIDED BY THE COPYRIGHT HOLDERS AND CONTRIBUTORS "AS IS"
 * AND ANY EXPRESS OR IMPLIED WARRANTIES, INCLUDING, BUT NOT LIMITED TO, THE
 * IMPLIED WARRANTIES OF  MERCHANTABILITY AND FITNESS FOR A PARTICULAR PURPOSE
 * ARE DISCLAIMED. IN NO EVENT SHALL THE COPYRIGHT HOLDER OR CONTRIBUTORS BE
 * LIABLE FOR ANY DIRECT, INDIRECT, INCIDENTAL, SPECIAL, EXEMPLARY, OR
 * CONSEQUENTIAL DAMAGES (INCLUDING, BUT NOT LIMITED TO, PROCUREMENT OF
 * SUBSTITUTE GOODS OR SERVICES; LOSS OF USE, DATA, OR PROFITS; OR BUSINESS
 * INTERRUPTION) HOWEVER CAUSED AND ON ANY THEORY OF LIABILITY, WHETHER IN
 * CONTRACT, STRICT LIABILITY, OR TORT (INCLUDING NEGLIGENCE OR OTHERWISE)
 * ARISING IN ANY WAY OUT OF THE  USE OF THIS SOFTWARE, EVEN IF ADVISED OF THE
 * POSSIBILITY OF SUCH DAMAGE.
 *
 * @section DESCRIPTION
 * Boundary kernel of SeisSol.
 **/

#include "Kernels/Neighbor.h"

#include <DynamicRupture/Misc.h>
#include <Kernels/common.hpp>
#include <Kernels/precision.hpp>
#include <Model/datastructures.hpp>
#include <Model/integrationData.hpp>
#include <cassert>
#include <kernel.h>
#include <stdint.h>

<<<<<<< HEAD
void seissol::kernels::NeighborBase::checkGlobalData(const GlobalData* global, size_t alignment) {
=======
namespace seissol::kernels {

void NeighborBase::checkGlobalData(GlobalData const* global, size_t alignment) {
>>>>>>> 5849d62e
#ifndef NDEBUG
  for( int l_neighbor = 0; l_neighbor < 4; ++l_neighbor ) {
    assert( ((uintptr_t)global->changeOfBasisMatrices(l_neighbor)) % alignment == 0 );
    assert( ((uintptr_t)global->localChangeOfBasisMatricesTransposed(l_neighbor)) % alignment == 0 );
    assert( ((uintptr_t)global->neighbourChangeOfBasisMatricesTransposed(l_neighbor)) % alignment == 0 );
  }

  for( int h = 0; h < 3; ++h ) {
    assert( ((uintptr_t)global->neighbourFluxMatrices(h)) % alignment == 0 );
  }

  for (int i = 0; i < 4; ++i) {
    for(int h = 0; h < 3; ++h) {
      assert( ((uintptr_t)global->nodalFluxMatrices(i,h)) % alignment == 0 );
    }
  }
#endif
}

<<<<<<< HEAD
void seissol::kernels::Neighbor::setHostGlobalData(const GlobalData* global) {
  checkGlobalData(global, ALIGNMENT);
=======
void Neighbor::setHostGlobalData(GlobalData const* global) {
  checkGlobalData(global, Alignment);
>>>>>>> 5849d62e
  m_nfKrnlPrototype.rDivM = global->changeOfBasisMatrices;
  m_nfKrnlPrototype.rT = global->neighbourChangeOfBasisMatricesTransposed;
  m_nfKrnlPrototype.fP = global->neighbourFluxMatrices;
  m_drKrnlPrototype.V3mTo2nTWDivM = global->nodalFluxMatrices;
}

void Neighbor::setGlobalData(const CompoundGlobalData& global) {
  setHostGlobalData(global.onHost);

#ifdef ACL_DEVICE
  assert(global.onDevice != nullptr);
  const auto deviceAlignment = device.api->getGlobMemAlignment();
  checkGlobalData(global.onDevice, deviceAlignment);

#ifdef USE_PREMULTIPLY_FLUX
  deviceNfKrnlPrototype.minusFluxMatrices = global.onDevice->minusFluxMatrices;
#else
  deviceNfKrnlPrototype.rDivM = global.onDevice->changeOfBasisMatrices;
  deviceNfKrnlPrototype.rT = global.onDevice->neighbourChangeOfBasisMatricesTransposed;
  deviceNfKrnlPrototype.fP = global.onDevice->neighbourFluxMatrices;
#endif
  deviceDrKrnlPrototype.V3mTo2nTWDivM = global.onDevice->nodalFluxMatrices;
#endif
}

void Neighbor::computeNeighborsIntegral(NeighborData& data,
                                                          CellDRMapping const (&cellDrMapping)[4],
                                                          real* i_timeIntegrated[4],
                                                          real* faceNeighbors_prefetch[4]) {
  assert(reinterpret_cast<uintptr_t>(data.dofs()) % Alignment == 0);

  for (unsigned int lFace = 0; lFace < 4; lFace++) {
    switch (data.cellInformation().faceTypes[lFace]) {
    case FaceType::regular:
      // Fallthrough intended
    case FaceType::periodic:
      {
      // Standard neighboring flux
      // Compute the neighboring elements flux matrix id.
<<<<<<< HEAD
      assert(reinterpret_cast<uintptr_t>(i_timeIntegrated[lFace]) % ALIGNMENT == 0 );
      assert(data.cellInformation().faceRelations[lFace][0] < 4
             && data.cellInformation().faceRelations[lFace][1] < 3);
=======
      assert(reinterpret_cast<uintptr_t>(i_timeIntegrated[l_face]) % Alignment == 0 );
      assert(data.cellInformation().faceRelations[l_face][0] < 4
             && data.cellInformation().faceRelations[l_face][1] < 3);
>>>>>>> 5849d62e
      kernel::neighboringFlux nfKrnl = m_nfKrnlPrototype;
      nfKrnl.Q = data.dofs();
      nfKrnl.I = i_timeIntegrated[lFace];
      nfKrnl.AminusT = data.neighboringIntegration().nAmNm1[lFace];
      nfKrnl._prefetch.I = faceNeighbors_prefetch[lFace];
      nfKrnl.execute(data.cellInformation().faceRelations[lFace][1],
		     data.cellInformation().faceRelations[lFace][0],
		     lFace);
      break;
      }
    case FaceType::dynamicRupture:
      {
<<<<<<< HEAD
        real dummydofs[tensor::Q::size()] = {0.0};
        kernel::dofsModified dofsModifiedKrnl;
        dofsModifiedKrnl.Q = data.dofs();
        dofsModifiedKrnl.Q_ijs = dummydofs;
        dofsModifiedKrnl.execute();
        // No neighboring cell contribution, interior bc.
        for (unsigned int i = 0; i < MULTIPLE_SIMULATIONS; i++) {
          assert(reinterpret_cast<uintptr_t>(cellDrMapping[lFace].godunov[i]) % ALIGNMENT == 0);
          dynamicRupture::kernel::nodalFlux drKrnl = m_drKrnlPrototype;
          drKrnl.fluxSolver = cellDrMapping[lFace].fluxSolver[i];
          // drKrnl.QInterpolated = cellDrMapping[lFace].godunov[i];
          drKrnl.QInterpolatedSingleSim = cellDrMapping[lFace].godunov[i];
          drKrnl.singleSimQ = dummydofs + tensor::Q::Shape[1] * tensor::Q::Shape[2] * i;
          //      drKrnl.Q = data.dofs(); //(TO DISCUSS) This needs to be modifed to get just the
          //      current simulation's dofs. What is the shape and type of dofs?
          drKrnl._prefetch.I = faceNeighbors_prefetch[lFace];
          drKrnl.execute(cellDrMapping[lFace].side, cellDrMapping[lFace].faceRelation);
        }
        kernel::dofsModifiedReversed dofModifiedReversedKrnl;
        dofModifiedReversedKrnl.Q = data.dofs();
        dofModifiedReversedKrnl.Q_ijs = dummydofs;
        dofModifiedReversedKrnl.execute();
        break;
    }
=======
      // No neighboring cell contribution, interior bc.
      assert(reinterpret_cast<uintptr_t>(cellDrMapping[l_face].godunov) % Alignment == 0);

      dynamicRupture::kernel::nodalFlux drKrnl = m_drKrnlPrototype;
      drKrnl.fluxSolver = cellDrMapping[l_face].fluxSolver;
      drKrnl.QInterpolated = cellDrMapping[l_face].godunov;
      drKrnl.Q = data.dofs();
      drKrnl._prefetch.I = faceNeighbors_prefetch[l_face];
      drKrnl.execute(cellDrMapping[l_face].side, cellDrMapping[l_face].faceRelation);
      break;
      }
>>>>>>> 5849d62e
    default:
      // No contribution for all other cases.
      // Note: some other bcs are handled in the local kernel.
      break;
    }
  }
}

void Neighbor::computeBatchedNeighborsIntegral(ConditionalPointersToRealsTable &table, seissol::parallel::runtime::StreamRuntime& runtime) {
#ifdef ACL_DEVICE
  kernel::gpu_neighboringFlux neighFluxKrnl = deviceNfKrnlPrototype;
  dynamicRupture::kernel::gpu_nodalFlux drKrnl = deviceDrKrnlPrototype;

  real* tmpMem = nullptr;
  auto resetDeviceCurrentState = [this](size_t counter) {
    for (size_t i = 0; i < counter; ++i) {
      this->device.api->popStackMemory();
    }
  };

  for(size_t face = 0; face < 4; face++) {
    size_t streamCounter{0};

    runtime.envMany((*FaceRelations::Count)+(*DrFaceRelations::Count), [&](void* stream, size_t i) {

      if (i < (*FaceRelations::Count)) {
        // regular and periodic
        unsigned faceRelation = i;

        ConditionalKey key(*KernelNames::NeighborFlux,
                          (FaceKinds::Regular || FaceKinds::Periodic),
                          face,
                          faceRelation);

        if(table.find(key) != table.end()) {
          auto &entry = table[key];

          const auto numElements = (entry.get(inner_keys::Wp::Id::Dofs))->getSize();
          neighFluxKrnl.numElements = numElements;

<<<<<<< HEAD
        drKrnl.fluxSolver = const_cast<const real **>((entry.get(inner_keys::Wp::Id::FluxSolver))->getDeviceDataPtr());
        drKrnl.QInterpolated =
            const_cast<const real**>((entry.get(inner_keys::Wp::Id::Godunov))->getDeviceDataPtr());
        drKrnl.Q = (entry.get(inner_keys::Wp::Id::Dofs))->getDeviceDataPtr();
=======
          neighFluxKrnl.Q = (entry.get(inner_keys::Wp::Id::Dofs))->getDeviceDataPtr();
          neighFluxKrnl.I = const_cast<const real **>((entry.get(inner_keys::Wp::Id::Idofs))->getDeviceDataPtr());
          neighFluxKrnl.AminusT = const_cast<const real **>((entry.get(inner_keys::Wp::Id::AminusT))->getDeviceDataPtr());
>>>>>>> 5849d62e

          tmpMem = reinterpret_cast<real*>(device.api->getStackMemory(neighFluxKrnl.TmpMaxMemRequiredInBytes * numElements));
          neighFluxKrnl.linearAllocator.initialize(tmpMem);

          neighFluxKrnl.streamPtr = stream;
          (neighFluxKrnl.*neighFluxKrnl.ExecutePtrs[faceRelation])();
          ++streamCounter;
        }
      }
      else {
        unsigned faceRelation = i - (*FaceRelations::Count);
        
        ConditionalKey key(*KernelNames::NeighborFlux,
                          *FaceKinds::DynamicRupture,
                          face,
                          faceRelation);

        if(table.find(key) != table.end()) {
          auto &entry = table[key];

          const auto numElements = (entry.get(inner_keys::Wp::Id::Dofs))->getSize();
          drKrnl.numElements = numElements;

          drKrnl.fluxSolver = const_cast<const real **>((entry.get(inner_keys::Wp::Id::FluxSolver))->getDeviceDataPtr());
          drKrnl.QInterpolated = const_cast<real const**>((entry.get(inner_keys::Wp::Id::Godunov))->getDeviceDataPtr());
          drKrnl.Q = (entry.get(inner_keys::Wp::Id::Dofs))->getDeviceDataPtr();

          tmpMem = reinterpret_cast<real*>(device.api->getStackMemory(drKrnl.TmpMaxMemRequiredInBytes * numElements));
          drKrnl.linearAllocator.initialize(tmpMem);

          drKrnl.streamPtr = stream;
          (drKrnl.*drKrnl.ExecutePtrs[faceRelation])();
          ++streamCounter;
        }
      }
    });

    resetDeviceCurrentState(streamCounter);
  }
#else
  assert(false && "no implementation provided");
#endif
}

void Neighbor::flopsNeighborsIntegral(const FaceType i_faceTypes[4],
                                                        const int i_neighboringIndices[4][2],
                                                        CellDRMapping const (&cellDrMapping)[4],
                                                        unsigned int &o_nonZeroFlops,
                                                        unsigned int &o_hardwareFlops,
                                                        long long& o_drNonZeroFlops,
                                                        long long& o_drHardwareFlops) {
  // reset flops
  o_nonZeroFlops = 0;
  o_hardwareFlops = 0;
  o_drNonZeroFlops = 0;
  o_drHardwareFlops = 0;
  
  for (unsigned int face = 0; face < 4; face++) {
    // compute the neighboring elements flux matrix id.
    switch (i_faceTypes[face]) {
    case FaceType::regular:
      // Fallthrough intended
    case FaceType::periodic:
      // regular neighbor
      assert(i_neighboringIndices[face][0] < 4 && i_neighboringIndices[face][1] < 3);
      o_nonZeroFlops += kernel::neighboringFlux::nonZeroFlops(i_neighboringIndices[face][1], i_neighboringIndices[face][0], face);
      o_hardwareFlops += kernel::neighboringFlux::hardwareFlops(i_neighboringIndices[face][1], i_neighboringIndices[face][0], face);
      break;
    case FaceType::dynamicRupture:
      o_drNonZeroFlops += dynamicRupture::kernel::nodalFlux::nonZeroFlops(cellDrMapping[face].side, cellDrMapping[face].faceRelation);
      o_drHardwareFlops += dynamicRupture::kernel::nodalFlux::hardwareFlops(cellDrMapping[face].side, cellDrMapping[face].faceRelation);
      break;
    default:
      //Handled in local kernel
      break;
    }
  }
}


unsigned Neighbor::bytesNeighborsIntegral()
{
  unsigned reals = 0;

  // 4 * tElasticDOFS load, DOFs load, DOFs write
  reals += 4 * tensor::I::size() + 2 * tensor::Q::size();
  // flux solvers load
  reals += 4 * tensor::AminusT::size();
  
  return reals * sizeof(real);
}

} // namespace seissol::kernels<|MERGE_RESOLUTION|>--- conflicted
+++ resolved
@@ -80,18 +80,14 @@
 #include <kernel.h>
 #include <stdint.h>
 
-<<<<<<< HEAD
-void seissol::kernels::NeighborBase::checkGlobalData(const GlobalData* global, size_t alignment) {
-=======
 namespace seissol::kernels {
 
 void NeighborBase::checkGlobalData(GlobalData const* global, size_t alignment) {
->>>>>>> 5849d62e
 #ifndef NDEBUG
-  for( int l_neighbor = 0; l_neighbor < 4; ++l_neighbor ) {
-    assert( ((uintptr_t)global->changeOfBasisMatrices(l_neighbor)) % alignment == 0 );
-    assert( ((uintptr_t)global->localChangeOfBasisMatricesTransposed(l_neighbor)) % alignment == 0 );
-    assert( ((uintptr_t)global->neighbourChangeOfBasisMatricesTransposed(l_neighbor)) % alignment == 0 );
+  for( int lNeighbor = 0; lNeighbor < 4; ++lNeighbor ) {
+    assert( ((uintptr_t)global->changeOfBasisMatrices(lNeighbor)) % alignment == 0 );
+    assert( ((uintptr_t)global->localChangeOfBasisMatricesTransposed(lNeighbor)) % alignment == 0 );
+    assert( ((uintptr_t)global->neighbourChangeOfBasisMatricesTransposed(lNeighbor)) % alignment == 0 );
   }
 
   for( int h = 0; h < 3; ++h ) {
@@ -106,13 +102,8 @@
 #endif
 }
 
-<<<<<<< HEAD
-void seissol::kernels::Neighbor::setHostGlobalData(const GlobalData* global) {
-  checkGlobalData(global, ALIGNMENT);
-=======
 void Neighbor::setHostGlobalData(GlobalData const* global) {
   checkGlobalData(global, Alignment);
->>>>>>> 5849d62e
   m_nfKrnlPrototype.rDivM = global->changeOfBasisMatrices;
   m_nfKrnlPrototype.rT = global->neighbourChangeOfBasisMatricesTransposed;
   m_nfKrnlPrototype.fP = global->neighbourFluxMatrices;
@@ -152,15 +143,9 @@
       {
       // Standard neighboring flux
       // Compute the neighboring elements flux matrix id.
-<<<<<<< HEAD
-      assert(reinterpret_cast<uintptr_t>(i_timeIntegrated[lFace]) % ALIGNMENT == 0 );
+      assert(reinterpret_cast<uintptr_t>(i_timeIntegrated[lFace]) % Alignment == 0 );
       assert(data.cellInformation().faceRelations[lFace][0] < 4
              && data.cellInformation().faceRelations[lFace][1] < 3);
-=======
-      assert(reinterpret_cast<uintptr_t>(i_timeIntegrated[l_face]) % Alignment == 0 );
-      assert(data.cellInformation().faceRelations[l_face][0] < 4
-             && data.cellInformation().faceRelations[l_face][1] < 3);
->>>>>>> 5849d62e
       kernel::neighboringFlux nfKrnl = m_nfKrnlPrototype;
       nfKrnl.Q = data.dofs();
       nfKrnl.I = i_timeIntegrated[lFace];
@@ -173,7 +158,6 @@
       }
     case FaceType::dynamicRupture:
       {
-<<<<<<< HEAD
         real dummydofs[tensor::Q::size()] = {0.0};
         kernel::dofsModified dofsModifiedKrnl;
         dofsModifiedKrnl.Q = data.dofs();
@@ -198,19 +182,6 @@
         dofModifiedReversedKrnl.execute();
         break;
     }
-=======
-      // No neighboring cell contribution, interior bc.
-      assert(reinterpret_cast<uintptr_t>(cellDrMapping[l_face].godunov) % Alignment == 0);
-
-      dynamicRupture::kernel::nodalFlux drKrnl = m_drKrnlPrototype;
-      drKrnl.fluxSolver = cellDrMapping[l_face].fluxSolver;
-      drKrnl.QInterpolated = cellDrMapping[l_face].godunov;
-      drKrnl.Q = data.dofs();
-      drKrnl._prefetch.I = faceNeighbors_prefetch[l_face];
-      drKrnl.execute(cellDrMapping[l_face].side, cellDrMapping[l_face].faceRelation);
-      break;
-      }
->>>>>>> 5849d62e
     default:
       // No contribution for all other cases.
       // Note: some other bcs are handled in the local kernel.
@@ -251,16 +222,9 @@
           const auto numElements = (entry.get(inner_keys::Wp::Id::Dofs))->getSize();
           neighFluxKrnl.numElements = numElements;
 
-<<<<<<< HEAD
-        drKrnl.fluxSolver = const_cast<const real **>((entry.get(inner_keys::Wp::Id::FluxSolver))->getDeviceDataPtr());
-        drKrnl.QInterpolated =
-            const_cast<const real**>((entry.get(inner_keys::Wp::Id::Godunov))->getDeviceDataPtr());
-        drKrnl.Q = (entry.get(inner_keys::Wp::Id::Dofs))->getDeviceDataPtr();
-=======
           neighFluxKrnl.Q = (entry.get(inner_keys::Wp::Id::Dofs))->getDeviceDataPtr();
           neighFluxKrnl.I = const_cast<const real **>((entry.get(inner_keys::Wp::Id::Idofs))->getDeviceDataPtr());
           neighFluxKrnl.AminusT = const_cast<const real **>((entry.get(inner_keys::Wp::Id::AminusT))->getDeviceDataPtr());
->>>>>>> 5849d62e
 
           tmpMem = reinterpret_cast<real*>(device.api->getStackMemory(neighFluxKrnl.TmpMaxMemRequiredInBytes * numElements));
           neighFluxKrnl.linearAllocator.initialize(tmpMem);
