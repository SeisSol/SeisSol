--- conflicted
+++ resolved
@@ -72,10 +72,9 @@
 #include "Kernels/Neighbor.h"
 
 #include <DynamicRupture/Misc.h>
-#include <Kernels/common.hpp>
-#include <Kernels/precision.hpp>
-#include <Model/datastructures.hpp>
-#include <Model/integrationData.hpp>
+#include <Kernels/Common.h>
+#include <Kernels/Precision.h>
+#include <Model/CommonDatastructures.h>
 #include <cassert>
 #include <kernel.h>
 #include <stdint.h>
@@ -86,17 +85,10 @@
 
 void NeighborBase::checkGlobalData(GlobalData const* global, size_t alignment) {
 #ifndef NDEBUG
-<<<<<<< HEAD
-  for( int lNeighbor = 0; lNeighbor < 4; ++lNeighbor ) {
-    assert( ((uintptr_t)global->changeOfBasisMatrices(lNeighbor)) % alignment == 0 );
-    assert( ((uintptr_t)global->localChangeOfBasisMatricesTransposed(lNeighbor)) % alignment == 0 );
-    assert( ((uintptr_t)global->neighbourChangeOfBasisMatricesTransposed(lNeighbor)) % alignment == 0 );
-=======
   for( int neighbor = 0; neighbor < 4; ++neighbor ) {
     assert( (reinterpret_cast<uintptr_t>(global->changeOfBasisMatrices(neighbor))) % alignment == 0 );
     assert( (reinterpret_cast<uintptr_t>(global->localChangeOfBasisMatricesTransposed(neighbor))) % alignment == 0 );
     assert( (reinterpret_cast<uintptr_t>(global->neighbourChangeOfBasisMatricesTransposed(neighbor))) % alignment == 0 );
->>>>>>> 5e75cf71
   }
 
   for( int h = 0; h < 3; ++h ) {
@@ -144,33 +136,14 @@
                                                           real* faceNeighborsPrefetch[4]) {
   assert(reinterpret_cast<uintptr_t>(data.dofs()) % Alignment == 0);
 
-<<<<<<< HEAD
-  for (unsigned int lFace = 0; lFace < 4; lFace++) {
-    switch (data.cellInformation().faceTypes[lFace]) {
-    case FaceType::regular:
-=======
   for (unsigned int face = 0; face < 4; face++) {
     switch (data.cellInformation().faceTypes[face]) {
     case FaceType::Regular:
->>>>>>> 5e75cf71
       // Fallthrough intended
     case FaceType::Periodic:
       {
       // Standard neighboring flux
       // Compute the neighboring elements flux matrix id.
-<<<<<<< HEAD
-      assert(reinterpret_cast<uintptr_t>(i_timeIntegrated[lFace]) % Alignment == 0 );
-      assert(data.cellInformation().faceRelations[lFace][0] < 4
-             && data.cellInformation().faceRelations[lFace][1] < 3);
-      kernel::neighboringFlux nfKrnl = m_nfKrnlPrototype;
-      nfKrnl.Q = data.dofs();
-      nfKrnl.I = i_timeIntegrated[lFace];
-      nfKrnl.AminusT = data.neighboringIntegration().nAmNm1[lFace];
-      nfKrnl._prefetch.I = faceNeighbors_prefetch[lFace];
-      nfKrnl.execute(data.cellInformation().faceRelations[lFace][1],
-		     data.cellInformation().faceRelations[lFace][0],
-		     lFace);
-=======
       assert(reinterpret_cast<uintptr_t>(timeIntegrated[face]) % Alignment == 0 );
       assert(data.cellInformation().faceRelations[face][0] < 4
              && data.cellInformation().faceRelations[face][1] < 3);
@@ -182,50 +155,43 @@
       nfKrnl.execute(data.cellInformation().faceRelations[face][1],
 		     data.cellInformation().faceRelations[face][0],
 		     face);
->>>>>>> 5e75cf71
       break;
       }
     case FaceType::DynamicRupture:
       {
-<<<<<<< HEAD
         real dummydofs[tensor::Q::size()] = {0.0};
         kernel::dofsModified dofsModifiedKrnl;
         dofsModifiedKrnl.Q = data.dofs();
         dofsModifiedKrnl.Q_ijs = dummydofs;
         dofsModifiedKrnl.execute();
         // No neighboring cell contribution, interior bc.
+      #ifdef MULTIPLE_SIMULATIONS
         for (unsigned int i = 0; i < MULTIPLE_SIMULATIONS; i++) {
-          assert(reinterpret_cast<uintptr_t>(cellDrMapping[lFace].godunov[i]) % ALIGNMENT == 0);
+          assert(reinterpret_cast<uintptr_t>(cellDrMapping[face].godunov[i]) % ALIGNMENT == 0);
           dynamicRupture::kernel::nodalFlux drKrnl = m_drKrnlPrototype;
-          drKrnl.fluxSolver = cellDrMapping[lFace].fluxSolver[i];
-          // drKrnl.QInterpolated = cellDrMapping[lFace].godunov[i];
-          drKrnl.QInterpolatedSingleSim = cellDrMapping[lFace].godunov[i];
+          drKrnl.fluxSolver = cellDrMapping[face].fluxSolver[i];
+          drKrnl.QInterpolatedSingleSim = cellDrMapping[face].godunov[i];
           drKrnl.singleSimQ = dummydofs + tensor::Q::Shape[1] * tensor::Q::Shape[2] * i;
-          //      drKrnl.Q = data.dofs(); //(TO DISCUSS) This needs to be modifed to get just the
-          //      current simulation's dofs. What is the shape and type of dofs?
-          drKrnl._prefetch.I = faceNeighbors_prefetch[lFace];
-          drKrnl.execute(cellDrMapping[lFace].side, cellDrMapping[lFace].faceRelation); //(DEBUG notes): the nodalFlux kernel does correct things when the input is correctly given.
+          drKrnl._prefetch.I = faceNeighborsPrefetch[face];
+          drKrnl.execute(cellDrMapping[face].side, cellDrMapping[face].faceRelation); //(DEBUG notes): the nodalFlux kernel does correct things when the input is correctly given.
           //(DEBUG notes: now need to verify if the right thing is going into the kernel or not)
         }
         kernel::dofsModifiedReversed dofModifiedReversedKrnl;
         dofModifiedReversedKrnl.Q = data.dofs();
         dofModifiedReversedKrnl.Q_ijs = dummydofs;
         dofModifiedReversedKrnl.execute();
-        break; // The entire dynamic rupture structure seems to work the way it is supposed if the interleaving is done the way we assume
-    }
-=======
-      // No neighboring cell contribution, interior bc.
+      #else
       assert(reinterpret_cast<uintptr_t>(cellDrMapping[face].godunov) % Alignment == 0);
-
       dynamicRupture::kernel::nodalFlux drKrnl = m_drKrnlPrototype;
       drKrnl.fluxSolver = cellDrMapping[face].fluxSolver;
       drKrnl.QInterpolated = cellDrMapping[face].godunov;
       drKrnl.Q = data.dofs();
       drKrnl._prefetch.I = faceNeighborsPrefetch[face];
       drKrnl.execute(cellDrMapping[face].side, cellDrMapping[face].faceRelation);
-      break;
-      }
->>>>>>> 5e75cf71
+      #endif
+
+      break;
+    }
     default:
       // No contribution for all other cases.
       // Note: some other bcs are handled in the local kernel.
