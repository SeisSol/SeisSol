/******************************************************************************
** Copyright (c) 2014-2015, Intel Corporation                                **
** All rights reserved.                                                      **
**                                                                           **
** Redistribution and use in source and binary forms, with or without        **
** modification, are permitted provided that the following conditions        **
** are met:                                                                  **
** 1. Redistributions of source code must retain the above copyright         **
**    notice, this list of conditions and the following disclaimer.          **
** 2. Redistributions in binary form must reproduce the above copyright      **
**    notice, this list of conditions and the following disclaimer in the    **
**    documentation and/or other materials provided with the distribution.   **
** 3. Neither the name of the copyright holder nor the names of its          **
**    contributors may be used to endorse or promote products derived        **
**    from this software without specific prior written permission.          **
**                                                                           **
** THIS SOFTWARE IS PROVIDED BY THE COPYRIGHT HOLDERS AND CONTRIBUTORS       **
** "AS IS" AND ANY EXPRESS OR IMPLIED WARRANTIES, INCLUDING, BUT NOT         **
** LIMITED TO, THE IMPLIED WARRANTIES OF MERCHANTABILITY AND FITNESS FOR     **
** A PARTICULAR PURPOSE ARE DISCLAIMED. IN NO EVENT SHALL THE COPYRIGHT      **
** HOLDER OR CONTRIBUTORS BE LIABLE FOR ANY DIRECT, INDIRECT, INCIDENTAL,    **
** SPECIAL, EXEMPLARY, OR CONSEQUENTIAL DAMAGES (INCLUDING, BUT NOT LIMITED  **
** TO, PROCUREMENT OF SUBSTITUTE GOODS OR SERVICES; LOSS OF USE, DATA, OR    **
** PROFITS; OR BUSINESS INTERRUPTION) HOWEVER CAUSED AND ON ANY THEORY OF    **
** LIABILITY, WHETHER IN CONTRACT, STRICT LIABILITY, OR TORT (INCLUDING      **
** NEGLIGENCE OR OTHERWISE) ARISING IN ANY WAY OUT OF THE USE OF THIS        **
** SOFTWARE, EVEN IF ADVISED OF THE POSSIBILITY OF SUCH DAMAGE.              **
******************************************************************************/
/* Alexander Heinecke (Intel Corp.)
******************************************************************************/
/**
 * @file
 * This file is part of SeisSol.
 *
 * @author Alexander Breuer (breuer AT mytum.de, http://www5.in.tum.de/wiki/index.php/Dipl.-Math._Alexander_Breuer)
 * @author Carsten Uphoff (c.uphoff AT tum.de, http://www5.in.tum.de/wiki/index.php/Carsten_Uphoff,_M.Sc.)
 *
 * @section LICENSE
 * Copyright (c) 2013-2014, SeisSol Group
 * All rights reserved.
 *
 * Redistribution and use in source and binary forms, with or without
 * modification, are permitted provided that the following conditions are met:
 *
 * 1. Redistributions of source code must retain the above copyright notice,
 *    this list of conditions and the following disclaimer.
 *
 * 2. Redistributions in binary form must reproduce the above copyright notice,
 *    this list of conditions and the following disclaimer in the documentation
 *    and/or other materials provided with the distribution.
 *
 * 3. Neither the name of the copyright holder nor the names of its
 *    contributors may be used to endorse or promote products derived from this
 *    software without specific prior written permission.
 *
 * THIS SOFTWARE IS PROVIDED BY THE COPYRIGHT HOLDERS AND CONTRIBUTORS "AS IS"
 * AND ANY EXPRESS OR IMPLIED WARRANTIES, INCLUDING, BUT NOT LIMITED TO, THE
 * IMPLIED WARRANTIES OF  MERCHANTABILITY AND FITNESS FOR A PARTICULAR PURPOSE
 * ARE DISCLAIMED. IN NO EVENT SHALL THE COPYRIGHT HOLDER OR CONTRIBUTORS BE
 * LIABLE FOR ANY DIRECT, INDIRECT, INCIDENTAL, SPECIAL, EXEMPLARY, OR
 * CONSEQUENTIAL DAMAGES (INCLUDING, BUT NOT LIMITED TO, PROCUREMENT OF
 * SUBSTITUTE GOODS OR SERVICES; LOSS OF USE, DATA, OR PROFITS; OR BUSINESS
 * INTERRUPTION) HOWEVER CAUSED AND ON ANY THEORY OF LIABILITY, WHETHER IN
 * CONTRACT, STRICT LIABILITY, OR TORT (INCLUDING NEGLIGENCE OR OTHERWISE)
 * ARISING IN ANY WAY OUT OF THE  USE OF THIS SOFTWARE, EVEN IF ADVISED OF THE
 * POSSIBILITY OF SUCH DAMAGE.
 *
 * @section DESCRIPTION
 * Boundary kernel of SeisSol.
 **/

#include "Kernels/Neighbor.h"

#ifndef NDEBUG
#pragma message "compiling boundary kernel with assertions"
#endif

#include <cassert>
#include <stdint.h>

void seissol::kernels::Neighbor::setGlobalData(GlobalData const* global) {
#ifndef NDEBUG
  for( int l_neighbor = 0; l_neighbor < 4; ++l_neighbor ) {
    assert( ((uintptr_t)global->changeOfBasisMatrices(l_neighbor)) % ALIGNMENT == 0 );
    assert( ((uintptr_t)global->localChangeOfBasisMatricesTransposed(l_neighbor)) % ALIGNMENT == 0 );
    assert( ((uintptr_t)global->neighbourChangeOfBasisMatricesTransposed(l_neighbor)) % ALIGNMENT == 0 );
  }
  
  for( int h = 0; h < 3; ++h ) {
    assert( ((uintptr_t)global->neighbourFluxMatrices(h)) % ALIGNMENT == 0 );
  }
  
  for (int i = 0; i < 4; ++i) {
    for(int h = 0; h < 3; ++h) {
      assert( ((uintptr_t)global->nodalFluxMatrices(i,h)) % ALIGNMENT == 0 );
    }
  }
#endif
  m_nfKrnlPrototype.rDivM = global->changeOfBasisMatrices;
  m_nfKrnlPrototype.rT = global->neighbourChangeOfBasisMatricesTransposed;
  m_nfKrnlPrototype.fP = global->neighbourFluxMatrices;
  m_drKrnlPrototype.V3mTo2nTWDivM = global->nodalFluxMatrices;
}

void seissol::kernels::Neighbor::computeNeighborsIntegral(NeighborData& data,
                                                          CellDRMapping const (&cellDrMapping)[4],
                                                          real* i_timeIntegrated[4],
                                                          real* faceNeighbors_prefetch[4]) {
  assert(reinterpret_cast<uintptr_t>(data.dofs) % ALIGNMENT == 0);

<<<<<<< HEAD
  for (unsigned int l_face = 0; l_face < 4; l_face++) {
    switch (data.cellInformation.faceTypes[l_face]) {
    case FaceType::regular:
      // Fallthrough intended
    case FaceType::periodic:  
      {
      // Standard neighboring flux
      // Compute the neighboring elements flux matrix id.
      assert(reinterpret_cast<uintptr_t>(i_timeIntegrated[l_face]) % ALIGNMENT == 0 );
      assert(data.cellInformation.faceRelations[l_face][0] < 4
             && data.cellInformation.faceRelations[l_face][1] < 3);
      kernel::neighboringFlux nfKrnl = m_nfKrnlPrototype;
      nfKrnl.Q = data.dofs;
      nfKrnl.I = i_timeIntegrated[l_face];
      nfKrnl.AminusT = data.neighboringIntegration.nAmNm1[l_face];
      nfKrnl._prefetch.I = faceNeighbors_prefetch[l_face];
      nfKrnl.execute(data.cellInformation.faceRelations[l_face][1],
		     data.cellInformation.faceRelations[l_face][0],
		     l_face);
      break;
      }
    case FaceType::dynamicRupture:
      {
      // No neighboring cell contribution, interior bc.
      assert(reinterpret_cast<uintptr_t>(cellDrMapping[l_face].godunov) % ALIGNMENT == 0);
=======
  // iterate over faces
  for( unsigned int l_face = 0; l_face < 4; l_face++ ) {
    // no neighboring cell contribution in the case of absorbing and dynamic rupture boundary conditions
    if( data.cellInformation.faceTypes[l_face] != outflow && data.cellInformation.faceTypes[l_face] != dynamicRupture ) {
      // compute the neighboring elements flux matrix id.
      if( data.cellInformation.faceTypes[l_face] != freeSurface ) {
        assert(data.cellInformation.faceRelations[l_face][0] < 4 && data.cellInformation.faceRelations[l_face][1] < 3);
        
        nfKrnl.I = i_timeIntegrated[l_face];
        nfKrnl.AminusT = data.neighboringIntegration.nAmNm1[l_face];
        nfKrnl._prefetch.I = faceNeighbors_prefetch[l_face];
        nfKrnl.execute(data.cellInformation.faceRelations[l_face][1], data.cellInformation.faceRelations[l_face][0], l_face);
      } 
    } else if (data.cellInformation.faceTypes[l_face] == dynamicRupture) {
      assert(((uintptr_t)cellDrMapping[l_face].godunov) % ALIGNMENT == 0);
>>>>>>> c4cc2062

      dynamicRupture::kernel::nodalFlux drKrnl = m_drKrnlPrototype;
      drKrnl.fluxSolver = cellDrMapping[l_face].fluxSolver;
      drKrnl.QInterpolated = cellDrMapping[l_face].godunov;
      drKrnl.Q = data.dofs;
      drKrnl._prefetch.I = faceNeighbors_prefetch[l_face];
      drKrnl.execute(cellDrMapping[l_face].side, cellDrMapping[l_face].faceRelation);
      break;
      }
    default:
      // No contribution for all other cases.
      // Note: some other bcs are handled in the local kernel.
      break;
    }
  }
}

void seissol::kernels::Neighbor::flopsNeighborsIntegral(const FaceType i_faceTypes[4],
                                                        const int i_neighboringIndices[4][2],
                                                        CellDRMapping const (&cellDrMapping)[4],
                                                        unsigned int &o_nonZeroFlops,
                                                        unsigned int &o_hardwareFlops,
                                                        long long& o_drNonZeroFlops,
                                                        long long& o_drHardwareFlops) {
  // reset flops
  o_nonZeroFlops = 0;
  o_hardwareFlops = 0;
  o_drNonZeroFlops = 0;
  o_drHardwareFlops = 0;
  
  for (unsigned int face = 0; face < 4; face++) {
    // compute the neighboring elements flux matrix id.
    switch (i_faceTypes[face]) {
    case FaceType::regular:
      // Fallthrough intended
    case FaceType::periodic:  
      // regular neighbor
      assert(i_neighboringIndices[face][0] < 4 && i_neighboringIndices[face][1] < 3);
      o_nonZeroFlops += kernel::neighboringFlux::nonZeroFlops(i_neighboringIndices[face][1], i_neighboringIndices[face][0], face);
      o_hardwareFlops += kernel::neighboringFlux::hardwareFlops(i_neighboringIndices[face][1], i_neighboringIndices[face][0], face);
      break;
    case FaceType::dynamicRupture:
      o_drNonZeroFlops += dynamicRupture::kernel::nodalFlux::nonZeroFlops(cellDrMapping[face].side, cellDrMapping[face].faceRelation);
      o_drHardwareFlops += dynamicRupture::kernel::nodalFlux::hardwareFlops(cellDrMapping[face].side, cellDrMapping[face].faceRelation);
      break;
    default:
      //Handled in local kernel
      break;
    }
  }
}


unsigned seissol::kernels::Neighbor::bytesNeighborsIntegral()
{
  unsigned reals = 0;

  // 4 * tElasticDOFS load, DOFs load, DOFs write
  reals += 4 * tensor::I::size() + 2 * tensor::Q::size();
  // flux solvers load
  reals += 4 * tensor::AminusT::size();
  
  return reals * sizeof(real);
}<|MERGE_RESOLUTION|>--- conflicted
+++ resolved
@@ -108,12 +108,11 @@
                                                           real* faceNeighbors_prefetch[4]) {
   assert(reinterpret_cast<uintptr_t>(data.dofs) % ALIGNMENT == 0);
 
-<<<<<<< HEAD
   for (unsigned int l_face = 0; l_face < 4; l_face++) {
     switch (data.cellInformation.faceTypes[l_face]) {
     case FaceType::regular:
       // Fallthrough intended
-    case FaceType::periodic:  
+    case FaceType::periodic:
       {
       // Standard neighboring flux
       // Compute the neighboring elements flux matrix id.
@@ -134,23 +133,6 @@
       {
       // No neighboring cell contribution, interior bc.
       assert(reinterpret_cast<uintptr_t>(cellDrMapping[l_face].godunov) % ALIGNMENT == 0);
-=======
-  // iterate over faces
-  for( unsigned int l_face = 0; l_face < 4; l_face++ ) {
-    // no neighboring cell contribution in the case of absorbing and dynamic rupture boundary conditions
-    if( data.cellInformation.faceTypes[l_face] != outflow && data.cellInformation.faceTypes[l_face] != dynamicRupture ) {
-      // compute the neighboring elements flux matrix id.
-      if( data.cellInformation.faceTypes[l_face] != freeSurface ) {
-        assert(data.cellInformation.faceRelations[l_face][0] < 4 && data.cellInformation.faceRelations[l_face][1] < 3);
-        
-        nfKrnl.I = i_timeIntegrated[l_face];
-        nfKrnl.AminusT = data.neighboringIntegration.nAmNm1[l_face];
-        nfKrnl._prefetch.I = faceNeighbors_prefetch[l_face];
-        nfKrnl.execute(data.cellInformation.faceRelations[l_face][1], data.cellInformation.faceRelations[l_face][0], l_face);
-      } 
-    } else if (data.cellInformation.faceTypes[l_face] == dynamicRupture) {
-      assert(((uintptr_t)cellDrMapping[l_face].godunov) % ALIGNMENT == 0);
->>>>>>> c4cc2062
 
       dynamicRupture::kernel::nodalFlux drKrnl = m_drKrnlPrototype;
       drKrnl.fluxSolver = cellDrMapping[l_face].fluxSolver;
@@ -186,7 +168,7 @@
     switch (i_faceTypes[face]) {
     case FaceType::regular:
       // Fallthrough intended
-    case FaceType::periodic:  
+    case FaceType::periodic:
       // regular neighbor
       assert(i_neighboringIndices[face][0] < 4 && i_neighboringIndices[face][1] < 3);
       o_nonZeroFlops += kernel::neighboringFlux::nonZeroFlops(i_neighboringIndices[face][1], i_neighboringIndices[face][0], face);
