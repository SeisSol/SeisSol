<<<<<<< HEAD
#include "Kernels/common.hpp"
#include "Kernels/precision.hpp"
=======
#include "Kernels/Precision.h"
>>>>>>> 6f9e3972
#include <init.h>
#include <tensor.h>
#include <yateto.h>
#include <cuda.h>
#include <cstdio>

#ifdef DEVICE_EXPERIMENTAL_EXPLICIT_KERNELS
namespace {
  constexpr std::size_t Blocksize = 96;

  template<typename SourceRealT>
  constexpr std::size_t RestFunctions(std::size_t SourceOrder, std::size_t ThisOrder) {
    std::size_t total = 0;
    for (std::size_t j = ThisOrder; j < SourceOrder; ++j) {
      total += seissol::kernels::NumberOfAlignedBasisFunctions<SourceRealT>(SourceOrder - ThisOrder);
    }
    return total;
  }

template <bool Integral,
          std::size_t Quantities,
          std::size_t ThisOrder,
          typename SourceRealT,
          typename TargetRealT,
          std::size_t SourceOrder,
          std::size_t TargetOrder,
          std::size_t Offset,
          std::size_t SharedOffset>
static __device__ __forceinline__
void taylorSumInner(TargetRealT* const __restrict__ target,
                                  const SourceRealT* const __restrict__ source,
                                  TargetRealT start,
                                  TargetRealT end,
                                  TargetRealT startCoeff,
                                  TargetRealT endCoeff,
                                  SourceRealT* const __restrict__ shmem,
                                  TargetRealT reg[Quantities]) {
  constexpr std::size_t MemorySize = seissol::kernels::NumberOfAlignedBasisFunctions<SourceRealT>(SourceOrder) * Quantities;
  constexpr std::size_t SourceStride =
      seissol::kernels::NumberOfAlignedBasisFunctions<SourceRealT>(SourceOrder - ThisOrder);
  constexpr std::size_t TargetStride =
      seissol::kernels::NumberOfAlignedBasisFunctions<TargetRealT>(TargetOrder);
  constexpr std::size_t RestMemSize = SharedOffset > 0 ? 0 : RestFunctions<SourceRealT>(SourceOrder, ThisOrder) * Quantities;
  constexpr std::size_t SourceMemSize = SourceStride * Quantities;
  constexpr bool UseShared = MemorySize >= RestMemSize;
  constexpr std::size_t LoadSize = UseShared ? RestMemSize : SourceMemSize;
  constexpr TargetRealT DivisionCoefficient = Integral ? static_cast<TargetRealT>(ThisOrder + 2) : static_cast<TargetRealT>(ThisOrder + 1);

  static_assert(seissol::tensor::dQ::size(ThisOrder) == SourceMemSize, "Tensor size mismatch in explicit kernel.");

  if constexpr (LoadSize > 0) {
    __syncthreads();
    constexpr std::size_t Rounds = LoadSize / Blocksize;
    constexpr std::size_t Rest = LoadSize % Blocksize;
  #pragma unroll
    for (std::size_t j = 0; j < Rounds; ++j) {
      shmem[j * Blocksize + threadIdx.x] = source[Offset + j * Blocksize + threadIdx.x];
    }
    if constexpr (Rest > 0) {
      if (threadIdx.x < Rest) {
        shmem[Rounds * Blocksize + threadIdx.x] = source[Offset + Rounds * Blocksize + threadIdx.x];
      }
    }
    __syncthreads();
  }

  const TargetRealT coeff = endCoeff - startCoeff;
  constexpr std::size_t BasisFunctionsSize = std::min(SourceStride, TargetStride);
  if (threadIdx.x < BasisFunctionsSize) {
#pragma unroll
    for (std::size_t j = 0; j < Quantities; ++j) {
      // FIXME: non-optimal warp utilization (as before... But now it's in registers)
        reg[j] += coeff * static_cast<TargetRealT>(shmem[SharedOffset + SourceStride * j + threadIdx.x]);
    }
  }
  // TODO(David): are we sure about this? Or is ThisOrder + 1 < SourceOrder enough?
  if constexpr (ThisOrder + 1 < std::min(SourceOrder, TargetOrder)) {
    constexpr std::size_t SharedPosition = UseShared ? SharedOffset + SourceMemSize : 0;
    const TargetRealT newStartCoeff = startCoeff * start / DivisionCoefficient;
    const TargetRealT newEndCoeff = endCoeff * end / DivisionCoefficient;
    taylorSumInner<Integral,
                   Quantities,
                   ThisOrder + 1,
                   SourceRealT,
                   TargetRealT,
                   SourceOrder,
                   TargetOrder,
                   Offset + LoadSize,
                   SharedPosition>(
        target, source, start, end, newStartCoeff, newEndCoeff, shmem, reg);
  }
}

template <bool Integral,
          std::size_t Quantities,
          typename SourceRealT,
          typename TargetRealT,
          std::size_t SourceOrder,
          std::size_t TargetOrder>
static __global__ __launch_bounds__(Blocksize) // seissol::kernels::NumberOfAlignedBasisFunctions<TargetRealT>(TargetOrder)
void taylorSumKernel(TargetRealT** targetBatch,
                                  const SourceRealT** sourceBatch,
                                  TargetRealT start,
                                  TargetRealT end) {
    int batchId = blockIdx.x;

    __shared__ SourceRealT shmem[seissol::kernels::NumberOfAlignedBasisFunctions<SourceRealT>(SourceOrder) * Quantities];
    TargetRealT __restrict__ reg[Quantities] = {0};

    const SourceRealT * const __restrict__ source = const_cast<const SourceRealT*>(sourceBatch[batchId]);
    TargetRealT * const __restrict__ target = targetBatch[batchId];

    const TargetRealT startCoeff = Integral ? start : 0;
    const TargetRealT endCoeff = Integral ? end : 1;

    taylorSumInner<Integral, Quantities, 0, SourceRealT, TargetRealT, SourceOrder, TargetOrder, 0, 0>(
      target, source, start, end, startCoeff, endCoeff, shmem, reg);

    constexpr std::size_t TargetStride =
      seissol::kernels::NumberOfAlignedBasisFunctions<TargetRealT>(TargetOrder);

    if (threadIdx.x < TargetStride) {
  #pragma unroll
      for (std::size_t j = 0; j < Quantities; ++j) {
          target[TargetStride * j + threadIdx.x] = reg[j];
      }
    }
}

  template <
          bool Integral,
          std::size_t SourceQuantities,
          std::size_t TargetQuantities,
          typename SourceRealT,
          typename TargetRealT,
          std::size_t SourceOrder,
          std::size_t TargetOrder>
void
  static taylorSumInternal(std::size_t count, TargetRealT** target, const SourceRealT** source, TargetRealT start, TargetRealT end, void* stream) {
  constexpr std::size_t Quantities = std::min(SourceQuantities, TargetQuantities);
  constexpr std::size_t TargetStride =
      seissol::kernels::NumberOfAlignedBasisFunctions<TargetRealT>(TargetOrder);

      dim3 threads(Blocksize);
      dim3 blocks(count);

      cudaStream_t castedStream = reinterpret_cast<cudaStream_t>(stream);

  taylorSumKernel<Integral, Quantities, SourceRealT, TargetRealT, SourceOrder, TargetOrder><<<blocks, threads, 0, castedStream>>>(target, source, start, end);
}
} // namespace

namespace seissol::kernels::time::aux {
void
    taylorSum(bool integral, std::size_t count, real** target, const real** source, real start, real end, void* stream) {
      if (integral) {
        taylorSumInternal<true, NUMBER_OF_QUANTITIES, NUMBER_OF_QUANTITIES, real, real, CONVERGENCE_ORDER, CONVERGENCE_ORDER>(count, target, source, start, end, stream);
      }
      else {
        taylorSumInternal<false, NUMBER_OF_QUANTITIES, NUMBER_OF_QUANTITIES, real, real, CONVERGENCE_ORDER, CONVERGENCE_ORDER>(count, target, source, start, end, stream);
      }
    }
} // namespace seissol::kernels::time::aux
#endif

namespace seissol::kernels::local_flux::aux::details {

__global__ void kernelFreeSurfaceGravity(
  real** dofsFaceBoundaryNodalPtrs,
  real** displacementDataPtrs,
  double* rhos,
  double g,
  size_t numElements) {

  const int tid = threadIdx.x;
  const int elementId = blockIdx.x;
  if (elementId < numElements) {
    const double rho = rhos[elementId];
    real* elementBoundaryDofs = dofsFaceBoundaryNodalPtrs[elementId];
    real* elementDisplacement = displacementDataPtrs[elementId];

    constexpr auto numNodes = seissol::nodal::tensor::nodes2D::Shape[0];
    if (tid < numNodes) {
      constexpr auto ldINodal = yateto::leadDim<seissol::init::INodal>();

      const auto pressureAtBnd = static_cast<real>(-1.0) * rho * g * elementDisplacement[tid];

      #pragma unroll
      for (int component{0}; component < 3; ++component) {
        elementBoundaryDofs[tid + component * ldINodal] =
          2.0 * pressureAtBnd - elementBoundaryDofs[tid + component * ldINodal];
      }
    }
  }
}

void launchFreeSurfaceGravity(real** dofsFaceBoundaryNodalPtrs,
                              real** displacementDataPtrs,
                              double* rhos,
                              double g,
                              size_t numElements,
                              void* deviceStream) {
  dim3 block(yateto::leadDim<seissol::nodal::init::nodes2D>(), 1, 1);
  dim3 grid(numElements, 1, 1);
  auto stream = reinterpret_cast<cudaStream_t>(deviceStream);
  kernelFreeSurfaceGravity<<<grid, block, 0, stream>>>(dofsFaceBoundaryNodalPtrs,
                                                       displacementDataPtrs,
                                                       rhos,
                                                       g,
                                                       numElements);
}


__global__ void  kernelEasiBoundary(real** dofsFaceBoundaryNodalPtrs,
                                    real** easiBoundaryMapPtrs,
                                    real** easiBoundaryConstantPtrs,
                                    size_t numElements) {

  const int tid = threadIdx.x;
  const int elementId = blockIdx.x;

  constexpr auto ldINodalDim = yateto::leadDim<seissol::init::INodal>();
  constexpr auto iNodalDim0 = seissol::tensor::INodal::Shape[0];
  constexpr auto iNodalDim1 = seissol::tensor::INodal::Shape[1];
  __shared__ __align__(8) real resultTerm[iNodalDim1][iNodalDim0];

  constexpr auto ldConstantDim = yateto::leadDim<seissol::init::easiBoundaryConstant>();
  constexpr auto constantDim0 = seissol::tensor::easiBoundaryConstant::Shape[0];
  constexpr auto constantDim1 = seissol::tensor::easiBoundaryConstant::Shape[1];
  __shared__ __align__(8) real rightTerm[iNodalDim1][ldConstantDim];

  constexpr auto ldMapDim = yateto::leadDim<seissol::init::easiBoundaryMap>();
  constexpr auto mapDim0 = seissol::tensor::easiBoundaryMap::Shape[0];
  constexpr auto mapDim1 = seissol::tensor::easiBoundaryMap::Shape[1];
  constexpr auto mapDim2 = seissol::tensor::easiBoundaryMap::Shape[2];
  __shared__ __align__(8) real leftTerm[mapDim0][mapDim2];

  static_assert(iNodalDim1 == constantDim0, "supposed to be equal");
  static_assert(iNodalDim1 == mapDim0, "supposed to be equal");


  if (elementId < numElements) {
    real* dofsFaceBoundaryNodal = dofsFaceBoundaryNodalPtrs[elementId];
    real* easiBoundaryMap = easiBoundaryMapPtrs[elementId];
    auto easiBoundaryConstant = easiBoundaryConstantPtrs[elementId];

    for (int i = tid; i < (ldConstantDim * constantDim1); i += blockDim.x) {
      const auto b = i % ldConstantDim;
      const auto l = i / ldConstantDim;
      rightTerm[b][l] = easiBoundaryConstant[i];
    }
    __syncthreads();

    for (int i = 0; i < iNodalDim1; ++i) {
      if (tid < iNodalDim0) resultTerm[i][tid] = 0.0;
    }
    __syncthreads();

    for (int b = 0; b < mapDim1; ++b) {
      for (int l = 0; l < mapDim2; ++l) {
        if (tid < mapDim0) {
          leftTerm[tid][l] = easiBoundaryMap[tid + ldMapDim * (b + l * mapDim1)];
        }
      }
      __syncthreads();

      if (tid < mapDim2) {
        const real col = dofsFaceBoundaryNodal[tid + b * ldINodalDim];
        for (int a = 0; a < mapDim0; ++a) {
          resultTerm[a][tid] += leftTerm[a][tid] * col;
        }
      }
      __syncthreads();
    }

    if (tid < iNodalDim0) {
      for (int a = 0; a < iNodalDim1; ++a) {
        dofsFaceBoundaryNodal[tid + a * ldINodalDim] = resultTerm[a][tid] + rightTerm[a][tid];
      }
    }
  }
}


void launchEasiBoundary(real** dofsFaceBoundaryNodalPtrs,
                        real** easiBoundaryMapPtrs,
                        real** easiBoundaryConstantPtrs,
                        size_t numElements,
                        void* deviceStream) {

  dim3 block(yateto::leadDim<seissol::init::INodal>(), 1, 1);
  dim3 grid(numElements, 1, 1);
  auto stream = reinterpret_cast<cudaStream_t>(deviceStream);
  kernelEasiBoundary<<<grid, block, 0, stream>>>(dofsFaceBoundaryNodalPtrs,
                                                 easiBoundaryMapPtrs,
                                                 easiBoundaryConstantPtrs,
                                                 numElements);
}
} // namespace seissol::kernels::local_flux::aux::details



namespace seissol::kernels::time::aux {
__global__ void kernelextractRotationMatrices(real** displacementToFaceNormalPtrs,
                                              real** displacementToGlobalDataPtrs,
                                              real** TPtrs,
                                              real** TinvPtrs,
                                              size_t numElements) {
  const int elementId = blockIdx.x;
  if (elementId < numElements) {
    real* displacementToFaceNormal = displacementToFaceNormalPtrs[elementId];
    real* displacementToGlobalData = displacementToGlobalDataPtrs[elementId];
    auto* T = TPtrs[elementId];
    auto* Tinv = TinvPtrs[elementId];

    constexpr auto ldTinv = yateto::leadDim<seissol::init::Tinv>();
    constexpr auto ldT = yateto::leadDim<seissol::init::T>();
    constexpr auto ldDisplacement = yateto::leadDim<seissol::init::displacementRotationMatrix>();

    const int i = threadIdx.x;
    const int j = threadIdx.y;

    displacementToFaceNormal[i + j * ldDisplacement] = Tinv[(i + 6) + (j + 6) * ldTinv];
    displacementToGlobalData[i + j * ldDisplacement] = T[(i + 6) + (j + 6) * ldT];
  }
}

void extractRotationMatrices(real** displacementToFaceNormalPtrs,
                             real** displacementToGlobalDataPtrs,
                             real** TPtrs,
                             real** TinvPtrs,
                             size_t numElements,
                             void* deviceStream) {
  dim3 block(3, 3, 1);
  dim3 grid(numElements, 1, 1);
  auto stream = reinterpret_cast<cudaStream_t>(deviceStream);
  kernelextractRotationMatrices<<<grid, block, 0, stream>>>(
    displacementToFaceNormalPtrs,
    displacementToGlobalDataPtrs,
    TPtrs,
    TinvPtrs,
    numElements);
}

__global__  void kernelInitializeTaylorSeriesForGravitationalBoundary(
  real** prevCoefficientsPtrs,
  real** integratedDisplacementNodalPtrs,
  real** rotatedFaceDisplacementPtrs,
  double deltaTInt,
  size_t numElements) {

  const int elementId = blockIdx.x;
  if (elementId < numElements) {
    auto* prevCoefficients = prevCoefficientsPtrs[elementId];
    auto* integratedDisplacementNodal = integratedDisplacementNodalPtrs[elementId];
    const auto* rotatedFaceDisplacement = rotatedFaceDisplacementPtrs[elementId];

    assert(nodal::tensor::nodes2D::Shape[0] <= yateto::leadDim<seissol::init::rotatedFaceDisplacement>());

    const int tid = threadIdx.x;
    constexpr auto num2dNodes = seissol::nodal::tensor::nodes2D::Shape[0];
    if (tid < num2dNodes) {
      prevCoefficients[tid] = rotatedFaceDisplacement[tid];
      integratedDisplacementNodal[tid] = deltaTInt * rotatedFaceDisplacement[tid];
    }
  }
}

void initializeTaylorSeriesForGravitationalBoundary(
  real** prevCoefficientsPtrs,
  real** integratedDisplacementNodalPtrs,
  real** rotatedFaceDisplacementPtrs,
  double deltaTInt,
  size_t numElements,
  void* deviceStream) {

  dim3 block(yateto::leadDim<seissol::nodal::init::nodes2D>(), 1, 1);
  dim3 grid(numElements, 1, 1);
  auto stream = reinterpret_cast<cudaStream_t>(deviceStream);
  kernelInitializeTaylorSeriesForGravitationalBoundary<<<grid, block, 0, stream>>>(
    prevCoefficientsPtrs,
    integratedDisplacementNodalPtrs,
    rotatedFaceDisplacementPtrs,
    deltaTInt,
    numElements);
}

__global__ void kernelComputeInvAcousticImpedance(double* invImpedances,
                                                  double* rhos,
                                                  double* lambdas,
                                                  size_t numElements) {

  size_t index = threadIdx.x + blockIdx.x * blockDim.x;
  if (index < numElements) {
    invImpedances[index] = 1.0 / std::sqrt(lambdas[index] * rhos[index]);
  }
}

void computeInvAcousticImpedance(double* invImpedances,
                                 double* rhos,
                                 double* lambdas,
                                 size_t numElements,
                                 void* deviceStream) {
  constexpr size_t blockSize{256};
  dim3 block(blockSize, 1, 1);
  dim3 grid((numElements + blockSize - 1) / blockSize, 1, 1);
  auto stream = reinterpret_cast<cudaStream_t>(deviceStream);
  kernelComputeInvAcousticImpedance<<<grid, block, 0, stream>>>(invImpedances,
                                                                rhos,
                                                                lambdas,
                                                                numElements);
}

__global__ void kernelUpdateRotatedFaceDisplacement(real** rotatedFaceDisplacementPtrs,
                                                    real** prevCoefficientsPtrs,
                                                    real** integratedDisplacementNodalPtrs,
                                                    real** dofsFaceNodalPtrs,
                                                    double* invImpedances,
                                                    double* rhos,
                                                    double g,
                                                    double factorEvaluated,
                                                    double factorInt,
                                                    size_t numElements) {
  const int elementId = blockIdx.x;
  if (elementId < numElements) {
    constexpr int pIdx = 0;
    constexpr int uIdx = 6;
    constexpr auto num2dNodes = seissol::nodal::tensor::nodes2D::Shape[0];

    const int tid = threadIdx.x;
    if (tid < num2dNodes) {

      real* dofsFaceNodal = dofsFaceNodalPtrs[elementId];
      constexpr auto ldINodal = yateto::leadDim<seissol::init::INodal>();

      const auto uInside = dofsFaceNodal[tid + (uIdx + 0) * ldINodal];
      const auto vInside = dofsFaceNodal[tid + (uIdx + 1) * ldINodal];
      const auto wInside = dofsFaceNodal[tid + (uIdx + 2) * ldINodal];
      const auto pressureInside = dofsFaceNodal[tid + pIdx * ldINodal];

      real* prevCoefficients = prevCoefficientsPtrs[elementId];
#ifdef USE_ELASTIC
      const auto rho = rhos[elementId];
      const auto invImpedance = invImpedances[elementId];

      const double curCoeff = uInside - invImpedance * (rho * g * prevCoefficients[tid] + pressureInside);
#else
      const double curCoeff = uInside;
#endif
      prevCoefficients[tid] = curCoeff;

      constexpr auto ldFaceDisplacement = yateto::leadDim<seissol::init::faceDisplacement>();
      static_assert(num2dNodes <= ldFaceDisplacement, "");

      real* rotatedFaceDisplacement = rotatedFaceDisplacementPtrs[elementId];
      rotatedFaceDisplacement[tid + 0 * ldFaceDisplacement] += factorEvaluated * curCoeff;
      rotatedFaceDisplacement[tid + 1 * ldFaceDisplacement] += factorEvaluated * vInside;
      rotatedFaceDisplacement[tid + 2 * ldFaceDisplacement] += factorEvaluated * wInside;

      constexpr auto ldIntegratedFaceDisplacement = yateto::leadDim<seissol::init::averageNormalDisplacement>();
      static_assert(num2dNodes <= ldIntegratedFaceDisplacement, "");

      real* integratedDisplacementNodal = integratedDisplacementNodalPtrs[elementId];
      integratedDisplacementNodal[tid] += factorInt * curCoeff;
    }
  }
}

void updateRotatedFaceDisplacement(real** rotatedFaceDisplacementPtrs,
                                   real** prevCoefficientsPtrs,
                                   real** integratedDisplacementNodalPtrs,
                                   real** dofsFaceNodalPtrs,
                                   double* invImpedances,
                                   double* rhos,
                                   double g,
                                   double factorEvaluated,
                                   double factorInt,
                                   size_t numElements,
                                   void* deviceStream) {
  dim3 block(yateto::leadDim<seissol::nodal::init::nodes2D>(), 1, 1);
  dim3 grid(numElements, 1, 1);
  auto stream = reinterpret_cast<cudaStream_t>(deviceStream);
  kernelUpdateRotatedFaceDisplacement<<<grid, block, 0, stream>>>(
    rotatedFaceDisplacementPtrs,
    prevCoefficientsPtrs,
    integratedDisplacementNodalPtrs,
    dofsFaceNodalPtrs,
    invImpedances,
    rhos,
    g,
    factorEvaluated,
    factorInt,
    numElements);
}
} // namespace seissol::kernels::time::aux<|MERGE_RESOLUTION|>--- conflicted
+++ resolved
@@ -1,9 +1,5 @@
-<<<<<<< HEAD
-#include "Kernels/common.hpp"
-#include "Kernels/precision.hpp"
-=======
+#include "Kernels/Common.h"
 #include "Kernels/Precision.h"
->>>>>>> 6f9e3972
 #include <init.h>
 #include <tensor.h>
 #include <yateto.h>
@@ -18,7 +14,7 @@
   constexpr std::size_t RestFunctions(std::size_t SourceOrder, std::size_t ThisOrder) {
     std::size_t total = 0;
     for (std::size_t j = ThisOrder; j < SourceOrder; ++j) {
-      total += seissol::kernels::NumberOfAlignedBasisFunctions<SourceRealT>(SourceOrder - ThisOrder);
+      total += seissol::kernels::getNumberOfAlignedBasisFunctions<SourceRealT>(SourceOrder - ThisOrder);
     }
     return total;
   }
@@ -41,11 +37,11 @@
                                   TargetRealT endCoeff,
                                   SourceRealT* const __restrict__ shmem,
                                   TargetRealT reg[Quantities]) {
-  constexpr std::size_t MemorySize = seissol::kernels::NumberOfAlignedBasisFunctions<SourceRealT>(SourceOrder) * Quantities;
+  constexpr std::size_t MemorySize = seissol::kernels::getNumberOfAlignedBasisFunctions<SourceRealT>(SourceOrder) * Quantities;
   constexpr std::size_t SourceStride =
-      seissol::kernels::NumberOfAlignedBasisFunctions<SourceRealT>(SourceOrder - ThisOrder);
+      seissol::kernels::getNumberOfAlignedBasisFunctions<SourceRealT>(SourceOrder - ThisOrder);
   constexpr std::size_t TargetStride =
-      seissol::kernels::NumberOfAlignedBasisFunctions<TargetRealT>(TargetOrder);
+      seissol::kernels::getNumberOfAlignedBasisFunctions<TargetRealT>(TargetOrder);
   constexpr std::size_t RestMemSize = SharedOffset > 0 ? 0 : RestFunctions<SourceRealT>(SourceOrder, ThisOrder) * Quantities;
   constexpr std::size_t SourceMemSize = SourceStride * Quantities;
   constexpr bool UseShared = MemorySize >= RestMemSize;
@@ -103,14 +99,14 @@
           typename TargetRealT,
           std::size_t SourceOrder,
           std::size_t TargetOrder>
-static __global__ __launch_bounds__(Blocksize) // seissol::kernels::NumberOfAlignedBasisFunctions<TargetRealT>(TargetOrder)
+static __global__ __launch_bounds__(Blocksize) // seissol::kernels::getNumberOfAlignedBasisFunctions<TargetRealT>(TargetOrder)
 void taylorSumKernel(TargetRealT** targetBatch,
                                   const SourceRealT** sourceBatch,
                                   TargetRealT start,
                                   TargetRealT end) {
     int batchId = blockIdx.x;
 
-    __shared__ SourceRealT shmem[seissol::kernels::NumberOfAlignedBasisFunctions<SourceRealT>(SourceOrder) * Quantities];
+    __shared__ SourceRealT shmem[seissol::kernels::getNumberOfAlignedBasisFunctions<SourceRealT>(SourceOrder) * Quantities];
     TargetRealT __restrict__ reg[Quantities] = {0};
 
     const SourceRealT * const __restrict__ source = const_cast<const SourceRealT*>(sourceBatch[batchId]);
@@ -123,7 +119,7 @@
       target, source, start, end, startCoeff, endCoeff, shmem, reg);
 
     constexpr std::size_t TargetStride =
-      seissol::kernels::NumberOfAlignedBasisFunctions<TargetRealT>(TargetOrder);
+      seissol::kernels::getNumberOfAlignedBasisFunctions<TargetRealT>(TargetOrder);
 
     if (threadIdx.x < TargetStride) {
   #pragma unroll
@@ -145,7 +141,7 @@
   static taylorSumInternal(std::size_t count, TargetRealT** target, const SourceRealT** source, TargetRealT start, TargetRealT end, void* stream) {
   constexpr std::size_t Quantities = std::min(SourceQuantities, TargetQuantities);
   constexpr std::size_t TargetStride =
-      seissol::kernels::NumberOfAlignedBasisFunctions<TargetRealT>(TargetOrder);
+      seissol::kernels::getNumberOfAlignedBasisFunctions<TargetRealT>(TargetOrder);
 
       dim3 threads(Blocksize);
       dim3 blocks(count);
