--- conflicted
+++ resolved
@@ -124,19 +124,13 @@
   m_krnlPrototype.Zinv = init::Zinv::Values;
   m_krnlPrototype.timeInt = init::timeInt::Values;
   m_krnlPrototype.wHat = init::wHat::Values;
-#else
+#else //USE_STP
   checkGlobalData(global, ALIGNMENT);
 
   m_krnlPrototype.kDivMT = global->stiffnessMatricesTransposed;
-<<<<<<< HEAD
-  displacementAvgNodalPrototype.V3mTo2nFace = global->V3mTo2nFace;
-  displacementAvgNodalPrototype.selectZDisplacementFromQuantities = init::selectZDisplacementFromQuantities::Values;
-  displacementAvgNodalPrototype.selectZDisplacementFromDisplacements = init::selectZDisplacementFromDisplacements::Values;
-#endif
-=======
 
   projectRotatedKrnlPrototype.V3mTo2nFace = global->V3mTo2nFace;
->>>>>>> ea6e083c
+#endif //USE_STP
 }
 
 void seissol::kernels::Time::setGlobalData(const CompoundGlobalData& global) {
@@ -154,42 +148,14 @@
                                          LocalData& data,
                                          LocalTmp& tmp,
                                          real o_timeIntegrated[tensor::I::size()],
-<<<<<<< HEAD
-                                         real* o_timeDerivatives) {
-=======
                                          real* o_timeDerivatives,
                                          double startTime,
                                          bool updateDisplacement) {
 
->>>>>>> ea6e083c
   assert(reinterpret_cast<uintptr_t>(data.dofs) % ALIGNMENT == 0 );
   assert(reinterpret_cast<uintptr_t>(o_timeIntegrated) % ALIGNMENT == 0 );
   assert(o_timeDerivatives == nullptr || reinterpret_cast<uintptr_t>(o_timeDerivatives) % ALIGNMENT == 0);
 
-<<<<<<< HEAD
-  // Only a fraction of cells need the average displacement
-  bool needsAvgDisplacement = false;
-  for (const auto faceType : data.cellInformation.faceTypes) {
-    if (faceType == FaceType::freeSurfaceGravity) {
-      needsAvgDisplacement = true;
-      break;
-    }
-  }
-#ifdef USE_STP
-  real stpRhs[tensor::stpRhs::size()] __attribute__((aligned(PAGESIZE_STACK)));
-  real stp[tensor::stp::size()] __attribute__((aligned(PAGESIZE_STACK))) = {};
-  kernel::stp krnl = m_krnlPrototype;
-  for (unsigned i = 0; i < yateto::numFamilyMembers<tensor::star>(); ++i) {
-    krnl.star(i) = data.localIntegration.starMatrices[i];
-  }
-  krnl.Q = const_cast<real*>(data.dofs);
-  krnl.I = o_timeIntegrated;
-  krnl.timestep = i_timeStepWidth;
-  krnl.stp = stp;
-  krnl.stpRhs = stpRhs;
-  krnl.execute();
-#else
-=======
   // Only a small fraction of cells has the gravitational free surface boundary condition
   const bool hasGravitationalFreeSurfaceBc = updateDisplacement
                                              && std::any_of(std::begin(data.cellInformation.faceTypes),
@@ -198,7 +164,20 @@
                                                               return f == FaceType::freeSurfaceGravity;
                                              });
 
->>>>>>> ea6e083c
+#ifdef USE_STP
+  real stpRhs[tensor::stpRhs::size()] __attribute__((aligned(PAGESIZE_STACK)));
+  real stp[tensor::stp::size()] __attribute__((aligned(PAGESIZE_STACK))) = {};
+  kernel::stp krnl = m_krnlPrototype;
+  for (unsigned i = 0; i < yateto::numFamilyMembers<tensor::star>(); ++i) {
+    krnl.star(i) = data.localIntegration.starMatrices[i];
+  }
+  krnl.Q = const_cast<real*>(data.dofs);
+  krnl.I = o_timeIntegrated;
+  krnl.timestep = i_timeStepWidth;
+  krnl.stp = stp;
+  krnl.stpRhs = stpRhs;
+  krnl.execute();
+#else //USE_STP
   alignas(PAGESIZE_STACK) real temporaryBuffer[yateto::computeFamilySize<tensor::dQ>()];
   auto* derivativesBuffer = (o_timeDerivatives != nullptr) ? o_timeDerivatives : temporaryBuffer;
 
@@ -264,7 +243,7 @@
           );
     }
   }
-#endif
+#endif //USE_STP
 }
 
 void seissol::kernels::Time::computeBatchedAder(double i_timeStepWidth,
