--- conflicted
+++ resolved
@@ -120,13 +120,10 @@
   assert( ((uintptr_t)global->stiffnessMatricesTransposed(2)) % ALIGNMENT == 0 );
 
   m_krnlPrototype.kDivMT = global->stiffnessMatricesTransposed;
-<<<<<<< HEAD
-#endif
-=======
   displacementAvgNodalPrototype.V3mTo2nFace = global->V3mTo2nFace;
   displacementAvgNodalPrototype.selectZDisplacementFromQuantities = init::selectZDisplacementFromQuantities::Values;
   displacementAvgNodalPrototype.selectZDisplacementFromDisplacements = init::selectZDisplacementFromDisplacements::Values;
->>>>>>> c97c14f4
+#endif
 }
 
 void seissol::kernels::Time::computeAder(double i_timeStepWidth,
@@ -134,7 +131,6 @@
                                          LocalTmp& tmp,
                                          real o_timeIntegrated[tensor::I::size()],
                                          real* o_timeDerivatives) {
-
   assert(reinterpret_cast<uintptr_t>(data.dofs) % ALIGNMENT == 0 );
   assert(reinterpret_cast<uintptr_t>(o_timeIntegrated) % ALIGNMENT == 0 );
   assert(o_timeDerivatives == nullptr || reinterpret_cast<uintptr_t>(o_timeDerivatives) % ALIGNMENT == 0);
@@ -147,8 +143,6 @@
       break;
     }
   }
-
-<<<<<<< HEAD
 #ifdef USE_STP
   real stpRhs[tensor::stpRhs::size()] __attribute__((aligned(PAGESIZE_STACK)));
   real stp[tensor::stp::size()] __attribute__((aligned(PAGESIZE_STACK))) = {};
@@ -163,16 +157,8 @@
   krnl.stpRhs = stpRhs;
   krnl.execute();
 #else
-  /*
-   * compute ADER scheme.
-   */
-  // temporary result
-  real temporaryBuffer[yateto::computeFamilySize<tensor::dQ>()] __attribute__((aligned(PAGESIZE_STACK)));
-  real* derivativesBuffer = (o_timeDerivatives != nullptr) ? o_timeDerivatives : temporaryBuffer;
-=======
   alignas(PAGESIZE_STACK) real temporaryBuffer[yateto::computeFamilySize<tensor::dQ>()];
   auto* derivativesBuffer = (o_timeDerivatives != nullptr) ? o_timeDerivatives : temporaryBuffer;
->>>>>>> c97c14f4
 
   kernel::derivative krnl = m_krnlPrototype;
   for (unsigned i = 0; i < yateto::numFamilyMembers<tensor::star>(); ++i) {
@@ -213,9 +199,6 @@
     intKrnl.power *= i_timeStepWidth / real(der+1);    
     intKrnl.execute(der);
   }
-<<<<<<< HEAD
-#endif
-=======
 
   // Compute average displacement over timestep if needed.
   alignas(ALIGNMENT) real twiceTimeIntegrated[tensor::I::size()];
@@ -240,7 +223,7 @@
       }
     }
   }
->>>>>>> c97c14f4
+#endif
 }
 
 void seissol::kernels::Time::flopsAder( unsigned int        &o_nonZeroFlops,
