/**
 * @file
 * This file is part of SeisSol.
 *
 * @author Alexander Breuer (breuer AT mytum.de, http://www5.in.tum.de/wiki/index.php/Dipl.-Math._Alexander_Breuer)
 * @author Carsten Uphoff (c.uphoff AT tum.de, http://www5.in.tum.de/wiki/index.php/Carsten_Uphoff,_M.Sc.)
 *
 * @section LICENSE
 * Copyright (c) 2013-2014, SeisSol Group
 * All rights reserved.
 *
 * Redistribution and use in source and binary forms, with or without
 * modification, are permitted provided that the following conditions are met:
 *
 * 1. Redistributions of source code must retain the above copyright notice,
 *    this list of conditions and the following disclaimer.
 *
 * 2. Redistributions in binary form must reproduce the above copyright notice,
 *    this list of conditions and the following disclaimer in the documentation
 *    and/or other materials provided with the distribution.
 *
 * 3. Neither the name of the copyright holder nor the names of its
 *    contributors may be used to endorse or promote products derived from this
 *    software without specific prior written permission.
 *
 * THIS SOFTWARE IS PROVIDED BY THE COPYRIGHT HOLDERS AND CONTRIBUTORS "AS IS"
 * AND ANY EXPRESS OR IMPLIED WARRANTIES, INCLUDING, BUT NOT LIMITED TO, THE
 * IMPLIED WARRANTIES OF  MERCHANTABILITY AND FITNESS FOR A PARTICULAR PURPOSE
 * ARE DISCLAIMED. IN NO EVENT SHALL THE COPYRIGHT HOLDER OR CONTRIBUTORS BE
 * LIABLE FOR ANY DIRECT, INDIRECT, INCIDENTAL, SPECIAL, EXEMPLARY, OR
 * CONSEQUENTIAL DAMAGES (INCLUDING, BUT NOT LIMITED TO, PROCUREMENT OF
 * SUBSTITUTE GOODS OR SERVICES; LOSS OF USE, DATA, OR PROFITS; OR BUSINESS
 * INTERRUPTION) HOWEVER CAUSED AND ON ANY THEORY OF LIABILITY, WHETHER IN
 * CONTRACT, STRICT LIABILITY, OR TORT (INCLUDING NEGLIGENCE OR OTHERWISE)
 * ARISING IN ANY WAY OUT OF THE  USE OF THIS SOFTWARE, EVEN IF ADVISED OF THE
 * POSSIBILITY OF SUCH DAMAGE.
 *
 * @section DESCRIPTION
 * Local kernel of SeisSol.
 **/

#include "Kernels/Local.h"

#include <yateto.h>


#include <array>
#include <cassert>
#include <stdint.h>
#include "GravitationalFreeSurfaceBC.h"
#include "SeisSol.h"

#pragma GCC diagnostic push
#pragma GCC diagnostic ignored "-Wunused-function"
#include "DirichletBoundary.h"
#pragma GCC diagnostic pop

#include <Kernels/common.hpp>
GENERATE_HAS_MEMBER(ET)
GENERATE_HAS_MEMBER(sourceMatrix)
#include <Solver/MultipleSimulations.h>

void seissol::kernels::LocalBase::checkGlobalData(GlobalData const* global, size_t alignment) {
#ifndef NDEBUG
  for (unsigned stiffness = 0; stiffness < 3; ++stiffness) {
    assert( ((uintptr_t)global->stiffnessMatrices(stiffness)) % alignment == 0 );
  }
  for (unsigned flux = 0; flux < 4; ++flux) {
    assert( ((uintptr_t)global->localChangeOfBasisMatricesTransposed(flux)) % alignment == 0 );
    assert( ((uintptr_t)global->changeOfBasisMatrices(flux)) % alignment == 0 );
  }
#endif
}

void seissol::kernels::Local::setHostGlobalData(GlobalData const* global) {
  checkGlobalData(global, ALIGNMENT);
  m_volumeKernelPrototype.kDivM = global->stiffnessMatrices;
  m_localFluxKernelPrototype.rDivM = global->changeOfBasisMatrices;
  m_localFluxKernelPrototype.fMrT = global->localChangeOfBasisMatricesTransposed;

  m_nodalLfKrnlPrototype.project2nFaceTo3m = global->project2nFaceTo3m;

  m_projectKrnlPrototype.V3mTo2nFace = global->V3mTo2nFace;
  m_projectRotatedKrnlPrototype.V3mTo2nFace = global->V3mTo2nFace;
}

void seissol::kernels::Local::setGlobalData(const CompoundGlobalData& global) {
  setHostGlobalData(global.onHost);

#ifdef ACL_DEVICE
  assert(global.onDevice != nullptr);
  const auto deviceAlignment = device.api->getGlobMemAlignment();
  checkGlobalData(global.onDevice, deviceAlignment);

  deviceVolumeKernelPrototype.kDivM = global.onDevice->stiffnessMatrices;
#ifdef USE_PREMULTIPLY_FLUX
  deviceLocalFluxKernelPrototype.plusFluxMatrices = global.onDevice->plusFluxMatrices;
#else
  deviceLocalFluxKernelPrototype.rDivM = global.onDevice->changeOfBasisMatrices;
  deviceLocalFluxKernelPrototype.fMrT = global.onDevice->localChangeOfBasisMatricesTransposed;
#endif
  deviceNodalLfKrnlPrototype.project2nFaceTo3m = global.onDevice->project2nFaceTo3m;
  deviceProjectRotatedKrnlPrototype.V3mTo2nFace = global.onDevice->V3mTo2nFace;
#endif
}

template<typename LocalDataType>
struct ApplyAnalyticalSolution {
  ApplyAnalyticalSolution(seissol::physics::InitialField* initCondition,
                          LocalDataType& data) : initCondition(initCondition),
                                                 localData(data) {}


  void operator()(const real* nodes,
                  double time,
                  seissol::init::INodal::view::type& boundaryDofs) {

    auto nodesVec = std::vector<std::array<double, 3>>{};
    int offset = 0;
    for (unsigned int s = 0; s < multipleSimulations::numberOfSimulations; ++s) {
#ifdef MULTIPLE_SIMULATIONS
      auto slicedBoundaryDofs = boundaryDofs.subtensor(s, yateto::slice<>(), yateto::slice<>());
#else
      auto& slicedBoundaryDofs = boundaryDofs;
#endif
      for (unsigned int i = 0; i < seissol::tensor::INodal::Shape[0]; ++i) {
        auto curNode = std::array<double, 3>{};
        curNode[0] = nodes[offset++];
        curNode[1] = nodes[offset++];
        curNode[2] = nodes[offset++];
        nodesVec.push_back(curNode);
      }

<<<<<<< HEAD
      assert(initCondition != nullptr);
      initCondition->evaluate(time, nodesVec, localData.material, slicedBoundaryDofs);
    }
=======
    assert(initCondition != nullptr);
    initCondition->evaluate(time, nodesVec, localData.material(), boundaryDofs);
>>>>>>> b736ca12
  }

private:
  seissol::physics::InitialField* initCondition{};
  LocalDataType& localData;
};

void seissol::kernels::Local::computeIntegral(real i_timeIntegratedDegreesOfFreedom[tensor::I::size()],
                                              LocalData& data,
                                              LocalTmp& tmp,
                                              // TODO(Lukas) Nullable cause miniseissol. Maybe fix?
                                              const CellMaterialData* materialData,
                                              CellBoundaryMapping const (*cellBoundaryMapping)[4],
                                              double time,
                                              double timeStepWidth) {
  assert(reinterpret_cast<uintptr_t>(i_timeIntegratedDegreesOfFreedom) % ALIGNMENT == 0);
  assert(reinterpret_cast<uintptr_t>(data.dofs()) % ALIGNMENT == 0);

  kernel::volume volKrnl = m_volumeKernelPrototype;
  volKrnl.Q = data.dofs();
  volKrnl.I = i_timeIntegratedDegreesOfFreedom;
  for (unsigned i = 0; i < yateto::numFamilyMembers<tensor::star>(); ++i) {
    volKrnl.star(i) = data.localIntegration().starMatrices[i];
  }

  // Optional source term
  set_ET(volKrnl, get_ptr_sourceMatrix(data.localIntegration().specific));

  kernel::localFlux lfKrnl = m_localFluxKernelPrototype;
  lfKrnl.Q = data.dofs();
  lfKrnl.I = i_timeIntegratedDegreesOfFreedom;
  lfKrnl._prefetch.I = i_timeIntegratedDegreesOfFreedom + tensor::I::size();
  lfKrnl._prefetch.Q = data.dofs() + tensor::Q::size();
  
  volKrnl.execute();

  for (int face = 0; face < 4; ++face) {
    // no element local contribution in the case of dynamic rupture boundary conditions
    if (data.cellInformation().faceTypes[face] != FaceType::dynamicRupture) {
      lfKrnl.AplusT = data.localIntegration().nApNm1[face];
      lfKrnl.execute(face);
    }

    alignas(ALIGNMENT) real dofsFaceBoundaryNodal[tensor::INodal::size()];
    auto nodalLfKrnl = m_nodalLfKrnlPrototype;
    nodalLfKrnl.Q = data.dofs();
    nodalLfKrnl.INodal = dofsFaceBoundaryNodal;
    nodalLfKrnl._prefetch.I = i_timeIntegratedDegreesOfFreedom + tensor::I::size();
    nodalLfKrnl._prefetch.Q = data.dofs() + tensor::Q::size();
    nodalLfKrnl.AminusT = data.neighboringIntegration().nAmNm1[face];

    // Include some boundary conditions here.
    switch (data.cellInformation().faceTypes[face]) {
    case FaceType::freeSurfaceGravity:
      {
        assert(cellBoundaryMapping != nullptr);
        assert(materialData != nullptr);
        auto* displ = tmp.nodalAvgDisplacements[face].data();
        auto displacement = init::averageNormalDisplacement::view::create(displ);
        // lambdas can't catch gravitationalAcceleration directly, so have to make a copy here.
        const auto localG = gravitationalAcceleration;
        auto applyFreeSurfaceBc = [&displacement, &materialData, &localG](
            const real*, // nodes are unused
            init::INodal::view::type& boundaryDofs) {
<<<<<<< HEAD
            for (unsigned int s = 0; s < multipleSimulations::numberOfSimulations; ++s) {
#ifdef MULTIPLE_SIMULATIONS
              auto slicedBoundaryDofs = boundaryDofs.subtensor(s, yateto::slice<>(), yateto::slice<>());
              auto slicedDisplacement = displacement.subtensor(s, yateto::slice<>());
#else
              auto& slicedBoundaryDofs = boundaryDofs;
              auto& slicedDisplacement = displacement;
#endif
              for (unsigned int i = 0; i < nodal::tensor::nodes2D::Shape[multipleSimulations::basisFunctionDimension]; ++i) {
                const double rho = materialData->local.rho;
                const double g = 9.81; // [m/s^2]
                const double pressureAtBnd = -1 * rho * g * slicedDisplacement(i);

                slicedBoundaryDofs(i,0) = 2 * pressureAtBnd - slicedBoundaryDofs(i,0);
                slicedBoundaryDofs(i,1) = 2 * pressureAtBnd - slicedBoundaryDofs(i,1);
                slicedBoundaryDofs(i,2) = 2 * pressureAtBnd - slicedBoundaryDofs(i,2);
              }
            }
=======
          for (unsigned int i = 0; i < nodal::tensor::nodes2D::Shape[0]; ++i) {
            const double rho = materialData->local.rho;
            assert(localG > 0);
            const double pressureAtBnd = -1 * rho * localG * displacement(i);

            boundaryDofs(i,0) = 2 * pressureAtBnd - boundaryDofs(i,0);
            boundaryDofs(i,1) = 2 * pressureAtBnd - boundaryDofs(i,1);
            boundaryDofs(i,2) = 2 * pressureAtBnd - boundaryDofs(i,2);
          }
>>>>>>> b736ca12
      };

      dirichletBoundary.evaluate(i_timeIntegratedDegreesOfFreedom,
                                 face,
                                 (*cellBoundaryMapping)[face],
                                 m_projectRotatedKrnlPrototype,
                                 applyFreeSurfaceBc,
                                 dofsFaceBoundaryNodal);

      nodalLfKrnl.execute(face);
      break;
      }
    case FaceType::dirichlet:
      {
      assert(cellBoundaryMapping != nullptr);
      auto* easiBoundaryMap = (*cellBoundaryMapping)[face].easiBoundaryMap;
      auto* easiBoundaryConstant = (*cellBoundaryMapping)[face].easiBoundaryConstant;
      assert(easiBoundaryConstant != nullptr);
      assert(easiBoundaryMap != nullptr);
      auto applyEasiBoundary = [easiBoundaryMap, easiBoundaryConstant](
          const real* nodes,
          init::INodal::view::type& boundaryDofs) {
        seissol::kernel::createEasiBoundaryGhostCells easiBoundaryKernel;
        easiBoundaryKernel.easiBoundaryMap = easiBoundaryMap;
        easiBoundaryKernel.easiBoundaryConstant = easiBoundaryConstant;
        easiBoundaryKernel.easiIdentMap = init::easiIdentMap::Values;
        easiBoundaryKernel.INodal = boundaryDofs.data();
        easiBoundaryKernel.execute();
      };

      // Compute boundary in [n, t_1, t_2] basis
      dirichletBoundary.evaluate(i_timeIntegratedDegreesOfFreedom,
				 face,
				 (*cellBoundaryMapping)[face],
				 m_projectRotatedKrnlPrototype,
				 applyEasiBoundary,
				 dofsFaceBoundaryNodal);

      // We do not need to rotate the boundary data back to the [x,y,z] basis
      // as we set the Tinv matrix to the identity matrix in the flux solver
      // See init. in CellLocalMatrices.initializeCellLocalMatrices!

      nodalLfKrnl.execute(face);
      break;
      }
      case FaceType::analytical:
      {
      assert(cellBoundaryMapping != nullptr);
      assert(initConds != nullptr);
      assert(initConds->size() == 1);
      ApplyAnalyticalSolution applyAnalyticalSolution(this->getInitCond(0), data);

      dirichletBoundary.evaluateTimeDependent(i_timeIntegratedDegreesOfFreedom,
                                              face,
                                              (*cellBoundaryMapping)[face],
                                              m_projectKrnlPrototype,
                                              applyAnalyticalSolution,
                                              dofsFaceBoundaryNodal,
                                              time,
                                              timeStepWidth);
      nodalLfKrnl.execute(face);
      break;
      }
    default:
      // No boundary condition.
      break;
    }
  }
}

void seissol::kernels::Local::computeBatchedIntegral(
  ConditionalPointersToRealsTable& dataTable,
  ConditionalMaterialTable& materialTable,
  ConditionalIndicesTable& indicesTable,
  kernels::LocalData::Loader& loader,
  LocalTmp& tmp,
  double timeStepWidth) {
#ifdef ACL_DEVICE
  // Volume integral
  ConditionalKey key(KernelNames::Time || KernelNames::Volume);
  kernel::gpu_volume volKrnl = deviceVolumeKernelPrototype;
  kernel::gpu_localFlux localFluxKrnl = deviceLocalFluxKernelPrototype;

  const auto maxTmpMem = yateto::getMaxTmpMemRequired(volKrnl, localFluxKrnl);

  real* tmpMem = nullptr;
  if (dataTable.find(key) != dataTable.end()) {
    auto &entry = dataTable[key];

    unsigned maxNumElements = (entry.get(inner_keys::Wp::Id::Dofs))->getSize();
    volKrnl.numElements = maxNumElements;

    // volume kernel always contains more elements than any local one
    tmpMem = (real*)(device.api->getStackMemory(maxTmpMem * maxNumElements));

    volKrnl.Q = (entry.get(inner_keys::Wp::Id::Dofs))->getDeviceDataPtr();
    volKrnl.I = const_cast<const real **>((entry.get(inner_keys::Wp::Id::Idofs))->getDeviceDataPtr());

    unsigned starOffset = 0;
    for (size_t i = 0; i < yateto::numFamilyMembers<tensor::star>(); ++i) {
      volKrnl.star(i) = const_cast<const real **>((entry.get(inner_keys::Wp::Id::Star))->getDeviceDataPtr());
      volKrnl.extraOffset_star(i) = starOffset;
      starOffset += tensor::star::size(i);
    }
    volKrnl.linearAllocator.initialize(tmpMem);
    volKrnl.streamPtr = device.api->getDefaultStream();
    volKrnl.execute();
  }

  // Local Flux Integral
  for (unsigned face = 0; face < 4; ++face) {
    key = ConditionalKey(*KernelNames::LocalFlux, !FaceKinds::DynamicRupture, face);

    if (dataTable.find(key) != dataTable.end()) {
      auto &entry = dataTable[key];
      localFluxKrnl.numElements = entry.get(inner_keys::Wp::Id::Dofs)->getSize();
      localFluxKrnl.Q = (entry.get(inner_keys::Wp::Id::Dofs))->getDeviceDataPtr();
      localFluxKrnl.I = const_cast<const real **>((entry.get(inner_keys::Wp::Id::Idofs))->getDeviceDataPtr());
      localFluxKrnl.AplusT = const_cast<const real **>(entry.get(inner_keys::Wp::Id::AplusT)->getDeviceDataPtr());
      localFluxKrnl.linearAllocator.initialize(tmpMem);
      localFluxKrnl.streamPtr = device.api->getDefaultStream();
      localFluxKrnl.execute(face);
    }

    ConditionalKey fsgKey(*KernelNames::BoundaryConditions,
                          *ComputationKind::FreeSurfaceGravity,
                          face);
    if(dataTable.find(fsgKey) != dataTable.end()) {
      auto nodalAvgDisplacements = dataTable[fsgKey].get(inner_keys::Wp::Id::NodalAvgDisplacements)->getDeviceDataPtr();
      auto rhos = materialTable[fsgKey].get(inner_keys::Material::Id::Rho)->getDeviceDataPtr();
      local_flux::aux::FreeSurfaceGravity freeSurfaceGravityBc;
      freeSurfaceGravityBc.g = gravitationalAcceleration;
      freeSurfaceGravityBc.rhos = rhos;
      freeSurfaceGravityBc.displacementDataPtrs = nodalAvgDisplacements;
      dirichletBoundary.evaluateOnDevice(face,
                                         fsgKey,
                                         deviceProjectRotatedKrnlPrototype,
                                         deviceNodalLfKrnlPrototype,
                                         freeSurfaceGravityBc,
                                         dataTable,
                                         device);
    }

    ConditionalKey dirichletKey(*KernelNames::BoundaryConditions,
                                *ComputationKind::Dirichlet,
                                face);
    if(dataTable.find(dirichletKey) != dataTable.end()) {
      auto easiBoundaryMapPtrs = dataTable[dirichletKey].get(inner_keys::Wp::Id::EasiBoundaryMap)->getDeviceDataPtr();
      auto easiBoundaryConstantPtrs = dataTable[dirichletKey].get(inner_keys::Wp::Id::EasiBoundaryConstant)->getDeviceDataPtr();

      local_flux::aux::EasiBoundary easiBoundaryBc;
      easiBoundaryBc.easiBoundaryMapPtrs = easiBoundaryMapPtrs;
      easiBoundaryBc.easiBoundaryConstantPtrs = easiBoundaryConstantPtrs;

      dirichletBoundary.evaluateOnDevice(face,
                                         dirichletKey,
                                         deviceProjectRotatedKrnlPrototype,
                                         deviceNodalLfKrnlPrototype,
                                         easiBoundaryBc,
                                         dataTable,
                                         device);
    }
  }
  if (tmpMem != nullptr) {
    device.api->popStackMemory();
  }
#else
  assert(false && "no implementation provided");
#endif
}

void seissol::kernels::Local::evaluateBatchedTimeDependentBc(
    ConditionalPointersToRealsTable& dataTable,
    ConditionalIndicesTable& indicesTable,
    kernels::LocalData::Loader& loader,
    double time,
    double timeStepWidth) {

#ifdef ACL_DEVICE
  for (unsigned face = 0; face < 4; ++face) {
    ConditionalKey analyticalKey(*KernelNames::BoundaryConditions, *ComputationKind::Analytical, face);
    if(indicesTable.find(analyticalKey) != indicesTable.end()) {
      auto idofsPtrs = dataTable[analyticalKey].get(inner_keys::Wp::Id::Idofs)->getHostData();

      auto cellIds = indicesTable[analyticalKey].get(inner_keys::Indices::Id::Cells)->getHostData();
      const size_t numElements = cellIds.size();

      for (unsigned index{0}; index < numElements; ++index) {
        auto cellId = cellIds[index];
        auto data = loader.entry(cellId);

        alignas(ALIGNMENT) real dofsFaceBoundaryNodal[tensor::INodal::size()];

        assert(initConds != nullptr);
        assert(initConds->size() == 1);
        ApplyAnalyticalSolution applyAnalyticalSolution(this->getInitCond(0), data);

        dirichletBoundary.evaluateTimeDependent(idofsPtrs[index],
                                                face,
                                                data.boundaryMapping()[face],
                                                m_projectKrnlPrototype,
                                                applyAnalyticalSolution,
                                                dofsFaceBoundaryNodal,
                                                time,
                                                timeStepWidth);

        auto nodalLfKrnl = this->m_nodalLfKrnlPrototype;
        nodalLfKrnl.Q = data.dofs();
        nodalLfKrnl.INodal = dofsFaceBoundaryNodal;
        nodalLfKrnl.AminusT = data.neighboringIntegration().nAmNm1[face];
        nodalLfKrnl.execute(face);
      }
    }
  }
#else
  assert(false && "no implementation provided");
#endif // ACL_DEVICE
}

void seissol::kernels::Local::flopsIntegral(FaceType const i_faceTypes[4],
                                            unsigned int &o_nonZeroFlops,
                                            unsigned int &o_hardwareFlops)
{
  o_nonZeroFlops = seissol::kernel::volume::NonZeroFlops;
  o_hardwareFlops = seissol::kernel::volume::HardwareFlops;

  for( unsigned int face = 0; face < 4; ++face ) {
    // Local flux is executed for all faces that are not dynamic rupture.
    // For those cells, the flux is taken into account during the neighbor kernel.
    if (i_faceTypes[face] != FaceType::dynamicRupture) {
      o_nonZeroFlops += seissol::kernel::localFlux::nonZeroFlops(face);
      o_hardwareFlops += seissol::kernel::localFlux::hardwareFlops(face);
    }

    // Take boundary condition flops into account.
    // Note that this only includes the flops of the kernels but not of the
    // boundary condition implementation.
    // The (probably incorrect) assumption is that they are negligible.
    switch (i_faceTypes[face]) {
    case FaceType::freeSurfaceGravity:
      o_nonZeroFlops += seissol::kernel::localFluxNodal::nonZeroFlops(face) +
	seissol::kernel::projectToNodalBoundary::nonZeroFlops(face);
      o_hardwareFlops += seissol::kernel::localFluxNodal::hardwareFlops(face) +
	seissol::kernel::projectToNodalBoundary::hardwareFlops(face);
      break;
    case FaceType::dirichlet:
      o_nonZeroFlops += seissol::kernel::localFluxNodal::nonZeroFlops(face) +
	seissol::kernel::projectToNodalBoundaryRotated::nonZeroFlops(face);
      o_hardwareFlops += seissol::kernel::localFluxNodal::hardwareFlops(face) +
	seissol::kernel::projectToNodalBoundary::hardwareFlops(face);
      break;
    case FaceType::analytical:
      o_nonZeroFlops += seissol::kernel::localFluxNodal::nonZeroFlops(face) +
	CONVERGENCE_ORDER * seissol::kernel::updateINodal::NonZeroFlops;
      o_hardwareFlops += seissol::kernel::localFluxNodal::hardwareFlops(face) +
	CONVERGENCE_ORDER * seissol::kernel::updateINodal::HardwareFlops;
      break;
    default:
      break;
    }
  }
}

unsigned seissol::kernels::Local::bytesIntegral()
{
  unsigned reals = 0;

  // star matrices load
  reals += yateto::computeFamilySize<tensor::star>();
  // flux solvers
  reals += 4 * tensor::AplusT::size();

  // DOFs write
  reals += tensor::Q::size();
  
  return reals * sizeof(real);
}<|MERGE_RESOLUTION|>--- conflicted
+++ resolved
@@ -131,14 +131,9 @@
         nodesVec.push_back(curNode);
       }
 
-<<<<<<< HEAD
       assert(initCondition != nullptr);
-      initCondition->evaluate(time, nodesVec, localData.material, slicedBoundaryDofs);
-    }
-=======
-    assert(initCondition != nullptr);
-    initCondition->evaluate(time, nodesVec, localData.material(), boundaryDofs);
->>>>>>> b736ca12
+      initCondition->evaluate(time, nodesVec, localData.material(), slicedBoundaryDofs);
+    }
   }
 
 private:
@@ -203,7 +198,6 @@
         auto applyFreeSurfaceBc = [&displacement, &materialData, &localG](
             const real*, // nodes are unused
             init::INodal::view::type& boundaryDofs) {
-<<<<<<< HEAD
             for (unsigned int s = 0; s < multipleSimulations::numberOfSimulations; ++s) {
 #ifdef MULTIPLE_SIMULATIONS
               auto slicedBoundaryDofs = boundaryDofs.subtensor(s, yateto::slice<>(), yateto::slice<>());
@@ -214,25 +208,14 @@
 #endif
               for (unsigned int i = 0; i < nodal::tensor::nodes2D::Shape[multipleSimulations::basisFunctionDimension]; ++i) {
                 const double rho = materialData->local.rho;
-                const double g = 9.81; // [m/s^2]
-                const double pressureAtBnd = -1 * rho * g * slicedDisplacement(i);
+                assert(localG > 0);
+                const double pressureAtBnd = -1 * rho * localG * slicedDisplacement(i);
 
                 slicedBoundaryDofs(i,0) = 2 * pressureAtBnd - slicedBoundaryDofs(i,0);
                 slicedBoundaryDofs(i,1) = 2 * pressureAtBnd - slicedBoundaryDofs(i,1);
                 slicedBoundaryDofs(i,2) = 2 * pressureAtBnd - slicedBoundaryDofs(i,2);
               }
             }
-=======
-          for (unsigned int i = 0; i < nodal::tensor::nodes2D::Shape[0]; ++i) {
-            const double rho = materialData->local.rho;
-            assert(localG > 0);
-            const double pressureAtBnd = -1 * rho * localG * displacement(i);
-
-            boundaryDofs(i,0) = 2 * pressureAtBnd - boundaryDofs(i,0);
-            boundaryDofs(i,1) = 2 * pressureAtBnd - boundaryDofs(i,1);
-            boundaryDofs(i,2) = 2 * pressureAtBnd - boundaryDofs(i,2);
-          }
->>>>>>> b736ca12
       };
 
       dirichletBoundary.evaluate(i_timeIntegratedDegreesOfFreedom,
