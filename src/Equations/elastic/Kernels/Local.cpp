// SPDX-FileCopyrightText: 2013 SeisSol Group
//
// SPDX-License-Identifier: BSD-3-Clause
// SPDX-LicenseComments: Full text under /LICENSE and /LICENSES/
//
// SPDX-FileContributor: Author lists in /AUTHORS and /CITATION.cff
// SPDX-FileContributor: Alexander Breuer
// SPDX-FileContributor: Carsten Uphoff

#include "Kernels/Local.h"

#include <Common/Constants.h>
#include <DataTypes/ConditionalTable.h>
#include <Initializer/BasicTypedefs.h>
#include <Initializer/Typedefs.h>
#include <Kernels/Interface.h>
#include <Kernels/LocalBase.h>
#include <Kernels/Precision.h>
#include <Memory/Descriptor/LTS.h>
#include <Memory/Tree/Layer.h>
#include <Parallel/Runtime/Stream.h>
#include <Physics/InitialField.h>
#include <Solver/MultipleSimulations.h>
#include <cstddef>
#include <generated_code/init.h>
#include <generated_code/kernel.h>
#include <tensor.h>
#include <vector>
#include <yateto.h>

#include <array>
#include <cassert>
#include <stdint.h>

#pragma GCC diagnostic push
#pragma GCC diagnostic ignored "-Wunused-function"
#include "DirichletBoundary.h"
#pragma GCC diagnostic pop

#include "Kernels/Common.h"

#include "utils/logger.h"

#ifdef ACL_DEVICE
#include "Common/Offset.h"
#endif

GENERATE_HAS_MEMBER(ET)
GENERATE_HAS_MEMBER(sourceMatrix)
namespace seissol::kernels {

void LocalBase::checkGlobalData(const GlobalData* global, size_t alignment) {
#ifndef NDEBUG
  for (unsigned stiffness = 0; stiffness < 3; ++stiffness) {
    assert((reinterpret_cast<uintptr_t>(global->stiffnessMatrices(stiffness))) % alignment == 0);
  }
  for (unsigned flux = 0; flux < 4; ++flux) {
    assert((reinterpret_cast<uintptr_t>(global->localChangeOfBasisMatricesTransposed(flux))) %
               alignment ==
           0);
    assert((reinterpret_cast<uintptr_t>(global->changeOfBasisMatrices(flux))) % alignment == 0);
  }
#endif
}

void Local::setHostGlobalData(const GlobalData* global) {
  checkGlobalData(global, Alignment);
  m_volumeKernelPrototype.kDivM = global->stiffnessMatrices;
  m_localFluxKernelPrototype.rDivM = global->changeOfBasisMatrices;
  m_localFluxKernelPrototype.fMrT = global->localChangeOfBasisMatricesTransposed;

  m_nodalLfKrnlPrototype.project2nFaceTo3m = global->project2nFaceTo3m;

  m_projectKrnlPrototype.V3mTo2nFace = global->V3mTo2nFace;
  m_projectRotatedKrnlPrototype.V3mTo2nFace = global->V3mTo2nFace;
}

void Local::setGlobalData(const CompoundGlobalData& global) {
  setHostGlobalData(global.onHost);

#ifdef ACL_DEVICE
  assert(global.onDevice != nullptr);
  const auto deviceAlignment = device.api->getGlobMemAlignment();
  checkGlobalData(global.onDevice, deviceAlignment);

  deviceVolumeKernelPrototype.kDivM = global.onDevice->stiffnessMatrices;
#ifdef USE_PREMULTIPLY_FLUX
  deviceLocalFluxKernelPrototype.plusFluxMatrices = global.onDevice->plusFluxMatrices;
#else
  deviceLocalFluxKernelPrototype.rDivM = global.onDevice->changeOfBasisMatrices;
  deviceLocalFluxKernelPrototype.fMrT = global.onDevice->localChangeOfBasisMatricesTransposed;
#endif
  deviceNodalLfKrnlPrototype.project2nFaceTo3m = global.onDevice->project2nFaceTo3m;
  deviceProjectRotatedKrnlPrototype.V3mTo2nFace = global.onDevice->V3mTo2nFace;
#endif
}

template <typename LocalDataType>
struct ApplyAnalyticalSolution {
  ApplyAnalyticalSolution(seissol::physics::InitialField* initCondition, LocalDataType& data)
      : initCondition(initCondition), localData(data) {}

  void operator()(const real* nodes, double time, seissol::init::INodal::view::type& boundaryDofs) {

    auto nodesVec = std::vector<std::array<double, 3>>{};
    int offset = 0;
    for (unsigned int s = 0; s < multisim::NumSimulations; ++s) {
      auto slicedBoundaryDofs = multisim::simtensor(boundaryDofs, s);

      for (unsigned int i = 0; i < seissol::tensor::INodal::Shape[0]; ++i) {
        auto curNode = std::array<double, 3>{};
        curNode[0] = nodes[offset++];
        curNode[1] = nodes[offset++];
        curNode[2] = nodes[offset++];
        nodesVec.push_back(curNode);
      }

      assert(initCondition != nullptr);
      initCondition->evaluate(time, nodesVec, localData.material(), slicedBoundaryDofs);
    }
  }

  private:
  seissol::physics::InitialField* initCondition{};
  LocalDataType& localData;
};

void Local::computeIntegral(real timeIntegratedDegreesOfFreedom[tensor::I::size()],
                            LocalData& data,
                            LocalTmp& tmp,
                            // TODO(Lukas) Nullable cause miniseissol. Maybe fix?
                            const CellMaterialData* materialData,
                            const CellBoundaryMapping (*cellBoundaryMapping)[4],
                            double time,
                            double timeStepWidth) {
  assert(reinterpret_cast<uintptr_t>(timeIntegratedDegreesOfFreedom) % Alignment == 0);
  assert(reinterpret_cast<uintptr_t>(data.dofs()) % Alignment == 0);

  kernel::volume volKrnl = m_volumeKernelPrototype;
  volKrnl.Q = data.dofs();
  volKrnl.I = timeIntegratedDegreesOfFreedom;
  for (unsigned i = 0; i < yateto::numFamilyMembers<tensor::star>(); ++i) {
    volKrnl.star(i) = data.localIntegration().starMatrices[i];
  }

  // Optional source term
  set_ET(volKrnl, get_ptr_sourceMatrix(data.localIntegration().specific));

  kernel::localFlux lfKrnl = m_localFluxKernelPrototype;
  lfKrnl.Q = data.dofs();
  lfKrnl.I = timeIntegratedDegreesOfFreedom;
  lfKrnl._prefetch.I = timeIntegratedDegreesOfFreedom + tensor::I::size();
  lfKrnl._prefetch.Q = data.dofs() + tensor::Q::size();

  volKrnl.execute();

  for (int face = 0; face < 4; ++face) {
    // no element local contribution in the case of dynamic rupture boundary conditions
    if (data.cellInformation().faceTypes[face] != FaceType::DynamicRupture) {
      lfKrnl.AplusT = data.localIntegration().nApNm1[face];
      lfKrnl.execute(face);
    }

    alignas(Alignment) real dofsFaceBoundaryNodal[tensor::INodal::size()];
    auto nodalLfKrnl = m_nodalLfKrnlPrototype;
    nodalLfKrnl.Q = data.dofs();
    nodalLfKrnl.INodal = dofsFaceBoundaryNodal;
    nodalLfKrnl._prefetch.I = timeIntegratedDegreesOfFreedom + tensor::I::size();
    nodalLfKrnl._prefetch.Q = data.dofs() + tensor::Q::size();
    nodalLfKrnl.AminusT = data.neighboringIntegration().nAmNm1[face];

    // Include some boundary conditions here.
    switch (data.cellInformation().faceTypes[face]) {
    case FaceType::FreeSurfaceGravity: {
      assert(cellBoundaryMapping != nullptr);
      assert(materialData != nullptr);
      auto* displ = tmp.nodalAvgDisplacements[face].data();
      auto displacement = init::averageNormalDisplacement::view::create(displ);
      // lambdas can't catch gravitationalAcceleration directly, so have to make a copy here.
      const auto localG = gravitationalAcceleration;
      auto applyFreeSurfaceBc =
          [&displacement, &materialData, &localG](const real*, // nodes are unused
                                                  init::INodal::view::type& boundaryDofs) {
            for (unsigned int s = 0; s < multisim::NumSimulations; ++s) {
              auto slicedBoundaryDofs = multisim::simtensor(boundaryDofs, s);
              auto slicedDisplacement = multisim::simtensor(displacement, s);

              for (unsigned int i = 0;
                   i < nodal::tensor::nodes2D::Shape[multisim::BasisFunctionDimension];
                   ++i) {
                const double rho = materialData->local.rho;
                assert(localG > 0);
                const double pressureAtBnd = -1 * rho * localG * slicedDisplacement(i);

                slicedBoundaryDofs(i, 0) = 2 * pressureAtBnd - slicedBoundaryDofs(i, 0);
                slicedBoundaryDofs(i, 1) = 2 * pressureAtBnd - slicedBoundaryDofs(i, 1);
                slicedBoundaryDofs(i, 2) = 2 * pressureAtBnd - slicedBoundaryDofs(i, 2);
              }
            }
          };

      dirichletBoundary.evaluate(timeIntegratedDegreesOfFreedom,
                                 face,
                                 (*cellBoundaryMapping)[face],
                                 m_projectRotatedKrnlPrototype,
                                 applyFreeSurfaceBc,
                                 dofsFaceBoundaryNodal);

      nodalLfKrnl.execute(face);
      break;
    }
    case FaceType::Dirichlet: {
      assert(cellBoundaryMapping != nullptr);
      auto* easiBoundaryMap = (*cellBoundaryMapping)[face].easiBoundaryMap;
      auto* easiBoundaryConstant = (*cellBoundaryMapping)[face].easiBoundaryConstant;
      assert(easiBoundaryConstant != nullptr);
      assert(easiBoundaryMap != nullptr);
      auto applyEasiBoundary = [easiBoundaryMap, easiBoundaryConstant](
                                   const real* nodes, init::INodal::view::type& boundaryDofs) {
        seissol::kernel::createEasiBoundaryGhostCells easiBoundaryKernel;
        easiBoundaryKernel.easiBoundaryMap = easiBoundaryMap;
        easiBoundaryKernel.easiBoundaryConstant = easiBoundaryConstant;
        easiBoundaryKernel.easiIdentMap = init::easiIdentMap::Values;
        easiBoundaryKernel.INodal = boundaryDofs.data();
        easiBoundaryKernel.execute();
      };

      // Compute boundary in [n, t_1, t_2] basis
      dirichletBoundary.evaluate(timeIntegratedDegreesOfFreedom,
                                 face,
                                 (*cellBoundaryMapping)[face],
                                 m_projectRotatedKrnlPrototype,
                                 applyEasiBoundary,
                                 dofsFaceBoundaryNodal);

      // We do not need to rotate the boundary data back to the [x,y,z] basis
      // as we set the Tinv matrix to the identity matrix in the flux solver
      // See init. in CellLocalMatrices.initializeCellLocalMatrices!

      nodalLfKrnl.execute(face);
      break;
    }
    case FaceType::Analytical: {
      assert(cellBoundaryMapping != nullptr);
      assert(initConds != nullptr);
      assert(initConds->size() == 1);
      ApplyAnalyticalSolution applyAnalyticalSolution(this->getInitCond(0), data);

      dirichletBoundary.evaluateTimeDependent(timeIntegratedDegreesOfFreedom,
                                              face,
                                              (*cellBoundaryMapping)[face],
                                              m_projectKrnlPrototype,
                                              applyAnalyticalSolution,
                                              dofsFaceBoundaryNodal,
                                              time,
                                              timeStepWidth);
      nodalLfKrnl.execute(face);
      break;
    }
    default:
      // No boundary condition.
      break;
    }
  }
}

void Local::computeBatchedIntegral(ConditionalPointersToRealsTable& dataTable,
                                   ConditionalMaterialTable& materialTable,
                                   ConditionalIndicesTable& indicesTable,
                                   kernels::LocalData::Loader& loader,
                                   LocalTmp& tmp,
                                   double timeStepWidth,
                                   seissol::parallel::runtime::StreamRuntime& runtime) {
#ifdef ACL_DEVICE
  // Volume integral
  ConditionalKey key(KernelNames::Time || KernelNames::Volume);
  kernel::gpu_volume volKrnl = deviceVolumeKernelPrototype;
  kernel::gpu_localFlux localFluxKrnl = deviceLocalFluxKernelPrototype;

  const auto maxTmpMem = yateto::getMaxTmpMemRequired(volKrnl, localFluxKrnl);

  // volume kernel always contains more elements than any local one
  const auto maxNumElements = dataTable.find(key) != dataTable.end()
                                  ? (dataTable[key].get(inner_keys::Wp::Id::Dofs))->getSize()
                                  : 0;
  auto tmpMem = runtime.memoryHandle<real>((maxTmpMem * maxNumElements) / sizeof(real));
  if (dataTable.find(key) != dataTable.end()) {
    auto& entry = dataTable[key];

    volKrnl.numElements = maxNumElements;

    volKrnl.Q = (entry.get(inner_keys::Wp::Id::Dofs))->getDeviceDataPtr();
    volKrnl.I =
        const_cast<const real**>((entry.get(inner_keys::Wp::Id::Idofs))->getDeviceDataPtr());

    for (size_t i = 0; i < yateto::numFamilyMembers<tensor::star>(); ++i) {
      volKrnl.star(i) = const_cast<const real**>(
          (entry.get(inner_keys::Wp::Id::LocalIntegrationData))->getDeviceDataPtr());
      volKrnl.extraOffset_star(i) = SEISSOL_ARRAY_OFFSET(LocalIntegrationData, starMatrices, i);
    }
    volKrnl.linearAllocator.initialize(tmpMem.get());
    volKrnl.streamPtr = runtime.stream();
    volKrnl.execute();
  }

  // Local Flux Integral
  for (unsigned face = 0; face < 4; ++face) {
    key = ConditionalKey(*KernelNames::LocalFlux, !FaceKinds::DynamicRupture, face);

    if (dataTable.find(key) != dataTable.end()) {
      auto& entry = dataTable[key];
      localFluxKrnl.numElements = entry.get(inner_keys::Wp::Id::Dofs)->getSize();
      localFluxKrnl.Q = (entry.get(inner_keys::Wp::Id::Dofs))->getDeviceDataPtr();
      localFluxKrnl.I =
          const_cast<const real**>((entry.get(inner_keys::Wp::Id::Idofs))->getDeviceDataPtr());
<<<<<<< HEAD
      localFluxKrnl.AplusT =
          const_cast<const real**>(entry.get(inner_keys::Wp::Id::AplusT)->getDeviceDataPtr());
      localFluxKrnl.linearAllocator.initialize(tmpMem.get());
=======
      localFluxKrnl.AplusT = const_cast<const real**>(
          entry.get(inner_keys::Wp::Id::LocalIntegrationData)->getDeviceDataPtr());
      localFluxKrnl.extraOffset_AplusT = SEISSOL_ARRAY_OFFSET(LocalIntegrationData, nApNm1, face);
      localFluxKrnl.linearAllocator.initialize(tmpMem);
>>>>>>> 9fd122ab
      localFluxKrnl.streamPtr = runtime.stream();
      localFluxKrnl.execute(face);
    }

    ConditionalKey fsgKey(
        *KernelNames::BoundaryConditions, *ComputationKind::FreeSurfaceGravity, face);
    if (dataTable.find(fsgKey) != dataTable.end()) {
      auto nodalAvgDisplacements =
          dataTable[fsgKey].get(inner_keys::Wp::Id::NodalAvgDisplacements)->getDeviceDataPtr();
      auto rhos = materialTable[fsgKey].get(inner_keys::Material::Id::Rho)->getDeviceDataPtr();
      local_flux::aux::FreeSurfaceGravity freeSurfaceGravityBc;
      freeSurfaceGravityBc.g = gravitationalAcceleration;
      freeSurfaceGravityBc.rhos = rhos;
      freeSurfaceGravityBc.displacementDataPtrs = nodalAvgDisplacements;
      dirichletBoundary.evaluateOnDevice(face,
                                         fsgKey,
                                         deviceProjectRotatedKrnlPrototype,
                                         deviceNodalLfKrnlPrototype,
                                         freeSurfaceGravityBc,
                                         dataTable,
                                         device,
                                         runtime);
    }

    ConditionalKey dirichletKey(
        *KernelNames::BoundaryConditions, *ComputationKind::Dirichlet, face);
    if (dataTable.find(dirichletKey) != dataTable.end()) {
      auto easiBoundaryMapPtrs =
          dataTable[dirichletKey].get(inner_keys::Wp::Id::EasiBoundaryMap)->getDeviceDataPtr();
      auto easiBoundaryConstantPtrs =
          dataTable[dirichletKey].get(inner_keys::Wp::Id::EasiBoundaryConstant)->getDeviceDataPtr();

      local_flux::aux::EasiBoundary easiBoundaryBc;
      easiBoundaryBc.easiBoundaryMapPtrs = easiBoundaryMapPtrs;
      easiBoundaryBc.easiBoundaryConstantPtrs = easiBoundaryConstantPtrs;

      dirichletBoundary.evaluateOnDevice(face,
                                         dirichletKey,
                                         deviceProjectRotatedKrnlPrototype,
                                         deviceNodalLfKrnlPrototype,
                                         easiBoundaryBc,
                                         dataTable,
                                         device,
                                         runtime);
    }
  }
#else
  logError() << "No GPU implementation provided";
#endif
}

void Local::evaluateBatchedTimeDependentBc(ConditionalPointersToRealsTable& dataTable,
                                           ConditionalIndicesTable& indicesTable,
                                           kernels::LocalData::Loader& loader,
                                           seissol::initializer::Layer& layer,
                                           seissol::initializer::LTS& lts,
                                           double time,
                                           double timeStepWidth,
                                           seissol::parallel::runtime::StreamRuntime& runtime) {

#ifdef ACL_DEVICE
  for (unsigned face = 0; face < 4; ++face) {
    ConditionalKey analyticalKey(
        *KernelNames::BoundaryConditions, *ComputationKind::Analytical, face);
    if (indicesTable.find(analyticalKey) != indicesTable.end()) {
      const auto& cellIds =
          indicesTable[analyticalKey].get(inner_keys::Indices::Id::Cells)->getHostData();
      const size_t numElements = cellIds.size();
      auto* analytical = reinterpret_cast<real(*)[tensor::INodal::size()]>(
          layer.getScratchpadMemory(lts.analyticScratch));

      runtime.enqueueOmpFor(numElements, [=, &cellIds](std::size_t index) {
        auto cellId = cellIds.at(index);
        auto data = loader.entry(cellId);

        alignas(Alignment) real dofsFaceBoundaryNodal[tensor::INodal::size()];

        assert(initConds != nullptr);
        assert(initConds->size() == 1);
        ApplyAnalyticalSolution applyAnalyticalSolution(this->getInitCond(0), data);

        dirichletBoundary.evaluateTimeDependent(nullptr,
                                                face,
                                                data.boundaryMapping()[face],
                                                m_projectKrnlPrototype,
                                                applyAnalyticalSolution,
                                                dofsFaceBoundaryNodal,
                                                time,
                                                timeStepWidth);

        std::memcpy(analytical[index], dofsFaceBoundaryNodal, sizeof(dofsFaceBoundaryNodal));
      });

      auto nodalLfKrnl = deviceNodalLfKrnlPrototype;
      nodalLfKrnl.INodal = const_cast<const real**>(
          dataTable[analyticalKey].get(inner_keys::Wp::Id::Analytical)->getDeviceDataPtr());
      nodalLfKrnl.AminusT =
          const_cast<const real**>(dataTable[analyticalKey]
                                       .get(inner_keys::Wp::Id::NeighborIntegrationData)
                                       ->getDeviceDataPtr());
      nodalLfKrnl.extraOffset_AminusT =
          SEISSOL_ARRAY_OFFSET(NeighboringIntegrationData, nAmNm1, face);
      nodalLfKrnl.Q = dataTable[analyticalKey].get(inner_keys::Wp::Id::Dofs)->getDeviceDataPtr();
      nodalLfKrnl.streamPtr = runtime.stream();
      nodalLfKrnl.numElements = numElements;
      nodalLfKrnl.execute(face);
    }
  }
#else
  logError() << "No GPU implementation provided";
  ;
#endif // ACL_DEVICE
}

void Local::flopsIntegral(const FaceType faceTypes[4],
                          unsigned int& nonZeroFlops,
                          unsigned int& hardwareFlops) {
  nonZeroFlops = seissol::kernel::volume::NonZeroFlops;
  hardwareFlops = seissol::kernel::volume::HardwareFlops;

  for (unsigned int face = 0; face < 4; ++face) {
    // Local flux is executed for all faces that are not dynamic rupture.
    // For those cells, the flux is taken into account during the neighbor kernel.
    if (faceTypes[face] != FaceType::DynamicRupture) {
      nonZeroFlops += seissol::kernel::localFlux::nonZeroFlops(face);
      hardwareFlops += seissol::kernel::localFlux::hardwareFlops(face);
    }

    // Take boundary condition flops into account.
    // Note that this only includes the flops of the kernels but not of the
    // boundary condition implementation.
    // The (probably incorrect) assumption is that they are negligible.
    switch (faceTypes[face]) {
    case FaceType::FreeSurfaceGravity:
      nonZeroFlops += seissol::kernel::localFluxNodal::nonZeroFlops(face) +
                      seissol::kernel::projectToNodalBoundary::nonZeroFlops(face);
      hardwareFlops += seissol::kernel::localFluxNodal::hardwareFlops(face) +
                       seissol::kernel::projectToNodalBoundary::hardwareFlops(face);
      break;
    case FaceType::Dirichlet:
      nonZeroFlops += seissol::kernel::localFluxNodal::nonZeroFlops(face) +
                      seissol::kernel::projectToNodalBoundaryRotated::nonZeroFlops(face);
      hardwareFlops += seissol::kernel::localFluxNodal::hardwareFlops(face) +
                       seissol::kernel::projectToNodalBoundary::hardwareFlops(face);
      break;
    case FaceType::Analytical:
      nonZeroFlops += seissol::kernel::localFluxNodal::nonZeroFlops(face) +
                      ConvergenceOrder * seissol::kernel::updateINodal::NonZeroFlops;
      hardwareFlops += seissol::kernel::localFluxNodal::hardwareFlops(face) +
                       ConvergenceOrder * seissol::kernel::updateINodal::HardwareFlops;
      break;
    default:
      break;
    }
  }
}

unsigned Local::bytesIntegral() {
  unsigned reals = 0;

  // star matrices load
  reals += yateto::computeFamilySize<tensor::star>();
  // flux solvers
  reals += 4 * tensor::AplusT::size();

  // DOFs write
  reals += tensor::Q::size();

  return reals * sizeof(real);
}

} // namespace seissol::kernels<|MERGE_RESOLUTION|>--- conflicted
+++ resolved
@@ -313,16 +313,10 @@
       localFluxKrnl.Q = (entry.get(inner_keys::Wp::Id::Dofs))->getDeviceDataPtr();
       localFluxKrnl.I =
           const_cast<const real**>((entry.get(inner_keys::Wp::Id::Idofs))->getDeviceDataPtr());
-<<<<<<< HEAD
-      localFluxKrnl.AplusT =
-          const_cast<const real**>(entry.get(inner_keys::Wp::Id::AplusT)->getDeviceDataPtr());
-      localFluxKrnl.linearAllocator.initialize(tmpMem.get());
-=======
       localFluxKrnl.AplusT = const_cast<const real**>(
           entry.get(inner_keys::Wp::Id::LocalIntegrationData)->getDeviceDataPtr());
       localFluxKrnl.extraOffset_AplusT = SEISSOL_ARRAY_OFFSET(LocalIntegrationData, nApNm1, face);
-      localFluxKrnl.linearAllocator.initialize(tmpMem);
->>>>>>> 9fd122ab
+      localFluxKrnl.linearAllocator.initialize(tmpMem.get());
       localFluxKrnl.streamPtr = runtime.stream();
       localFluxKrnl.execute(face);
     }
