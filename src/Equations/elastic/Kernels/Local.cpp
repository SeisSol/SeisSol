// SPDX-FileCopyrightText: 2013 SeisSol Group
//
// SPDX-License-Identifier: BSD-3-Clause
// SPDX-LicenseComments: Full text under /LICENSE and /LICENSES/
//
// SPDX-FileContributor: Author lists in /AUTHORS and /CITATION.cff
// SPDX-FileContributor: Alexander Breuer
// SPDX-FileContributor: Carsten Uphoff

#include "Kernels/Local.h"

#include <Common/Constants.h>
#include <DataTypes/ConditionalTable.h>
#include <Initializer/BasicTypedefs.h>
#include <Initializer/Typedefs.h>
#include <Kernels/Interface.h>
#include <Kernels/LocalBase.h>
#include <Kernels/Precision.h>
#include <Memory/Descriptor/LTS.h>
#include <Memory/Tree/Layer.h>
#include <Parallel/Runtime/Stream.h>
#include <Physics/InitialField.h>
#include <Solver/MultipleSimulations.h>
#include <cstddef>
#include <generated_code/init.h>
#include <generated_code/kernel.h>
#include <tensor.h>
#include <vector>
#include <yateto.h>

#include "Common/Offset.h"

#include <array>
#include <cassert>
#include <stdint.h>

#pragma GCC diagnostic push
#pragma GCC diagnostic ignored "-Wunused-function"
#include "DirichletBoundary.h"
#pragma GCC diagnostic pop

#include "Kernels/Common.h"

#include "utils/logger.h"

GENERATE_HAS_MEMBER(ET)
GENERATE_HAS_MEMBER(sourceMatrix)
namespace seissol::kernels {

void LocalBase::checkGlobalData(const GlobalData* global, size_t alignment) {
#ifndef NDEBUG
  for (unsigned stiffness = 0; stiffness < 3; ++stiffness) {
    assert((reinterpret_cast<uintptr_t>(global->stiffnessMatrices(stiffness))) % alignment == 0);
  }
  for (unsigned flux = 0; flux < 4; ++flux) {
    assert((reinterpret_cast<uintptr_t>(global->localChangeOfBasisMatricesTransposed(flux))) %
               alignment ==
           0);
    assert((reinterpret_cast<uintptr_t>(global->changeOfBasisMatrices(flux))) % alignment == 0);
  }
#endif
}

void Local::setHostGlobalData(const GlobalData* global) {
  checkGlobalData(global, Alignment);
  m_volumeKernelPrototype.kDivM = global->stiffnessMatrices;
  m_localFluxKernelPrototype.rDivM = global->changeOfBasisMatrices;
  m_localFluxKernelPrototype.fMrT = global->localChangeOfBasisMatricesTransposed;

  m_nodalLfKrnlPrototype.project2nFaceTo3m = global->project2nFaceTo3m;

  m_projectKrnlPrototype.V3mTo2nFace = global->V3mTo2nFace;
  m_projectRotatedKrnlPrototype.V3mTo2nFace = global->V3mTo2nFace;
}

void Local::setGlobalData(const CompoundGlobalData& global) {
  setHostGlobalData(global.onHost);

#ifdef ACL_DEVICE
  assert(global.onDevice != nullptr);
  const auto deviceAlignment = device.api->getGlobMemAlignment();
  checkGlobalData(global.onDevice, deviceAlignment);

  deviceVolumeKernelPrototype.kDivM = global.onDevice->stiffnessMatrices;
#ifdef USE_PREMULTIPLY_FLUX
  deviceLocalFluxKernelPrototype.plusFluxMatrices = global.onDevice->plusFluxMatrices;
#else
  deviceLocalFluxKernelPrototype.rDivM = global.onDevice->changeOfBasisMatrices;
  deviceLocalFluxKernelPrototype.fMrT = global.onDevice->localChangeOfBasisMatricesTransposed;
#endif
  deviceNodalLfKrnlPrototype.project2nFaceTo3m = global.onDevice->project2nFaceTo3m;
  deviceProjectRotatedKrnlPrototype.V3mTo2nFace = global.onDevice->V3mTo2nFace;
#endif
}

template <typename LocalDataType>
struct ApplyAnalyticalSolution {
  ApplyAnalyticalSolution(seissol::physics::InitialField* initCondition, LocalDataType& data)
      : initCondition(initCondition), localData(data) {}

  void operator()(const real* nodes, double time, seissol::init::INodal::view::type& boundaryDofs) {

    auto nodesVec = std::vector<std::array<double, 3>>{};
    int offset = 0;
    for (unsigned int s = 0; s < multisim::NumSimulations; ++s) {
      auto slicedBoundaryDofs = multisim::simtensor(boundaryDofs, s);

      for (unsigned int i = 0; i < seissol::tensor::INodal::Shape[0]; ++i) {
        auto curNode = std::array<double, 3>{};
        curNode[0] = nodes[offset++];
        curNode[1] = nodes[offset++];
        curNode[2] = nodes[offset++];
        nodesVec.push_back(curNode);
      }

      assert(initCondition != nullptr);
      initCondition->evaluate(time, nodesVec, localData.material(), slicedBoundaryDofs);
    }
  }

  private:
  seissol::physics::InitialField* initCondition{};
  LocalDataType& localData;
};

void Local::computeIntegral(real timeIntegratedDegreesOfFreedom[tensor::I::size()],
                            LocalData& data,
                            LocalTmp& tmp,
                            // TODO(Lukas) Nullable cause miniseissol. Maybe fix?
                            const CellMaterialData* materialData,
                            const CellBoundaryMapping (*cellBoundaryMapping)[4],
                            double time,
                            double timeStepWidth) {
  assert(reinterpret_cast<uintptr_t>(timeIntegratedDegreesOfFreedom) % Alignment == 0);
  assert(reinterpret_cast<uintptr_t>(data.dofs()) % Alignment == 0);

  kernel::volume volKrnl = m_volumeKernelPrototype;
  volKrnl.Q = data.dofs();
  volKrnl.I = timeIntegratedDegreesOfFreedom;
  for (unsigned i = 0; i < yateto::numFamilyMembers<tensor::star>(); ++i) {
    volKrnl.star(i) = data.localIntegration().starMatrices[i];
  }

  // Optional source term
  set_ET(volKrnl, get_ptr_sourceMatrix(data.localIntegration().specific));

  kernel::localFlux lfKrnl = m_localFluxKernelPrototype;
  lfKrnl.Q = data.dofs();
  lfKrnl.I = timeIntegratedDegreesOfFreedom;
  lfKrnl._prefetch.I = timeIntegratedDegreesOfFreedom + tensor::I::size();
  lfKrnl._prefetch.Q = data.dofs() + tensor::Q::size();

  volKrnl.execute();

  for (int face = 0; face < 4; ++face) {
    // no element local contribution in the case of dynamic rupture boundary conditions
    if (data.cellInformation().faceTypes[face] != FaceType::DynamicRupture) {
      lfKrnl.AplusT = data.localIntegration().nApNm1[face];
      lfKrnl.execute(face);
    }

    alignas(Alignment) real dofsFaceBoundaryNodal[tensor::INodal::size()];
    auto nodalLfKrnl = m_nodalLfKrnlPrototype;
    nodalLfKrnl.Q = data.dofs();
    nodalLfKrnl.INodal = dofsFaceBoundaryNodal;
    nodalLfKrnl._prefetch.I = timeIntegratedDegreesOfFreedom + tensor::I::size();
    nodalLfKrnl._prefetch.Q = data.dofs() + tensor::Q::size();
    nodalLfKrnl.AminusT = data.neighboringIntegration().nAmNm1[face];

    // Include some boundary conditions here.
    switch (data.cellInformation().faceTypes[face]) {
    case FaceType::FreeSurfaceGravity: {
      assert(cellBoundaryMapping != nullptr);
      assert(materialData != nullptr);
      auto* displ = tmp.nodalAvgDisplacements[face].data();
      auto displacement = init::averageNormalDisplacement::view::create(displ);
      // lambdas can't catch gravitationalAcceleration directly, so have to make a copy here.
      const auto localG = gravitationalAcceleration;
      auto applyFreeSurfaceBc =
          [&displacement, &materialData, &localG](const real*, // nodes are unused
                                                  init::INodal::view::type& boundaryDofs) {
<<<<<<< HEAD
            for (unsigned int i = 0; i < nodal::tensor::nodes2D::Shape[0]; ++i) {
              const double rho = materialData->local.getRhoBar();
              assert(localG > 0);
              const double pressureAtBnd = -1 * rho * localG * displacement(i);

              boundaryDofs(i, 0) = 2 * pressureAtBnd - boundaryDofs(i, 0);
              boundaryDofs(i, 1) = 2 * pressureAtBnd - boundaryDofs(i, 1);
              boundaryDofs(i, 2) = 2 * pressureAtBnd - boundaryDofs(i, 2);
=======
            for (unsigned int s = 0; s < multisim::NumSimulations; ++s) {
              auto slicedBoundaryDofs = multisim::simtensor(boundaryDofs, s);
              auto slicedDisplacement = multisim::simtensor(displacement, s);

              for (unsigned int i = 0;
                   i < nodal::tensor::nodes2D::Shape[multisim::BasisFunctionDimension];
                   ++i) {
                const double rho = materialData->local.rho;
                assert(localG > 0);
                const double pressureAtBnd = -1 * rho * localG * slicedDisplacement(i);

                slicedBoundaryDofs(i, 0) = 2 * pressureAtBnd - slicedBoundaryDofs(i, 0);
                slicedBoundaryDofs(i, 1) = 2 * pressureAtBnd - slicedBoundaryDofs(i, 1);
                slicedBoundaryDofs(i, 2) = 2 * pressureAtBnd - slicedBoundaryDofs(i, 2);
              }
>>>>>>> 18147e36
            }
          };

      dirichletBoundary.evaluate(timeIntegratedDegreesOfFreedom,
                                 face,
                                 (*cellBoundaryMapping)[face],
                                 m_projectRotatedKrnlPrototype,
                                 applyFreeSurfaceBc,
                                 dofsFaceBoundaryNodal);

      nodalLfKrnl.execute(face);
      break;
    }
    case FaceType::Dirichlet: {
      assert(cellBoundaryMapping != nullptr);
      auto* easiBoundaryMap = (*cellBoundaryMapping)[face].easiBoundaryMap;
      auto* easiBoundaryConstant = (*cellBoundaryMapping)[face].easiBoundaryConstant;
      assert(easiBoundaryConstant != nullptr);
      assert(easiBoundaryMap != nullptr);
      auto applyEasiBoundary = [easiBoundaryMap, easiBoundaryConstant](
                                   const real* nodes, init::INodal::view::type& boundaryDofs) {
        seissol::kernel::createEasiBoundaryGhostCells easiBoundaryKernel;
        easiBoundaryKernel.easiBoundaryMap = easiBoundaryMap;
        easiBoundaryKernel.easiBoundaryConstant = easiBoundaryConstant;
        easiBoundaryKernel.easiIdentMap = init::easiIdentMap::Values;
        easiBoundaryKernel.INodal = boundaryDofs.data();
        easiBoundaryKernel.execute();
      };

      // Compute boundary in [n, t_1, t_2] basis
      dirichletBoundary.evaluate(timeIntegratedDegreesOfFreedom,
                                 face,
                                 (*cellBoundaryMapping)[face],
                                 m_projectRotatedKrnlPrototype,
                                 applyEasiBoundary,
                                 dofsFaceBoundaryNodal);

      // We do not need to rotate the boundary data back to the [x,y,z] basis
      // as we set the Tinv matrix to the identity matrix in the flux solver
      // See init. in CellLocalMatrices.initializeCellLocalMatrices!

      nodalLfKrnl.execute(face);
      break;
    }
    case FaceType::Analytical: {
      assert(cellBoundaryMapping != nullptr);
      assert(initConds != nullptr);
      assert(initConds->size() == 1);
      ApplyAnalyticalSolution applyAnalyticalSolution(this->getInitCond(0), data);

      dirichletBoundary.evaluateTimeDependent(timeIntegratedDegreesOfFreedom,
                                              face,
                                              (*cellBoundaryMapping)[face],
                                              m_projectKrnlPrototype,
                                              applyAnalyticalSolution,
                                              dofsFaceBoundaryNodal,
                                              time,
                                              timeStepWidth);
      nodalLfKrnl.execute(face);
      break;
    }
    default:
      // No boundary condition.
      break;
    }
  }
}

void Local::computeBatchedIntegral(ConditionalPointersToRealsTable& dataTable,
                                   ConditionalMaterialTable& materialTable,
                                   ConditionalIndicesTable& indicesTable,
                                   kernels::LocalData::Loader& loader,
                                   LocalTmp& tmp,
                                   double timeStepWidth,
                                   seissol::parallel::runtime::StreamRuntime& runtime) {
#ifdef ACL_DEVICE
  // Volume integral
  ConditionalKey key(KernelNames::Time || KernelNames::Volume);
  kernel::gpu_volume volKrnl = deviceVolumeKernelPrototype;
  kernel::gpu_localFlux localFluxKrnl = deviceLocalFluxKernelPrototype;

  const auto maxTmpMem = yateto::getMaxTmpMemRequired(volKrnl, localFluxKrnl);

  real* tmpMem = nullptr;
  if (dataTable.find(key) != dataTable.end()) {
    auto& entry = dataTable[key];

    unsigned maxNumElements = (entry.get(inner_keys::Wp::Id::Dofs))->getSize();
    volKrnl.numElements = maxNumElements;

    // volume kernel always contains more elements than any local one
    tmpMem = (real*)(device.api->getStackMemory(maxTmpMem * maxNumElements));

    volKrnl.Q = (entry.get(inner_keys::Wp::Id::Dofs))->getDeviceDataPtr();
    volKrnl.I =
        const_cast<const real**>((entry.get(inner_keys::Wp::Id::Idofs))->getDeviceDataPtr());

    for (size_t i = 0; i < yateto::numFamilyMembers<tensor::star>(); ++i) {
      volKrnl.star(i) = const_cast<const real**>(
          (entry.get(inner_keys::Wp::Id::LocalIntegrationData))->getDeviceDataPtr());
      volKrnl.extraOffset_star(i) = SEISSOL_ARRAY_OFFSET(LocalIntegrationData, starMatrices, i);
    }
    volKrnl.linearAllocator.initialize(tmpMem);
    volKrnl.streamPtr = runtime.stream();
    volKrnl.execute();
  }

  // Local Flux Integral
  for (unsigned face = 0; face < 4; ++face) {
    key = ConditionalKey(*KernelNames::LocalFlux, !FaceKinds::DynamicRupture, face);

    if (dataTable.find(key) != dataTable.end()) {
      auto& entry = dataTable[key];
      localFluxKrnl.numElements = entry.get(inner_keys::Wp::Id::Dofs)->getSize();
      localFluxKrnl.Q = (entry.get(inner_keys::Wp::Id::Dofs))->getDeviceDataPtr();
      localFluxKrnl.I =
          const_cast<const real**>((entry.get(inner_keys::Wp::Id::Idofs))->getDeviceDataPtr());
      localFluxKrnl.AplusT = const_cast<const real**>(
          entry.get(inner_keys::Wp::Id::LocalIntegrationData)->getDeviceDataPtr());
      localFluxKrnl.extraOffset_AplusT = SEISSOL_ARRAY_OFFSET(LocalIntegrationData, nApNm1, face);
      localFluxKrnl.linearAllocator.initialize(tmpMem);
      localFluxKrnl.streamPtr = runtime.stream();
      localFluxKrnl.execute(face);
    }

    ConditionalKey fsgKey(
        *KernelNames::BoundaryConditions, *ComputationKind::FreeSurfaceGravity, face);
    if (dataTable.find(fsgKey) != dataTable.end()) {
      auto nodalAvgDisplacements =
          dataTable[fsgKey].get(inner_keys::Wp::Id::NodalAvgDisplacements)->getDeviceDataPtr();
      auto rhos = materialTable[fsgKey].get(inner_keys::Material::Id::Rho)->getDeviceDataPtr();
      local_flux::aux::FreeSurfaceGravity freeSurfaceGravityBc;
      freeSurfaceGravityBc.g = gravitationalAcceleration;
      freeSurfaceGravityBc.rhos = rhos;
      freeSurfaceGravityBc.displacementDataPtrs = nodalAvgDisplacements;
      dirichletBoundary.evaluateOnDevice(face,
                                         fsgKey,
                                         deviceProjectRotatedKrnlPrototype,
                                         deviceNodalLfKrnlPrototype,
                                         freeSurfaceGravityBc,
                                         dataTable,
                                         device,
                                         runtime);
    }

    ConditionalKey dirichletKey(
        *KernelNames::BoundaryConditions, *ComputationKind::Dirichlet, face);
    if (dataTable.find(dirichletKey) != dataTable.end()) {
      auto easiBoundaryMapPtrs =
          dataTable[dirichletKey].get(inner_keys::Wp::Id::EasiBoundaryMap)->getDeviceDataPtr();
      auto easiBoundaryConstantPtrs =
          dataTable[dirichletKey].get(inner_keys::Wp::Id::EasiBoundaryConstant)->getDeviceDataPtr();

      local_flux::aux::EasiBoundary easiBoundaryBc;
      easiBoundaryBc.easiBoundaryMapPtrs = easiBoundaryMapPtrs;
      easiBoundaryBc.easiBoundaryConstantPtrs = easiBoundaryConstantPtrs;

      dirichletBoundary.evaluateOnDevice(face,
                                         dirichletKey,
                                         deviceProjectRotatedKrnlPrototype,
                                         deviceNodalLfKrnlPrototype,
                                         easiBoundaryBc,
                                         dataTable,
                                         device,
                                         runtime);
    }
  }
  if (tmpMem != nullptr) {
    device.api->popStackMemory();
  }
#else
  logError() << "No GPU implementation provided";
#endif
}

void Local::evaluateBatchedTimeDependentBc(ConditionalPointersToRealsTable& dataTable,
                                           ConditionalIndicesTable& indicesTable,
                                           kernels::LocalData::Loader& loader,
                                           seissol::initializer::Layer& layer,
                                           seissol::initializer::LTS& lts,
                                           double time,
                                           double timeStepWidth,
                                           seissol::parallel::runtime::StreamRuntime& runtime) {

#ifdef ACL_DEVICE
  for (unsigned face = 0; face < 4; ++face) {
    ConditionalKey analyticalKey(
        *KernelNames::BoundaryConditions, *ComputationKind::Analytical, face);
    if (indicesTable.find(analyticalKey) != indicesTable.end()) {
      const auto& cellIds =
          indicesTable[analyticalKey].get(inner_keys::Indices::Id::Cells)->getHostData();
      const size_t numElements = cellIds.size();
      auto* analytical = reinterpret_cast<real(*)[tensor::INodal::size()]>(
          layer.getScratchpadMemory(lts.analyticScratch));

      runtime.enqueueOmpFor(numElements, [=, &cellIds](std::size_t index) {
        auto cellId = cellIds.at(index);
        auto data = loader.entry(cellId);

        alignas(Alignment) real dofsFaceBoundaryNodal[tensor::INodal::size()];

        assert(initConds != nullptr);
        assert(initConds->size() == 1);
        ApplyAnalyticalSolution applyAnalyticalSolution(this->getInitCond(0), data);

        dirichletBoundary.evaluateTimeDependent(nullptr,
                                                face,
                                                data.boundaryMapping()[face],
                                                m_projectKrnlPrototype,
                                                applyAnalyticalSolution,
                                                dofsFaceBoundaryNodal,
                                                time,
                                                timeStepWidth);

        std::memcpy(analytical[index], dofsFaceBoundaryNodal, sizeof(dofsFaceBoundaryNodal));
      });

      auto nodalLfKrnl = deviceNodalLfKrnlPrototype;
      nodalLfKrnl.INodal = const_cast<const real**>(
          dataTable[analyticalKey].get(inner_keys::Wp::Id::Analytical)->getDeviceDataPtr());
      nodalLfKrnl.AminusT =
          const_cast<const real**>(dataTable[analyticalKey]
                                       .get(inner_keys::Wp::Id::NeighborIntegrationData)
                                       ->getDeviceDataPtr());
      nodalLfKrnl.extraOffset_AminusT =
          SEISSOL_ARRAY_OFFSET(NeighboringIntegrationData, nAmNm1, face);
      nodalLfKrnl.Q = dataTable[analyticalKey].get(inner_keys::Wp::Id::Dofs)->getDeviceDataPtr();
      nodalLfKrnl.streamPtr = runtime.stream();
      nodalLfKrnl.numElements = numElements;
      nodalLfKrnl.execute(face);
    }
  }
#else
  logError() << "No GPU implementation provided";
  ;
#endif // ACL_DEVICE
}

void Local::flopsIntegral(const FaceType faceTypes[4],
                          unsigned int& nonZeroFlops,
                          unsigned int& hardwareFlops) {
  nonZeroFlops = seissol::kernel::volume::NonZeroFlops;
  hardwareFlops = seissol::kernel::volume::HardwareFlops;

  for (unsigned int face = 0; face < 4; ++face) {
    // Local flux is executed for all faces that are not dynamic rupture.
    // For those cells, the flux is taken into account during the neighbor kernel.
    if (faceTypes[face] != FaceType::DynamicRupture) {
      nonZeroFlops += seissol::kernel::localFlux::nonZeroFlops(face);
      hardwareFlops += seissol::kernel::localFlux::hardwareFlops(face);
    }

    // Take boundary condition flops into account.
    // Note that this only includes the flops of the kernels but not of the
    // boundary condition implementation.
    // The (probably incorrect) assumption is that they are negligible.
    switch (faceTypes[face]) {
    case FaceType::FreeSurfaceGravity:
      nonZeroFlops += seissol::kernel::localFluxNodal::nonZeroFlops(face) +
                      seissol::kernel::projectToNodalBoundary::nonZeroFlops(face);
      hardwareFlops += seissol::kernel::localFluxNodal::hardwareFlops(face) +
                       seissol::kernel::projectToNodalBoundary::hardwareFlops(face);
      break;
    case FaceType::Dirichlet:
      nonZeroFlops += seissol::kernel::localFluxNodal::nonZeroFlops(face) +
                      seissol::kernel::projectToNodalBoundaryRotated::nonZeroFlops(face);
      hardwareFlops += seissol::kernel::localFluxNodal::hardwareFlops(face) +
                       seissol::kernel::projectToNodalBoundary::hardwareFlops(face);
      break;
    case FaceType::Analytical:
      nonZeroFlops += seissol::kernel::localFluxNodal::nonZeroFlops(face) +
                      ConvergenceOrder * seissol::kernel::updateINodal::NonZeroFlops;
      hardwareFlops += seissol::kernel::localFluxNodal::hardwareFlops(face) +
                       ConvergenceOrder * seissol::kernel::updateINodal::HardwareFlops;
      break;
    default:
      break;
    }
  }
}

unsigned Local::bytesIntegral() {
  unsigned reals = 0;

  // star matrices load
  reals += yateto::computeFamilySize<tensor::star>();
  // flux solvers
  reals += 4 * tensor::AplusT::size();

  // DOFs write
  reals += tensor::Q::size();

  return reals * sizeof(real);
}

} // namespace seissol::kernels<|MERGE_RESOLUTION|>--- conflicted
+++ resolved
@@ -179,16 +179,6 @@
       auto applyFreeSurfaceBc =
           [&displacement, &materialData, &localG](const real*, // nodes are unused
                                                   init::INodal::view::type& boundaryDofs) {
-<<<<<<< HEAD
-            for (unsigned int i = 0; i < nodal::tensor::nodes2D::Shape[0]; ++i) {
-              const double rho = materialData->local.getRhoBar();
-              assert(localG > 0);
-              const double pressureAtBnd = -1 * rho * localG * displacement(i);
-
-              boundaryDofs(i, 0) = 2 * pressureAtBnd - boundaryDofs(i, 0);
-              boundaryDofs(i, 1) = 2 * pressureAtBnd - boundaryDofs(i, 1);
-              boundaryDofs(i, 2) = 2 * pressureAtBnd - boundaryDofs(i, 2);
-=======
             for (unsigned int s = 0; s < multisim::NumSimulations; ++s) {
               auto slicedBoundaryDofs = multisim::simtensor(boundaryDofs, s);
               auto slicedDisplacement = multisim::simtensor(displacement, s);
@@ -196,7 +186,7 @@
               for (unsigned int i = 0;
                    i < nodal::tensor::nodes2D::Shape[multisim::BasisFunctionDimension];
                    ++i) {
-                const double rho = materialData->local.rho;
+                const double rho = materialData->local.getRhoBar();
                 assert(localG > 0);
                 const double pressureAtBnd = -1 * rho * localG * slicedDisplacement(i);
 
@@ -204,7 +194,6 @@
                 slicedBoundaryDofs(i, 1) = 2 * pressureAtBnd - slicedBoundaryDofs(i, 1);
                 slicedBoundaryDofs(i, 2) = 2 * pressureAtBnd - slicedBoundaryDofs(i, 2);
               }
->>>>>>> 18147e36
             }
           };
 
