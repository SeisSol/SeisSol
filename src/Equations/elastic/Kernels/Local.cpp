--- conflicted
+++ resolved
@@ -51,11 +51,8 @@
 #include <array>
 #include <cassert>
 #include <stdint.h>
-<<<<<<< HEAD
 #include <Eigen/Dense>
-=======
 #include "GravitationalFreeSurfaceBC.h"
->>>>>>> 31340e34
 
 #pragma GCC diagnostic push
 #pragma GCC diagnostic ignored "-Wunused-function"
@@ -90,10 +87,10 @@
   m_projectRotatedKrnlPrototype.V3mTo2nFace = global->V3mTo2nFace;
 }
 
-<<<<<<< HEAD
 void seissol::kernels::Local::setDatReader( seissol::sourceterm::DAT* dat ) {
   m_dat = dat;
-=======
+}
+
 void seissol::kernels::Local::setGlobalData(const CompoundGlobalData& global) {
   setHostGlobalData(global.onHost);
 
@@ -107,7 +104,6 @@
   deviceLocalFluxKernelPrototype.fMrT = global.onDevice->localChangeOfBasisMatricesTransposed;
   deviceNodalLfKrnlPrototype.project2nFaceTo3m = global.onDevice->project2nFaceTo3m;
 #endif
->>>>>>> 31340e34
 }
 
 void seissol::kernels::Local::computeIntegral(real i_timeIntegratedDegreesOfFreedom[tensor::I::size()],
@@ -252,7 +248,7 @@
       nodalLfKrnl.execute(face);
       break;
       }
-      case FaceType::velocityInlet:
+      case FaceType::timeReversal:
       {
         assert(cellBoundaryMapping != nullptr);
         // Note: Everything happens in [n, t_1, t_2] basis
