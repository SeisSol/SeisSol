--- conflicted
+++ resolved
@@ -100,15 +100,12 @@
      *   ...
      * * Offset are always counted from positition zero; for example the sixth derivative will include all jumps over prior derivatives 0 to 5.
      */
-<<<<<<< HEAD
     unsigned int m_derivativesOffsets[CONVERGENCE_ORDER];
 #ifdef USE_STP
         kernel::stp m_krnlPrototype;
 #else    
     kernel::derivative m_krnlPrototype;
 #endif
-=======
->>>>>>> c97c14f4
 
 };
 
