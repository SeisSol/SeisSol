// SPDX-FileCopyrightText: 2020 SeisSol Group
//
// SPDX-License-Identifier: BSD-3-Clause
// SPDX-LicenseComments: Full text under /LICENSE and /LICENSES/
//
// SPDX-FileContributor: Author lists in /AUTHORS and /CITATION.cff

#ifndef SEISSOL_SRC_EQUATIONS_ELASTIC_KERNELS_GRAVITATIONALFREESURFACEBC_H_
#define SEISSOL_SRC_EQUATIONS_ELASTIC_KERNELS_GRAVITATIONALFREESURFACEBC_H_

#include "generated_code/init.h"
#include "generated_code/kernel.h"
#include "generated_code/tensor.h"

#include "Initializer/Typedefs.h"

#include "Numerical/ODEInt.h"
#include "Numerical/Quadrature.h"
#include <Parallel/Runtime/Stream.h>

#include <utility>

#ifdef ACL_DEVICE
#include "Equations/elastic/Kernels/DeviceAux/KernelsAux.h"
#include "Initializer/BatchRecorders/DataTypes/ConditionalTable.h"
#include "device.h"
#include <tuple>
#endif

namespace seissol {

class GravitationalFreeSurfaceBc {
  private:
  const double gravitationalAcceleration;

  public:
  GravitationalFreeSurfaceBc(double gravitationalAcceleration)
      : gravitationalAcceleration(gravitationalAcceleration) {};

  static std::pair<long long, long long>
      getFlopsDisplacementFace(unsigned face, [[maybe_unused]] FaceType faceType);

  template <typename TimeKrnl, typename MappingKrnl>
  void evaluate(unsigned faceIdx,
                MappingKrnl&& projectKernelPrototype,
                const CellBoundaryMapping& boundaryMapping,
                real* displacementNodalData,
                real* integratedDisplacementNodalData,
                TimeKrnl& timeKernel,
                const real* derivatives,
                double timeStepWidth,
                CellMaterialData& materialData,
                FaceType faceType) {
    // This function does two things:
    // 1: Compute eta (for all three dimensions) at the end of the timestep
    // 2: Compute the integral of eta in normal direction over the timestep
    // We do this by building up the Taylor series of eta.
    // Eta is defined by the ODE eta_t = u^R - 1/Z * (rho g eta - p^R)
    // Compute coefficients by differentiating ODE recursively, e.g.:
    // eta_tt = u^R_t - 1/Z * (rho eta_t g - p^R_t)
    // and substituting the previous coefficient eta_t
    // This implementation sums up the Taylor series directly without storing
    // all coefficients.
#ifdef MULTIPLE_SIMULATIONS
<<<<<<< HEAD
      logError() << "Free Surface Gravity BC does not work with multiple simulations";
=======
    logError() << "The Free Surface Gravity BC kernel does not work with multiple simulations";
>>>>>>> 6338c012
#else

    // Prepare kernel that projects volume data to face and rotates it to face-nodal basis.
    assert(boundaryMapping.nodes != nullptr);
    assert(boundaryMapping.TinvData != nullptr);
    assert(boundaryMapping.TData != nullptr);
    auto tinv = init::Tinv::view::create(boundaryMapping.TinvData);
    auto t = init::Tinv::view::create(boundaryMapping.TData);
    auto projectKernel = std::forward<MappingKrnl>(projectKernelPrototype);
    projectKernel.Tinv = tinv.data();

    // Prepare projection of displacement/velocity to face-nodal basis.
    alignas(Alignment)
        real rotateDisplacementToFaceNormalData[init::displacementRotationMatrix::Size];
    auto rotateDisplacementToFaceNormal =
        init::displacementRotationMatrix::view::create(rotateDisplacementToFaceNormalData);
    alignas(Alignment) real rotateDisplacementToGlobalData[init::displacementRotationMatrix::Size];
    auto rotateDisplacementToGlobal =
        init::displacementRotationMatrix::view::create(rotateDisplacementToGlobalData);
    for (int i = 0; i < 3; ++i) {
      for (int j = 0; j < 3; ++j) {
        // Extract part that rotates velocity from T
        rotateDisplacementToFaceNormal(i, j) = tinv(i + 6, j + 6);
        rotateDisplacementToGlobal(i, j) = t(i + 6, j + 6);
      }
    }
    static_assert(init::rotatedFaceDisplacement::Size == init::faceDisplacement::Size);
    alignas(Alignment) real rotatedFaceDisplacementData[init::rotatedFaceDisplacement::Size];

    auto integratedDisplacementNodal =
        init::averageNormalDisplacement::view::create(integratedDisplacementNodalData);
    auto rotatedFaceDisplacement =
        init::faceDisplacement::view::create(rotatedFaceDisplacementData);

    // Rotate face displacement to face-normal coordinate system in which the computation is
    // more convenient.
    auto rotateFaceDisplacementKrnl = kernel::rotateFaceDisplacement();
    rotateFaceDisplacementKrnl.faceDisplacement = displacementNodalData;
    rotateFaceDisplacementKrnl.displacementRotationMatrix = rotateDisplacementToFaceNormalData;
    rotateFaceDisplacementKrnl.rotatedFaceDisplacement = rotatedFaceDisplacementData;
    rotateFaceDisplacementKrnl.execute();

    // Temporary buffer to store nodal face dofs at some time t
    alignas(Alignment) real dofsFaceNodalStorage[tensor::INodal::size()];
    auto dofsFaceNodal = init::INodal::view::create(dofsFaceNodalStorage);

    // Temporary buffer to store nodal face coefficients at some time t
    alignas(Alignment) std::array<real, nodal::tensor::nodes2D::Shape[0]> prevCoefficients;

    const double deltaT = timeStepWidth;
    const double deltaTInt = timeStepWidth;

    // Initialize first component of Taylor series
    for (unsigned int i = 0; i < nodal::tensor::nodes2D::Shape[0]; ++i) {
      prevCoefficients[i] = rotatedFaceDisplacement(i, 0);
      // This is clearly a zeroth order approximation of the integral!
      integratedDisplacementNodal(i) = deltaTInt * rotatedFaceDisplacement(i, 0); // 1 FLOP
    }

    // Coefficients for Taylor series
    double factorEvaluated = 1;
    double factorInt = deltaTInt;

    auto* derivativesOffsets = timeKernel.getDerivativesOffsets();
    projectKernel.INodal = dofsFaceNodal.data();
    for (unsigned i = 0; i < yateto::numFamilyMembers<tensor::dQ>(); ++i) {
      projectKernel.dQ(i) = derivatives + derivativesOffsets[i];
    }

    const double rho = materialData.local.rho;
    const double g = gravitationalAcceleration; // [m/s^2]
    const double z = std::sqrt(materialData.local.getLambdaBar() * rho);

    // Note: Probably need to increase ConvergenceOrderby 1 here!
    for (std::size_t order = 1; order < ConvergenceOrder + 1; ++order) {
      dofsFaceNodal.setZero();

      projectKernel.execute(order - 1, faceIdx);

      factorEvaluated *= deltaT / (1.0 * order);
      factorInt *= deltaTInt / (order + 1.0);

#pragma omp simd
      for (unsigned int i = 0; i < nodal::tensor::nodes2D::Shape[0]; ++i) {
        // Derivatives of interior variables
        constexpr int PIdx = 0;
        constexpr int UIdx = 6;

        const auto uInside = dofsFaceNodal(i, UIdx + 0);
        const auto vInside = dofsFaceNodal(i, UIdx + 1);
        const auto wInside = dofsFaceNodal(i, UIdx + 2);
        const auto pressureInside = dofsFaceNodal(i, PIdx);

        const double curCoeff =
            uInside - (1.0 / z) * (rho * g * prevCoefficients[i] + pressureInside);
        // Basically uInside - C_1 * (c_2 * prevCoeff[i] + pressureInside)
        // 2 add, 2 mul = 4 flops

        prevCoefficients[i] = curCoeff;

        // 2 * 3 = 6 flops for updating displacement
        rotatedFaceDisplacement(i, 0) += factorEvaluated * curCoeff;
        rotatedFaceDisplacement(i, 1) += factorEvaluated * vInside;
        rotatedFaceDisplacement(i, 2) += factorEvaluated * wInside;

        // 2 flops for updating integral of displacement
        integratedDisplacementNodal(i) += factorInt * curCoeff;
      }
    }

    // Rotate face displacement back to global coordinate system which we use as storage
    // coordinate system
    rotateFaceDisplacementKrnl.faceDisplacement = rotatedFaceDisplacementData;
    rotateFaceDisplacementKrnl.displacementRotationMatrix = rotateDisplacementToGlobalData;
    rotateFaceDisplacementKrnl.rotatedFaceDisplacement = displacementNodalData;
    rotateFaceDisplacementKrnl.execute();
#endif
  }

#ifdef ACL_DEVICE
  template <typename TimeKrnl, typename MappingKrnl>
  void evaluateOnDevice(unsigned faceIdx,
                        MappingKrnl&& projectKernelPrototype,
                        TimeKrnl& timeKernel,
                        ConditionalPointersToRealsTable& dataTable,
                        ConditionalMaterialTable& materialTable,
                        double timeStepWidth,
                        device::DeviceInstance& device,
                        seissol::parallel::runtime::StreamRuntime& runtime) {

    auto* deviceStream = runtime.stream();
    ConditionalKey key(
        *KernelNames::BoundaryConditions, *ComputationKind::FreeSurfaceGravity, faceIdx);
    if (dataTable.find(key) != dataTable.end()) {

      real** rotateDisplacementToFaceNormalPtrs{nullptr};
      real** rotateDisplacementToGlobalPtrs{nullptr};
      real** rotatedFaceDisplacementPtrs{nullptr};
      real** dofsFaceNodalPtrs{nullptr};
      real** prevCoefficientsPtrs{nullptr};

      real* rotateDisplacementToFaceNormalMemory{nullptr};
      real* rotateDisplacementToGlobalMemory{nullptr};
      real* rotatedFaceDisplacementMemory{nullptr};
      real* dofsFaceNodalMemory{nullptr};
      real* prevCoefficientsMemory{nullptr};

      std::array<std::tuple<real***, real**, unsigned long>, 5> dataPack{
          std::make_tuple(&rotateDisplacementToFaceNormalPtrs,
                          &rotateDisplacementToFaceNormalMemory,
                          init::displacementRotationMatrix::Size),
          std::make_tuple(&rotateDisplacementToGlobalPtrs,
                          &rotateDisplacementToGlobalMemory,
                          init::displacementRotationMatrix::Size),
          std::make_tuple(&rotatedFaceDisplacementPtrs,
                          &rotatedFaceDisplacementMemory,
                          init::rotatedFaceDisplacement::Size),
          std::make_tuple(&dofsFaceNodalPtrs, &dofsFaceNodalMemory, tensor::INodal::size()),
          std::make_tuple(
              &prevCoefficientsPtrs, &prevCoefficientsMemory, nodal::tensor::nodes2D::Shape[0])};

      const size_t numElements{dataTable[key].get(inner_keys::Wp::Id::Derivatives)->getSize()};
      for (auto& item : dataPack) {
        auto& ptrs = *std::get<0>(item);
        auto& memory = *std::get<1>(item);
        auto elementSize = std::get<2>(item);
        memory = reinterpret_cast<real*>(
            device.api->getStackMemory(elementSize * numElements * sizeof(real)));
        ptrs = reinterpret_cast<real**>(device.api->getStackMemory(numElements * sizeof(real*)));
        device.algorithms.incrementalAdd(ptrs, memory, elementSize, numElements, deviceStream);
      }
      size_t memCounter{2 * dataPack.size()};

      auto** TinvDataPtrs = dataTable[key].get(inner_keys::Wp::Id::Tinv)->getDeviceDataPtr();
      auto** TDataPtrs = dataTable[key].get(inner_keys::Wp::Id::T)->getDeviceDataPtr();
      kernels::time::aux::extractRotationMatrices(rotateDisplacementToFaceNormalPtrs,
                                                  rotateDisplacementToGlobalPtrs,
                                                  TDataPtrs,
                                                  TinvDataPtrs,
                                                  numElements,
                                                  deviceStream);

      auto rotateFaceDisplacementKrnl = kernel::gpu_rotateFaceDisplacement();
      const auto auxTmpMemSize =
          yateto::getMaxTmpMemRequired(rotateFaceDisplacementKrnl, projectKernelPrototype);
      auto* auxTmpMem =
          reinterpret_cast<real*>(device.api->getStackMemory(auxTmpMemSize * numElements));
      ++memCounter;

      auto** displacementsPtrs =
          dataTable[key].get(inner_keys::Wp::Id::FaceDisplacement)->getDeviceDataPtr();
      rotateFaceDisplacementKrnl.numElements = numElements;
      rotateFaceDisplacementKrnl.faceDisplacement = const_cast<const real**>(displacementsPtrs);
      rotateFaceDisplacementKrnl.displacementRotationMatrix =
          const_cast<const real**>(rotateDisplacementToFaceNormalPtrs);
      rotateFaceDisplacementKrnl.rotatedFaceDisplacement = rotatedFaceDisplacementPtrs;
      rotateFaceDisplacementKrnl.linearAllocator.initialize(auxTmpMem);
      rotateFaceDisplacementKrnl.streamPtr = deviceStream;
      rotateFaceDisplacementKrnl.execute();

      const double deltaT = timeStepWidth;
      const double deltaTInt = timeStepWidth;

      auto** integratedDisplacementNodalPtrs =
          dataTable[key].get(inner_keys::Wp::Id::NodalAvgDisplacements)->getDeviceDataPtr();
      kernels::time::aux::initializeTaylorSeriesForGravitationalBoundary(
          prevCoefficientsPtrs,
          integratedDisplacementNodalPtrs,
          rotatedFaceDisplacementPtrs,
          deltaTInt,
          numElements,
          deviceStream);

      auto* invImpedances =
          reinterpret_cast<double*>(device.api->getStackMemory(sizeof(double) * numElements));
      ++memCounter;

      auto* rhos = materialTable[key].get(inner_keys::Material::Id::Rho)->getDeviceDataPtr();
      auto* lambdas = materialTable[key].get(inner_keys::Material::Id::Lambda)->getDeviceDataPtr();
      kernels::time::aux::computeInvAcousticImpedance(
          invImpedances, rhos, lambdas, numElements, deviceStream);

      double factorEvaluated = 1;
      double factorInt = deltaTInt;
      const double g = gravitationalAcceleration;

      auto** derivativesPtrs =
          dataTable[key].get(inner_keys::Wp::Id::Derivatives)->getDeviceDataPtr();
      for (std::size_t order = 1; order < ConvergenceOrder + 1; ++order) {

        factorEvaluated *= deltaT / (1.0 * order);
        factorInt *= deltaTInt / (order + 1.0);

        device.algorithms.setToValue(
            dofsFaceNodalPtrs, 0.0, tensor::INodal::size(), numElements, deviceStream);

        auto projectKernel = projectKernelPrototype;
        projectKernel.numElements = numElements;
        projectKernel.Tinv = const_cast<const real**>(TinvDataPtrs);
        projectKernel.INodal = dofsFaceNodalPtrs;
        projectKernel.linearAllocator.initialize(auxTmpMem);
        projectKernel.streamPtr = deviceStream;

        auto* derivativesOffsets = timeKernel.getDerivativesOffsets();
        for (unsigned i = 0; i < yateto::numFamilyMembers<tensor::dQ>(); ++i) {
          projectKernel.dQ(i) = const_cast<const real**>(derivativesPtrs);
          projectKernel.extraOffset_dQ(i) = derivativesOffsets[i];
        }

        projectKernel.execute(order - 1, faceIdx);

        kernels::time::aux::updateRotatedFaceDisplacement(rotatedFaceDisplacementPtrs,
                                                          prevCoefficientsPtrs,
                                                          integratedDisplacementNodalPtrs,
                                                          dofsFaceNodalPtrs,
                                                          invImpedances,
                                                          rhos,
                                                          g,
                                                          factorEvaluated,
                                                          factorInt,
                                                          numElements,
                                                          deviceStream);
      }

      rotateFaceDisplacementKrnl.numElements = numElements;
      rotateFaceDisplacementKrnl.faceDisplacement =
          const_cast<const real**>(rotatedFaceDisplacementPtrs);
      rotateFaceDisplacementKrnl.displacementRotationMatrix =
          const_cast<const real**>(rotateDisplacementToGlobalPtrs);
      rotateFaceDisplacementKrnl.rotatedFaceDisplacement = displacementsPtrs;
      rotateFaceDisplacementKrnl.linearAllocator.initialize(auxTmpMem);
      rotateFaceDisplacementKrnl.streamPtr = deviceStream;
      rotateFaceDisplacementKrnl.execute();

      for (size_t i = 0; i < memCounter; ++i) {
        device.api->popStackMemory();
      }
    }
  }
#endif // ACL_DEVICE
};

} // namespace seissol

#endif // SEISSOL_SRC_EQUATIONS_ELASTIC_KERNELS_GRAVITATIONALFREESURFACEBC_H_<|MERGE_RESOLUTION|>--- conflicted
+++ resolved
@@ -62,11 +62,7 @@
     // This implementation sums up the Taylor series directly without storing
     // all coefficients.
 #ifdef MULTIPLE_SIMULATIONS
-<<<<<<< HEAD
-      logError() << "Free Surface Gravity BC does not work with multiple simulations";
-=======
     logError() << "The Free Surface Gravity BC kernel does not work with multiple simulations";
->>>>>>> 6338c012
 #else
 
     // Prepare kernel that projects volume data to face and rotates it to face-nodal basis.
