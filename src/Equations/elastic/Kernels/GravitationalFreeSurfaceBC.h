#ifndef SEISSOL_GRAVIATIONALFREESURFACEBC_H
#define SEISSOL_GRAVIATIONALFREESURFACEBC_H

#include "generated_code/init.h"
#include "generated_code/kernel.h"
#include "generated_code/tensor.h"

#include "Initializer/typedefs.hpp"

#include "Numerical_aux/Quadrature.h"
#include "Numerical_aux/ODEInt.h"

namespace seissol {

// Used to avoid including SeisSo.h here as this leads to all sorts of issues
double getGravitationalAcceleration();

class GravitationalFreeSurfaceBc {
public:
  GravitationalFreeSurfaceBc() = default;

  static std::pair<long long, long long> getFlopsDisplacementFace(unsigned face,
                                                                  [[maybe_unused]] FaceType faceType);

  template<typename TimeKrnl, typename MappingKrnl>
  void evaluate(unsigned faceIdx,
                MappingKrnl&& projectKernelPrototype,
                const CellBoundaryMapping& boundaryMapping,
                real* displacementNodalData,
                real* integratedDisplacementNodalData,
                TimeKrnl& timeKernel,
                real* derivatives,
                double startTime,
                double timeStepWidth,
                CellMaterialData& materialData,
                FaceType faceType) {
    // This function does two things:
    // 1: Compute eta (for all three dimensions) at the end of the timestep
<<<<<<< HEAD
    // 2: Compute the integral of eta in normal direction (called H) over the timestep
    // TODO(Lukas) Values below only correct for acoustic!
    // We do this by solving the following set of ODEs (described only for 1 point here!)
    // pressureAtBnd = 0 (for free surface)
    // pressureAtBnd = -\rho \eta g (for gravitational free surface)
    // dH/dt = etaN,
    // dEtaN/dt =  u_r + 1/Z ( pressureAtBnd - pressureInside ),
    // dEtaS/dt = v_r
    // dEtaT/dt = w_r
    // where the vales u_r/p_r are boundary extrapolated from the interior
    // The initial conditions are H(t^n) = 0, eta(t^n) = eta_0
#ifdef MULTIPLE_SIMULATIONS
      logError() << "Free Surface Gravity BC does not work with multiple simulations";
#else
=======
    // 2: Compute the integral of eta in normal direction over the timestep
    // We do this by building up the Taylor series of eta.
    // Eta is defined by the ODE eta_t = u^R - 1/Z * (rho g eta - p^R)
    // Compute coefficients by differentiating ODE recursively, e.g.:
    // eta_tt = u^R_t - 1/Z * (rho eta_t g - p^R_t)
    // and substituting the previous coefficient eta_t
    // This implementation sums up the Taylor series directly without storing
    // all coefficients.

>>>>>>> d5656cd3
    // Prepare kernel that projects volume data to face and rotates it to face-nodal basis.
    assert(boundaryMapping.nodes != nullptr);
    assert(boundaryMapping.TinvData != nullptr);
    assert(boundaryMapping.TData != nullptr);
    auto Tinv = init::Tinv::view::create(boundaryMapping.TinvData);
    auto T = init::Tinv::view::create(boundaryMapping.TData);
    auto projectKernel = projectKernelPrototype;
    projectKernel.Tinv = Tinv.data();

    // Prepare projection of displacement/velocity to face-nodal basis.
    alignas(ALIGNMENT) real rotateDisplacementToFaceNormalData[init::displacementRotationMatrix::Size];
    auto rotateDisplacementToFaceNormal = init::displacementRotationMatrix::view::create(rotateDisplacementToFaceNormalData);
    alignas(ALIGNMENT) real rotateDisplacementToGlobalData[init::displacementRotationMatrix::Size];
    auto rotateDisplacementToGlobal = init::displacementRotationMatrix::view::create(rotateDisplacementToGlobalData);
    for (int i = 0; i < 3; ++i) {
      for (int j = 0; j < 3; ++j) {
        // Extract part that rotates velocity from T
        rotateDisplacementToFaceNormal(i, j) = Tinv(i + 6, j + 6);
        rotateDisplacementToGlobal(i,j) = T(i+6, j+6);
      }
    }
    static_assert(init::rotatedFaceDisplacement::Size == init::faceDisplacement::Size);
    alignas(ALIGNMENT) real rotatedFaceDisplacementData[init::rotatedFaceDisplacement::Size];

    auto integratedDisplacementNodal = init::averageNormalDisplacement::view::create(integratedDisplacementNodalData);
    auto rotatedFaceDisplacement = init::faceDisplacement::view::create(rotatedFaceDisplacementData);

    // Rotate face displacement to face-normal coordinate system in which the computation is
    // more convenient.
    auto rotateFaceDisplacementKrnl = kernel::rotateFaceDisplacement();
    rotateFaceDisplacementKrnl.faceDisplacement = displacementNodalData;
    rotateFaceDisplacementKrnl.displacementRotationMatrix = rotateDisplacementToFaceNormalData;
    rotateFaceDisplacementKrnl.rotatedFaceDisplacement = rotatedFaceDisplacementData;
    rotateFaceDisplacementKrnl.execute();

    // Temporary buffer to store dofs at some time t
    alignas(ALIGNMENT) real dofsVolumeInteriorModalStorage[tensor::I::size()];
    auto dofsVolumeInteriorModal = init::I::view::create(dofsVolumeInteriorModalStorage);

    // Temporary buffer to store nodal face dofs at some time t
    alignas(ALIGNMENT) real dofsFaceNodalStorage[tensor::INodal::size()];
    auto dofsFaceNodal = init::INodal::view::create(dofsFaceNodalStorage);

    // Temporary buffer to store nodal face coefficients at some time t
    alignas(ALIGNMENT) std::array<real, nodal::tensor::nodes2D::Shape[0]> prevCoefficients;

    const double deltaT = timeStepWidth;
    const double deltaTInt = timeStepWidth;

    // Initialize first component of Taylor series
    for (unsigned int i = 0; i < nodal::tensor::nodes2D::Shape[0]; ++i) {
      prevCoefficients[i] = rotatedFaceDisplacement(i, 0);
      // This is clearly a zeroth order approximation of the integral!
      integratedDisplacementNodal(i) = deltaTInt * rotatedFaceDisplacement(i, 0); // 1 FLOP
    }

    // Coefficients for Taylor series
    double factorEvaluated = 1;
    double factorInt = deltaTInt;

    auto* derivativesOffsets = timeKernel.getDerivativesOffsets();
    projectKernel.INodal = dofsFaceNodal.data();
    for (unsigned i = 0; i < yateto::numFamilyMembers<tensor::dQ>(); ++i) {
      projectKernel.dQ(i) = derivatives + derivativesOffsets[i];
    }

#ifdef USE_ELASTIC
    const double rho = materialData.local.rho;
    const double g = getGravitationalAcceleration(); // [m/s^2]
    const double Z = std::sqrt(materialData.local.lambda * rho) ;
#endif

    // Note: Probably need to increase CONVERGENCE_ORDER by 1 here!
    for (int order = 1; order < CONVERGENCE_ORDER+1; ++order) {
      dofsVolumeInteriorModal.setZero();
      dofsFaceNodal.setZero();

      projectKernel.execute(order - 1, faceIdx);

      factorEvaluated *= deltaT / (1.0 * order);
      factorInt *= deltaTInt / (order + 1.0);

#pragma omp simd
      for (unsigned int i = 0; i < nodal::tensor::nodes2D::Shape[0]; ++i) {
        // Derivatives of interior variables
        constexpr int pIdx = 0;
        constexpr int uIdx = 6;

        const auto uInside = dofsFaceNodal(i, uIdx + 0);
        const auto vInside = dofsFaceNodal(i, uIdx + 1);
        const auto wInside = dofsFaceNodal(i, uIdx + 2);
        const auto pressureInside = dofsFaceNodal(i, pIdx);

#ifdef USE_ELASTIC
        const double curCoeff = uInside - (1.0/Z) * (rho * g * prevCoefficients[i] + pressureInside);
        // Basically uInside - C_1 * (c_2 * prevCoeff[i] + pressureInside)
        // 2 add, 2 mul = 4 flops
#else
        const double curCoeff = uInside;
#endif
        prevCoefficients[i] = curCoeff;

        // 2 * 3 = 6 flops for updating displacement
        rotatedFaceDisplacement(i, 0) += factorEvaluated * curCoeff;
        rotatedFaceDisplacement(i, 1) += factorEvaluated * vInside;
        rotatedFaceDisplacement(i, 2) += factorEvaluated * wInside;

        // 2 flops for updating integral of displacement
        integratedDisplacementNodal(i) += factorInt * curCoeff;
      }
    }

    // Rotate face displacement back to global coordinate system which we use as storage
    // coordinate system
    rotateFaceDisplacementKrnl.faceDisplacement = rotatedFaceDisplacementData;
    rotateFaceDisplacementKrnl.displacementRotationMatrix = rotateDisplacementToGlobalData;
    rotateFaceDisplacementKrnl.rotatedFaceDisplacement = displacementNodalData;
    rotateFaceDisplacementKrnl.execute();
#endif
  }
};

} // namespace seissol

#endif //SEISSOL_GRAVIATIONALFREESURFACEBC_H<|MERGE_RESOLUTION|>--- conflicted
+++ resolved
@@ -36,22 +36,6 @@
                 FaceType faceType) {
     // This function does two things:
     // 1: Compute eta (for all three dimensions) at the end of the timestep
-<<<<<<< HEAD
-    // 2: Compute the integral of eta in normal direction (called H) over the timestep
-    // TODO(Lukas) Values below only correct for acoustic!
-    // We do this by solving the following set of ODEs (described only for 1 point here!)
-    // pressureAtBnd = 0 (for free surface)
-    // pressureAtBnd = -\rho \eta g (for gravitational free surface)
-    // dH/dt = etaN,
-    // dEtaN/dt =  u_r + 1/Z ( pressureAtBnd - pressureInside ),
-    // dEtaS/dt = v_r
-    // dEtaT/dt = w_r
-    // where the vales u_r/p_r are boundary extrapolated from the interior
-    // The initial conditions are H(t^n) = 0, eta(t^n) = eta_0
-#ifdef MULTIPLE_SIMULATIONS
-      logError() << "Free Surface Gravity BC does not work with multiple simulations";
-#else
-=======
     // 2: Compute the integral of eta in normal direction over the timestep
     // We do this by building up the Taylor series of eta.
     // Eta is defined by the ODE eta_t = u^R - 1/Z * (rho g eta - p^R)
@@ -60,8 +44,10 @@
     // and substituting the previous coefficient eta_t
     // This implementation sums up the Taylor series directly without storing
     // all coefficients.
+#ifdef MULTIPLE_SIMULATIONS
+      logError() << "Free Surface Gravity BC does not work with multiple simulations";
+#else
 
->>>>>>> d5656cd3
     // Prepare kernel that projects volume data to face and rotates it to face-nodal basis.
     assert(boundaryMapping.nodes != nullptr);
     assert(boundaryMapping.TinvData != nullptr);
