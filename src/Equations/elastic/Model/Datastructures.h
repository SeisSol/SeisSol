// SPDX-FileCopyrightText: 2015 SeisSol Group
//
// SPDX-License-Identifier: BSD-3-Clause
// SPDX-LicenseComments: Full text under /LICENSE and /LICENSES/
//
// SPDX-FileContributor: Author lists in /AUTHORS and /CITATION.cff
// SPDX-FileContributor: Carsten Uphoff
// SPDX-FileContributor: Sebastian Wolf

#ifndef SEISSOL_SRC_EQUATIONS_ELASTIC_MODEL_DATASTRUCTURES_H_
#define SEISSOL_SRC_EQUATIONS_ELASTIC_MODEL_DATASTRUCTURES_H_

#include "GeneratedCode/init.h"
#include "GeneratedCode/kernel.h"
#include "Model/CommonDatastructures.h"
#include <Kernels/LinearCK/Solver.h>
#include <array>
#include <cmath>
#include <cstddef>
#include <string>
#include <vector>

namespace seissol::model {
class ElasticLocalData;
class ElasticNeighborData;

struct ElasticMaterial : Material {
  static constexpr std::size_t NumQuantities = 9;
  static constexpr std::size_t NumElasticQuantities = 9;
  static constexpr std::size_t NumberPerMechanism = 0;
  static constexpr std::size_t TractionQuantities = 6;
  static constexpr std::size_t Mechanisms = 0;
  static constexpr MaterialType Type = MaterialType::Elastic;
  static inline const std::string Text = "elastic";
  static inline const std::array<std::string, NumQuantities> Quantities{
      "s_xx", "s_yy", "s_zz", "s_xy", "s_yz", "s_xz", "v1", "v2", "v3"};
  static constexpr std::size_t Parameters = 2 + Material::Parameters;

  static constexpr bool SupportsDR = true;
  static constexpr bool SupportsLTS = true;

  using LocalSpecificData = ElasticLocalData;
  using NeighborSpecificData = ElasticNeighborData;
  using Solver = kernels::solver::linearck::Solver;

  double lambda;
  double mu;

  [[nodiscard]] double getLambdaBar() const override { return lambda; }

  [[nodiscard]] double getMuBar() const override { return mu; }

  ElasticMaterial() = default;
  ElasticMaterial(const std::vector<double>& materialValues)
      : Material(materialValues), lambda(materialValues.at(2)), mu(materialValues.at(1)) {}

  ~ElasticMaterial() override = default;

  void getFullStiffnessTensor(std::array<double, 81>& fullTensor) const override {

    auto stiffnessTensorView =
        seissol_general::init::stiffnessTensor::view::create(fullTensor.data());
    stiffnessTensorView.setZero();
    stiffnessTensorView(0, 0, 0, 0) = lambda + 2 * mu;
    stiffnessTensorView(0, 0, 1, 1) = lambda;
    stiffnessTensorView(0, 0, 2, 2) = lambda;
    stiffnessTensorView(0, 1, 0, 1) = mu;
    stiffnessTensorView(0, 1, 1, 0) = mu;
    stiffnessTensorView(0, 2, 0, 2) = mu;
    stiffnessTensorView(0, 2, 2, 0) = mu;
    stiffnessTensorView(1, 0, 0, 1) = mu;
    stiffnessTensorView(1, 0, 1, 0) = mu;
    stiffnessTensorView(1, 1, 0, 0) = lambda;
    stiffnessTensorView(1, 1, 1, 1) = lambda + 2 * mu;
    stiffnessTensorView(1, 1, 2, 2) = lambda;
    stiffnessTensorView(1, 2, 1, 2) = mu;
    stiffnessTensorView(1, 2, 2, 1) = mu;
    stiffnessTensorView(2, 0, 0, 2) = mu;
    stiffnessTensorView(2, 0, 2, 0) = mu;
    stiffnessTensorView(2, 1, 2, 1) = mu;
    stiffnessTensorView(2, 2, 0, 0) = lambda;
    stiffnessTensorView(2, 2, 1, 1) = lambda;
    stiffnessTensorView(2, 2, 2, 2) = lambda + 2 * mu;
  }

  [[nodiscard]] double getMaxWaveSpeed() const override { return getPWaveSpeed(); }

  [[nodiscard]] double getPWaveSpeed() const override { return std::sqrt((lambda + 2 * mu) / rho); }

  [[nodiscard]] double getSWaveSpeed() const override { return std::sqrt(mu / rho); }

  [[nodiscard]] MaterialType getMaterialType() const override { return Type; }

<<<<<<< HEAD
  void setLameParameters(double mu, double lambda) override { this->lambda = lambda; }
=======
  void setLameParameters(double mu, double lambda) override {
    this->mu = mu;
    this->lambda = lambda;
  }
>>>>>>> 6853ec64
};
} // namespace seissol::model

#endif // SEISSOL_SRC_EQUATIONS_ELASTIC_MODEL_DATASTRUCTURES_H_<|MERGE_RESOLUTION|>--- conflicted
+++ resolved
@@ -91,14 +91,10 @@
 
   [[nodiscard]] MaterialType getMaterialType() const override { return Type; }
 
-<<<<<<< HEAD
-  void setLameParameters(double mu, double lambda) override { this->lambda = lambda; }
-=======
   void setLameParameters(double mu, double lambda) override {
     this->mu = mu;
     this->lambda = lambda;
   }
->>>>>>> 6853ec64
 };
 } // namespace seissol::model
 
