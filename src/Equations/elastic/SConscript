#! /usr/bin/python
##
# @file
# This file is part of SeisSol.
#
# @author Carsten Uphoff (c.uphoff AT tum.de, http://www5.in.tum.de/wiki/index.php/Carsten_Uphoff,_M.Sc.)
#
# @section LICENSE
# Copyright (c) 2015, SeisSol Group
# All rights reserved.
# 
# Redistribution and use in source and binary forms, with or without
# modification, are permitted provided that the following conditions are met:
# 
# 1. Redistributions of source code must retain the above copyright notice,
#    this list of conditions and the following disclaimer.
# 
# 2. Redistributions in binary form must reproduce the above copyright notice,
#    this list of conditions and the following disclaimer in the documentation
#    and/or other materials provided with the distribution.
# 
# 3. Neither the name of the copyright holder nor the names of its
#    contributors may be used to endorse or promote products derived from this
#    software without specific prior written permission.
# 
# THIS SOFTWARE IS PROVIDED BY THE COPYRIGHT HOLDERS AND CONTRIBUTORS "AS IS"
# AND ANY EXPRESS OR IMPLIED WARRANTIES, INCLUDING, BUT NOT LIMITED TO, THE
# IMPLIED WARRANTIES OF MERCHANTABILITY AND FITNESS FOR A PARTICULAR PURPOSE
# ARE DISCLAIMED. IN NO EVENT SHALL THE COPYRIGHT HOLDER OR CONTRIBUTORS BE
# LIABLE FOR ANY DIRECT, INDIRECT, INCIDENTAL, SPECIAL, EXEMPLARY, OR
# CONSEQUENTIAL DAMAGES (INCLUDING, BUT NOT LIMITED TO, PROCUREMENT OF
# SUBSTITUTE GOODS OR SERVICES; LOSS OF USE, DATA, OR PROFITS; OR BUSINESS
# INTERRUPTION) HOWEVER CAUSED AND ON ANY THEORY OF LIABILITY, WHETHER IN
# CONTRACT, STRICT LIABILITY, OR TORT (INCLUDING NEGLIGENCE OR OTHERWISE)
# ARISING IN ANY WAY OUT OF THE USE OF THIS SOFTWARE, EVEN IF ADVISED OF THE
# POSSIBILITY OF SUCH DAMAGE.
#
# @section DESCRIPTION
# Definition of the solver source files.

Import('env')
  
solverFiles = [ 'Kernels/Time.cpp',
                'Kernels/Local.cpp',
<<<<<<< HEAD
                'Kernels/Neighbor.cpp' ]
=======
                'Kernels/Neighbor.cpp',
                'Kernels/DirichletBoundary.cpp',
                'Model/Setup.cpp',
                'Physics/InitialField.cpp' ]
>>>>>>> 9680e158
for i in solverFiles:
  env.sourceFiles.append(env.Object(i))

Export('env')
<|MERGE_RESOLUTION|>--- conflicted
+++ resolved
@@ -42,14 +42,8 @@
   
 solverFiles = [ 'Kernels/Time.cpp',
                 'Kernels/Local.cpp',
-<<<<<<< HEAD
-                'Kernels/Neighbor.cpp' ]
-=======
                 'Kernels/Neighbor.cpp',
-                'Kernels/DirichletBoundary.cpp',
-                'Model/Setup.cpp',
-                'Physics/InitialField.cpp' ]
->>>>>>> 9680e158
+                'Kernels/DirichletBoundary.cpp' ]
 for i in solverFiles:
   env.sourceFiles.append(env.Object(i))
 
