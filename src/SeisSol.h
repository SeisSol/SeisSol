--- conflicted
+++ resolved
@@ -101,7 +101,7 @@
   /**
    * Get the fault writer module
    */
-  std::array<std::unique_ptr<writer::FaultWriter>, seissol::multipleSimulations::numberOfSimulations>& faultWriter() {
+  std::array<std::unique_ptr<writer::FaultWriter>, seissol::multisim::NumSimulations>& faultWriter() {
     return m_faultWriter;
   }
 
@@ -246,7 +246,7 @@
   writer::WaveFieldWriter m_waveFieldWriter;
 
   //! Fault output module
-  std::array<std::unique_ptr<writer::FaultWriter>, seissol::multipleSimulations::numberOfSimulations> m_faultWriter = {nullptr};
+  std::array<std::unique_ptr<writer::FaultWriter>, seissol::multisim::NumSimulations> m_faultWriter = {nullptr};
 
   //! Receiver writer module
   writer::ReceiverWriter m_receiverWriter;
@@ -269,25 +269,20 @@
 
   std::optional<std::size_t> executionPlaceCutoff;
 
-  utils::Env m_env;
+  utils::Env m_env{"SEISSOL_"};
 
   public:
   SeisSol(initializer::parameters::SeisSolParameters& parameters, const utils::Env& env)
       : outputManager(*this), m_seissolParameters(parameters), m_ltsLayout(parameters),
         m_memoryManager(std::make_unique<initializer::MemoryManager>(*this)), m_timeManager(*this),
         m_freeSurfaceWriter(*this), m_analysisWriter(*this), m_waveFieldWriter(*this),
-<<<<<<< HEAD
         m_receiverWriter(*this), m_energyOutput(*this),
         timeMirrorManagers(*this, *this) {
-          for (unsigned int i = 0; i < seissol::multipleSimulations::numberOfSimulations; i++) {
+          for (unsigned int i = 0; i < seissol::multisim::NumSimulations; i++) {
             m_faultWriter[i] = std::make_unique<writer::FaultWriter>(*this);
             m_faultWriter[i]->setfusedNumber(i);
           }
         }
-=======
-        m_faultWriter(*this), m_receiverWriter(*this), m_energyOutput(*this),
-        timeMirrorManagers(*this, *this), m_env(env) {}
->>>>>>> 6338c012
 
   SeisSol(const SeisSol&) = delete;
   SeisSol(SeisSol&&) = delete;
