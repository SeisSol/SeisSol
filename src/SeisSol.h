/**
 * @file
 * This file is part of SeisSol.
 *
 * @author Sebastian Rettenberger (sebastian.rettenberger AT tum.de,
 * http://www5.in.tum.de/wiki/index.php/Sebastian_Rettenberger)
 *
 * @section LICENSE
 * Copyright (c) 2014-2017, SeisSol Group
 * All rights reserved.
 *
 * Redistribution and use in source and binary forms, with or without
 * modification, are permitted provided that the following conditions are met:
 *
 * 1. Redistributions of source code must retain the above copyright notice,
 *    this list of conditions and the following disclaimer.
 *
 * 2. Redistributions in binary form must reproduce the above copyright notice,
 *    this list of conditions and the following disclaimer in the documentation
 *    and/or other materials provided with the distribution.
 *
 * 3. Neither the name of the copyright holder nor the names of its
 *    contributors may be used to endorse or promote products derived from this
 *    software without specific prior written permission.
 *
 * THIS SOFTWARE IS PROVIDED BY THE COPYRIGHT HOLDERS AND CONTRIBUTORS "AS IS"
 * AND ANY EXPRESS OR IMPLIED WARRANTIES, INCLUDING, BUT NOT LIMITED TO, THE
 * IMPLIED WARRANTIES OF  MERCHANTABILITY AND FITNESS FOR A PARTICULAR PURPOSE
 * ARE DISCLAIMED. IN NO EVENT SHALL THE COPYRIGHT HOLDER OR CONTRIBUTORS BE
 * LIABLE FOR ANY DIRECT, INDIRECT, INCIDENTAL, SPECIAL, EXEMPLARY, OR
 * CONSEQUENTIAL DAMAGES (INCLUDING, BUT NOT LIMITED TO, PROCUREMENT OF
 * SUBSTITUTE GOODS OR SERVICES; LOSS OF USE, DATA, OR PROFITS; OR BUSINESS
 * INTERRUPTION) HOWEVER CAUSED AND ON ANY THEORY OF LIABILITY, WHETHER IN
 * CONTRACT, STRICT LIABILITY, OR TORT (INCLUDING NEGLIGENCE OR OTHERWISE)
 * ARISING IN ANY WAY OUT OF THE  USE OF THIS SOFTWARE, EVEN IF ADVISED OF THE
 * POSSIBILITY OF SUCH DAMAGE.
 *
 * @section DESCRIPTION
 * Main C++ SeisSol file
 */

#ifndef SEISSOL_H
#define SEISSOL_H

#include <memory>
#include <string>

#include "utils/logger.h"

#include "Checkpoint/Manager.h"
#include "Initializer/InputParameters.hpp"
#include "Initializer/time_stepping/LtsLayout.h"
#include "Initializer/typedefs.hpp"
#include "Monitoring/FlopCounter.hpp"
#include "Parallel/Pin.h"
#include "ResultWriter/AnalysisWriter.h"
#include "ResultWriter/AsyncIO.h"
#include "ResultWriter/EnergyOutput.h"
#include "ResultWriter/FaultWriter.h"
#include "ResultWriter/FreeSurfaceWriter.h"
#include "ResultWriter/PostProcessor.h"
#include "ResultWriter/WaveFieldWriter.h"
#include "Solver/FreeSurfaceIntegrator.h"
#include "Solver/Simulator.h"
#include "Solver/time_stepping/TimeManager.h"
#include "SourceTerm/Manager.h"

<<<<<<< HEAD
#include "Physics/InstantaneousTimeMirrorManager.h"

class MeshReader;
=======
namespace seissol {
>>>>>>> 8a0ced50

namespace geometry {
class MeshReader;
} // namespace geometry

	// struct timeMirrorManager{
	// 	seissol::ITM::InstantaneousTimeMirrorManager first;
	// 	seissol::ITM::InstantaneousTimeMirrorManager second;
	// };

/**
 * @todo Initialize rank
 */
class SeisSol {
  public:
  /**
   * Cleanup data structures
   */
  virtual ~SeisSol() { delete m_meshReader; }

  const parallel::Pinning& getPinning() { return pinning; }

  /**
   * Initialize C++ part of the program
   */
  bool init(int argc, char* argv[]);

  /**
   * Finalize SeisSol
   */
  void finalize();

  const char* parameterFile() const { return m_parameterFile.c_str(); }

  initializers::time_stepping::LtsLayout& getLtsLayout() { return m_ltsLayout; }

  initializers::MemoryManager& getMemoryManager() { return *(m_memoryManager.get()); }

  time_stepping::TimeManager& timeManager() { return m_timeManager; }

  Simulator& simulator() { return m_simulator; }

  checkpoint::Manager& checkPointManager() { return m_checkPointManager; }

  sourceterm::Manager& sourceTermManager() { return m_sourceTermManager; }

  solver::FreeSurfaceIntegrator& freeSurfaceIntegrator() { return m_freeSurfaceIntegrator; }

  writer::FreeSurfaceWriter& freeSurfaceWriter() { return m_freeSurfaceWriter; }

  writer::AnalysisWriter& analysisWriter() { return m_analysisWriter; }

  /** Get the post processor module
   */
  writer::PostProcessor& postProcessor() { return m_postProcessor; }

  io::AsyncIO& asyncIO() { return m_asyncIO; }

  /**
   * Get the wave field writer module
   */
  writer::WaveFieldWriter& waveFieldWriter() { return m_waveFieldWriter; }

  /**
   * Get the fault writer module
   */
  writer::FaultWriter& faultWriter() { return m_faultWriter; }

  /**
   * Get the receiver writer module
   */
  writer::ReceiverWriter& receiverWriter() { return m_receiverWriter; }

  /**
   * Get the energy writer module
   */
  writer::EnergyOutput& energyOutput() { return m_energyOutput; }

  /**
   * Get the flop counter
   */
  monitoring::FlopCounter& flopCounter() { return m_flopCounter; }

  /**
   * Set the mesh reader
   */
  void setMeshReader(seissol::geometry::MeshReader* meshReader) {
    if (m_meshReader != nullptr) {
      logError() << "Mesh reader already initialized";
    }

    m_meshReader = meshReader;
  }

  /**
   * Delete the mesh reader to free memory resources.
   *
   * Should be called after initialization
   */
  void freeMeshReader() {
    delete m_meshReader;
    m_meshReader = 0L;
  }

  /**
   * Get the mesh reader
   */
  const seissol::geometry::MeshReader& meshReader() const { return *m_meshReader; }

  /**
   * Get the mesh reader
   */
  seissol::geometry::MeshReader& meshReader() { return *m_meshReader; }

  void readInputParams();

  const std::shared_ptr<YAML::Node> getInputParams() { return m_inputParams; }

  const seissol::initializer::parameters::SeisSolParameters& getSeisSolParameters() {
    return m_seissolparameters;
  }

  /**
   * Deletes memoryManager. MemoryManager desctructor will destroy LTS Tree and
   * memoryAllocator i.e., the main components of SeisSol. Therefore, call this function
   * at the very end of a program execution
   */
  void deleteMemoryManager() { m_memoryManager.reset(nullptr); }

  GravitationSetup& getGravitationSetup() { return gravitationSetup; }

  double wiggleFactorLts = 1.0;
  int maxNumberOfClusters = std::numeric_limits<int>::max() - 1;

  /** The only instance of this class; the main C++ functionality */
  static SeisSol main;

  private:
  // Note: This HAS to be the first member so that it is initialized before all others!
  // Otherwise it will NOT work.
  // The reason for this is simple yet weird:
  // MPI sets the affinity mask for the process
  // After the first OpenMP call, the OMP runtime sets the pining specified in e.g. OMP_PLACES
  // => Initialize it first, to avoid this.
  parallel::Pinning pinning;

  /** The name of the parameter file */
  std::string m_parameterFile;

  GravitationSetup gravitationSetup;

  /** Async I/O handler (needs to be initialize before other I/O modules) */
  io::AsyncIO m_asyncIO;

  seissol::geometry::MeshReader* m_meshReader;

  /*
   * initializers
   */
  initializers::time_stepping::LtsLayout m_ltsLayout;

  std::unique_ptr<initializers::MemoryManager> m_memoryManager{nullptr};

  //! time manager
  time_stepping::TimeManager m_timeManager;

  //! simulator
  Simulator m_simulator;

  /** Check pointing module */
  checkpoint::Manager m_checkPointManager;

  /** Source term module */
  sourceterm::Manager m_sourceTermManager;

  /** PostProcessor module **/
  writer::PostProcessor m_postProcessor;

  /** Free surface integrator module **/
  solver::FreeSurfaceIntegrator m_freeSurfaceIntegrator;

  /** Free surface writer module **/
  writer::FreeSurfaceWriter m_freeSurfaceWriter;

  /** Analysis writer module **/
  writer::AnalysisWriter m_analysisWriter;

  /** Wavefield output module */
  writer::WaveFieldWriter m_waveFieldWriter;

  /** Fault output module */
  writer::FaultWriter m_faultWriter;

  //! Receiver writer module
  writer::ReceiverWriter m_receiverWriter;

  //! Energy writer module
  writer::EnergyOutput m_energyOutput;

  //! Input parameters
  std::shared_ptr<YAML::Node> m_inputParams;

  //! Flop Counter
  monitoring::FlopCounter m_flopCounter;
<<<<<<< HEAD

  std::pair<seissol::ITM::InstantaneousTimeMirrorManager, seissol::ITM::InstantaneousTimeMirrorManager> timeMirrorManagers;

	// timeMirrorManager timeMirrorManagers;

	/**
	 * Only one instance of this class should exist (private constructor).
	 */
	SeisSol()
		: m_meshReader(0L)
	{
	  m_memoryManager = std::make_unique<initializers::MemoryManager>();
	}

public:
  const parallel::Pinning& getPinning() {
	  return pinning;
	}

  /**
	 * Cleanup data structures
	 */
	virtual ~SeisSol()
	{
		delete m_meshReader;
	}

	/**
	 * Initialize C++ part of the program
	 */
	bool init(int argc, char* argv[]);

	/**
	 * Finalize SeisSol
	 */
	void finalize();

	const char* parameterFile() const
	{
		return m_parameterFile.c_str();
	}

	initializers::time_stepping::LtsLayout& getLtsLayout(){ return m_ltsLayout; }

	initializers::MemoryManager& getMemoryManager() {
    return *(m_memoryManager.get());
  }
=======
>>>>>>> 8a0ced50

  seissol::initializer::parameters::SeisSolParameters m_seissolparameters;

  /**
   * Only one instance of this class should exist (private constructor).
   */
  SeisSol() : pinning(), m_meshReader(nullptr) {
    m_memoryManager = std::make_unique<initializers::MemoryManager>();
  }
<<<<<<< HEAD

	/**
	 * Set the mesh reader
	 */
	void setMeshReader(MeshReader* meshReader)
	{
		if (m_meshReader != 0L)
			logError() << "Mesh reader already initialized";

		m_meshReader = meshReader;
	}

	/**
	 * Delete the mesh reader to free memory resources.
	 *
	 * Should be called after initialization
	 */
	void freeMeshReader()
	{
		delete m_meshReader;
		m_meshReader = 0L;
	}

	/**
	 * Get the mesh reader
	 */
	const MeshReader& meshReader() const
	{
		return *m_meshReader;
	}

	/**
	 * Get the mesh reader
	 */
	MeshReader& meshReader()
	{
		return *m_meshReader;
	}

  	void readInputParams();

  	const std::shared_ptr<YAML::Node> getInputParams() {
    		return m_inputParams;
 	}
  
	decltype(timeMirrorManagers)& getTimeMirrorManagers() {
	  return timeMirrorManagers;
	}
  /**
   * Deletes memoryManager. MemoryManager desctructor will destroy LTS Tree and
   * memoryAllocator i.e., the main components of SeisSol. Therefore, call this function
   * at the very end of a program execution
   */
	void deleteMemoryManager() {
    m_memoryManager.reset(nullptr);
	}

	GravitationSetup& getGravitationSetup() {
	  return gravitationSetup;
	}

        double wiggleFactorLts = 1.0;
        int maxNumberOfClusters = std::numeric_limits<int>::max() - 1;

	/** The only instance of this class; the main C++ functionality */
	static SeisSol main;
=======
>>>>>>> 8a0ced50
};

} // namespace seissol

#endif // SEISSOL_H<|MERGE_RESOLUTION|>--- conflicted
+++ resolved
@@ -65,22 +65,11 @@
 #include "Solver/time_stepping/TimeManager.h"
 #include "SourceTerm/Manager.h"
 
-<<<<<<< HEAD
-#include "Physics/InstantaneousTimeMirrorManager.h"
-
-class MeshReader;
-=======
 namespace seissol {
->>>>>>> 8a0ced50
 
 namespace geometry {
 class MeshReader;
 } // namespace geometry
-
-	// struct timeMirrorManager{
-	// 	seissol::ITM::InstantaneousTimeMirrorManager first;
-	// 	seissol::ITM::InstantaneousTimeMirrorManager second;
-	// };
 
 /**
  * @todo Initialize rank
@@ -276,56 +265,8 @@
 
   //! Flop Counter
   monitoring::FlopCounter m_flopCounter;
-<<<<<<< HEAD
 
   std::pair<seissol::ITM::InstantaneousTimeMirrorManager, seissol::ITM::InstantaneousTimeMirrorManager> timeMirrorManagers;
-
-	// timeMirrorManager timeMirrorManagers;
-
-	/**
-	 * Only one instance of this class should exist (private constructor).
-	 */
-	SeisSol()
-		: m_meshReader(0L)
-	{
-	  m_memoryManager = std::make_unique<initializers::MemoryManager>();
-	}
-
-public:
-  const parallel::Pinning& getPinning() {
-	  return pinning;
-	}
-
-  /**
-	 * Cleanup data structures
-	 */
-	virtual ~SeisSol()
-	{
-		delete m_meshReader;
-	}
-
-	/**
-	 * Initialize C++ part of the program
-	 */
-	bool init(int argc, char* argv[]);
-
-	/**
-	 * Finalize SeisSol
-	 */
-	void finalize();
-
-	const char* parameterFile() const
-	{
-		return m_parameterFile.c_str();
-	}
-
-	initializers::time_stepping::LtsLayout& getLtsLayout(){ return m_ltsLayout; }
-
-	initializers::MemoryManager& getMemoryManager() {
-    return *(m_memoryManager.get());
-  }
-=======
->>>>>>> 8a0ced50
 
   seissol::initializer::parameters::SeisSolParameters m_seissolparameters;
 
@@ -335,77 +276,7 @@
   SeisSol() : pinning(), m_meshReader(nullptr) {
     m_memoryManager = std::make_unique<initializers::MemoryManager>();
   }
-<<<<<<< HEAD
-
-	/**
-	 * Set the mesh reader
-	 */
-	void setMeshReader(MeshReader* meshReader)
-	{
-		if (m_meshReader != 0L)
-			logError() << "Mesh reader already initialized";
-
-		m_meshReader = meshReader;
-	}
-
-	/**
-	 * Delete the mesh reader to free memory resources.
-	 *
-	 * Should be called after initialization
-	 */
-	void freeMeshReader()
-	{
-		delete m_meshReader;
-		m_meshReader = 0L;
-	}
-
-	/**
-	 * Get the mesh reader
-	 */
-	const MeshReader& meshReader() const
-	{
-		return *m_meshReader;
-	}
-
-	/**
-	 * Get the mesh reader
-	 */
-	MeshReader& meshReader()
-	{
-		return *m_meshReader;
-	}
-
-  	void readInputParams();
-
-  	const std::shared_ptr<YAML::Node> getInputParams() {
-    		return m_inputParams;
- 	}
-  
-	decltype(timeMirrorManagers)& getTimeMirrorManagers() {
-	  return timeMirrorManagers;
-	}
-  /**
-   * Deletes memoryManager. MemoryManager desctructor will destroy LTS Tree and
-   * memoryAllocator i.e., the main components of SeisSol. Therefore, call this function
-   * at the very end of a program execution
-   */
-	void deleteMemoryManager() {
-    m_memoryManager.reset(nullptr);
-	}
-
-	GravitationSetup& getGravitationSetup() {
-	  return gravitationSetup;
-	}
-
-        double wiggleFactorLts = 1.0;
-        int maxNumberOfClusters = std::numeric_limits<int>::max() - 1;
-
-	/** The only instance of this class; the main C++ functionality */
-	static SeisSol main;
-=======
->>>>>>> 8a0ced50
 };
-
 } // namespace seissol
 
 #endif // SEISSOL_H