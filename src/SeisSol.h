/**
 * @file
 * This file is part of SeisSol.
 *
 * @author Sebastian Rettenberger (sebastian.rettenberger AT tum.de, http://www5.in.tum.de/wiki/index.php/Sebastian_Rettenberger)
 *
 * @section LICENSE
 * Copyright (c) 2014-2017, SeisSol Group
 * All rights reserved.
 *
 * Redistribution and use in source and binary forms, with or without
 * modification, are permitted provided that the following conditions are met:
 *
 * 1. Redistributions of source code must retain the above copyright notice,
 *    this list of conditions and the following disclaimer.
 *
 * 2. Redistributions in binary form must reproduce the above copyright notice,
 *    this list of conditions and the following disclaimer in the documentation
 *    and/or other materials provided with the distribution.
 *
 * 3. Neither the name of the copyright holder nor the names of its
 *    contributors may be used to endorse or promote products derived from this
 *    software without specific prior written permission.
 *
 * THIS SOFTWARE IS PROVIDED BY THE COPYRIGHT HOLDERS AND CONTRIBUTORS "AS IS"
 * AND ANY EXPRESS OR IMPLIED WARRANTIES, INCLUDING, BUT NOT LIMITED TO, THE
 * IMPLIED WARRANTIES OF  MERCHANTABILITY AND FITNESS FOR A PARTICULAR PURPOSE
 * ARE DISCLAIMED. IN NO EVENT SHALL THE COPYRIGHT HOLDER OR CONTRIBUTORS BE
 * LIABLE FOR ANY DIRECT, INDIRECT, INCIDENTAL, SPECIAL, EXEMPLARY, OR
 * CONSEQUENTIAL DAMAGES (INCLUDING, BUT NOT LIMITED TO, PROCUREMENT OF
 * SUBSTITUTE GOODS OR SERVICES; LOSS OF USE, DATA, OR PROFITS; OR BUSINESS
 * INTERRUPTION) HOWEVER CAUSED AND ON ANY THEORY OF LIABILITY, WHETHER IN
 * CONTRACT, STRICT LIABILITY, OR TORT (INCLUDING NEGLIGENCE OR OTHERWISE)
 * ARISING IN ANY WAY OUT OF THE  USE OF THIS SOFTWARE, EVEN IF ADVISED OF THE
 * POSSIBILITY OF SUCH DAMAGE.
 *
 * @section DESCRIPTION
 * Main C++ SeisSol file
 */

#ifndef SEISSOL_H
#define SEISSOL_H

#include <memory>
#include <string>

#include "utils/logger.h"

#include "Checkpoint/Manager.h"
#include "Initializer/time_stepping/LtsLayout.h"
#include "Initializer/typedefs.hpp"
#include "Monitoring/FlopCounter.hpp"
#include "Parallel/Pin.h"
#include "ResultWriter/AnalysisWriter.h"
#include "ResultWriter/AsyncIO.h"
#include "ResultWriter/EnergyOutput.h"
#include "ResultWriter/FaultWriter.h"
#include "ResultWriter/FreeSurfaceWriter.h"
#include "ResultWriter/PostProcessor.h"
#include "ResultWriter/WaveFieldWriter.h"
#include "Solver/FreeSurfaceIntegrator.h"
#include "Solver/Simulator.h"
#include "Solver/time_stepping/TimeManager.h"
#include "SourceTerm/Manager.h"

#include "Physics/InstantaneousTimeMirrorManager.h"

class MeshReader;

namespace seissol
{

/**
 * @todo Initialize rank
 */
class SeisSol
{
private:
  // Note: This HAS to be the first member so that it is initialized before all others!
  // Otherwise it will NOT work.
  // The reason for this is simple yet weird:
  // MPI sets the affinity mask for the process
  // After the first OpenMP call, the OMP runtime sets the pining specified in e.g. OMP_PLACES
  // => Initialize it first, to avoid this.
  parallel::Pinning pinning;

	/** The name of the parameter file */
	std::string m_parameterFile;

	GravitationSetup gravitationSetup;

	/** Async I/O handler (needs to be initialize before other I/O modules) */
	io::AsyncIO m_asyncIO;

	MeshReader* m_meshReader;

	/*
	 * initializers
	 */
	initializers::time_stepping::LtsLayout m_ltsLayout;

  std::unique_ptr<initializers::MemoryManager> m_memoryManager{nullptr};

	//! time manager
	time_stepping::TimeManager  m_timeManager;

	//! simulator
	Simulator m_simulator;

	/** Check pointing module */
	checkpoint::Manager m_checkPointManager;

	/** Source term module */
	sourceterm::Manager m_sourceTermManager;

	/** PostProcessor module **/
	writer::PostProcessor m_postProcessor;
        
        
  /** Free surface integrator module **/
  solver::FreeSurfaceIntegrator m_freeSurfaceIntegrator;
        
  /** Free surface writer module **/
  writer::FreeSurfaceWriter m_freeSurfaceWriter;

  /** Analysis writer module **/
  writer::AnalysisWriter m_analysisWriter;


  /** Wavefield output module */
  writer::WaveFieldWriter m_waveFieldWriter;

  /** Fault output module */
  writer::FaultWriter m_faultWriter;

  //! Receiver writer module
  writer::ReceiverWriter m_receiverWriter;

<<<<<<< HEAD
  //! Energy writer module
  writer::EnergyOutput m_energyOutput;

  //! Input parameters
  std::shared_ptr<YAML::Node> m_inputParams;

  //! Flop Counter
  monitoring::FlopCounter m_flopCounter;
private:
=======
  std::pair<InstantaneousTimeMirrorManager, InstantaneousTimeMirrorManager> timeMirrorManagers;

>>>>>>> da4cc823
	/**
	 * Only one instance of this class should exist (private constructor).
	 */
	SeisSol()
		: m_meshReader(0L)
	{
	  m_memoryManager = std::make_unique<initializers::MemoryManager>();
	}

public:
  const parallel::Pinning& getPinning() {
	  return pinning;
	}

  /**
	 * Cleanup data structures
	 */
	virtual ~SeisSol()
	{
		delete m_meshReader;
	}

	/**
	 * Initialize C++ part of the program
	 */
	bool init(int argc, char* argv[]);

	/**
	 * Finalize SeisSol
	 */
	void finalize();

	const char* parameterFile() const
	{
		return m_parameterFile.c_str();
	}

	initializers::time_stepping::LtsLayout& getLtsLayout(){ return m_ltsLayout; }

	initializers::MemoryManager& getMemoryManager() {
    return *(m_memoryManager.get());
  }

	time_stepping::TimeManager& timeManager()
	{
		return m_timeManager;
	}

	Simulator& simulator() { return m_simulator; }

	checkpoint::Manager& checkPointManager()
	{
		return m_checkPointManager;
	}

	sourceterm::Manager& sourceTermManager()
	{
		return m_sourceTermManager;
	}

	solver::FreeSurfaceIntegrator& freeSurfaceIntegrator()
	{
		return m_freeSurfaceIntegrator;
	}

	writer::FreeSurfaceWriter& freeSurfaceWriter()
	{
		return m_freeSurfaceWriter;
	}

	writer::AnalysisWriter& analysisWriter()
	{
		return m_analysisWriter;
	}

	/** Get the post processor module
         */
         writer::PostProcessor& postProcessor()
         {
                 return m_postProcessor;
         }

	io::AsyncIO& asyncIO()
	{
		return m_asyncIO;
	}

	/**
	 * Get the wave field writer module
	 */
	writer::WaveFieldWriter& waveFieldWriter()
	{
		return m_waveFieldWriter;
	}

	/**
	 * Get the fault writer module
	 */
	writer::FaultWriter& faultWriter()
	{
		return m_faultWriter;
	}

	/**
	 * Get the receiver writer module
	 */
	writer::ReceiverWriter& receiverWriter()
	{
		return m_receiverWriter;
	}

  /**
   * Get the energy writer module
   */
   writer::EnergyOutput& energyOutput() {
     return m_energyOutput;
   }

  /**
   * Get the flop counter
   */
  monitoring::FlopCounter& flopCounter() {
    return m_flopCounter;
  }

	/**
	 * Set the mesh reader
	 */
	void setMeshReader(MeshReader* meshReader)
	{
		if (m_meshReader != 0L)
			logError() << "Mesh reader already initialized";

		m_meshReader = meshReader;
	}

	/**
	 * Delete the mesh reader to free memory resources.
	 *
	 * Should be called after initialization
	 */
	void freeMeshReader()
	{
		delete m_meshReader;
		m_meshReader = 0L;
	}

	/**
	 * Get the mesh reader
	 */
	const MeshReader& meshReader() const
	{
		return *m_meshReader;
	}

	/**
	 * Get the mesh reader
	 */
	MeshReader& meshReader()
	{
		return *m_meshReader;
	}

<<<<<<< HEAD
  	void readInputParams();

  	const std::shared_ptr<YAML::Node> getInputParams() {
    		return m_inputParams;
 	}

=======
	decltype(timeMirrorManagers)& getTimeMirrorManagers() {
	  return timeMirrorManagers;
	}
>>>>>>> da4cc823
  /**
   * Deletes memoryManager. MemoryManager desctructor will destroy LTS Tree and
   * memoryAllocator i.e., the main components of SeisSol. Therefore, call this function
   * at the very end of a program execution
   */
	void deleteMemoryManager() {
    m_memoryManager.reset(nullptr);
	}

	GravitationSetup& getGravitationSetup() {
	  return gravitationSetup;
	}

        double wiggleFactorLts = 1.0;
        int maxNumberOfClusters = std::numeric_limits<int>::max() - 1;

	/** The only instance of this class; the main C++ functionality */
	static SeisSol main;
};

}

#endif // SEISSOL_H<|MERGE_RESOLUTION|>--- conflicted
+++ resolved
@@ -136,7 +136,6 @@
   //! Receiver writer module
   writer::ReceiverWriter m_receiverWriter;
 
-<<<<<<< HEAD
   //! Energy writer module
   writer::EnergyOutput m_energyOutput;
 
@@ -145,11 +144,8 @@
 
   //! Flop Counter
   monitoring::FlopCounter m_flopCounter;
-private:
-=======
+
   std::pair<InstantaneousTimeMirrorManager, InstantaneousTimeMirrorManager> timeMirrorManagers;
-
->>>>>>> da4cc823
 	/**
 	 * Only one instance of this class should exist (private constructor).
 	 */
@@ -313,18 +309,15 @@
 		return *m_meshReader;
 	}
 
-<<<<<<< HEAD
   	void readInputParams();
 
   	const std::shared_ptr<YAML::Node> getInputParams() {
     		return m_inputParams;
  	}
-
-=======
+  
 	decltype(timeMirrorManagers)& getTimeMirrorManagers() {
 	  return timeMirrorManagers;
 	}
->>>>>>> da4cc823
   /**
    * Deletes memoryManager. MemoryManager desctructor will destroy LTS Tree and
    * memoryAllocator i.e., the main components of SeisSol. Therefore, call this function
