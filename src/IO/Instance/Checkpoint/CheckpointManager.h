// SPDX-FileCopyrightText: 2024 SeisSol Group
//
// SPDX-License-Identifier: BSD-3-Clause
// SPDX-LicenseComments: Full text under /LICENSE and /LICENSES/
//
// SPDX-FileContributor: Author lists in /AUTHORS and /CITATION.cff

#ifndef SEISSOL_SRC_IO_INSTANCE_CHECKPOINT_CHECKPOINTMANAGER_H_
#define SEISSOL_SRC_IO_INSTANCE_CHECKPOINT_CHECKPOINTMANAGER_H_

#include "IO/Datatype/Datatype.h"
#include "IO/Datatype/Inference.h"
#include "IO/Writer/Instructions/Data.h"
#include "Memory/Tree/LTSTree.h"
#include "Memory/Tree/Layer.h"

#include <map>
#include <string>
<<<<<<< HEAD
#include <type_traits>

#include "utils/logger.h"
=======
#include <utils/logger.h>
>>>>>>> 0c079542

namespace seissol::io::writer {
class Writer;
} // namespace seissol::io::writer

namespace seissol::io::instance::checkpoint {

struct CheckpointVariable {
  std::string name;
  void* data{nullptr};
  std::shared_ptr<datatype::Datatype> datatype;
  std::shared_ptr<datatype::Datatype> memoryDatatype;
  std::optional<std::function<void(void*, const void*)>> pack;
  std::optional<std::function<void(void*, const void*)>> unpack;
};

struct CheckpointTree {
  std::string name;
  std::size_t cells{};
  std::vector<std::size_t> ids;
  std::vector<CheckpointVariable> variables;
};

class CheckpointManager {
  public:
  template <typename VarmapT>
  void registerTree(const std::string& name,
                    initializer::Storage<VarmapT>& storage,
                    const std::vector<std::size_t>& ids) {
    dataRegistry[&storage].name = name;
    dataRegistry[&storage].cells = storage.size(Ghost);
    dataRegistry[&storage].ids = ids;
  }

<<<<<<< HEAD
=======
  template <typename HandleT, typename VarmapT>
  void registerData(const std::string& name,
                    initializer::Storage<VarmapT>& storage,
                    const HandleT& var) {
    if (storage.info(var).mask != initializer::LayerMask(Ghost)) {
      logError() << "Invalid layer mask for a checkpointing variable (i.e.: NYI).";
    }
    dataRegistry[&storage].variables.emplace_back(
        CheckpointVariable{name,
                           storage.var(var),
                           datatype::inferDatatype<typename HandleT::Type>(),
                           datatype::inferDatatype<typename HandleT::Type>(),
                           {},
                           {}});
  }

>>>>>>> 0c079542
  template <typename StorageT, typename VarmapT>
  void registerData(const std::string& name, initializer::Storage<VarmapT>& storage) {
    if (storage.template info<StorageT>().mask != initializer::LayerMask(Ghost)) {
      logError() << "Invalid layer mask for a checkpointing variable (i.e.: NYI).";
    }
<<<<<<< HEAD
    if constexpr (std::is_same_v<typename StorageT::Type, void>) {
      logWarning() << "Variable skipped for checkpointing. NYI.";
    } else {
      dataRegistry[&storage].variables.emplace_back(
          CheckpointVariable{name,
                             storage.template var<StorageT>(),
                             datatype::inferDatatype<typename StorageT::Type>(),
                             datatype::inferDatatype<typename StorageT::Type>()});
    }
=======
    dataRegistry[&storage].variables.emplace_back(
        CheckpointVariable{name,
                           storage.template var<StorageT>(),
                           datatype::inferDatatype<typename StorageT::Type>(),
                           datatype::inferDatatype<typename StorageT::Type>(),
                           {},
                           {}});
>>>>>>> 0c079542
  }

  template <typename S, typename T, typename VarmapT>
  void registerTransformedData(const std::string& name,
                               initializer::Storage<VarmapT>& storage,
                               initializer::Variable<T> var,
                               const std::function<void(void*, const void*)>& pack,
                               const std::function<void(void*, const void*)>& unpack) {
    if (var.mask != initializer::LayerMask(Ghost)) {
      logError() << "Invalid layer mask for a checkpointing variable (i.e.: NYI).";
    }
    dataRegistry[&storage].variables.emplace_back(CheckpointVariable{name,
                                                                     storage.var(var),
                                                                     datatype::inferDatatype<S>(),
                                                                     datatype::inferDatatype<T>(),
                                                                     pack,
                                                                     unpack});
  }

  template <std::size_t Pad, std::size_t Nopad, typename T, std::size_t Npad, typename VarmapT>
  void registerPaddedData(const std::string& name,
                          initializer::Storage<VarmapT>& storage,
                          initializer::Variable<T[Npad]> var) {
    constexpr std::size_t Lines = (Npad / Pad);
    constexpr std::size_t Nnopad = Lines * Nopad;
    constexpr std::size_t Nmin = Nopad < Pad ? Nopad : Pad;
    using Tpad = T[Npad];
    using Tnopad = T[Nnopad];
    registerTransformedData<Tnopad, Tpad>(
        name,
        storage,
        var,
        [](void* nopadV, const void* padV) {
          auto* nopad = reinterpret_cast<T*>(nopadV);
          const auto* pad = reinterpret_cast<const T*>(padV);
          for (std::size_t i = 0; i < Lines; ++i) {
            std::memcpy(nopad + i * Nopad, pad + i * Pad, Nmin * sizeof(T));
            if constexpr (Pad < Nopad) {
              std::memset(nopad + i * Nopad + Pad, 0, Nopad - Pad);
            }
          }
        },
        [](void* padV, const void* nopadV) {
          const auto* nopad = reinterpret_cast<const T*>(nopadV);
          auto* pad = reinterpret_cast<T*>(padV);
          for (std::size_t i = 0; i < Lines; ++i) {
            std::memcpy(pad + i * Pad, nopad + i * Nopad, Nmin * sizeof(T));
            if constexpr (Pad > Nopad) {
              std::memset(pad + i * Pad + Nopad, 0, Pad - Nopad);
            }
          }
        });
  }

  std::function<writer::Writer(const std::string&, std::size_t, double)> makeWriter();

  double loadCheckpoint(const std::string& file);

  private:
  std::map<void*, CheckpointTree> dataRegistry;
};

} // namespace seissol::io::instance::checkpoint

#endif // SEISSOL_SRC_IO_INSTANCE_CHECKPOINT_CHECKPOINTMANAGER_H_<|MERGE_RESOLUTION|>--- conflicted
+++ resolved
@@ -16,13 +16,8 @@
 
 #include <map>
 #include <string>
-<<<<<<< HEAD
 #include <type_traits>
-
-#include "utils/logger.h"
-=======
 #include <utils/logger.h>
->>>>>>> 0c079542
 
 namespace seissol::io::writer {
 class Writer;
@@ -57,31 +52,11 @@
     dataRegistry[&storage].ids = ids;
   }
 
-<<<<<<< HEAD
-=======
-  template <typename HandleT, typename VarmapT>
-  void registerData(const std::string& name,
-                    initializer::Storage<VarmapT>& storage,
-                    const HandleT& var) {
-    if (storage.info(var).mask != initializer::LayerMask(Ghost)) {
-      logError() << "Invalid layer mask for a checkpointing variable (i.e.: NYI).";
-    }
-    dataRegistry[&storage].variables.emplace_back(
-        CheckpointVariable{name,
-                           storage.var(var),
-                           datatype::inferDatatype<typename HandleT::Type>(),
-                           datatype::inferDatatype<typename HandleT::Type>(),
-                           {},
-                           {}});
-  }
-
->>>>>>> 0c079542
   template <typename StorageT, typename VarmapT>
   void registerData(const std::string& name, initializer::Storage<VarmapT>& storage) {
     if (storage.template info<StorageT>().mask != initializer::LayerMask(Ghost)) {
       logError() << "Invalid layer mask for a checkpointing variable (i.e.: NYI).";
     }
-<<<<<<< HEAD
     if constexpr (std::is_same_v<typename StorageT::Type, void>) {
       logWarning() << "Variable skipped for checkpointing. NYI.";
     } else {
@@ -89,17 +64,10 @@
           CheckpointVariable{name,
                              storage.template var<StorageT>(),
                              datatype::inferDatatype<typename StorageT::Type>(),
-                             datatype::inferDatatype<typename StorageT::Type>()});
+                             datatype::inferDatatype<typename StorageT::Type>(),
+                             {},
+                             {}});
     }
-=======
-    dataRegistry[&storage].variables.emplace_back(
-        CheckpointVariable{name,
-                           storage.template var<StorageT>(),
-                           datatype::inferDatatype<typename StorageT::Type>(),
-                           datatype::inferDatatype<typename StorageT::Type>(),
-                           {},
-                           {}});
->>>>>>> 0c079542
   }
 
   template <typename S, typename T, typename VarmapT>
