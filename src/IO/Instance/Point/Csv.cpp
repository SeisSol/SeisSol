// SPDX-FileCopyrightText: 2024 SeisSol Group
//
// SPDX-License-Identifier: BSD-3-Clause
// SPDX-LicenseComments: Full text under /LICENSE and /LICENSES/
//
// SPDX-FileContributor: Author lists in /AUTHORS and /CITATION.cff

#include "Csv.h"

#include <IO/Writer/Instructions/Binary.h>
#include <IO/Writer/Instructions/Data.h>
#include <IO/Writer/Writer.h>
#include <cstddef>
#include <functional>
#include <memory>
#include <sstream>
#include <string>

namespace seissol::io::instance::point {

Csv::Csv() = default;

std::string Csv::quote(const std::string& str) const { return quoteStr + str + quoteStr; }

std::ostringstream& Csv::quote(std::ostringstream& stream, const std::string& str) const {
  stream << quoteStr;
  for (std::size_t i = 0; i < str.size(); ++i) {
    stream << str[i];
    if (str[i] == quoteStr) {
      stream << quoteStr;
    }
  }
  stream << quoteStr;
  return stream;
}

std::string Csv::header() const {
  std::ostringstream stream;
  quote(stream, quantities[0].name);
  for (std::size_t i = 1; i < quantities.size(); ++i) {
    stream << delimiterStr;
    quote(stream, quantities[i].name);
  }
  stream << newlineStr;
  return stream.str();
}

std::string Csv::rows() const {
  std::ostringstream stream;
  const char* data = reinterpret_cast<const char*>(rowstorage.data());

  for (std::size_t j = 0; j < rowCount; ++j) {
    quote(stream, quantities[0].datatype->toStringRaw(data));
    data += quantities[0].datatype->size();
    for (std::size_t i = 1; i < quantities.size(); ++i) {
      stream << delimiterStr;
      quote(stream, quantities[i].datatype->toStringRaw(data));
      data += quantities[i].datatype->size();
    }
    stream << newlineStr;
  }
  return stream.str();
}

std::function<writer::Writer(const std::string&, std::size_t, double)> Csv::makeWriter() {
  return [this](const std::string& prefix, std::size_t counter, double time) -> writer::Writer {
    const auto filename = prefix + "-" + name + ".csv";
    auto writer = writer::Writer();

    if (counter == 0) {
      writer.addInstruction(std::make_shared<writer::instructions::BinaryWrite>(
<<<<<<< HEAD
          filename, writer::WriteInline::createString(header()), true));
=======
          filename, writer::WriteInline::createString(header()), 0, true));
>>>>>>> 55a5e30c
    }
    this->rowcache = rows();
    this->resetStorage();

    writer.addInstruction(std::make_shared<writer::instructions::BinaryWrite>(
<<<<<<< HEAD
        filename, writer::WriteBuffer::create(rowcache.c_str(), rowcache.size()), true));
=======
        filename, writer::WriteBuffer::create(rowcache.c_str(), rowcache.size()), 0, true));
>>>>>>> 55a5e30c
    return writer;
  };
}

} // namespace seissol::io::instance::point<|MERGE_RESOLUTION|>--- conflicted
+++ resolved
@@ -69,21 +69,13 @@
 
     if (counter == 0) {
       writer.addInstruction(std::make_shared<writer::instructions::BinaryWrite>(
-<<<<<<< HEAD
-          filename, writer::WriteInline::createString(header()), true));
-=======
           filename, writer::WriteInline::createString(header()), 0, true));
->>>>>>> 55a5e30c
     }
     this->rowcache = rows();
     this->resetStorage();
 
     writer.addInstruction(std::make_shared<writer::instructions::BinaryWrite>(
-<<<<<<< HEAD
-        filename, writer::WriteBuffer::create(rowcache.c_str(), rowcache.size()), true));
-=======
         filename, writer::WriteBuffer::create(rowcache.c_str(), rowcache.size()), 0, true));
->>>>>>> 55a5e30c
     return writer;
   };
 }
