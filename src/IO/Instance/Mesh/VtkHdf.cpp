// SPDX-FileCopyrightText: 2024 SeisSol Group
//
// SPDX-License-Identifier: BSD-3-Clause
// SPDX-LicenseComments: Full text under /LICENSE and /LICENSES/
//
// SPDX-FileContributor: Author lists in /AUTHORS and /CITATION.cff

#include "VtkHdf.h"

<<<<<<< HEAD
#include <IO/Datatype/Datatype.h>
#include <IO/Datatype/Inference.h>
#include <IO/Datatype/MPIType.h>
#include <IO/Instance/Geometry/Typedefs.h>
#include <IO/Instance/Metadata/Pvd.h>
#include <IO/Writer/Instructions/Data.h>
#include <IO/Writer/Instructions/Hdf5.h>
#include <IO/Writer/Writer.h>
=======
#include "IO/Datatype/Datatype.h"
#include "IO/Datatype/Inference.h"
#include "IO/Datatype/MPIType.h"
#include "IO/Writer/Instructions/Data.h"
#include "IO/Writer/Instructions/Hdf5.h"
#include "IO/Writer/Writer.h"

>>>>>>> d27fe5af
#include <cstddef>
#include <cstdint>
#include <functional>
#include <memory>
#include <mpi.h>
#include <optional>
#include <string>
<<<<<<< HEAD
#include <utils/stringutils.h>
=======
#include <utils/logger.h>
>>>>>>> d27fe5af
#include <vector>

namespace seissol::io::instance::mesh {
VtkHdfWriter::VtkHdfWriter(const std::string& name,
                           std::size_t localElementCount,
                           geometry::Shape shape,
                           std::size_t targetDegree)
    : name(name), localElementCount(localElementCount), globalElementCount(localElementCount),
      pointsPerElement(geometry::numPoints(targetDegree, shape)), type(geometry::vtkType(shape)),
      targetDegree(targetDegree) {
  MPI_Exscan(&localElementCount,
             &elementOffset,
             1,
             datatype::convertToMPI(datatype::inferDatatype<std::size_t>()),
             MPI_SUM,
             seissol::Mpi::mpi.comm());
  MPI_Allreduce(&localElementCount,
                &globalElementCount,
                1,
                datatype::convertToMPI(datatype::inferDatatype<std::size_t>()),
                MPI_SUM,
                seissol::Mpi::mpi.comm());
  pointOffset = elementOffset * pointsPerElement;
  localPointCount = localElementCount * pointsPerElement;
  globalPointCount = globalElementCount * pointsPerElement;

<<<<<<< HEAD
  const auto version = temporal ? std::vector<int64_t>{2, 0} : std::vector<int64_t>{1, 0};

  addData("Type",
          {},
          temporal,
          writer::WriteInline::create("UnstructuredGrid",
                                      std::make_shared<datatype::StringDatatype>(16)));
  addData("Version",
          {},
          temporal,
          writer::WriteInline::createArray<int64_t>({version.size()}, version));

  // to capture by value
  const auto selfGlobalElementCount = globalElementCount;
  const auto selfLocalElementCount = localElementCount;
  const auto selfGlobalPointCount = globalPointCount;
  const auto selfLocalPointCount = localPointCount;
  const auto selfPointOffset = pointOffset;
  const auto selfPointsPerElement = pointsPerElement;
  const auto selfType = type;

  // TODO: auto-generate using a managed buffer maybe

  addData("NumberOfCells",
          {},
          temporal,
          writer::WriteInline::createArray<int64_t>(
              {1}, {static_cast<int64_t>(selfGlobalElementCount)}));
  addData(
      "NumberOfConnectivityIds",
      {},
      temporal,
      writer::WriteInline::createArray<int64_t>({1}, {static_cast<int64_t>(selfGlobalPointCount)}));
  addData(
      "NumberOfPoints",
      {},
      temporal,
      writer::WriteInline::createArray<int64_t>({1}, {static_cast<int64_t>(selfGlobalPointCount)}));

  const bool isLastRank = MPI::mpi.size() == MPI::mpi.rank() + 1;
  addData("Offsets",
          {},
          true,
          writer::GeneratedBuffer::createElementwise<int64_t>(
              selfLocalElementCount + (isLastRank ? 1 : 0),
              1,
              std::vector<std::size_t>(),
              [=](int64_t* target, std::size_t index) {
                target[0] = index * selfPointsPerElement + selfPointOffset;
              }));
  addData("Types",
          {},
          true,
          writer::GeneratedBuffer::createElementwise<uint8_t>(
              selfLocalElementCount,
              1,
              std::vector<std::size_t>(),
              [=](uint8_t* target, std::size_t index) { target[0] = selfType; }));
  addData("Connectivity",
          {},
          true,
          writer::GeneratedBuffer::createElementwise<int64_t>(
              selfLocalPointCount,
              1,
              std::vector<std::size_t>(),
              [=](int64_t* target, std::size_t index) { target[0] = index + selfPointOffset; }));

  if (temporal) {
    // we need to use a direct instruction here; since we store the time
    instructions.emplace_back([=](const std::string& filename, double time) {
      const auto data = writer::WriteInline::createArray<double>({1}, {time});
      return std::make_shared<writer::instructions::Hdf5DataWrite>(
          writer::instructions::Hdf5Location(filename, {GroupName}),
          "Values",
          data,
          data->datatype(),
          true);
    });

    // append for all
    addData("PartOffsets", {}, false, writer::WriteInline::createArray<uint64_t>({1}, {0}));
    addData("PointOffsets", {}, false, writer::WriteInline::createArray<uint64_t>({1}, {0}));
    addData("CellOffsets", {}, false, writer::WriteInline::createArray<uint64_t>({1, 1}, {0}));
    addData("ConnectivityIdOffsets",
            {},
            false,
            writer::WriteInline::createArray<uint64_t>({1, 1}, {0}));

    // ignore
    // NumberOfParts
  }
}

void VtkHdfWriter::addData(const std::string& name,
                           const std::optional<std::string>& group,
                           bool isConst,
                           const std::shared_ptr<writer::DataSource>& data) {
  auto& instrarray = isConst ? instructionsConst : instructions;

  std::vector<std::string> groups{GroupName};
  if (group.has_value()) {
    groups.emplace_back(group.value());
  }

  const auto append = !isConst && temporal;

  instrarray.emplace_back([=](const std::string& filename, double time) {
=======
  instructions.emplace_back([=](const std::string& filename, double /*time*/) {
    return std::make_shared<writer::instructions::Hdf5AttributeWrite>(
        writer::instructions::Hdf5Location(filename, {GroupName}),
        "Type",
        writer::WriteInline::create("UnstructuredGrid",
                                    std::make_shared<datatype::StringDatatype>(16)));
  });
  instructions.emplace_back([=](const std::string& filename, double /*time*/) {
    return std::make_shared<writer::instructions::Hdf5AttributeWrite>(
        writer::instructions::Hdf5Location(filename, {GroupName}),
        "Version",
        writer::WriteInline::createArray<int64_t>({2}, {1, 0}));
  });

  // to capture by value
  auto selfGlobalElementCount = globalElementCount;
  auto selfLocalElementCount = localElementCount;
  auto selfGlobalPointCount = globalPointCount;
  auto selfLocalPointCount = localPointCount;
  auto selfPointOffset = pointOffset;
  auto selfPointsPerElement = pointsPerElement;
  auto selfType = type;

  // TODO: move the following arrays into a "common" HDF5 file
  // also, auto-generate them using a managed buffer
  instructionsConst.emplace_back([=](const std::string& filename, double /*time*/) {
    return std::make_shared<writer::instructions::Hdf5DataWrite>(
        writer::instructions::Hdf5Location(filename, {GroupName}),
        "NumberOfCells",
        writer::WriteInline::createArray<int64_t>({1},
                                                  {static_cast<int64_t>(selfGlobalElementCount)}),
        datatype::inferDatatype<int64_t>());
  });
  instructionsConst.emplace_back([=](const std::string& filename, double /*time*/) {
    return std::make_shared<writer::instructions::Hdf5DataWrite>(
        writer::instructions::Hdf5Location(filename, {GroupName}),
        "NumberOfConnectivityIds",
        writer::WriteInline::createArray<int64_t>({1},
                                                  {static_cast<int64_t>(selfGlobalPointCount)}),
        datatype::inferDatatype<int64_t>());
  });
  instructionsConst.emplace_back([=](const std::string& filename, double /*time*/) {
    return std::make_shared<writer::instructions::Hdf5DataWrite>(
        writer::instructions::Hdf5Location(filename, {GroupName}),
        "NumberOfPoints",
        writer::WriteInline::createArray<int64_t>({1},
                                                  {static_cast<int64_t>(selfGlobalPointCount)}),
        datatype::inferDatatype<int64_t>());
  });

  const bool isLastRank = Mpi::mpi.size() == Mpi::mpi.rank() + 1;
  instructionsConst.emplace_back([=](const std::string& filename, double /*time*/) {
    return std::make_shared<writer::instructions::Hdf5DataWrite>(
        writer::instructions::Hdf5Location(filename, {GroupName}),
        "Offsets",
        writer::GeneratedBuffer::createElementwise<int64_t>(
            selfLocalElementCount + (isLastRank ? 1 : 0),
            1,
            std::vector<std::size_t>(),
            [=](int64_t* target, std::size_t index) {
              target[0] = index * selfPointsPerElement + selfPointOffset;
            }),
        datatype::inferDatatype<int64_t>());
  });
  instructionsConst.emplace_back([=](const std::string& filename, double /*time*/) {
    return std::make_shared<writer::instructions::Hdf5DataWrite>(
        writer::instructions::Hdf5Location(filename, {GroupName}),
        "Types",
        writer::GeneratedBuffer::createElementwise<uint8_t>(
            selfLocalElementCount,
            1,
            std::vector<std::size_t>(),
            [=](uint8_t* target, std::size_t /*index*/) { target[0] = selfType; }),
        datatype::inferDatatype<uint8_t>());
  });
  instructionsConst.emplace_back([=](const std::string& filename, double /*time*/) {
>>>>>>> d27fe5af
    return std::make_shared<writer::instructions::Hdf5DataWrite>(
        writer::instructions::Hdf5Location(filename, groups), name, data, data->datatype(), append);
  });

  if (isConst && !temporal) {
    instructionsConstLink.emplace_back(
        [=](const std::string& filename, const std::string& filenameConst) {
          return std::make_shared<writer::instructions::Hdf5LinkExternalWrite>(
              writer::instructions::Hdf5Location(filename, groups),
              name,
              writer::instructions::Hdf5Location(filenameConst, groups, name));
        });
  }
}

void VtkHdfWriter::addHook(const std::function<void(std::size_t, double)>& hook) {
  hooks.push_back(hook);
}

std::function<writer::Writer(const std::string&, std::size_t, double)> VtkHdfWriter::makeWriter() {
  logInfo() << "Adding VTK writer" << name << "of order" << targetDegree;
  const auto self = *this;
  return [self, pvu = std::vector<metadata::PvuEntry>()](const std::string& prefix,
                                                         std::size_t counter,
                                                         double time) mutable -> writer::Writer {
    for (const auto& hook : self.hooks) {
      hook(counter, time);
    }

    const auto lastPrefix = utils::StringUtils::split(prefix, '/');
    const auto filename = prefix + "-" + self.name + "-" + std::to_string(counter) + ".vtkhdf";
    const auto filenameConst = prefix + "-" + self.name + "-const.vtkhdf";
    const auto filenameConstFile = lastPrefix.back() + "-" + self.name + "-const.vtkhdf";
    const auto filenamePvu = prefix + "-" + self.name + ".pvd";
    pvu.emplace_back(metadata::PvuEntry{filename, time});
    auto writer = writer::Writer();

    const auto fullWrite = counter == 0;
    if (fullWrite) {
      for (const auto& instruction : self.instructionsConst) {
        writer.addInstruction(instruction(filenameConst, time));
      }
    }
    for (const auto& instruction : self.instructionsConstLink) {
      writer.addInstruction(instruction(filename, filenameConstFile));
    }
    for (const auto& instruction : self.instructions) {
      writer.addInstruction(instruction(filename, time));
    }
    writer.addInstruction(std::make_shared<writer::instructions::Hdf5DataWrite>(
        writer::instructions::Hdf5Location(filename, {GroupName, FieldDataName}),
        "Time",
        writer::WriteInline::createArray<double>({1}, {time}),
        datatype::inferDatatype<decltype(time)>()));
    writer.addInstruction(std::make_shared<writer::instructions::Hdf5DataWrite>(
        writer::instructions::Hdf5Location(filename, {GroupName, FieldDataName}),
        "Index",
        writer::WriteInline::createArray<std::size_t>({1}, {counter}),
        datatype::inferDatatype<decltype(counter)>()));
    writer.addInstructions(metadata::makePvu(pvu).instructions(filenamePvu));
    return writer;
  };
}
} // namespace seissol::io::instance::mesh<|MERGE_RESOLUTION|>--- conflicted
+++ resolved
@@ -7,16 +7,6 @@
 
 #include "VtkHdf.h"
 
-<<<<<<< HEAD
-#include <IO/Datatype/Datatype.h>
-#include <IO/Datatype/Inference.h>
-#include <IO/Datatype/MPIType.h>
-#include <IO/Instance/Geometry/Typedefs.h>
-#include <IO/Instance/Metadata/Pvd.h>
-#include <IO/Writer/Instructions/Data.h>
-#include <IO/Writer/Instructions/Hdf5.h>
-#include <IO/Writer/Writer.h>
-=======
 #include "IO/Datatype/Datatype.h"
 #include "IO/Datatype/Inference.h"
 #include "IO/Datatype/MPIType.h"
@@ -24,7 +14,8 @@
 #include "IO/Writer/Instructions/Hdf5.h"
 #include "IO/Writer/Writer.h"
 
->>>>>>> d27fe5af
+#include <IO/Instance/Geometry/Typedefs.h>
+#include <IO/Instance/Metadata/Pvd.h>
 #include <cstddef>
 #include <cstdint>
 #include <functional>
@@ -32,11 +23,8 @@
 #include <mpi.h>
 #include <optional>
 #include <string>
-<<<<<<< HEAD
+#include <utils/logger.h>
 #include <utils/stringutils.h>
-=======
-#include <utils/logger.h>
->>>>>>> d27fe5af
 #include <vector>
 
 namespace seissol::io::instance::mesh {
@@ -63,7 +51,6 @@
   localPointCount = localElementCount * pointsPerElement;
   globalPointCount = globalElementCount * pointsPerElement;
 
-<<<<<<< HEAD
   const auto version = temporal ? std::vector<int64_t>{2, 0} : std::vector<int64_t>{1, 0};
 
   addData("Type",
@@ -103,7 +90,7 @@
       temporal,
       writer::WriteInline::createArray<int64_t>({1}, {static_cast<int64_t>(selfGlobalPointCount)}));
 
-  const bool isLastRank = MPI::mpi.size() == MPI::mpi.rank() + 1;
+  const bool isLastRank = Mpi::mpi.size() == Mpi::mpi.rank() + 1;
   addData("Offsets",
           {},
           true,
@@ -171,84 +158,6 @@
   const auto append = !isConst && temporal;
 
   instrarray.emplace_back([=](const std::string& filename, double time) {
-=======
-  instructions.emplace_back([=](const std::string& filename, double /*time*/) {
-    return std::make_shared<writer::instructions::Hdf5AttributeWrite>(
-        writer::instructions::Hdf5Location(filename, {GroupName}),
-        "Type",
-        writer::WriteInline::create("UnstructuredGrid",
-                                    std::make_shared<datatype::StringDatatype>(16)));
-  });
-  instructions.emplace_back([=](const std::string& filename, double /*time*/) {
-    return std::make_shared<writer::instructions::Hdf5AttributeWrite>(
-        writer::instructions::Hdf5Location(filename, {GroupName}),
-        "Version",
-        writer::WriteInline::createArray<int64_t>({2}, {1, 0}));
-  });
-
-  // to capture by value
-  auto selfGlobalElementCount = globalElementCount;
-  auto selfLocalElementCount = localElementCount;
-  auto selfGlobalPointCount = globalPointCount;
-  auto selfLocalPointCount = localPointCount;
-  auto selfPointOffset = pointOffset;
-  auto selfPointsPerElement = pointsPerElement;
-  auto selfType = type;
-
-  // TODO: move the following arrays into a "common" HDF5 file
-  // also, auto-generate them using a managed buffer
-  instructionsConst.emplace_back([=](const std::string& filename, double /*time*/) {
-    return std::make_shared<writer::instructions::Hdf5DataWrite>(
-        writer::instructions::Hdf5Location(filename, {GroupName}),
-        "NumberOfCells",
-        writer::WriteInline::createArray<int64_t>({1},
-                                                  {static_cast<int64_t>(selfGlobalElementCount)}),
-        datatype::inferDatatype<int64_t>());
-  });
-  instructionsConst.emplace_back([=](const std::string& filename, double /*time*/) {
-    return std::make_shared<writer::instructions::Hdf5DataWrite>(
-        writer::instructions::Hdf5Location(filename, {GroupName}),
-        "NumberOfConnectivityIds",
-        writer::WriteInline::createArray<int64_t>({1},
-                                                  {static_cast<int64_t>(selfGlobalPointCount)}),
-        datatype::inferDatatype<int64_t>());
-  });
-  instructionsConst.emplace_back([=](const std::string& filename, double /*time*/) {
-    return std::make_shared<writer::instructions::Hdf5DataWrite>(
-        writer::instructions::Hdf5Location(filename, {GroupName}),
-        "NumberOfPoints",
-        writer::WriteInline::createArray<int64_t>({1},
-                                                  {static_cast<int64_t>(selfGlobalPointCount)}),
-        datatype::inferDatatype<int64_t>());
-  });
-
-  const bool isLastRank = Mpi::mpi.size() == Mpi::mpi.rank() + 1;
-  instructionsConst.emplace_back([=](const std::string& filename, double /*time*/) {
-    return std::make_shared<writer::instructions::Hdf5DataWrite>(
-        writer::instructions::Hdf5Location(filename, {GroupName}),
-        "Offsets",
-        writer::GeneratedBuffer::createElementwise<int64_t>(
-            selfLocalElementCount + (isLastRank ? 1 : 0),
-            1,
-            std::vector<std::size_t>(),
-            [=](int64_t* target, std::size_t index) {
-              target[0] = index * selfPointsPerElement + selfPointOffset;
-            }),
-        datatype::inferDatatype<int64_t>());
-  });
-  instructionsConst.emplace_back([=](const std::string& filename, double /*time*/) {
-    return std::make_shared<writer::instructions::Hdf5DataWrite>(
-        writer::instructions::Hdf5Location(filename, {GroupName}),
-        "Types",
-        writer::GeneratedBuffer::createElementwise<uint8_t>(
-            selfLocalElementCount,
-            1,
-            std::vector<std::size_t>(),
-            [=](uint8_t* target, std::size_t /*index*/) { target[0] = selfType; }),
-        datatype::inferDatatype<uint8_t>());
-  });
-  instructionsConst.emplace_back([=](const std::string& filename, double /*time*/) {
->>>>>>> d27fe5af
     return std::make_shared<writer::instructions::Hdf5DataWrite>(
         writer::instructions::Hdf5Location(filename, groups), name, data, data->datatype(), append);
   });
