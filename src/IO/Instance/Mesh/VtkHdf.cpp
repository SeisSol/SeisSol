// SPDX-FileCopyrightText: 2024 SeisSol Group
//
// SPDX-License-Identifier: BSD-3-Clause
// SPDX-LicenseComments: Full text under /LICENSE and /LICENSES/
//
// SPDX-FileContributor: Author lists in /AUTHORS and /CITATION.cff

#include "VtkHdf.h"

<<<<<<< HEAD
#include <IO/Datatype/Datatype.h>
#include <IO/Datatype/Inference.h>
#include <IO/Datatype/MPIType.h>
#include <IO/Instance/Geometry/Typedefs.h>
#include <IO/Instance/Metadata/Pvd.h>
#include <IO/Writer/Instructions/Data.h>
#include <IO/Writer/Instructions/Hdf5.h>
#include <IO/Writer/Writer.h>
=======
#include "IO/Datatype/Datatype.h"
#include "IO/Datatype/Inference.h"
#include "IO/Datatype/MPIType.h"
#include "IO/Instance/Geometry/Typedefs.h"
#include "IO/Instance/Metadata/Pvd.h"
#include "IO/Writer/Instructions/Data.h"
#include "IO/Writer/Instructions/Hdf5.h"
#include "IO/Writer/Writer.h"

>>>>>>> 0c079542
#include <cstddef>
#include <cstdint>
#include <functional>
#include <memory>
#include <mpi.h>
#include <optional>
#include <string>
<<<<<<< HEAD
=======
#include <utils/logger.h>
>>>>>>> 0c079542
#include <utils/stringutils.h>
#include <vector>

namespace seissol::io::instance::mesh {
VtkHdfWriter::VtkHdfWriter(const std::string& name,
                           std::size_t localElementCount,
                           geometry::Shape shape,
                           std::size_t targetDegree)
    : name(name), localElementCount(localElementCount), globalElementCount(localElementCount),
      pointsPerElement(geometry::numPoints(targetDegree, shape)), type(geometry::vtkType(shape)),
      targetDegree(targetDegree) {
  MPI_Exscan(&localElementCount,
             &elementOffset,
             1,
             datatype::convertToMPI(datatype::inferDatatype<std::size_t>()),
             MPI_SUM,
             seissol::Mpi::mpi.comm());
  MPI_Allreduce(&localElementCount,
                &globalElementCount,
                1,
                datatype::convertToMPI(datatype::inferDatatype<std::size_t>()),
                MPI_SUM,
                seissol::Mpi::mpi.comm());
  pointOffset = elementOffset * pointsPerElement;
  localPointCount = localElementCount * pointsPerElement;
  globalPointCount = globalElementCount * pointsPerElement;

  const auto version = temporal ? std::vector<int64_t>{2, 0} : std::vector<int64_t>{1, 0};

  addData("Type",
          {},
          temporal,
          writer::WriteInline::create("UnstructuredGrid",
                                      std::make_shared<datatype::StringDatatype>(16)));
  addData("Version",
          {},
          temporal,
          writer::WriteInline::createArray<int64_t>({version.size()}, version));

  // to capture by value
  const auto selfGlobalElementCount = globalElementCount;
  const auto selfLocalElementCount = localElementCount;
  const auto selfGlobalPointCount = globalPointCount;
  const auto selfLocalPointCount = localPointCount;
  const auto selfPointOffset = pointOffset;
  const auto selfPointsPerElement = pointsPerElement;
  const auto selfType = type;
<<<<<<< HEAD

  // TODO: auto-generate using a managed buffer maybe

  addData("NumberOfCells",
          {},
          temporal,
          writer::WriteInline::createArray<int64_t>(
              {1}, {static_cast<int64_t>(selfGlobalElementCount)}));
  addData(
      "NumberOfConnectivityIds",
      {},
      temporal,
      writer::WriteInline::createArray<int64_t>({1}, {static_cast<int64_t>(selfGlobalPointCount)}));
  addData(
      "NumberOfPoints",
      {},
      temporal,
      writer::WriteInline::createArray<int64_t>({1}, {static_cast<int64_t>(selfGlobalPointCount)}));

  const bool isLastRank = MPI::mpi.size() == MPI::mpi.rank() + 1;
=======

  // TODO: auto-generate using a managed buffer maybe

  addData("NumberOfCells",
          {},
          temporal,
          writer::WriteInline::createArray<int64_t>(
              {1}, {static_cast<int64_t>(selfGlobalElementCount)}));
  addData(
      "NumberOfConnectivityIds",
      {},
      temporal,
      writer::WriteInline::createArray<int64_t>({1}, {static_cast<int64_t>(selfGlobalPointCount)}));
  addData(
      "NumberOfPoints",
      {},
      temporal,
      writer::WriteInline::createArray<int64_t>({1}, {static_cast<int64_t>(selfGlobalPointCount)}));

  const bool isLastRank = Mpi::mpi.size() == Mpi::mpi.rank() + 1;
>>>>>>> 0c079542
  addData("Offsets",
          {},
          true,
          writer::GeneratedBuffer::createElementwise<int64_t>(
              selfLocalElementCount + (isLastRank ? 1 : 0),
              1,
              std::vector<std::size_t>(),
              [=](int64_t* target, std::size_t index) {
                target[0] = index * selfPointsPerElement + selfPointOffset;
              }));
  addData("Types",
          {},
          true,
          writer::GeneratedBuffer::createElementwise<uint8_t>(
              selfLocalElementCount,
              1,
              std::vector<std::size_t>(),
<<<<<<< HEAD
              [=](uint8_t* target, std::size_t index) { target[0] = selfType; }));
=======
              [=](uint8_t* target, std::size_t /*index*/) { target[0] = selfType; }));
>>>>>>> 0c079542
  addData("Connectivity",
          {},
          true,
          writer::GeneratedBuffer::createElementwise<int64_t>(
              selfLocalPointCount,
              1,
              std::vector<std::size_t>(),
              [=](int64_t* target, std::size_t index) { target[0] = index + selfPointOffset; }));

  if (temporal) {
    // we need to use a direct instruction here; since we store the time
    instructions.emplace_back([=](const std::string& filename, double time) {
      const auto data = writer::WriteInline::createArray<double>({1}, {time});
      return std::make_shared<writer::instructions::Hdf5DataWrite>(
          writer::instructions::Hdf5Location(filename, {GroupName}),
          "Values",
          data,
          data->datatype(),
          true);
    });

    // append for all
    addData("PartOffsets", {}, false, writer::WriteInline::createArray<uint64_t>({1}, {0}));
    addData("PointOffsets", {}, false, writer::WriteInline::createArray<uint64_t>({1}, {0}));
    addData("CellOffsets", {}, false, writer::WriteInline::createArray<uint64_t>({1, 1}, {0}));
    addData("ConnectivityIdOffsets",
            {},
            false,
            writer::WriteInline::createArray<uint64_t>({1, 1}, {0}));

    // ignore
    // NumberOfParts
  }
}

void VtkHdfWriter::addData(const std::string& name,
                           const std::optional<std::string>& group,
                           bool isConst,
                           const std::shared_ptr<writer::DataSource>& data) {
  auto& instrarray = isConst ? instructionsConst : instructions;

  std::vector<std::string> groups{GroupName};
  if (group.has_value()) {
    groups.emplace_back(group.value());
  }

  const auto append = !isConst && temporal;

<<<<<<< HEAD
  instrarray.emplace_back([=](const std::string& filename, double time) {
=======
  instrarray.emplace_back([=](const std::string& filename, double /*time*/) {
>>>>>>> 0c079542
    return std::make_shared<writer::instructions::Hdf5DataWrite>(
        writer::instructions::Hdf5Location(filename, groups), name, data, data->datatype(), append);
  });

  if (isConst && !temporal) {
    instructionsConstLink.emplace_back(
        [=](const std::string& filename, const std::string& filenameConst) {
          return std::make_shared<writer::instructions::Hdf5LinkExternalWrite>(
              writer::instructions::Hdf5Location(filename, groups),
              name,
              writer::instructions::Hdf5Location(filenameConst, groups, name));
        });
  }
}

void VtkHdfWriter::addHook(const std::function<void(std::size_t, double)>& hook) {
  hooks.push_back(hook);
}

std::function<writer::Writer(const std::string&, std::size_t, double)> VtkHdfWriter::makeWriter() {
  logInfo() << "Adding VTK writer" << name << "of order" << targetDegree;
  const auto self = *this;
  return [self, pvu = std::vector<metadata::PvuEntry>()](const std::string& prefix,
                                                         std::size_t counter,
                                                         double time) mutable -> writer::Writer {
    for (const auto& hook : self.hooks) {
      hook(counter, time);
    }

    const auto lastPrefix = utils::StringUtils::split(prefix, '/');
    const auto filename = prefix + "-" + self.name + "-" + std::to_string(counter) + ".vtkhdf";
    const auto filenameConst = prefix + "-" + self.name + "-const.vtkhdf";
    const auto filenameConstFile = lastPrefix.back() + "-" + self.name + "-const.vtkhdf";
    const auto filenamePvu = prefix + "-" + self.name + ".pvd";
    pvu.emplace_back(metadata::PvuEntry{filename, time});
    auto writer = writer::Writer();

    const auto fullWrite = counter == 0;
    if (fullWrite) {
      for (const auto& instruction : self.instructionsConst) {
        writer.addInstruction(instruction(filenameConst, time));
      }
    }
    for (const auto& instruction : self.instructionsConstLink) {
      writer.addInstruction(instruction(filename, filenameConstFile));
    }
    for (const auto& instruction : self.instructions) {
      writer.addInstruction(instruction(filename, time));
    }
    writer.addInstruction(std::make_shared<writer::instructions::Hdf5DataWrite>(
        writer::instructions::Hdf5Location(filename, {GroupName, FieldDataName}),
        "Time",
        writer::WriteInline::createArray<double>({1}, {time}),
        datatype::inferDatatype<decltype(time)>()));
    writer.addInstruction(std::make_shared<writer::instructions::Hdf5DataWrite>(
        writer::instructions::Hdf5Location(filename, {GroupName, FieldDataName}),
        "Index",
        writer::WriteInline::createArray<std::size_t>({1}, {counter}),
        datatype::inferDatatype<decltype(counter)>()));
    writer.addInstructions(metadata::makePvu(pvu).instructions(filenamePvu));
    return writer;
  };
}
} // namespace seissol::io::instance::mesh<|MERGE_RESOLUTION|>--- conflicted
+++ resolved
@@ -7,16 +7,6 @@
 
 #include "VtkHdf.h"
 
-<<<<<<< HEAD
-#include <IO/Datatype/Datatype.h>
-#include <IO/Datatype/Inference.h>
-#include <IO/Datatype/MPIType.h>
-#include <IO/Instance/Geometry/Typedefs.h>
-#include <IO/Instance/Metadata/Pvd.h>
-#include <IO/Writer/Instructions/Data.h>
-#include <IO/Writer/Instructions/Hdf5.h>
-#include <IO/Writer/Writer.h>
-=======
 #include "IO/Datatype/Datatype.h"
 #include "IO/Datatype/Inference.h"
 #include "IO/Datatype/MPIType.h"
@@ -26,7 +16,6 @@
 #include "IO/Writer/Instructions/Hdf5.h"
 #include "IO/Writer/Writer.h"
 
->>>>>>> 0c079542
 #include <cstddef>
 #include <cstdint>
 #include <functional>
@@ -34,10 +23,7 @@
 #include <mpi.h>
 #include <optional>
 #include <string>
-<<<<<<< HEAD
-=======
 #include <utils/logger.h>
->>>>>>> 0c079542
 #include <utils/stringutils.h>
 #include <vector>
 
@@ -85,7 +71,6 @@
   const auto selfPointOffset = pointOffset;
   const auto selfPointsPerElement = pointsPerElement;
   const auto selfType = type;
-<<<<<<< HEAD
 
   // TODO: auto-generate using a managed buffer maybe
 
@@ -105,29 +90,7 @@
       temporal,
       writer::WriteInline::createArray<int64_t>({1}, {static_cast<int64_t>(selfGlobalPointCount)}));
 
-  const bool isLastRank = MPI::mpi.size() == MPI::mpi.rank() + 1;
-=======
-
-  // TODO: auto-generate using a managed buffer maybe
-
-  addData("NumberOfCells",
-          {},
-          temporal,
-          writer::WriteInline::createArray<int64_t>(
-              {1}, {static_cast<int64_t>(selfGlobalElementCount)}));
-  addData(
-      "NumberOfConnectivityIds",
-      {},
-      temporal,
-      writer::WriteInline::createArray<int64_t>({1}, {static_cast<int64_t>(selfGlobalPointCount)}));
-  addData(
-      "NumberOfPoints",
-      {},
-      temporal,
-      writer::WriteInline::createArray<int64_t>({1}, {static_cast<int64_t>(selfGlobalPointCount)}));
-
   const bool isLastRank = Mpi::mpi.size() == Mpi::mpi.rank() + 1;
->>>>>>> 0c079542
   addData("Offsets",
           {},
           true,
@@ -145,11 +108,7 @@
               selfLocalElementCount,
               1,
               std::vector<std::size_t>(),
-<<<<<<< HEAD
-              [=](uint8_t* target, std::size_t index) { target[0] = selfType; }));
-=======
               [=](uint8_t* target, std::size_t /*index*/) { target[0] = selfType; }));
->>>>>>> 0c079542
   addData("Connectivity",
           {},
           true,
@@ -198,11 +157,7 @@
 
   const auto append = !isConst && temporal;
 
-<<<<<<< HEAD
-  instrarray.emplace_back([=](const std::string& filename, double time) {
-=======
   instrarray.emplace_back([=](const std::string& filename, double /*time*/) {
->>>>>>> 0c079542
     return std::make_shared<writer::instructions::Hdf5DataWrite>(
         writer::instructions::Hdf5Location(filename, groups), name, data, data->datatype(), append);
   });
