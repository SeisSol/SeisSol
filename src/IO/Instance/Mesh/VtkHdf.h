--- conflicted
+++ resolved
@@ -53,8 +53,6 @@
     const auto data = writer::GeneratedBuffer::createElementwise<T>(
         localElementCount, pointsPerElement, dimensions, std::forward<F>(pointMapper));
     addData(name, PointDataName, isConst, data);
-<<<<<<< HEAD
-=======
     if (temporal) {
       const auto offset = isConst ? 0 : globalPointCount;
       addData(name,
@@ -62,7 +60,6 @@
               isConst,
               writer::WriteInline::createArray<uint64_t>({1}, {offset}));
     }
->>>>>>> 55a5e30c
   }
 
   template <typename T, typename F>
@@ -73,8 +70,6 @@
     const auto data = writer::GeneratedBuffer::createElementwise<T>(
         localElementCount, 1, dimensions, std::forward<F>(cellMapper));
     addData(name, CellDataName, isConst, data);
-<<<<<<< HEAD
-=======
     if (temporal) {
       const auto offset = isConst ? 0 : globalElementCount;
       addData(name,
@@ -82,7 +77,6 @@
               false,
               writer::WriteInline::createArray<uint64_t>({1}, {offset}));
     }
->>>>>>> 55a5e30c
   }
 
   template <typename T>
@@ -92,8 +86,6 @@
                     const std::vector<T>& data) {
     const auto datasource = writer::WriteInline::createArray(dimensions, data);
     addData(name, FieldDataName, isConst, datasource);
-<<<<<<< HEAD
-=======
     if (temporal) {
       // TODO:
       const auto offset = isConst ? 0UL : 1UL;
@@ -102,7 +94,6 @@
               false,
               writer::WriteInline::createArray<uint64_t>({1}, {offset}));
     }
->>>>>>> 55a5e30c
   }
 
   void addHook(const std::function<void(std::size_t, double)>& hook);
