--- conflicted
+++ resolved
@@ -586,149 +586,6 @@
                                                  ! forced_rupture_time
   END TYPE tbackground_stress
 
-!< constants
-<<<<<<< HEAD
-  type tDynRun_constants
-    real :: p0
-    real :: ts0
-    real :: td0
-  end type tDynRun_constants
-
-!< Dynamic Rupture output variables, without rupture front output
-  TYPE tDynRup_output
-     REAL, POINTER                          :: OutNodes(:,:)    => NULL()                !< Node output positions at fault
-     REAL, POINTER                          :: OutEval(:,:,:,:) => NULL()                !< Values for the automatic evaluation of DOFs at fault output nodes
-     REAL, POINTER                          :: OutVal(:,:,:)   => NULL()                 !< State variable used at Rate-and-state friction laws
-     REAL, POINTER                          :: OutInt(:,:)     => NULL()                 !< nearest BndGP from output faultreceiver
-     REAL, POINTER                          :: OutInt_dist(:)   => NULL()                !< distance from nearest BndGP from output faultreceiver
-     INTEGER                                :: nOutPoints                       !< Number of output points per element
-     INTEGER                                :: nOutVars
-        !< Number of output variables (calculated using OututMask)
-     INTEGER                                :: printtimeinterval                !< Iteration interval at which output will be written
-     INTEGER                                :: printIntervalCriterion           !< 1=iteration, 2=time
-     REAL                                   :: printtimeinterval_sec            !< Time interval at which output will be written
-     INTEGER                                :: OutputMask(1:12)                  !< Info of desired output 1/ yes, 0/ no - position: 1/ slip rate 2/ stress 3/ normal velocity 4/ in case of rate and state output friction and state variable 5/ initial stress fields 6/ displacement 7/rupture speed 8/accumulated slip 9/Peak SR 10/Rupture arrival 11/Dyn.ShearStress arrival 12/TP output
-     INTEGER                      , POINTER :: OutputLabel(:)    => NULL()      !< Info of desired output 1/ yes, 0/ no - position: 1/ slip rate 2/ stress 3/ normal velocity 4/ in case of rate and state output friction and state variable 5/ initial stress fields
-     LOGICAL                                :: DR_pick_output                   !< DR output at certain receiver stations
-     INTEGER                                :: nDR_pick                         !< number of DR output receiver for this domain
-     TYPE(tUnstructPoint)         , POINTER :: RecPoint(:)    => NULL()                  !< DR pickpoint location
-     INTEGER                      , POINTER :: VFile(:)     => NULL()                    !< unit numbers for DR pickpoints
-     INTEGER                                :: MaxPickStore                     !< output every MaxPickStore
-     INTEGER                      , POINTER :: CurrentPick(:)   => NULL()                !< Current storage time level
-     REAL                         , POINTER :: TmpTime(:) => NULL()                      !< Stored time levels
-     REAL_TYPE                    , POINTER :: TmpState(:,:,:)  => NULL()                !< Stored variables
-     REAL                         , POINTER :: rotmat(:,:,:)   => NULL()                 !< stores rotation matrix for fault receiver
-     REAL                                   :: p0
-     integer                                :: refinement
-     integer                                :: refinement_strategy
-  END TYPE tDynRup_output
-
-  TYPE tDynRup
-     character(LEN=600)                     :: ModelFileName
-     real, allocatable                      :: output_Mu(:,:)
-     real, allocatable                      :: output_StateVar(:,:)
-     real, allocatable                      :: output_Strength(:,:)
-     real, allocatable                      :: output_Slip(:,:)
-     real, allocatable                      :: output_Slip1(:,:)
-     real, allocatable                      :: output_Slip2(:,:)
-     real, allocatable                      :: output_rupture_time(:,:)
-     real, allocatable                      :: output_PeakSR(:,:)
-     real, allocatable                      :: output_dynStress_time(:,:)
-     REAL, allocatable                      :: Slip(:,:)               !< Slip path at given fault node
-     REAL, allocatable                      :: Slip1(:,:)                      !< Slip at given fault node along loc dir 1
-     REAL, allocatable                      :: Slip2(:,:)                      !< Slip at given fault node along loc dir 2
-     REAL, allocatable                      :: SlipRate1(:,:)                  !< Slip Rate at given fault node
-     REAL, allocatable                      :: SlipRate2(:,:)                  !< Slip Rate at given fault node
-     REAL, allocatable                      :: PeakSR(:,:)                     !< Slip Rate at given fault node
-     REAL, allocatable                      :: TracXZ(:,:)                     !< Traction at given fault node
-     REAL, allocatable                      :: TracXY(:,:)                     !< Traction at given fault node
-     REAL, allocatable                      :: Mu(:,:)                         !< Current friction coefficient at given fault node
-     REAL, allocatable                      :: Mu_S(:,:)                       !< Static friction coefficient at given fault node
-     REAL, allocatable                      :: Mu_D(:,:)                       !< Dynamic friction coefficient at given fault node
-     REAL, allocatable                      :: StateVar(:,:)                   !< State variable used at Rate-and-state friction laws
-     REAL, allocatable                      :: cohesion(:,:)                   !< cohesion at given fault node  (should be negative since negative normal stress is compression)
-     REAL, allocatable                      :: forced_rupture_time(:,:)        !< forced rupture time at given fault node
-     REAL, allocatable                      :: rupture_time(:,:)               !< rupture time at given fault node> used for VR ouput calculation
-     REAL, allocatable                      :: dynStress_time(:,:)             !< time at which the shear stress is equal the dynamic stress
-     REAL, allocatable                      :: RuptureOnset(:,:)                !< FL33,34 input parameter (rupture onset time of the source time function)
-     REAL, allocatable                      :: YoffeTS(:,:)                     !< FL33 input parameter (ts, related with the acceleration time of the Yoffe function)
-     REAL, allocatable                      :: YoffeTR(:,:)                     !< FL33 input parameter (tr, related with the effective rise time of the Yoffe function)
-     REAL, allocatable                      :: RuptureRiseTime(:,:)             !< FL34 input parameter (rupture effective rise time)
-     REAL                                   :: t_0                              !< forced rupture decay time
-     REAL, ALLOCATABLE                      :: BndBF_GP_Tet(:,:,:)              !< Basis functions of '-' element at fault surface with matching GP (nDegFr,nBndGP,nSide)
-     REAL, ALLOCATABLE                      :: FluxInt(:,:,:)                   !< corresponding flux integration matrix (nDegFr,nDegFr,nSide))
-     REAL, ALLOCATABLE                      :: RS_srW_array(:,:)                !< velocity weakening scale, array of spatial dependency
-     REAL, ALLOCATABLE                      :: RS_sl0_array(:,:)                !< Reference slip, array of spatial dependency
-     REAL                                   :: RS_sr0                           !< Reference slip rate
-     REAL                                   :: RS_sl0                           !< Reference slip
-     REAL                                   :: RS_f0                            !< Reference friction coefficient
-     REAL                                   :: RS_a                             !< RS constitutive parameter "a"
-     REAL, ALLOCATABLE                      :: RS_a_array(:,:)                  !< Spatial dependent RS constitutive parameter "a"
-     REAL                                   :: RS_b                             !< RS constitutive parameter "b"
-     REAL                                   :: RS_iniSlipRate1                  !< initial slip rate for rate and state friction
-     REAL                                   :: RS_iniSlipRate2                  !< initial slip rate for rate and state friction
-     REAL                                   :: Mu_W                             !< velocity weakening friction coefficient
-     REAL                                   :: RS_srW                           !< velocity weakening scale
-     REAL                                   :: Mu_S_ini                         !< Static friction coefficient ini scalar value
-     REAL                                   :: Mu_SNuc_ini                      !< Static friction coefficient inside the nucleation zone ini scalar value
-     REAL                                   :: Mu_D_ini                         !< Dynamic friction coefficient ini scalar value
-     REAL                                   :: D_C_ini                          !< Critical slip read-in variable for constant value over the entire fault
-     REAL, allocatable                      :: D_C(:,:)                         !< Critical slip at given fault node
-     REAL                                   :: NucBulk_xx_0                     !< Nucleation bulk stress
-     REAL                                   :: NucBulk_yy_0                     !< Nucleation bulk stress
-     REAL                                   :: NucBulk_zz_0                     !< Nucleation bulk stress
-     REAL                                   :: NucShearXY_0                     !< Nucleation shear stress
-     REAL                                   :: NucShearYZ_0                     !< Nucleation shear stress
-     REAL                                   :: NucShearXZ_0                     !< Nucleation shear stress
-     REAL                                   :: NucRS_sv0                        !< Nucleation state variable
-     REAL                                   :: r_s                              !< width of the smooth transition
-     INTEGER                                :: BackgroundType                   !< Type of background stresses (0: homogeneous)
-     TYPE(tbackground_stress)               :: bg_stress                        !< includes background stress information for dynamic rupture
-     ! case(6) bimaterial with LSW
-     REAL                                   :: pc_vStar                         !< reference velocity of prakash-cliff regularization
-     REAL                                   :: pc_prakashLength                 !< reference length of prakash-cliff regularization
-     REAL, POINTER                          :: Strength(:,:) => NULL()          !< save strength since it is used for bimaterial
-     INTEGER                                :: thermalPress = 0                 !< thermal pressurization switch
-     REAL                                   :: alpha_th                         !< thermal diffusion parameter for TP
-     REAL, ALLOCATABLE                      :: alpha_hy(:,:)                    !< spatial dependent hydraulic diffusion parameter for TP
-     REAL                                   :: rho_c                            !< heat capacity for TP
-     REAL                                   :: TP_lambda                        !< pore pressure increase per unit increase
-     INTEGER                                :: TP_grid_nz                       !< number of grid points to solve advection for TP in z-direction
-     REAL                                   :: TP_log_dz                        !< logarithmic grid space distance for TP_grid
-     REAL, ALLOCATABLE                      :: TP_half_width_shear_zone(:,:)    !< spatial dependent half width of the shearing layer for TP
-     REAL                                   :: TP_max_wavenumber                !< max. wavenumber for TP
-     REAL, ALLOCATABLE                      :: TP_grid(:)                       !< grid for TP
-     REAL, ALLOCATABLE                      :: TP_DFinv(:)                      !< inverse Fourier coefficients
-     REAL, ALLOCATABLE                      :: TP_Theta(:,:,:)                  !< Fourier transformed pressure
-     REAL, ALLOCATABLE                      :: TP_Sigma(:,:,:)                  !< Fourier transformed temperature
-     REAL, ALLOCATABLE                      :: TP(:,:,:)                        !< Temperature and Pressure for TP along each fault point
-     !RF output handled in tDynRup as it has to be computed in the friction solver
-     INTEGER                                :: RF_output_on                     !< rupture front output on = 1, off = 0
-     INTEGER                                :: RFtime_on                        !< collect rupture time for Vr or RF output on=1, off=0
-     LOGICAL, ALLOCATABLE                   :: RF(:,:)                          !< rupture front output for this GP: true or false
-     INTEGER                                :: DS_output_on                     !< dyn.stress output on = 1, off = 0
-     LOGICAL, ALLOCATABLE                   :: DS(:,:)                          !< dynamic stress output for this GP: true or false
-
-     ! Magnitude and energy output
-     INTEGER                                :: magnitude_output_on              !< magnitude output on = 1, off = 0
-     INTEGER                                :: energy_rate_output_on            !< fault energy rate output on = 1, off = 0 (currently moment rate and frictional energy rate)
-     INTEGER                                :: energy_rate_printtimeinterval    !< fault energy rate print time interval
-     LOGICAL, ALLOCATABLE                   :: magnitude_out(:)                 !< magnitude output: true or false
-     REAL, ALLOCATABLE                      :: averaged_Slip(:)                 !< slip averaged per element (length all + elements in this domain)
-     ! declarate output types
-     LOGICAL                                :: DR_output                        !< Dynamic Rupture output just for domains with "+" elements
-     INTEGER                                :: OutputPointType                  !< Type of output (3: at certain pickpoint positions, 4: at every element , 5: option 3 + 4)
-     integer                                :: SlipRateOutputType
-     TYPE(tDynRup_output)                   :: DynRup_out_atPickpoint           !< Output data at pickpoints for Dynamic Rupture processes
-     TYPE(tDynRup_output)                   :: DynRup_out_elementwise           !< Output data at all elements for Dynamic Rupture processes
-#ifdef HDF
-     TYPE(thd_fault_receiver)           , POINTER :: hd_rec  => NULL()                         !< HDF5 file handle for fault hdf5 outpu
-#endif
-
-     type(tDynRun_constants),pointer         :: DynRup_Constants(:), DynRup_Constants_globInd(:) => NULL()
-   END TYPE tDynRup                                                        !<
-=======
->>>>>>> 276f1e9b
 
   !<--- Tracing with Intel Trace Tools, function handles -----------------------
   TYPE tTracing
