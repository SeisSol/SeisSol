--- conflicted
+++ resolved
@@ -345,19 +345,6 @@
     }
 };
 
-<<<<<<< HEAD
-=======
-template<class T>
-T TimeBasisFunctionGenerator<T>::sampleJacobiPolynomial(T x, unsigned int n) {
-  return seissol::functions::JacobiP(n, 0, 0, x);
-}
-
-
-template<class T>
-T TimeBasisFunctionGenerator<T>::operator()(unsigned int i) const {
-  return functions::DubinerP<1>({i}, {tau_});
-}
-
 namespace tri_dubiner {
 inline void evaluatePolynomials(double* phis, double xi, double eta, int numPoly) {
   assert(numPoly > 0);
@@ -382,7 +369,6 @@
   }
 }
 } // namespace tri_dubiner
->>>>>>> 00bbf63e
 } // namespace basisFunction
 } //namespace seissol
 
