/******************************************************************************
** Copyright (c) 2015, Intel Corporation                                     **
** All rights reserved.                                                      **
**                                                                           **
** Redistribution and use in source and binary forms, with or without        **
** modification, are permitted provided that the following conditions        **
** are met:                                                                  **
** 1. Redistributions of source code must retain the above copyright         **
**    notice, this list of conditions and the following disclaimer.          **
** 2. Redistributions in binary form must reproduce the above copyright      **
**    notice, this list of conditions and the following disclaimer in the    **
**    documentation and/or other materials provided with the distribution.   **
** 3. Neither the name of the copyright holder nor the names of its          **
**    contributors may be used to endorse or promote products derived        **
**    from this software without specific prior written permission.          **
**                                                                           **
** THIS SOFTWARE IS PROVIDED BY THE COPYRIGHT HOLDERS AND CONTRIBUTORS       **
** "AS IS" AND ANY EXPRESS OR IMPLIED WARRANTIES, INCLUDING, BUT NOT         **
** LIMITED TO, THE IMPLIED WARRANTIES OF MERCHANTABILITY AND FITNESS FOR     **
** A PARTICULAR PURPOSE ARE DISCLAIMED. IN NO EVENT SHALL THE COPYRIGHT      **
** HOLDER OR CONTRIBUTORS BE LIABLE FOR ANY DIRECT, INDIRECT, INCIDENTAL,    **
** SPECIAL, EXEMPLARY, OR CONSEQUENTIAL DAMAGES (INCLUDING, BUT NOT LIMITED  **
** TO, PROCUREMENT OF SUBSTITUTE GOODS OR SERVICES; LOSS OF USE, DATA, OR    **
** PROFITS; OR BUSINESS INTERRUPTION) HOWEVER CAUSED AND ON ANY THEORY OF    **
** LIABILITY, WHETHER IN CONTRACT, STRICT LIABILITY, OR TORT (INCLUDING      **
** NEGLIGENCE OR OTHERWISE) ARISING IN ANY WAY OUT OF THE USE OF THIS        **
** SOFTWARE, EVEN IF ADVISED OF THE POSSIBILITY OF SUCH DAMAGE.              **
******************************************************************************/
/* Alexander Heinecke (Intel Corp.)
******************************************************************************/
/**
 * @file
 * This file is part of SeisSol.
 *
 * @author Alex Breuer (breuer AT mytum.de, http://www5.in.tum.de/wiki/index.php/Dipl.-Math._Alexander_Breuer)
 *
 * @section LICENSE
 * Copyright (c) 2013-2015, SeisSol Group
 * All rights reserved.
 * 
 * Redistribution and use in source and binary forms, with or without
 * modification, are permitted provided that the following conditions are met:
 * 
 * 1. Redistributions of source code must retain the above copyright notice,
 *    this list of conditions and the following disclaimer.
 * 
 * 2. Redistributions in binary form must reproduce the above copyright notice,
 *    this list of conditions and the following disclaimer in the documentation
 *    and/or other materials provided with the distribution.
 * 
 * 3. Neither the name of the copyright holder nor the names of its
 *    contributors may be used to endorse or promote products derived from this
 *    software without specific prior written permission.
 *
 * THIS SOFTWARE IS PROVIDED BY THE COPYRIGHT HOLDERS AND CONTRIBUTORS "AS IS"
 * AND ANY EXPRESS OR IMPLIED WARRANTIES, INCLUDING, BUT NOT LIMITED TO, THE
 * IMPLIED WARRANTIES OF MERCHANTABILITY AND FITNESS FOR A PARTICULAR PURPOSE
 * ARE DISCLAIMED. IN NO EVENT SHALL THE COPYRIGHT HOLDER OR CONTRIBUTORS BE
 * LIABLE FOR ANY DIRECT, INDIRECT, INCIDENTAL, SPECIAL, EXEMPLARY, OR
 * CONSEQUENTIAL DAMAGES (INCLUDING, BUT NOT LIMITED TO, PROCUREMENT OF
 * SUBSTITUTE GOODS OR SERVICES; LOSS OF USE, DATA, OR PROFITS; OR BUSINESS
 * INTERRUPTION) HOWEVER CAUSED AND ON ANY THEORY OF LIABILITY, WHETHER IN
 * CONTRACT, STRICT LIABILITY, OR TORT (INCLUDING NEGLIGENCE OR OTHERWISE)
 * ARISING IN ANY WAY OUT OF THE USE OF THIS SOFTWARE, EVEN IF ADVISED OF THE
 * POSSIBILITY OF SUCH DAMAGE.
 *
 * @section DESCRIPTION
 * Memory management of SeisSol.
 **/

#ifndef MEMORYMANAGER_H_
#define MEMORYMANAGER_H_

#include "tree/Layer.hpp"
#include "Initializer/Parameters/SeisSolParameters.h"
#include <DynamicRupture/FrictionLaws/FrictionSolver.h>
#include <array>
#ifdef USE_MPI
#include <mpi.h>
#endif

#include <utils/logger.h>

#include "Initializer/typedefs.hpp"
#include "MemoryAllocator.h"

#include "Initializer/LTS.h"
#include "Initializer/tree/LTSTree.hpp"
#include "Initializer/tree/Lut.hpp"
#include "Initializer/DynamicRupture.h"
#include "Initializer/InputAux.hpp"
#include "Initializer/Boundary.h"
#include "Initializer/ParameterDB.h"

#include "Physics/InitialField.h"

#include <vector>
#include <memory>

#include "DynamicRupture/Factory.h"
#include <yaml-cpp/yaml.h>

namespace seissol {
  class SeisSol;
  namespace initializer {

/**
 * Memory manager of SeisSol.
 **/
class MemoryManager {
  private: // explicit private for unit tests
    seissol::SeisSol& seissolInstance;

    //! memory allocator
    seissol::memory::ManagedAllocator m_memoryAllocator;

    //! LTS mesh structure
    struct MeshStructure *m_meshStructure;

    /*
     * Interior
     */
    //! number of buffers in the interior per cluster
    unsigned int *m_numberOfInteriorBuffers;

    //! number of derivatives in the interior per cluster
    unsigned int *m_numberOfInteriorDerivatives;

#ifdef USE_MPI
    /*
     * Ghost layer
     */
    //! number of buffers in the ghost layer per cluster
    unsigned int  *m_numberOfGhostBuffers;

    //! number of buffers in the ghost regions per cluster
    unsigned int **m_numberOfGhostRegionBuffers;

    //! number of derivatives in the ghost layer per cluster
    unsigned int  *m_numberOfGhostDerivatives;

    //! number of derivatives in the ghost regions per cluster
    unsigned int **m_numberOfGhostRegionDerivatives;

    /*
     * Copy Layer
     */
    //! number of buffers in the copy layer per cluster
    unsigned int  *m_numberOfCopyBuffers;

    //! number of buffers in the copy regions per cluster
    unsigned int **m_numberOfCopyRegionBuffers;

    //! number of derivatives in the copy layer per cluster
    unsigned int  *m_numberOfCopyDerivatives;

    //! number of derivatives in the copy regionsper cluster
    unsigned int **m_numberOfCopyRegionDerivatives;
#endif

    /*
     * Cross-cluster
     */
    //! global data
    GlobalData            m_globalDataOnHost;
    GlobalData            m_globalDataOnDevice;

    //! Memory organization tree
    LTSTree               m_ltsTree;
    LTS                   m_lts;
    Lut                   m_ltsLut;

    std::vector<std::unique_ptr<physics::InitialField>> m_iniConds;

<<<<<<< HEAD
    std::array<LTSTree*, MULTIPLE_SIMULATIONS> m_dynRupTree = {nullptr};
    // LTSTree m_dynRupTree;
    std::array<std::shared_ptr<DynamicRupture>, MULTIPLE_SIMULATIONS> m_dynRup = {nullptr};
    // std::unique_ptr<DynamicRupture> m_dynRup = nullptr;
    std::array<std::shared_ptr<dr::initializer::BaseDRInitializer>, MULTIPLE_SIMULATIONS> m_DRInitializer = {nullptr};
    // std::unique_ptr<dr::initializer::BaseDRInitializer> m_DRInitializer = nullptr;
    std::array<std::shared_ptr<dr::friction_law::FrictionSolver>, MULTIPLE_SIMULATIONS> m_FrictionLaw = {nullptr};
    // std::unique_ptr<dr::friction_law::FrictionSolver> m_FrictionLaw = nullptr;
    std::array<std::shared_ptr<dr::output::OutputManager>, MULTIPLE_SIMULATIONS> m_faultOutputManager = {nullptr};
    // std::unique_ptr<dr::output::OutputManager> m_faultOutputManager = nullptr;
=======
    LTSTree m_dynRupTree;
    std::unique_ptr<DynamicRupture> m_dynRup = nullptr;
    std::unique_ptr<dr::initializer::BaseDRInitializer> m_DRInitializer = nullptr;
    std::unique_ptr<dr::friction_law::FrictionSolver> m_FrictionLaw = nullptr;
    std::unique_ptr<dr::friction_law::FrictionSolver> m_FrictionLawDevice = nullptr;
    std::unique_ptr<dr::output::OutputManager> m_faultOutputManager = nullptr;
>>>>>>> 5849d62e
    std::shared_ptr<seissol::initializer::parameters::SeisSolParameters> m_seissolParams = nullptr;

    LTSTree m_boundaryTree;
    Boundary m_boundary;

    EasiBoundary m_easiBoundary;

    /**
     * Corrects the LTS Setups (buffer or derivatives, never both) in the ghost region
     **/
    void correctGhostRegionSetups(); 

    /**
     * Derives the layouts -- number of buffers and derivatives -- of the layers.
     **/
    void deriveLayerLayouts();

    /**
     * Initializes the face neighbor pointers of the internal state.
     **/
    void initializeFaceNeighbors( unsigned    cluster,
                                  Layer& layer);

    /**
     * Initializes the pointers of the internal state.
     **/
    void initializeBuffersDerivatives();

    /**
    * Derives the size of the displacement accumulation buffer.
    */
    void deriveFaceDisplacementsBucket();

    /**
     * Derives the size of the displacement accumulation buffer.
     */
    void deriveDisplacementsBucket();

    /**
     * Initializes the displacement accumulation buffer.
     */
    void initializeDisplacements();

    /**
     * Initializes the displacement accumulation buffer.
     */
  void initializeFaceDisplacements();

#ifdef USE_MPI
    /**
     * Initializes the communication structure.
     **/
    void initializeCommunicationStructure();
#endif

  public:
    /**
     * Constructor
     **/
    MemoryManager(seissol::SeisSol& instance) : seissolInstance(instance) {};

    /**
     * Destructor, memory is freed by managed allocator
     **/
    ~MemoryManager() = default;
    
    /**
     * Initialization function, which allocates memory for the global matrices and initializes them.
     **/
    void initialize();
    
    /**
     * Sets the number of cells in each leaf of the lts tree, fixates the variables, and allocates memory.
     * Afterwards the tree cannot be changed anymore.
     *
     * @param i_meshStructrue mesh structure.
     **/
    void fixateLtsTree(struct TimeStepping& i_timeStepping,
                       struct MeshStructure*i_meshStructure,
                       unsigned* numberOfDRCopyFaces,
                       unsigned* numberOfDRInteriorFaces,
                       bool usePlasticity);

    void fixateBoundaryLtsTree();
    /**
     * Set up the internal structure.
     **/
    void initializeMemoryLayout();

    /**
     * Gets global data on the host.
     **/
    GlobalData* getGlobalDataOnHost() {
      return &m_globalDataOnHost;
    }

    /**
     * Gets the global data on device.
     **/
    GlobalData* getGlobalDataOnDevice() {
      assert(seissol::isDeviceOn() && "application is not compiled for acceleration device");
      return &m_globalDataOnDevice;
    }

    /**
     * Gets the global data on both host and device.
    **/
    CompoundGlobalData getGlobalData() {
      CompoundGlobalData global{};
      global.onHost = &m_globalDataOnHost;
      global.onDevice = nullptr;
      if constexpr (seissol::isDeviceOn()) {
        global.onDevice = &m_globalDataOnDevice;
      }
      return global;
    }

    /**
     * Gets the memory layout of a time cluster.
     *
     * @param i_cluster local id of the time cluster.
     * @param o_meshStructure mesh structure.
     * @param o_globalData global data.
     * @param o_globalDataCopies several copies of global data
     **/
    std::pair<MeshStructure*, CompoundGlobalData>
    getMemoryLayout(unsigned int i_cluster);
                          
    inline LTSTree* getLtsTree() {
      return &m_ltsTree;
    }
                          
    inline LTS* getLts() {
      return &m_lts;
    }

    inline Lut* getLtsLut() {
      return &m_ltsLut;
    }

    // TODO(David): remove again (this method is merely a temporary construction to transition from C++ to FORTRAN and should be removed in the next refactoring step)
    inline Lut& getLtsLutUnsafe() {
      return m_ltsLut;
    }

    inline std::array<LTSTree*, MULTIPLE_SIMULATIONS> getDynamicRuptureTree() {
      return m_dynRupTree;
    }
                          
    inline std::array<std::shared_ptr<DynamicRupture>, MULTIPLE_SIMULATIONS> getDynamicRupture() {
      return m_dynRup;
    }

    inline LTSTree* getBoundaryTree() {
      return &m_boundaryTree;
    }

    inline Boundary* getBoundary() {
      return &m_boundary;
    }

    inline void setInitialConditions(std::vector<std::unique_ptr<physics::InitialField>>&& iniConds) {
      m_iniConds = std::move(iniConds);
    }

    inline const std::vector<std::unique_ptr<physics::InitialField>>& getInitialConditions() {
      return m_iniConds;
    }

    void initializeEasiBoundaryReader(const char* fileName);

    inline EasiBoundary* getEasiBoundaryReader() {
      return &m_easiBoundary;
    }

    inline std::array<std::shared_ptr<dr::friction_law::FrictionSolver>, MULTIPLE_SIMULATIONS> getFrictionLaw() {
        return m_FrictionLaw;
    }
<<<<<<< HEAD

    inline std::array<std::shared_ptr<dr::initializer::BaseDRInitializer>, MULTIPLE_SIMULATIONS> getDRInitializer() {
        return m_DRInitializer;
=======
    inline dr::friction_law::FrictionSolver* getFrictionLawDevice() {
        return m_FrictionLawDevice.get();
    }
    inline  dr::initializer::BaseDRInitializer* getDRInitializer() {
        return m_DRInitializer.get();
>>>>>>> 5849d62e
    }
    inline std::array<std::shared_ptr<seissol::dr::output::OutputManager>, MULTIPLE_SIMULATIONS> getFaultOutputManager() {
        return m_faultOutputManager;
    }
    inline seissol::initializer::parameters::DRParameters* getDRParameters() {
        return m_seissolParams->drParameters.data();
    }

    inline seissol::initializer::parameters::LtsParameters* getLtsParameters() {
        return &(m_seissolParams->timeStepping.lts);
    };

    void setInputParams(std::shared_ptr<seissol::initializer::parameters::SeisSolParameters> params) {
      m_seissolParams = params;
    }

    std::string getOutputPrefix() const {
      return m_seissolParams->output.prefix;
    }

    bool isLoopStatisticsNetcdfOutputOn() const {
      return m_seissolParams->output.loopStatisticsNetcdfOutput;
    }

#ifdef ACL_DEVICE
  void recordExecutionPaths(bool usePlasticity);

  /**
   * Derives sizes of scratch memory required during computations of Wave Propagation solver
   **/
  static void deriveRequiredScratchpadMemoryForWp(LTSTree &ltsTree, LTS& lts);

  /**
   * Derives sizes of scratch memory required during computations of Dynamic Rupture solver
   **/
  static void deriveRequiredScratchpadMemoryForDr(LTSTree &ltsTree, DynamicRupture& dynRup);
#endif

  void initializeFrictionLaw();
  void initFaultOutputManager(const std::string& backupTimeStamp);
  void initFrictionData();
  void synchronizeTo(seissol::initializer::AllocationPlace place);
};


    bool isAcousticSideOfElasticAcousticInterface(CellMaterialData &material,
                                                  unsigned int face);
    bool isElasticSideOfElasticAcousticInterface(CellMaterialData &material,
                                                 unsigned int face);
    bool isAtElasticAcousticInterface(CellMaterialData &material, unsigned int face);

    bool requiresDisplacement(CellLocalInformation cellLocalInformation,
                              CellMaterialData &material,
                              unsigned int face);
    bool requiresNodalFlux(FaceType f);
    } // namespace initializer
} // namespace seissol

#endif<|MERGE_RESOLUTION|>--- conflicted
+++ resolved
@@ -172,7 +172,6 @@
 
     std::vector<std::unique_ptr<physics::InitialField>> m_iniConds;
 
-<<<<<<< HEAD
     std::array<LTSTree*, MULTIPLE_SIMULATIONS> m_dynRupTree = {nullptr};
     // LTSTree m_dynRupTree;
     std::array<std::shared_ptr<DynamicRupture>, MULTIPLE_SIMULATIONS> m_dynRup = {nullptr};
@@ -180,17 +179,10 @@
     std::array<std::shared_ptr<dr::initializer::BaseDRInitializer>, MULTIPLE_SIMULATIONS> m_DRInitializer = {nullptr};
     // std::unique_ptr<dr::initializer::BaseDRInitializer> m_DRInitializer = nullptr;
     std::array<std::shared_ptr<dr::friction_law::FrictionSolver>, MULTIPLE_SIMULATIONS> m_FrictionLaw = {nullptr};
+    std::array<std::shared_ptr<dr::friction_law::FrictionSolver>, MULTIPLE_SIMULATIONS> m_FrictionLawDevice = {nullptr};
     // std::unique_ptr<dr::friction_law::FrictionSolver> m_FrictionLaw = nullptr;
     std::array<std::shared_ptr<dr::output::OutputManager>, MULTIPLE_SIMULATIONS> m_faultOutputManager = {nullptr};
     // std::unique_ptr<dr::output::OutputManager> m_faultOutputManager = nullptr;
-=======
-    LTSTree m_dynRupTree;
-    std::unique_ptr<DynamicRupture> m_dynRup = nullptr;
-    std::unique_ptr<dr::initializer::BaseDRInitializer> m_DRInitializer = nullptr;
-    std::unique_ptr<dr::friction_law::FrictionSolver> m_FrictionLaw = nullptr;
-    std::unique_ptr<dr::friction_law::FrictionSolver> m_FrictionLawDevice = nullptr;
-    std::unique_ptr<dr::output::OutputManager> m_faultOutputManager = nullptr;
->>>>>>> 5849d62e
     std::shared_ptr<seissol::initializer::parameters::SeisSolParameters> m_seissolParams = nullptr;
 
     LTSTree m_boundaryTree;
@@ -369,18 +361,15 @@
     inline std::array<std::shared_ptr<dr::friction_law::FrictionSolver>, MULTIPLE_SIMULATIONS> getFrictionLaw() {
         return m_FrictionLaw;
     }
-<<<<<<< HEAD
 
     inline std::array<std::shared_ptr<dr::initializer::BaseDRInitializer>, MULTIPLE_SIMULATIONS> getDRInitializer() {
         return m_DRInitializer;
-=======
-    inline dr::friction_law::FrictionSolver* getFrictionLawDevice() {
-        return m_FrictionLawDevice.get();
-    }
-    inline  dr::initializer::BaseDRInitializer* getDRInitializer() {
-        return m_DRInitializer.get();
->>>>>>> 5849d62e
-    }
+    }
+    
+    inline std::array<std::shared_ptr<dr::friction_law::FrictionSolver>, MULTIPLE_SIMULATIONS> getFrictionLawDevice() {
+        return m_FrictionLawDevice;
+    }
+    
     inline std::array<std::shared_ptr<seissol::dr::output::OutputManager>, MULTIPLE_SIMULATIONS> getFaultOutputManager() {
         return m_faultOutputManager;
     }
