// SPDX-FileCopyrightText: 2013 SeisSol Group
// SPDX-FileCopyrightText: 2015 Intel Corporation
//
// SPDX-License-Identifier: BSD-3-Clause
// SPDX-LicenseComments: Full text under /LICENSE and /LICENSES/
//
// SPDX-FileContributor: Author lists in /AUTHORS and /CITATION.cff
// SPDX-FileContributor: Alexander Breuer
// SPDX-FileContributor: Alexander Heinecke (Intel Corp.)

#ifndef SEISSOL_SRC_INITIALIZER_MEMORYMANAGER_H_
#define SEISSOL_SRC_INITIALIZER_MEMORYMANAGER_H_

#include "Memory/Tree/Layer.h"
#include "Initializer/Parameters/SeisSolParameters.h"
#include <Memory/Descriptor/Surface.h>
#include <mpi.h>

#include <utils/logger.h>

#include "Initializer/Typedefs.h"
#include "Memory/MemoryAllocator.h"

#include "Memory/Descriptor/LTS.h"
#include "Memory/Tree/LTSTree.h"
#include "Memory/Tree/Lut.h"
#include "Memory/Descriptor/DynamicRupture.h"
#include "Initializer/InputAux.h"
#include "Memory/Descriptor/Boundary.h"
#include "Initializer/ParameterDB.h"

#include "Physics/InitialField.h"

#include <vector>
#include <memory>

#include "DynamicRupture/Factory.h"
#include <yaml-cpp/yaml.h>

namespace seissol {
  class SeisSol;
  namespace initializer {

/**
 * Memory manager of SeisSol.
 **/
class MemoryManager {
  private: // explicit private for unit tests
    seissol::SeisSol& seissolInstance;

    //! memory allocator
    seissol::memory::ManagedAllocator m_memoryAllocator;

    //! LTS mesh structure
    struct MeshStructure *m_meshStructure;

    unsigned int* ltsToFace;

    /*
     * Interior
     */
    //! number of buffers in the interior per cluster
    unsigned int *m_numberOfInteriorBuffers;

    //! number of derivatives in the interior per cluster
    unsigned int *m_numberOfInteriorDerivatives;

    /*
     * Ghost layer
     */
    //! number of buffers in the ghost layer per cluster
    unsigned int  *m_numberOfGhostBuffers;

    //! number of buffers in the ghost regions per cluster
    unsigned int **m_numberOfGhostRegionBuffers;

    //! number of derivatives in the ghost layer per cluster
    unsigned int  *m_numberOfGhostDerivatives;

    //! number of derivatives in the ghost regions per cluster
    unsigned int **m_numberOfGhostRegionDerivatives;

    /*
     * Copy Layer
     */
    //! number of buffers in the copy layer per cluster
    unsigned int  *m_numberOfCopyBuffers;

    //! number of buffers in the copy regions per cluster
    unsigned int **m_numberOfCopyRegionBuffers;

    //! number of derivatives in the copy layer per cluster
    unsigned int  *m_numberOfCopyDerivatives;

    //! number of derivatives in the copy regionsper cluster
    unsigned int **m_numberOfCopyRegionDerivatives;

    /*
     * Cross-cluster
     */
    //! global data
    GlobalData            m_globalDataOnHost;
    GlobalData            m_globalDataOnDevice;

    //! Memory organization tree
    LTS::Tree               m_ltsTree;
    Lut                   m_ltsLut;

    std::vector<std::unique_ptr<physics::InitialField>> m_iniConds;

    DynamicRupture::Tree m_dynRupTree;
    std::unique_ptr<DynamicRupture> m_dynRup = nullptr;
    std::unique_ptr<dr::initializer::BaseDRInitializer> m_DRInitializer = nullptr;
    std::unique_ptr<dr::friction_law::FrictionSolver> m_FrictionLaw = nullptr;
    std::unique_ptr<dr::friction_law::FrictionSolver> m_FrictionLawDevice = nullptr;
    std::unique_ptr<dr::output::OutputManager> m_faultOutputManager = nullptr;
    std::shared_ptr<seissol::initializer::parameters::SeisSolParameters> m_seissolParams = nullptr;

    Boundary::Tree m_boundaryTree;

    LTSTree surfaceTree;
    SurfaceLTS surface;

    EasiBoundary m_easiBoundary;

    /**
     * Corrects the LTS Setups (buffer or derivatives, never both) in the ghost region
     **/
    void correctGhostRegionSetups(); 

    /**
     * Derives the layouts -- number of buffers and derivatives -- of the layers.
     **/
    void deriveLayerLayouts();

    /**
     * Initializes the face neighbor pointers of the internal state.
     **/
    void initializeFaceNeighbors( unsigned    cluster,
                                  LTS::Layer& layer);

    /**
     * Initializes the pointers of the internal state.
     **/
    void initializeBuffersDerivatives();

    /**
     * Derives the size of the displacement accumulation buffer.
     */
    void deriveDisplacementsBucket();

    /**
     * Initializes the displacement accumulation buffer.
     */
    void initializeDisplacements();

    /**
     * Initializes the communication structure.
     **/
    void initializeCommunicationStructure();

  public:
    /**
     * Constructor
     **/
    MemoryManager(seissol::SeisSol& instance) : seissolInstance(instance) {};

    /**
     * Destructor, memory is freed by managed allocator
     **/
    ~MemoryManager() {}
    
    /**
     * Initialization function, which allocates memory for the global matrices and initializes them.
     **/
    void initialize();
    
    /**
     * Sets the number of cells in each leaf of the lts tree, fixates the variables, and allocates memory.
     * Afterwards the tree cannot be changed anymore.
     *
     * @param i_meshStructrue mesh structure.
     **/
    void fixateLtsTree(struct ClusterLayout& clusterLayout,
                       struct MeshStructure* meshStructure,
                       unsigned* numberOfDRCopyFaces,
                       unsigned* numberOfDRInteriorFaces,
                       bool usePlasticity);

    void fixateBoundaryLtsTree();
    /**
     * Set up the internal structure.
     **/
    void initializeMemoryLayout();

    /**
     * Gets global data on the host.
     **/
    GlobalData* getGlobalDataOnHost() {
      return &m_globalDataOnHost;
    }

    /**
     * Gets the global data on device.
     **/
    GlobalData* getGlobalDataOnDevice() {
      assert(seissol::isDeviceOn() && "application is not compiled for acceleration device");
      return &m_globalDataOnDevice;
    }

    /**
     * Gets the global data on both host and device.
    **/
    CompoundGlobalData getGlobalData() {
      CompoundGlobalData global{};
      global.onHost = &m_globalDataOnHost;
      global.onDevice = nullptr;
      if constexpr (seissol::isDeviceOn()) {
        global.onDevice = &m_globalDataOnDevice;
      }
      return global;
    }
                          
    inline LTS::Tree* getLtsTree() {
      return &m_ltsTree;
    }

    inline Lut* getLtsLut() {
      return &m_ltsLut;
    }

    // TODO(David): remove again (this method is merely a temporary construction to transition from C++ to FORTRAN and should be removed in the next refactoring step)
    inline Lut& getLtsLutUnsafe() {
      return m_ltsLut;
    }

    inline DynamicRupture::Tree* getDynamicRuptureTree() {
      return &m_dynRupTree;
    }

    inline DynamicRupture* getDynamicRupture() {
      return m_dynRup.get();
    }

    inline Boundary::Tree* getBoundaryTree() {
      return &m_boundaryTree;
    }

<<<<<<< HEAD
=======
    inline Boundary* getBoundary() {
      return &m_boundary;
    }

    LTSTree* getSurfaceTree() {
      return &surfaceTree;
    }

    SurfaceLTS* getSurface() {
      return &surface;
    }

>>>>>>> 77db23d4
    inline void setInitialConditions(std::vector<std::unique_ptr<physics::InitialField>>&& iniConds) {
      m_iniConds = std::move(iniConds);
    }

    inline const std::vector<std::unique_ptr<physics::InitialField>>& getInitialConditions() {
      return m_iniConds;
    }

    inline void setLtsToFace(unsigned int* ptr) {
      ltsToFace = ptr;
    }

    inline unsigned int* ltsToFaceMap() const {
      return ltsToFace;
    }

    void initializeEasiBoundaryReader(const char* fileName);

    inline EasiBoundary* getEasiBoundaryReader() {
      return &m_easiBoundary;
    }

    inline dr::friction_law::FrictionSolver* getFrictionLaw() {
        return m_FrictionLaw.get();
    }
    inline dr::friction_law::FrictionSolver* getFrictionLawDevice() {
        return m_FrictionLawDevice.get();
    }
    inline  dr::initializer::BaseDRInitializer* getDRInitializer() {
        return m_DRInitializer.get();
    }
    inline seissol::dr::output::OutputManager* getFaultOutputManager() {
        return m_faultOutputManager.get();
    }
    inline seissol::initializer::parameters::DRParameters* getDRParameters() {
        return &(m_seissolParams->drParameters);
    }

    inline seissol::initializer::parameters::LtsParameters* getLtsParameters() {
        return &(m_seissolParams->timeStepping.lts);
    };

    void setInputParams(std::shared_ptr<seissol::initializer::parameters::SeisSolParameters> params) {
      m_seissolParams = params;
    }

    std::string getOutputPrefix() const {
      return m_seissolParams->output.prefix;
    }

    bool isLoopStatisticsNetcdfOutputOn() const {
      return m_seissolParams->output.loopStatisticsNetcdfOutput;
    }

#ifdef ACL_DEVICE
  void recordExecutionPaths(bool usePlasticity);

  /**
   * Derives sizes of scratch memory required during computations of Wave Propagation solver
   **/
  static void deriveRequiredScratchpadMemoryForWp(bool plasticity, LTS::Tree& ltsTree);

  /**
   * Derives sizes of scratch memory required during computations of Dynamic Rupture solver
   **/
  static void deriveRequiredScratchpadMemoryForDr(DynamicRupture::Tree& ltsTree);
#endif

  void initializeFrictionLaw();
  void initFaultOutputManager(const std::string& backupTimeStamp);
  void initFrictionData();
  void synchronizeTo(seissol::initializer::AllocationPlace place);
};


    bool isAcousticSideOfElasticAcousticInterface(CellMaterialData &material,
                                                  unsigned int face);
    bool isElasticSideOfElasticAcousticInterface(CellMaterialData &material,
                                                 unsigned int face);
    bool isAtElasticAcousticInterface(CellMaterialData &material, unsigned int face);

    bool requiresDisplacement(CellLocalInformation cellLocalInformation,
                              CellMaterialData &material,
                              unsigned int face);
    bool requiresNodalFlux(FaceType f);
    }
}


#endif // SEISSOL_SRC_INITIALIZER_MEMORYMANAGER_H_<|MERGE_RESOLUTION|>--- conflicted
+++ resolved
@@ -118,8 +118,7 @@
 
     Boundary::Tree m_boundaryTree;
 
-    LTSTree surfaceTree;
-    SurfaceLTS surface;
+    SurfaceLTS::Tree surfaceTree;
 
     EasiBoundary m_easiBoundary;
 
@@ -246,21 +245,10 @@
       return &m_boundaryTree;
     }
 
-<<<<<<< HEAD
-=======
-    inline Boundary* getBoundary() {
-      return &m_boundary;
-    }
-
-    LTSTree* getSurfaceTree() {
+    SurfaceLTS::Tree* getSurfaceTree() {
       return &surfaceTree;
     }
 
-    SurfaceLTS* getSurface() {
-      return &surface;
-    }
-
->>>>>>> 77db23d4
     inline void setInitialConditions(std::vector<std::unique_ptr<physics::InitialField>>&& iniConds) {
       m_iniConds = std::move(iniConds);
     }
