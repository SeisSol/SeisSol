// SPDX-FileCopyrightText: 2013 SeisSol Group
// SPDX-FileCopyrightText: 2015 Intel Corporation
//
// SPDX-License-Identifier: BSD-3-Clause
// SPDX-LicenseComments: Full text under /LICENSE and /LICENSES/
//
// SPDX-FileContributor: Author lists in /AUTHORS and /CITATION.cff
// SPDX-FileContributor: Alexander Breuer
// SPDX-FileContributor: Alexander Heinecke (Intel Corp.)

#ifndef SEISSOL_SRC_INITIALIZER_MEMORYMANAGER_H_
#define SEISSOL_SRC_INITIALIZER_MEMORYMANAGER_H_

#include "Initializer/Parameters/SeisSolParameters.h"
<<<<<<< HEAD
#include "Memory/Tree/Layer.h"
#include <Config.h>
#include <Memory/MemoryContainer.h>
#include <Memory/Tree/Backmap.h>
#ifdef USE_MPI
=======
>>>>>>> e5d8b1e0
#include <mpi.h>

#include <utils/logger.h>

#include "Initializer/Typedefs.h"
#include "Memory/MemoryAllocator.h"

#include "Initializer/InputAux.h"
#include "Initializer/ParameterDB.h"
#include "Memory/Descriptor/Boundary.h"
#include "Memory/Descriptor/DynamicRupture.h"
#include "Memory/Descriptor/LTS.h"
#include "Memory/Tree/LTSTree.h"
#include "Memory/Tree/Lut.h"

#include "Physics/InitialField.h"

#include <memory>
#include <utility>
#include <vector>

#include "DynamicRupture/Factory.h"
#include <yaml-cpp/yaml.h>

namespace seissol {
class SeisSol;
namespace initializer {

/**
 * Memory manager of SeisSol.
 **/
class MemoryManager {
  private: // explicit private for unit tests
  seissol::SeisSol& seissolInstance;

  std::optional<memory::MemoryContainer> container;

  //! memory allocator
  seissol::memory::ManagedAllocator m_memoryAllocator;

  //! LTS mesh structure
  struct MeshStructure* m_meshStructure;

  unsigned int* ltsToFace;

  /*
   * Cross-cluster
   */
  //! global data
  GlobalData m_globalDataOnHost;
  GlobalData m_globalDataOnDevice;

<<<<<<< HEAD
  //! Memory organization tree
  LTSTree m_ltsTree;
  LTS m_lts;
  Lut m_ltsLut;
=======
    /*
     * Ghost layer
     */
    //! number of buffers in the ghost layer per cluster
    unsigned int  *m_numberOfGhostBuffers;
>>>>>>> e5d8b1e0

  std::vector<std::unique_ptr<physics::InitialField>> m_iniConds;

  LTSTree m_dynRupTree;
  std::unique_ptr<DynamicRupture> m_dynRup = nullptr;
  std::unique_ptr<dr::initializer::BaseDRInitializer> m_DRInitializer = nullptr;
  std::unique_ptr<dr::friction_law::FrictionSolver> m_FrictionLaw = nullptr;
  std::unique_ptr<dr::friction_law::FrictionSolver> m_FrictionLawDevice = nullptr;
  std::unique_ptr<dr::output::OutputManager> m_faultOutputManager = nullptr;
  std::shared_ptr<seissol::initializer::parameters::SeisSolParameters> m_seissolParams = nullptr;

  LTSTree m_boundaryTree;
  Boundary m_boundary;

  EasiBoundary m_easiBoundary;

  public:
  /**
   * Constructor
   **/
  MemoryManager(seissol::SeisSol& instance) : seissolInstance(instance) {};

  /**
   * Destructor, memory is freed by managed allocator
   **/
  ~MemoryManager() = default;

<<<<<<< HEAD
  /**
   * Initialization function, which allocates memory for the global matrices and initializes them.
   **/
  void initialize();

  void setupMemoryContainer(std::size_t maxCluster, const std::vector<ConfigVariant>& configs) {
    container.emplace(maxCluster, configs);
    container.value().globalDataStorage.onHost = &m_globalDataOnHost;
    container.value().globalDataStorage.onDevice = &m_globalDataOnDevice;
  }

  memory::MemoryContainer& memoryContainer() { return container.value(); }
=======
    //! number of derivatives in the copy regionsper cluster
    unsigned int **m_numberOfCopyRegionDerivatives;

    /*
     * Cross-cluster
     */
    //! global data
    GlobalData            m_globalDataOnHost;
    GlobalData            m_globalDataOnDevice;

    //! Memory organization tree
    LTSTree               m_ltsTree;
    LTS                   m_lts;
    Lut                   m_ltsLut;

    std::vector<std::unique_ptr<physics::InitialField>> m_iniConds;

    LTSTree m_dynRupTree;
    std::unique_ptr<DynamicRupture> m_dynRup = nullptr;
    std::unique_ptr<dr::initializer::BaseDRInitializer> m_DRInitializer = nullptr;
    std::unique_ptr<dr::friction_law::FrictionSolver> m_FrictionLaw = nullptr;
    std::unique_ptr<dr::friction_law::FrictionSolver> m_FrictionLawDevice = nullptr;
    std::unique_ptr<dr::output::OutputManager> m_faultOutputManager = nullptr;
    std::shared_ptr<seissol::initializer::parameters::SeisSolParameters> m_seissolParams = nullptr;

    LTSTree m_boundaryTree;
    Boundary m_boundary;

    EasiBoundary m_easiBoundary;

    /**
     * Corrects the LTS Setups (buffer or derivatives, never both) in the ghost region
     **/
    void correctGhostRegionSetups(); 

    /**
     * Derives the layouts -- number of buffers and derivatives -- of the layers.
     **/
    void deriveLayerLayouts();

    /**
     * Initializes the face neighbor pointers of the internal state.
     **/
    void initializeFaceNeighbors( unsigned    cluster,
                                  Layer& layer);

    /**
     * Initializes the pointers of the internal state.
     **/
    void initializeBuffersDerivatives();

    /**
    * Derives the size of the displacement accumulation buffer.
    */
    void deriveFaceDisplacementsBucket();

    /**
     * Derives the size of the displacement accumulation buffer.
     */
    void deriveDisplacementsBucket();

    /**
     * Initializes the displacement accumulation buffer.
     */
    void initializeDisplacements();

    /**
     * Initializes the displacement accumulation buffer.
     */
    void initializeFaceDisplacements();

    /**
     * Initializes the communication structure.
     **/
    void initializeCommunicationStructure();
>>>>>>> e5d8b1e0

  /**
   * Sets the number of cells in each leaf of the lts tree, fixates the variables, and allocates
   *memory. Afterwards the tree cannot be changed anymore.
   *
   * @param i_meshStructrue mesh structure.
   **/
  void fixateLtsTree(struct TimeStepping& timeStepping,
                     struct MeshStructure* meshStructure,
                     unsigned* numberOfDRCopyFaces,
                     unsigned* numberOfDRInteriorFaces,
                     bool usePlasticity);

  void fixateBoundaryLtsTree();
  /**
   * Set up the internal structure.
   **/
  void initializeMemoryLayout();

  /**
   * Gets the global data on both host and device.
   **/
  CompoundGlobalData getGlobalData() { return memoryContainer().globalDataStorage; }

  /**
   * Gets the memory layout of a time cluster.
   *
   * @param i_cluster local id of the time cluster.
   * @param o_meshStructure mesh structure.
   * @param o_globalData global data.
   * @param o_globalDataCopies several copies of global data
   **/
  std::pair<MeshStructure*, CompoundGlobalData> getMemoryLayout(unsigned int cluster);

  LTSTree* getLtsTree() { return &container.value().volume; }

  LTS* getLts() { return &container.value().wpdesc; }

  Lut* getLtsLut() { return &m_ltsLut; }

  LTSTree* getDynamicRuptureTree() { return &container.value().dynrup; }

  DynamicRupture* getDynamicRupture() { return container.value().drdesc.get(); }

  LTSTree* getBoundaryTree() { return &container.value().boundary; }

  Boundary* getBoundary() { return &container.value().bnddesc; }

  StorageBackmap<4, LTSTree>* wpBackmap() { return &container.value().clusterBackmap; }

  StorageBackmap<1, LTSTree>* drBackmap() { return &container.value().dynrupBackmap; }

  void setInitialConditions(std::vector<std::unique_ptr<physics::InitialField>>&& iniConds) {
    m_iniConds = std::move(iniConds);
  }

  const std::vector<std::unique_ptr<physics::InitialField>>& getInitialConditions() {
    return m_iniConds;
  }

  void setLtsToFace(unsigned int* ptr) { ltsToFace = ptr; }

  unsigned int* ltsToFaceMap() const { return ltsToFace; }

  void initializeEasiBoundaryReader(const char* fileName);

  EasiBoundary* getEasiBoundaryReader() { return &m_easiBoundary; }

  dr::friction_law::FrictionSolver* getFrictionLaw() { return m_FrictionLaw.get(); }
  dr::friction_law::FrictionSolver* getFrictionLawDevice() { return m_FrictionLawDevice.get(); }
  dr::initializer::BaseDRInitializer* getDRInitializer() { return m_DRInitializer.get(); }
  seissol::dr::output::OutputManager* getFaultOutputManager() { return m_faultOutputManager.get(); }
  seissol::initializer::parameters::DRParameters* getDRParameters() {
    return &(m_seissolParams->drParameters);
  }

  seissol::initializer::parameters::LtsParameters* getLtsParameters() {
    return &(m_seissolParams->timeStepping.lts);
  };

  void setInputParams(std::shared_ptr<seissol::initializer::parameters::SeisSolParameters> params) {
    m_seissolParams = std::move(params);
  }

  std::string getOutputPrefix() const { return m_seissolParams->output.prefix; }

  bool isLoopStatisticsNetcdfOutputOn() const {
    return m_seissolParams->output.loopStatisticsNetcdfOutput;
  }

#ifdef ACL_DEVICE
  void recordExecutionPaths(bool usePlasticity);

  /**
   * Derives sizes of scratch memory required during computations of Wave Propagation solver
   **/
  static void deriveRequiredScratchpadMemoryForWp(LTSTree& ltsTree, LTS& lts);

  /**
   * Derives sizes of scratch memory required during computations of Dynamic Rupture solver
   **/
  static void deriveRequiredScratchpadMemoryForDr(LTSTree& ltsTree, DynamicRupture& dynRup);
#endif

  void initializeFrictionLaw();
  void initFaultOutputManager(const std::string& backupTimeStamp);
  void initFrictionData();
  void synchronizeTo(seissol::initializer::AllocationPlace place);
};

bool isAcousticSideOfElasticAcousticInterface(const CellMaterialData& material, unsigned int face);
bool isElasticSideOfElasticAcousticInterface(const CellMaterialData& material, unsigned int face);
bool isAtElasticAcousticInterface(const CellMaterialData& material, unsigned int face);

bool requiresDisplacement(CellLocalInformation cellLocalInformation,
                          const CellMaterialData& material,
                          unsigned int face);
bool requiresNodalFlux(FaceType f);
} // namespace initializer
} // namespace seissol

#endif // SEISSOL_SRC_INITIALIZER_MEMORYMANAGER_H_<|MERGE_RESOLUTION|>--- conflicted
+++ resolved
@@ -12,14 +12,10 @@
 #define SEISSOL_SRC_INITIALIZER_MEMORYMANAGER_H_
 
 #include "Initializer/Parameters/SeisSolParameters.h"
-<<<<<<< HEAD
 #include "Memory/Tree/Layer.h"
 #include <Config.h>
 #include <Memory/MemoryContainer.h>
 #include <Memory/Tree/Backmap.h>
-#ifdef USE_MPI
-=======
->>>>>>> e5d8b1e0
 #include <mpi.h>
 
 #include <utils/logger.h>
@@ -72,18 +68,10 @@
   GlobalData m_globalDataOnHost;
   GlobalData m_globalDataOnDevice;
 
-<<<<<<< HEAD
   //! Memory organization tree
   LTSTree m_ltsTree;
   LTS m_lts;
   Lut m_ltsLut;
-=======
-    /*
-     * Ghost layer
-     */
-    //! number of buffers in the ghost layer per cluster
-    unsigned int  *m_numberOfGhostBuffers;
->>>>>>> e5d8b1e0
 
   std::vector<std::unique_ptr<physics::InitialField>> m_iniConds;
 
@@ -111,7 +99,6 @@
    **/
   ~MemoryManager() = default;
 
-<<<<<<< HEAD
   /**
    * Initialization function, which allocates memory for the global matrices and initializes them.
    **/
@@ -124,83 +111,6 @@
   }
 
   memory::MemoryContainer& memoryContainer() { return container.value(); }
-=======
-    //! number of derivatives in the copy regionsper cluster
-    unsigned int **m_numberOfCopyRegionDerivatives;
-
-    /*
-     * Cross-cluster
-     */
-    //! global data
-    GlobalData            m_globalDataOnHost;
-    GlobalData            m_globalDataOnDevice;
-
-    //! Memory organization tree
-    LTSTree               m_ltsTree;
-    LTS                   m_lts;
-    Lut                   m_ltsLut;
-
-    std::vector<std::unique_ptr<physics::InitialField>> m_iniConds;
-
-    LTSTree m_dynRupTree;
-    std::unique_ptr<DynamicRupture> m_dynRup = nullptr;
-    std::unique_ptr<dr::initializer::BaseDRInitializer> m_DRInitializer = nullptr;
-    std::unique_ptr<dr::friction_law::FrictionSolver> m_FrictionLaw = nullptr;
-    std::unique_ptr<dr::friction_law::FrictionSolver> m_FrictionLawDevice = nullptr;
-    std::unique_ptr<dr::output::OutputManager> m_faultOutputManager = nullptr;
-    std::shared_ptr<seissol::initializer::parameters::SeisSolParameters> m_seissolParams = nullptr;
-
-    LTSTree m_boundaryTree;
-    Boundary m_boundary;
-
-    EasiBoundary m_easiBoundary;
-
-    /**
-     * Corrects the LTS Setups (buffer or derivatives, never both) in the ghost region
-     **/
-    void correctGhostRegionSetups(); 
-
-    /**
-     * Derives the layouts -- number of buffers and derivatives -- of the layers.
-     **/
-    void deriveLayerLayouts();
-
-    /**
-     * Initializes the face neighbor pointers of the internal state.
-     **/
-    void initializeFaceNeighbors( unsigned    cluster,
-                                  Layer& layer);
-
-    /**
-     * Initializes the pointers of the internal state.
-     **/
-    void initializeBuffersDerivatives();
-
-    /**
-    * Derives the size of the displacement accumulation buffer.
-    */
-    void deriveFaceDisplacementsBucket();
-
-    /**
-     * Derives the size of the displacement accumulation buffer.
-     */
-    void deriveDisplacementsBucket();
-
-    /**
-     * Initializes the displacement accumulation buffer.
-     */
-    void initializeDisplacements();
-
-    /**
-     * Initializes the displacement accumulation buffer.
-     */
-    void initializeFaceDisplacements();
-
-    /**
-     * Initializes the communication structure.
-     **/
-    void initializeCommunicationStructure();
->>>>>>> e5d8b1e0
 
   /**
    * Sets the number of cells in each leaf of the lts tree, fixates the variables, and allocates
