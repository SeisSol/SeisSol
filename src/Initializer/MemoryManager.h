--- conflicted
+++ resolved
@@ -227,9 +227,6 @@
      * Initialization function, which allocates memory for the global matrices and initializes them.
      **/
     void initialize();
-<<<<<<< HEAD
-=======
-    
     
     /**
      * Sets the number of cells in each leaf of the lts tree, fixates the variables, and allocates memory.
@@ -239,7 +236,6 @@
      **/
     void fixateLtsTree( struct TimeStepping&        i_timeStepping,
                         struct MeshStructure*       i_meshStructure );
->>>>>>> 594e5d8e
 
     /**
      * Set up the internal structure.
