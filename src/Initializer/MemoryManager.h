--- conflicted
+++ resolved
@@ -162,13 +162,8 @@
     LTSTree m_dynRupTree;
     std::unique_ptr<DynamicRupture> m_dynRup = nullptr;
     std::unique_ptr<dr::initializers::BaseDRInitializer> m_DRInitializer = nullptr;
-<<<<<<< HEAD
     std::unique_ptr<dr::friction_law::FrictionSolver> m_FrictionLaw = nullptr;
-    std::unique_ptr<dr::output::OutputBase> m_DROutput = nullptr;
-=======
-    std::unique_ptr<dr::friction_law::BaseFrictionLaw> m_FrictionLaw = nullptr;
     std::unique_ptr<dr::output::Base> m_DROutput = nullptr;
->>>>>>> 6f3e3f84
     dr::DRParameters m_dynRupParameter;
     std::shared_ptr<YAML::Node> m_inputParams = nullptr;
 
