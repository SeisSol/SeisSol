// SPDX-FileCopyrightText: 2013 SeisSol Group
// SPDX-FileCopyrightText: 2015 Intel Corporation
//
// SPDX-License-Identifier: BSD-3-Clause
// SPDX-LicenseComments: Full text under /LICENSE and /LICENSES/
//
// SPDX-FileContributor: Author lists in /AUTHORS and /CITATION.cff
// SPDX-FileContributor: Alexander Breuer
// SPDX-FileContributor: Alexander Heinecke (Intel Corp.)

#ifndef SEISSOL_SRC_INITIALIZER_MEMORYMANAGER_H_
#define SEISSOL_SRC_INITIALIZER_MEMORYMANAGER_H_

#include "Memory/Tree/Layer.h"
#include "Initializer/Parameters/SeisSolParameters.h"
#include <Memory/Descriptor/Surface.h>
#include <Initializer/TimeStepping/ClusterLayout.h>
#include <Memory/Tree/Backmap.h>
#include <mpi.h>

#include <utils/logger.h>

#include "Initializer/Typedefs.h"
#include "Memory/MemoryAllocator.h"

#include "Memory/Descriptor/LTS.h"
#include "Memory/Descriptor/DynamicRupture.h"
#include "Initializer/InputAux.h"
#include "Memory/Descriptor/Boundary.h"
#include "Initializer/ParameterDB.h"

#include "Physics/InitialField.h"

#include <utility>
#include <vector>
#include <memory>

#include "DynamicRupture/Factory.h"
#include <yaml-cpp/yaml.h>

namespace seissol {
  class SeisSol;
  namespace initializer {

/**
 * Memory manager of SeisSol.
 **/
class MemoryManager {
  private: // explicit private for unit tests
    seissol::SeisSol& seissolInstance;

    //! memory allocator
    seissol::memory::ManagedAllocator m_memoryAllocator;

    //! LTS mesh structure
    struct MeshStructure *m_meshStructure;

    unsigned int* ltsToFace;

    /*
     * Interior
     */
    //! number of buffers in the interior per cluster
    unsigned int *m_numberOfInteriorBuffers;

    //! number of derivatives in the interior per cluster
    unsigned int *m_numberOfInteriorDerivatives;

    /*
     * Ghost layer
     */
    //! number of buffers in the ghost layer per cluster
    unsigned int  *m_numberOfGhostBuffers;

    //! number of buffers in the ghost regions per cluster
    unsigned int **m_numberOfGhostRegionBuffers;

    //! number of derivatives in the ghost layer per cluster
    unsigned int  *m_numberOfGhostDerivatives;

    //! number of derivatives in the ghost regions per cluster
    unsigned int **m_numberOfGhostRegionDerivatives;

    /*
     * Copy Layer
     */
    //! number of buffers in the copy layer per cluster
    unsigned int  *m_numberOfCopyBuffers;

    //! number of buffers in the copy regions per cluster
    unsigned int **m_numberOfCopyRegionBuffers;

    //! number of derivatives in the copy layer per cluster
    unsigned int  *m_numberOfCopyDerivatives;

    //! number of derivatives in the copy regionsper cluster
    unsigned int **m_numberOfCopyRegionDerivatives;

    /*
     * Cross-cluster
     */
    //! global data
    GlobalData            m_globalDataOnHost;
    GlobalData            m_globalDataOnDevice;

    //! Memory organization storage
    LTS::Storage               ltsStorage;
    LTS::Backmap backmap;

    std::optional<ClusterLayout> clusterLayout;

    std::vector<std::unique_ptr<physics::InitialField>> m_iniConds;

    DynamicRupture::Storage drStorage;
    std::unique_ptr<DynamicRupture> m_dynRup = nullptr;
    std::unique_ptr<dr::initializer::BaseDRInitializer> m_DRInitializer = nullptr;
    std::unique_ptr<dr::friction_law::FrictionSolver> m_FrictionLaw = nullptr;
    std::unique_ptr<dr::friction_law::FrictionSolver> m_FrictionLawDevice = nullptr;
    std::unique_ptr<dr::output::OutputManager> m_faultOutputManager = nullptr;

    Boundary::Storage m_boundaryTree;

    SurfaceLTS::Storage surfaceStorage;

    EasiBoundary m_easiBoundary;

    /**
     * Corrects the LTS Setups (buffer or derivatives, never both) in the ghost region
     **/
    void correctGhostRegionSetups();

    /**
     * Derives the layouts -- number of buffers and derivatives -- of the layers.
     **/
    void deriveLayerLayouts();

    /**
     * Initializes the face neighbor pointers of the internal state.
     **/
    void initializeFaceNeighbors( unsigned    cluster,
                                  LTS::Layer& layer);

    /**
     * Initializes the pointers of the internal state.
     **/
    void initializeBuffersDerivatives();

    /**
     * Derives the size of the displacement accumulation buffer.
     */
    void deriveDisplacementsBucket();

    /**
     * Initializes the displacement accumulation buffer.
     */
    void initializeDisplacements();

    /**
     * Initializes the communication structure.
     **/
    void initializeCommunicationStructure();

  public:
    /**
     * Constructor
     **/
    MemoryManager(seissol::SeisSol& instance) : seissolInstance(instance) {}

    /**
     * Destructor, memory is freed by managed allocator
     **/
<<<<<<< HEAD
    ~MemoryManager() {}

=======
    ~MemoryManager() = default;
    
>>>>>>> 2093a3f2
    /**
     * Initialization function, which allocates memory for the global matrices and initializes them.
     **/
    void initialize();

    /**
     * Sets the number of cells in each leaf of the lts storage, fixates the variables, and allocates memory.
     * Afterwards the storage cannot be changed anymore.
     *
     * @param i_meshStructrue mesh structure.
     **/
    void fixateLtsStorage(struct ClusterLayout& clusterLayout,
                       struct MeshStructure* meshStructure,
                       unsigned* numberOfDRCopyFaces,
                       unsigned* numberOfDRInteriorFaces,
                       bool usePlasticity);

    void fixateBoundaryStorage();
    /**
     * Set up the internal structure.
     **/
    void initializeMemoryLayout();

    /**
     * Gets the global data on both host and device.
    **/
    CompoundGlobalData getGlobalData() {
      CompoundGlobalData global{};
      global.onHost = &m_globalDataOnHost;
      global.onDevice = nullptr;
      if constexpr (seissol::isDeviceOn()) {
        global.onDevice = &m_globalDataOnDevice;
      }
      return global;
    }
<<<<<<< HEAD

    inline LTSTree* getLtsTree() {
      return &m_ltsTree;
    }

    inline LTS* getLts() {
      return &m_lts;
    }

    inline Lut* getLtsLut() {
      return &m_ltsLut;
    }

    // TODO(David): remove again (this method is merely a temporary construction to transition from C++ to FORTRAN and should be removed in the next refactoring step)
    inline Lut& getLtsLutUnsafe() {
      return m_ltsLut;
    }

    inline LTSTree* getDynamicRuptureTree() {
      return &m_dynRupTree;
    }

    inline DynamicRupture* getDynamicRupture() {
      return m_dynRup.get();
=======
                          
    LTS::Storage& getLtsStorage() {
      return ltsStorage;
>>>>>>> 2093a3f2
    }

    LTS::Backmap& getBackmap() {
      return backmap;
    }

    DynamicRupture::Storage& getDRStorage() {
      return drStorage;
    }

    DynamicRupture& getDynamicRupture() {
      return *m_dynRup;
    }

    SurfaceLTS::Storage& getSurfaceStorage() {
      return surfaceStorage;
    }

    void setInitialConditions(std::vector<std::unique_ptr<physics::InitialField>>&& iniConds) {
      m_iniConds = std::move(iniConds);
    }

    const std::vector<std::unique_ptr<physics::InitialField>>& getInitialConditions() {
      return m_iniConds;
    }

    void setLtsToFace(unsigned int* ptr) {
      ltsToFace = ptr;
    }

    unsigned int* ltsToFaceMap() const {
      return ltsToFace;
    }

    void initializeEasiBoundaryReader(const char* fileName);

    EasiBoundary* getEasiBoundaryReader() {
      return &m_easiBoundary;
    }

    dr::friction_law::FrictionSolver* getFrictionLaw() {
        return m_FrictionLaw.get();
    }
    dr::friction_law::FrictionSolver* getFrictionLawDevice() {
        return m_FrictionLawDevice.get();
    }
    seissol::dr::output::OutputManager* getFaultOutputManager() {
        return m_faultOutputManager.get();
    }

#ifdef ACL_DEVICE
  void recordExecutionPaths(bool usePlasticity);

  /**
   * Derives sizes of scratch memory required during computations of Wave Propagation solver
   **/
  static void deriveRequiredScratchpadMemoryForWp(bool plasticity, LTS::Storage& ltsStorage);

  /**
   * Derives sizes of scratch memory required during computations of Dynamic Rupture solver
   **/
  static void deriveRequiredScratchpadMemoryForDr(DynamicRupture::Storage& drStorage);
#endif

  void initializeFrictionLaw();
  void initFaultOutputManager(const std::string& backupTimeStamp);
  void initFrictionData();
  void synchronizeTo(seissol::initializer::AllocationPlace place);
};


    bool isAcousticSideOfElasticAcousticInterface(CellMaterialData &material,
                                                  unsigned int face);
    bool isElasticSideOfElasticAcousticInterface(CellMaterialData &material,
                                                 unsigned int face);
    bool isAtElasticAcousticInterface(CellMaterialData &material, unsigned int face);

    bool requiresDisplacement(CellLocalInformation cellLocalInformation,
                              CellMaterialData &material,
                              unsigned int face);
    bool requiresNodalFlux(FaceType f);
    }
}


#endif // SEISSOL_SRC_INITIALIZER_MEMORYMANAGER_H_<|MERGE_RESOLUTION|>--- conflicted
+++ resolved
@@ -169,13 +169,8 @@
     /**
      * Destructor, memory is freed by managed allocator
      **/
-<<<<<<< HEAD
-    ~MemoryManager() {}
-
-=======
     ~MemoryManager() = default;
-    
->>>>>>> 2093a3f2
+
     /**
      * Initialization function, which allocates memory for the global matrices and initializes them.
      **/
@@ -211,36 +206,9 @@
       }
       return global;
     }
-<<<<<<< HEAD
-
-    inline LTSTree* getLtsTree() {
-      return &m_ltsTree;
-    }
-
-    inline LTS* getLts() {
-      return &m_lts;
-    }
-
-    inline Lut* getLtsLut() {
-      return &m_ltsLut;
-    }
-
-    // TODO(David): remove again (this method is merely a temporary construction to transition from C++ to FORTRAN and should be removed in the next refactoring step)
-    inline Lut& getLtsLutUnsafe() {
-      return m_ltsLut;
-    }
-
-    inline LTSTree* getDynamicRuptureTree() {
-      return &m_dynRupTree;
-    }
-
-    inline DynamicRupture* getDynamicRupture() {
-      return m_dynRup.get();
-=======
-                          
+
     LTS::Storage& getLtsStorage() {
       return ltsStorage;
->>>>>>> 2093a3f2
     }
 
     LTS::Backmap& getBackmap() {
