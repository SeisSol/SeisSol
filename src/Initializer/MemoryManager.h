// SPDX-FileCopyrightText: 2013 SeisSol Group
// SPDX-FileCopyrightText: 2015 Intel Corporation
//
// SPDX-License-Identifier: BSD-3-Clause
// SPDX-LicenseComments: Full text under /LICENSE and /LICENSES/
//
// SPDX-FileContributor: Author lists in /AUTHORS and /CITATION.cff
// SPDX-FileContributor: Alexander Breuer
// SPDX-FileContributor: Alexander Heinecke (Intel Corp.)

#ifndef SEISSOL_SRC_INITIALIZER_MEMORYMANAGER_H_
#define SEISSOL_SRC_INITIALIZER_MEMORYMANAGER_H_

#include "Memory/Tree/Layer.h"
#include "Initializer/Parameters/SeisSolParameters.h"
#include <mpi.h>

#include <utils/logger.h>

#include "Initializer/Typedefs.h"
#include "Memory/MemoryAllocator.h"

#include "Memory/Descriptor/LTS.h"
#include "Memory/Tree/LTSTree.h"
#include "Memory/Tree/Lut.h"
#include "Memory/Descriptor/DynamicRupture.h"
#include "Initializer/InputAux.h"
#include "Memory/Descriptor/Boundary.h"
#include "Initializer/ParameterDB.h"

#include "Physics/InitialField.h"

#include <vector>
#include <memory>

#include "DynamicRupture/Factory.h"
#include <yaml-cpp/yaml.h>

namespace seissol {
  class SeisSol;
  namespace initializer {

/**
 * Memory manager of SeisSol.
 **/
class MemoryManager {
  private: // explicit private for unit tests
    seissol::SeisSol& seissolInstance;

    //! memory allocator
    seissol::memory::ManagedAllocator m_memoryAllocator;

    //! LTS mesh structure
    struct MeshStructure *m_meshStructure;

    unsigned int* ltsToFace;

    /*
     * Interior
     */
    //! number of buffers in the interior per cluster
    unsigned int *m_numberOfInteriorBuffers;

    //! number of derivatives in the interior per cluster
    unsigned int *m_numberOfInteriorDerivatives;

    /*
     * Ghost layer
     */
    //! number of buffers in the ghost layer per cluster
    unsigned int  *m_numberOfGhostBuffers;

    //! number of buffers in the ghost regions per cluster
    unsigned int **m_numberOfGhostRegionBuffers;

    //! number of derivatives in the ghost layer per cluster
    unsigned int  *m_numberOfGhostDerivatives;

    //! number of derivatives in the ghost regions per cluster
    unsigned int **m_numberOfGhostRegionDerivatives;

    /*
     * Copy Layer
     */
    //! number of buffers in the copy layer per cluster
    unsigned int  *m_numberOfCopyBuffers;

    //! number of buffers in the copy regions per cluster
    unsigned int **m_numberOfCopyRegionBuffers;

    //! number of derivatives in the copy layer per cluster
    unsigned int  *m_numberOfCopyDerivatives;

    //! number of derivatives in the copy regionsper cluster
    unsigned int **m_numberOfCopyRegionDerivatives;

    /*
     * Cross-cluster
     */
    //! global data
    GlobalData            m_globalDataOnHost;
    GlobalData            m_globalDataOnDevice;

    //! Memory organization tree
    LTSTree               m_ltsTree;
    Lut                   m_ltsLut;

    std::vector<std::unique_ptr<physics::InitialField>> m_iniConds;

    LTSTree m_dynRupTree;
    std::unique_ptr<DynamicRupture> m_dynRup = nullptr;
    std::unique_ptr<dr::initializer::BaseDRInitializer> m_DRInitializer = nullptr;
    std::unique_ptr<dr::friction_law::FrictionSolver> m_FrictionLaw = nullptr;
    std::unique_ptr<dr::friction_law::FrictionSolver> m_FrictionLawDevice = nullptr;
    std::unique_ptr<dr::output::OutputManager> m_faultOutputManager = nullptr;
    std::shared_ptr<seissol::initializer::parameters::SeisSolParameters> m_seissolParams = nullptr;

    LTSTree m_boundaryTree;

    EasiBoundary m_easiBoundary;

    /**
     * Corrects the LTS Setups (buffer or derivatives, never both) in the ghost region
     **/
    void correctGhostRegionSetups(); 

    /**
     * Derives the layouts -- number of buffers and derivatives -- of the layers.
     **/
    void deriveLayerLayouts();

    /**
     * Initializes the face neighbor pointers of the internal state.
     **/
    void initializeFaceNeighbors( unsigned    cluster,
                                  Layer& layer);

    /**
     * Initializes the pointers of the internal state.
     **/
    void initializeBuffersDerivatives();

    /**
    * Derives the size of the displacement accumulation buffer.
    */
    void deriveFaceDisplacementsBucket();

    /**
     * Derives the size of the displacement accumulation buffer.
     */
    void deriveDisplacementsBucket();

    /**
     * Initializes the displacement accumulation buffer.
     */
    void initializeDisplacements();

    /**
     * Initializes the displacement accumulation buffer.
     */
    void initializeFaceDisplacements();

    /**
     * Initializes the communication structure.
     **/
    void initializeCommunicationStructure();

  public:
    /**
     * Constructor
     **/
    MemoryManager(seissol::SeisSol& instance) : seissolInstance(instance) {};

    /**
     * Destructor, memory is freed by managed allocator
     **/
    ~MemoryManager() {}
    
    /**
     * Initialization function, which allocates memory for the global matrices and initializes them.
     **/
    void initialize();
    
    /**
     * Sets the number of cells in each leaf of the lts tree, fixates the variables, and allocates memory.
     * Afterwards the tree cannot be changed anymore.
     *
     * @param i_meshStructrue mesh structure.
     **/
    void fixateLtsTree(struct TimeStepping& i_timeStepping,
                       struct MeshStructure*i_meshStructure,
                       unsigned* numberOfDRCopyFaces,
                       unsigned* numberOfDRInteriorFaces,
                       bool usePlasticity);

    void fixateBoundaryLtsTree();
    /**
     * Set up the internal structure.
     **/
    void initializeMemoryLayout();

    /**
     * Gets global data on the host.
     **/
    GlobalData* getGlobalDataOnHost() {
      return &m_globalDataOnHost;
    }

    /**
     * Gets the global data on device.
     **/
    GlobalData* getGlobalDataOnDevice() {
      assert(seissol::isDeviceOn() && "application is not compiled for acceleration device");
      return &m_globalDataOnDevice;
    }

    /**
     * Gets the global data on both host and device.
    **/
    CompoundGlobalData getGlobalData() {
      CompoundGlobalData global{};
      global.onHost = &m_globalDataOnHost;
      global.onDevice = nullptr;
      if constexpr (seissol::isDeviceOn()) {
        global.onDevice = &m_globalDataOnDevice;
      }
      return global;
    }

    /**
     * Gets the memory layout of a time cluster.
     *
     * @param i_cluster local id of the time cluster.
     * @param o_meshStructure mesh structure.
     * @param o_globalData global data.
     * @param o_globalDataCopies several copies of global data
     **/
    std::pair<MeshStructure*, CompoundGlobalData>
    getMemoryLayout(unsigned int i_cluster);
                          
    inline LTSTree* getLtsTree() {
      return &m_ltsTree;
    }

    inline Lut* getLtsLut() {
      return &m_ltsLut;
    }

    // TODO(David): remove again (this method is merely a temporary construction to transition from C++ to FORTRAN and should be removed in the next refactoring step)
    inline Lut& getLtsLutUnsafe() {
      return m_ltsLut;
    }

    inline LTSTree* getDynamicRuptureTree() {
      return &m_dynRupTree;
    }
                          
    inline DynamicRupture* getDynamicRupture() {
      return m_dynRup.get();
    }

    inline LTSTree* getBoundaryTree() {
      return &m_boundaryTree;
    }

    inline void setInitialConditions(std::vector<std::unique_ptr<physics::InitialField>>&& iniConds) {
      m_iniConds = std::move(iniConds);
    }

    inline const std::vector<std::unique_ptr<physics::InitialField>>& getInitialConditions() {
      return m_iniConds;
    }

    inline void setLtsToFace(unsigned int* ptr) {
      ltsToFace = ptr;
    }

    inline unsigned int* ltsToFaceMap() const {
      return ltsToFace;
    }

    void initializeEasiBoundaryReader(const char* fileName);

    inline EasiBoundary* getEasiBoundaryReader() {
      return &m_easiBoundary;
    }

    inline dr::friction_law::FrictionSolver* getFrictionLaw() {
        return m_FrictionLaw.get();
    }
    inline dr::friction_law::FrictionSolver* getFrictionLawDevice() {
        return m_FrictionLawDevice.get();
    }
    inline  dr::initializer::BaseDRInitializer* getDRInitializer() {
        return m_DRInitializer.get();
    }
    inline seissol::dr::output::OutputManager* getFaultOutputManager() {
        return m_faultOutputManager.get();
    }
    inline seissol::initializer::parameters::DRParameters* getDRParameters() {
        return &(m_seissolParams->drParameters);
    }

    inline seissol::initializer::parameters::LtsParameters* getLtsParameters() {
        return &(m_seissolParams->timeStepping.lts);
    };

    void setInputParams(std::shared_ptr<seissol::initializer::parameters::SeisSolParameters> params) {
      m_seissolParams = params;
    }

    std::string getOutputPrefix() const {
      return m_seissolParams->output.prefix;
    }

    bool isLoopStatisticsNetcdfOutputOn() const {
      return m_seissolParams->output.loopStatisticsNetcdfOutput;
    }

#ifdef ACL_DEVICE
  void recordExecutionPaths(bool usePlasticity);

  /**
   * Derives sizes of scratch memory required during computations of Wave Propagation solver
   **/
<<<<<<< HEAD
  static void deriveRequiredScratchpadMemoryForWp(LTSTree &ltsTree);
=======
  static void deriveRequiredScratchpadMemoryForWp(bool plasticity, LTSTree &ltsTree, LTS& lts);
>>>>>>> 68f18eef

  /**
   * Derives sizes of scratch memory required during computations of Dynamic Rupture solver
   **/
  static void deriveRequiredScratchpadMemoryForDr(LTSTree &ltsTree, DynamicRupture& dynRup);
#endif

  void initializeFrictionLaw();
  void initFaultOutputManager(const std::string& backupTimeStamp);
  void initFrictionData();
  void synchronizeTo(seissol::initializer::AllocationPlace place);
};


    bool isAcousticSideOfElasticAcousticInterface(CellMaterialData &material,
                                                  unsigned int face);
    bool isElasticSideOfElasticAcousticInterface(CellMaterialData &material,
                                                 unsigned int face);
    bool isAtElasticAcousticInterface(CellMaterialData &material, unsigned int face);

    bool requiresDisplacement(CellLocalInformation cellLocalInformation,
                              CellMaterialData &material,
                              unsigned int face);
    bool requiresNodalFlux(FaceType f);
    }
}


#endif // SEISSOL_SRC_INITIALIZER_MEMORYMANAGER_H_<|MERGE_RESOLUTION|>--- conflicted
+++ resolved
@@ -323,11 +323,7 @@
   /**
    * Derives sizes of scratch memory required during computations of Wave Propagation solver
    **/
-<<<<<<< HEAD
-  static void deriveRequiredScratchpadMemoryForWp(LTSTree &ltsTree);
-=======
-  static void deriveRequiredScratchpadMemoryForWp(bool plasticity, LTSTree &ltsTree, LTS& lts);
->>>>>>> 68f18eef
+  static void deriveRequiredScratchpadMemoryForWp(bool plasticity, LTSTree &ltsTree);
 
   /**
    * Derives sizes of scratch memory required during computations of Dynamic Rupture solver
