/**
 * @file
 * This file is part of SeisSol.
 *
 * @author Carsten Uphoff (c.uphoff AT tum.de,
 *http://www5.in.tum.de/wiki/index.php/Carsten_Uphoff,_M.Sc.)
 *
 * @section LICENSE
 * Copyright (c) 2016, SeisSol Group
 * All rights reserved.
 *
 * Redistribution and use in source and binary forms, with or without
 * modification, are permitted provided that the following conditions are met:
 *
 * 1. Redistributions of source code must retain the above copyright notice,
 *    this list of conditions and the following disclaimer.
 *
 * 2. Redistributions in binary form must reproduce the above copyright notice,
 *    this list of conditions and the following disclaimer in the documentation
 *    and/or other materials provided with the distribution.
 *
 * 3. Neither the name of the copyright holder nor the names of its
 *    contributors may be used to endorse or promote products derived from this
 *    software without specific prior written permission.
 *
 * THIS SOFTWARE IS PROVIDED BY THE COPYRIGHT HOLDERS AND CONTRIBUTORS "AS IS"
 * AND ANY EXPRESS OR IMPLIED WARRANTIES, INCLUDING, BUT NOT LIMITED TO, THE
 * IMPLIED WARRANTIES OF MERCHANTABILITY AND FITNESS FOR A PARTICULAR PURPOSE
 * ARE DISCLAIMED. IN NO EVENT SHALL THE COPYRIGHT HOLDER OR CONTRIBUTORS BE
 * LIABLE FOR ANY DIRECT, INDIRECT, INCIDENTAL, SPECIAL, EXEMPLARY, OR
 * CONSEQUENTIAL DAMAGES (INCLUDING, BUT NOT LIMITED TO, PROCUREMENT OF
 * SUBSTITUTE GOODS OR SERVICES; LOSS OF USE, DATA, OR PROFITS; OR BUSINESS
 * INTERRUPTION) HOWEVER CAUSED AND ON ANY THEORY OF LIABILITY, WHETHER IN
 * CONTRACT, STRICT LIABILITY, OR TORT (INCLUDING NEGLIGENCE OR OTHERWISE)
 * ARISING IN ANY WAY OUT OF THE USE OF THIS SOFTWARE, EVEN IF ADVISED OF THE
 * POSSIBILITY OF SUCH DAMAGE.
 *
 * @section DESCRIPTION
 **/

#ifndef INITIALIZER_LTS_H_
#define INITIALIZER_LTS_H_

#include "IO/Instance/Checkpoint/CheckpointManager.h"
#include "Initializer/Tree/LTSTree.h"
#include "Initializer/Tree/Layer.h"
#include "Initializer/Typedefs.h"
#include "Kernels/Common.h"
#include "Model/Plasticity.h"
#include "Tree/Layer.h"
#include "generated_code/tensor.h"

#ifdef ACL_DEVICE
#include "Parallel/Helper.h"
#endif

namespace seissol::tensor {
class Qane;
} // namespace seissol::tensor

namespace seissol::initializer {

enum class AllocationPreset {
  Global,
  Timedofs,
  Constant,
  Dofs,
  TimedofsConstant,
  ConstantShared,
  Timebucket,
  Plasticity,
  PlasticityData
};

inline auto allocationModeWP(AllocationPreset preset,
                             int convergenceOrder = seissol::ConvergenceOrder) {
#ifndef ACL_DEVICE
  switch (preset) {
  case seissol::initializer::AllocationPreset::Global:
    [[fallthrough]];
  case seissol::initializer::AllocationPreset::TimedofsConstant:
    return AllocationMode::HostOnlyHBM;
  case seissol::initializer::AllocationPreset::Plasticity:
    return AllocationMode::HostOnly;
  case seissol::initializer::AllocationPreset::PlasticityData:
    return AllocationMode::HostOnly;
  case seissol::initializer::AllocationPreset::Timebucket:
    [[fallthrough]];
  case seissol::initializer::AllocationPreset::Timedofs:
    return (convergenceOrder <= 7 ? AllocationMode::HostOnlyHBM : AllocationMode::HostOnly);
  case seissol::initializer::AllocationPreset::Constant:
    [[fallthrough]];
  case seissol::initializer::AllocationPreset::ConstantShared:
    return (convergenceOrder <= 4 ? AllocationMode::HostOnlyHBM : AllocationMode::HostOnly);
  case seissol::initializer::AllocationPreset::Dofs:
    return (convergenceOrder <= 3 ? AllocationMode::HostOnlyHBM : AllocationMode::HostOnly);
  default:
    return AllocationMode::HostOnly;
  }
#else
  switch (preset) {
  case seissol::initializer::AllocationPreset::Global:
    [[fallthrough]];
  case seissol::initializer::AllocationPreset::Constant:
    [[fallthrough]];
  case seissol::initializer::AllocationPreset::TimedofsConstant:
    return AllocationMode::HostOnly;
  case seissol::initializer::AllocationPreset::Dofs:
    [[fallthrough]];
  case seissol::initializer::AllocationPreset::PlasticityData:
    return useUSM() ? AllocationMode::HostDeviceUnified : AllocationMode::HostDeviceSplitPinned;
  case seissol::initializer::AllocationPreset::Timebucket:
    return useMPIUSM() ? AllocationMode::HostDeviceUnified : AllocationMode::HostDeviceSplit;
  default:
    return useUSM() ? AllocationMode::HostDeviceUnified : AllocationMode::HostDeviceSplit;
  }
#endif
}

struct LTS {
  Variable<real[tensor::Q::size()]> dofs;
  // size is zero if Qane is not defined
  Variable<real[zeroLengthArrayHandler(kernels::size<tensor::Qane>())]> dofsAne;
  Variable<real*> buffers;
  Variable<real*> derivatives;
  Variable<CellLocalInformation> cellInformation;
  Variable<real* [4]> faceNeighbors;
  Variable<LocalIntegrationData> localIntegration;
  Variable<NeighboringIntegrationData> neighboringIntegration;
  Variable<CellMaterialData> material;
  Variable<seissol::model::PlasticityData> plasticity;
  Variable<CellDRMapping[4]> drMapping;
  Variable<CellBoundaryMapping[4]> boundaryMapping;
  Variable<real[tensor::QStress::size() + tensor::QEtaModal::size()]> pstrain;
  Variable<real* [4]> faceDisplacements;
  Bucket buffersDerivatives;
  Bucket faceDisplacementsBuffer;

  Variable<real*> buffersDevice;
  Variable<real*> derivativesDevice;
  Variable<real* [4]> faceDisplacementsDevice;
  Variable<real* [4]> faceNeighborsDevice;
  Variable<CellDRMapping[4]> drMappingDevice;
  Variable<CellBoundaryMapping[4]> boundaryMappingDevice;

#ifdef ACL_DEVICE
<<<<<<< HEAD
  ScratchpadMemory                        integratedDofsScratch;
  ScratchpadMemory                        derivativesScratch;
  ScratchpadMemory                        nodalAvgDisplacements;
  ScratchpadMemory                        derivativesExtScratch;
  ScratchpadMemory                        derivativesAneScratch;
  ScratchpadMemory                        idofsAneScratch;
  ScratchpadMemory                        dofsExtScratch;
  ScratchpadMemory                        analyticScratch;
=======
  ScratchpadMemory integratedDofsScratch;
  ScratchpadMemory derivativesScratch;
  ScratchpadMemory nodalAvgDisplacements;
  ScratchpadMemory analyticScratch;
>>>>>>> 6700c36b
#endif

  /// \todo Memkind
  void addTo(LTSTree& tree, bool usePlasticity) {
    LayerMask plasticityMask;
    if (usePlasticity) {
      plasticityMask = LayerMask(Ghost);
    } else {
      plasticityMask = LayerMask(Ghost) | LayerMask(Copy) | LayerMask(Interior);
    }

    tree.addVar(dofs, LayerMask(Ghost), PagesizeHeap, allocationModeWP(AllocationPreset::Dofs));
    if (kernels::size<tensor::Qane>() > 0) {
      tree.addVar(
          dofsAne, LayerMask(Ghost), PagesizeHeap, allocationModeWP(AllocationPreset::Dofs));
    }
    tree.addVar(
        buffers, LayerMask(), 1, allocationModeWP(AllocationPreset::TimedofsConstant), true);
    tree.addVar(
        derivatives, LayerMask(), 1, allocationModeWP(AllocationPreset::TimedofsConstant), true);
    tree.addVar(
        cellInformation, LayerMask(), 1, allocationModeWP(AllocationPreset::Constant), true);
    tree.addVar(faceNeighbors,
                LayerMask(Ghost),
                1,
                allocationModeWP(AllocationPreset::TimedofsConstant),
                true);
    tree.addVar(localIntegration,
                LayerMask(Ghost),
                1,
                allocationModeWP(AllocationPreset::ConstantShared),
                true);
    tree.addVar(neighboringIntegration,
                LayerMask(Ghost),
                1,
                allocationModeWP(AllocationPreset::ConstantShared),
                true);
    tree.addVar(material, LayerMask(Ghost), 1, AllocationMode::HostOnly, true);
    tree.addVar(
        plasticity, plasticityMask, 1, allocationModeWP(AllocationPreset::Plasticity), true);
    tree.addVar(drMapping, LayerMask(Ghost), 1, allocationModeWP(AllocationPreset::Constant), true);
    tree.addVar(
        boundaryMapping, LayerMask(Ghost), 1, allocationModeWP(AllocationPreset::Constant), true);
    tree.addVar(
        pstrain, plasticityMask, PagesizeHeap, allocationModeWP(AllocationPreset::PlasticityData));
    tree.addVar(faceDisplacements, LayerMask(Ghost), PagesizeHeap, AllocationMode::HostOnly, true);

    // TODO(David): remove/rename "constant" flag (the data is temporary; and copying it for IO is
    // handled differently)
    tree.addBucket(
        buffersDerivatives, PagesizeHeap, allocationModeWP(AllocationPreset::Timebucket), true);
    tree.addBucket(
        faceDisplacementsBuffer, PagesizeHeap, allocationModeWP(AllocationPreset::Timedofs));

    tree.addVar(buffersDevice, LayerMask(), 1, AllocationMode::HostOnly, true);
    tree.addVar(derivativesDevice, LayerMask(), 1, AllocationMode::HostOnly, true);
    tree.addVar(faceDisplacementsDevice, LayerMask(Ghost), 1, AllocationMode::HostOnly, true);
    tree.addVar(faceNeighborsDevice, LayerMask(Ghost), 1, AllocationMode::HostOnly, true);
    tree.addVar(drMappingDevice, LayerMask(Ghost), 1, AllocationMode::HostOnly, true);
    tree.addVar(boundaryMappingDevice, LayerMask(Ghost), 1, AllocationMode::HostOnly, true);

#ifdef ACL_DEVICE
<<<<<<< HEAD
    tree.addScratchpadMemory(derivativesExtScratch,               1,      AllocationMode::DeviceOnly);
    tree.addScratchpadMemory(derivativesAneScratch,               1,      AllocationMode::DeviceOnly);
    tree.addScratchpadMemory(idofsAneScratch,               1,      AllocationMode::DeviceOnly);
    tree.addScratchpadMemory(dofsExtScratch,               1,      AllocationMode::DeviceOnly);
    tree.addScratchpadMemory(  integratedDofsScratch,             1,      AllocationMode::HostDeviceSplit);
    tree.addScratchpadMemory(derivativesScratch,                  1,      AllocationMode::DeviceOnly);
    tree.addScratchpadMemory(nodalAvgDisplacements,               1,      AllocationMode::DeviceOnly);
    tree.addScratchpadMemory(analyticScratch,               1,      AllocationMode::HostDevicePinned);
=======
    tree.addScratchpadMemory(integratedDofsScratch, 1, AllocationMode::HostDeviceSplit);
    tree.addScratchpadMemory(derivativesScratch, 1, AllocationMode::DeviceOnly);
    tree.addScratchpadMemory(nodalAvgDisplacements, 1, AllocationMode::DeviceOnly);
    tree.addScratchpadMemory(analyticScratch, 1, AllocationMode::HostDevicePinned);
>>>>>>> 6700c36b
#endif
  }

  void registerCheckpointVariables(io::instance::checkpoint::CheckpointManager& manager,
                                   LTSTree* tree) {
    manager.registerData("dofs", tree, dofs);
    if constexpr (kernels::size<tensor::Qane>() > 0) {
      manager.registerData("dofsAne", tree, dofsAne);
    }
    // check plasticity usage over the layer mask (for now)
    if (plasticity.mask == LayerMask(Ghost)) {
      manager.registerData("pstrain", tree, pstrain);
    }
  }
};

} // namespace seissol::initializer
#endif<|MERGE_RESOLUTION|>--- conflicted
+++ resolved
@@ -144,21 +144,14 @@
   Variable<CellBoundaryMapping[4]> boundaryMappingDevice;
 
 #ifdef ACL_DEVICE
-<<<<<<< HEAD
-  ScratchpadMemory                        integratedDofsScratch;
-  ScratchpadMemory                        derivativesScratch;
-  ScratchpadMemory                        nodalAvgDisplacements;
-  ScratchpadMemory                        derivativesExtScratch;
-  ScratchpadMemory                        derivativesAneScratch;
-  ScratchpadMemory                        idofsAneScratch;
-  ScratchpadMemory                        dofsExtScratch;
-  ScratchpadMemory                        analyticScratch;
-=======
   ScratchpadMemory integratedDofsScratch;
   ScratchpadMemory derivativesScratch;
   ScratchpadMemory nodalAvgDisplacements;
   ScratchpadMemory analyticScratch;
->>>>>>> 6700c36b
+  ScratchpadMemory derivativesExtScratch;
+  ScratchpadMemory derivativesAneScratch;
+  ScratchpadMemory idofsAneScratch;
+  ScratchpadMemory dofsExtScratch;
 #endif
 
   /// \todo Memkind
@@ -221,21 +214,14 @@
     tree.addVar(boundaryMappingDevice, LayerMask(Ghost), 1, AllocationMode::HostOnly, true);
 
 #ifdef ACL_DEVICE
-<<<<<<< HEAD
-    tree.addScratchpadMemory(derivativesExtScratch,               1,      AllocationMode::DeviceOnly);
-    tree.addScratchpadMemory(derivativesAneScratch,               1,      AllocationMode::DeviceOnly);
-    tree.addScratchpadMemory(idofsAneScratch,               1,      AllocationMode::DeviceOnly);
-    tree.addScratchpadMemory(dofsExtScratch,               1,      AllocationMode::DeviceOnly);
-    tree.addScratchpadMemory(  integratedDofsScratch,             1,      AllocationMode::HostDeviceSplit);
-    tree.addScratchpadMemory(derivativesScratch,                  1,      AllocationMode::DeviceOnly);
-    tree.addScratchpadMemory(nodalAvgDisplacements,               1,      AllocationMode::DeviceOnly);
-    tree.addScratchpadMemory(analyticScratch,               1,      AllocationMode::HostDevicePinned);
-=======
+    tree.addScratchpadMemory(derivativesExtScratch, 1, AllocationMode::DeviceOnly);
+    tree.addScratchpadMemory(derivativesAneScratch, 1, AllocationMode::DeviceOnly);
+    tree.addScratchpadMemory(idofsAneScratch, 1, AllocationMode::DeviceOnly);
+    tree.addScratchpadMemory(dofsExtScratch, 1, AllocationMode::DeviceOnly);
     tree.addScratchpadMemory(integratedDofsScratch, 1, AllocationMode::HostDeviceSplit);
     tree.addScratchpadMemory(derivativesScratch, 1, AllocationMode::DeviceOnly);
     tree.addScratchpadMemory(nodalAvgDisplacements, 1, AllocationMode::DeviceOnly);
     tree.addScratchpadMemory(analyticScratch, 1, AllocationMode::HostDevicePinned);
->>>>>>> 6700c36b
 #endif
   }
 
