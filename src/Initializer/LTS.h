/**
 * @file
 * This file is part of SeisSol.
 *
 * @author Carsten Uphoff (c.uphoff AT tum.de, http://www5.in.tum.de/wiki/index.php/Carsten_Uphoff,_M.Sc.)
 *
 * @section LICENSE
 * Copyright (c) 2016, SeisSol Group
 * All rights reserved.
 * 
 * Redistribution and use in source and binary forms, with or without
 * modification, are permitted provided that the following conditions are met:
 * 
 * 1. Redistributions of source code must retain the above copyright notice,
 *    this list of conditions and the following disclaimer.
 * 
 * 2. Redistributions in binary form must reproduce the above copyright notice,
 *    this list of conditions and the following disclaimer in the documentation
 *    and/or other materials provided with the distribution.
 * 
 * 3. Neither the name of the copyright holder nor the names of its
 *    contributors may be used to endorse or promote products derived from this
 *    software without specific prior written permission.
 *
 * THIS SOFTWARE IS PROVIDED BY THE COPYRIGHT HOLDERS AND CONTRIBUTORS "AS IS"
 * AND ANY EXPRESS OR IMPLIED WARRANTIES, INCLUDING, BUT NOT LIMITED TO, THE
 * IMPLIED WARRANTIES OF MERCHANTABILITY AND FITNESS FOR A PARTICULAR PURPOSE
 * ARE DISCLAIMED. IN NO EVENT SHALL THE COPYRIGHT HOLDER OR CONTRIBUTORS BE
 * LIABLE FOR ANY DIRECT, INDIRECT, INCIDENTAL, SPECIAL, EXEMPLARY, OR
 * CONSEQUENTIAL DAMAGES (INCLUDING, BUT NOT LIMITED TO, PROCUREMENT OF
 * SUBSTITUTE GOODS OR SERVICES; LOSS OF USE, DATA, OR PROFITS; OR BUSINESS
 * INTERRUPTION) HOWEVER CAUSED AND ON ANY THEORY OF LIABILITY, WHETHER IN
 * CONTRACT, STRICT LIABILITY, OR TORT (INCLUDING NEGLIGENCE OR OTHERWISE)
 * ARISING IN ANY WAY OUT OF THE USE OF THIS SOFTWARE, EVEN IF ADVISED OF THE
 * POSSIBILITY OF SUCH DAMAGE.
 *
 * @section DESCRIPTION
 **/
 
#ifndef INITIALIZER_LTS_H_
#define INITIALIZER_LTS_H_

#include "tree/Layer.hpp"
#include "Initializer/typedefs.hpp"
#include "Initializer/tree/LTSTree.hpp"
#include "generated_code/tensor.h"
#include "Kernels/common.hpp"
#include "Parallel/Helper.hpp"

#ifndef ACL_DEVICE
#   define MEMKIND_GLOBAL   AllocationMode::HostOnlyHBM
#if CONVERGENCE_ORDER <= 7
#   define MEMKIND_TIMEDOFS AllocationMode::HostOnlyHBM
#   define MEMKIND_TIMEDOFS_CONSTANT AllocationMode::HostOnlyHBM
#else
#   define MEMKIND_TIMEDOFS AllocationMode::HostOnly
#   define MEMKIND_TIMEDOFS_CONSTANT AllocationMode::HostOnly
#endif
#define MEMKIND_TIMEBUCKET MEMKIND_TIMEDOFS
#if CONVERGENCE_ORDER <= 4
#   define MEMKIND_CONSTANT AllocationMode::HostOnlyHBM
#else
#   define MEMKIND_CONSTANT AllocationMode::HostOnly
#endif
#if CONVERGENCE_DOFS <= 3
#   define MEMKIND_DOFS     AllocationMode::HostOnlyHBM
#else
#   define MEMKIND_DOFS     AllocationMode::HostOnly
#endif
# define MEMKIND_UNIFIED  AllocationMode::HostOnly

#   define MEMKIND_TIMEDOFS_CONSTANT MEMKIND_TIMEDOFS
#   define MEMKIND_CONSTANT_SHARED MEMKIND_CONSTANT
#else // ACL_DEVICE
#	define MEMKIND_GLOBAL   AllocationMode::HostOnly
#	define MEMKIND_CONSTANT AllocationMode::HostOnly
#	define MEMKIND_CONSTANT_SHARED useUSM() ? AllocationMode::HostDeviceUnified : AllocationMode::HostDeviceSplit
# define MEMKIND_TIMEDOFS_CONSTANT AllocationMode::HostOnly
#	define MEMKIND_DOFS     useUSM() ? AllocationMode::HostDeviceUnified : AllocationMode::HostDeviceSplit
#	define MEMKIND_TIMEDOFS useUSM() ? AllocationMode::HostDeviceUnified : AllocationMode::HostDeviceSplit
#	define MEMKIND_TIMEBUCKET useMPIUSM() ? AllocationMode::HostDeviceUnified : AllocationMode::HostDeviceSplitPinned
# define MEMKIND_UNIFIED  useUSM() ? AllocationMode::HostDeviceUnified : AllocationMode::HostDeviceSplit
#endif // ACL_DEVICE

namespace seissol {
  namespace initializer {
    struct LTS;
  }
  namespace tensor {
    class Qane;
  }
}

struct seissol::initializer::LTS {
  Variable<real[tensor::Q::size()]>       dofs;
  // size is zero if Qane is not defined
  Variable<real[ALLOW_POSSILBE_ZERO_LENGTH_ARRAY(kernels::size<tensor::Qane>())]> dofsAne;
  Variable<real*>                         buffers;
  Variable<real*>                         derivatives;
  Variable<CellLocalInformation>          cellInformation;
  Variable<real*[4]>                      faceNeighbors;
  Variable<LocalIntegrationData>          localIntegration;
  Variable<NeighboringIntegrationData>    neighboringIntegration;
  Variable<CellMaterialData>              material;
  Variable<PlasticityData>                plasticity;
  Variable<CellDRMapping[4]>              drMapping;
  Variable<CellBoundaryMapping[4]>        boundaryMapping;
  Variable<real[tensor::QStress::size() + tensor::QEtaModal::size()]> pstrain;
  Variable<real*[4]>                      faceDisplacements;
  Bucket                                  buffersDerivatives;
  Bucket                                  faceDisplacementsBuffer;

  Variable<real*>                         buffersDevice;
  Variable<real*>                         derivativesDevice;
  Variable<real*[4]>                      faceDisplacementsDevice;
  Variable<real*[4]>                      faceNeighborsDevice;
  Variable<CellDRMapping[4]>              drMappingDevice;
  Variable<CellBoundaryMapping[4]>        boundaryMappingDevice;

#ifdef ACL_DEVICE
  ScratchpadMemory                        integratedDofsScratch;
  ScratchpadMemory                        derivativesScratch;
  ScratchpadMemory                        nodalAvgDisplacements;
<<<<<<< HEAD
  ScratchpadMemory                        derivativesExtScratch;
  ScratchpadMemory                        derivativesAneScratch;
  ScratchpadMemory                        idofsAneScratch;
  ScratchpadMemory                        dofsExtScratch;
=======
  ScratchpadMemory                        analyticScratch;
>>>>>>> 60aedc8c
#endif
  
  /// \todo Memkind
  void addTo(LTSTree& tree, bool usePlasticity) {
    LayerMask plasticityMask;
    if (usePlasticity) {
      plasticityMask = LayerMask(Ghost);
    } else {
      plasticityMask = LayerMask(Ghost) | LayerMask(Copy) | LayerMask(Interior);
    }

    tree.addVar(                    dofs, LayerMask(Ghost),     PAGESIZE_HEAP,      MEMKIND_DOFS );
    if (kernels::size<tensor::Qane>() > 0) {
      tree.addVar(                 dofsAne, LayerMask(Ghost),     PAGESIZE_HEAP,      MEMKIND_DOFS );
    }
    tree.addVar(                 buffers,      LayerMask(),                 1,      MEMKIND_TIMEDOFS_CONSTANT, true );
    tree.addVar(             derivatives,      LayerMask(),                 1,      MEMKIND_TIMEDOFS_CONSTANT, true );
    tree.addVar(         cellInformation,      LayerMask(),                 1,      MEMKIND_CONSTANT, true );
    tree.addVar(           faceNeighbors, LayerMask(Ghost),                 1,      MEMKIND_TIMEDOFS_CONSTANT, true );
    tree.addVar(        localIntegration, LayerMask(Ghost),                 1,      MEMKIND_CONSTANT_SHARED, true );
    tree.addVar(  neighboringIntegration, LayerMask(Ghost),                 1,      MEMKIND_CONSTANT_SHARED, true );
    tree.addVar(                material, LayerMask(Ghost),                 1,      AllocationMode::HostOnly, true );
    tree.addVar(              plasticity,   plasticityMask,                 1,      MEMKIND_UNIFIED, true );
    tree.addVar(               drMapping, LayerMask(Ghost),                 1,      MEMKIND_CONSTANT, true );
    tree.addVar(         boundaryMapping, LayerMask(Ghost),                 1,      MEMKIND_CONSTANT, true );
    tree.addVar(                 pstrain,   plasticityMask,     PAGESIZE_HEAP,      MEMKIND_UNIFIED );
    tree.addVar(       faceDisplacements, LayerMask(Ghost),     PAGESIZE_HEAP,      AllocationMode::HostOnly, true );

    tree.addBucket(buffersDerivatives,                          PAGESIZE_HEAP,      MEMKIND_TIMEBUCKET );
    tree.addBucket(faceDisplacementsBuffer,                     PAGESIZE_HEAP,      MEMKIND_TIMEDOFS );

    tree.addVar(   buffersDevice, LayerMask(),     1,      AllocationMode::HostOnly, true );
    tree.addVar(   derivativesDevice, LayerMask(),     1,      AllocationMode::HostOnly, true );
    tree.addVar(   faceDisplacementsDevice, LayerMask(Ghost),     1,      AllocationMode::HostOnly, true );
    tree.addVar(   faceNeighborsDevice, LayerMask(Ghost),     1,      AllocationMode::HostOnly, true );
    tree.addVar(   drMappingDevice, LayerMask(Ghost),     1,      AllocationMode::HostOnly, true );
    tree.addVar(   boundaryMappingDevice, LayerMask(Ghost),     1,      AllocationMode::HostOnly, true );

#ifdef ACL_DEVICE
<<<<<<< HEAD
    tree.addVar(   localIntegrationOnDevice,   LayerMask(Ghost),  1,      seissol::memory::DeviceGlobalMemory);
    tree.addVar(   neighIntegrationOnDevice,   LayerMask(Ghost),  1,      seissol::memory::DeviceGlobalMemory);
    tree.addScratchpadMemory(  integratedDofsScratch,             1,      seissol::memory::DeviceUnifiedMemory);
    tree.addScratchpadMemory(derivativesScratch,                  1,      seissol::memory::DeviceGlobalMemory);
    tree.addScratchpadMemory(nodalAvgDisplacements,               1,      seissol::memory::DeviceGlobalMemory);
    tree.addScratchpadMemory(derivativesExtScratch,               1,      seissol::memory::DeviceGlobalMemory);
    tree.addScratchpadMemory(derivativesAneScratch,               1,      seissol::memory::DeviceGlobalMemory);
    tree.addScratchpadMemory(idofsAneScratch,               1,      seissol::memory::DeviceGlobalMemory);
    tree.addScratchpadMemory(dofsExtScratch,               1,      seissol::memory::DeviceGlobalMemory);
=======
    tree.addScratchpadMemory(  integratedDofsScratch,             1,      AllocationMode::HostDeviceSplit);
    tree.addScratchpadMemory(derivativesScratch,                  1,      AllocationMode::DeviceOnly);
    tree.addScratchpadMemory(nodalAvgDisplacements,               1,      AllocationMode::DeviceOnly);
    tree.addScratchpadMemory(analyticScratch,               1,      AllocationMode::HostDevicePinned);
>>>>>>> 60aedc8c
#endif
  }
};
#endif<|MERGE_RESOLUTION|>--- conflicted
+++ resolved
@@ -121,14 +121,11 @@
   ScratchpadMemory                        integratedDofsScratch;
   ScratchpadMemory                        derivativesScratch;
   ScratchpadMemory                        nodalAvgDisplacements;
-<<<<<<< HEAD
   ScratchpadMemory                        derivativesExtScratch;
   ScratchpadMemory                        derivativesAneScratch;
   ScratchpadMemory                        idofsAneScratch;
   ScratchpadMemory                        dofsExtScratch;
-=======
   ScratchpadMemory                        analyticScratch;
->>>>>>> 60aedc8c
 #endif
   
   /// \todo Memkind
@@ -168,22 +165,14 @@
     tree.addVar(   boundaryMappingDevice, LayerMask(Ghost),     1,      AllocationMode::HostOnly, true );
 
 #ifdef ACL_DEVICE
-<<<<<<< HEAD
-    tree.addVar(   localIntegrationOnDevice,   LayerMask(Ghost),  1,      seissol::memory::DeviceGlobalMemory);
-    tree.addVar(   neighIntegrationOnDevice,   LayerMask(Ghost),  1,      seissol::memory::DeviceGlobalMemory);
-    tree.addScratchpadMemory(  integratedDofsScratch,             1,      seissol::memory::DeviceUnifiedMemory);
-    tree.addScratchpadMemory(derivativesScratch,                  1,      seissol::memory::DeviceGlobalMemory);
-    tree.addScratchpadMemory(nodalAvgDisplacements,               1,      seissol::memory::DeviceGlobalMemory);
-    tree.addScratchpadMemory(derivativesExtScratch,               1,      seissol::memory::DeviceGlobalMemory);
-    tree.addScratchpadMemory(derivativesAneScratch,               1,      seissol::memory::DeviceGlobalMemory);
-    tree.addScratchpadMemory(idofsAneScratch,               1,      seissol::memory::DeviceGlobalMemory);
-    tree.addScratchpadMemory(dofsExtScratch,               1,      seissol::memory::DeviceGlobalMemory);
-=======
+    tree.addScratchpadMemory(derivativesExtScratch,               1,      AllocationMode::DeviceOnly);
+    tree.addScratchpadMemory(derivativesAneScratch,               1,      AllocationMode::DeviceOnly);
+    tree.addScratchpadMemory(idofsAneScratch,               1,      AllocationMode::DeviceOnly);
+    tree.addScratchpadMemory(dofsExtScratch,               1,      AllocationMode::DeviceOnly);
     tree.addScratchpadMemory(  integratedDofsScratch,             1,      AllocationMode::HostDeviceSplit);
     tree.addScratchpadMemory(derivativesScratch,                  1,      AllocationMode::DeviceOnly);
     tree.addScratchpadMemory(nodalAvgDisplacements,               1,      AllocationMode::DeviceOnly);
     tree.addScratchpadMemory(analyticScratch,               1,      AllocationMode::HostDevicePinned);
->>>>>>> 60aedc8c
 #endif
   }
 };
