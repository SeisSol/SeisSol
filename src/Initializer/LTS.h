/**
 * @file
 * This file is part of SeisSol.
 *
 * @author Carsten Uphoff (c.uphoff AT tum.de,
 *http://www5.in.tum.de/wiki/index.php/Carsten_Uphoff,_M.Sc.)
 *
 * @section LICENSE
 * Copyright (c) 2016, SeisSol Group
 * All rights reserved.
 *
 * Redistribution and use in source and binary forms, with or without
 * modification, are permitted provided that the following conditions are met:
 *
 * 1. Redistributions of source code must retain the above copyright notice,
 *    this list of conditions and the following disclaimer.
 *
 * 2. Redistributions in binary form must reproduce the above copyright notice,
 *    this list of conditions and the following disclaimer in the documentation
 *    and/or other materials provided with the distribution.
 *
 * 3. Neither the name of the copyright holder nor the names of its
 *    contributors may be used to endorse or promote products derived from this
 *    software without specific prior written permission.
 *
 * THIS SOFTWARE IS PROVIDED BY THE COPYRIGHT HOLDERS AND CONTRIBUTORS "AS IS"
 * AND ANY EXPRESS OR IMPLIED WARRANTIES, INCLUDING, BUT NOT LIMITED TO, THE
 * IMPLIED WARRANTIES OF MERCHANTABILITY AND FITNESS FOR A PARTICULAR PURPOSE
 * ARE DISCLAIMED. IN NO EVENT SHALL THE COPYRIGHT HOLDER OR CONTRIBUTORS BE
 * LIABLE FOR ANY DIRECT, INDIRECT, INCIDENTAL, SPECIAL, EXEMPLARY, OR
 * CONSEQUENTIAL DAMAGES (INCLUDING, BUT NOT LIMITED TO, PROCUREMENT OF
 * SUBSTITUTE GOODS OR SERVICES; LOSS OF USE, DATA, OR PROFITS; OR BUSINESS
 * INTERRUPTION) HOWEVER CAUSED AND ON ANY THEORY OF LIABILITY, WHETHER IN
 * CONTRACT, STRICT LIABILITY, OR TORT (INCLUDING NEGLIGENCE OR OTHERWISE)
 * ARISING IN ANY WAY OUT OF THE USE OF THIS SOFTWARE, EVEN IF ADVISED OF THE
 * POSSIBILITY OF SUCH DAMAGE.
 *
 * @section DESCRIPTION
 **/

#ifndef INITIALIZER_LTS_H_
#define INITIALIZER_LTS_H_

#include "Initializer/tree/LTSTree.hpp"
#include "Initializer/tree/Layer.hpp"
#include "Initializer/typedefs.hpp"
#include "Kernels/common.hpp"
#include "Model/plasticity.hpp"
#include "generated_code/tensor.h"
#include "tree/Layer.hpp"

#ifdef ACL_DEVICE
#include "Parallel/Helper.hpp"
#endif

namespace seissol::tensor {
class Qane;
} // namespace seissol::tensor

namespace seissol::initializer {

enum class AllocationPreset {
  Global,
  Timedofs,
  Constant,
  Dofs,
  TimedofsConstant,
  ConstantShared,
  Timebucket,
  Plasticity,
  PlasticityData
};

inline auto allocationModeWP(AllocationPreset preset,
                             int convergenceOrder = seissol::ConvergenceOrder) {
#ifndef ACL_DEVICE
  switch (preset) {
  case seissol::initializer::AllocationPreset::Global:
    [[fallthrough]];
  case seissol::initializer::AllocationPreset::TimedofsConstant:
    return AllocationMode::HostOnlyHBM;
  case seissol::initializer::AllocationPreset::Plasticity:
    return AllocationMode::HostOnly;
  case seissol::initializer::AllocationPreset::PlasticityData:
    return AllocationMode::HostOnly;
  case seissol::initializer::AllocationPreset::Timebucket:
    [[fallthrough]];
  case seissol::initializer::AllocationPreset::Timedofs:
    return (convergenceOrder <= 7 ? AllocationMode::HostOnlyHBM : AllocationMode::HostOnly);
  case seissol::initializer::AllocationPreset::Constant:
    [[fallthrough]];
  case seissol::initializer::AllocationPreset::ConstantShared:
    return (convergenceOrder <= 4 ? AllocationMode::HostOnlyHBM : AllocationMode::HostOnly);
  case seissol::initializer::AllocationPreset::Dofs:
    return (convergenceOrder <= 3 ? AllocationMode::HostOnlyHBM : AllocationMode::HostOnly);
  default:
    return AllocationMode::HostOnly;
  }
#else
  switch (preset) {
  case seissol::initializer::AllocationPreset::Global:
    [[fallthrough]];
  case seissol::initializer::AllocationPreset::Constant:
    [[fallthrough]];
  case seissol::initializer::AllocationPreset::TimedofsConstant:
    return AllocationMode::HostOnly;
  case seissol::initializer::AllocationPreset::Dofs:
    [[fallthrough]];
  case seissol::initializer::AllocationPreset::PlasticityData:
    return useMPIUSM() ? AllocationMode::HostDeviceUnified : AllocationMode::HostDeviceSplitPinned;
  default:
    return useUSM() ? AllocationMode::HostDeviceUnified : AllocationMode::HostDeviceSplit;
  }
#endif
}

struct LTS {
  Variable<real[tensor::Q::size()]> dofs;
  // size is zero if Qane is not defined
<<<<<<< HEAD
  Variable<real[ALLOW_POSSILBE_ZERO_LENGTH_ARRAY(kernels::size<tensor::Qane>())]> dofsAne;
  Variable<real*>                         buffers;
  Variable<real*>                         derivatives;
  Variable<CellLocalInformation>          cellInformation;
  Variable<real*[4]>                      faceNeighbors;
  Variable<LocalIntegrationData>          localIntegration;
  Variable<NeighboringIntegrationData>    neighboringIntegration;
  Variable<CellMaterialData>              material;
  Variable<PlasticityData>                plasticity;
  Variable<CellDRMapping[4]>              drMapping; // What is the purpose of this and how does this need to change for fused?
  Variable<CellBoundaryMapping[4]>        boundaryMapping;
=======
  Variable<real[ZeroLengthArrayHandler(kernels::size<tensor::Qane>())]> dofsAne;
  Variable<real*> buffers;
  Variable<real*> derivatives;
  Variable<CellLocalInformation> cellInformation;
  Variable<real* [4]> faceNeighbors;
  Variable<LocalIntegrationData> localIntegration;
  Variable<NeighboringIntegrationData> neighboringIntegration;
  Variable<CellMaterialData> material;
  Variable<seissol::model::PlasticityData> plasticity;
  Variable<CellDRMapping[4]> drMapping;
  Variable<CellBoundaryMapping[4]> boundaryMapping;
>>>>>>> 5849d62e
  Variable<real[tensor::QStress::size() + tensor::QEtaModal::size()]> pstrain;
  Variable<real* [4]> faceDisplacements;
  Bucket buffersDerivatives;
  Bucket faceDisplacementsBuffer;

  Variable<real*> buffersDevice;
  Variable<real*> derivativesDevice;
  Variable<real* [4]> faceDisplacementsDevice;
  Variable<real* [4]> faceNeighborsDevice;
  Variable<CellDRMapping[4]> drMappingDevice;
  Variable<CellBoundaryMapping[4]> boundaryMappingDevice;

#ifdef ACL_DEVICE
  ScratchpadMemory integratedDofsScratch;
  ScratchpadMemory derivativesScratch;
  ScratchpadMemory nodalAvgDisplacements;
  ScratchpadMemory analyticScratch;
#endif

  /// \todo Memkind
  void addTo(LTSTree& tree, bool usePlasticity) {
    LayerMask plasticityMask;
    if (usePlasticity) {
      plasticityMask = LayerMask(Ghost);
    } else {
      plasticityMask = LayerMask(Ghost) | LayerMask(Copy) | LayerMask(Interior);
    }

    tree.addVar(dofs, LayerMask(Ghost), PagesizeHeap, allocationModeWP(AllocationPreset::Dofs));
    if (kernels::size<tensor::Qane>() > 0) {
      tree.addVar(
          dofsAne, LayerMask(Ghost), PagesizeHeap, allocationModeWP(AllocationPreset::Dofs));
    }
    tree.addVar(
        buffers, LayerMask(), 1, allocationModeWP(AllocationPreset::TimedofsConstant), true);
    tree.addVar(
        derivatives, LayerMask(), 1, allocationModeWP(AllocationPreset::TimedofsConstant), true);
    tree.addVar(
        cellInformation, LayerMask(), 1, allocationModeWP(AllocationPreset::Constant), true);
    tree.addVar(faceNeighbors,
                LayerMask(Ghost),
                1,
                allocationModeWP(AllocationPreset::TimedofsConstant),
                true);
    tree.addVar(localIntegration,
                LayerMask(Ghost),
                1,
                allocationModeWP(AllocationPreset::ConstantShared),
                true);
    tree.addVar(neighboringIntegration,
                LayerMask(Ghost),
                1,
                allocationModeWP(AllocationPreset::ConstantShared),
                true);
    tree.addVar(material, LayerMask(Ghost), 1, AllocationMode::HostOnly, true);
    tree.addVar(
        plasticity, plasticityMask, 1, allocationModeWP(AllocationPreset::Plasticity), true);
    tree.addVar(drMapping, LayerMask(Ghost), 1, allocationModeWP(AllocationPreset::Constant), true);
    tree.addVar(
        boundaryMapping, LayerMask(Ghost), 1, allocationModeWP(AllocationPreset::Constant), true);
    tree.addVar(
        pstrain, plasticityMask, PagesizeHeap, allocationModeWP(AllocationPreset::PlasticityData));
    tree.addVar(faceDisplacements, LayerMask(Ghost), PagesizeHeap, AllocationMode::HostOnly, true);

    // TODO(David): remove/rename "constant" flag (the data is temporary; and copying it for IO is
    // handled differently)
    tree.addBucket(
        buffersDerivatives, PagesizeHeap, allocationModeWP(AllocationPreset::Timebucket), true);
    tree.addBucket(
        faceDisplacementsBuffer, PagesizeHeap, allocationModeWP(AllocationPreset::Timedofs));

    tree.addVar(buffersDevice, LayerMask(), 1, AllocationMode::HostOnly, true);
    tree.addVar(derivativesDevice, LayerMask(), 1, AllocationMode::HostOnly, true);
    tree.addVar(faceDisplacementsDevice, LayerMask(Ghost), 1, AllocationMode::HostOnly, true);
    tree.addVar(faceNeighborsDevice, LayerMask(Ghost), 1, AllocationMode::HostOnly, true);
    tree.addVar(drMappingDevice, LayerMask(Ghost), 1, AllocationMode::HostOnly, true);
    tree.addVar(boundaryMappingDevice, LayerMask(Ghost), 1, AllocationMode::HostOnly, true);

#ifdef ACL_DEVICE
    tree.addScratchpadMemory(integratedDofsScratch, 1, AllocationMode::HostDeviceSplit);
    tree.addScratchpadMemory(derivativesScratch, 1, AllocationMode::DeviceOnly);
    tree.addScratchpadMemory(nodalAvgDisplacements, 1, AllocationMode::DeviceOnly);
    tree.addScratchpadMemory(analyticScratch, 1, AllocationMode::HostDevicePinned);
#endif
  }
};

} // namespace seissol::initializer
#endif<|MERGE_RESOLUTION|>--- conflicted
+++ resolved
@@ -117,19 +117,6 @@
 struct LTS {
   Variable<real[tensor::Q::size()]> dofs;
   // size is zero if Qane is not defined
-<<<<<<< HEAD
-  Variable<real[ALLOW_POSSILBE_ZERO_LENGTH_ARRAY(kernels::size<tensor::Qane>())]> dofsAne;
-  Variable<real*>                         buffers;
-  Variable<real*>                         derivatives;
-  Variable<CellLocalInformation>          cellInformation;
-  Variable<real*[4]>                      faceNeighbors;
-  Variable<LocalIntegrationData>          localIntegration;
-  Variable<NeighboringIntegrationData>    neighboringIntegration;
-  Variable<CellMaterialData>              material;
-  Variable<PlasticityData>                plasticity;
-  Variable<CellDRMapping[4]>              drMapping; // What is the purpose of this and how does this need to change for fused?
-  Variable<CellBoundaryMapping[4]>        boundaryMapping;
-=======
   Variable<real[ZeroLengthArrayHandler(kernels::size<tensor::Qane>())]> dofsAne;
   Variable<real*> buffers;
   Variable<real*> derivatives;
@@ -141,7 +128,6 @@
   Variable<seissol::model::PlasticityData> plasticity;
   Variable<CellDRMapping[4]> drMapping;
   Variable<CellBoundaryMapping[4]> boundaryMapping;
->>>>>>> 5849d62e
   Variable<real[tensor::QStress::size() + tensor::QEtaModal::size()]> pstrain;
   Variable<real* [4]> faceDisplacements;
   Bucket buffersDerivatives;
