/**
 * @file
 * This file is part of SeisSol.
 *
 * @author Carsten Uphoff (c.uphoff AT tum.de, http://www5.in.tum.de/wiki/index.php/Carsten_Uphoff,_M.Sc.)
 *
 * @section LICENSE
 * Copyright (c) 2016, SeisSol Group
 * All rights reserved.
 * 
 * Redistribution and use in source and binary forms, with or without
 * modification, are permitted provided that the following conditions are met:
 * 
 * 1. Redistributions of source code must retain the above copyright notice,
 *    this list of conditions and the following disclaimer.
 * 
 * 2. Redistributions in binary form must reproduce the above copyright notice,
 *    this list of conditions and the following disclaimer in the documentation
 *    and/or other materials provided with the distribution.
 * 
 * 3. Neither the name of the copyright holder nor the names of its
 *    contributors may be used to endorse or promote products derived from this
 *    software without specific prior written permission.
 *
 * THIS SOFTWARE IS PROVIDED BY THE COPYRIGHT HOLDERS AND CONTRIBUTORS "AS IS"
 * AND ANY EXPRESS OR IMPLIED WARRANTIES, INCLUDING, BUT NOT LIMITED TO, THE
 * IMPLIED WARRANTIES OF MERCHANTABILITY AND FITNESS FOR A PARTICULAR PURPOSE
 * ARE DISCLAIMED. IN NO EVENT SHALL THE COPYRIGHT HOLDER OR CONTRIBUTORS BE
 * LIABLE FOR ANY DIRECT, INDIRECT, INCIDENTAL, SPECIAL, EXEMPLARY, OR
 * CONSEQUENTIAL DAMAGES (INCLUDING, BUT NOT LIMITED TO, PROCUREMENT OF
 * SUBSTITUTE GOODS OR SERVICES; LOSS OF USE, DATA, OR PROFITS; OR BUSINESS
 * INTERRUPTION) HOWEVER CAUSED AND ON ANY THEORY OF LIABILITY, WHETHER IN
 * CONTRACT, STRICT LIABILITY, OR TORT (INCLUDING NEGLIGENCE OR OTHERWISE)
 * ARISING IN ANY WAY OUT OF THE USE OF THIS SOFTWARE, EVEN IF ADVISED OF THE
 * POSSIBILITY OF SUCH DAMAGE.
 *
 * @section DESCRIPTION
 **/
 
#ifndef INITIALIZER_LTS_H_
#define INITIALIZER_LTS_H_

#include "tree/Layer.hpp"
#include "Initializer/typedefs.hpp"
#include "Initializer/tree/LTSTree.hpp"
#include "generated_code/tensor.h"
#include "Kernels/common.hpp"
<<<<<<< HEAD
#include "Model/plasticity.hpp"

#ifndef ACL_DEVICE
#   define MEMKIND_GLOBAL   seissol::memory::HighBandwidth
#   define MEMKIND_TIMEDOFS (ConvergenceOrder <= 7 ? seissol::memory::HighBandwidth : seissol::memory::Standard)
#   define MEMKIND_CONSTANT (ConvergenceOrder <= 4 ? seissol::memory::HighBandwidth : seissol::memory::Standard)
#   define MEMKIND_DOFS     (ConvergenceOrder <= 3 ? seissol::memory::HighBandwidth : seissol::memory::Standard)
#define MEMKIND_TIMEBUCKET MEMKIND_TIMEDOFS
# define MEMKIND_UNIFIED  seissol::memory::Standard
=======
#include "Parallel/Helper.hpp"

#ifndef ACL_DEVICE
#   define MEMKIND_GLOBAL   AllocationMode::HostOnlyHBM
#if CONVERGENCE_ORDER <= 7
#   define MEMKIND_TIMEDOFS AllocationMode::HostOnlyHBM
#   define MEMKIND_TIMEDOFS_CONSTANT AllocationMode::HostOnlyHBM
#else
#   define MEMKIND_TIMEDOFS AllocationMode::HostOnly
#   define MEMKIND_TIMEDOFS_CONSTANT AllocationMode::HostOnly
#endif
#define MEMKIND_TIMEBUCKET MEMKIND_TIMEDOFS
#if CONVERGENCE_ORDER <= 4
#   define MEMKIND_CONSTANT AllocationMode::HostOnlyHBM
#else
#   define MEMKIND_CONSTANT AllocationMode::HostOnly
#endif
#if CONVERGENCE_DOFS <= 3
#   define MEMKIND_DOFS     AllocationMode::HostOnlyHBM
#else
#   define MEMKIND_DOFS     AllocationMode::HostOnly
#endif
# define MEMKIND_UNIFIED  AllocationMode::HostOnly

#   define MEMKIND_TIMEDOFS_CONSTANT MEMKIND_TIMEDOFS
#   define MEMKIND_CONSTANT_SHARED MEMKIND_CONSTANT
>>>>>>> 00dd2c72
#else // ACL_DEVICE
#	define MEMKIND_GLOBAL   AllocationMode::HostOnly
#	define MEMKIND_CONSTANT AllocationMode::HostOnly
#	define MEMKIND_CONSTANT_SHARED useUSM() ? AllocationMode::HostDeviceUnified : AllocationMode::HostDeviceSplit
# define MEMKIND_TIMEDOFS_CONSTANT AllocationMode::HostOnly
#	define MEMKIND_DOFS     useUSM() ? AllocationMode::HostDeviceUnified : AllocationMode::HostDeviceSplit
#	define MEMKIND_TIMEDOFS useUSM() ? AllocationMode::HostDeviceUnified : AllocationMode::HostDeviceSplit
#	define MEMKIND_TIMEBUCKET useMPIUSM() ? AllocationMode::HostDeviceUnified : AllocationMode::HostDeviceSplitPinned
# define MEMKIND_UNIFIED  useUSM() ? AllocationMode::HostDeviceUnified : AllocationMode::HostDeviceSplit
#endif // ACL_DEVICE

namespace seissol {
  namespace tensor {
    class Qane;
  }
}

namespace seissol::initializer {

struct LTS {
  Variable<real[tensor::Q::size()]>       dofs;
  // size is zero if Qane is not defined
  Variable<real[ZeroLengthArrayHandler(kernels::size<tensor::Qane>())]> dofsAne;
  Variable<real*>                         buffers;
  Variable<real*>                         derivatives;
  Variable<CellLocalInformation>          cellInformation;
  Variable<real*[4]>                      faceNeighbors;
  Variable<LocalIntegrationData>          localIntegration;
  Variable<NeighboringIntegrationData>    neighboringIntegration;
  Variable<CellMaterialData>              material;
  Variable<seissol::model::PlasticityData>                plasticity;
  Variable<CellDRMapping[4]>              drMapping;
  Variable<CellBoundaryMapping[4]>        boundaryMapping;
  Variable<real[tensor::QStress::size() + tensor::QEtaModal::size()]> pstrain;
  Variable<real*[4]>                      faceDisplacements;
  Bucket                                  buffersDerivatives;
  Bucket                                  faceDisplacementsBuffer;

  Variable<real*>                         buffersDevice;
  Variable<real*>                         derivativesDevice;
  Variable<real*[4]>                      faceDisplacementsDevice;
  Variable<real*[4]>                      faceNeighborsDevice;
  Variable<CellDRMapping[4]>              drMappingDevice;
  Variable<CellBoundaryMapping[4]>        boundaryMappingDevice;

#ifdef ACL_DEVICE
  ScratchpadMemory                        integratedDofsScratch;
  ScratchpadMemory                        derivativesScratch;
  ScratchpadMemory                        nodalAvgDisplacements;
  ScratchpadMemory                        analyticScratch;
#endif
  
  /// \todo Memkind
  void addTo(LTSTree& tree, bool usePlasticity) {
    LayerMask plasticityMask;
    if (usePlasticity) {
      plasticityMask = LayerMask(Ghost);
    } else {
      plasticityMask = LayerMask(Ghost) | LayerMask(Copy) | LayerMask(Interior);
    }

    tree.addVar(                    dofs, LayerMask(Ghost),     PagesizeHeap,      MEMKIND_DOFS );
    if (kernels::size<tensor::Qane>() > 0) {
      tree.addVar(                 dofsAne, LayerMask(Ghost),     PagesizeHeap,      MEMKIND_DOFS );
    }
<<<<<<< HEAD
    tree.addVar(                 buffers,      LayerMask(),                 1,      MEMKIND_TIMEDOFS );
    tree.addVar(             derivatives,      LayerMask(),                 1,      MEMKIND_TIMEDOFS );
    tree.addVar(         cellInformation,      LayerMask(),                 1,      MEMKIND_CONSTANT );
    tree.addVar(           faceNeighbors, LayerMask(Ghost),                 1,      MEMKIND_TIMEDOFS );
    tree.addVar(        localIntegration, LayerMask(Ghost),                 1,      MEMKIND_CONSTANT );
    tree.addVar(  neighboringIntegration, LayerMask(Ghost),                 1,      MEMKIND_CONSTANT );
    tree.addVar(                material, LayerMask(Ghost),                 1,      seissol::memory::Standard );
    tree.addVar(              plasticity,   plasticityMask,                 1,      MEMKIND_UNIFIED );
    tree.addVar(               drMapping, LayerMask(Ghost),                 1,      MEMKIND_CONSTANT );
    tree.addVar(         boundaryMapping, LayerMask(Ghost),                 1,      MEMKIND_CONSTANT );
    tree.addVar(                 pstrain,   plasticityMask,     PagesizeHeap,      MEMKIND_UNIFIED );
    tree.addVar(       faceDisplacements, LayerMask(Ghost),     PagesizeHeap,      seissol::memory::Standard );
=======
    tree.addVar(                 buffers,      LayerMask(),                 1,      MEMKIND_TIMEDOFS_CONSTANT, true );
    tree.addVar(             derivatives,      LayerMask(),                 1,      MEMKIND_TIMEDOFS_CONSTANT, true );
    tree.addVar(         cellInformation,      LayerMask(),                 1,      MEMKIND_CONSTANT, true );
    tree.addVar(           faceNeighbors, LayerMask(Ghost),                 1,      MEMKIND_TIMEDOFS_CONSTANT, true );
    tree.addVar(        localIntegration, LayerMask(Ghost),                 1,      MEMKIND_CONSTANT_SHARED, true );
    tree.addVar(  neighboringIntegration, LayerMask(Ghost),                 1,      MEMKIND_CONSTANT_SHARED, true );
    tree.addVar(                material, LayerMask(Ghost),                 1,      AllocationMode::HostOnly, true );
    tree.addVar(              plasticity,   plasticityMask,                 1,      MEMKIND_UNIFIED, true );
    tree.addVar(               drMapping, LayerMask(Ghost),                 1,      MEMKIND_CONSTANT, true );
    tree.addVar(         boundaryMapping, LayerMask(Ghost),                 1,      MEMKIND_CONSTANT, true );
    tree.addVar(                 pstrain,   plasticityMask,     PAGESIZE_HEAP,      MEMKIND_UNIFIED );
    tree.addVar(       faceDisplacements, LayerMask(Ghost),     PAGESIZE_HEAP,      AllocationMode::HostOnly, true );
>>>>>>> 00dd2c72

    tree.addBucket(buffersDerivatives,                          PagesizeHeap,      MEMKIND_TIMEBUCKET );
    tree.addBucket(faceDisplacementsBuffer,                     PagesizeHeap,      MEMKIND_TIMEDOFS );

    tree.addVar(   buffersDevice, LayerMask(),     1,      AllocationMode::HostOnly, true );
    tree.addVar(   derivativesDevice, LayerMask(),     1,      AllocationMode::HostOnly, true );
    tree.addVar(   faceDisplacementsDevice, LayerMask(Ghost),     1,      AllocationMode::HostOnly, true );
    tree.addVar(   faceNeighborsDevice, LayerMask(Ghost),     1,      AllocationMode::HostOnly, true );
    tree.addVar(   drMappingDevice, LayerMask(Ghost),     1,      AllocationMode::HostOnly, true );
    tree.addVar(   boundaryMappingDevice, LayerMask(Ghost),     1,      AllocationMode::HostOnly, true );

#ifdef ACL_DEVICE
    tree.addScratchpadMemory(  integratedDofsScratch,             1,      AllocationMode::HostDeviceSplit);
    tree.addScratchpadMemory(derivativesScratch,                  1,      AllocationMode::DeviceOnly);
    tree.addScratchpadMemory(nodalAvgDisplacements,               1,      AllocationMode::DeviceOnly);
    tree.addScratchpadMemory(analyticScratch,               1,      AllocationMode::HostDevicePinned);
#endif
  }
};

} // namespace seissol::initializer
#endif<|MERGE_RESOLUTION|>--- conflicted
+++ resolved
@@ -45,44 +45,15 @@
 #include "Initializer/tree/LTSTree.hpp"
 #include "generated_code/tensor.h"
 #include "Kernels/common.hpp"
-<<<<<<< HEAD
 #include "Model/plasticity.hpp"
 
 #ifndef ACL_DEVICE
-#   define MEMKIND_GLOBAL   seissol::memory::HighBandwidth
-#   define MEMKIND_TIMEDOFS (ConvergenceOrder <= 7 ? seissol::memory::HighBandwidth : seissol::memory::Standard)
-#   define MEMKIND_CONSTANT (ConvergenceOrder <= 4 ? seissol::memory::HighBandwidth : seissol::memory::Standard)
-#   define MEMKIND_DOFS     (ConvergenceOrder <= 3 ? seissol::memory::HighBandwidth : seissol::memory::Standard)
+#   define MEMKIND_GLOBAL   AllocationMode::HostOnlyHBM
+#   define MEMKIND_TIMEDOFS (ConvergenceOrder <= 7 ? AllocationMode::HostOnlyHBM : AllocationMode::HostOnly)
+#   define MEMKIND_CONSTANT (ConvergenceOrder <= 4 ? AllocationMode::HostOnlyHBM : AllocationMode::HostOnly)
+#   define MEMKIND_DOFS     (ConvergenceOrder <= 3 ? AllocationMode::HostOnlyHBM : AllocationMode::HostOnly)
 #define MEMKIND_TIMEBUCKET MEMKIND_TIMEDOFS
-# define MEMKIND_UNIFIED  seissol::memory::Standard
-=======
-#include "Parallel/Helper.hpp"
-
-#ifndef ACL_DEVICE
-#   define MEMKIND_GLOBAL   AllocationMode::HostOnlyHBM
-#if CONVERGENCE_ORDER <= 7
-#   define MEMKIND_TIMEDOFS AllocationMode::HostOnlyHBM
-#   define MEMKIND_TIMEDOFS_CONSTANT AllocationMode::HostOnlyHBM
-#else
-#   define MEMKIND_TIMEDOFS AllocationMode::HostOnly
-#   define MEMKIND_TIMEDOFS_CONSTANT AllocationMode::HostOnly
-#endif
-#define MEMKIND_TIMEBUCKET MEMKIND_TIMEDOFS
-#if CONVERGENCE_ORDER <= 4
-#   define MEMKIND_CONSTANT AllocationMode::HostOnlyHBM
-#else
-#   define MEMKIND_CONSTANT AllocationMode::HostOnly
-#endif
-#if CONVERGENCE_DOFS <= 3
-#   define MEMKIND_DOFS     AllocationMode::HostOnlyHBM
-#else
-#   define MEMKIND_DOFS     AllocationMode::HostOnly
-#endif
 # define MEMKIND_UNIFIED  AllocationMode::HostOnly
-
-#   define MEMKIND_TIMEDOFS_CONSTANT MEMKIND_TIMEDOFS
-#   define MEMKIND_CONSTANT_SHARED MEMKIND_CONSTANT
->>>>>>> 00dd2c72
 #else // ACL_DEVICE
 #	define MEMKIND_GLOBAL   AllocationMode::HostOnly
 #	define MEMKIND_CONSTANT AllocationMode::HostOnly
@@ -148,20 +119,6 @@
     if (kernels::size<tensor::Qane>() > 0) {
       tree.addVar(                 dofsAne, LayerMask(Ghost),     PagesizeHeap,      MEMKIND_DOFS );
     }
-<<<<<<< HEAD
-    tree.addVar(                 buffers,      LayerMask(),                 1,      MEMKIND_TIMEDOFS );
-    tree.addVar(             derivatives,      LayerMask(),                 1,      MEMKIND_TIMEDOFS );
-    tree.addVar(         cellInformation,      LayerMask(),                 1,      MEMKIND_CONSTANT );
-    tree.addVar(           faceNeighbors, LayerMask(Ghost),                 1,      MEMKIND_TIMEDOFS );
-    tree.addVar(        localIntegration, LayerMask(Ghost),                 1,      MEMKIND_CONSTANT );
-    tree.addVar(  neighboringIntegration, LayerMask(Ghost),                 1,      MEMKIND_CONSTANT );
-    tree.addVar(                material, LayerMask(Ghost),                 1,      seissol::memory::Standard );
-    tree.addVar(              plasticity,   plasticityMask,                 1,      MEMKIND_UNIFIED );
-    tree.addVar(               drMapping, LayerMask(Ghost),                 1,      MEMKIND_CONSTANT );
-    tree.addVar(         boundaryMapping, LayerMask(Ghost),                 1,      MEMKIND_CONSTANT );
-    tree.addVar(                 pstrain,   plasticityMask,     PagesizeHeap,      MEMKIND_UNIFIED );
-    tree.addVar(       faceDisplacements, LayerMask(Ghost),     PagesizeHeap,      seissol::memory::Standard );
-=======
     tree.addVar(                 buffers,      LayerMask(),                 1,      MEMKIND_TIMEDOFS_CONSTANT, true );
     tree.addVar(             derivatives,      LayerMask(),                 1,      MEMKIND_TIMEDOFS_CONSTANT, true );
     tree.addVar(         cellInformation,      LayerMask(),                 1,      MEMKIND_CONSTANT, true );
@@ -172,9 +129,8 @@
     tree.addVar(              plasticity,   plasticityMask,                 1,      MEMKIND_UNIFIED, true );
     tree.addVar(               drMapping, LayerMask(Ghost),                 1,      MEMKIND_CONSTANT, true );
     tree.addVar(         boundaryMapping, LayerMask(Ghost),                 1,      MEMKIND_CONSTANT, true );
-    tree.addVar(                 pstrain,   plasticityMask,     PAGESIZE_HEAP,      MEMKIND_UNIFIED );
-    tree.addVar(       faceDisplacements, LayerMask(Ghost),     PAGESIZE_HEAP,      AllocationMode::HostOnly, true );
->>>>>>> 00dd2c72
+    tree.addVar(                 pstrain,   plasticityMask,     PagesizeHeap,      MEMKIND_UNIFIED );
+    tree.addVar(       faceDisplacements, LayerMask(Ghost),     PagesizeHeap,      AllocationMode::HostOnly, true );
 
     tree.addBucket(buffersDerivatives,                          PagesizeHeap,      MEMKIND_TIMEBUCKET );
     tree.addBucket(faceDisplacementsBuffer,                     PagesizeHeap,      MEMKIND_TIMEDOFS );
