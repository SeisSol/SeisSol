/**
 * @file
 * This file is part of SeisSol.
 *
 * @author Carsten Uphoff (c.uphoff AT tum.de, http://www5.in.tum.de/wiki/index.php/Carsten_Uphoff,_M.Sc.)
 *
 * @section LICENSE
 * Copyright (c) 2016, SeisSol Group
 * All rights reserved.
 * 
 * Redistribution and use in source and binary forms, with or without
 * modification, are permitted provided that the following conditions are met:
 * 
 * 1. Redistributions of source code must retain the above copyright notice,
 *    this list of conditions and the following disclaimer.
 * 
 * 2. Redistributions in binary form must reproduce the above copyright notice,
 *    this list of conditions and the following disclaimer in the documentation
 *    and/or other materials provided with the distribution.
 * 
 * 3. Neither the name of the copyright holder nor the names of its
 *    contributors may be used to endorse or promote products derived from this
 *    software without specific prior written permission.
 *
 * THIS SOFTWARE IS PROVIDED BY THE COPYRIGHT HOLDERS AND CONTRIBUTORS "AS IS"
 * AND ANY EXPRESS OR IMPLIED WARRANTIES, INCLUDING, BUT NOT LIMITED TO, THE
 * IMPLIED WARRANTIES OF MERCHANTABILITY AND FITNESS FOR A PARTICULAR PURPOSE
 * ARE DISCLAIMED. IN NO EVENT SHALL THE COPYRIGHT HOLDER OR CONTRIBUTORS BE
 * LIABLE FOR ANY DIRECT, INDIRECT, INCIDENTAL, SPECIAL, EXEMPLARY, OR
 * CONSEQUENTIAL DAMAGES (INCLUDING, BUT NOT LIMITED TO, PROCUREMENT OF
 * SUBSTITUTE GOODS OR SERVICES; LOSS OF USE, DATA, OR PROFITS; OR BUSINESS
 * INTERRUPTION) HOWEVER CAUSED AND ON ANY THEORY OF LIABILITY, WHETHER IN
 * CONTRACT, STRICT LIABILITY, OR TORT (INCLUDING NEGLIGENCE OR OTHERWISE)
 * ARISING IN ANY WAY OUT OF THE USE OF THIS SOFTWARE, EVEN IF ADVISED OF THE
 * POSSIBILITY OF SUCH DAMAGE.
 *
 * @section DESCRIPTION
 **/
 
#ifndef INITIALIZER_LTS_H_
#define INITIALIZER_LTS_H_

#include <Initializer/typedefs.hpp>
#include <Initializer/tree/LTSTree.hpp>
#include <generated_code/tensor.h>
#include <Kernels/common.hpp>

#if CONVERGENCE_ORDER < 2 || CONVERGENCE_ORDER > 8
#error Preprocessor flag CONVERGENCE_ORDER is not in {2, 3, 4, 5, 6, 7, 8}.
#endif

#ifndef ACL_DEVICE
#   define MEMKIND_GLOBAL   seissol::memory::HighBandwidth
#if CONVERGENCE_ORDER <= 7
#   define MEMKIND_TIMEDOFS seissol::memory::HighBandwidth
#else
#   define MEMKIND_TIMEDOFS seissol::memory::Standard
#endif
#if CONVERGENCE_ORDER <= 4
#   define MEMKIND_CONSTANT seissol::memory::HighBandwidth
#else
#   define MEMKIND_CONSTANT seissol::memory::Standard
#endif
#if CONVERGENCE_DOFS <= 3
#   define MEMKIND_DOFS     seissol::memory::HighBandwidth
#else
#   define MEMKIND_DOFS     seissol::memory::Standard
#endif
# define MEMKIND_UNIFIED  seissol::memory::Standard
#else // ACL_DEVICE
#	define MEMKIND_GLOBAL   seissol::memory::Standard
#	define MEMKIND_CONSTANT seissol::memory::Standard
#	define MEMKIND_DOFS     seissol::memory::DeviceUnifiedMemory
#	define MEMKIND_TIMEDOFS seissol::memory::DeviceUnifiedMemory
# define MEMKIND_UNIFIED  seissol::memory::DeviceUnifiedMemory
#endif // ACL_DEVICE

namespace seissol {
  namespace initializers {
    struct LTS;
  }
  namespace tensor {
    class Qane;
  }
}

struct seissol::initializers::LTS {
  Variable<real[tensor::Q::size()]>       dofs;
  // size is zero if Qane is not defined
  Variable<real[ALLOW_POSSILBE_ZERO_LENGTH_ARRAY(kernels::size<tensor::Qane>())]> dofsAne;
  Variable<real*>                         buffers;
  Variable<real*>                         derivatives;
  Variable<CellLocalInformation>          cellInformation;
  Variable<real*[4]>                      faceNeighbors;
  Variable<LocalIntegrationData>          localIntegration;
  Variable<NeighboringIntegrationData>    neighboringIntegration;
  Variable<CellMaterialData>              material;
  Variable<PlasticityData>                plasticity;
  Variable<CellDRMapping[4]>              drMapping;
  Variable<CellBoundaryMapping[4]>        boundaryMapping;
<<<<<<< HEAD
  Variable<real[7 * NUMBER_OF_ALIGNED_BASIS_FUNCTIONS]> pstrain;
  Variable<real*>                         displacements;
=======
  Variable<real[7]>                       pstrain;
  Variable<real*[4]>                      faceDisplacements;
>>>>>>> a638918a
  Bucket                                  buffersDerivatives;
  Bucket                                  faceDisplacementsBuffer;

#ifdef ACL_DEVICE
  Variable<LocalIntegrationData>          localIntegrationOnDevice;
  Variable<NeighboringIntegrationData>    neighIntegrationOnDevice;
  ScratchpadMemory                        idofsScratch;
  ScratchpadMemory                        derivativesScratch;
#endif
  
  /// \todo Memkind
  void addTo(LTSTree& tree, bool usePlasticity) {
    LayerMask plasticityMask;
    if (usePlasticity) {
      plasticityMask = LayerMask(Ghost);
    } else {
      plasticityMask = LayerMask(Ghost) | LayerMask(Copy) | LayerMask(Interior);
    }

    tree.addVar(                    dofs, LayerMask(Ghost),     PAGESIZE_HEAP,      MEMKIND_DOFS );
    if (kernels::size<tensor::Qane>() > 0) {
      tree.addVar(                 dofsAne, LayerMask(Ghost),     PAGESIZE_HEAP,      MEMKIND_DOFS );
    }
    tree.addVar(                 buffers,      LayerMask(),                 1,      MEMKIND_TIMEDOFS );
    tree.addVar(             derivatives,      LayerMask(),                 1,      MEMKIND_TIMEDOFS );
    tree.addVar(         cellInformation,      LayerMask(),                 1,      MEMKIND_CONSTANT );
    tree.addVar(           faceNeighbors, LayerMask(Ghost),                 1,      MEMKIND_TIMEDOFS );
    tree.addVar(        localIntegration, LayerMask(Ghost),                 1,      MEMKIND_CONSTANT );
    tree.addVar(  neighboringIntegration, LayerMask(Ghost),                 1,      MEMKIND_CONSTANT );
    tree.addVar(                material, LayerMask(Ghost),                 1,      seissol::memory::Standard );
    tree.addVar(              plasticity,   plasticityMask,                 1,      MEMKIND_UNIFIED );
    tree.addVar(               drMapping, LayerMask(Ghost),                 1,      MEMKIND_CONSTANT );
    tree.addVar(         boundaryMapping, LayerMask(Ghost),                 1,      MEMKIND_CONSTANT );
    tree.addVar(                 pstrain,   plasticityMask,     PAGESIZE_HEAP,      MEMKIND_UNIFIED );
    tree.addVar(       faceDisplacements, LayerMask(Ghost),     PAGESIZE_HEAP,      seissol::memory::Standard );

    tree.addBucket(buffersDerivatives,                          PAGESIZE_HEAP,      MEMKIND_TIMEDOFS );
    tree.addBucket(faceDisplacementsBuffer,                     PAGESIZE_HEAP,      MEMKIND_TIMEDOFS );

#ifdef ACL_DEVICE
    tree.addVar(   localIntegrationOnDevice,   LayerMask(Ghost),  1,      seissol::memory::DeviceGlobalMemory );
    tree.addVar(   neighIntegrationOnDevice,   LayerMask(Ghost),  1,      seissol::memory::DeviceGlobalMemory );
    tree.addScratchpadMemory(  idofsScratch,                      1,      seissol::memory::DeviceGlobalMemory);
    tree.addScratchpadMemory(derivativesScratch,                  1,      seissol::memory::DeviceGlobalMemory);
#endif
  }
};
#endif<|MERGE_RESOLUTION|>--- conflicted
+++ resolved
@@ -98,13 +98,8 @@
   Variable<PlasticityData>                plasticity;
   Variable<CellDRMapping[4]>              drMapping;
   Variable<CellBoundaryMapping[4]>        boundaryMapping;
-<<<<<<< HEAD
   Variable<real[7 * NUMBER_OF_ALIGNED_BASIS_FUNCTIONS]> pstrain;
-  Variable<real*>                         displacements;
-=======
-  Variable<real[7]>                       pstrain;
   Variable<real*[4]>                      faceDisplacements;
->>>>>>> a638918a
   Bucket                                  buffersDerivatives;
   Bucket                                  faceDisplacementsBuffer;
 
