/**
 * @file
 * This file is part of SeisSol.
 *
 * @author Carsten Uphoff (c.uphoff AT tum.de, http://www5.in.tum.de/wiki/index.php/Carsten_Uphoff,_M.Sc.)
 *
 * @section LICENSE
 * Copyright (c) 2016, SeisSol Group
 * All rights reserved.
 * 
 * Redistribution and use in source and binary forms, with or without
 * modification, are permitted provided that the following conditions are met:
 * 
 * 1. Redistributions of source code must retain the above copyright notice,
 *    this list of conditions and the following disclaimer.
 * 
 * 2. Redistributions in binary form must reproduce the above copyright notice,
 *    this list of conditions and the following disclaimer in the documentation
 *    and/or other materials provided with the distribution.
 * 
 * 3. Neither the name of the copyright holder nor the names of its
 *    contributors may be used to endorse or promote products derived from this
 *    software without specific prior written permission.
 *
 * THIS SOFTWARE IS PROVIDED BY THE COPYRIGHT HOLDERS AND CONTRIBUTORS "AS IS"
 * AND ANY EXPRESS OR IMPLIED WARRANTIES, INCLUDING, BUT NOT LIMITED TO, THE
 * IMPLIED WARRANTIES OF MERCHANTABILITY AND FITNESS FOR A PARTICULAR PURPOSE
 * ARE DISCLAIMED. IN NO EVENT SHALL THE COPYRIGHT HOLDER OR CONTRIBUTORS BE
 * LIABLE FOR ANY DIRECT, INDIRECT, INCIDENTAL, SPECIAL, EXEMPLARY, OR
 * CONSEQUENTIAL DAMAGES (INCLUDING, BUT NOT LIMITED TO, PROCUREMENT OF
 * SUBSTITUTE GOODS OR SERVICES; LOSS OF USE, DATA, OR PROFITS; OR BUSINESS
 * INTERRUPTION) HOWEVER CAUSED AND ON ANY THEORY OF LIABILITY, WHETHER IN
 * CONTRACT, STRICT LIABILITY, OR TORT (INCLUDING NEGLIGENCE OR OTHERWISE)
 * ARISING IN ANY WAY OUT OF THE USE OF THIS SOFTWARE, EVEN IF ADVISED OF THE
 * POSSIBILITY OF SUCH DAMAGE.
 *
 * @section DESCRIPTION
 **/
 
#ifndef INITIALIZER_LTS_H_
#define INITIALIZER_LTS_H_

#include "tree/Layer.hpp"
#include <Initializer/typedefs.hpp>
#include <Initializer/tree/LTSTree.hpp>
#include <generated_code/tensor.h>
#include <Kernels/common.hpp>

#ifndef ACL_DEVICE
#   define MEMKIND_GLOBAL   AllocationMode::HostOnlyHBM
#if CONVERGENCE_ORDER <= 7
#   define MEMKIND_TIMEDOFS AllocationMode::HostOnlyHBM
#   define MEMKIND_TIMEDOFS_CONSTANT AllocationMode::HostOnlyHBM
#else
#   define MEMKIND_TIMEDOFS AllocationMode::HostOnly
#   define MEMKIND_TIMEDOFS_CONSTANT AllocationMode::HostOnly
#endif
#define MEMKIND_TIMEBUCKET MEMKIND_TIMEDOFS
#if CONVERGENCE_ORDER <= 4
#   define MEMKIND_CONSTANT AllocationMode::HostOnlyHBM
#else
#   define MEMKIND_CONSTANT AllocationMode::HostOnly
#endif
#if CONVERGENCE_DOFS <= 3
#   define MEMKIND_DOFS     AllocationMode::HostOnlyHBM
#else
#   define MEMKIND_DOFS     AllocationMode::HostOnly
#endif
# define MEMKIND_UNIFIED  AllocationMode::HostOnly
#else // ACL_DEVICE
<<<<<<< HEAD
#	define MEMKIND_GLOBAL   AllocationMode::HostOnly
#	define MEMKIND_CONSTANT AllocationMode::HostOnly
# define MEMKIND_TIMEDOFS_CONSTANT AllocationMode::HostOnly
#	define MEMKIND_DOFS     AllocationMode::HostDeviceSplit // HostDeviceUnified
#	define MEMKIND_TIMEDOFS AllocationMode::HostDeviceSplit // HostDeviceUnified
# define MEMKIND_UNIFIED  AllocationMode::HostDeviceSplit // HostDeviceUnified
=======
#	define MEMKIND_GLOBAL     seissol::memory::Standard
#	define MEMKIND_CONSTANT   seissol::memory::Standard
#	define MEMKIND_DOFS       seissol::memory::DeviceUnifiedMemory
#	define MEMKIND_TIMEDOFS   seissol::memory::DeviceUnifiedMemory
#	define MEMKIND_TIMEBUCKET seissol::memory::DeviceGlobalMemory
# define MEMKIND_UNIFIED  seissol::memory::DeviceUnifiedMemory
>>>>>>> 3adc885b
#endif // ACL_DEVICE

namespace seissol {
  namespace initializers {
    struct LTS;
  }
  namespace tensor {
    class Qane;
  }
}

struct seissol::initializers::LTS {
  Variable<real[tensor::Q::size()]>       dofs;
  // size is zero if Qane is not defined
  Variable<real[ALLOW_POSSILBE_ZERO_LENGTH_ARRAY(kernels::size<tensor::Qane>())]> dofsAne;
  Variable<real*>                         buffers;
  Variable<real*>                         derivatives;
  Variable<CellLocalInformation>          cellInformation;
  Variable<real*[4]>                      faceNeighbors;
  Variable<LocalIntegrationData>          localIntegration;
  Variable<NeighboringIntegrationData>    neighboringIntegration;
  Variable<CellMaterialData>              material;
  Variable<PlasticityData>                plasticity;
  Variable<CellDRMapping[4]>              drMapping;
  Variable<CellBoundaryMapping[4]>        boundaryMapping;
  Variable<real[tensor::QStress::size() + tensor::QEtaModal::size()]> pstrain;
  Variable<real*[4]>                      faceDisplacements;
  Bucket                                  buffersDerivatives;
  Bucket                                  faceDisplacementsBuffer;

#ifdef ACL_DEVICE
  Variable<real*>                         buffersDevice;
  Variable<real*>                         derivativesDevice;
  Variable<real*[4]>                      faceDisplacementsDevice;
  Variable<LocalIntegrationData>          localIntegrationOnDevice;
  Variable<NeighboringIntegrationData>    neighIntegrationOnDevice;
  ScratchpadMemory                        integratedDofsScratch;
  ScratchpadMemory                        derivativesScratch;
  ScratchpadMemory                        nodalAvgDisplacements;
#endif
  
  /// \todo Memkind
  void addTo(LTSTree& tree, bool usePlasticity) {
    LayerMask plasticityMask;
    if (usePlasticity) {
      plasticityMask = LayerMask(Ghost);
    } else {
      plasticityMask = LayerMask(Ghost) | LayerMask(Copy) | LayerMask(Interior);
    }

    tree.addVar(                    dofs, LayerMask(Ghost),     PAGESIZE_HEAP,      MEMKIND_DOFS );
    if (kernels::size<tensor::Qane>() > 0) {
      tree.addVar(                 dofsAne, LayerMask(Ghost),     PAGESIZE_HEAP,      MEMKIND_DOFS );
    }
    tree.addVar(                 buffers,      LayerMask(),                 1,      MEMKIND_TIMEDOFS_CONSTANT );
    tree.addVar(             derivatives,      LayerMask(),                 1,      MEMKIND_TIMEDOFS_CONSTANT );
    tree.addVar(         cellInformation,      LayerMask(),                 1,      MEMKIND_CONSTANT );
    tree.addVar(           faceNeighbors, LayerMask(Ghost),                 1,      MEMKIND_TIMEDOFS_CONSTANT );
    tree.addVar(        localIntegration, LayerMask(Ghost),                 1,      MEMKIND_CONSTANT );
    tree.addVar(  neighboringIntegration, LayerMask(Ghost),                 1,      MEMKIND_CONSTANT );
    tree.addVar(                material, LayerMask(Ghost),                 1,      AllocationMode::HostOnly );
    tree.addVar(              plasticity,   plasticityMask,                 1,      MEMKIND_UNIFIED );
    tree.addVar(               drMapping, LayerMask(Ghost),                 1,      MEMKIND_CONSTANT );
    tree.addVar(         boundaryMapping, LayerMask(Ghost),                 1,      MEMKIND_CONSTANT );
    tree.addVar(                 pstrain,   plasticityMask,     PAGESIZE_HEAP,      MEMKIND_UNIFIED );
    tree.addVar(       faceDisplacements, LayerMask(Ghost),     PAGESIZE_HEAP,      AllocationMode::HostOnly );

    tree.addBucket(buffersDerivatives,                          PAGESIZE_HEAP,      MEMKIND_TIMEBUCKET );
    tree.addBucket(faceDisplacementsBuffer,                     PAGESIZE_HEAP,      MEMKIND_TIMEDOFS );

#ifdef ACL_DEVICE
    tree.addVar(   buffersDevice, LayerMask(Ghost),     1,      AllocationMode::HostOnly );
    tree.addVar(   derivativesDevice, LayerMask(Ghost),     1,      AllocationMode::HostOnly );
    tree.addVar(   faceDisplacementsDevice, LayerMask(Ghost),     1,      AllocationMode::HostOnly );
    tree.addVar(   localIntegrationOnDevice,   LayerMask(Ghost),  1,      AllocationMode::DeviceOnly);
    tree.addVar(   neighIntegrationOnDevice,   LayerMask(Ghost),  1,      AllocationMode::DeviceOnly);
    tree.addScratchpadMemory(  integratedDofsScratch,             1,      AllocationMode::HostDeviceSplit);
    tree.addScratchpadMemory(derivativesScratch,                  1,      AllocationMode::DeviceOnly);
    tree.addScratchpadMemory(nodalAvgDisplacements,               1,      AllocationMode::DeviceOnly);
#endif
  }
};
#endif<|MERGE_RESOLUTION|>--- conflicted
+++ resolved
@@ -68,21 +68,13 @@
 #endif
 # define MEMKIND_UNIFIED  AllocationMode::HostOnly
 #else // ACL_DEVICE
-<<<<<<< HEAD
 #	define MEMKIND_GLOBAL   AllocationMode::HostOnly
 #	define MEMKIND_CONSTANT AllocationMode::HostOnly
 # define MEMKIND_TIMEDOFS_CONSTANT AllocationMode::HostOnly
 #	define MEMKIND_DOFS     AllocationMode::HostDeviceSplit // HostDeviceUnified
 #	define MEMKIND_TIMEDOFS AllocationMode::HostDeviceSplit // HostDeviceUnified
+#	define MEMKIND_TIMEBUCKET AllocationMode::DeviceOnly
 # define MEMKIND_UNIFIED  AllocationMode::HostDeviceSplit // HostDeviceUnified
-=======
-#	define MEMKIND_GLOBAL     seissol::memory::Standard
-#	define MEMKIND_CONSTANT   seissol::memory::Standard
-#	define MEMKIND_DOFS       seissol::memory::DeviceUnifiedMemory
-#	define MEMKIND_TIMEDOFS   seissol::memory::DeviceUnifiedMemory
-#	define MEMKIND_TIMEBUCKET seissol::memory::DeviceGlobalMemory
-# define MEMKIND_UNIFIED  seissol::memory::DeviceUnifiedMemory
->>>>>>> 3adc885b
 #endif // ACL_DEVICE
 
 namespace seissol {
