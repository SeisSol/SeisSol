/**
 * @file
 * This file is part of SeisSol.
 *
 * @author Carsten Uphoff (c.uphoff AT tum.de,
 *http://www5.in.tum.de/wiki/index.php/Carsten_Uphoff,_M.Sc.)
 *
 * @section LICENSE
 * Copyright (c) 2016, SeisSol Group
 * All rights reserved.
 *
 * Redistribution and use in source and binary forms, with or without
 * modification, are permitted provided that the following conditions are met:
 *
 * 1. Redistributions of source code must retain the above copyright notice,
 *    this list of conditions and the following disclaimer.
 *
 * 2. Redistributions in binary form must reproduce the above copyright notice,
 *    this list of conditions and the following disclaimer in the documentation
 *    and/or other materials provided with the distribution.
 *
 * 3. Neither the name of the copyright holder nor the names of its
 *    contributors may be used to endorse or promote products derived from this
 *    software without specific prior written permission.
 *
 * THIS SOFTWARE IS PROVIDED BY THE COPYRIGHT HOLDERS AND CONTRIBUTORS "AS IS"
 * AND ANY EXPRESS OR IMPLIED WARRANTIES, INCLUDING, BUT NOT LIMITED TO, THE
 * IMPLIED WARRANTIES OF MERCHANTABILITY AND FITNESS FOR A PARTICULAR PURPOSE
 * ARE DISCLAIMED. IN NO EVENT SHALL THE COPYRIGHT HOLDER OR CONTRIBUTORS BE
 * LIABLE FOR ANY DIRECT, INDIRECT, INCIDENTAL, SPECIAL, EXEMPLARY, OR
 * CONSEQUENTIAL DAMAGES (INCLUDING, BUT NOT LIMITED TO, PROCUREMENT OF
 * SUBSTITUTE GOODS OR SERVICES; LOSS OF USE, DATA, OR PROFITS; OR BUSINESS
 * INTERRUPTION) HOWEVER CAUSED AND ON ANY THEORY OF LIABILITY, WHETHER IN
 * CONTRACT, STRICT LIABILITY, OR TORT (INCLUDING NEGLIGENCE OR OTHERWISE)
 * ARISING IN ANY WAY OUT OF THE USE OF THIS SOFTWARE, EVEN IF ADVISED OF THE
 * POSSIBILITY OF SUCH DAMAGE.
 *
 * @section DESCRIPTION
 **/

#ifndef INITIALIZER_LTS_H_
#define INITIALIZER_LTS_H_

<<<<<<< HEAD
#include "IO/Instance/Checkpoint/CheckpointManager.hpp"
=======
>>>>>>> 6212d6d0
#include "Initializer/tree/LTSTree.hpp"
#include "Initializer/tree/Layer.hpp"
#include "Initializer/typedefs.hpp"
#include "Kernels/common.hpp"
#include "Model/plasticity.hpp"
#include "generated_code/tensor.h"
#include "tree/Layer.hpp"

#ifdef ACL_DEVICE
#include "Parallel/Helper.hpp"
#endif

namespace seissol::tensor {
class Qane;
} // namespace seissol::tensor

namespace seissol::initializer {

enum class AllocationPreset {
  Global,
  Timedofs,
  Constant,
  Dofs,
  TimedofsConstant,
  ConstantShared,
  Timebucket,
  Plasticity,
  PlasticityData
};

inline auto allocationModeWP(AllocationPreset preset,
                             int convergenceOrder = seissol::ConvergenceOrder) {
#ifndef ACL_DEVICE
<<<<<<< HEAD
#   define MEMKIND_GLOBAL   AllocationMode::HostOnlyHBM
#if CONVERGENCE_ORDER <= 7
#   define MEMKIND_TIMEDOFS AllocationMode::HostOnlyHBM
#   define MEMKIND_TIMEDOFS_CONSTANT AllocationMode::HostOnlyHBM
#else
#   define MEMKIND_TIMEDOFS AllocationMode::HostOnly
#   define MEMKIND_TIMEDOFS_CONSTANT AllocationMode::HostOnly
#endif
#define MEMKIND_TIMEBUCKET MEMKIND_TIMEDOFS
#if CONVERGENCE_ORDER <= 4
#   define MEMKIND_CONSTANT AllocationMode::HostOnlyHBM
#else
#   define MEMKIND_CONSTANT AllocationMode::HostOnly
#endif
#if CONVERGENCE_DOFS <= 3
#   define MEMKIND_DOFS     AllocationMode::HostOnlyHBM
#else
#   define MEMKIND_DOFS     AllocationMode::HostOnly
#endif
# define MEMKIND_UNIFIED  AllocationMode::HostOnly

#   define MEMKIND_TIMEDOFS_CONSTANT MEMKIND_TIMEDOFS
#   define MEMKIND_CONSTANT_SHARED MEMKIND_CONSTANT
#else // ACL_DEVICE
#	define MEMKIND_GLOBAL   AllocationMode::HostOnly
#	define MEMKIND_CONSTANT AllocationMode::HostOnly
#	define MEMKIND_CONSTANT_SHARED useUSM() ? AllocationMode::HostDeviceUnified : AllocationMode::HostDeviceSplit
# define MEMKIND_TIMEDOFS_CONSTANT AllocationMode::HostOnly
#	define MEMKIND_DOFS     useUSM() ? AllocationMode::HostDeviceUnified : AllocationMode::HostDeviceSplit
#	define MEMKIND_TIMEDOFS useUSM() ? AllocationMode::HostDeviceUnified : AllocationMode::HostDeviceSplit
#	define MEMKIND_TIMEBUCKET useMPIUSM() ? AllocationMode::HostDeviceUnified : AllocationMode::HostDeviceSplitPinned
# define MEMKIND_UNIFIED  useUSM() ? AllocationMode::HostDeviceUnified : AllocationMode::HostDeviceSplit
#endif // ACL_DEVICE

namespace seissol {
  namespace tensor {
    class Qane;
=======
  switch (preset) {
  case seissol::initializer::AllocationPreset::Global:
    [[fallthrough]];
  case seissol::initializer::AllocationPreset::TimedofsConstant:
    return AllocationMode::HostOnlyHBM;
  case seissol::initializer::AllocationPreset::Plasticity:
    return AllocationMode::HostOnly;
  case seissol::initializer::AllocationPreset::PlasticityData:
    return AllocationMode::HostOnly;
  case seissol::initializer::AllocationPreset::Timebucket:
    [[fallthrough]];
  case seissol::initializer::AllocationPreset::Timedofs:
    return (convergenceOrder <= 7 ? AllocationMode::HostOnlyHBM : AllocationMode::HostOnly);
  case seissol::initializer::AllocationPreset::Constant:
    [[fallthrough]];
  case seissol::initializer::AllocationPreset::ConstantShared:
    return (convergenceOrder <= 4 ? AllocationMode::HostOnlyHBM : AllocationMode::HostOnly);
  case seissol::initializer::AllocationPreset::Dofs:
    return (convergenceOrder <= 3 ? AllocationMode::HostOnlyHBM : AllocationMode::HostOnly);
  default:
    return AllocationMode::HostOnly;
  }
#else
  switch (preset) {
  case seissol::initializer::AllocationPreset::Global:
    [[fallthrough]];
  case seissol::initializer::AllocationPreset::Constant:
    [[fallthrough]];
  case seissol::initializer::AllocationPreset::TimedofsConstant:
    return AllocationMode::HostOnly;
  case seissol::initializer::AllocationPreset::Dofs:
    [[fallthrough]];
  case seissol::initializer::AllocationPreset::PlasticityData:
    return useMPIUSM() ? AllocationMode::HostDeviceUnified : AllocationMode::HostDeviceSplitPinned;
  default:
    return useUSM() ? AllocationMode::HostDeviceUnified : AllocationMode::HostDeviceSplit;
>>>>>>> 6212d6d0
  }
#endif
}

<<<<<<< HEAD
namespace seissol::initializer {
struct LTS {
  Variable<real[tensor::Q::size()]>       dofs;
=======
struct LTS {
  Variable<real[tensor::Q::size()]> dofs;
>>>>>>> 6212d6d0
  // size is zero if Qane is not defined
  Variable<real[ZeroLengthArrayHandler(kernels::size<tensor::Qane>())]> dofsAne;
  Variable<real*> buffers;
  Variable<real*> derivatives;
  Variable<CellLocalInformation> cellInformation;
  Variable<real* [4]> faceNeighbors;
  Variable<LocalIntegrationData> localIntegration;
  Variable<NeighboringIntegrationData> neighboringIntegration;
  Variable<CellMaterialData> material;
  Variable<seissol::model::PlasticityData> plasticity;
  Variable<CellDRMapping[4]> drMapping;
  Variable<CellBoundaryMapping[4]> boundaryMapping;
  Variable<real[tensor::QStress::size() + tensor::QEtaModal::size()]> pstrain;
  Variable<real* [4]> faceDisplacements;
  Bucket buffersDerivatives;
  Bucket faceDisplacementsBuffer;

  Variable<real*> buffersDevice;
  Variable<real*> derivativesDevice;
  Variable<real* [4]> faceDisplacementsDevice;
  Variable<real* [4]> faceNeighborsDevice;
  Variable<CellDRMapping[4]> drMappingDevice;
  Variable<CellBoundaryMapping[4]> boundaryMappingDevice;

#ifdef ACL_DEVICE
  ScratchpadMemory integratedDofsScratch;
  ScratchpadMemory derivativesScratch;
  ScratchpadMemory nodalAvgDisplacements;
  ScratchpadMemory analyticScratch;
#endif

  /// \todo Memkind
  void addTo(LTSTree& tree, bool usePlasticity) {
    LayerMask plasticityMask;
    if (usePlasticity) {
      plasticityMask = LayerMask(Ghost);
    } else {
      plasticityMask = LayerMask(Ghost) | LayerMask(Copy) | LayerMask(Interior);
    }

    tree.addVar(dofs, LayerMask(Ghost), PagesizeHeap, allocationModeWP(AllocationPreset::Dofs));
    if (kernels::size<tensor::Qane>() > 0) {
      tree.addVar(
          dofsAne, LayerMask(Ghost), PagesizeHeap, allocationModeWP(AllocationPreset::Dofs));
    }
    tree.addVar(
        buffers, LayerMask(), 1, allocationModeWP(AllocationPreset::TimedofsConstant), true);
    tree.addVar(
        derivatives, LayerMask(), 1, allocationModeWP(AllocationPreset::TimedofsConstant), true);
    tree.addVar(
        cellInformation, LayerMask(), 1, allocationModeWP(AllocationPreset::Constant), true);
    tree.addVar(faceNeighbors,
                LayerMask(Ghost),
                1,
                allocationModeWP(AllocationPreset::TimedofsConstant),
                true);
    tree.addVar(localIntegration,
                LayerMask(Ghost),
                1,
                allocationModeWP(AllocationPreset::ConstantShared),
                true);
    tree.addVar(neighboringIntegration,
                LayerMask(Ghost),
                1,
                allocationModeWP(AllocationPreset::ConstantShared),
                true);
    tree.addVar(material, LayerMask(Ghost), 1, AllocationMode::HostOnly, true);
    tree.addVar(
        plasticity, plasticityMask, 1, allocationModeWP(AllocationPreset::Plasticity), true);
    tree.addVar(drMapping, LayerMask(Ghost), 1, allocationModeWP(AllocationPreset::Constant), true);
    tree.addVar(
        boundaryMapping, LayerMask(Ghost), 1, allocationModeWP(AllocationPreset::Constant), true);
    tree.addVar(
        pstrain, plasticityMask, PagesizeHeap, allocationModeWP(AllocationPreset::PlasticityData));
    tree.addVar(faceDisplacements, LayerMask(Ghost), PagesizeHeap, AllocationMode::HostOnly, true);

    // TODO(David): remove/rename "constant" flag (the data is temporary; and copying it for IO is
    // handled differently)
    tree.addBucket(
        buffersDerivatives, PagesizeHeap, allocationModeWP(AllocationPreset::Timebucket), true);
    tree.addBucket(
        faceDisplacementsBuffer, PagesizeHeap, allocationModeWP(AllocationPreset::Timedofs));

    tree.addVar(buffersDevice, LayerMask(), 1, AllocationMode::HostOnly, true);
    tree.addVar(derivativesDevice, LayerMask(), 1, AllocationMode::HostOnly, true);
    tree.addVar(faceDisplacementsDevice, LayerMask(Ghost), 1, AllocationMode::HostOnly, true);
    tree.addVar(faceNeighborsDevice, LayerMask(Ghost), 1, AllocationMode::HostOnly, true);
    tree.addVar(drMappingDevice, LayerMask(Ghost), 1, AllocationMode::HostOnly, true);
    tree.addVar(boundaryMappingDevice, LayerMask(Ghost), 1, AllocationMode::HostOnly, true);

#ifdef ACL_DEVICE
    tree.addScratchpadMemory(integratedDofsScratch, 1, AllocationMode::HostDeviceSplit);
    tree.addScratchpadMemory(derivativesScratch, 1, AllocationMode::DeviceOnly);
    tree.addScratchpadMemory(nodalAvgDisplacements, 1, AllocationMode::DeviceOnly);
    tree.addScratchpadMemory(analyticScratch, 1, AllocationMode::HostDevicePinned);
#endif
  }

  void registerCheckpointVariables(io::instance::checkpoint::CheckpointManager& manager, LTSTree* tree) {
    manager.registerData("dofs", tree, dofs);
    if constexpr (kernels::size<tensor::Qane>() > 0) {
      manager.registerData("dofsAne", tree, dofsAne);
    }
    // check plasticity usage over the layer mask (for now)
    if (plasticity.mask == LayerMask(Ghost)) {
      manager.registerData("pstrain", tree, pstrain);
    }
  }
};

} // namespace seissol::initializer
#endif<|MERGE_RESOLUTION|>--- conflicted
+++ resolved
@@ -41,10 +41,7 @@
 #ifndef INITIALIZER_LTS_H_
 #define INITIALIZER_LTS_H_
 
-<<<<<<< HEAD
 #include "IO/Instance/Checkpoint/CheckpointManager.hpp"
-=======
->>>>>>> 6212d6d0
 #include "Initializer/tree/LTSTree.hpp"
 #include "Initializer/tree/Layer.hpp"
 #include "Initializer/typedefs.hpp"
@@ -78,45 +75,6 @@
 inline auto allocationModeWP(AllocationPreset preset,
                              int convergenceOrder = seissol::ConvergenceOrder) {
 #ifndef ACL_DEVICE
-<<<<<<< HEAD
-#   define MEMKIND_GLOBAL   AllocationMode::HostOnlyHBM
-#if CONVERGENCE_ORDER <= 7
-#   define MEMKIND_TIMEDOFS AllocationMode::HostOnlyHBM
-#   define MEMKIND_TIMEDOFS_CONSTANT AllocationMode::HostOnlyHBM
-#else
-#   define MEMKIND_TIMEDOFS AllocationMode::HostOnly
-#   define MEMKIND_TIMEDOFS_CONSTANT AllocationMode::HostOnly
-#endif
-#define MEMKIND_TIMEBUCKET MEMKIND_TIMEDOFS
-#if CONVERGENCE_ORDER <= 4
-#   define MEMKIND_CONSTANT AllocationMode::HostOnlyHBM
-#else
-#   define MEMKIND_CONSTANT AllocationMode::HostOnly
-#endif
-#if CONVERGENCE_DOFS <= 3
-#   define MEMKIND_DOFS     AllocationMode::HostOnlyHBM
-#else
-#   define MEMKIND_DOFS     AllocationMode::HostOnly
-#endif
-# define MEMKIND_UNIFIED  AllocationMode::HostOnly
-
-#   define MEMKIND_TIMEDOFS_CONSTANT MEMKIND_TIMEDOFS
-#   define MEMKIND_CONSTANT_SHARED MEMKIND_CONSTANT
-#else // ACL_DEVICE
-#	define MEMKIND_GLOBAL   AllocationMode::HostOnly
-#	define MEMKIND_CONSTANT AllocationMode::HostOnly
-#	define MEMKIND_CONSTANT_SHARED useUSM() ? AllocationMode::HostDeviceUnified : AllocationMode::HostDeviceSplit
-# define MEMKIND_TIMEDOFS_CONSTANT AllocationMode::HostOnly
-#	define MEMKIND_DOFS     useUSM() ? AllocationMode::HostDeviceUnified : AllocationMode::HostDeviceSplit
-#	define MEMKIND_TIMEDOFS useUSM() ? AllocationMode::HostDeviceUnified : AllocationMode::HostDeviceSplit
-#	define MEMKIND_TIMEBUCKET useMPIUSM() ? AllocationMode::HostDeviceUnified : AllocationMode::HostDeviceSplitPinned
-# define MEMKIND_UNIFIED  useUSM() ? AllocationMode::HostDeviceUnified : AllocationMode::HostDeviceSplit
-#endif // ACL_DEVICE
-
-namespace seissol {
-  namespace tensor {
-    class Qane;
-=======
   switch (preset) {
   case seissol::initializer::AllocationPreset::Global:
     [[fallthrough]];
@@ -153,19 +111,12 @@
     return useMPIUSM() ? AllocationMode::HostDeviceUnified : AllocationMode::HostDeviceSplitPinned;
   default:
     return useUSM() ? AllocationMode::HostDeviceUnified : AllocationMode::HostDeviceSplit;
->>>>>>> 6212d6d0
   }
 #endif
 }
 
-<<<<<<< HEAD
-namespace seissol::initializer {
-struct LTS {
-  Variable<real[tensor::Q::size()]>       dofs;
-=======
 struct LTS {
   Variable<real[tensor::Q::size()]> dofs;
->>>>>>> 6212d6d0
   // size is zero if Qane is not defined
   Variable<real[ZeroLengthArrayHandler(kernels::size<tensor::Qane>())]> dofsAne;
   Variable<real*> buffers;
@@ -264,7 +215,8 @@
 #endif
   }
 
-  void registerCheckpointVariables(io::instance::checkpoint::CheckpointManager& manager, LTSTree* tree) {
+  void registerCheckpointVariables(io::instance::checkpoint::CheckpointManager& manager,
+                                   LTSTree* tree) {
     manager.registerData("dofs", tree, dofs);
     if constexpr (kernels::size<tensor::Qane>() > 0) {
       manager.registerData("dofsAne", tree, dofsAne);
