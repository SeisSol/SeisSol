--- conflicted
+++ resolved
@@ -1,13 +1,9 @@
 #ifndef INITIALIZER_BOUNDARY_H_
 #define INITIALIZER_BOUNDARY_H_
 
-<<<<<<< HEAD
 #include "IO/Instance/Checkpoint/CheckpointManager.hpp"
 #include "Initializer/tree/LTSTree.hpp"
-=======
-#include "Initializer/tree/LTSTree.hpp"
 #include "Initializer/tree/Layer.hpp"
->>>>>>> 6212d6d0
 #include "Initializer/typedefs.hpp"
 #include "Parallel/Helper.hpp"
 
@@ -17,24 +13,6 @@
 #ifndef ACL_DEVICE
   return AllocationMode::HostOnly;
 #else
-<<<<<<< HEAD
-# define MEMKIND_BOUNDARY  useUSM() ? AllocationMode::HostDeviceUnified : AllocationMode::HostDeviceSplit
-#endif // ACL_DEVICE
-
-namespace seissol::initializer {
-  struct Boundary {
-    Variable<BoundaryFaceInformation> faceInformation;
-    
-    void addTo(LTSTree& tree) {
-      LayerMask mask = LayerMask(Ghost);
-      tree.addVar(faceInformation, mask, 1, MEMKIND_BOUNDARY);
-    }
-
-    void registerCheckpointVariables(io::instance::checkpoint::CheckpointManager& manager, LTSTree* tree) {
-    }
-  };
-} // namespace seissol::initializer
-=======
   return useUSM() ? AllocationMode::HostDeviceUnified : AllocationMode::HostDeviceSplit;
 #endif
 }
@@ -46,9 +24,11 @@
     LayerMask mask = LayerMask(Ghost);
     tree.addVar(faceInformation, mask, 1, allocationModeBoundary());
   }
+
+  void registerCheckpointVariables(io::instance::checkpoint::CheckpointManager& manager,
+                                   LTSTree* tree) {}
 };
 
 } // namespace seissol::initializer
 
->>>>>>> 6212d6d0
 #endif