!>
!! @file
!! This file is part of SeisSol.
!!
!! @author Verena Hermann (hermann AT geophysik.uni-muenchen.de, http://www.geophysik.uni-muenchen.de/Members/hermann)
!! @author Sebastian Rettenberger (sebastian.rettenberger @ tum.de, http://www5.in.tum.de/wiki/index.php/Sebastian_Rettenberger)
!!
!! @section LICENSE
!! Copyright (c) 2009-2017, SeisSol Group
!! All rights reserved.
!!
!! Redistribution and use in source and binary forms, with or without
!! modification, are permitted provided that the following conditions are met:
!!
!! 1. Redistributions of source code must retain the above copyright notice,
!!    this list of conditions and the following disclaimer.
!!
!! 2. Redistributions in binary form must reproduce the above copyright notice,
!!    this list of conditions and the following disclaimer in the documentation
!!    and/or other materials provided with the distribution.
!!
!! 3. Neither the name of the copyright holder nor the names of its
!!    contributors may be used to endorse or promote products derived from this
!!    software without specific prior written permission.
!!
!! THIS SOFTWARE IS PROVIDED BY THE COPYRIGHT HOLDERS AND CONTRIBUTORS "AS IS"
!! AND ANY EXPRESS OR IMPLIED WARRANTIES, INCLUDING, BUT NOT LIMITED TO, THE
!! IMPLIED WARRANTIES OF MERCHANTABILITY AND FITNESS FOR A PARTICULAR PURPOSE
!! ARE DISCLAIMED. IN NO EVENT SHALL THE COPYRIGHT HOLDER OR CONTRIBUTORS BE
!! LIABLE FOR ANY DIRECT, INDIRECT, INCIDENTAL, SPECIAL, EXEMPLARY, OR
!! CONSEQUENTIAL DAMAGES (INCLUDING, BUT NOT LIMITED TO, PROCUREMENT OF
!! SUBSTITUTE GOODS OR SERVICES; LOSS OF USE, DATA, OR PROFITS; OR BUSINESS
!! INTERRUPTION) HOWEVER CAUSED AND ON ANY THEORY OF LIABILITY, WHETHER IN
!! CONTRACT, STRICT LIABILITY, OR TORT (INCLUDING NEGLIGENCE OR OTHERWISE)
!! ARISING IN ANY WAY OUT OF THE USE OF THIS SOFTWARE, EVEN IF ADVISED OF THE
!! POSSIBILITY OF SUCH DAMAGE.
!! @section DESCRIPTION
!=============================================================================!
!!                                                                           !!
!!  ADER Discontinuous Galerkin Module                                       !!
!!                                                                           !!
!!---------------------------------------------------------------------------!!
!!                                                                           !!
!!  Equations                :  Linear Hyperbolic Equations                  !!
!!  Number of dimensions     :  3D                                           !!
!!  Element types supported  :  tetrahedrons                                 !!
!!  Spatial accuracy         :  arbitrary                                    !!
!!  Temporal accuracy        :  arbitrary                                    !!
!!                                                                           !!
!!---------------------------------------------------------------------------!!

! define preprocessor variables
#include <Initializer/preProcessorMacros.fpp>

MODULE dg_setup_mod
  !---------------------------------------------------------------------------!
  USE TypesDef
  !---------------------------------------------------------------------------!
  IMPLICIT NONE
  PRIVATE
  !---------------------------------------------------------------------------!
  ! Public procedures and functions
  INTERFACE closeGalerkin3D_us
     MODULE PROCEDURE closeGalerkin3D_us
  END INTERFACE
  INTERFACE iniGalerkin3D_us_level1_new
     MODULE PROCEDURE iniGalerkin3D_us_level1_new
  END INTERFACE
  INTERFACE iniGalerkin3D_us_level2_new
     MODULE PROCEDURE iniGalerkin3D_us_level2_new
  END INTERFACE
  INTERFACE iniGalerkin3D_us_intern_new
     MODULE PROCEDURE iniGalerkin3D_us_intern_new
  END INTERFACE
  INTERFACE icGalerkin3D_us_new
     MODULE PROCEDURE icGalerkin3D_us_new
  END INTERFACE
  INTERFACE Read2dGF
     MODULE PROCEDURE Read2dGF
  END INTERFACE

!  INTERFACE NonConformingGPEvaluation3D
!     MODULE PROCEDURE NonConformingGPEvaluation3D
!  END INTERFACE
  ! Private procedures and functions
  INTERFACE BuildSpecialDGGeometry3D_new
     MODULE PROCEDURE BuildSpecialDGGeometry3D_new
  END INTERFACE

  !
  !---------------------------------------------------------------------------!
  PUBLIC  ::                               &
       closeGalerkin3D_us,                 &
       iniGalerkin3D_us_level1_new,        &
       iniGalerkin3D_us_level2_new,        &
       iniGalerkin3D_us_intern_new,        &
       icGalerkin3D_us_new,                &
       Read2dGF
!      NonConformingGPEvaluation3D
  !---------------------------------------------------------------------------!

CONTAINS

  !===========================================================================!
  !!                                                                         !!
  !! closeGalerkin deallocates the arrays used by RKDG method                !!
  !!                                                                         !!
  !===========================================================================!

  SUBROUTINE closeGalerkin3D_us(EQN,MESH,DISC,IO)
    !-------------------------------------------------------------------------!

    USE COMMON_operators_mod
    !-------------------------------------------------------------------------!
    IMPLICIT NONE
    !-------------------------------------------------------------------------!
    ! Argument list declaration
    TYPE(tEquations)         :: EQN
    TYPE(tUnstructMesh)      :: MESH
    TYPE(tDiscretization)    :: DISC
    TYPE(tInputOutput)       :: IO
    !-------------------------------------------------------------------------!
    ! Local variable declaration
    INTEGER                  :: i,j,k,iElem,iSide
    INTEGER                  :: LocElemType
    INTEGER                  :: iLocalNeighborSide
    INTEGER                  :: iLocalNeighborVrtx
    !-------------------------------------------------------------------------!
    INTENT(IN)               :: IO
    INTENT(INOUT)            :: DISC
    !-------------------------------------------------------------------------!
    !
    IF(.NOT.DISC%Galerkin%init) THEN
       logError(*) 'closeGalerkin: SeisSol Interface not initialized!!'
       STOP
    ENDIF
    !
    logInfo(*) 'Enter closeGalerkin...'
    !
    DEALLOCATE( DISC%Galerkin%geoNormals         )
    DEALLOCATE( DISC%Galerkin%geoTangent1        )
    DEALLOCATE( DISC%Galerkin%geoTangent2        )
    DEALLOCATE( DISC%Galerkin%geoSurfaces        )
    !
    IF (ASSOCIATED( DISC%Galerkin%Faculty)) DEALLOCATE(DISC%Galerkin%Faculty)
    IF (ASSOCIATED( DISC%Galerkin%TimeGaussP)) DEALLOCATE(DISC%Galerkin%TimeGaussP)
    IF (ASSOCIATED( DISC%Galerkin%TimeGaussW)) DEALLOCATE(DISC%Galerkin%TimeGaussW)
    ! Interoperability with C needs continuous arrays in memory.
    deallocate(disc%galerkin%dgvar)

    IF (ASSOCIATED( DISC%Galerkin%cPoly3D_Hex)) DEALLOCATE(DISC%Galerkin%cPoly3D_Hex)
    IF (ASSOCIATED( DISC%Galerkin%NonZeroCPoly_Hex)) DEALLOCATE(DISC%Galerkin%NonZeroCPoly_Hex)
    IF (ASSOCIATED( DISC%Galerkin%NonZeroCPolyIndex_Hex)) DEALLOCATE(DISC%Galerkin%NonZeroCPolyIndex_Hex)
    IF (ASSOCIATED( DISC%Galerkin%intGaussP_Hex)) DEALLOCATE(DISC%Galerkin%intGaussP_Hex)
    IF (ASSOCIATED( DISC%Galerkin%intGaussW_Hex)) DEALLOCATE(DISC%Galerkin%intGaussW_Hex)
    IF (ASSOCIATED( DISC%Galerkin%bndGaussP_Hex)) DEALLOCATE(DISC%Galerkin%bndGaussP_Hex)
    IF (ASSOCIATED( DISC%Galerkin%bndGaussW_Hex)) DEALLOCATE(DISC%Galerkin%bndGaussW_Hex)
    IF (ASSOCIATED( DISC%Galerkin%IntGPBaseFunc_Hex)) DEALLOCATE(DISC%Galerkin%IntGPBaseFunc_Hex)
    IF (ASSOCIATED( DISC%Galerkin%IntGPBaseGrad_Hex)) DEALLOCATE(DISC%Galerkin%IntGPBaseGrad_Hex)
    IF (ASSOCIATED( DISC%Galerkin%BndGPBaseFunc_Hex)) DEALLOCATE(DISC%Galerkin%BndGPBaseFunc_Hex)
    IF (ASSOCIATED( DISC%Galerkin%BndGPBaseFunc3D_Hex)) DEALLOCATE(DISC%Galerkin%BndGPBaseFunc3D_Hex)
    IF (ASSOCIATED( DISC%Galerkin%MassMatrix_Hex)) DEALLOCATE(DISC%Galerkin%MassMatrix_Hex)
    IF (ASSOCIATED( DISC%Galerkin%iMassMatrix_Hex)) DEALLOCATE(DISC%Galerkin%iMassMatrix_Hex)
    IF (ASSOCIATED( DISC%Galerkin%Kxi_k_Hex)) DEALLOCATE(DISC%Galerkin%Kxi_k_Hex)
    IF (ASSOCIATED( DISC%Galerkin%Keta_k_Hex)) DEALLOCATE(DISC%Galerkin%Keta_k_Hex)
    IF (ASSOCIATED( DISC%Galerkin%Kzeta_k_Hex)) DEALLOCATE(DISC%Galerkin%Kzeta_k_Hex)
    IF (ASSOCIATED( DISC%Galerkin%Kxi_m_Hex)) DEALLOCATE(DISC%Galerkin%Kxi_m_Hex)
    IF (ASSOCIATED( DISC%Galerkin%Keta_m_Hex)) DEALLOCATE(DISC%Galerkin%Keta_m_Hex)
    IF (ASSOCIATED( DISC%Galerkin%Kzeta_m_Hex)) DEALLOCATE(DISC%Galerkin%Kzeta_m_Hex)
    IF (ASSOCIATED( DISC%Galerkin%ADGxi_Hex)) DEALLOCATE(DISC%Galerkin%ADGxi_Hex)
    IF (ASSOCIATED( DISC%Galerkin%ADGeta_Hex)) DEALLOCATE(DISC%Galerkin%ADGeta_Hex)
    IF (ASSOCIATED( DISC%Galerkin%ADGzeta_Hex)) DEALLOCATE(DISC%Galerkin%ADGzeta_Hex)
    IF (ASSOCIATED( DISC%Galerkin%FluxInt_Hex)) DEALLOCATE(DISC%Galerkin%FluxInt_Hex)
    IF (ASSOCIATED( DISC%Galerkin%Kxi_k_Hex_Sp)) THEN
        CALL CloseSparseTensor3b(DISC%Galerkin%Kxi_k_Hex_Sp)
        DEALLOCATE(DISC%Galerkin%Kxi_k_Hex_Sp)
    ENDIF
    IF (ASSOCIATED( DISC%Galerkin%Keta_k_Hex_Sp)) THEN
        CALL CloseSparseTensor3b(DISC%Galerkin%Keta_k_Hex_Sp)
        DEALLOCATE(DISC%Galerkin%Keta_k_Hex_Sp)
    ENDIF
    IF (ASSOCIATED( DISC%Galerkin%Kzeta_k_Hex_Sp)) THEN
        CALL CloseSparseTensor3b(DISC%Galerkin%Kzeta_k_Hex_Sp)
        DEALLOCATE(DISC%Galerkin%Kzeta_k_Hex_Sp)
    ENDIF
    IF (ASSOCIATED( DISC%Galerkin%Kxi_m_Hex_Sp)) THEN
        CALL CloseSparseTensor3b(DISC%Galerkin%Kxi_m_Hex_Sp)
        DEALLOCATE(DISC%Galerkin%Kxi_m_Hex_Sp)
    ENDIF
    IF (ASSOCIATED( DISC%Galerkin%Keta_m_Hex_Sp)) THEN
        CALL CloseSparseTensor3b(DISC%Galerkin%Keta_m_Hex_Sp)
        DEALLOCATE(DISC%Galerkin%Keta_m_Hex_Sp)
    ENDIF
    IF (ASSOCIATED( DISC%Galerkin%Kzeta_m_Hex_Sp)) THEN
        CALL CloseSparseTensor3b(DISC%Galerkin%Kzeta_m_Hex_Sp)
        DEALLOCATE(DISC%Galerkin%Kzeta_m_Hex_Sp)
    ENDIF
    IF (ASSOCIATED( DISC%Galerkin%ADGxi_Hex_Sp)) THEN
        CALL CloseSparseTensor3b(DISC%Galerkin%ADGxi_Hex_Sp)
        DEALLOCATE(DISC%Galerkin%ADGxi_Hex_Sp)
    ENDIF
    IF (ASSOCIATED( DISC%Galerkin%ADGeta_Hex_Sp)) THEN
        CALL CloseSparseTensor3b(DISC%Galerkin%ADGeta_Hex_Sp)
        DEALLOCATE(DISC%Galerkin%ADGeta_Hex_Sp)
    ENDIF
    IF (ASSOCIATED( DISC%Galerkin%ADGzeta_Hex_Sp)) THEN
        CALL CloseSparseTensor3b(DISC%Galerkin%ADGzeta_Hex_Sp)
        DEALLOCATE(DISC%Galerkin%ADGzeta_Hex_Sp)
    ENDIF
    IF (ASSOCIATED( DISC%Galerkin%FluxInt_Hex_Sp)) THEN
        DO iSide = 1, MESH%nSides_Hex
            CALL CloseSparseTensor3b(DISC%Galerkin%FluxInt_Hex_Sp(0,1,iSide))
            DO iLocalNeighborSide = 1, MESH%nSides_Hex
                DO iLocalNeighborVrtx = 1, MESH%nVertices_Quad
                    CALL CloseSparseTensor3b(DISC%Galerkin%FluxInt_Hex_Sp(iLocalNeighborSide,iLocalNeighborVrtx,iSide))
                ENDDO
            ENDDO
        ENDDO
        DEALLOCATE(DISC%Galerkin%FluxInt_Hex_Sp)
    ENDIF


    IF (ASSOCIATED( DISC%Galerkin%cPoly3D_Tet)) DEALLOCATE(DISC%Galerkin%cPoly3D_Tet)
    IF (ASSOCIATED( DISC%Galerkin%NonZeroCPoly_Tet)) DEALLOCATE(DISC%Galerkin%NonZeroCPoly_Tet)
    IF (ASSOCIATED( DISC%Galerkin%NonZeroCPolyIndex_Tet)) DEALLOCATE(DISC%Galerkin%NonZeroCPolyIndex_Tet)
    IF (ASSOCIATED( DISC%Galerkin%intGaussP_Tet)) DEALLOCATE(DISC%Galerkin%intGaussP_Tet)
    IF (ASSOCIATED( DISC%Galerkin%intGaussW_Tet)) DEALLOCATE(DISC%Galerkin%intGaussW_Tet)
    IF (ASSOCIATED( DISC%Galerkin%bndGaussP_Tet)) DEALLOCATE(DISC%Galerkin%bndGaussP_Tet)
    IF (ASSOCIATED( DISC%Galerkin%bndGaussW_Tet)) DEALLOCATE(DISC%Galerkin%bndGaussW_Tet)
    IF (ASSOCIATED( DISC%Galerkin%IntGPBaseFunc_Tet)) DEALLOCATE(DISC%Galerkin%IntGPBaseFunc_Tet)
    IF (ASSOCIATED( DISC%Galerkin%IntGPBaseGrad_Tet)) DEALLOCATE(DISC%Galerkin%IntGPBaseGrad_Tet)
    IF (ASSOCIATED( DISC%Galerkin%BndGPBaseFunc_Tet)) DEALLOCATE(DISC%Galerkin%BndGPBaseFunc_Tet)
!    IF (ASSOCIATED( DISC%Galerkin%BndGPBaseFunc3D_Tet)) DEALLOCATE(DISC%Galerkin%BndGPBaseFunc3D_Tet)
    IF (ASSOCIATED( DISC%Galerkin%MassMatrix_Tet)) DEALLOCATE(DISC%Galerkin%MassMatrix_Tet)
    IF (ASSOCIATED( DISC%Galerkin%iMassMatrix_Tet)) DEALLOCATE(DISC%Galerkin%iMassMatrix_Tet)
    IF (ASSOCIATED( DISC%Galerkin%Kxi_k_Tet)) DEALLOCATE(DISC%Galerkin%Kxi_k_Tet)
    IF (ASSOCIATED( DISC%Galerkin%Keta_k_Tet)) DEALLOCATE(DISC%Galerkin%Keta_k_Tet)
    IF (ASSOCIATED( DISC%Galerkin%Kzeta_k_Tet)) DEALLOCATE(DISC%Galerkin%Kzeta_k_Tet)
    IF (ASSOCIATED( DISC%Galerkin%Kxi_m_Tet)) DEALLOCATE(DISC%Galerkin%Kxi_m_Tet)
    IF (ASSOCIATED( DISC%Galerkin%Keta_m_Tet)) DEALLOCATE(DISC%Galerkin%Keta_m_Tet)
    IF (ASSOCIATED( DISC%Galerkin%Kzeta_m_Tet)) DEALLOCATE(DISC%Galerkin%Kzeta_m_Tet)
    IF (ASSOCIATED( DISC%Galerkin%ADGxi_Tet)) DEALLOCATE(DISC%Galerkin%ADGxi_Tet)
    IF (ASSOCIATED( DISC%Galerkin%ADGeta_Tet)) DEALLOCATE(DISC%Galerkin%ADGeta_Tet)
    IF (ASSOCIATED( DISC%Galerkin%ADGzeta_Tet)) DEALLOCATE(DISC%Galerkin%ADGzeta_Tet)
    IF (ASSOCIATED( DISC%Galerkin%FluxInt_Tet)) DEALLOCATE(DISC%Galerkin%FluxInt_Tet)
    IF (ASSOCIATED( DISC%Galerkin%Kxi_k_Tet_Sp)) THEN
        CALL CloseSparseTensor3b(DISC%Galerkin%Kxi_k_Tet_Sp)
        DEALLOCATE(DISC%Galerkin%Kxi_k_Tet_Sp)
    ENDIF
    IF (ASSOCIATED( DISC%Galerkin%Keta_k_Tet_Sp)) THEN
        CALL CloseSparseTensor3b(DISC%Galerkin%Keta_k_Tet_Sp)
        DEALLOCATE(DISC%Galerkin%Keta_k_Tet_Sp)
    ENDIF
    IF (ASSOCIATED( DISC%Galerkin%Kzeta_k_Tet_Sp)) THEN
        CALL CloseSparseTensor3b(DISC%Galerkin%Kzeta_k_Tet_Sp)
        DEALLOCATE(DISC%Galerkin%Kzeta_k_Tet_Sp)
    ENDIF
    IF (ASSOCIATED( DISC%Galerkin%Kxi_m_Tet_Sp)) THEN
        CALL CloseSparseTensor3b(DISC%Galerkin%Kxi_m_Tet_Sp)
        DEALLOCATE(DISC%Galerkin%Kxi_m_Tet_Sp)
    ENDIF
    IF (ASSOCIATED( DISC%Galerkin%Keta_m_Tet_Sp)) THEN
        CALL CloseSparseTensor3b(DISC%Galerkin%Keta_m_Tet_Sp)
        DEALLOCATE(DISC%Galerkin%Keta_m_Tet_Sp)
    ENDIF
    IF (ASSOCIATED( DISC%Galerkin%Kzeta_m_Tet_Sp)) THEN
        CALL CloseSparseTensor3b(DISC%Galerkin%Kzeta_m_Tet_Sp)
        DEALLOCATE(DISC%Galerkin%Kzeta_m_Tet_Sp)
    ENDIF
    IF (ASSOCIATED( DISC%Galerkin%ADGxi_Tet_Sp)) THEN
        CALL CloseSparseTensor3b(DISC%Galerkin%ADGxi_Tet_Sp)
        DEALLOCATE(DISC%Galerkin%ADGxi_Tet_Sp)
    ENDIF
    IF (ASSOCIATED( DISC%Galerkin%ADGeta_Tet_Sp)) THEN
        CALL CloseSparseTensor3b(DISC%Galerkin%ADGeta_Tet_Sp)
        DEALLOCATE(DISC%Galerkin%ADGeta_Tet_Sp)
    ENDIF
    IF (ASSOCIATED( DISC%Galerkin%ADGzeta_Tet_Sp)) THEN
        CALL CloseSparseTensor3b(DISC%Galerkin%ADGzeta_Tet_Sp)
        DEALLOCATE(DISC%Galerkin%ADGzeta_Tet_Sp)
    ENDIF
    IF (ASSOCIATED( DISC%Galerkin%FluxInt_Tet_Sp)) THEN
        DO iSide = 1, MESH%nSides_Tet
            CALL CloseSparseTensor3b(DISC%Galerkin%FluxInt_Tet_Sp(0,1,iSide))
            DO iLocalNeighborSide = 1, MESH%nSides_Tet
                DO iLocalNeighborVrtx = 1, MESH%nVertices_Tri
                    CALL CloseSparseTensor3b(DISC%Galerkin%FluxInt_Tet_Sp(iLocalNeighborSide,iLocalNeighborVrtx,iSide))
                ENDDO
            ENDDO
        ENDDO
        DEALLOCATE(DISC%Galerkin%FluxInt_Tet_Sp)
    ENDIF
    CONTINUE
    !
    DISC%Galerkin%init = .FALSE.
    !
    logInfo(*) 'closeGalerkin successful '
    !
  END SUBROUTINE closeGalerkin3D_us

!
!   unified solver uses routine_new
!

  !===========================================================================!
  !!                                                                         !!
  !! iniGalerkin3D_us_level1 initializes all essential DG variables that     !!
  !! do NOT depend on the mesh                                               !!
  !!                                                                         !!
  !===========================================================================!

  SUBROUTINE iniGalerkin3D_us_level1_new(OptionalFields,EQN,DISC,MESH,BND,IC,SOURCE,MPI,IO)

    USE DGBasis_mod
    !-------------------------------------------------------------------------!
    IMPLICIT NONE
    !-------------------------------------------------------------------------!
    ! Argument list declaration                                               !
    TYPE(tUnstructOptionalFields)   :: OptionalFields
    TYPE(tEquations)                :: EQN
    TYPE(tUnstructMesh)             :: MESH
    TYPE(tDiscretization)           :: DISC
    TYPE(tBoundary)                 :: BND
    TYPE(tInitialCondition)         :: IC
    TYPE(tSource)                   :: SOURCE
    TYPE(tMPI)                      :: MPI
    TYPE(tInputOutput)              :: IO
    !-------------------------------------------------------------------------!
    ! Local variable declaration                                              !
    INTEGER                         :: i, j, iElem, iDirac, iRicker
    REAL                            :: x,y,z
    REAL                            :: pi, earth_rad
    REAL                            :: e1(3), e2(3), e3(3)
    ! ------------------------------------------------------------------------!

    DISC%Galerkin%init = .TRUE.

    DISC%Galerkin%init     = .TRUE.
    DISC%Galerkin%nDegFr   = (DISC%Galerkin%nPoly+1)*(DISC%Galerkin%nPoly+2)*(DISC%Galerkin%nPoly+3)/6   !**3

    DISC%Galerkin%nPolyRec  = DISC%Galerkin%nPoly
    DISC%Galerkin%nDegFrRec = DISC%Galerkin%nDegFr


    DISC%Galerkin%nDegFrST = DISC%Galerkin%nDegFrRec*(DISC%Galerkin%nPolyRec+1)

    logInfo(*) 'Interface SEISSOL successful '

  END SUBROUTINE iniGalerkin3D_us_level1_new

  !===========================================================================!
  !!                                                                         !!
  !! iniGalerkin3D_us_level2 initializes all essential DG variables that     !!
  !! DO depend on the mesh                                                   !!
  !!                                                                         !!
  !===========================================================================!

  SUBROUTINE iniGalerkin3D_us_level2_new(OptionalFields,EQN,DISC,MESH,BND,IC,SOURCE,MPI,IO)

    USE DGBasis_mod
!    USE DGSponge_mod ! not yet done for hybrids/unified version
#ifdef PARALLEL
    USE MPIExchangeValues_mod
#endif
    use iso_c_binding, only: c_loc, c_null_char, c_bool
    use f_ftoc_bind_interoperability
    use calc_deltaT_mod
    !-------------------------------------------------------------------------!
    IMPLICIT NONE
    !-------------------------------------------------------------------------!
#ifdef PARALLEL
    INCLUDE 'mpif.h'
#endif
    !-------------------------------------------------------------------------!
    ! Argument list declaration                                               !
    TYPE(tUnstructOptionalFields)   :: OptionalFields
    TYPE(tEquations)                :: EQN
    TYPE(tUnstructMesh)             :: MESH
    TYPE(tDiscretization)           :: DISC
    TYPE(tBoundary)                 :: BND
    TYPE(tInitialCondition)         :: IC
    TYPE(tSource)                   :: SOURCE
    TYPE(tMPI)                      :: MPI
    TYPE(tInputOutput)              :: IO
    !-------------------------------------------------------------------------!
    ! Local variable declaration                                              !
    INTEGER                         :: i, j, k, l, iElem, iDirac, iRicker
    INTEGER                         :: iDRFace
    INTEGER                         :: iCurElem
    INTEGER                         :: nDGWorkVar
    INTEGER                         :: allocstat
    INTEGER                         :: iIntGP,iTimeGP,NestSize,BlockSize,iFace
    INTEGER                         :: iDegFr_xi,iDegFr_tau,iDegFr_tau2
    REAL                            :: x,y,z
    REAL                            :: pi_const, earth_rad
    REAL                            :: e1(3), e2(3), e3(3)
    REAL                            :: xiGP,etaGP,zetaGP,tauGP
    REAL                            :: phi_i,psi_i,phi_j,psi_j
    REAL                            :: phi_xi_i(3), phi_xi_j(3)
    REAL                            :: psi_tau_i, psi_tau_j,psi_tau_grad_i2
    REAL                            :: TimeStiff(DISC%Galerkin%nPoly+1,DISC%Galerkin%nPoly+1)
    REAL                            :: TimeMass(DISC%Galerkin%nPoly+1,DISC%Galerkin%nPoly+1)
    REAL                            :: TimeF0(DISC%Galerkin%nPoly+1)
    INTEGER, POINTER                :: MPI_Dirac_Element(:,:)
    INTEGER                         :: iError,iCPU
    real                            :: l_timeStepWidth
    real                            :: l_loads(3), l_scalings(3), l_cuts(2), l_timeScalings(2), l_gts
    integer                         :: iObject, iSide, iNeighbor, MPIIndex
    real, target                    :: materialVal(EQN%nBackgroundVar)
    logical(kind=c_bool)                        :: enableFreeSurfaceIntegration
    
    ! ------------------------------------------------------------------------!
    !
    CALL iniGalerkin3D_us_intern_new(EQN, DISC, MESH, BND, IC, SOURCE, OptionalFields, IO)
    !
    CALL BuildSpecialDGGeometry3D_new(OptionalFields%BackgroundValue,EQN,MESH,DISC,BND,MPI,IO)

    ! we have the material parameters and insphere diameters, let's get some time step widths out of this

    ! Set used initial conditions.
    call c_interoperability_setInitialConditionType(trim(IC%cICType) // c_null_char)

    ! malloc fortran arrays
    call ini_calc_deltaT( eqn%eqType,     &
                          optionalFields, &
                          eqn,            &
                          mesh,           &
                          io                )

    ! get the time step width for every tet
    call cfl_step( optionalFields, &
                   eqn,            &
                   mesh,           &
                   disc,           &
                   io                )

    ! get gts time step width
    l_gts = minval( optionalFields%dt_convectiv(:) )
    if (l_gts .le. 0.0) then
      logError(*) 'Invalid timestep width'
      stop
    endif

#ifdef PERIODIC_LTS_SCALING
    ! compute total load per half-sapce
    !         _____________________
    !        /         /     /    /|
    !       /         /     /    / |
    !      /         /     /    /  |
    !     /         /     /    /   |
    !    /         /     /    /    |
    !   /_________/_____/____/     |
    !  |         |     |     |     |
    !  |    T    |  S  |  F  |     |
    !  |    h    |  e  |  i  |     |
    !  |    i    |  c  |  r  |     |_ _ _ _ _ _ _ _ _ _
    !  |    r    |  o  |  s  |    /                    /
    !  |    d    |  n  |  t  |   /                    /
    !  |         |  d  |     |  /       Symmetry     /
    !  |         |     |     | /                    /
    !  |_________|_____|_____|/ _ _ _ _ _ _ _ _ _ _/
    !  |s^2/2 + s|  s  |s^2/2|     |     |         |
    !  |         |     |     |     |     |         |
    ! -50     -cut2  -cut1   0    cut1  cut2      50

    ! derive scaling of time step widths
    l_timeScalings(1) = PERIODIC_LTS_SCALING * PERIODIC_LTS_SCALING
    l_timeScalings(2) = PERIODIC_LTS_SCALING

    ! derive scalings
    l_scalings(1) = l_timeScalings(2) / 2
    l_scalings(2) = 1
    l_scalings(3) = l_timeScalings(1) + l_timeScalings(2)

    ! derive cuts
    l_cuts(1) = 50.0d0 * ( l_scalings(1)                 ) / ( l_scalings(1) + l_scalings(2) + l_scalings(3) )
    l_cuts(2) = 50.0d0 * ( l_scalings(1) + l_scalings(2) ) / ( l_scalings(1) + l_scalings(2) + l_scalings(3) )
#endif

    ! propagate the time step width to time manager
    do iElem = 1, mesh%nElem
      l_timeStepWidth = optionalFields%dt_convectiv(iElem)

#ifdef PERIODIC_LTS_SCALING
      ! perform the scaling of the time step width
      if(     mesh%elem%xybary(1,iElem) > -l_cuts(2) .and.  mesh%elem%xybary(1,iElem) < -l_cuts(1) .or. \
              mesh%elem%xybary(1,iElem) >  l_cuts(1) .and.  mesh%elem%xybary(1,iElem) <  l_cuts(2) )    \
      then
        l_timeStepWidth = l_gts / ( l_timeScalings(2) - 1.0E-2 )
      elseif( mesh%elem%xybary(1,iElem) > -l_cuts(1) .and.  mesh%elem%xybary(1,iElem) <  0.d0 .or.      \
              mesh%elem%xybary(1,iElem) >  0.d0      .and.  mesh%elem%xybary(1,iElem) <  l_cuts(1) )    \
      then
        l_timeStepWidth = l_gts / ( l_timeScalings(1) + 1.0E-2 )
      else
        l_timeStepWidth = l_gts
      endif
#endif

      call c_interoperability_setTimeStepWidth( i_meshId        = iElem,          &
                                                i_timeStepWidth = l_timeStepWidth &
                                              )
    enddo

    enableFreeSurfaceIntegration = (io%surfaceOutput > 0)
    ! put the clusters under control of the time manager
    call c_interoperability_initializeClusteredLts( i_clustering = disc%galerkin%clusteredLts, i_enableFreeSurfaceIntegration = enableFreeSurfaceIntegration )

    !
    SELECT CASE(DISC%Galerkin%DGMethod)
    CASE(3)
        nDGWorkVar = EQN%nVar+EQN%nAneFuncperMech
    CASE DEFAULT
        nDGWorkVar = EQN%nVarTotal
    END SELECT
    !
    ! Allocation of arrays
    ALLOCATE(                                                                                   &
         DISC%Galerkin%dgvar( DISC%Galerkin%nDegFr,EQN%nVarTotal,MESH%nElem,DISC%Galerkin%nRK), &
         STAT = allocstat                                                                       )
    IF(allocStat .NE. 0) THEN
       logError(*) 'could not allocate all variables!'
       STOP
    END IF
    !
    IF(DISC%Galerkin%DGMethod.EQ.3) THEN
        ALLOCATE( DISC%Galerkin%DGTaylor(DISC%Galerkin%nDegFr,EQN%nVarTotal,0:DISC%Galerkin%nPoly,MESH%nElem), &
                  STAT = allocstat )
        IF(allocStat .NE. 0) THEN
           logError(*) 'could not allocate DISC%Galerkin%DGTayl.'
           STOP
        END IF
    ENDIF

#ifdef PARALLEL
    IF(MPI%nCPU.GT.1) THEN                                          !
                                                                    !
    ! We comunicate background fields                               !
    ! Needed for discontinuous Riemann problems                     !
    !                                                               !
    CALL MPIExchangeBackground(DISC           = DISC,             & !
                               EQN            = EQN,              & !
                               BND            = BND,              & !
                               MESH           = MESH,             & !
                               IO             = IO,               & !
                               OptionalFields = OptionalFields,   & !
                               MPI            = MPI               ) !
                                                                    !
    ENDIF                                                           !
#endif
    !
    ! Initialize sparse star matrices
    !
    do iElem = 1, MESH%nElem
      iSide = 0
  
      materialVal = OptionalFields%BackgroundValue(iElem,:)
      call c_interoperability_setMaterial( i_elem = iElem,                                         \
                                           i_side = iSide,                                         \
                                           i_materialVal = materialVal,                            \
                                           i_numMaterialVals = EQN%nBackgroundVar                  )
  
      do iSide = 1,4
        IF (MESH%ELEM%MPIReference(iSide,iElem).EQ.1) THEN
            iObject         = MESH%ELEM%BoundaryToObject(iSide,iElem)
            MPIIndex        = MESH%ELEM%MPINumber(iSide,iElem)
            materialVal = BND%ObjMPI(iObject)%NeighborBackground(1:EQN%nBackgroundVar,MPIIndex) ! rho,mu,lambda
        ELSE
            SELECT CASE(MESH%ELEM%Reference(iSide,iElem))
            CASE(0)
                iNeighbor       = MESH%ELEM%SideNeighbor(iSide,iElem)
                materialVal = OptionalFields%BackgroundValue(iNeighbor,:)
            CASE DEFAULT ! For boundary conditions take inside material
                materialVal = OptionalFields%BackgroundValue(iElem,:)
            END SELECT
        ENDIF
        call c_interoperability_setMaterial( i_elem = iElem,                        \
                                             i_side = iSide,                        \
                                             i_materialVal = materialVal,       \
                                             i_numMaterialVals = EQN%nBackgroundVar )
  
      enddo
    enddo
<<<<<<< HEAD

=======
  enddo
>>>>>>> 9680e158
#ifdef USE_MPI
  ! synchronize redundant cell data
  logInfo0(*) 'Synchronizing copy cell material data.';
  call c_interoperability_synchronizeCellLocalData;
#endif

    call c_interoperability_initializeMemoryLayout(clustering = disc%galerkin%clusteredLts,enableFreeSurfaceIntegration = enableFreeSurfaceIntegration )

  ! Initialize source terms
  select case(SOURCE%Type)
    case(0)
      ! No source terms
      ! Do nothing
    case(42)
      call c_interoperability_setupNRFPointSources(trim(SOURCE%NRFFileName) // c_null_char)
    case(50)
      call c_interoperability_setupFSRMPointSources( momentTensor      = SOURCE%RP%MomentTensor,      &
                                                     velocityComponent = SOURCE%RP%VelocityComponent, &
                                                     numberOfSources   = SOURCE%RP%nSbfs(1),          &
                                                     centres           = SOURCE%RP%SpacePosition,     &
                                                     strikes           = SOURCE%RP%Strks,             &
                                                     dips              = SOURCE%RP%Dips,              &
                                                     rakes             = SOURCE%RP%Rake,              &
                                                     onsets            = SOURCE%RP%Tonset,            &
                                                     areas             = SOURCE%RP%Area,              &
                                                     timestep          = SOURCE%RP%t_samp,            &
                                                     numberOfSamples   = SOURCE%RP%nsteps,            &
                                                     timeHistories     = SOURCE%RP%TimeHist       )
    case default
      logError(*) 'Generated Kernels: Unsupported source type: ', SOURCE%Type
      stop
  end select

  if (DISC%Galerkin%FluxMethod .ne. 0) then
    logError(*) 'Generated kernels currently supports Godunov fluxes only.'
    stop
  endif

  call c_interoperability_initializeEasiBoundaries(trim(EQN%BoundaryFileName) // c_null_char)

  logInfo0(*) 'Initializing element local matrices.'
  call c_interoperability_initializeCellLocalMatrices;

    IF(DISC%Galerkin%DGMethod.EQ.3) THEN
        ALLOCATE( DISC%LocalIteration(MESH%nElem) )
        ALLOCATE( DISC%LocalTime(MESH%nElem)      )
        ALLOCATE( DISC%LocalDt(MESH%nElem)        )
        DISC%LocalIteration(:)  = 0.
        DISC%LocalTime(:)       = 0.
    ENDIF
    !
    IF(EQN%DR.EQ.1) THEN

      ALLOCATE(DISC%DynRup%SlipRate1(DISC%Galerkin%nBndGP,MESH%Fault%nSide))
      ALLOCATE(DISC%DynRup%SlipRate2(DISC%Galerkin%nBndGP,MESH%Fault%nSide))
      ALLOCATE(DISC%DynRup%Slip(DISC%Galerkin%nBndGP,MESH%Fault%nSide))
      ALLOCATE(DISC%DynRup%Slip1(DISC%Galerkin%nBndGP,MESH%Fault%nSide))
      ALLOCATE(DISC%DynRup%Slip2(DISC%Galerkin%nBndGP,MESH%Fault%nSide))
      ALLOCATE(DISC%DynRup%TracXY(DISC%Galerkin%nBndGP,MESH%Fault%nSide))
      ALLOCATE(DISC%DynRup%TracXZ(DISC%Galerkin%nBndGP,MESH%Fault%nSide))
      ALLOCATE(DISC%DynRup%Mu(DISC%Galerkin%nBndGP,MESH%Fault%nSide))
      ALLOCATE(DISC%DynRup%PeakSR(DISC%Galerkin%nBndGP,MESH%Fault%nSide))
      ALLOCATE(DISC%DynRup%rupture_time(DISC%Galerkin%nBndGP,MESH%Fault%nSide))
      ALLOCATE(DISC%DynRup%dynStress_time(DISC%Galerkin%nBndGP,MESH%Fault%nSide))
      
      ! TODO: Transpose StateVar
      ALLOCATE(DISC%DynRup%StateVar(DISC%Galerkin%nBndGP,MESH%Fault%nSide))
      !
      DISC%DynRup%SlipRate1     = EQN%IniSlipRate1
      DISC%DynRup%SlipRate2     = EQN%IniSlipRate2
      DISC%DynRup%Slip          = 0.0D0
      DISC%DynRup%Slip1         = 0.0D0
      DISC%DynRup%Slip2         = 0.0D0
      DISC%DynRup%TracXY        = 0.0D0
      DISC%DynRup%TracXZ        = 0.0D0
      DISC%DynRup%Mu(:,:)       = EQN%IniMu(:,:)
      DISC%DynRup%StateVar(:,:) = EQN%IniStateVar
      DISC%DynRup%PeakSR        = 0.0D0
      DISC%DynRup%rupture_time  = 0.0D0
      DISC%DynRup%dynStress_time = 0.0D0

      allocate(disc%DynRup%output_Mu(DISC%Galerkin%nBndGP,MESH%Fault%nSide))
      allocate(disc%DynRup%output_Strength(DISC%Galerkin%nBndGP,MESH%Fault%nSide))
      allocate(disc%DynRup%output_Slip(DISC%Galerkin%nBndGP,MESH%Fault%nSide))
      allocate(disc%DynRup%output_Slip1(DISC%Galerkin%nBndGP,MESH%Fault%nSide))
      allocate(disc%DynRup%output_Slip2(DISC%Galerkin%nBndGP,MESH%Fault%nSide))
      allocate(disc%DynRup%output_rupture_time(DISC%Galerkin%nBndGP,MESH%Fault%nSide))
      allocate(disc%DynRup%output_PeakSR(DISC%Galerkin%nBndGP,MESH%Fault%nSide))
      allocate(disc%DynRup%output_dynStress_time(DISC%Galerkin%nBndGP,MESH%Fault%nSide))      
      allocate(disc%DynRup%output_StateVar(DISC%Galerkin%nBndGP,MESH%Fault%nSide))

    else
        ! Allocate dummy arrays to avoid debug errors
        allocate(DISC%DynRup%SlipRate1(0,0), &
            DISC%DynRup%SlipRate2(0,0),      &
            DISC%DynRup%Slip(0,0),           &
            DISC%DynRup%Slip1(0,0),          &
            DISC%DynRup%Slip2(0,0),          &
            DISC%DynRup%Mu(0,0),             &
            DISC%DynRup%StateVar(0,0),       &
            DISC%DynRup%PeakSR(0,0),         &
            DISC%DynRup%Strength(0,0),       &
            DISC%DynRup%rupture_time(0,0),   &
            DISC%DynRup%dynStress_time(0,0)  )
        allocate(DISC%DynRup%output_Mu(0,0),      &
            DISC%DynRup%output_StateVar(0,0),     &
            DISC%DynRup%output_Strength(0,0),     &
            DISC%DynRup%output_Slip(0,0),         &
            DISC%DynRup%output_Slip1(0,0),        &
            DISC%DynRup%output_Slip2(0,0),        &
            DISC%DynRup%output_rupture_time(0,0), &
            DISC%DynRup%output_PeakSR(0,0),       &
            DISC%DynRup%output_dynStress_time(0,0))
    ENDIF
    !
    IF(DISC%Galerkin%CKMethod.EQ.1) THEN ! not yet done for hybrids
        print*,' ERROR in SUBROUTINE iniGalerkin3D_us_level2_new'
        PRINT*,' DISC%Galerkin%CKMethod.EQ.1 not implemented'
        STOP
        !
    ENDIF
  END SUBROUTINE iniGalerkin3D_us_level2_new


 !===========================================================================!
  !!                                                                         !!
  !!  iniGalerkin3D_us_intern initializes the private data                   !!
  !!                                                                         !!
  !===========================================================================!

  SUBROUTINE iniGalerkin3D_us_intern_new(EQN, DISC, MESH, BND, IC, SOURCE, OptionalFields, IO)
    !-------------------------------------------------------------------------!

    USE DGBasis_mod
    USE COMMON_operators_mod
    USE QuadPoints_mod
    USE JacobiNormal_mod

    !-------------------------------------------------------------------------!
    IMPLICIT NONE
    !-------------------------------------------------------------------------!
    ! Argument list declaration
    TYPE(tEquations)         :: EQN
    TYPE(tDiscretization)    :: DISC
    TYPE(tUnstructMesh)      :: MESH
    TYPE(tBoundary)          :: BND
    TYPE(tInitialCondition)  :: IC
    TYPE(tSource)            :: SOURCE
    TYPE(tUnstructOptionalFields)   :: OptionalFields
    TYPE(tInputOutput)       :: IO
    !-------------------------------------------------------------------------!
    ! Local variable declaration                                              !
    INTEGER :: allocstat                                  ! Allocation status !
    INTEGER :: stat                                       ! IO status         !
    INTEGER :: iDegFr                                     ! Loop counter      !
    INTEGER :: iElem, iSide, iBndGP
    INTEGER :: iNeighbor, iLocalNeighborSide, iNeighborSide, iNeighborVertex
    INTEGER :: iLocalNeighborVrtx
    INTEGER :: nDegFr, MaxDegFr, nDGWorkVar
    INTEGER :: i,j,k,l,m,r,r1,r2,r3                       ! Loop counter      !
    INTEGER :: iPoly, iXi, iEta, iZeta, iIntGP            ! Loop counter      !
    REAL    :: xi, eta, zeta, tau, chi, tau1, chi1
    REAL    :: xiS, etaS, zetaS, xP, yP, zP
    REAL    :: phi, gradphixieta(3)
    REAL                            :: rho,mu,lambda,c0,ce(6,6)
    REAL                            :: x(MESH%nVertexMax)
    REAL                            :: y(MESH%nVertexMax)
    REAL                            :: z(MESH%nVertexMax)
    REAL                            :: JacobiT(EQN%Dimension,EQN%Dimension)
    REAL                            :: auxMatrix(EQN%nVar,EQN%nVar)
    REAL                            :: A_Star(EQN%nVar,EQN%nVar)
    REAL                            :: B_Star(EQN%nVar,EQN%nVar)
    REAL                            :: C_Star(EQN%nVar,EQN%nVar)
    REAL                            :: A(EQN%nVar,EQN%nVar)
    REAL                            :: B(EQN%nVar,EQN%nVar)
    REAL                            :: C(EQN%nVar,EQN%nVar)
    REAL                            :: nx, ny, nz
    REAL                            :: sx, sy, sz
    REAL                            :: tx, ty, tz
    REAL                            :: locA(EQN%nVar,EQN%nVar), locabsA(EQN%nVar,EQN%nVar)
    REAL                            :: T(EQN%nVar,EQN%nVar)
    REAL                            :: iT(EQN%nVar,EQN%nVar)
    !
    INTEGER                         :: nTens3GP, indx
    REAL,POINTER                    :: Tens3BaseFunc(:,:)
    REAL,POINTER                    :: Tens3BaseGrad(:,:,:)
    REAL,POINTER                    :: Tens3GaussP(:,:)
    REAL,POINTER                    :: Tens3GaussW(:)
    INTEGER                         :: nTFMGaussP, ngll
    REAL,POINTER                    :: TFMGaussP(:,:)
    REAL,POINTER                    :: TFMGaussW(:)
    REAL                            :: phi_m, phi_l, phi_k
    REAL                            :: phigrad(EQN%Dimension)
    REAL                            :: chiGP, tauGP
    REAL                            :: VAND(DISC%Galerkin%nPoly+1,DISC%Galerkin%nPoly+1),Temp(DISC%Galerkin%nPoly+1,1)
    REAL                            :: grad(EQN%Dimension,EQN%Dimension)
    !
    LOGICAL                         :: configexist
    CHARACTER(LEN=600)              :: FileName_Tet, FileName_Hex, FileName_Time
    CHARACTER(LEN=200)              :: DGPATH
    ! CHARACTER(LEN=600)              :: TimeFile
    !
    ! Dynamic Rupture variables
    INTEGER                         :: iFace
    INTEGER                         :: iDegFr2
    INTEGER                         :: MPIIndex, iObject
    REAL                            :: xGP,yGP,zGP
    REAL                            :: xV(MESH%GlobalVrtxType),yV(MESH%GlobalVrtxType),zV(MESH%GlobalVrtxType)
    REAL                            :: x_host(MESH%GlobalVrtxType), y_host(MESH%GlobalVrtxType), z_host(MESH%GlobalVrtxType)
    REAL                            :: phi_iDegFr,phi_iDegFr2
    !-------------------------------------------------------------------------!

    IF(.NOT.DISC%Galerkin%init) THEN
       logError(*) 'iniGalerkin: SeisSol Interface not initialized!!'
       STOP
    ENDIF

    IF(MESH%nElem_Tet.EQ.0 .AND. MESH%nElem_Hex.EQ.0) THEN
       logError(*) 'Quadraturefree ADER-DG is only implemented for tetrahedral and hexahedral.'
       STOP
    ENDIF

    ! Reading polynomial coefficients and mass matrices

    INQUIRE(                                            & !
         FILE= 'DGPATH'                               , & !
         EXIST=configexist                              ) !
    !                                                     !
    IF (configexist) THEN                                 !
       !                                                  !
       OPEN(                                            & !
            UNIT= IO%UNIT%FileIn                      , & !
            FILE= 'DGPATH'                            , & !
            IOSTAT = STAT                               ) !
       !                                                  !
       IF (stat.NE.0) THEN                                !
          logError(*) 'cannot open DGPATH'         !
          STOP
       END IF                                             !
       !                                                  !
       READ(IO%UNIT%FileIn,'(A)') DGPATH                  !
       !                                                  !
       CLOSE(IO%UNIT%FileIn)                              !
       !                                                  !
       !                                                  !
       logInfo(*) 'Path to the DG directory is: ',TRIM(DGPATH)

       IF (MESH%nElem_Tet.GT.0) WRITE(FileName_Tet,'(a,a20)') TRIM(DGPATH), 'BasisFunctions3D.tri'
       IF (MESH%nElem_Hex.GT.0) WRITE(FileName_Hex,'(a,a20)') TRIM(DGPATH), 'BasisFunctions3D.qua'

    ELSE                                                  !
       !                                                  !
       logWarning(*) 'Configuration file DGPATH missing!'
       logWarning(*) 'Use . as default path'    !
       !                                                  !
       IF (MESH%nElem_Tet.GT.0) WRITE(FileName_Tet,'(a,a20)') TRIM(DGPATH), 'BasisFunctions3D.tri'
       IF (MESH%nElem_Hex.GT.0) WRITE(FileName_Hex,'(a,a20)') TRIM(DGPATH), 'BasisFunctions3D.qua'
       !
    ENDIF

!===================================================================================!
!--------------------------------Tetrahedral Elements-------------------------------!
!===================================================================================!

    IF(MESH%nElem_Tet .GT. 0)THEN
        logInfo0(*) 'Tetrahedral Elements '
        CALL OpenFile(IO%UNIT%FileIn,FileName_Tet,.FALSE.)

        logInfo0(*) 'Reading basis functions and mass matrices for DG method '
        logInfo0(*) '  from file ', TRIM(FileName_Tet)

        ! Read comment
        READ(IO%UNIT%FileIn,*)
        READ(IO%UNIT%FileIn,*)
        ! Read maximal degree of basis polynomials stored in the file.
        READ(IO%UNIT%FileIn,*) DISC%Galerkin%nMaxPoly
        IF(DISC%Galerkin%nPoly.GT.DISC%Galerkin%nMaxPoly) THEN
            logError(*) 'Required polynomial for DG method is higher than the ones stored in file ', FileName_Tet
            STOP
        ENDIF
        MaxDegFr = (DISC%Galerkin%nPolyRec+1)*(DISC%Galerkin%nPolyRec+2)*(DISC%Galerkin%nPolyRec+3)/6
        ALLOCATE(DISC%Galerkin%cPoly3D_Tet(0:DISC%Galerkin%nPolyRec,0:DISC%Galerkin%nPolyRec,0:DISC%Galerkin%nPolyRec, &
                                           0:MaxDegFr-1, 0:DISC%Galerkin%nPolyRec),                                    &
                 DISC%Galerkin%NonZeroCPoly_Tet(0:MaxDegFr-1,0:DISC%Galerkin%nPolyRec),                                &
                 DISC%Galerkin%NonZeroCPolyIndex_Tet(EQN%Dimension,1:(DISC%Galerkin%nPolyRec+1)**3,0:MaxDegFr,         &
                                                     0:DISC%Galerkin%nPolyRec),                                        &
                 DISC%Galerkin%MassMatrix_Tet(MaxDegFr,MaxDegFr, 0:DISC%Galerkin%nPolyRec),                            &
                 DISC%Galerkin%iMassMatrix_Tet(MaxDegFr,MaxDegFr, 0:DISC%Galerkin%nPolyRec),                           &
                 DISC%Galerkin%IntGaussP_Tet(EQN%Dimension,DISC%Galerkin%nIntGP),                                      &
                 DISC%Galerkin%IntGaussW_Tet(DISC%Galerkin%nIntGP),                                                    &
                 DISC%Galerkin%BndGaussP_Tet(EQN%Dimension-1,DISC%Galerkin%nBndGP),                                      &
                 DISC%Galerkin%BndGaussW_Tet(Disc%Galerkin%nBndGP),                                                    &
                 Tens3GaussP(EQN%Dimension,(DISC%Galerkin%nPoly+2)**3),Tens3GaussW((DISC%Galerkin%nPoly+2)**3),        &
                 DISC%Galerkin%IntGPBaseGrad_Tet(EQN%Dimension,0:MaxDegFr,(DISC%Galerkin%nPolyRec+2)**3,               &
                                                 0:DISC%Galerkin%nPolyRec),                                            &
                 DISC%Galerkin%IntGPBaseFunc_Tet(0:MaxDegFr,(DISC%Galerkin%nPolyRec+2)**3,0:DISC%Galerkin%nPolyRec),   &
!                 DISC%Galerkin%BndGPBaseFunc3D_Tet(0:MaxDegFr,(DISC%Galerkin%nPolyRec+2)**2,MESH%nSides_Tet),          &
                 STAT = allocstat                                                                                      )
        IF(allocStat .NE. 0) THEN
           logError(*) 'could not allocate all variables!'
           STOP
        END IF

        DISC%Galerkin%MassMatrix_Tet(:,:,:)  = 0.0d0
        DISC%Galerkin%iMassMatrix_Tet(:,:,:) = 0.0d0
        DISC%Galerkin%cPoly3D_Tet(:,:,:,:,:) = 0.0d0

        ! Read coefficients of basis functions and mass matrices up to degree DISC%Galerkin%nMaxPoly, stored in the file
        ! BasisFunctions3D.tri
        DO iPoly = 0, DISC%Galerkin%nPolyRec
            ! Read comment in front of the basis functions' coefficients
            logInfo0(*) 'Reading basis functions of order ', iPoly
            READ(IO%UNIT%FileIn,*)
            nDegFr = (iPoly + 1)*(iPoly + 2)*(iPoly + 3)/6
            ! Read polynomial coefficients
            ! where the index of the degrees of freedom starts at zero
            DO iDegFr = 0, nDegFr-1
                DO iZeta = 0, iPoly
                    DO iEta = 0, iPoly
                        DO iXi = 0, iPoly
                            READ(IO%UNIT%FileIn,*) DISC%Galerkin%cPoly3D_Tet(iXi,iEta,iZeta,iDegFr,iPoly)
                        ENDDO
                    ENDDO
                ENDDO
            ENDDO
            ! Read comment in front of the entries of the mass matrix
            READ(IO%UNIT%FileIn,*)
            logInfo0(*) 'Reading mass matrices   of order ', iPoly
            ! Read entries of the mass matrix
            DO k = 1, nDegFr
                DO l = 1, nDegFr
                    READ(IO%UNIT%FileIn,*) DISC%Galerkin%MassMatrix_Tet(k,l,iPoly)
                    IF(DISC%Galerkin%MassMatrix_Tet(k,l,iPoly).NE.0) THEN
                       DISC%Galerkin%iMassMatrix_Tet(k,l,iPoly) = 1.0d0/DISC%Galerkin%MassMatrix_Tet(k,l,iPoly)
                    ENDIF
                ENDDO
            ENDDO
        ENDDO
        CLOSE(IO%UNIT%FileIn)
        ! Detecting non-zero coefficients in basis polynomials
        DISC%Galerkin%NonZeroCPoly_Tet(:,:)          = 0
        DISC%Galerkin%NonZeroCPolyIndex_Tet(:,:,:,:) = -1
        DO iPoly = 0, DISC%Galerkin%nPolyRec
            nDegFr = (iPoly + 1)*(iPoly + 2)*(iPoly + 3)/6
            DO iDegFr = 0, nDegFr-1
                DO iZeta = 0, iPoly
                    DO iEta = 0, iPoly
                        DO iXi = 0, iPoly
                            IF(ABS(DISC%Galerkin%cPoly3D_Tet(iXi,iEta,iZeta,iDegFr,iPoly)).GE.1e-6) THEN
                                DISC%Galerkin%NonZeroCPoly_Tet(iDegFr,iPoly) = DISC%Galerkin%NonZeroCPoly_Tet(iDegFr,iPoly) + 1
                                DISC%Galerkin%NonZeroCPolyIndex_Tet(1,DISC%Galerkin%NonZeroCPoly_Tet(iDegFr,iPoly),iDegFr,iPoly) = iXi
                                DISC%Galerkin%NonZeroCPolyIndex_Tet(2,DISC%Galerkin%NonZeroCPoly_Tet(iDegFr,iPoly),iDegFr,iPoly) = iEta
                                DISC%Galerkin%NonZeroCPolyIndex_Tet(3,DISC%Galerkin%NonZeroCPoly_Tet(iDegFr,iPoly),iDegFr,iPoly) = iZeta
                            ENDIF
                        ENDDO
                    ENDDO
                ENDDO
            ENDDO
        ENDDO
    ENDIF ! Tets

!===================================================================================!
!--------------------------------Hexahedral Elements--------------------------------!
!===================================================================================!

    IF(MESH%nElem_Hex .GT. 0)THEN
        logInfo0(*) 'Hexahedral Elements '
        CALL OpenFile(IO%UNIT%FileIn,FileName_Hex,.FALSE.)

        logInfo0(*) 'Reading basis functions and mass matrices for DG method '
        logInfo0(*) '  from file ', TRIM(FileName_Hex)

        ! Read comment
        READ(IO%UNIT%FileIn,*)
        READ(IO%UNIT%FileIn,*)
        ! Read maximal degree of basis polynomials stored in the file.
        READ(IO%UNIT%FileIn,*) DISC%Galerkin%nMaxPoly
        IF(DISC%Galerkin%nPoly.GT.DISC%Galerkin%nMaxPoly) THEN
            logError(*) 'Required polynomial for DG method is higher than the ones stored in file ', FileName_Hex
            STOP
        ENDIF
        MaxDegFr = (DISC%Galerkin%nPolyRec+1)*(DISC%Galerkin%nPolyRec+2)*(DISC%Galerkin%nPolyRec+3)/6 !**3

        ALLOCATE(DISC%Galerkin%cPoly3D_Hex(0:DISC%Galerkin%nPolyRec,0:DISC%Galerkin%nPolyRec,0:DISC%Galerkin%nPolyRec,      &
                                           0:MaxDegFr-1, 0:DISC%Galerkin%nPolyRec),                                         &
                 DISC%Galerkin%NonZeroCPoly_Hex(0:MaxDegFr-1,0:DISC%Galerkin%nPolyRec),                                     &
                 DISC%Galerkin%NonZeroCPolyIndex_Hex(EQN%Dimension,1:(DISC%Galerkin%nPolyRec+1)**3,0:MaxDegFr,              &
                                                     0:DISC%Galerkin%nPolyRec),                                             &
                 DISC%Galerkin%MassMatrix_Hex(MaxDegFr,MaxDegFr, 0:DISC%Galerkin%nPolyRec),                                 &
                 DISC%Galerkin%iMassMatrix_Hex(MaxDegFr,MaxDegFr, 0:DISC%Galerkin%nPolyRec),                                &
                 Tens3GaussP(EQN%Dimension,(DISC%Galerkin%nPoly+2)**3),Tens3GaussW((DISC%Galerkin%nPoly+2)**3),             &
                 DISC%Galerkin%IntGaussP_Hex(EQN%Dimension,DISC%Galerkin%nIntGP),                                           &
                 DISC%Galerkin%IntGaussW_Hex(DISC%Galerkin%nIntGP),                                                         &
                 DISC%Galerkin%BndGaussP_Hex(EQN%Dimension,DISC%Galerkin%nBndGP),                                           &
                 DISC%Galerkin%BndGaussW_Hex(DISC%Galerkin%nBndGP),                                                         &
                 DISC%Galerkin%IntGPBaseGrad_Hex(EQN%Dimension,0:MaxDegFr,(DISC%Galerkin%nPolyRec+2)**3,                    &
                                                 0:DISC%Galerkin%nPolyRec),                                                 &
                 DISC%Galerkin%IntGPBaseFunc_Hex(0:MaxDegFr,(DISC%Galerkin%nPolyRec+2)**3,  0:DISC%Galerkin%nPolyRec),      &
                 DISC%Galerkin%BndGPBaseFunc3D_Hex(0:MaxDegFr,(DISC%Galerkin%nPolyRec+2)**2,MESH%nSides_Hex),               &
                 MESH%ELEM%BndBF_GP_Hex(0:MaxDegFr,DISC%Galerkin%nBndGP,MESH%nSides_Hex),                                   &
                 STAT = allocstat                                                                                           )
        IF(allocStat .NE. 0) THEN
            logError(*) 'could not allocate all variables!'
            STOP
        END IF

        DISC%Galerkin%MassMatrix_Hex(:,:,:)  = 0.0d0
        DISC%Galerkin%iMassMatrix_Hex(:,:,:) = 0.0d0
        DISC%Galerkin%cPoly3D_Hex(:,:,:,:,:) = 0.0d0

        ! Read coefficients of basis functions and mass matrices up to degree DISC%Galerkin%nMaxPoly, stored in the file
        ! BasisFunctions3D.qua
        DO iPoly = 0, DISC%Galerkin%nPolyRec
            ! Read comment in front of the basis functions' coefficients
            logInfo(*) 'Reading basis functions of order ', iPoly
            READ(IO%UNIT%FileIn,*)
            nDegFr = (iPoly + 1)*(iPoly + 2)*(iPoly + 3)/6
            ! Read polynomial coefficients
            ! where the index of the degrees of freedom starts at zero
            DO iDegFr = 0, nDegFr-1
                DO iZeta = 0, iPoly
                    DO iEta = 0, iPoly
                        DO iXi = 0, iPoly
                            READ(IO%UNIT%FileIn,*) DISC%Galerkin%cPoly3D_Hex(iXi,iEta,iZeta,iDegFr,iPoly)
                        ENDDO
                    ENDDO
                ENDDO
            ENDDO
            ! Read comment in front of the entries of the mass matrix
            READ(IO%UNIT%FileIn,*)
            logInfo(*) 'Reading mass matrices   of order ', iPoly
            ! Read entries of the mass matrix
            DO k = 1, nDegFr
                DO l = 1, nDegFr
                    READ(IO%UNIT%FileIn,*) DISC%Galerkin%MassMatrix_Hex(k,l,iPoly)
                    IF(DISC%Galerkin%MassMatrix_Hex(k,l,iPoly).NE.0) THEN
                       DISC%Galerkin%iMassMatrix_Hex(k,l,iPoly) = 1.0d0/DISC%Galerkin%MassMatrix_Hex(k,l,iPoly)
                    ENDIF
                ENDDO
            ENDDO
        ENDDO
        CLOSE(IO%UNIT%FileIn)
        ! Detecting non-zero coefficients in basis polynomials
        DISC%Galerkin%NonZeroCPoly_Hex(:,:)          = 0
        DISC%Galerkin%NonZeroCPolyIndex_Hex(:,:,:,:) = -1
        DO iPoly = 0, DISC%Galerkin%nPolyRec
            nDegFr = (iPoly + 1)*(iPoly + 2)*(iPoly + 3)/6
            DO iDegFr = 0, nDegFr-1
                DO iZeta = 0, iPoly
                    DO iEta = 0, iPoly
                        DO iXi = 0, iPoly
                            IF(ABS(DISC%Galerkin%cPoly3D_Hex(iXi,iEta,iZeta,iDegFr,iPoly)).GE.1e-6) THEN
                                DISC%Galerkin%NonZeroCPoly_Hex(iDegFr,iPoly) = DISC%Galerkin%NonZeroCPoly_Hex(iDegFr,iPoly) + 1
                                DISC%Galerkin%NonZeroCPolyIndex_Hex(1,DISC%Galerkin%NonZeroCPoly_Hex(iDegFr,iPoly),iDegFr,iPoly) = iXi
                                DISC%Galerkin%NonZeroCPolyIndex_Hex(2,DISC%Galerkin%NonZeroCPoly_Hex(iDegFr,iPoly),iDegFr,iPoly) = iEta
                                DISC%Galerkin%NonZeroCPolyIndex_Hex(3,DISC%Galerkin%NonZeroCPoly_Hex(iDegFr,iPoly),iDegFr,iPoly) = iZeta
                            ENDIF
                        ENDDO
                    ENDDO
                ENDDO
            ENDDO
        ENDDO
    ENDIF ! Hexas

    logInfo(*) 'Basis functions and mass matrices read. '

  !==============================================================================!
  !------------------------Source Terms------------------------------------------!
  !==============================================================================!

   !
   ! Prepare Time Integration
   !
   ALLOCATE(DISC%Galerkin%cTimePoly(0:DISC%Galerkin%nPolyRec, 0:DISC%Galerkin%nPolyRec+1, 0:DISC%Galerkin%nPolyRec),      &
            DISC%Galerkin%TimeMassMatrix(1:DISC%Galerkin%nPolyRec+1,1:DISC%Galerkin%nPolyRec+1,0:DISC%Galerkin%nPolyRec), &
            DISC%Galerkin%iTimeMassMatrix(1:DISC%Galerkin%nPolyRec+1,1:DISC%Galerkin%nPolyRec+1,0:DISC%Galerkin%nPolyRec),&
            STAT = allocstat)
   IF(allocStat .NE. 0) THEN
           logError(*) 'could not allocate all variables!'
           STOP
   END IF
   !
   ! Allocate Gausspoints for ADER-DG Time Integration of source terms
   !
#ifndef NUMBER_OF_TEMPORAL_INTEGRATION_POINTS
   DISC%Galerkin%nTimeGP = DISC%Galerkin%nPoly+1
#else
   disc%galerkin%nTimeGp = NUMBER_OF_TEMPORAL_INTEGRATION_POINTS
#endif
   ALLOCATE(DISC%Galerkin%TimeGaussP(DISC%Galerkin%nTimeGP),                          &
            DISC%Galerkin%TimeGaussW(DISC%Galerkin%nTimeGP),                          &
            DISC%Galerkin%dtPowerFactor(0:DISC%Galerkin%nPoly,DISC%Galerkin%nTimeGP), &
            DISC%Galerkin%Faculty(0:DISC%Galerkin%nMaxPoly+5)  )
   !
   ! Precalculate the Faculty of i because otherwise this calculation takes a loooong time...
   !
   DISC%Galerkin%Faculty(0) = 1.
   DO i = 1, DISC%Galerkin%nMaxPoly+5
       DISC%Galerkin%Faculty(i) = DISC%Galerkin%Faculty(i-1)*REAL(i)
   ENDDO

   WRITE(FileName_Time,'(a,a13)') TRIM(DGPATH), 'TimeBasis.dat'
   CALL OpenFile(IO%UNIT%FileIn,FileName_Time,.FALSE.)
   !
   logInfo(*) 'Reading time basis functions and mass matrices for ADER-DG sources'
   logInfo(*) '  from file ', TRIM(FileName_Time)
   !
   ! Read comment
   READ(IO%UNIT%FileIn,*)
   READ(IO%UNIT%FileIn,*)
   ! Read maximal degree of basis polynomials stored in the file.
   READ(IO%UNIT%FileIn,*) i
   IF(DISC%Galerkin%nPoly.GT.i) THEN
      logError(*) 'Required polynomial for DG method is higher than the ones stored in file ', FileName_Time
      STOP
   ENDIF
   !
   ! Read coefficients of basis functions and mass matrices up to degree DISC%Galerkin%nMaxPoly
   !
   DISC%Galerkin%cTimePoly(:,:,:)       = 0.0d0
   DISC%Galerkin%TimeMassMatrix(:,:,:)  = 0.0d0
   DISC%Galerkin%iTimeMassMatrix(:,:,:) = 0.0d0
   !
   DO iPoly = 0, DISC%Galerkin%nPolyRec
      ! Read comment in front of the basis functions' coefficients
      READ(IO%UNIT%FileIn,*)
      nDegFr = (iPoly + 1)
      ! Read polynomial coefficients
      ! where the index of the degrees of freedom starts at zero
      DO iDegFr = 0, nDegFr-1
         DO iXi = 0, iPoly
            READ(IO%UNIT%FileIn,*) DISC%Galerkin%cTimePoly(iXi,iDegFr,iPoly)
         ENDDO
      ENDDO
      ! Read comment in front of the entries of the time mass matrix
      READ(IO%UNIT%FileIn,*)
      ! Read entries of the time mass matrix
      DO k = 1, nDegFr
         DO l = 1, nDegFr
            READ(IO%UNIT%FileIn,*) DISC%Galerkin%TimeMassMatrix(k,l,iPoly)
         ENDDO
      ENDDO
      ! Read comment in front of the entries of the inverse time mass matrix
      READ(IO%UNIT%FileIn,*)
      ! Read entries of the inverse time mass matrix
      DO k = 1, nDegFr
         DO l = 1, nDegFr
            READ(IO%UNIT%FileIn,*) DISC%Galerkin%iTimeMassMatrix(k,l,iPoly)
         ENDDO
      ENDDO
   ENDDO
   CLOSE(IO%UNIT%FileIn)
   logInfo(*) 'Time basis functions and mass matrices read. '

!===================================================================================!
!---------------------------Quadrature-free ADER DG---------------------------------!
!===================================================================================!

    DISC%Galerkin%nRK = 1

    ! Attention: Don't change Nr of GP here since some routine depend on these numbers
    DISC%Galerkin%nIntGP = (DISC%Galerkin%nPoly + 2)**3

    SELECT CASE(DISC%Galerkin%DGMethod)
    CASE(3)
        nDGWorkVar = EQN%nVar+EQN%nAneFuncperMech
    CASE DEFAULT
        nDGWorkVar = EQN%nVarTotal
    END SELECT

    IF(MESH%nElem_Tet.GT.0) THEN

         ! Allocation of arrays
         ALLOCATE(                                                                                        &
         DISC%Galerkin%Kxi_k_Tet(DISC%Galerkin%nDegFr,DISC%Galerkin%nDegFrRec,DISC%Galerkin%nDegFrMat),   &
         DISC%Galerkin%Keta_k_Tet(DISC%Galerkin%nDegFr,DISC%Galerkin%nDegFrRec,DISC%Galerkin%nDegFrMat),  &
         DISC%Galerkin%Kzeta_k_Tet(DISC%Galerkin%nDegFr,DISC%Galerkin%nDegFrRec,DISC%Galerkin%nDegFrMat), &
         DISC%Galerkin%Kxi_m_Tet(DISC%Galerkin%nDegFr,DISC%Galerkin%nDegFrRec,DISC%Galerkin%nDegFrMat),   &
         DISC%Galerkin%Keta_m_Tet(DISC%Galerkin%nDegFr,DISC%Galerkin%nDegFrRec,DISC%Galerkin%nDegFrMat),  &
         DISC%Galerkin%Kzeta_m_Tet(DISC%Galerkin%nDegFr,DISC%Galerkin%nDegFrRec,DISC%Galerkin%nDegFrMat), &
         DISC%Galerkin%ADGxi_Tet(DISC%Galerkin%nDegFr,DISC%Galerkin%nDegFrRec,DISC%Galerkin%nDegFrMat),   &
         DISC%Galerkin%ADGeta_Tet(DISC%Galerkin%nDegFr,DISC%Galerkin%nDegFrRec,DISC%Galerkin%nDegFrMat),  &
         DISC%Galerkin%ADGzeta_Tet(DISC%Galerkin%nDegFr,DISC%Galerkin%nDegFrRec,DISC%Galerkin%nDegFrMat), &
         DISC%Galerkin%ADGklm_Tet(DISC%Galerkin%nDegFr,DISC%Galerkin%nDegFrRec,DISC%Galerkin%nDegFrMat),  &
         DISC%Galerkin%FluxInt_Tet(DISC%Galerkin%nDegFr,DISC%Galerkin%nDegFrRec,DISC%Galerkin%nDegFrMat,  &
                                     0:MESH%nSides_Tet,1:MESH%nVertices_Tri,1:MESH%nSides_Tet),           &
         STAT=allocstat                                                                                   )
         IF(allocStat .NE. 0) THEN
            logError(*) 'could not allocate all variables!'
            STOP
         END IF

        ! Compute and store volume gaussian integration points
         CALL TetrahedronQuadraturePoints(                     &
                 nIntGP     = DISC%Galerkin%nIntGP,            &
                 IntGaussP  = DISC%Galerkin%IntGaussP_Tet,     &
                 IntGaussW  = DISC%Galerkin%IntGaussW_Tet,     &
                 M          = DISC%Galerkin%nPoly+2,           &
                 IO         = IO,                              &
                 quiet      = .TRUE.                           )

#ifdef USE_DR_CELLAVERAGE
        call CellCentresOfSubdivision(DISC%Galerkin%nPoly + 1, DISC%Galerkin%BndGaussP_Tet)
        DISC%Galerkin%BndGaussW_Tet = 1.e99 ! blow up solution if used
#else
        ! Compute and store surface gaussian integration points
        CALL TriangleQuadraturePoints(                         &
                 nIntGP     = DISC%Galerkin%nBndGP,            &
                 IntGaussP  = DISC%Galerkin%BndGaussP_Tet,     &
                 IntGaussW  = DISC%Galerkin%BndGaussW_Tet,     &
                 M          = DISC%Galerkin%nPoly+2,           &
                 IO         = IO,                              &
                 quiet      = .TRUE.                           )
#endif

        NULLIFY( Tens3GaussP )
        NULLIFY( Tens3GaussW )
        ! Compute integration points for volume integrals
        ! Local to this subroutine
         CALL TetrahedronQuadraturePoints(                                  &
                 nIntGP     = nTens3GP,                                     &
                 IntGaussP  = Tens3GaussP,                                  &
                 IntGaussW  = Tens3GaussW,                                  &
                 M          = DISC%Galerkin%nPoly+DISC%Galerkin%nPolyMat+2, &
                 IO         = IO,                                           &
                 quiet      = .TRUE.                                        )

        NULLIFY( TFMGaussP )
        NULLIFY( TFMGaussW )
        ! Compute integration points for surface integrals
        ! Local to this subroutine
        CALL TriangleQuadraturePoints(                                      &
                 nIntGP     = nTFMGaussP,                                   &
                 IntGaussP  = TFMGaussP,                                    &
                 IntGaussW  = TFMGaussW,                                    &
                 M          = DISC%Galerkin%nPoly+DISC%Galerkin%nPolyMat+2, &
                 IO         = IO,                                           &
                 quiet      = .TRUE.                                        )

        ! Compute the value and gradient of basis functions
        ! at volume integration points Tens3GaussP
        ALLOCATE( Tens3BaseFunc(  DISC%Galerkin%nDegFr,nTens3GP) )
        ALLOCATE( Tens3BaseGrad(3,DISC%Galerkin%nDegFr,nTens3GP) )

        DO iIntGP = 1, nTens3GP
            xi   = Tens3GaussP(1,iIntGP)
            eta  = Tens3GaussP(2,iIntGP)
            zeta = Tens3GaussP(3,iIntGP)
            DO l = 1, DISC%Galerkin%nDegFr
                CALL BaseFunc3D(phi_l,l,xi,eta,zeta,DISC%Galerkin%nPoly,   &
                               DISC%Galerkin%cPoly3D_Tet,                  &
                               DISC%Galerkin%NonZeroCPoly_Tet,             &
                               DISC%Galerkin%NonZeroCPolyIndex_Tet         )
                CALL BaseGrad3D(phigrad,l,xi,eta,zeta,DISC%Galerkin%nPoly, &
                               DISC%Galerkin%cPoly3D_Tet,                  &
                               DISC%Galerkin%NonZeroCPoly_Tet,             &
                               DISC%Galerkin%NonZeroCPolyIndex_Tet         )
                Tens3BaseFunc(l,iIntGP)   = phi_l
                Tens3BaseGrad(:,l,iIntGP) = phigrad
            ENDDO
        ENDDO

        ! Compute stiffness tensors for the Tetrahedrons
        DISC%Galerkin%Kxi_k_Tet   = 0.0d0
        DISC%Galerkin%Keta_k_Tet  = 0.0d0
        DISC%Galerkin%Kzeta_k_Tet = 0.0d0
        DO iIntGP = 1, nTens3GP
            xi   = Tens3GaussP(1,iIntGP)
            eta  = Tens3GaussP(2,iIntGP)
            zeta = Tens3GaussP(3,iIntGP)
            DO m = 1, DISC%Galerkin%nDegFrMat
                phi_m = Tens3BaseFunc(m,iIntGP)
                DO l = 1, DISC%Galerkin%nDegFr
                    phi_l = Tens3BaseFunc(l,iIntGP)
                    DO k = 1, DISC%Galerkin%nDegFr
                        phigrad = Tens3BaseGrad(:,k,iIntGP)
                        DISC%Galerkin%Kxi_k_Tet(   k,l,m ) = DISC%Galerkin%Kxi_k_Tet(   k,l,m ) +         &
                                                           Tens3GaussW(iIntGP)*phigrad(1)*phi_l*phi_m
                        DISC%Galerkin%Keta_k_Tet(  k,l,m ) = DISC%Galerkin%Keta_k_Tet(  k,l,m ) +         &
                                                           Tens3GaussW(iIntGP)*phigrad(2)*phi_l*phi_m
                        DISC%Galerkin%Kzeta_k_Tet( k,l,m ) = DISC%Galerkin%Kzeta_k_Tet( k,l,m ) +         &
                                                           Tens3GaussW(iIntGP)*phigrad(3)*phi_l*phi_m
                    ENDDO
                ENDDO
            ENDDO
            !
        ENDDO
        !
        DISC%Galerkin%Kxi_m_Tet   = 0.0d0
        DISC%Galerkin%Keta_m_Tet  = 0.0d0
        DISC%Galerkin%Kzeta_m_Tet = 0.0d0
        DO iIntGP = 1, nTens3GP
            xi   = Tens3GaussP(1,iIntGP)
            eta  = Tens3GaussP(2,iIntGP)
            zeta = Tens3GaussP(3,iIntGP)
            DO m = 1, DISC%Galerkin%nDegFrMat
                phigrad = Tens3BaseGrad(:,m,iIntGP)
                DO l = 1, DISC%Galerkin%nDegFr
                    phi_l = Tens3BaseFunc(l,iIntGP)
                    DO k = 1, DISC%Galerkin%nDegFr
                        phi_k = Tens3BaseFunc(k,iIntGP)
                        DISC%Galerkin%Kxi_m_Tet(   k,l,m ) = DISC%Galerkin%Kxi_m_Tet(   k,l,m ) +         &
                                                           Tens3GaussW(iIntGP)*phi_k*phi_l*phigrad(1)
                        DISC%Galerkin%Keta_m_Tet(  k,l,m ) = DISC%Galerkin%Keta_m_Tet(  k,l,m ) +         &
                                                           Tens3GaussW(iIntGP)*phi_k*phi_l*phigrad(2)
                        DISC%Galerkin%Kzeta_m_Tet( k,l,m ) = DISC%Galerkin%Kzeta_m_Tet( k,l,m ) +         &
                                                           Tens3GaussW(iIntGP)*phi_k*phi_l*phigrad(3)
                    ENDDO
                ENDDO
            ENDDO
            !
        ENDDO
        !
        WHERE(ABS(DISC%Galerkin%Kxi_k_Tet).LE.1e-10)
            DISC%Galerkin%Kxi_k_Tet = 0.0d0
        ENDWHERE
        WHERE(ABS(DISC%Galerkin%Keta_k_Tet).LE.1e-10)
            DISC%Galerkin%Keta_k_Tet = 0.0d0
        ENDWHERE
        WHERE(ABS(DISC%Galerkin%Kzeta_k_Tet).LE.1e-10)
            DISC%Galerkin%Kzeta_k_Tet = 0.0d0
        ENDWHERE
        !
        WHERE(ABS(DISC%Galerkin%Kxi_m_Tet).LE.1e-10)
            DISC%Galerkin%Kxi_m_Tet = 0.0d0
        ENDWHERE
        WHERE(ABS(DISC%Galerkin%Keta_m_Tet).LE.1e-10)
            DISC%Galerkin%Keta_m_Tet = 0.0d0
        ENDWHERE
        WHERE(ABS(DISC%Galerkin%Kzeta_m_Tet).LE.1e-10)
            DISC%Galerkin%Kzeta_m_Tet = 0.0d0
        ENDWHERE
        !
        DO m = 1, DISC%Galerkin%nDegFrMat
        DO l = 1, DISC%Galerkin%nDegFr
        DO k = 1, DISC%Galerkin%nDegFr
          DISC%Galerkin%ADGxi_Tet(k,l,m)   = DISC%Galerkin%Kxi_k_Tet(l,k,m)   / DISC%Galerkin%MassMatrix_Tet(k,k,DISC%Galerkin%nPoly)
          DISC%Galerkin%ADGeta_Tet(k,l,m)  = DISC%Galerkin%Keta_k_Tet(l,k,m)  / DISC%Galerkin%MassMatrix_Tet(k,k,DISC%Galerkin%nPoly)
          DISC%Galerkin%ADGzeta_Tet(k,l,m) = DISC%Galerkin%Kzeta_k_Tet(l,k,m) / DISC%Galerkin%MassMatrix_Tet(k,k,DISC%Galerkin%nPoly)
        ENDDO
        ENDDO
        ENDDO
        !
        ! ADER-DG tensor for space dependent reaction term (= identical to identity matrix -> to be optimized!)
        DISC%Galerkin%ADGklm_Tet(:,:,:) = 0.0D0
        DO m = 1, DISC%Galerkin%nDegFrMat
        DO k = 1, DISC%Galerkin%nDegFr
          DISC%Galerkin%ADGklm_Tet(k,k,m) = 1.0D0
        ENDDO
        ENDDO
        !
        ALLOCATE(DISC%Galerkin%Kxi_k_Tet_Sp, DISC%Galerkin%Keta_k_Tet_Sp, DISC%Galerkin%Kzeta_k_Tet_Sp)
        ALLOCATE(DISC%Galerkin%Kxi_m_Tet_Sp, DISC%Galerkin%Keta_m_Tet_Sp, DISC%Galerkin%Kzeta_m_Tet_Sp)
        CALL IniSparseTensor3b(DISC%Galerkin%Kxi_k_Tet_Sp,   DISC%Galerkin%Kxi_k_Tet,   DISC%Galerkin%nDegFr, DISC%Galerkin%nDegFr, DISC%Galerkin%nDegFrMat)
        CALL IniSparseTensor3b(DISC%Galerkin%Keta_k_Tet_Sp,  DISC%Galerkin%Keta_k_Tet,  DISC%Galerkin%nDegFr, DISC%Galerkin%nDegFr, DISC%Galerkin%nDegFrMat)
        CALL IniSparseTensor3b(DISC%Galerkin%Kzeta_k_Tet_Sp, DISC%Galerkin%Kzeta_k_Tet, DISC%Galerkin%nDegFr, DISC%Galerkin%nDegFr, DISC%Galerkin%nDegFrMat)
        CALL IniSparseTensor3b(DISC%Galerkin%Kxi_m_Tet_Sp,   DISC%Galerkin%Kxi_m_Tet,   DISC%Galerkin%nDegFr, DISC%Galerkin%nDegFr, DISC%Galerkin%nDegFrMat)
        CALL IniSparseTensor3b(DISC%Galerkin%Keta_m_Tet_Sp,  DISC%Galerkin%Keta_m_Tet,  DISC%Galerkin%nDegFr, DISC%Galerkin%nDegFr, DISC%Galerkin%nDegFrMat)
        CALL IniSparseTensor3b(DISC%Galerkin%Kzeta_m_Tet_Sp, DISC%Galerkin%Kzeta_m_Tet, DISC%Galerkin%nDegFr, DISC%Galerkin%nDegFr, DISC%Galerkin%nDegFrMat)
        !
        ALLOCATE(DISC%Galerkin%ADGxi_Tet_Sp, DISC%Galerkin%ADGeta_Tet_Sp, DISC%Galerkin%ADGzeta_Tet_Sp, DISC%Galerkin%ADGklm_Tet_Sp)
        CALL IniSparseTensor3b(DISC%Galerkin%ADGxi_Tet_Sp,   DISC%Galerkin%ADGxi_Tet,   DISC%Galerkin%nDegFr, DISC%Galerkin%nDegFr, DISC%Galerkin%nDegFrMat)
        CALL IniSparseTensor3b(DISC%Galerkin%ADGeta_Tet_Sp,  DISC%Galerkin%ADGeta_Tet,  DISC%Galerkin%nDegFr, DISC%Galerkin%nDegFr, DISC%Galerkin%nDegFrMat)
        CALL IniSparseTensor3b(DISC%Galerkin%ADGzeta_Tet_Sp, DISC%Galerkin%ADGzeta_Tet, DISC%Galerkin%nDegFr, DISC%Galerkin%nDegFr, DISC%Galerkin%nDegFrMat)
        CALL IniSparseTensor3b(DISC%Galerkin%ADGklm_Tet_Sp,  DISC%Galerkin%ADGklm_Tet,  DISC%Galerkin%nDegFr, DISC%Galerkin%nDegFr, DISC%Galerkin%nDegFrMat)

        !
        DISC%Galerkin%FluxInt_Tet = 0.0d0
        !
        DO iSide = 1, MESH%nSides_Tet
            !
            ! Compute for the element itself
            !
            DO iBndGP = 1, nTFMGaussP
                chiGP  = TFMGaussP(1,iBndGP)
                tauGP  = TFMGaussP(2,iBndGP)
                CALL TrafoChiTau2XiEtaZeta(xi,eta,zeta,chiGP,tauGP,iSide,0)
                DO m = 1, DISC%Galerkin%nDegFrMat
                    CALL BaseFunc3D(phi_m,m,xi,eta,zeta,DISC%Galerkin%nPolyMat,         &
                                    DISC%Galerkin%cPoly3D_Tet,                          &
                                    DISC%Galerkin%NonZeroCPoly_Tet,                     &
                                    DISC%Galerkin%NonZeroCPolyIndex_Tet                 )
                    DO l = 1, DISC%Galerkin%nDegFr
                        CALL BaseFunc3D(phi_l,l,xi,eta,zeta,DISC%Galerkin%nPoly,        &
                                        DISC%Galerkin%cPoly3D_Tet,                      &
                                        DISC%Galerkin%NonZeroCPoly_Tet,                 &
                                        DISC%Galerkin%NonZeroCPolyIndex_Tet             )
                        DO k = 1, DISC%Galerkin%nDegFr
                            CALL BaseFunc3D(phi_k,k,xi,eta,zeta,DISC%Galerkin%nPoly,    &
                                            DISC%Galerkin%cPoly3D_Tet,                  &
                                            DISC%Galerkin%NonZeroCPoly_Tet,             &
                                            DISC%Galerkin%NonZeroCPolyIndex_Tet         )
                            DISC%Galerkin%FluxInt_Tet(k,l,m,0,1,iSide) =  &
                            DISC%Galerkin%FluxInt_Tet(k,l,m,0,1,iSide) + TFMGaussW(iBndGP)*phi_k*phi_l*phi_m
                        ENDDO
                    ENDDO
                ENDDO
            ENDDO
            !
            ! Compute for the neighbors
            !
            DO iLocalNeighborSide = 1, MESH%nSides_Tet
            DO iLocalNeighborVrtx = 1, MESH%nVertices_Tri
            DO iBndGP = 1, nTFMGaussP
               chiGP  = TFMGaussP(1,iBndGP)
               tauGP  = TFMGaussP(2,iBndGP)
               CALL TrafoChiTau2XiEtaZeta(xi,eta,zeta,chiGP,tauGP,iLocalNeighborSide,iLocalNeighborVrtx)
               CALL TrafoChiTau2XiEtaZeta(xiS,etaS,zetaS,chiGP,tauGP,iSide,0)
               DO m = 1, DISC%Galerkin%nDegFrMat
                 CALL BaseFunc3D(phi_m,m,xiS,etaS,zetaS,DISC%Galerkin%nPolyMat,         &
                                 DISC%Galerkin%cPoly3D_Tet,                             &
                                 DISC%Galerkin%NonZeroCPoly_Tet,                        &
                                 DISC%Galerkin%NonZeroCPolyIndex_Tet                    )
                 DO l = 1, DISC%Galerkin%nDegFr
                   CALL BaseFunc3D(phi_l,l,xi,eta,zeta,DISC%Galerkin%nPoly,             &
                                   DISC%Galerkin%cPoly3D_Tet,                           &
                                   DISC%Galerkin%NonZeroCPoly_Tet,                      &
                                   DISC%Galerkin%NonZeroCPolyIndex_Tet                  )
                   DO k = 1, DISC%Galerkin%nDegFr
                      CALL BaseFunc3D(phi_k,k,xiS,etaS,zetaS,DISC%Galerkin%nPoly,       &
                                      DISC%Galerkin%cPoly3D_Tet,                        &
                                      DISC%Galerkin%NonZeroCPoly_Tet,                   &
                                      DISC%Galerkin%NonZeroCPolyIndex_Tet               )
                      DISC%Galerkin%FluxInt_Tet(k,l,m,iLocalNeighborSide,iLocalNeighborVrtx,iSide) =  &
                      DISC%Galerkin%FluxInt_Tet(k,l,m,iLocalNeighborSide,iLocalNeighborVrtx,iSide) +  &
                      TFMGaussW(iBndGP)*phi_k*phi_l*phi_m
                   ENDDO
                 ENDDO
               ENDDO
               !
            ENDDO
            ENDDO
            ENDDO
        !
        ENDDO
        WHERE(ABS(DISC%Galerkin%FluxInt_Tet).LT.1e-10)
            DISC%Galerkin%FluxInt_Tet = 0.0d0
        ENDWHERE
        !
        ALLOCATE(DISC%Galerkin%FluxInt_Tet_Sp(0:MESH%nSides_Tet,1:MESH%nVertices_Tri,1:MESH%nSides_Tet))
        DO iSide = 1, MESH%nSides_Tet
            CALL IniSparseTensor3b(DISC%Galerkin%FluxInt_Tet_Sp(0,1,iSide), DISC%Galerkin%FluxInt_Tet(:,:,:,0,1,iSide), DISC%Galerkin%nDegFr, DISC%Galerkin%nDegFr, DISC%Galerkin%nDegFrMat)
            DO iLocalNeighborSide = 1, MESH%nSides_Tet
            DO iLocalNeighborVrtx = 1, MESH%nVertices_Tri
             CALL IniSparseTensor3b(DISC%Galerkin%FluxInt_Tet_Sp(iLocalNeighborSide,iLocalNeighborVrtx,iSide),    &
                                    DISC%Galerkin%FluxInt_Tet(:,:,:,iLocalNeighborSide,iLocalNeighborVrtx,iSide), &
                                    DISC%Galerkin%nDegFr, DISC%Galerkin%nDegFr, DISC%Galerkin%nDegFrMat       )
            ENDDO
            ENDDO
        ENDDO

#ifndef NDEBUG
        ! assert contant material parameters per element
        if ( disc%galerkin%nDegFrMat .ne. 1 ) then
          logError(*) 'iniGalerkin3D_us_intern_new, disc%galerkin%nDegFrMat not equal 1.', disc%galerkin%nDegFrMat
          stop
        endif

        ! assert 4 sides for tetrahedrons
        if ( mesh%nSides_tet .ne. 4 ) then
          logError(*) 'iniGalerkin3D_us_intern_new, mesh%nSides_tet not equal 4.', mesh%nSides_tet
          stop
        endif

        ! assert 3 vertices for triangles
         if ( mesh%nVertices_tri .ne. 3 ) then
          logError(*) 'iniGalerkin3D_us_intern_new, mesh%nVertices_tri not equal 3.', mesh%nVertices_tri
          stop
        endif
#endif

        DEALLOCATE( Tens3BaseFunc )
        DEALLOCATE( Tens3BaseGrad )

        DO iDegFr = 1, DISC%Galerkin%nDegFr
            DISC%Galerkin%iMassMatrix_Tet(iDegFr,iDegFr,DISC%Galerkin%nPoly) = &
                1./DISC%Galerkin%MassMatrix_Tet(iDegFr,iDegFr,DISC%Galerkin%nPoly)
        ENDDO

        DISC%Galerkin%IntGPBaseFunc_Tet(:,:,:)          = 0.0d0
        DISC%Galerkin%IntGPBaseGrad_Tet(:,:,:,:)        = 0.0d0
!        DISC%Galerkin%BndGPBaseFunc3D_Tet(:,:,:)        = 0.0d0

        iPoly = DISC%Galerkin%nPoly

        DO iIntGP = 1, DISC%Galerkin%nIntGP
            DO iDegFr = 1, DISC%Galerkin%nDegFr
                !
                CALL BaseFunc3D(phi,iDegFr,                             &
                              DISC%Galerkin%intGaussP_Tet(1,iIntGP),    &
                              DISC%Galerkin%intGaussP_Tet(2,iIntGP),    &
                              DISC%Galerkin%intGaussP_Tet(3,iIntGP),    &
                              DISC%Galerkin%nPoly,                      &
                              DISC%Galerkin%cPoly3D_Tet,                &
                              DISC%Galerkin%NonZeroCPoly_Tet,           &
                              DISC%Galerkin%NonZeroCPolyIndex_Tet       )
                !
                DISC%Galerkin%IntGPBaseFunc_Tet(iDegFr,iIntGP,iPoly)   = phi
                !
                CALL BaseGrad3D( gradphixieta,iDegFr,                   &
                              DISC%Galerkin%intGaussP_Tet(1,iIntGP),    &
                              DISC%Galerkin%intGaussP_Tet(2,iIntGP),    &
                              DISC%Galerkin%intGaussP_Tet(3,iIntGP),    &
                              DISC%Galerkin%nPoly,                      &
                              DISC%Galerkin%cPoly3D_Tet,                &
                              DISC%Galerkin%NonZeroCPoly_Tet,           &
                              DISC%Galerkin%NonZeroCPolyIndex_Tet       )
                !
                DISC%Galerkin%IntGPBaseGrad_Tet(:,iDegFr,iIntGP,iPoly) = gradphixieta
                !
            ENDDO
        ENDDO

        NULLIFY(DISC%Galerkin%NonZeroCPoly,DISC%Galerkin%NonZeroCPolyIndex,DISC%Galerkin%CPoly3D)

        CONTINUE

    ENDIF ! Tetras

    IF(MESH%nElem_Hex.GT.0) THEN

         ! Allocation of arrays
         ALLOCATE(                                                                                        &
         DISC%Galerkin%Kxi_k_Hex(DISC%Galerkin%nDegFr,DISC%Galerkin%nDegFrRec,DISC%Galerkin%nDegFrMat),   &
         DISC%Galerkin%Keta_k_Hex(DISC%Galerkin%nDegFr,DISC%Galerkin%nDegFrRec,DISC%Galerkin%nDegFrMat),  &
         DISC%Galerkin%Kzeta_k_Hex(DISC%Galerkin%nDegFr,DISC%Galerkin%nDegFrRec,DISC%Galerkin%nDegFrMat), &
         DISC%Galerkin%Kxi_m_Hex(DISC%Galerkin%nDegFr,DISC%Galerkin%nDegFrRec,DISC%Galerkin%nDegFrMat),   &
         DISC%Galerkin%Keta_m_Hex(DISC%Galerkin%nDegFr,DISC%Galerkin%nDegFrRec,DISC%Galerkin%nDegFrMat),  &
         DISC%Galerkin%Kzeta_m_Hex(DISC%Galerkin%nDegFr,DISC%Galerkin%nDegFrRec,DISC%Galerkin%nDegFrMat), &
         DISC%Galerkin%ADGxi_Hex(DISC%Galerkin%nDegFr,DISC%Galerkin%nDegFrRec,DISC%Galerkin%nDegFrMat),   &
         DISC%Galerkin%ADGeta_Hex(DISC%Galerkin%nDegFr,DISC%Galerkin%nDegFrRec,DISC%Galerkin%nDegFrMat),  &
         DISC%Galerkin%ADGzeta_Hex(DISC%Galerkin%nDegFr,DISC%Galerkin%nDegFrRec,DISC%Galerkin%nDegFrMat), &
         DISC%Galerkin%FluxInt_Hex(DISC%Galerkin%nDegFr,DISC%Galerkin%nDegFrRec,DISC%Galerkin%nDegFrMat,  &
                                     0:MESH%nSides_Hex,1:MESH%nVertices_Quad,1:MESH%nSides_Hex),          &
         STAT=allocstat                                                                                   )
         IF(allocStat .NE. 0) THEN
            logError(*) 'could not allocate all variables!'
            STOP
         END IF

        ! Compute and store volume gaussian integration points
        CALL HypercubeQuadraturePoints(                        &
                 nIntGP     = DISC%Galerkin%nIntGP,            &
                 IntGaussP  = DISC%Galerkin%IntGaussP_Hex,     &
                 IntGaussW  = DISC%Galerkin%IntGaussW_Hex,     &
                 M          = DISC%Galerkin%nPoly+2,           &
                 nDim       = 3,                               &
                 X1         = (/ 0., 0., 0. /),                &
                 X2         = (/ 1., 1., 1. /),                &
                 IO         = IO,                              &
                 quiet      = .TRUE.                           )

        ! Compute and store surface gaussian integration points
!~         CALL HypercubeQuadraturePoints(                        &
!~                  nIntGP     = DISC%Galerkin%nBndGP,            &
!~                  IntGaussP  = DISC%Galerkin%BndGaussP_Hex,     &
!~                  IntGaussW  = DISC%Galerkin%BndGaussW_Hex,     &
!~                  M          = DISC%Galerkin%nPoly+2,           &
!~                  nDim       = 2,                               &
!~                  X1         = (/ 0., 0. /),                    &
!~                  X2         = (/ 1., 1. /),                    &
!~                  IO         = IO,                              &
!~                  quiet      = .TRUE.                           )

 !       NULLIFY( Tens3GaussP )
 !       NULLIFY( Tens3GaussW )
        ! Compute integration points for volume integrals
        ! Local to this subroutine
        CALL HypercubeQuadraturePoints(                                     &
                 nIntGP     = nTens3GP,                                     &
                 IntGaussP  = Tens3GaussP,                                  &
                 IntGaussW  = Tens3GaussW,                                  &
                 M          = DISC%Galerkin%nPoly+DISC%Galerkin%nPolyMat+2, &
                 nDim       = 3,                                            &
                 X1         = (/ 0., 0., 0. /),                             &
                 X2         = (/ 1., 1., 1. /),                             &
                 IO         = IO,                                           &
                 quiet      = .TRUE.                                        )

        NULLIFY( TFMGaussP )
        NULLIFY( TFMGaussW )
        ! Compute integration points for surface integrals
        ! Local to this subroutine
        CALL HypercubeQuadraturePoints(                                     &
                 nIntGP     = nTFMGaussP,                                   &
                 IntGaussP  = TFMGaussP,                                    &
                 IntGaussW  = TFMGaussW,                                    &
                 M          = DISC%Galerkin%nPoly+DISC%Galerkin%nPolyMat+2, &
                 nDim       = 2,                                            &
                 X1         = (/ 0., 0. /),                                 &
                 X2         = (/ 1., 1. /),                                 &
                 IO         = IO,                                           &
                 quiet      = .TRUE.                                        )

        ! Compute the value and gradient of basis functions
        ! at volume integration points Tens3GaussP
        ALLOCATE( Tens3BaseFunc(  DISC%Galerkin%nDegFr,nTens3GP) )
        ALLOCATE( Tens3BaseGrad(3,DISC%Galerkin%nDegFr,nTens3GP) )

        DO iIntGP = 1, nTens3GP
            xi   = Tens3GaussP(1,iIntGP)
            eta  = Tens3GaussP(2,iIntGP)
            zeta = Tens3GaussP(3,iIntGP)
            DO l = 1, DISC%Galerkin%nDegFr
                CALL BaseFunc3D(phi_l,l,xi,eta,zeta,DISC%Galerkin%nPoly,    &
                                DISC%Galerkin%cPoly3D_Hex,                  &
                                DISC%Galerkin%NonZeroCPoly_Hex,             &
                                DISC%Galerkin%NonZeroCPolyIndex_Hex         )
                CALL BaseGrad3D(phigrad,l,xi,eta,zeta,DISC%Galerkin%nPoly,  &
                                DISC%Galerkin%cPoly3D_Hex,                  &
                                DISC%Galerkin%NonZeroCPoly_Hex,             &
                                DISC%Galerkin%NonZeroCPolyIndex_Hex         )
                Tens3BaseFunc(l,iIntGP)   = phi_l
                Tens3BaseGrad(:,l,iIntGP) = phigrad
            ENDDO
        ENDDO

        ! Compute stiffness tensors for the hexahedrons
        DISC%Galerkin%Kxi_k_Hex   = 0.0d0
        DISC%Galerkin%Keta_k_Hex  = 0.0d0
        DISC%Galerkin%Kzeta_k_Hex = 0.0d0
        DO iIntGP = 1, nTens3GP
            xi   = Tens3GaussP(1,iIntGP)
            eta  = Tens3GaussP(2,iIntGP)
            zeta = Tens3GaussP(3,iIntGP)
            DO m = 1, DISC%Galerkin%nDegFrMat
                phi_m = Tens3BaseFunc(m,iIntGP)
                DO l = 1, DISC%Galerkin%nDegFr
                    phi_l = Tens3BaseFunc(l,iIntGP)
                    DO k = 1, DISC%Galerkin%nDegFr
                        phigrad = Tens3BaseGrad(:,k,iIntGP)
                        DISC%Galerkin%Kxi_k_Hex(   k,l,m ) = DISC%Galerkin%Kxi_k_Hex(   k,l,m ) +         &
                                                           Tens3GaussW(iIntGP)*phigrad(1)*phi_l*phi_m
                        DISC%Galerkin%Keta_k_Hex(  k,l,m ) = DISC%Galerkin%Keta_k_Hex(  k,l,m ) +         &
                                                           Tens3GaussW(iIntGP)*phigrad(2)*phi_l*phi_m
                        DISC%Galerkin%Kzeta_k_Hex( k,l,m ) = DISC%Galerkin%Kzeta_k_Hex( k,l,m ) +         &
                                                           Tens3GaussW(iIntGP)*phigrad(3)*phi_l*phi_m
                    ENDDO
                ENDDO
            ENDDO
            !
        ENDDO
        !
        DISC%Galerkin%Kxi_m_Hex   = 0.0d0
        DISC%Galerkin%Keta_m_Hex  = 0.0d0
        DISC%Galerkin%Kzeta_m_Hex = 0.0d0
        DO iIntGP = 1, nTens3GP
            xi   = Tens3GaussP(1,iIntGP)
            eta  = Tens3GaussP(2,iIntGP)
            zeta = Tens3GaussP(3,iIntGP)
            DO m = 1, DISC%Galerkin%nDegFrMat
                phigrad = Tens3BaseGrad(:,m,iIntGP)
                DO l = 1, DISC%Galerkin%nDegFr
                    phi_l = Tens3BaseFunc(l,iIntGP)
                    DO k = 1, DISC%Galerkin%nDegFr
                        phi_k = Tens3BaseFunc(k,iIntGP)
                        DISC%Galerkin%Kxi_m_Hex(   k,l,m ) = DISC%Galerkin%Kxi_m_Hex(   k,l,m ) +         &
                                                           Tens3GaussW(iIntGP)*phi_k*phi_l*phigrad(1)
                        DISC%Galerkin%Keta_m_Hex(  k,l,m ) = DISC%Galerkin%Keta_m_Hex(  k,l,m ) +         &
                                                           Tens3GaussW(iIntGP)*phi_k*phi_l*phigrad(2)
                        DISC%Galerkin%Kzeta_m_Hex( k,l,m ) = DISC%Galerkin%Kzeta_m_Hex( k,l,m ) +         &
                                                           Tens3GaussW(iIntGP)*phi_k*phi_l*phigrad(3)
                    ENDDO
                ENDDO
            ENDDO
            !
        ENDDO
        !
        WHERE(ABS(DISC%Galerkin%Kxi_k_Hex).LE.1e-10)
            DISC%Galerkin%Kxi_k_Hex = 0.0d0
        ENDWHERE
        WHERE(ABS(DISC%Galerkin%Keta_k_Hex).LE.1e-10)
            DISC%Galerkin%Keta_k_Hex = 0.0d0
        ENDWHERE
        WHERE(ABS(DISC%Galerkin%Kzeta_k_Hex).LE.1e-10)
            DISC%Galerkin%Kzeta_k_Hex = 0.0d0
        ENDWHERE
        !
        WHERE(ABS(DISC%Galerkin%Kxi_m_Hex).LE.1e-10)
            DISC%Galerkin%Kxi_m_Hex = 0.0d0
        ENDWHERE
        WHERE(ABS(DISC%Galerkin%Keta_m_Hex).LE.1e-10)
            DISC%Galerkin%Keta_m_Hex = 0.0d0
        ENDWHERE
        WHERE(ABS(DISC%Galerkin%Kzeta_m_Hex).LE.1e-10)
            DISC%Galerkin%Kzeta_m_Hex = 0.0d0
        ENDWHERE
        !
        DO m = 1, DISC%Galerkin%nDegFrMat
        DO l = 1, DISC%Galerkin%nDegFr
        DO k = 1, DISC%Galerkin%nDegFr
          DISC%Galerkin%ADGxi_Hex(k,l,m)   = DISC%Galerkin%Kxi_k_Hex(l,k,m)   / DISC%Galerkin%MassMatrix_Hex(k,k,DISC%Galerkin%nPoly)
          DISC%Galerkin%ADGeta_Hex(k,l,m)  = DISC%Galerkin%Keta_k_Hex(l,k,m)  / DISC%Galerkin%MassMatrix_Hex(k,k,DISC%Galerkin%nPoly)
          DISC%Galerkin%ADGzeta_Hex(k,l,m) = DISC%Galerkin%Kzeta_k_Hex(l,k,m) / DISC%Galerkin%MassMatrix_Hex(k,k,DISC%Galerkin%nPoly)
        ENDDO
        ENDDO
        ENDDO
        !
        ALLOCATE(DISC%Galerkin%Kxi_k_Hex_Sp, DISC%Galerkin%Keta_k_Hex_Sp, DISC%Galerkin%Kzeta_k_Hex_Sp)
        ALLOCATE(DISC%Galerkin%Kxi_m_Hex_Sp, DISC%Galerkin%Keta_m_Hex_Sp, DISC%Galerkin%Kzeta_m_Hex_Sp)
        CALL IniSparseTensor3b(DISC%Galerkin%Kxi_k_Hex_Sp,   DISC%Galerkin%Kxi_k_Hex,   DISC%Galerkin%nDegFr, DISC%Galerkin%nDegFr, DISC%Galerkin%nDegFrMat)
        CALL IniSparseTensor3b(DISC%Galerkin%Keta_k_Hex_Sp,  DISC%Galerkin%Keta_k_Hex,  DISC%Galerkin%nDegFr, DISC%Galerkin%nDegFr, DISC%Galerkin%nDegFrMat)
        CALL IniSparseTensor3b(DISC%Galerkin%Kzeta_k_Hex_Sp, DISC%Galerkin%Kzeta_k_Hex, DISC%Galerkin%nDegFr, DISC%Galerkin%nDegFr, DISC%Galerkin%nDegFrMat)
        CALL IniSparseTensor3b(DISC%Galerkin%Kxi_m_Hex_Sp,   DISC%Galerkin%Kxi_m_Hex,   DISC%Galerkin%nDegFr, DISC%Galerkin%nDegFr, DISC%Galerkin%nDegFrMat)
        CALL IniSparseTensor3b(DISC%Galerkin%Keta_m_Hex_Sp,  DISC%Galerkin%Keta_m_Hex,  DISC%Galerkin%nDegFr, DISC%Galerkin%nDegFr, DISC%Galerkin%nDegFrMat)
        CALL IniSparseTensor3b(DISC%Galerkin%Kzeta_m_Hex_Sp, DISC%Galerkin%Kzeta_m_Hex, DISC%Galerkin%nDegFr, DISC%Galerkin%nDegFr, DISC%Galerkin%nDegFrMat)
        !
        ALLOCATE(DISC%Galerkin%ADGxi_Hex_Sp, DISC%Galerkin%ADGeta_Hex_Sp, DISC%Galerkin%ADGzeta_Hex_Sp)
        CALL IniSparseTensor3b(DISC%Galerkin%ADGxi_Hex_Sp,   DISC%Galerkin%ADGxi_Hex,   DISC%Galerkin%nDegFr, DISC%Galerkin%nDegFr, DISC%Galerkin%nDegFrMat)
        CALL IniSparseTensor3b(DISC%Galerkin%ADGeta_Hex_Sp,  DISC%Galerkin%ADGeta_Hex,  DISC%Galerkin%nDegFr, DISC%Galerkin%nDegFr, DISC%Galerkin%nDegFrMat)
        CALL IniSparseTensor3b(DISC%Galerkin%ADGzeta_Hex_Sp, DISC%Galerkin%ADGzeta_Hex, DISC%Galerkin%nDegFr, DISC%Galerkin%nDegFr, DISC%Galerkin%nDegFrMat)
        !
        DISC%Galerkin%FluxInt_Hex = 0.0d0
        !
        DO iSide = 1, MESH%nSides_Hex
            !
            ! Compute for the element itself
            !
            DO iBndGP = 1, nTFMGaussP
                chiGP  = TFMGaussP(1,iBndGP)
                tauGP  = TFMGaussP(2,iBndGP)
                CALL HexaTrafoChiTau2XiEtaZeta(xi,eta,zeta,chiGP,tauGP,iSide,0)
                DO m = 1, DISC%Galerkin%nDegFrMat
                    CALL BaseFunc3D(phi_m,m,xi,eta,zeta,DISC%Galerkin%nPolyMat,      &
                                DISC%Galerkin%cPoly3D_Hex,                           &
                                DISC%Galerkin%NonZeroCPoly_Hex,                      &
                                DISC%Galerkin%NonZeroCPolyIndex_Hex                  )
                    DO l = 1, DISC%Galerkin%nDegFr
                    CALL BaseFunc3D(phi_l,l,xi,eta,zeta,DISC%Galerkin%nPoly,         &
                                DISC%Galerkin%cPoly3D_Hex,                           &
                                DISC%Galerkin%NonZeroCPoly_Hex,                      &
                                DISC%Galerkin%NonZeroCPolyIndex_Hex                  )
                        DO k = 1, DISC%Galerkin%nDegFr
                            CALL BaseFunc3D(phi_k,k,xi,eta,zeta,DISC%Galerkin%nPoly, &
                                            DISC%Galerkin%cPoly3D_Hex,               &
                                            DISC%Galerkin%NonZeroCPoly_Hex,          &
                                            DISC%Galerkin%NonZeroCPolyIndex_Hex      )
                            DISC%Galerkin%FluxInt_Hex(k,l,m,0,1,iSide) =  &
                            DISC%Galerkin%FluxInt_Hex(k,l,m,0,1,iSide) + TFMGaussW(iBndGP)*phi_k*phi_l*phi_m
                        ENDDO
                    ENDDO
                ENDDO
            ENDDO
            !
            ! Compute for the neighbors
            !
            DO iLocalNeighborSide = 1, MESH%nSides_Hex
            DO iLocalNeighborVrtx = 1, MESH%nVertices_Quad
            DO iBndGP = 1, nTFMGaussP
               chiGP  = TFMGaussP(1,iBndGP)
               tauGP  = TFMGaussP(2,iBndGP)
               CALL HexaTrafoChiTau2XiEtaZeta(xi,eta,zeta,chiGP,tauGP,iLocalNeighborSide,iLocalNeighborVrtx)
               CALL HexaTrafoChiTau2XiEtaZeta(xiS,etaS,zetaS,chiGP,tauGP,iSide,0)
               DO m = 1, DISC%Galerkin%nDegFrMat
                 CALL BaseFunc3D(phi_m,m,xiS,etaS,zetaS,DISC%Galerkin%nPolyMat,   &
                                 DISC%Galerkin%cPoly3D_Hex,                       &
                                 DISC%Galerkin%NonZeroCPoly_Hex,                  &
                                 DISC%Galerkin%NonZeroCPolyIndex_Hex              )
                 DO l = 1, DISC%Galerkin%nDegFr
                   CALL BaseFunc3D(phi_l,l,xi,eta,zeta,DISC%Galerkin%nPoly,       &
                                   DISC%Galerkin%cPoly3D_Hex,                     &
                                   DISC%Galerkin%NonZeroCPoly_Hex,                &
                                   DISC%Galerkin%NonZeroCPolyIndex_Hex            )
                   DO k = 1, DISC%Galerkin%nDegFr
                      CALL BaseFunc3D(phi_k,k,xiS,etaS,zetaS,DISC%Galerkin%nPoly, &
                                      DISC%Galerkin%cPoly3D_Hex,                  &
                                      DISC%Galerkin%NonZeroCPoly_Hex,             &
                                      DISC%Galerkin%NonZeroCPolyIndex_Hex         )
                      DISC%Galerkin%FluxInt_Hex(k,l,m,iLocalNeighborSide,iLocalNeighborVrtx,iSide) =  &
                      DISC%Galerkin%FluxInt_Hex(k,l,m,iLocalNeighborSide,iLocalNeighborVrtx,iSide) +  &
                      TFMGaussW(iBndGP)*phi_k*phi_l*phi_m
                   ENDDO
                 ENDDO
               ENDDO
               !
            ENDDO
            ENDDO
            ENDDO
        !
        ENDDO
        WHERE(ABS(DISC%Galerkin%FluxInt_Hex).LT.1e-10)
            DISC%Galerkin%FluxInt_Hex = 0.0d0
        ENDWHERE
        !
        ALLOCATE(DISC%Galerkin%FluxInt_Hex_Sp(0:MESH%nSides_Hex,1:MESH%nVertices_Quad,1:MESH%nSides_Hex))
        DO iSide = 1, MESH%nSides_Hex
            CALL IniSparseTensor3b(DISC%Galerkin%FluxInt_Hex_Sp(0,1,iSide), DISC%Galerkin%FluxInt_Hex(:,:,:,0,1,iSide), DISC%Galerkin%nDegFr, DISC%Galerkin%nDegFr, DISC%Galerkin%nDegFrMat)
            DO iLocalNeighborSide = 1, MESH%nSides_Hex
            DO iLocalNeighborVrtx = 1, MESH%nVertices_Quad
             CALL IniSparseTensor3b(DISC%Galerkin%FluxInt_Hex_Sp(iLocalNeighborSide,iLocalNeighborVrtx,iSide),    &
                                    DISC%Galerkin%FluxInt_Hex(:,:,:,iLocalNeighborSide,iLocalNeighborVrtx,iSide), &
                                    DISC%Galerkin%nDegFr, DISC%Galerkin%nDegFr, DISC%Galerkin%nDegFrMat       )
            ENDDO
            ENDDO
        ENDDO

        DEALLOCATE( Tens3BaseFunc )
        DEALLOCATE( Tens3BaseGrad )

        DO iDegFr = 1, DISC%Galerkin%nDegFr
            DISC%Galerkin%iMassMatrix_Hex(iDegFr,iDegFr,DISC%Galerkin%nPoly) = &
                1./DISC%Galerkin%MassMatrix_Hex(iDegFr,iDegFr,DISC%Galerkin%nPoly)
        ENDDO

        DISC%Galerkin%IntGPBaseFunc_Hex(:,:,:)          = 0.0d0
        DISC%Galerkin%IntGPBaseGrad_Hex(:,:,:,:)        = 0.0d0
        DISC%Galerkin%BndGPBaseFunc3D_Hex(:,:,:)        = 0.0d0

        iPoly = DISC%Galerkin%nPoly

        DO iIntGP = 1, DISC%Galerkin%nIntGP
            DO iDegFr = 1, DISC%Galerkin%nDegFr
                !
                CALL BaseFunc3D(phi,iDegFr,                             &
                              DISC%Galerkin%intGaussP_Hex(1,iIntGP),    &
                              DISC%Galerkin%intGaussP_Hex(2,iIntGP),    &
                              DISC%Galerkin%intGaussP_Hex(3,iIntGP),    &
                              DISC%Galerkin%nPoly,                      &
                              DISC%Galerkin%cPoly3D_Hex,                &
                              DISC%Galerkin%NonZeroCPoly_Hex,           &
                              DISC%Galerkin%NonZeroCPolyIndex_Hex       )
                !
                DISC%Galerkin%IntGPBaseFunc_Hex(iDegFr,iIntGP,iPoly)   = phi
                !
                CALL BaseGrad3D( gradphixieta,iDegFr,                   &
                              DISC%Galerkin%intGaussP_Hex(1,iIntGP),    &
                              DISC%Galerkin%intGaussP_Hex(2,iIntGP),    &
                              DISC%Galerkin%intGaussP_Hex(3,iIntGP),    &
                              DISC%Galerkin%nPoly,                      &
                              DISC%Galerkin%cPoly3D_Hex,                &
                              DISC%Galerkin%NonZeroCPoly_Hex,           &
                              DISC%Galerkin%NonZeroCPolyIndex_Hex       )
                !
                DISC%Galerkin%IntGPBaseGrad_Hex(:,iDegFr,iIntGP,iPoly) = gradphixieta
                !
            ENDDO
        ENDDO
        !
        MESH%ELEM%BndBF_GP_Hex(:,:,:) = 0.0

        DO iSide = 1, MESH%nSides_Hex
            !
            ! Compute for the element itself
            !
            DO iBndGP = 1, DISC%Galerkin%nBndGP
               DO iDegFr = 1, DISC%Galerkin%nDegFr
                  !
                  chi  = DISC%Galerkin%bndGaussP_Hex(1,iBndGP)
                  tau  = DISC%Galerkin%bndGaussP_Hex(2,iBndGP)
                  !
                  CALL HexaTrafoChiTau2XiEtaZeta(xi,eta,zeta,chi,tau,iSide,0)
                  !           !
                  CALL BaseFunc3D( phi,iDegFr,xi,eta,zeta,DISC%Galerkin%nPoly, &
                                   DISC%Galerkin%cPoly3D_Hex,                  &
                                   DISC%Galerkin%NonZeroCPoly_Hex,             &
                                   DISC%Galerkin%NonZeroCPolyIndex_Hex         )
                  !
                  DISC%Galerkin%BndGPBaseFunc3D_Hex(iDegFr,iBndGP,iSide) = phi
                  MESH%ELEM%BndBF_GP_Hex(iDegFr,iBndGP,iSide) = phi
                  !
               ENDDO
            ENDDO
        ENDDO

        NULLIFY(DISC%Galerkin%NonZeroCPoly,DISC%Galerkin%NonZeroCPolyIndex,DISC%Galerkin%CPoly3D)

        CONTINUE

    ENDIF ! Hexas
    !
    logInfo(*) 'iniGalerkin successful '
    !
  END SUBROUTINE iniGalerkin3D_us_intern_new


  !===========================================================================!
  !!                                                                         !!
  !!  icGalerkin3D_us initializes the degrees of freedom at time t=0.0       !!
  !!  by L2 projection                                                       !!
  !!                                                                         !!
  !===========================================================================!


  SUBROUTINE icGalerkin3D_us_new(EQN, DISC, MESH, IC, SOURCE, IO)
    !-------------------------------------------------------------------------!

    USE DGBasis_mod
    use iso_c_binding, only: c_loc
    use f_ftoc_bind_interoperability
    !-------------------------------------------------------------------------!
    IMPLICIT NONE
    !-------------------------------------------------------------------------!
    ! Argument list declaration                                               !
    TYPE(tEquations)         :: EQN
    TYPE(tDiscretization)    :: DISC
    TYPE(tUnstructMesh)      :: MESH
    TYPE(tInitialCondition)  :: IC
    TYPE(tSource)            :: SOURCE
    TYPE(tInputOutput)       :: IO
    !-------------------------------------------------------------------------!
    ! Local variable declaration                                              !
    INTEGER :: iElem                                                          ! Element number
    INTEGER :: iIntGP                                                         ! Index of internal Gausspoint
    INTEGER :: iDegFr                                                         ! Degree of freedom
    INTEGER :: iVar                                                           ! Variable number
    INTEGER :: iVert                                                          ! Vertex counter
    INTEGER :: iPoly, nIntGP, nDegFr, eType
    INTEGER :: LocPoly, LocDegFr                                              ! Variables for p-adaptivity
    REAL    :: xi, eta, zeta                                                  ! Reference coordinates
    REAL    :: xGP, yGP, zGP                                                  ! Physical coordinates
    REAL    :: x(MESH%nVertexMax)                                             ! Element vertices in physical coordinates system
    REAL    :: y(MESH%nVertexMax)                                             ! Element vertices in physical coordinates system
    REAL    :: z(MESH%nVertexMax)                                             ! Element vertices in physical coordinates system
    REAL    :: iniGP_Plast(6)                                                 ! Initial stress loading for plastic calculations
    REAL    :: phi                                                            ! Value of the base function at GP      !
    REAL    :: Einv, v                                                        ! Inverse of Young's modulus, Poisson ratio v
    !
    REAL, POINTER :: IntGaussP(:,:)     =>NULL()
    REAL, POINTER :: IntGaussW(:)       =>NULL()
    REAL, POINTER :: IntGPBaseFunc(:,:) =>NULL()
    REAL, POINTER :: MassMatrix(:,:)    =>NULL()
    ! temporary degrees of freedom
    real    :: l_initialLoading( NUMBER_OF_BASIS_FUNCTIONS, 6 )
    real    :: l_plasticParameters(2)
    !-------------------------------------------------------------------------!
    !
    IF(.NOT.DISC%Galerkin%init) THEN
       logError(*) 'icGalerkin: SeisSol Interface not initialized!!'
       STOP
    ENDIF
    !
    ALLOCATE(EQN%Energy(3,1:MESH%nElem))
    EQN%Energy = 0.


    IF(EQN%Plasticity.EQ.1) THEN
      ALLOCATE(DISC%Galerkin%DOFStress(DISC%Galerkin%nDegFr,6,MESH%nElem), DISC%Galerkin%pstrain(7, MESH%nElem),&
               DISC%Galerkin%PlasticParameters(4,1:MESH%nElem), DISC%Galerkin%Strain_Matrix(6,6))
        !Initialization
        DISC%Galerkin%DOFStress = 0.
        DISC%Galerkin%pstrain = 0.
        DISC%Galerkin%PlasticParameters = 0.
        DISC%Galerkin%Strain_Matrix = 0.

        !Initialize the stress-strain relation matrix (mu and lambda should be element dependent)
        Einv = (EQN%lambda+EQN%mu)/(EQN%mu*(3*EQN%lambda+2*EQN%mu))!Inv of the Young's modulus
        v = EQN%lambda/(2*(EQN%lambda+EQN%mu)) !Poisson's ratio

        DISC%Galerkin%Strain_Matrix(1,1) = Einv
        DISC%Galerkin%Strain_Matrix(2,2) = Einv
        DISC%Galerkin%Strain_Matrix(3,3) = Einv
        DISC%Galerkin%Strain_Matrix(4,4) = 1/(2*EQN%mu)
        DISC%Galerkin%Strain_Matrix(5,5) = 1/(2*EQN%mu)
        DISC%Galerkin%Strain_Matrix(6,6) = 1/(2*EQN%mu)
        DISC%Galerkin%Strain_Matrix(1,2) = -v*Einv
        DISC%Galerkin%Strain_Matrix(1,3) = -v*Einv
        DISC%Galerkin%Strain_Matrix(2,1) = -v*Einv
        DISC%Galerkin%Strain_Matrix(2,3) = -v*Einv
        DISC%Galerkin%Strain_Matrix(3,1) = -v*Einv
        DISC%Galerkin%Strain_Matrix(3,2) = -v*Einv
    ENDIF


    logInfo0(*) 'DG initial condition projection... '

    call c_interoperability_projectInitialField()
    !
    iPoly  = DISC%Galerkin%nPoly
    nIntGP = DISC%Galerkin%nIntGP
    nDegFr = DISC%Galerkin%nDegFr

    !$omp parallel do schedule(static) shared(eqn, disc, mesh, ic, source, io, iPoly, nIntGp, nDegFr) private(iElem, iIntGP, iDegFr, iVar, iVert, eType, locPoly, locDegFr, xi, eta, zeta, xGp, yGp, zGp, x, y, z, phi, intGaussP, intGaussW, intGPBaseFunc, massMatrix,l_initialLoading,l_plasticParameters, iniGP_plast)
    DO iElem = 1,MESH%nElem
        l_initialLoading=0
        l_plasticParameters=0
        
        IF(EQN%Plasticity.EQ.1 .AND. EQN%PlastMethod .EQ. 2) THEN
          x = 0.; y = 0.; z = 0.;
          eType = MESH%LocalElemType(iElem)
          SELECT CASE(eType)
          CASE(4)
              DO iVert=1,MESH%nVertices_Tet
                  x(iVert) = MESH%VRTX%xyNode(1,MESH%ELEM%Vertex(iVert,iElem))
                  y(iVert) = MESH%VRTX%xyNode(2,MESH%ELEM%Vertex(iVert,iElem))
                  z(iVert) = MESH%VRTX%xyNode(3,MESH%ELEM%Vertex(iVert,iElem))
              ENDDO
              ! Point to the corresponding:
              ! Integration points
              intGaussP     => DISC%Galerkin%intGaussP_Tet
              intGaussW     => DISC%Galerkin%intGaussW_Tet
              ! Basis func values
              IntGPBaseFunc => DISC%Galerkin%IntGPBaseFunc_Tet(1:nDegFr,1:nIntGp,iPoly)
              ! Mass matrix
              MassMatrix    => DISC%Galerkin%MassMatrix_Tet(1:nDegFr,1:nDegFr,iPoly)
          CASE(6)
              DO iVert=1,MESH%nVertices_Hex
                  x(iVert) = MESH%VRTX%xyNode(1,MESH%ELEM%Vertex(iVert,iElem))
                  y(iVert) = MESH%VRTX%xyNode(2,MESH%ELEM%Vertex(iVert,iElem))
                  z(iVert) = MESH%VRTX%xyNode(3,MESH%ELEM%Vertex(iVert,iElem))
              ENDDO
              ! Point to the corresponding:
              ! Integration points
              intGaussP     => DISC%Galerkin%intGaussP_Hex
              intGaussW     => DISC%Galerkin%intGaussW_Hex
              ! Basis func values
              IntGPBaseFunc => DISC%Galerkin%IntGPBaseFunc_Hex(1:nDegFr,1:nIntGp,iPoly)
              ! Mass matrix
              MassMatrix    => DISC%Galerkin%MassMatrix_Hex(1:nDegFr,1:nDegFr,iPoly)
          END SELECT

          DO iIntGP = 1,nIntGP
              IF(EQN%Plasticity.EQ.1 .AND. EQN%PlastMethod .EQ. 2) THEN !average approach for plasticity
              ! L2 projection of initial stress loading for the plastic calculations onto the DOFs
                iniGP_Plast(:) = EQN%IniStress(1:6,iElem)
                DO iDegFr = 1, nDegFr
                   phi = IntGPBaseFunc(iDegFr,iIntGP)
                   l_initialLoading(iDegFr,1:6) = l_initialLoading(iDegFr,1:6) + IntGaussW(iIntGP)*iniGP_plast(:)*phi
                ENDDO
             ENDIF
          ENDDO !iIntGP

          DO iDegFr = 1, nDegFr
            l_initialLoading(iDegFr, :) = l_initialLoading( iDegFr, : ) / massMatrix(iDegFr,iDegFr)
          ENDDO

          NULLIFY(intGaussP)
          NULLIFY(intGaussW)
          NULLIFY(IntGPBaseFunc)
          NULLIFY(MassMatrix)
        ENDIF

        IF(EQN%Plasticity.EQ.1 .AND. EQN%PlastMethod .EQ. 0) THEN !high-order points approach
        !elementwise assignement of the initial loading
           l_initialLoading(1,1:6) = EQN%IniStress(1:6,iElem)
        ENDIF

#ifdef USE_PLASTICITY
        ! initialize the element dependent plastic parameters
        l_plasticParameters(1) = EQN%PlastCo(iElem) !element-dependent plastic cohesion
        l_plasticParameters(2) = EQN%BulkFriction(iElem) !element-dependent bulk friction
        
        ! initialize loading in C
        call c_interoperability_setInitialLoading( i_meshId = iElem, \
                                                   i_initialLoading = pack( l_initialLoading, .true. ) )

        !initialize parameters in C
        call c_interoperability_setPlasticParameters( i_meshId            = iElem, \
                                                      i_plasticParameters = l_plasticParameters )
#endif
    ENDDO ! iElem

#ifdef USE_PLASTICITY
    call c_interoperability_setTv( tv = EQN%Tv )
#endif

#ifdef USE_PLASTICITY
    ! TODO: redundant (see iniGalerkin3D_us_level2_new) call to ensure correct intitial loading in copy layers.
    call c_interoperability_synchronizeCellLocalData();
#endif
    !
    logInfo0(*) 'DG initial condition projection done. '
    !
  END SUBROUTINE icGalerkin3D_us_new

  SUBROUTINE BuildSpecialDGGeometry3D_new(MaterialVal,EQN,MESH,DISC,BND,MPI,IO)

    USE iso_c_binding, only: c_loc, c_null_char, c_bool
    USE common_operators_mod
    USE DGbasis_mod
    USE ini_faultoutput_mod
    USE f_ftoc_bind_interoperability
#ifdef HDF
    USE hdf_faultoutput_mod
#endif
    use, intrinsic :: iso_c_binding

    !-------------------------------------------------------------------!
    IMPLICIT NONE
    !-------------------------------------------------------------------!
#ifdef PARALLEL
    INCLUDE 'mpif.h'
#endif
    ! Argument list declaration
    TYPE(tEquations)         :: EQN
    TYPE(tUnstructMesh)      :: MESH
    TYPE(tDiscretization)    :: DISC
    TYPE(tBoundary)          :: BND
    TYPE(tMPI)               :: MPI
    TYPE(tInputOutput)       :: IO
    REAL                     :: MaterialVal(MESH%nElem,EQN%nBackgroundVar)          !
    !-------------------------------------------------------------------!
    ! Local variable declaration                                              !
    INTEGER :: iElem, iSide, iDomain            ! Loop counter                !
    REAL    :: sidevec(3,2)                     ! Tmp vertex connection vector!
    INTEGER :: VertexSide_Tet(MESH%nSides_Tet,MESH%nVertices_Tri)
    INTEGER :: VertexSide_Hex(MESH%nSides_Hex,MESH%nVertices_Quad)              ! # sides = 6, # vertices per side = 4
    INTEGER :: allocstat                        ! Status of allocation        !
    REAL    :: Length                           ! Length of tangent vector    !
    REAL    :: BaryVec(EQN%Dimension,MESH%nSideMax), Dist(MESH%nSideMax)
    REAL    :: minv
    INTEGER :: minl(1)
    INTEGER :: i, j, iLayer, iZone
    REAL    :: nx, ny, nz, sx, sy, sz, tx, ty, tz, rho, amax, a
    REAL    :: c(6,6), Voigt_rot(6,6), TT(6,6), T(6,6)
    REAL    :: coefficients(4), coefficients2(5)
    REAL    :: Re_solution(3), Im_solution(3)
    REAL    :: K_F, K_S, K_Mean, MM, Poro, Alpha(6)  !Porous parameters to obtain undrained c_ij parameters
    REAL    :: rho_F, rho_S, nu, Kappa(3), Tor(3)
    REAL    :: Rho1, Rho2, Beta1, Beta2, solution2(4)
    REAL, POINTER :: zone_minh(:), zone_maxh(:), zone_deltah(:), zone_deltap(:)
    COMPLEX :: solution(3)
    INTEGER :: nDOF,TotDOF, PoroFlux
    REAL    :: elementWaveSpeeds(4)
    !
    INTEGER :: iErr,iPoly,iVrtx
    INTEGER :: nLocPolyElem(0:100), TempInt(MESH%nSideMax)
    REAL    :: min_h, max_h, deltah, deltap
    INTEGER :: LocPoly
    REAL    :: xV(MESH%GlobalVrtxType),yV(MESH%GlobalVrtxType),zV(MESH%GlobalVrtxType), Tmp(3,3),D(2,2,2,3)
    REAL    :: xi, eta, zeta, xP, yP, zP
    INTEGER :: ngll, k, Fix1(2), Fix2(2)
    CHARACTER(LEN=200) :: Filename
    !
    ! variables for fault output
    REAL, POINTER :: S_inc(:)
    REAL, ALLOCATABLE :: chi_vector(:), tau_vector(:)
    REAL    :: S_tmp, chi, tau, phi1, phi2
    integer :: hasDR
    INTEGER :: iNeighbor, iNeighborSide, NeigBndGP, l, iFault, iDegFr, iP, iBndGP, iPlusElem
    !
    !-------------------------------------------------------------------------!
    INTENT(IN)                :: MaterialVal, EQN, IO
    INTENT(INOUT)             :: DISC, BND, MESH
    !-------------------------------------------------------------------------!
    !                                                                         !
    !
    ! The unit tetrahedron has the following 4 local vertices:                !
    !                                                                         !
    ! 1 = (0,0,0)                                                             !
    ! 2 = (1,0,0)                                                             !
    ! 3 = (0,1,0)                                                             !
    ! 4 = (0,0,1)                                                             !
    !                                                                         !
    VertexSide_Tet(1,:) =  (/ 1, 3, 2 /)   ! Local tet. vertices of side I        !
    VertexSide_Tet(2,:) =  (/ 1, 2, 4 /)   ! Local tet. vertices of side II       !
    VertexSide_Tet(3,:) =  (/ 1, 4, 3 /)   ! Local tet. vertices of side III      !
    VertexSide_Tet(4,:) =  (/ 2, 3, 4 /)   ! Local tet. vertices of side IV       !
    ! The unit hexahedron has the following 6 local vertices:                 !
    !                                                                         !
    ! 1 = (0,0,0)                                                             !
    ! 2 = (1,0,0)                                                             !
    ! 3 = (0,1,0)                                                             !
    ! 4 = (1,1,0)                                                             !
    ! 5 = (0,0,1)                                                             !
    ! 6 = (1,0,1)                                                             !
    ! 7 = (0,1,1)                                                             !
    ! 8 = (1,1,1)                                                             !
    !                                                                         !
    !         7           8         1          1,2,6,5
    !         *-----------*         2          2,4,8,6
    !        /|          /|         3          4,3,7,8
    !       / |         / |         4          3,1,5,7
    !     5*-----------*6 |         5          2,1,3,4
    !      |  |        |  |         6          5,6,8,7
    !      |  |        |  |
    !      | 3*--------|--*4        Each face is characterized by the sum of it local vertex numbers,
    !      | /         | /          i.e. side1=14, side2=20, side3=22, side4=16, side5=10, side6=26
    !      |/          |/
    !     1*-----------*2
    !
    VertexSide_Hex(1,:) =  (/ 1,2,6,5 /)   ! Local hex. vertices of side I        !
    VertexSide_Hex(2,:) =  (/ 2,4,8,6 /)   ! Local hex. vertices of side II       !
    VertexSide_Hex(3,:) =  (/ 4,3,7,8 /)   ! Local hex. vertices of side III      !
    VertexSide_Hex(4,:) =  (/ 3,1,5,7 /)   ! Local hex. vertices of side IV       !
    VertexSide_Hex(5,:) =  (/ 2,1,3,4 /)   ! Local hex. vertices of side V        !
    VertexSide_Hex(6,:) =  (/ 5,6,8,7 /)   ! Local hex. vertices of side VI       !
    !
    ALLOCATE( DISC%Galerkin%geoNormals(EQN%Dimension,MESH%nSideMax,MESH%nElem),  &
              DISC%Galerkin%geoTangent1(EQN%Dimension,MESH%nSideMax,MESH%nElem),  &
              DISC%Galerkin%geoTangent2(EQN%Dimension,MESH%nSideMax,MESH%nElem),  &
              DISC%Galerkin%geoSurfaces(MESH%nSideMax,MESH%nElem),  &
              STAT=allocstat )
    IF (allocStat .NE. 0) THEN
       logError(*) 'Interface SeisSol: could not allocate all variables!'
       STOP
    END IF

    ! Calculating boundary surfaces (3D)

    DO iElem=1,MESH%nElem
       DO iSide=1,MESH%LocalElemType(iElem)
          SELECT CASE(MESH%LocalElemType(iElem))
          CASE(4)
              ! Boundary side vector pointing in chi-direction
              sidevec(:,1) = MESH%VRTX%xyNode(:,MESH%ELEM%Vertex(VertexSide_Tet(iSide,2),iElem)) - &
                             MESH%VRTX%xyNode(:,MESH%ELEM%Vertex(VertexSide_Tet(iSide,1),iElem))
              ! Boundary side vector pointing in tau-direction
              sidevec(:,2) = MESH%VRTX%xyNode(:,MESH%ELEM%Vertex(VertexSide_Tet(iSide,3),iElem)) - &
                             MESH%VRTX%xyNode(:,MESH%ELEM%Vertex(VertexSide_Tet(iSide,1),iElem))
              ! Normal vector computed by cross product
              DISC%Galerkin%geoNormals(:,iSide,iElem) =  sidevec(:,1).x.sidevec(:,2)
              ! Triangle surface = 0.5 * cross_product
              DISC%Galerkin%geoSurfaces(iSide,iElem)  =  0.5*SQRT(                                     &
                                                         DISC%Galerkin%geoNormals(1,iSide,iElem)**2 +  &
                                                         DISC%Galerkin%geoNormals(2,iSide,iElem)**2 +  &
                                                         DISC%Galerkin%geoNormals(3,iSide,iElem)**2    )
              ! Normalize normal vector to length 1
              DISC%Galerkin%geoNormals(:,iSide,iElem) =  0.5*DISC%Galerkin%geoNormals(:,iSide,iElem) / &
                                                         DISC%Galerkin%geoSurfaces(iSide,iElem)
              !
              ! Compute MinDistBarySide :
              ! 1. Compute vector connecting barycenter of tetrahedron and local point 1 of the side
              BaryVec(:,iSide) = MESH%ELEM%xyBary(:,iElem) - MESH%VRTX%xyNode(:,MESH%ELEM%Vertex(VertexSide_Tet(iSide,1),iElem))
              ! 2. Compute scalar product of previous vector and normal vector (already normalized to 1)
              !    and take the absolute value.
              Dist(iSide) = ABS(DOT_PRODUCT(BaryVec(:,iSide),DISC%Galerkin%geoNormals(:,iSide,iElem)))
          CASE(6)
              ! Boundary side vector pointing in chi-direction
              sidevec(:,1) = MESH%VRTX%xyNode(:,MESH%ELEM%Vertex(VertexSide_Hex(iSide,2),iElem)) - &
                             MESH%VRTX%xyNode(:,MESH%ELEM%Vertex(VertexSide_Hex(iSide,1),iElem))
              ! Boundary side vector pointing in tau-direction
              sidevec(:,2) = MESH%VRTX%xyNode(:,MESH%ELEM%Vertex(VertexSide_Hex(iSide,3),iElem)) - &
                             MESH%VRTX%xyNode(:,MESH%ELEM%Vertex(VertexSide_Hex(iSide,1),iElem))
              ! Normal vector computed by cross product
              DISC%Galerkin%geoNormals(:,iSide,iElem) =  sidevec(:,1).x.sidevec(:,2)
              ! Triangle's surface = 0.5 * cross_product
              DISC%Galerkin%geoSurfaces(iSide,iElem)  =  0.5*SQRT(                                     &
                                                         DISC%Galerkin%geoNormals(1,iSide,iElem)**2 +  &
                                                         DISC%Galerkin%geoNormals(2,iSide,iElem)**2 +  &
                                                         DISC%Galerkin%geoNormals(3,iSide,iElem)**2    )

              ! Boundary side vector pointing in chi-direction
              sidevec(:,1) = MESH%VRTX%xyNode(:,MESH%ELEM%Vertex(VertexSide_Hex(iSide,4),iElem)) - &
                             MESH%VRTX%xyNode(:,MESH%ELEM%Vertex(VertexSide_Hex(iSide,3),iElem))
              ! Boundary side vector pointing in tau-direction
              sidevec(:,2) = MESH%VRTX%xyNode(:,MESH%ELEM%Vertex(VertexSide_Hex(iSide,2),iElem)) - &
                             MESH%VRTX%xyNode(:,MESH%ELEM%Vertex(VertexSide_Hex(iSide,3),iElem))
              ! Normal vector computed by cross product
              DISC%Galerkin%geoNormals(:,iSide,iElem) =  sidevec(:,1).x.sidevec(:,2)
              ! Second triangle's surface = 0.5 * cross_product
              DISC%Galerkin%geoSurfaces(iSide,iElem)  =  DISC%Galerkin%geoSurfaces(iSide,iElem) +      &
                                                         0.5*SQRT(                                     &
                                                         DISC%Galerkin%geoNormals(1,iSide,iElem)**2 +  &
                                                         DISC%Galerkin%geoNormals(2,iSide,iElem)**2 +  &
                                                         DISC%Galerkin%geoNormals(3,iSide,iElem)**2    )

              ! Normalize normal vector to length 1
              DISC%Galerkin%geoNormals(:,iSide,iElem) =  DISC%Galerkin%geoNormals(:,iSide,iElem) / &
                                                         SQRT(SUM(DISC%Galerkin%geoNormals(:,iSide,iElem)**2))
              !
              ! Compute MinDistBarySide :
              ! 1. Compute vector connecting barycenter of tetrahedron and local point 1 of the side
              BaryVec(:,iSide) = MESH%ELEM%xyBary(:,iElem) - MESH%VRTX%xyNode(:,MESH%ELEM%Vertex(VertexSide_Hex(iSide,1),iElem))
              ! 2. Compute scalar product of previous vector and normal vector (already normalized to 1)
              !    and take the absolute value.
              Dist(iSide) = ABS(DOT_PRODUCT(BaryVec(:,iSide),DISC%Galerkin%geoNormals(:,iSide,iElem)))

              !
              CONTINUE
              !
          END SELECT
          ! Compute vector inside the triangle's plane for the rotation matrix
          DISC%Galerkin%geoTangent1(:,iSide,iElem) = sidevec(:,1)
          ! Normalize to 1
          Length = SQRT(DISC%Galerkin%geoTangent1(1,iSide,iElem)**2 + &
                        DISC%Galerkin%geoTangent1(2,iSide,iElem)**2 + &
                        DISC%Galerkin%geoTangent1(3,iSide,iElem)**2   )
          DISC%Galerkin%geoTangent1(:,iSide,iElem) = DISC%Galerkin%geoTangent1(:,iSide,iElem)/Length
          ! Compute second vector in the plane, orthogonal to the normal and tangent 1 vectors
          ! using the crossproduct
          DISC%Galerkin%geoTangent2(:,iSide,iElem) = DISC%Galerkin%geoNormals( :,iSide,iElem) .x. &
                                                     DISC%Galerkin%geoTangent1(:,iSide,iElem)
          ! Check: Length must be 1.
          Length = DISC%Galerkin%geoTangent2(1,iSide,iElem)**2 + &
                   DISC%Galerkin%geoTangent2(2,iSide,iElem)**2 + &
                   DISC%Galerkin%geoTangent2(3,iSide,iElem)**2
      ENDDO
      !
      SELECT CASE(MESH%LocalElemType(iElem))
      CASE(6)
          ! Minimum distance of Barycenter to a face
          MESH%ELEM%MinDistBarySide(iElem) = MINVAL(Dist(:))
      CASE(4)
          ! Insphere radius of tetrahedron (is larger the the previous minimum distance !!!)
          MESH%ELEM%MinDistBarySide(iElem) = 3*MESH%ELEM%Volume(iElem)/SUM(DISC%Galerkin%geoSurfaces(1:4,iElem))
      END SELECT
      !
    ENDDO
    !
    ! Report mesh quality
    !
    minl = MINLOC(MESH%ELEM%Volume(:))
    minv = MINVAL(MESH%ELEM%Volume(:))

    logInfo(*) 'Smallest volume found in tetraedron number : ', minl(1)
    logInfo(*) 'Smallest volume is                         : ', minv

    minl = MINLOC(MESH%ELEM%MinDistBarySide(:))
    minv = MINVAL(MESH%ELEM%MinDistBarySide(:))

    logInfo(*) 'Smallest insphere found in tetraedron number : ', minl(1)
    logInfo(*) 'Smallest insphere radius is                  : ', minv

    IF(minv.LE.1e-15) THEN
        logError(*) 'Mesh contains a singular tetrahedron with radius ', minv
        logError(*) 'Element number and position : ', minl(1), MESH%ELEM%xyBary(:,minl(1))
        STOP
    ENDIF
    DISC%DynRup%DynRup_out_elementwise%DR_pick_output = .FALSE.
    DISC%DynRup%DynRup_out_elementwise%nDR_pick       = 0
    !
    !
    !
    ! Initialize fault rupture output
    ! only in case Dynamic rupture is turned on, and for + elements assigned to the fault
    IF(EQN%DR.EQ.1 .AND. DISC%DynRup%DR_output) THEN
        ! Case 3
        ! output at certain positions specified in the *.dyn file
        IF(DISC%DynRup%OutputPointType.EQ.3) THEN
            !
            DISC%DynRup%DynRup_out_atPickpoint%DR_pick_output = .TRUE.
            DISC%DynRup%DynRup_out_atPickpoint%nDR_pick       = DISC%DynRup%DynRup_out_atPickpoint%nOutPoints
            !
            ! test if fault pickpoints are on the fault (within a tolerance) and find corresponding "+"-element (iElem)

#ifdef HDF
            CALL ini_fault_receiver_hdf(EQN, MESH, DISC, IO, MPI)
!#else
#endif
            CALL ini_fault_receiver(EQN,MESH,BND,DISC,IO,MPI)

        ! Case 4
        ! for full fault output without pickpoints
        ELSEIF(DISC%DynRup%OutputPointType.EQ.4) THEN
            !
            DISC%DynRup%DynRup_out_elementwise%DR_pick_output = .TRUE.
            DISC%DynRup%DynRup_out_elementwise%nDR_pick       = 0
            CALL ini_fault_subsampled(EQN,MESH,BND,DISC,IO,MPI)
        ! Case 5
        ! for full fault output and pickpoints
        ELSEIF(DISC%DynRup%OutputPointType.EQ.5) THEN
            !
            DISC%DynRup%DynRup_out_atPickpoint%DR_pick_output = .TRUE.
            DISC%DynRup%DynRup_out_atPickpoint%nDR_pick       = DISC%DynRup%DynRup_out_atPickpoint%nOutPoints
            !
            ! test if fault pickpoints are on the fault (within a tolerance) and find corresponding "+"-element (iElem)
            CALL ini_fault_receiver(EQN,MESH,BND,DISC,IO,MPI)
            !
            !
            DISC%DynRup%DynRup_out_elementwise%DR_pick_output = .TRUE.
            DISC%DynRup%DynRup_out_elementwise%nDR_pick       = 0
            CALL ini_fault_subsampled(EQN,MESH,BND,DISC,IO,MPI)
        ENDIF ! DISC%DynRup%OutputPointType
    ENDIF ! end initialize fault output
    !
    !
    !
    !
    ! Allocate rest of MPI communication structure
    logInfo(*) 'Allocation of remaining MPI communication structure '
    logInfo(*) '  General info: ', BND%NoMPIDomains,DISC%Galerkin%nDegFr,EQN%nVar
    DO iDomain = 1, BND%NoMPIDomains
        logInfo(*) 'Bnd elements for domain ', iDomain, ' : ',  BND%ObjMPI(iDomain)%nElem
        IF(DISC%Galerkin%DGMethod.EQ.3) THEN
            ALLOCATE( BND%ObjMPI(iDomain)%NeighborDOF(DISC%Galerkin%nDegFrST,EQN%nVarTotal,BND%ObjMPI(iDomain)%nElem) )
        ELSE
            ALLOCATE( BND%ObjMPI(iDomain)%NeighborDOF(DISC%Galerkin%nDegFrRec,EQN%nVarTotal,BND%ObjMPI(iDomain)%nElem) )
            IF (EQN%DR.EQ.1) THEN
                ALLOCATE(BND%ObjMPI(iDomain)%MPI_DR_dgvar(DISC%Galerkin%nDegFrRec,EQN%nVarTotal,BND%ObjMPI(iDomain)%nFault_MPI))
            ENDIF
        ENDIF
        ALLOCATE( BND%ObjMPI(iDomain)%NeighborBackground(EQN%nBackgroundVar,BND%ObjMPI(iDomain)%nElem)     )
        BND%ObjMPI(iDomain)%Init = .FALSE.
        IF(DISC%Galerkin%DGMethod.EQ.3) THEN
            ALLOCATE( BND%ObjMPI(iDomain)%NeighborDuDt(DISC%Galerkin%nDegFr,EQN%nVar+EQN%nAneFuncperMech,BND%ObjMPI(iDomain)%nElem) )
            ALLOCATE( BND%ObjMPI(iDomain)%NeighborTime( BND%ObjMPI(iDomain)%nElem) )
            ALLOCATE( BND%ObjMPI(iDomain)%NeighborDt(   BND%ObjMPI(iDomain)%nElem) )
            ALLOCATE( BND%ObjMPI(iDomain)%NeighborUpdate(BND%ObjMPI(iDomain)%nElem))
            BND%ObjMPI(iDomain)%NeighborDuDt(:,:,:) = 0.
            BND%ObjMPI(iDomain)%NeighborTime(:)     = -1e10
            BND%ObjMPI(iDomain)%NeighborDt(:)       = -2e10
            BND%ObjMPI(iDomain)%NeighborUpdate(:)   = -1
        ENDIF
    ENDDO ! iDomain
    !
    IF(DISC%Galerkin%ZoneOrderFlag.EQ.1) THEN
        ALLOCATE( zone_minh(MESH%nZones), zone_maxh(MESH%nZones), zone_deltah(MESH%nZones), zone_deltap(MESH%nZones) )
        DO iZone = 1, MESH%nZones
            min_h = MINVAL( MESH%ELEM%Volume(:), MASK = MESH%ELEM%Reference(0,:).EQ.iZone )
            max_h = MAXVAL( MESH%ELEM%Volume(:), MASK = MESH%ELEM%Reference(0,:).EQ.iZone )
#ifdef PARALLEL
            CALL MPI_ALLREDUCE(min_h,zone_minh(iZone),1,MPI%MPI_AUTO_REAL,MPI_MIN,MPI%commWorld,iErr)
            CALL MPI_ALLREDUCE(max_h,zone_maxh(iZone),1,MPI%MPI_AUTO_REAL,MPI_MAX,MPI%commWorld,iErr)
#else
            zone_minh(iZone) = min_h
            zone_maxh(iZone) = max_h
#endif
            zone_deltah(iZone) = zone_maxh(iZone) - zone_minh(iZone)
            zone_deltap(iZone) = DISC%Galerkin%ZoneMaxPoly(iZone) - DISC%Galerkin%ZoneMinPoly(iZone)
        ENDDO
    ELSE
        min_h = MINVAL( MESH%ELEM%MinDistBarySide(:) )
        max_h = MAXVAL( MESH%ELEM%MinDistBarySide(:) )
#ifdef PARALLEL
        CALL MPI_ALLREDUCE(min_h,MESH%min_h,1,MPI%MPI_AUTO_REAL,MPI_MIN,MPI%commWorld,iErr)
        CALL MPI_ALLREDUCE(max_h,MESH%max_h,1,MPI%MPI_AUTO_REAL,MPI_MAX,MPI%commWorld,iErr)
#else
        MESH%min_h = min_h
        MESH%max_h = max_h
#endif
        deltah = MESH%max_h - MESH%min_h
        deltap = DISC%Galerkin%nPoly - DISC%Galerkin%nMinPoly
    ENDIF


    ! Allocate objects for local p-adaptivity (not yet done for hybrid meshes)
    IF(DISC%Galerkin%pAdaptivity.GE.1) THEN
        ALLOCATE( DISC%Galerkin%LocPoly(MESH%nElem) )
        !
        nLocPolyElem(:) = 0
        ! Distribute local polynomial degree
        !
        DO iElem = 1, MESH%nElem
            IF(DISC%Galerkin%ZoneOrderFlag.EQ.1)THEN
                !
                !  Distribute local polynomial degree locally by zone
                !  ----------------------------------------------------
                iLayer = MESH%ELEM%Reference(0,iElem)        ! Zone number is given by reference 0
                IF(DISC%Galerkin%ZoneMinPoly(iLayer).GT.-1)THEN
                     SELECT CASE(DISC%Galerkin%ZoneOrder(iLayer))
                     CASE(1)
                         LocPoly = NINT( DISC%Galerkin%ZoneMinPoly(iLayer) + zone_deltap(iLayer)* &
                                         ((MESH%ELEM%Volume(iElem)-zone_minh(iLayer))/zone_deltah(iLayer))**DISC%Galerkin%ZonePower(iLayer) )
                     CASE(-1)
                         LocPoly = NINT( DISC%Galerkin%ZoneMaxPoly(iLayer) - zone_deltap(iLayer)* &
                                         ((MESH%ELEM%Volume(iElem)-zone_minh(iLayer))/zone_deltah(iLayer))**DISC%Galerkin%ZonePower(iLayer) )
                     END SELECT
                ELSE
                   PRINT *, ' ERROR: local order must not be less or equal to zero! ', iLayer
                   STOP
                ENDIF
            ELSE
                !
                !  Distribute local polynomial degree globally by size
                !  ----------------------------------------------------
                LocPoly = NINT( DISC%Galerkin%nMinPoly + deltap*((MESH%ELEM%MinDistBarySide(iElem)-MESH%min_h)/deltah)**(1) )
            ENDIF
            !
            DISC%Galerkin%LocPoly(iElem) = LocPoly
            nLocPolyElem( LocPoly ) = nLocPolyElem( LocPoly ) + 1
            !
        ENDDO

        TotDOF = 0
        DO iPoly = DISC%Galerkin%nMinPoly, DISC%Galerkin%nPoly
            logInfo('(a,i3,a,i6)') 'Nr of elements with degree ', iPoly, ' : ', nLocPolyElem(iPoly)
            nDOF = nLocPolyElem(iPoly)*(iPoly+1)*(iPoly+2)*(iPoly+3)/6
            logInfo(*) 'Nr of DOF for this p-zone:   ', nDOF
            TotDOF = TotDOF + nDOF
            IF(nLocPolyElem(iPoly).GT.0) THEN
                WRITE(FileName,'(a10,i2.2,a4)') 'MeshZone-p',iPoly,'.dat'
                OPEN(UNIT=999,FILE=TRIM(FileName),RECL=300)
                WRITE(999,*) ' TITLE = "Mesh Subzone for p-Adaptivity" '
                WRITE(999,*) ' VARIABLES = "x" "y" "z" "N" '
                WRITE(999,*) ' ZONE N=  ', nLocPolyElem(iPoly)*4, &
                                  ' E=  ', nLocPolyElem(iPoly),   &
                                  ' F=FEPOINT  ET=TETRAHEDRON '
                DO iElem = 1, MESH%nElem
                   IF(DISC%Galerkin%LocPoly(iElem).EQ.iPoly) THEN
                      DO iVrtx = 1, MESH%GlobalElemType
                          WRITE(999,*) MESH%VRTX%xyNode(:,MESH%ELEM%Vertex(iVrtx,iElem)), REAL(iPoly)
                      ENDDO
                   ENDIF
                ENDDO
                i = 0
                DO iElem = 1, MESH%nElem
                   IF(DISC%Galerkin%LocPoly(iElem).EQ.iPoly) THEN
                      DO iVrtx = 1, MESH%GlobalElemType
                        i = i + 1
                        TempInt(iVrtx) = i
                      ENDDO
                      WRITE(999,*) TempInt(:)
                   ENDIF
                ENDDO
                CLOSE(999)
            ENDIF
        ENDDO
        logInfo(*) '======================================================= '
        logInfo(*) 'Total number of degrees of freedom in domain:   ', TotDOF
        logInfo(*) '======================================================= '
    ELSE
        ALLOCATE( DISC%Galerkin%LocPoly(1) )
    ENDIF

    IF(DISC%Galerkin%ZoneOrderFlag.EQ.1) THEN
        DEALLOCATE( zone_minh, zone_maxh, zone_deltah, zone_deltap )
    ENDIF

    ALLOCATE( DISC%Galerkin%WaveSpeed(MESH%nElem,MESH%nSideMax,EQN%nNonZeroEV) )
    !
    DISC%Galerkin%WaveSpeed(:,:,:) = 0.
    !
    ALLOCATE( DISC%Galerkin%MaxWaveSpeed(MESH%nElem,MESH%nSideMax) )
    DO iElem=1,MESH%nElem
        call c_interoperability_getWaveSpeeds(MaterialVal(iElem,:), EQN%nBackgroundVar, elementWaveSpeeds)
        DO j=1,MESH%nSideMax
            DISC%Galerkin%WaveSpeed(iElem,j,1)=elementWaveSpeeds(1)  !P-wave-vel
            DISC%Galerkin%WaveSpeed(iElem,j,2)=elementWaveSpeeds(2)  !S-Wave-vel
            DISC%Galerkin%WaveSpeed(iElem,j,3)=elementWaveSpeeds(3)  !S-Wave-vel
            DISC%Galerkin%MaxWaveSpeed(iElem,j)=elementWaveSpeeds(4) !Max Wave-vel
        ENDDO
    ENDDO
    logInfo(*) DISC%Galerkin%WaveSpeed(1,1,1)
    logInfo(*) DISC%Galerkin%WaveSpeed(1,1,2)
    logInfo(*) DISC%Galerkin%WaveSpeed(1,1,3)
    logInfo(*) DISC%Galerkin%MaxWaveSpeed(1,1)
    !
    CONTINUE
    !
  END SUBROUTINE BuildSpecialDGGeometry3D_new

  ! Read the 2d Green function file
  ! Used for computing the rupture velocity

  SUBROUTINE Read2dGF(DISC,IO)
    USE QuadPoints_mod
    TYPE(tInputOutput)       :: IO
    TYPE(tDiscretization)           :: DISC
    INTEGER :: allocstat                                  ! Allocation status !
    INTEGER :: stat                                       ! IO status         !
    INTEGER nMaxPoly,MaxDegFr,iPoly,iDegFr,DegFr,iEta,iXi,k,l
    LOGICAL                         :: configexist
    CHARACTER(LEN=200)   :: DGPATH
    CHARACTER(LEN=200)   :: FileName_Tri


    INQUIRE(                                            & !
     FILE= 'DGPATH'                                   , & !
     EXIST=configexist                                  ) !
    !                                                     !
    IF (configexist) THEN                                 !
       !                                                  !
       OPEN(                                            & !
        UNIT= IO%UNIT%FileIn                          , & !
        FILE= 'DGPATH'                                , & !
        IOSTAT = STAT                                   ) !
       !                                                  !
       IF (stat.NE.0) THEN                                !
      logError(*) 'cannot open DGPATH'                    !
      STOP
       END IF                                             !
       !                                                  !
       READ(IO%UNIT%FileIn,'(A)') DGPATH                  !
       !                                                  !
       CLOSE(IO%UNIT%FileIn)                              !
       !                                                  !
       !                                                  !
       logInfo0(*) 'Path to the DG directory is: ',TRIM(DGPATH)

    WRITE(FileName_Tri,'(a,a20)') TRIM(DGPATH), 'BasisFunctions2D.tri'
    OPEN( UNIT = IO%UNIT%FileIn, FILE = TRIM(FileName_Tri), IOSTAT = STAT, STATUS='OLD' )
    !
    IF(stat.NE.0) THEN
        logError(*) ' ERROR! File ', TRIM(FileName_Tri), ' could not be opened. '
        STOP
    ENDIF
    logInfo0(*) 'Reading basis functions and mass matrices for DG method '
    logInfo0(*) 'from file ', TRIM(FileName_Tri)

    READ(IO%UNIT%FileIn,*)
    READ(IO%UNIT%FileIn,*)
    ! Read maximal degree of basis polynomials stored in the file.
    READ(IO%UNIT%FileIn,*) nMaxPoly
    IF(DISC%Galerkin%nPoly.GT.nMaxPoly) THEN
        logError(*) 'ERROR: Required polynomial for DG method is higher than the ones stored in file ', TRIM(FileName_Tri)
        STOP
    ENDIF

    MaxDegFr = (DISC%Galerkin%nPoly+1)*(DISC%Galerkin%nPoly+2)/2

    ALLOCATE(                                                                                        &
        DISC%Galerkin%cPoly_Tri(0:nMaxPoly, 0:nMaxPoly, 0:MaxDegFr-1, 0:nMaxPoly),                   &
        DISC%Galerkin%MassMatrix_Tri(MaxDegFr,MaxDegFr, 0:nMaxPoly),                                 &
        DISC%Galerkin%NonZeroCPoly_Tri(0:MaxDegFr-1,0:nMaxPoly),                                     &
        DISC%Galerkin%NonZeroCPolyIndex_Tri(3,1:nMaxPoly**3,0:MaxDegFr,0:nMaxPoly),                  &
        STAT = allocstat)
    IF(allocStat .NE. 0) THEN
        logError(*) 'ERROR: could not allocate all variables!'
        STOP
    END IF

    ! Read coefficients of basis functions and mass matrices up to degree nMaxPoly
    !DO iPoly = 0, nMaxPoly
    DO iPoly = 0, DISC%Galerkin%nPoly
        ! Read comment in front of the basis functions' coefficients
        logInfo0(*) 'Reading basis functions of order ', iPoly
        READ(IO%UNIT%FileIn,*)
        DegFr = (iPoly + 1)*(iPoly + 2)/2
        ! Read polynomial coefficients
        ! where the index of the degrees of freedom starts at zero
        DO iDegFr = 0, DegFr-1
            DO iEta = 0, iPoly
                DO iXi = 0, iPoly
                    READ(IO%UNIT%FileIn,*) DISC%Galerkin%cPoly_Tri(iXi,iEta,iDegFr,iPoly)
                ENDDO
            ENDDO
        ENDDO
        ! Read comment in front of the entries of the mass matrix
        READ(IO%UNIT%FileIn,*)
        logInfo0(*)  'Reading mass matrices   of order ', iPoly
        ! Read entries of the mass matrix
        DO k = 1, DegFr
            DO l = 1, DegFr
                READ(IO%UNIT%FileIn,*) DISC%Galerkin%MassMatrix_Tri(k,l,iPoly)
            ENDDO
        ENDDO
    ENDDO
    CLOSE(IO%UNIT%FileIn)

    DISC%Galerkin%NonZeroCPoly_Tri(:,:)          = 0
    DISC%Galerkin%NonZeroCPolyIndex_Tri(:,:,:,:) = -1
    !DO iPoly = 0, nMaxPoly
    DO iPoly = 0, DISC%Galerkin%nPoly
       DegFr = (iPoly + 1)*(iPoly + 2)/2
       DO iDegFr = 0, DegFr-1
            DO iEta = 0, iPoly
              DO iXi = 0, iPoly
                 IF(ABS(DISC%Galerkin%cPoly_Tri(iXi,iEta,iDegFr,iPoly)).GE.1e-6) THEN
                    DISC%Galerkin%NonZeroCPoly_Tri(iDegFr,iPoly) = DISC%Galerkin%NonZeroCPoly_Tri(iDegFr,iPoly) + 1
                    DISC%Galerkin%NonZeroCPolyIndex_Tri(1,DISC%Galerkin%NonZeroCPoly_Tri(iDegFr,iPoly),iDegFr,iPoly) = iXi
                    DISC%Galerkin%NonZeroCPolyIndex_Tri(2,DISC%Galerkin%NonZeroCPoly_Tri(iDegFr,iPoly),iDegFr,iPoly) = iEta
                 ENDIF
              ENDDO
            ENDDO
       ENDDO
    ENDDO
    ENDIF

        ! Compute and store surface gaussian integration points
!~         CALL TriangleQuadraturePoints(                         &
!~                  nIntGP     = DISC%Galerkin%nBndGP,            &
!~                  IntGaussP  = DISC%Galerkin%BndGaussP_Tet,     &
!~                  IntGaussW  = DISC%Galerkin%BndGaussW_Tet,     &
!~                  M          = DISC%Galerkin%nPoly+2,           &
!~                  IO         = IO,                              &
!~                  quiet      = .TRUE.                           )

  END SUBROUTINE Read2dGF

END MODULE dg_setup_mod<|MERGE_RESOLUTION|>--- conflicted
+++ resolved
@@ -550,41 +550,37 @@
     !
     ! Initialize sparse star matrices
     !
-    do iElem = 1, MESH%nElem
-      iSide = 0
-  
-      materialVal = OptionalFields%BackgroundValue(iElem,:)
-      call c_interoperability_setMaterial( i_elem = iElem,                                         \
-                                           i_side = iSide,                                         \
-                                           i_materialVal = materialVal,                            \
-                                           i_numMaterialVals = EQN%nBackgroundVar                  )
-  
-      do iSide = 1,4
-        IF (MESH%ELEM%MPIReference(iSide,iElem).EQ.1) THEN
-            iObject         = MESH%ELEM%BoundaryToObject(iSide,iElem)
-            MPIIndex        = MESH%ELEM%MPINumber(iSide,iElem)
-            materialVal = BND%ObjMPI(iObject)%NeighborBackground(1:EQN%nBackgroundVar,MPIIndex) ! rho,mu,lambda
-        ELSE
-            SELECT CASE(MESH%ELEM%Reference(iSide,iElem))
-            CASE(0)
-                iNeighbor       = MESH%ELEM%SideNeighbor(iSide,iElem)
-                materialVal = OptionalFields%BackgroundValue(iNeighbor,:)
-            CASE DEFAULT ! For boundary conditions take inside material
-                materialVal = OptionalFields%BackgroundValue(iElem,:)
-            END SELECT
-        ENDIF
-        call c_interoperability_setMaterial( i_elem = iElem,                        \
-                                             i_side = iSide,                        \
-                                             i_materialVal = materialVal,       \
-                                             i_numMaterialVals = EQN%nBackgroundVar )
-  
-      enddo
+  do iElem = 1, MESH%nElem
+    iSide = 0
+
+    materialVal = OptionalFields%BackgroundValue(iElem,:)
+    call c_interoperability_setMaterial( i_elem = iElem,                                         \
+                                         i_side = iSide,                                         \
+                                         i_materialVal = materialVal,                            \
+                                         i_numMaterialVals = EQN%nBackgroundVar                  )
+
+    do iSide = 1,4
+      IF (MESH%ELEM%MPIReference(iSide,iElem).EQ.1) THEN
+          iObject         = MESH%ELEM%BoundaryToObject(iSide,iElem)
+          MPIIndex        = MESH%ELEM%MPINumber(iSide,iElem)
+          materialVal = BND%ObjMPI(iObject)%NeighborBackground(1:EQN%nBackgroundVar,MPIIndex) ! rho,mu,lambda
+      ELSE
+          SELECT CASE(MESH%ELEM%Reference(iSide,iElem))
+          CASE(0)
+              iNeighbor       = MESH%ELEM%SideNeighbor(iSide,iElem)
+              materialVal = OptionalFields%BackgroundValue(iNeighbor,:)
+          CASE DEFAULT ! For boundary conditions take inside material
+              materialVal = OptionalFields%BackgroundValue(iElem,:)
+          END SELECT
+      ENDIF
+      call c_interoperability_setMaterial( i_elem = iElem,                        \
+                                           i_side = iSide,                        \
+                                           i_materialVal = materialVal,       \
+                                           i_numMaterialVals = EQN%nBackgroundVar )
+
     enddo
-<<<<<<< HEAD
-
-=======
   enddo
->>>>>>> 9680e158
+
 #ifdef USE_MPI
   ! synchronize redundant cell data
   logInfo0(*) 'Synchronizing copy cell material data.';
@@ -2051,11 +2047,9 @@
 
   SUBROUTINE BuildSpecialDGGeometry3D_new(MaterialVal,EQN,MESH,DISC,BND,MPI,IO)
 
-    USE iso_c_binding, only: c_loc, c_null_char, c_bool
     USE common_operators_mod
     USE DGbasis_mod
     USE ini_faultoutput_mod
-    USE f_ftoc_bind_interoperability
 #ifdef HDF
     USE hdf_faultoutput_mod
 #endif
@@ -2097,7 +2091,6 @@
     REAL, POINTER :: zone_minh(:), zone_maxh(:), zone_deltah(:), zone_deltap(:)
     COMPLEX :: solution(3)
     INTEGER :: nDOF,TotDOF, PoroFlux
-    REAL    :: elementWaveSpeeds(4)
     !
     INTEGER :: iErr,iPoly,iVrtx
     INTEGER :: nLocPolyElem(0:100), TempInt(MESH%nSideMax)
@@ -2488,19 +2481,12 @@
     DISC%Galerkin%WaveSpeed(:,:,:) = 0.
     !
     ALLOCATE( DISC%Galerkin%MaxWaveSpeed(MESH%nElem,MESH%nSideMax) )
-    DO iElem=1,MESH%nElem
-        call c_interoperability_getWaveSpeeds(MaterialVal(iElem,:), EQN%nBackgroundVar, elementWaveSpeeds)
-        DO j=1,MESH%nSideMax
-            DISC%Galerkin%WaveSpeed(iElem,j,1)=elementWaveSpeeds(1)  !P-wave-vel
-            DISC%Galerkin%WaveSpeed(iElem,j,2)=elementWaveSpeeds(2)  !S-Wave-vel
-            DISC%Galerkin%WaveSpeed(iElem,j,3)=elementWaveSpeeds(3)  !S-Wave-vel
-            DISC%Galerkin%MaxWaveSpeed(iElem,j)=elementWaveSpeeds(4) !Max Wave-vel
-        ENDDO
+    DO j=1,MESH%nSideMax
+      DISC%Galerkin%WaveSpeed(:,j,1)=SQRT((MaterialVal(:,3)+2.*MaterialVal(:,2))/(MaterialVal(:,1)))
+      DISC%Galerkin%WaveSpeed(:,j,2)=SQRT((MaterialVal(:,2))/(MaterialVal(:,1)))
+      DISC%Galerkin%WaveSpeed(:,j,3)=SQRT((MaterialVal(:,2))/(MaterialVal(:,1)))
+      DISC%Galerkin%MaxWaveSpeed(:,j)=SQRT((MaterialVal(:,3)+2.*MaterialVal(:,2))/(MaterialVal(:,1)))
     ENDDO
-    logInfo(*) DISC%Galerkin%WaveSpeed(1,1,1)
-    logInfo(*) DISC%Galerkin%WaveSpeed(1,1,2)
-    logInfo(*) DISC%Galerkin%WaveSpeed(1,1,3)
-    logInfo(*) DISC%Galerkin%MaxWaveSpeed(1,1)
     !
     CONTINUE
     !
