!>
!! @file
!! This file is part of SeisSol.
!!
!! @author Verena Hermann (hermann AT geophysik.uni-muenchen.de, http://www.geophysik.uni-muenchen.de/Members/hermann)
!! @author Sebastian Rettenberger (sebastian.rettenberger @ tum.de, http://www5.in.tum.de/wiki/index.php/Sebastian_Rettenberger)
!!
!! @section LICENSE
!! Copyright (c) 2009-2017, SeisSol Group
!! All rights reserved.
!!
!! Redistribution and use in source and binary forms, with or without
!! modification, are permitted provided that the following conditions are met:
!!
!! 1. Redistributions of source code must retain the above copyright notice,
!!    this list of conditions and the following disclaimer.
!!
!! 2. Redistributions in binary form must reproduce the above copyright notice,
!!    this list of conditions and the following disclaimer in the documentation
!!    and/or other materials provided with the distribution.
!!
!! 3. Neither the name of the copyright holder nor the names of its
!!    contributors may be used to endorse or promote products derived from this
!!    software without specific prior written permission.
!!
!! THIS SOFTWARE IS PROVIDED BY THE COPYRIGHT HOLDERS AND CONTRIBUTORS "AS IS"
!! AND ANY EXPRESS OR IMPLIED WARRANTIES, INCLUDING, BUT NOT LIMITED TO, THE
!! IMPLIED WARRANTIES OF MERCHANTABILITY AND FITNESS FOR A PARTICULAR PURPOSE
!! ARE DISCLAIMED. IN NO EVENT SHALL THE COPYRIGHT HOLDER OR CONTRIBUTORS BE
!! LIABLE FOR ANY DIRECT, INDIRECT, INCIDENTAL, SPECIAL, EXEMPLARY, OR
!! CONSEQUENTIAL DAMAGES (INCLUDING, BUT NOT LIMITED TO, PROCUREMENT OF
!! SUBSTITUTE GOODS OR SERVICES; LOSS OF USE, DATA, OR PROFITS; OR BUSINESS
!! INTERRUPTION) HOWEVER CAUSED AND ON ANY THEORY OF LIABILITY, WHETHER IN
!! CONTRACT, STRICT LIABILITY, OR TORT (INCLUDING NEGLIGENCE OR OTHERWISE)
!! ARISING IN ANY WAY OUT OF THE USE OF THIS SOFTWARE, EVEN IF ADVISED OF THE
!! POSSIBILITY OF SUCH DAMAGE.
!! @section DESCRIPTION
!=============================================================================!
!!                                                                           !!
!!  ADER Discontinuous Galerkin Module                                       !!
!!                                                                           !!
!!---------------------------------------------------------------------------!!
!!                                                                           !!
!!  Equations                :  Linear Hyperbolic Equations                  !!
!!  Number of dimensions     :  3D                                           !!
!!  Element types supported  :  tetrahedrons                                 !!
!!  Spatial accuracy         :  arbitrary                                    !!
!!  Temporal accuracy        :  arbitrary                                    !!
!!                                                                           !!
!!---------------------------------------------------------------------------!!

! define preprocessor variables
#include <Initializer/preProcessorMacros.fpp>

MODULE dg_setup_mod
  !---------------------------------------------------------------------------!
  USE TypesDef
  !---------------------------------------------------------------------------!
  IMPLICIT NONE
  PRIVATE
  !---------------------------------------------------------------------------!
  ! Public procedures and functions
  INTERFACE closeGalerkin3D_us
     MODULE PROCEDURE closeGalerkin3D_us
  END INTERFACE
  INTERFACE iniGalerkin3D_us_level1_new
     MODULE PROCEDURE iniGalerkin3D_us_level1_new
  END INTERFACE
  INTERFACE iniGalerkin3D_us_level2_new
     MODULE PROCEDURE iniGalerkin3D_us_level2_new
  END INTERFACE
  INTERFACE iniGalerkin3D_us_intern_new
     MODULE PROCEDURE iniGalerkin3D_us_intern_new
  END INTERFACE
  INTERFACE icGalerkin3D_us_new
     MODULE PROCEDURE icGalerkin3D_us_new
  END INTERFACE
  INTERFACE Read2dGF
     MODULE PROCEDURE Read2dGF
  END INTERFACE

!  INTERFACE NonConformingGPEvaluation3D
!     MODULE PROCEDURE NonConformingGPEvaluation3D
!  END INTERFACE
  ! Private procedures and functions
  INTERFACE BuildSpecialDGGeometry3D_new
     MODULE PROCEDURE BuildSpecialDGGeometry3D_new
  END INTERFACE

  !
  !---------------------------------------------------------------------------!
  PUBLIC  ::                               &
       closeGalerkin3D_us,                 &
       iniGalerkin3D_us_level1_new,        &
       iniGalerkin3D_us_level2_new,        &
       iniGalerkin3D_us_intern_new,        &
       icGalerkin3D_us_new,                &
       Read2dGF
!      NonConformingGPEvaluation3D
  !---------------------------------------------------------------------------!

CONTAINS

  !===========================================================================!
  !!                                                                         !!
  !! closeGalerkin deallocates the arrays used by RKDG method                !!
  !!                                                                         !!
  !===========================================================================!

  SUBROUTINE closeGalerkin3D_us(EQN,MESH,DISC,IO)
    !-------------------------------------------------------------------------!

    USE COMMON_operators_mod
    !-------------------------------------------------------------------------!
    IMPLICIT NONE
    !-------------------------------------------------------------------------!
    ! Argument list declaration
    TYPE(tEquations)         :: EQN
    TYPE(tUnstructMesh)      :: MESH
    TYPE(tDiscretization)    :: DISC
    TYPE(tInputOutput)       :: IO
    !-------------------------------------------------------------------------!
    ! Local variable declaration
    INTEGER                  :: i,j,k,iElem,iSide
    INTEGER                  :: LocElemType
    INTEGER                  :: iLocalNeighborSide
    INTEGER                  :: iLocalNeighborVrtx
    !-------------------------------------------------------------------------!
    INTENT(IN)               :: IO
    INTENT(INOUT)            :: DISC
    !-------------------------------------------------------------------------!
    !
    IF(.NOT.DISC%Galerkin%init) THEN
       logError(*) 'closeGalerkin: SeisSol Interface not initialized!!'
       STOP
    ENDIF
    !
    logInfo(*) 'Enter closeGalerkin...'
    !
    DEALLOCATE( DISC%Galerkin%geoNormals         )
    DEALLOCATE( DISC%Galerkin%geoTangent1        )
    DEALLOCATE( DISC%Galerkin%geoTangent2        )
    DEALLOCATE( DISC%Galerkin%geoSurfaces        )
    !
    IF (ASSOCIATED( DISC%Galerkin%Faculty)) DEALLOCATE(DISC%Galerkin%Faculty)
    IF (ASSOCIATED( DISC%Galerkin%TimeGaussP)) DEALLOCATE(DISC%Galerkin%TimeGaussP)
    IF (ASSOCIATED( DISC%Galerkin%TimeGaussW)) DEALLOCATE(DISC%Galerkin%TimeGaussW)
#ifdef GENERATEDKERNELS
    ! Interoperability with C needs continuous arrays in memory.
    deallocate(disc%galerkin%dgvar)
#endif

    IF (ASSOCIATED( DISC%Galerkin%cPoly3D_Hex)) DEALLOCATE(DISC%Galerkin%cPoly3D_Hex)
    IF (ASSOCIATED( DISC%Galerkin%NonZeroCPoly_Hex)) DEALLOCATE(DISC%Galerkin%NonZeroCPoly_Hex)
    IF (ASSOCIATED( DISC%Galerkin%NonZeroCPolyIndex_Hex)) DEALLOCATE(DISC%Galerkin%NonZeroCPolyIndex_Hex)
    IF (ASSOCIATED( DISC%Galerkin%intGaussP_Hex)) DEALLOCATE(DISC%Galerkin%intGaussP_Hex)
    IF (ASSOCIATED( DISC%Galerkin%intGaussW_Hex)) DEALLOCATE(DISC%Galerkin%intGaussW_Hex)
    IF (ASSOCIATED( DISC%Galerkin%bndGaussP_Hex)) DEALLOCATE(DISC%Galerkin%bndGaussP_Hex)
    IF (ASSOCIATED( DISC%Galerkin%bndGaussW_Hex)) DEALLOCATE(DISC%Galerkin%bndGaussW_Hex)
    IF (ASSOCIATED( DISC%Galerkin%IntGPBaseFunc_Hex)) DEALLOCATE(DISC%Galerkin%IntGPBaseFunc_Hex)
    IF (ASSOCIATED( DISC%Galerkin%IntGPBaseGrad_Hex)) DEALLOCATE(DISC%Galerkin%IntGPBaseGrad_Hex)
    IF (ASSOCIATED( DISC%Galerkin%BndGPBaseFunc_Hex)) DEALLOCATE(DISC%Galerkin%BndGPBaseFunc_Hex)
    IF (ASSOCIATED( DISC%Galerkin%BndGPBaseFunc3D_Hex)) DEALLOCATE(DISC%Galerkin%BndGPBaseFunc3D_Hex)
    IF (ASSOCIATED( DISC%Galerkin%MassMatrix_Hex)) DEALLOCATE(DISC%Galerkin%MassMatrix_Hex)
    IF (ASSOCIATED( DISC%Galerkin%iMassMatrix_Hex)) DEALLOCATE(DISC%Galerkin%iMassMatrix_Hex)
    IF (ASSOCIATED( DISC%Galerkin%Kxi_k_Hex)) DEALLOCATE(DISC%Galerkin%Kxi_k_Hex)
    IF (ASSOCIATED( DISC%Galerkin%Keta_k_Hex)) DEALLOCATE(DISC%Galerkin%Keta_k_Hex)
    IF (ASSOCIATED( DISC%Galerkin%Kzeta_k_Hex)) DEALLOCATE(DISC%Galerkin%Kzeta_k_Hex)
    IF (ASSOCIATED( DISC%Galerkin%Kxi_m_Hex)) DEALLOCATE(DISC%Galerkin%Kxi_m_Hex)
    IF (ASSOCIATED( DISC%Galerkin%Keta_m_Hex)) DEALLOCATE(DISC%Galerkin%Keta_m_Hex)
    IF (ASSOCIATED( DISC%Galerkin%Kzeta_m_Hex)) DEALLOCATE(DISC%Galerkin%Kzeta_m_Hex)
    IF (ASSOCIATED( DISC%Galerkin%ADGxi_Hex)) DEALLOCATE(DISC%Galerkin%ADGxi_Hex)
    IF (ASSOCIATED( DISC%Galerkin%ADGeta_Hex)) DEALLOCATE(DISC%Galerkin%ADGeta_Hex)
    IF (ASSOCIATED( DISC%Galerkin%ADGzeta_Hex)) DEALLOCATE(DISC%Galerkin%ADGzeta_Hex)
    IF (ASSOCIATED( DISC%Galerkin%FluxInt_Hex)) DEALLOCATE(DISC%Galerkin%FluxInt_Hex)
    IF (ASSOCIATED( DISC%Galerkin%Kxi_k_Hex_Sp)) THEN
        CALL CloseSparseTensor3b(DISC%Galerkin%Kxi_k_Hex_Sp)
        DEALLOCATE(DISC%Galerkin%Kxi_k_Hex_Sp)
    ENDIF
    IF (ASSOCIATED( DISC%Galerkin%Keta_k_Hex_Sp)) THEN
        CALL CloseSparseTensor3b(DISC%Galerkin%Keta_k_Hex_Sp)
        DEALLOCATE(DISC%Galerkin%Keta_k_Hex_Sp)
    ENDIF
    IF (ASSOCIATED( DISC%Galerkin%Kzeta_k_Hex_Sp)) THEN
        CALL CloseSparseTensor3b(DISC%Galerkin%Kzeta_k_Hex_Sp)
        DEALLOCATE(DISC%Galerkin%Kzeta_k_Hex_Sp)
    ENDIF
    IF (ASSOCIATED( DISC%Galerkin%Kxi_m_Hex_Sp)) THEN
        CALL CloseSparseTensor3b(DISC%Galerkin%Kxi_m_Hex_Sp)
        DEALLOCATE(DISC%Galerkin%Kxi_m_Hex_Sp)
    ENDIF
    IF (ASSOCIATED( DISC%Galerkin%Keta_m_Hex_Sp)) THEN
        CALL CloseSparseTensor3b(DISC%Galerkin%Keta_m_Hex_Sp)
        DEALLOCATE(DISC%Galerkin%Keta_m_Hex_Sp)
    ENDIF
    IF (ASSOCIATED( DISC%Galerkin%Kzeta_m_Hex_Sp)) THEN
        CALL CloseSparseTensor3b(DISC%Galerkin%Kzeta_m_Hex_Sp)
        DEALLOCATE(DISC%Galerkin%Kzeta_m_Hex_Sp)
    ENDIF
    IF (ASSOCIATED( DISC%Galerkin%ADGxi_Hex_Sp)) THEN
        CALL CloseSparseTensor3b(DISC%Galerkin%ADGxi_Hex_Sp)
        DEALLOCATE(DISC%Galerkin%ADGxi_Hex_Sp)
    ENDIF
    IF (ASSOCIATED( DISC%Galerkin%ADGeta_Hex_Sp)) THEN
        CALL CloseSparseTensor3b(DISC%Galerkin%ADGeta_Hex_Sp)
        DEALLOCATE(DISC%Galerkin%ADGeta_Hex_Sp)
    ENDIF
    IF (ASSOCIATED( DISC%Galerkin%ADGzeta_Hex_Sp)) THEN
        CALL CloseSparseTensor3b(DISC%Galerkin%ADGzeta_Hex_Sp)
        DEALLOCATE(DISC%Galerkin%ADGzeta_Hex_Sp)
    ENDIF
    IF (ASSOCIATED( DISC%Galerkin%FluxInt_Hex_Sp)) THEN
        DO iSide = 1, MESH%nSides_Hex
            CALL CloseSparseTensor3b(DISC%Galerkin%FluxInt_Hex_Sp(0,1,iSide))
            DO iLocalNeighborSide = 1, MESH%nSides_Hex
                DO iLocalNeighborVrtx = 1, MESH%nVertices_Quad
                    CALL CloseSparseTensor3b(DISC%Galerkin%FluxInt_Hex_Sp(iLocalNeighborSide,iLocalNeighborVrtx,iSide))
                ENDDO
            ENDDO
        ENDDO
        DEALLOCATE(DISC%Galerkin%FluxInt_Hex_Sp)
    ENDIF


    IF (ASSOCIATED( DISC%Galerkin%cPoly3D_Tet)) DEALLOCATE(DISC%Galerkin%cPoly3D_Tet)
    IF (ASSOCIATED( DISC%Galerkin%NonZeroCPoly_Tet)) DEALLOCATE(DISC%Galerkin%NonZeroCPoly_Tet)
    IF (ASSOCIATED( DISC%Galerkin%NonZeroCPolyIndex_Tet)) DEALLOCATE(DISC%Galerkin%NonZeroCPolyIndex_Tet)
    IF (ASSOCIATED( DISC%Galerkin%intGaussP_Tet)) DEALLOCATE(DISC%Galerkin%intGaussP_Tet)
    IF (ASSOCIATED( DISC%Galerkin%intGaussW_Tet)) DEALLOCATE(DISC%Galerkin%intGaussW_Tet)
    IF (ASSOCIATED( DISC%Galerkin%bndGaussP_Tet)) DEALLOCATE(DISC%Galerkin%bndGaussP_Tet)
    IF (ASSOCIATED( DISC%Galerkin%bndGaussW_Tet)) DEALLOCATE(DISC%Galerkin%bndGaussW_Tet)
    IF (ASSOCIATED( DISC%Galerkin%IntGPBaseFunc_Tet)) DEALLOCATE(DISC%Galerkin%IntGPBaseFunc_Tet)
    IF (ASSOCIATED( DISC%Galerkin%IntGPBaseGrad_Tet)) DEALLOCATE(DISC%Galerkin%IntGPBaseGrad_Tet)
    IF (ASSOCIATED( DISC%Galerkin%BndGPBaseFunc_Tet)) DEALLOCATE(DISC%Galerkin%BndGPBaseFunc_Tet)
!    IF (ASSOCIATED( DISC%Galerkin%BndGPBaseFunc3D_Tet)) DEALLOCATE(DISC%Galerkin%BndGPBaseFunc3D_Tet)
    IF (ASSOCIATED( DISC%Galerkin%MassMatrix_Tet)) DEALLOCATE(DISC%Galerkin%MassMatrix_Tet)
    IF (ASSOCIATED( DISC%Galerkin%iMassMatrix_Tet)) DEALLOCATE(DISC%Galerkin%iMassMatrix_Tet)
    IF (ASSOCIATED( DISC%Galerkin%Kxi_k_Tet)) DEALLOCATE(DISC%Galerkin%Kxi_k_Tet)
    IF (ASSOCIATED( DISC%Galerkin%Keta_k_Tet)) DEALLOCATE(DISC%Galerkin%Keta_k_Tet)
    IF (ASSOCIATED( DISC%Galerkin%Kzeta_k_Tet)) DEALLOCATE(DISC%Galerkin%Kzeta_k_Tet)
    IF (ASSOCIATED( DISC%Galerkin%Kxi_m_Tet)) DEALLOCATE(DISC%Galerkin%Kxi_m_Tet)
    IF (ASSOCIATED( DISC%Galerkin%Keta_m_Tet)) DEALLOCATE(DISC%Galerkin%Keta_m_Tet)
    IF (ASSOCIATED( DISC%Galerkin%Kzeta_m_Tet)) DEALLOCATE(DISC%Galerkin%Kzeta_m_Tet)
    IF (ASSOCIATED( DISC%Galerkin%ADGxi_Tet)) DEALLOCATE(DISC%Galerkin%ADGxi_Tet)
    IF (ASSOCIATED( DISC%Galerkin%ADGeta_Tet)) DEALLOCATE(DISC%Galerkin%ADGeta_Tet)
    IF (ASSOCIATED( DISC%Galerkin%ADGzeta_Tet)) DEALLOCATE(DISC%Galerkin%ADGzeta_Tet)
    IF (ASSOCIATED( DISC%Galerkin%FluxInt_Tet)) DEALLOCATE(DISC%Galerkin%FluxInt_Tet)
    IF (ASSOCIATED( DISC%Galerkin%Kxi_k_Tet_Sp)) THEN
        CALL CloseSparseTensor3b(DISC%Galerkin%Kxi_k_Tet_Sp)
        DEALLOCATE(DISC%Galerkin%Kxi_k_Tet_Sp)
    ENDIF
    IF (ASSOCIATED( DISC%Galerkin%Keta_k_Tet_Sp)) THEN
        CALL CloseSparseTensor3b(DISC%Galerkin%Keta_k_Tet_Sp)
        DEALLOCATE(DISC%Galerkin%Keta_k_Tet_Sp)
    ENDIF
    IF (ASSOCIATED( DISC%Galerkin%Kzeta_k_Tet_Sp)) THEN
        CALL CloseSparseTensor3b(DISC%Galerkin%Kzeta_k_Tet_Sp)
        DEALLOCATE(DISC%Galerkin%Kzeta_k_Tet_Sp)
    ENDIF
    IF (ASSOCIATED( DISC%Galerkin%Kxi_m_Tet_Sp)) THEN
        CALL CloseSparseTensor3b(DISC%Galerkin%Kxi_m_Tet_Sp)
        DEALLOCATE(DISC%Galerkin%Kxi_m_Tet_Sp)
    ENDIF
    IF (ASSOCIATED( DISC%Galerkin%Keta_m_Tet_Sp)) THEN
        CALL CloseSparseTensor3b(DISC%Galerkin%Keta_m_Tet_Sp)
        DEALLOCATE(DISC%Galerkin%Keta_m_Tet_Sp)
    ENDIF
    IF (ASSOCIATED( DISC%Galerkin%Kzeta_m_Tet_Sp)) THEN
        CALL CloseSparseTensor3b(DISC%Galerkin%Kzeta_m_Tet_Sp)
        DEALLOCATE(DISC%Galerkin%Kzeta_m_Tet_Sp)
    ENDIF
    IF (ASSOCIATED( DISC%Galerkin%ADGxi_Tet_Sp)) THEN
        CALL CloseSparseTensor3b(DISC%Galerkin%ADGxi_Tet_Sp)
        DEALLOCATE(DISC%Galerkin%ADGxi_Tet_Sp)
    ENDIF
    IF (ASSOCIATED( DISC%Galerkin%ADGeta_Tet_Sp)) THEN
        CALL CloseSparseTensor3b(DISC%Galerkin%ADGeta_Tet_Sp)
        DEALLOCATE(DISC%Galerkin%ADGeta_Tet_Sp)
    ENDIF
    IF (ASSOCIATED( DISC%Galerkin%ADGzeta_Tet_Sp)) THEN
        CALL CloseSparseTensor3b(DISC%Galerkin%ADGzeta_Tet_Sp)
        DEALLOCATE(DISC%Galerkin%ADGzeta_Tet_Sp)
    ENDIF
    IF (ASSOCIATED( DISC%Galerkin%FluxInt_Tet_Sp)) THEN
        DO iSide = 1, MESH%nSides_Tet
            CALL CloseSparseTensor3b(DISC%Galerkin%FluxInt_Tet_Sp(0,1,iSide))
            DO iLocalNeighborSide = 1, MESH%nSides_Tet
                DO iLocalNeighborVrtx = 1, MESH%nVertices_Tri
                    CALL CloseSparseTensor3b(DISC%Galerkin%FluxInt_Tet_Sp(iLocalNeighborSide,iLocalNeighborVrtx,iSide))
                ENDDO
            ENDDO
        ENDDO
        DEALLOCATE(DISC%Galerkin%FluxInt_Tet_Sp)
    ENDIF
    CONTINUE
    !
    DISC%Galerkin%init = .FALSE.
    !
    logInfo(*) 'closeGalerkin successful '
    !
  END SUBROUTINE closeGalerkin3D_us

!
!   unified solver uses routine_new
!

  !===========================================================================!
  !!                                                                         !!
  !! iniGalerkin3D_us_level1 initializes all essential DG variables that     !!
  !! do NOT depend on the mesh                                               !!
  !!                                                                         !!
  !===========================================================================!

  SUBROUTINE iniGalerkin3D_us_level1_new(OptionalFields,EQN,DISC,MESH,BND,IC,SOURCE,MPI,IO)

    USE DGBasis_mod
    !-------------------------------------------------------------------------!
    IMPLICIT NONE
    !-------------------------------------------------------------------------!
    ! Argument list declaration                                               !
    TYPE(tUnstructOptionalFields)   :: OptionalFields
    TYPE(tEquations)                :: EQN
    TYPE(tUnstructMesh)             :: MESH
    TYPE(tDiscretization)           :: DISC
    TYPE(tBoundary)                 :: BND
    TYPE(tInitialCondition)         :: IC
    TYPE(tSource)                   :: SOURCE
    TYPE(tMPI)                      :: MPI
    TYPE(tInputOutput)              :: IO
    !-------------------------------------------------------------------------!
    ! Local variable declaration                                              !
    INTEGER                         :: i, j, iElem, iDirac, iRicker
    REAL                            :: x,y,z
    REAL                            :: pi, earth_rad
    REAL                            :: e1(3), e2(3), e3(3)
    ! ------------------------------------------------------------------------!

    DISC%Galerkin%init = .TRUE.

    DISC%Galerkin%init     = .TRUE.
    DISC%Galerkin%nDegFr   = (DISC%Galerkin%nPoly+1)*(DISC%Galerkin%nPoly+2)*(DISC%Galerkin%nPoly+3)/6   !**3

    DISC%Galerkin%nPolyRec  = DISC%Galerkin%nPoly
    DISC%Galerkin%nDegFrRec = DISC%Galerkin%nDegFr


    DISC%Galerkin%nDegFrST = DISC%Galerkin%nDegFrRec*(DISC%Galerkin%nPolyRec+1)

    logInfo(*) 'Interface SEISSOL successful '

  END SUBROUTINE iniGalerkin3D_us_level1_new

  !===========================================================================!
  !!                                                                         !!
  !! iniGalerkin3D_us_level2 initializes all essential DG variables that     !!
  !! DO depend on the mesh                                                   !!
  !!                                                                         !!
  !===========================================================================!

  SUBROUTINE iniGalerkin3D_us_level2_new(OptionalFields,EQN,DISC,MESH,BND,IC,SOURCE,MPI,IO)

    USE DGBasis_mod
!    USE DGSponge_mod ! not yet done for hybrids/unified version
#ifdef PARALLEL
    USE MPIExchangeValues_mod
#endif
#ifdef GENERATEDKERNELS
    use iso_c_binding, only: c_loc, c_null_char, c_bool
    use f_ftoc_bind_interoperability
    use calc_deltaT_mod
#endif
    !-------------------------------------------------------------------------!
    IMPLICIT NONE
    !-------------------------------------------------------------------------!
#ifdef PARALLEL
    INCLUDE 'mpif.h'
#endif
    !-------------------------------------------------------------------------!
    ! Argument list declaration                                               !
    TYPE(tUnstructOptionalFields)   :: OptionalFields
    TYPE(tEquations)                :: EQN
    TYPE(tUnstructMesh)             :: MESH
    TYPE(tDiscretization)           :: DISC
    TYPE(tBoundary)                 :: BND
    TYPE(tInitialCondition)         :: IC
    TYPE(tSource)                   :: SOURCE
    TYPE(tMPI)                      :: MPI
    TYPE(tInputOutput)              :: IO
    !-------------------------------------------------------------------------!
    ! Local variable declaration                                              !
    INTEGER                         :: i, j, k, l, iElem, iDirac, iRicker
    INTEGER                         :: iDRFace
    INTEGER                         :: iCurElem
    INTEGER                         :: nDGWorkVar
    INTEGER                         :: allocstat
    INTEGER                         :: iIntGP,iTimeGP,NestSize,BlockSize,iFace
    INTEGER                         :: iDegFr_xi,iDegFr_tau,iDegFr_tau2
    REAL                            :: x,y,z
    REAL                            :: pi_const, earth_rad
    REAL                            :: e1(3), e2(3), e3(3)
    REAL                            :: xiGP,etaGP,zetaGP,tauGP
    REAL                            :: phi_i,psi_i,phi_j,psi_j
    REAL                            :: phi_xi_i(3), phi_xi_j(3)
    REAL                            :: psi_tau_i, psi_tau_j,psi_tau_grad_i2
    REAL                            :: TimeStiff(DISC%Galerkin%nPoly+1,DISC%Galerkin%nPoly+1)
    REAL                            :: TimeMass(DISC%Galerkin%nPoly+1,DISC%Galerkin%nPoly+1)
    REAL                            :: TimeF0(DISC%Galerkin%nPoly+1)
    INTEGER, POINTER                :: MPI_Dirac_Element(:,:)
    INTEGER                         :: iError,iCPU
#ifdef GENERATEDKERNELS
    real                            :: l_timeStepWidth
    real                            :: l_loads(3), l_scalings(3), l_cuts(2), l_timeScalings(2), l_gts
    integer                         :: iObject, iSide, iNeighbor, MPIIndex
    real, target                    :: materialVal(EQN%nBackgroundVar)
    logical(kind=c_bool)                        :: enableFreeSurfaceIntegration
    
#endif
    ! ------------------------------------------------------------------------!
    !
    CALL iniGalerkin3D_us_intern_new(EQN, DISC, MESH, BND, IC, SOURCE, OptionalFields, IO)
    !
    CALL BuildSpecialDGGeometry3D_new(OptionalFields%BackgroundValue,EQN,MESH,DISC,BND,MPI,IO)

#ifdef GENERATEDKERNELS
    ! we have the material parameters and insphere diameters, let's get some time step widths out of this

    ! Set used initial conditions.
    call c_interoperability_setInitialConditionType(trim(IC%cICType) // c_null_char)

    ! malloc fortran arrays
    call ini_calc_deltaT( eqn%eqType,     &
                          optionalFields, &
                          eqn,            &
                          mesh,           &
                          io                )

    ! get the time step width for every tet
    call cfl_step( optionalFields, &
                   eqn,            &
                   mesh,           &
                   disc,           &
                   io                )

    ! get gts time step width
    l_gts = minval( optionalFields%dt_convectiv(:) )
    if (l_gts .le. 0.0) then
      logError(*) 'Invalid timestep width'
      stop
    endif

#ifdef PERIODIC_LTS_SCALING
    ! compute total load per half-sapce
    !         _____________________
    !        /         /     /    /|
    !       /         /     /    / |
    !      /         /     /    /  |
    !     /         /     /    /   |
    !    /         /     /    /    |
    !   /_________/_____/____/     |
    !  |         |     |     |     |
    !  |    T    |  S  |  F  |     |
    !  |    h    |  e  |  i  |     |
    !  |    i    |  c  |  r  |     |_ _ _ _ _ _ _ _ _ _
    !  |    r    |  o  |  s  |    /                    /
    !  |    d    |  n  |  t  |   /                    /
    !  |         |  d  |     |  /       Symmetry     /
    !  |         |     |     | /                    /
    !  |_________|_____|_____|/ _ _ _ _ _ _ _ _ _ _/
    !  |s^2/2 + s|  s  |s^2/2|     |     |         |
    !  |         |     |     |     |     |         |
    ! -50     -cut2  -cut1   0    cut1  cut2      50

    ! derive scaling of time step widths
    l_timeScalings(1) = PERIODIC_LTS_SCALING * PERIODIC_LTS_SCALING
    l_timeScalings(2) = PERIODIC_LTS_SCALING

    ! derive scalings
    l_scalings(1) = l_timeScalings(2) / 2
    l_scalings(2) = 1
    l_scalings(3) = l_timeScalings(1) + l_timeScalings(2)

    ! derive cuts
    l_cuts(1) = 50.0d0 * ( l_scalings(1)                 ) / ( l_scalings(1) + l_scalings(2) + l_scalings(3) )
    l_cuts(2) = 50.0d0 * ( l_scalings(1) + l_scalings(2) ) / ( l_scalings(1) + l_scalings(2) + l_scalings(3) )
#endif

    ! propagate the time step width to time manager
    do iElem = 1, mesh%nElem
      l_timeStepWidth = optionalFields%dt_convectiv(iElem)

#ifdef PERIODIC_LTS_SCALING
      ! perform the scaling of the time step width
      if(     mesh%elem%xybary(1,iElem) > -l_cuts(2) .and.  mesh%elem%xybary(1,iElem) < -l_cuts(1) .or. \
              mesh%elem%xybary(1,iElem) >  l_cuts(1) .and.  mesh%elem%xybary(1,iElem) <  l_cuts(2) )    \
      then
        l_timeStepWidth = l_gts / ( l_timeScalings(2) - 1.0E-2 )
      elseif( mesh%elem%xybary(1,iElem) > -l_cuts(1) .and.  mesh%elem%xybary(1,iElem) <  0.d0 .or.      \
              mesh%elem%xybary(1,iElem) >  0.d0      .and.  mesh%elem%xybary(1,iElem) <  l_cuts(1) )    \
      then
        l_timeStepWidth = l_gts / ( l_timeScalings(1) + 1.0E-2 )
      else
        l_timeStepWidth = l_gts
      endif
#endif

      call c_interoperability_setTimeStepWidth( i_meshId        = iElem,          &
                                                i_timeStepWidth = l_timeStepWidth &
                                              )
    enddo

    enableFreeSurfaceIntegration = (io%surfaceOutput > 0)
    ! put the clusters under control of the time manager
    call c_interoperability_initializeClusteredLts( i_clustering = disc%galerkin%clusteredLts, i_enableFreeSurfaceIntegration = enableFreeSurfaceIntegration )
#endif

    !
    SELECT CASE(DISC%Galerkin%DGMethod)
    CASE(3)
        nDGWorkVar = EQN%nVar+EQN%nAneFuncperMech
    CASE DEFAULT
        nDGWorkVar = EQN%nVarTotal
    END SELECT
    !
    ! Allocation of arrays
    ALLOCATE(                                                                                   &
         DISC%Galerkin%dgvar( DISC%Galerkin%nDegFr,EQN%nVarTotal,MESH%nElem,DISC%Galerkin%nRK), &
         STAT = allocstat                                                                       )
    IF(allocStat .NE. 0) THEN
       logError(*) 'could not allocate all variables!'
       STOP
    END IF
    !
    IF(DISC%Galerkin%DGMethod.EQ.3) THEN
        ALLOCATE( DISC%Galerkin%DGTaylor(DISC%Galerkin%nDegFr,EQN%nVarTotal,0:DISC%Galerkin%nPoly,MESH%nElem), &
                  STAT = allocstat )
        IF(allocStat .NE. 0) THEN
           logError(*) 'could not allocate DISC%Galerkin%DGTayl.'
           STOP
        END IF
    ENDIF

#ifdef PARALLEL
    IF(MPI%nCPU.GT.1) THEN                                          !
                                                                    !
    ! We comunicate background fields                               !
    ! Needed for discontinuous Riemann problems                     !
    !                                                               !
    CALL MPIExchangeBackground(DISC           = DISC,             & !
                               EQN            = EQN,              & !
                               BND            = BND,              & !
                               MESH           = MESH,             & !
                               IO             = IO,               & !
                               OptionalFields = OptionalFields,   & !
                               MPI            = MPI               ) !
                                                                    !
    ENDIF                                                           !
#endif
    !
    ! Initialize sparse star matrices
    !
#if defined(GENERATEDKERNELS)
  do iElem = 1, MESH%nElem
    iSide = 0

    materialVal = OptionalFields%BackgroundValue(iElem,:)
    call c_interoperability_setMaterial( i_elem = iElem,                                         \
                                         i_side = iSide,                                         \
                                         i_materialVal = materialVal,\
                                         i_numMaterialVals = EQN%nBackgroundVar                  )

    do iSide = 1,4
      IF (MESH%ELEM%MPIReference(iSide,iElem).EQ.1) THEN
          iObject         = MESH%ELEM%BoundaryToObject(iSide,iElem)
          MPIIndex        = MESH%ELEM%MPINumber(iSide,iElem)
          materialVal = BND%ObjMPI(iObject)%NeighborBackground(1:EQN%nBackgroundVar,MPIIndex) ! rho,mu,lambda
      ELSE
          SELECT CASE(MESH%ELEM%Reference(iSide,iElem))
          CASE(0)
              iNeighbor       = MESH%ELEM%SideNeighbor(iSide,iElem)
              materialVal = OptionalFields%BackgroundValue(iNeighbor,:)
          CASE DEFAULT ! For boundary conditions take inside material
              materialVal = OptionalFields%BackgroundValue(iElem,:)
          END SELECT
      ENDIF
      call c_interoperability_setMaterial( i_elem = iElem,                        \
                                           i_side = iSide,                        \
                                           i_materialVal = materialVal,       \
                                           i_numMaterialVals = EQN%nBackgroundVar )

    enddo
  enddo

#ifdef USE_MPI
  ! synchronize redundant cell data
  logInfo0(*) 'Synchronizing copy cell material data.';
  call c_interoperability_synchronizeCellLocalData;
#endif

  ! Initialize source terms
  select case(SOURCE%Type)
    case(0)
      ! No source terms
      ! Do nothing
    case(42)
      call c_interoperability_setupNRFPointSources(trim(SOURCE%NRFFileName) // c_null_char)
    case(50)
      call c_interoperability_setupFSRMPointSources( momentTensor     = SOURCE%RP%MomentTensor,  &
                                                     numberOfSources  = SOURCE%RP%nSbfs(1),      &
                                                     centres          = SOURCE%RP%SpacePosition, &
                                                     strikes          = SOURCE%RP%Strks,         &
                                                     dips             = SOURCE%RP%Dips,          &
                                                     rakes            = SOURCE%RP%Rake,          &
                                                     onsets           = SOURCE%RP%Tonset,        &
                                                     areas            = SOURCE%RP%Area,          &
                                                     timestep         = SOURCE%RP%t_samp,        &
                                                     numberOfSamples  = SOURCE%RP%nsteps,        &
                                                     timeHistories    = SOURCE%RP%TimeHist       )
    case default
      logError(*) 'Generated Kernels: Unsupported source type: ', SOURCE%Type
      stop
  end select

  if (DISC%Galerkin%FluxMethod .ne. 0) then
    logError(*) 'Generated kernels currently supports Godunov fluxes only.'
    stop
  endif

  logInfo0(*) 'Initializing element local matrices.'
  call c_interoperability_initializeCellLocalMatrices;
#endif

    IF(DISC%Galerkin%DGMethod.EQ.3) THEN
        ALLOCATE( DISC%LocalIteration(MESH%nElem) )
        ALLOCATE( DISC%LocalTime(MESH%nElem)      )
        ALLOCATE( DISC%LocalDt(MESH%nElem)        )
        DISC%LocalIteration(:)  = 0.
        DISC%LocalTime(:)       = 0.
    ENDIF
    !
    IF(EQN%DR.EQ.1) THEN

      ALLOCATE(DISC%DynRup%SlipRate1(DISC%Galerkin%nBndGP,MESH%Fault%nSide))
      ALLOCATE(DISC%DynRup%SlipRate2(DISC%Galerkin%nBndGP,MESH%Fault%nSide))
      ALLOCATE(DISC%DynRup%Slip(DISC%Galerkin%nBndGP,MESH%Fault%nSide))
      ALLOCATE(DISC%DynRup%Slip1(DISC%Galerkin%nBndGP,MESH%Fault%nSide))
      ALLOCATE(DISC%DynRup%Slip2(DISC%Galerkin%nBndGP,MESH%Fault%nSide))
      ALLOCATE(DISC%DynRup%TracXY(DISC%Galerkin%nBndGP,MESH%Fault%nSide))
      ALLOCATE(DISC%DynRup%TracXZ(DISC%Galerkin%nBndGP,MESH%Fault%nSide))
      ALLOCATE(DISC%DynRup%Mu(DISC%Galerkin%nBndGP,MESH%Fault%nSide))
      ALLOCATE(DISC%DynRup%PeakSR(DISC%Galerkin%nBndGP,MESH%Fault%nSide))
      ALLOCATE(DISC%DynRup%rupture_time(DISC%Galerkin%nBndGP,MESH%Fault%nSide))
      ALLOCATE(DISC%DynRup%dynStress_time(DISC%Galerkin%nBndGP,MESH%Fault%nSide))
      
      ! TODO: Transpose StateVar
      ALLOCATE(DISC%DynRup%StateVar(DISC%Galerkin%nBndGP,MESH%Fault%nSide))
      !
      DISC%DynRup%SlipRate1     = EQN%IniSlipRate1
      DISC%DynRup%SlipRate2     = EQN%IniSlipRate2
      DISC%DynRup%Slip          = 0.0D0
      DISC%DynRup%Slip1         = 0.0D0
      DISC%DynRup%Slip2         = 0.0D0
      DISC%DynRup%TracXY        = 0.0D0
      DISC%DynRup%TracXZ        = 0.0D0
      DISC%DynRup%Mu(:,:)       = EQN%IniMu(:,:)
      DISC%DynRup%StateVar(:,:) = EQN%IniStateVar
      DISC%DynRup%PeakSR        = 0.0D0
      DISC%DynRup%rupture_time  = 0.0D0
      DISC%DynRup%dynStress_time = 0.0D0

      allocate(disc%DynRup%output_Mu(DISC%Galerkin%nBndGP,MESH%Fault%nSide))
      allocate(disc%DynRup%output_Strength(DISC%Galerkin%nBndGP,MESH%Fault%nSide))
      allocate(disc%DynRup%output_Slip(DISC%Galerkin%nBndGP,MESH%Fault%nSide))
      allocate(disc%DynRup%output_Slip1(DISC%Galerkin%nBndGP,MESH%Fault%nSide))
      allocate(disc%DynRup%output_Slip2(DISC%Galerkin%nBndGP,MESH%Fault%nSide))
      allocate(disc%DynRup%output_rupture_time(DISC%Galerkin%nBndGP,MESH%Fault%nSide))
      allocate(disc%DynRup%output_PeakSR(DISC%Galerkin%nBndGP,MESH%Fault%nSide))
      allocate(disc%DynRup%output_dynStress_time(DISC%Galerkin%nBndGP,MESH%Fault%nSide))      
      allocate(disc%DynRup%output_StateVar(DISC%Galerkin%nBndGP,MESH%Fault%nSide))

    else
        ! Allocate dummy arrays to avoid debug errors
        allocate(DISC%DynRup%SlipRate1(0,0), &
            DISC%DynRup%SlipRate2(0,0),      &
            DISC%DynRup%Slip(0,0),           &
            DISC%DynRup%Slip1(0,0),          &
            DISC%DynRup%Slip2(0,0),          &
            DISC%DynRup%Mu(0,0),             &
            DISC%DynRup%StateVar(0,0),       &
            DISC%DynRup%PeakSR(0,0),         &
            DISC%DynRup%Strength(0,0),       &
            DISC%DynRup%rupture_time(0,0),   &
            DISC%DynRup%dynStress_time(0,0)  )
        allocate(DISC%DynRup%output_Mu(0,0),      &
            DISC%DynRup%output_StateVar(0,0),     &
            DISC%DynRup%output_Strength(0,0),     &
            DISC%DynRup%output_Slip(0,0),         &
            DISC%DynRup%output_Slip1(0,0),        &
            DISC%DynRup%output_Slip2(0,0),        &
            DISC%DynRup%output_rupture_time(0,0), &
            DISC%DynRup%output_PeakSR(0,0),       &
            DISC%DynRup%output_dynStress_time(0,0))
    ENDIF
    !
    IF(DISC%Galerkin%CKMethod.EQ.1) THEN ! not yet done for hybrids
        print*,' ERROR in SUBROUTINE iniGalerkin3D_us_level2_new'
        PRINT*,' DISC%Galerkin%CKMethod.EQ.1 not implemented'
        STOP
        !
    ENDIF
  END SUBROUTINE iniGalerkin3D_us_level2_new


 !===========================================================================!
  !!                                                                         !!
  !!  iniGalerkin3D_us_intern initializes the private data                   !!
  !!                                                                         !!
  !===========================================================================!

  SUBROUTINE iniGalerkin3D_us_intern_new(EQN, DISC, MESH, BND, IC, SOURCE, OptionalFields, IO)
    !-------------------------------------------------------------------------!

    USE DGBasis_mod
    USE COMMON_operators_mod
    USE QuadPoints_mod
    USE JacobiNormal_mod

    !-------------------------------------------------------------------------!
    IMPLICIT NONE
    !-------------------------------------------------------------------------!
    ! Argument list declaration
    TYPE(tEquations)         :: EQN
    TYPE(tDiscretization)    :: DISC
    TYPE(tUnstructMesh)      :: MESH
    TYPE(tBoundary)          :: BND
    TYPE(tInitialCondition)  :: IC
    TYPE(tSource)            :: SOURCE
    TYPE(tUnstructOptionalFields)   :: OptionalFields
    TYPE(tInputOutput)       :: IO
    !-------------------------------------------------------------------------!
    ! Local variable declaration                                              !
    INTEGER :: allocstat                                  ! Allocation status !
    INTEGER :: stat                                       ! IO status         !
    INTEGER :: iDegFr                                     ! Loop counter      !
    INTEGER :: iElem, iSide, iBndGP
    INTEGER :: iNeighbor, iLocalNeighborSide, iNeighborSide, iNeighborVertex
    INTEGER :: iLocalNeighborVrtx
    INTEGER :: nDegFr, MaxDegFr, nDGWorkVar
    INTEGER :: i,j,k,l,m,r,r1,r2,r3                       ! Loop counter      !
    INTEGER :: iPoly, iXi, iEta, iZeta, iIntGP            ! Loop counter      !
    REAL    :: xi, eta, zeta, tau, chi, tau1, chi1
    REAL    :: xiS, etaS, zetaS, xP, yP, zP
    REAL    :: phi, gradphixieta(3)
    REAL                            :: rho,mu,lambda,c0,ce(6,6)
    REAL                            :: x(MESH%nVertexMax)
    REAL                            :: y(MESH%nVertexMax)
    REAL                            :: z(MESH%nVertexMax)
    REAL                            :: JacobiT(EQN%Dimension,EQN%Dimension)
    REAL                            :: auxMatrix(EQN%nVar,EQN%nVar)
    REAL                            :: A_Star(EQN%nVar,EQN%nVar)
    REAL                            :: B_Star(EQN%nVar,EQN%nVar)
    REAL                            :: C_Star(EQN%nVar,EQN%nVar)
    REAL                            :: A(EQN%nVar,EQN%nVar)
    REAL                            :: B(EQN%nVar,EQN%nVar)
    REAL                            :: C(EQN%nVar,EQN%nVar)
    REAL                            :: nx, ny, nz
    REAL                            :: sx, sy, sz
    REAL                            :: tx, ty, tz
    REAL                            :: locA(EQN%nVar,EQN%nVar), locabsA(EQN%nVar,EQN%nVar)
    REAL                            :: T(EQN%nVar,EQN%nVar)
    REAL                            :: iT(EQN%nVar,EQN%nVar)
    !
    INTEGER                         :: nTens3GP, indx
    REAL,POINTER                    :: Tens3BaseFunc(:,:)
    REAL,POINTER                    :: Tens3BaseGrad(:,:,:)
    REAL,POINTER                    :: Tens3GaussP(:,:)
    REAL,POINTER                    :: Tens3GaussW(:)
    INTEGER                         :: nTFMGaussP, ngll
    REAL,POINTER                    :: TFMGaussP(:,:)
    REAL,POINTER                    :: TFMGaussW(:)
    REAL                            :: phi_m, phi_l, phi_k
    REAL                            :: phigrad(EQN%Dimension)
    REAL                            :: chiGP, tauGP
    REAL                            :: VAND(DISC%Galerkin%nPoly+1,DISC%Galerkin%nPoly+1),Temp(DISC%Galerkin%nPoly+1,1)
    REAL                            :: grad(EQN%Dimension,EQN%Dimension)
    !
    LOGICAL                         :: configexist
    CHARACTER(LEN=600)              :: FileName_Tet, FileName_Hex, FileName_Time
    CHARACTER(LEN=200)              :: DGPATH
    ! CHARACTER(LEN=600)              :: TimeFile
    !
    ! Dynamic Rupture variables
    INTEGER                         :: iFace
    INTEGER                         :: iDegFr2
    INTEGER                         :: MPIIndex, iObject
    REAL                            :: xGP,yGP,zGP
    REAL                            :: xV(MESH%GlobalVrtxType),yV(MESH%GlobalVrtxType),zV(MESH%GlobalVrtxType)
    REAL                            :: x_host(MESH%GlobalVrtxType), y_host(MESH%GlobalVrtxType), z_host(MESH%GlobalVrtxType)
    REAL                            :: phi_iDegFr,phi_iDegFr2
    !-------------------------------------------------------------------------!

    IF(.NOT.DISC%Galerkin%init) THEN
       logError(*) 'iniGalerkin: SeisSol Interface not initialized!!'
       STOP
    ENDIF

    IF(MESH%nElem_Tet.EQ.0 .AND. MESH%nElem_Hex.EQ.0) THEN
       logError(*) 'Quadraturefree ADER-DG is only implemented for tetrahedral and hexahedral.'
       STOP
    ENDIF

    ! Reading polynomial coefficients and mass matrices

    INQUIRE(                                            & !
         FILE= 'DGPATH'                               , & !
         EXIST=configexist                              ) !
    !                                                     !
    IF (configexist) THEN                                 !
       !                                                  !
       OPEN(                                            & !
            UNIT= IO%UNIT%FileIn                      , & !
            FILE= 'DGPATH'                            , & !
            IOSTAT = STAT                               ) !
       !                                                  !
       IF (stat.NE.0) THEN                                !
          logError(*) 'cannot open DGPATH'         !
          STOP
       END IF                                             !
       !                                                  !
       READ(IO%UNIT%FileIn,'(A)') DGPATH                  !
       !                                                  !
       CLOSE(IO%UNIT%FileIn)                              !
       !                                                  !
       !                                                  !
       logInfo(*) 'Path to the DG directory is: ',TRIM(DGPATH)

       IF (MESH%nElem_Tet.GT.0) WRITE(FileName_Tet,'(a,a20)') TRIM(DGPATH), 'BasisFunctions3D.tri'
       IF (MESH%nElem_Hex.GT.0) WRITE(FileName_Hex,'(a,a20)') TRIM(DGPATH), 'BasisFunctions3D.qua'

    ELSE                                                  !
       !                                                  !
       logWarning(*) 'Configuration file DGPATH missing!'
       logWarning(*) 'Use . as default path'    !
       !                                                  !
       IF (MESH%nElem_Tet.GT.0) WRITE(FileName_Tet,'(a,a20)') TRIM(DGPATH), 'BasisFunctions3D.tri'
       IF (MESH%nElem_Hex.GT.0) WRITE(FileName_Hex,'(a,a20)') TRIM(DGPATH), 'BasisFunctions3D.qua'
       !
    ENDIF

!===================================================================================!
!--------------------------------Tetrahedral Elements-------------------------------!
!===================================================================================!

    IF(MESH%nElem_Tet .GT. 0)THEN
        logInfo0(*) 'Tetrahedral Elements '
        CALL OpenFile(IO%UNIT%FileIn,FileName_Tet,.FALSE.)

        logInfo0(*) 'Reading basis functions and mass matrices for DG method '
        logInfo0(*) '  from file ', TRIM(FileName_Tet)

        ! Read comment
        READ(IO%UNIT%FileIn,*)
        READ(IO%UNIT%FileIn,*)
        ! Read maximal degree of basis polynomials stored in the file.
        READ(IO%UNIT%FileIn,*) DISC%Galerkin%nMaxPoly
        IF(DISC%Galerkin%nPoly.GT.DISC%Galerkin%nMaxPoly) THEN
            logError(*) 'Required polynomial for DG method is higher than the ones stored in file ', FileName_Tet
            STOP
        ENDIF
        MaxDegFr = (DISC%Galerkin%nPolyRec+1)*(DISC%Galerkin%nPolyRec+2)*(DISC%Galerkin%nPolyRec+3)/6
        ALLOCATE(DISC%Galerkin%cPoly3D_Tet(0:DISC%Galerkin%nPolyRec,0:DISC%Galerkin%nPolyRec,0:DISC%Galerkin%nPolyRec, &
                                           0:MaxDegFr-1, 0:DISC%Galerkin%nPolyRec),                                    &
                 DISC%Galerkin%NonZeroCPoly_Tet(0:MaxDegFr-1,0:DISC%Galerkin%nPolyRec),                                &
                 DISC%Galerkin%NonZeroCPolyIndex_Tet(EQN%Dimension,1:(DISC%Galerkin%nPolyRec+1)**3,0:MaxDegFr,         &
                                                     0:DISC%Galerkin%nPolyRec),                                        &
                 DISC%Galerkin%MassMatrix_Tet(MaxDegFr,MaxDegFr, 0:DISC%Galerkin%nPolyRec),                            &
                 DISC%Galerkin%iMassMatrix_Tet(MaxDegFr,MaxDegFr, 0:DISC%Galerkin%nPolyRec),                           &
                 DISC%Galerkin%IntGaussP_Tet(EQN%Dimension,DISC%Galerkin%nIntGP),                                      &
                 DISC%Galerkin%IntGaussW_Tet(DISC%Galerkin%nIntGP),                                                    &
                 DISC%Galerkin%BndGaussP_Tet(EQN%Dimension-1,DISC%Galerkin%nBndGP),                                      &
                 DISC%Galerkin%BndGaussW_Tet(Disc%Galerkin%nBndGP),                                                    &
                 Tens3GaussP(EQN%Dimension,(DISC%Galerkin%nPoly+2)**3),Tens3GaussW((DISC%Galerkin%nPoly+2)**3),        &
                 DISC%Galerkin%IntGPBaseGrad_Tet(EQN%Dimension,0:MaxDegFr,(DISC%Galerkin%nPolyRec+2)**3,               &
                                                 0:DISC%Galerkin%nPolyRec),                                            &
                 DISC%Galerkin%IntGPBaseFunc_Tet(0:MaxDegFr,(DISC%Galerkin%nPolyRec+2)**3,0:DISC%Galerkin%nPolyRec),   &
!                 DISC%Galerkin%BndGPBaseFunc3D_Tet(0:MaxDegFr,(DISC%Galerkin%nPolyRec+2)**2,MESH%nSides_Tet),          &
                 STAT = allocstat                                                                                      )
        IF(allocStat .NE. 0) THEN
           logError(*) 'could not allocate all variables!'
           STOP
        END IF

        DISC%Galerkin%MassMatrix_Tet(:,:,:)  = 0.0d0
        DISC%Galerkin%iMassMatrix_Tet(:,:,:) = 0.0d0
        DISC%Galerkin%cPoly3D_Tet(:,:,:,:,:) = 0.0d0

        ! Read coefficients of basis functions and mass matrices up to degree DISC%Galerkin%nMaxPoly, stored in the file
        ! BasisFunctions3D.tri
        DO iPoly = 0, DISC%Galerkin%nPolyRec
            ! Read comment in front of the basis functions' coefficients
            logInfo0(*) 'Reading basis functions of order ', iPoly
            READ(IO%UNIT%FileIn,*)
            nDegFr = (iPoly + 1)*(iPoly + 2)*(iPoly + 3)/6
            ! Read polynomial coefficients
            ! where the index of the degrees of freedom starts at zero
            DO iDegFr = 0, nDegFr-1
                DO iZeta = 0, iPoly
                    DO iEta = 0, iPoly
                        DO iXi = 0, iPoly
                            READ(IO%UNIT%FileIn,*) DISC%Galerkin%cPoly3D_Tet(iXi,iEta,iZeta,iDegFr,iPoly)
                        ENDDO
                    ENDDO
                ENDDO
            ENDDO
            ! Read comment in front of the entries of the mass matrix
            READ(IO%UNIT%FileIn,*)
            logInfo0(*) 'Reading mass matrices   of order ', iPoly
            ! Read entries of the mass matrix
            DO k = 1, nDegFr
                DO l = 1, nDegFr
                    READ(IO%UNIT%FileIn,*) DISC%Galerkin%MassMatrix_Tet(k,l,iPoly)
                    IF(DISC%Galerkin%MassMatrix_Tet(k,l,iPoly).NE.0) THEN
                       DISC%Galerkin%iMassMatrix_Tet(k,l,iPoly) = 1.0d0/DISC%Galerkin%MassMatrix_Tet(k,l,iPoly)
                    ENDIF
                ENDDO
            ENDDO
        ENDDO
        CLOSE(IO%UNIT%FileIn)
        ! Detecting non-zero coefficients in basis polynomials
        DISC%Galerkin%NonZeroCPoly_Tet(:,:)          = 0
        DISC%Galerkin%NonZeroCPolyIndex_Tet(:,:,:,:) = -1
        DO iPoly = 0, DISC%Galerkin%nPolyRec
            nDegFr = (iPoly + 1)*(iPoly + 2)*(iPoly + 3)/6
            DO iDegFr = 0, nDegFr-1
                DO iZeta = 0, iPoly
                    DO iEta = 0, iPoly
                        DO iXi = 0, iPoly
                            IF(ABS(DISC%Galerkin%cPoly3D_Tet(iXi,iEta,iZeta,iDegFr,iPoly)).GE.1e-6) THEN
                                DISC%Galerkin%NonZeroCPoly_Tet(iDegFr,iPoly) = DISC%Galerkin%NonZeroCPoly_Tet(iDegFr,iPoly) + 1
                                DISC%Galerkin%NonZeroCPolyIndex_Tet(1,DISC%Galerkin%NonZeroCPoly_Tet(iDegFr,iPoly),iDegFr,iPoly) = iXi
                                DISC%Galerkin%NonZeroCPolyIndex_Tet(2,DISC%Galerkin%NonZeroCPoly_Tet(iDegFr,iPoly),iDegFr,iPoly) = iEta
                                DISC%Galerkin%NonZeroCPolyIndex_Tet(3,DISC%Galerkin%NonZeroCPoly_Tet(iDegFr,iPoly),iDegFr,iPoly) = iZeta
                            ENDIF
                        ENDDO
                    ENDDO
                ENDDO
            ENDDO
        ENDDO
    ENDIF ! Tets

!===================================================================================!
!--------------------------------Hexahedral Elements--------------------------------!
!===================================================================================!

    IF(MESH%nElem_Hex .GT. 0)THEN
        logInfo0(*) 'Hexahedral Elements '
        CALL OpenFile(IO%UNIT%FileIn,FileName_Hex,.FALSE.)

        logInfo0(*) 'Reading basis functions and mass matrices for DG method '
        logInfo0(*) '  from file ', TRIM(FileName_Hex)

        ! Read comment
        READ(IO%UNIT%FileIn,*)
        READ(IO%UNIT%FileIn,*)
        ! Read maximal degree of basis polynomials stored in the file.
        READ(IO%UNIT%FileIn,*) DISC%Galerkin%nMaxPoly
        IF(DISC%Galerkin%nPoly.GT.DISC%Galerkin%nMaxPoly) THEN
            logError(*) 'Required polynomial for DG method is higher than the ones stored in file ', FileName_Hex
            STOP
        ENDIF
        MaxDegFr = (DISC%Galerkin%nPolyRec+1)*(DISC%Galerkin%nPolyRec+2)*(DISC%Galerkin%nPolyRec+3)/6 !**3

        ALLOCATE(DISC%Galerkin%cPoly3D_Hex(0:DISC%Galerkin%nPolyRec,0:DISC%Galerkin%nPolyRec,0:DISC%Galerkin%nPolyRec,      &
                                           0:MaxDegFr-1, 0:DISC%Galerkin%nPolyRec),                                         &
                 DISC%Galerkin%NonZeroCPoly_Hex(0:MaxDegFr-1,0:DISC%Galerkin%nPolyRec),                                     &
                 DISC%Galerkin%NonZeroCPolyIndex_Hex(EQN%Dimension,1:(DISC%Galerkin%nPolyRec+1)**3,0:MaxDegFr,              &
                                                     0:DISC%Galerkin%nPolyRec),                                             &
                 DISC%Galerkin%MassMatrix_Hex(MaxDegFr,MaxDegFr, 0:DISC%Galerkin%nPolyRec),                                 &
                 DISC%Galerkin%iMassMatrix_Hex(MaxDegFr,MaxDegFr, 0:DISC%Galerkin%nPolyRec),                                &
                 Tens3GaussP(EQN%Dimension,(DISC%Galerkin%nPoly+2)**3),Tens3GaussW((DISC%Galerkin%nPoly+2)**3),             &
                 DISC%Galerkin%IntGaussP_Hex(EQN%Dimension,DISC%Galerkin%nIntGP),                                           &
                 DISC%Galerkin%IntGaussW_Hex(DISC%Galerkin%nIntGP),                                                         &
                 DISC%Galerkin%BndGaussP_Hex(EQN%Dimension,DISC%Galerkin%nBndGP),                                           &
                 DISC%Galerkin%BndGaussW_Hex(DISC%Galerkin%nBndGP),                                                         &
                 DISC%Galerkin%IntGPBaseGrad_Hex(EQN%Dimension,0:MaxDegFr,(DISC%Galerkin%nPolyRec+2)**3,                    &
                                                 0:DISC%Galerkin%nPolyRec),                                                 &
                 DISC%Galerkin%IntGPBaseFunc_Hex(0:MaxDegFr,(DISC%Galerkin%nPolyRec+2)**3,  0:DISC%Galerkin%nPolyRec),      &
                 DISC%Galerkin%BndGPBaseFunc3D_Hex(0:MaxDegFr,(DISC%Galerkin%nPolyRec+2)**2,MESH%nSides_Hex),               &
                 MESH%ELEM%BndBF_GP_Hex(0:MaxDegFr,DISC%Galerkin%nBndGP,MESH%nSides_Hex),                                   &
                 STAT = allocstat                                                                                           )
        IF(allocStat .NE. 0) THEN
            logError(*) 'could not allocate all variables!'
            STOP
        END IF

        DISC%Galerkin%MassMatrix_Hex(:,:,:)  = 0.0d0
        DISC%Galerkin%iMassMatrix_Hex(:,:,:) = 0.0d0
        DISC%Galerkin%cPoly3D_Hex(:,:,:,:,:) = 0.0d0

        ! Read coefficients of basis functions and mass matrices up to degree DISC%Galerkin%nMaxPoly, stored in the file
        ! BasisFunctions3D.qua
        DO iPoly = 0, DISC%Galerkin%nPolyRec
            ! Read comment in front of the basis functions' coefficients
            logInfo(*) 'Reading basis functions of order ', iPoly
            READ(IO%UNIT%FileIn,*)
            nDegFr = (iPoly + 1)*(iPoly + 2)*(iPoly + 3)/6
            ! Read polynomial coefficients
            ! where the index of the degrees of freedom starts at zero
            DO iDegFr = 0, nDegFr-1
                DO iZeta = 0, iPoly
                    DO iEta = 0, iPoly
                        DO iXi = 0, iPoly
                            READ(IO%UNIT%FileIn,*) DISC%Galerkin%cPoly3D_Hex(iXi,iEta,iZeta,iDegFr,iPoly)
                        ENDDO
                    ENDDO
                ENDDO
            ENDDO
            ! Read comment in front of the entries of the mass matrix
            READ(IO%UNIT%FileIn,*)
            logInfo(*) 'Reading mass matrices   of order ', iPoly
            ! Read entries of the mass matrix
            DO k = 1, nDegFr
                DO l = 1, nDegFr
                    READ(IO%UNIT%FileIn,*) DISC%Galerkin%MassMatrix_Hex(k,l,iPoly)
                    IF(DISC%Galerkin%MassMatrix_Hex(k,l,iPoly).NE.0) THEN
                       DISC%Galerkin%iMassMatrix_Hex(k,l,iPoly) = 1.0d0/DISC%Galerkin%MassMatrix_Hex(k,l,iPoly)
                    ENDIF
                ENDDO
            ENDDO
        ENDDO
        CLOSE(IO%UNIT%FileIn)
        ! Detecting non-zero coefficients in basis polynomials
        DISC%Galerkin%NonZeroCPoly_Hex(:,:)          = 0
        DISC%Galerkin%NonZeroCPolyIndex_Hex(:,:,:,:) = -1
        DO iPoly = 0, DISC%Galerkin%nPolyRec
            nDegFr = (iPoly + 1)*(iPoly + 2)*(iPoly + 3)/6
            DO iDegFr = 0, nDegFr-1
                DO iZeta = 0, iPoly
                    DO iEta = 0, iPoly
                        DO iXi = 0, iPoly
                            IF(ABS(DISC%Galerkin%cPoly3D_Hex(iXi,iEta,iZeta,iDegFr,iPoly)).GE.1e-6) THEN
                                DISC%Galerkin%NonZeroCPoly_Hex(iDegFr,iPoly) = DISC%Galerkin%NonZeroCPoly_Hex(iDegFr,iPoly) + 1
                                DISC%Galerkin%NonZeroCPolyIndex_Hex(1,DISC%Galerkin%NonZeroCPoly_Hex(iDegFr,iPoly),iDegFr,iPoly) = iXi
                                DISC%Galerkin%NonZeroCPolyIndex_Hex(2,DISC%Galerkin%NonZeroCPoly_Hex(iDegFr,iPoly),iDegFr,iPoly) = iEta
                                DISC%Galerkin%NonZeroCPolyIndex_Hex(3,DISC%Galerkin%NonZeroCPoly_Hex(iDegFr,iPoly),iDegFr,iPoly) = iZeta
                            ENDIF
                        ENDDO
                    ENDDO
                ENDDO
            ENDDO
        ENDDO
    ENDIF ! Hexas

    logInfo(*) 'Basis functions and mass matrices read. '

  !==============================================================================!
  !------------------------Source Terms------------------------------------------!
  !==============================================================================!

   !
   ! Prepare Time Integration
   !
   ALLOCATE(DISC%Galerkin%cTimePoly(0:DISC%Galerkin%nPolyRec, 0:DISC%Galerkin%nPolyRec+1, 0:DISC%Galerkin%nPolyRec),      &
            DISC%Galerkin%TimeMassMatrix(1:DISC%Galerkin%nPolyRec+1,1:DISC%Galerkin%nPolyRec+1,0:DISC%Galerkin%nPolyRec), &
            DISC%Galerkin%iTimeMassMatrix(1:DISC%Galerkin%nPolyRec+1,1:DISC%Galerkin%nPolyRec+1,0:DISC%Galerkin%nPolyRec),&
            STAT = allocstat)
   IF(allocStat .NE. 0) THEN
           logError(*) 'could not allocate all variables!'
           STOP
   END IF
   !
   ! Allocate Gausspoints for ADER-DG Time Integration of source terms
   !
#ifndef NUMBER_OF_TEMPORAL_INTEGRATION_POINTS
   DISC%Galerkin%nTimeGP = DISC%Galerkin%nPoly+1
#else
   disc%galerkin%nTimeGp = NUMBER_OF_TEMPORAL_INTEGRATION_POINTS
#endif
   ALLOCATE(DISC%Galerkin%TimeGaussP(DISC%Galerkin%nTimeGP),                          &
            DISC%Galerkin%TimeGaussW(DISC%Galerkin%nTimeGP),                          &
            DISC%Galerkin%dtPowerFactor(0:DISC%Galerkin%nPoly,DISC%Galerkin%nTimeGP), &
            DISC%Galerkin%Faculty(0:DISC%Galerkin%nMaxPoly+5)  )
   !
   ! Precalculate the Faculty of i because otherwise this calculation takes a loooong time...
   !
   DISC%Galerkin%Faculty(0) = 1.
   DO i = 1, DISC%Galerkin%nMaxPoly+5
       DISC%Galerkin%Faculty(i) = DISC%Galerkin%Faculty(i-1)*REAL(i)
   ENDDO

   WRITE(FileName_Time,'(a,a13)') TRIM(DGPATH), 'TimeBasis.dat'
   CALL OpenFile(IO%UNIT%FileIn,FileName_Time,.FALSE.)
   !
   logInfo(*) 'Reading time basis functions and mass matrices for ADER-DG sources'
   logInfo(*) '  from file ', TRIM(FileName_Time)
   !
   ! Read comment
   READ(IO%UNIT%FileIn,*)
   READ(IO%UNIT%FileIn,*)
   ! Read maximal degree of basis polynomials stored in the file.
   READ(IO%UNIT%FileIn,*) i
   IF(DISC%Galerkin%nPoly.GT.i) THEN
      logError(*) 'Required polynomial for DG method is higher than the ones stored in file ', FileName_Time
      STOP
   ENDIF
   !
   ! Read coefficients of basis functions and mass matrices up to degree DISC%Galerkin%nMaxPoly
   !
   DISC%Galerkin%cTimePoly(:,:,:)       = 0.0d0
   DISC%Galerkin%TimeMassMatrix(:,:,:)  = 0.0d0
   DISC%Galerkin%iTimeMassMatrix(:,:,:) = 0.0d0
   !
   DO iPoly = 0, DISC%Galerkin%nPolyRec
      ! Read comment in front of the basis functions' coefficients
      READ(IO%UNIT%FileIn,*)
      nDegFr = (iPoly + 1)
      ! Read polynomial coefficients
      ! where the index of the degrees of freedom starts at zero
      DO iDegFr = 0, nDegFr-1
         DO iXi = 0, iPoly
            READ(IO%UNIT%FileIn,*) DISC%Galerkin%cTimePoly(iXi,iDegFr,iPoly)
         ENDDO
      ENDDO
      ! Read comment in front of the entries of the time mass matrix
      READ(IO%UNIT%FileIn,*)
      ! Read entries of the time mass matrix
      DO k = 1, nDegFr
         DO l = 1, nDegFr
            READ(IO%UNIT%FileIn,*) DISC%Galerkin%TimeMassMatrix(k,l,iPoly)
         ENDDO
      ENDDO
      ! Read comment in front of the entries of the inverse time mass matrix
      READ(IO%UNIT%FileIn,*)
      ! Read entries of the inverse time mass matrix
      DO k = 1, nDegFr
         DO l = 1, nDegFr
            READ(IO%UNIT%FileIn,*) DISC%Galerkin%iTimeMassMatrix(k,l,iPoly)
         ENDDO
      ENDDO
   ENDDO
   CLOSE(IO%UNIT%FileIn)
   logInfo(*) 'Time basis functions and mass matrices read. '

!===================================================================================!
!---------------------------Quadrature-free ADER DG---------------------------------!
!===================================================================================!

    DISC%Galerkin%nRK = 1

    ! Attention: Don't change Nr of GP here since some routine depend on these numbers
    DISC%Galerkin%nIntGP = (DISC%Galerkin%nPoly + 2)**3

    SELECT CASE(DISC%Galerkin%DGMethod)
    CASE(3)
        nDGWorkVar = EQN%nVar+EQN%nAneFuncperMech
    CASE DEFAULT
        nDGWorkVar = EQN%nVarTotal
    END SELECT

    IF(MESH%nElem_Tet.GT.0) THEN

         ! Allocation of arrays
         ALLOCATE(                                                                                        &
         DISC%Galerkin%Kxi_k_Tet(DISC%Galerkin%nDegFr,DISC%Galerkin%nDegFrRec,DISC%Galerkin%nDegFrMat),   &
         DISC%Galerkin%Keta_k_Tet(DISC%Galerkin%nDegFr,DISC%Galerkin%nDegFrRec,DISC%Galerkin%nDegFrMat),  &
         DISC%Galerkin%Kzeta_k_Tet(DISC%Galerkin%nDegFr,DISC%Galerkin%nDegFrRec,DISC%Galerkin%nDegFrMat), &
         DISC%Galerkin%Kxi_m_Tet(DISC%Galerkin%nDegFr,DISC%Galerkin%nDegFrRec,DISC%Galerkin%nDegFrMat),   &
         DISC%Galerkin%Keta_m_Tet(DISC%Galerkin%nDegFr,DISC%Galerkin%nDegFrRec,DISC%Galerkin%nDegFrMat),  &
         DISC%Galerkin%Kzeta_m_Tet(DISC%Galerkin%nDegFr,DISC%Galerkin%nDegFrRec,DISC%Galerkin%nDegFrMat), &
         DISC%Galerkin%ADGxi_Tet(DISC%Galerkin%nDegFr,DISC%Galerkin%nDegFrRec,DISC%Galerkin%nDegFrMat),   &
         DISC%Galerkin%ADGeta_Tet(DISC%Galerkin%nDegFr,DISC%Galerkin%nDegFrRec,DISC%Galerkin%nDegFrMat),  &
         DISC%Galerkin%ADGzeta_Tet(DISC%Galerkin%nDegFr,DISC%Galerkin%nDegFrRec,DISC%Galerkin%nDegFrMat), &
         DISC%Galerkin%ADGklm_Tet(DISC%Galerkin%nDegFr,DISC%Galerkin%nDegFrRec,DISC%Galerkin%nDegFrMat),  &
         DISC%Galerkin%FluxInt_Tet(DISC%Galerkin%nDegFr,DISC%Galerkin%nDegFrRec,DISC%Galerkin%nDegFrMat,  &
                                     0:MESH%nSides_Tet,1:MESH%nVertices_Tri,1:MESH%nSides_Tet),           &
         STAT=allocstat                                                                                   )
         IF(allocStat .NE. 0) THEN
            logError(*) 'could not allocate all variables!'
            STOP
         END IF

        ! Compute and store volume gaussian integration points
         CALL TetrahedronQuadraturePoints(                     &
                 nIntGP     = DISC%Galerkin%nIntGP,            &
                 IntGaussP  = DISC%Galerkin%IntGaussP_Tet,     &
                 IntGaussW  = DISC%Galerkin%IntGaussW_Tet,     &
                 M          = DISC%Galerkin%nPoly+2,           &
                 IO         = IO,                              &
                 quiet      = .TRUE.                           )

#ifdef USE_DR_CELLAVERAGE
        call CellCentresOfSubdivision(DISC%Galerkin%nPoly + 1, DISC%Galerkin%BndGaussP_Tet)
        DISC%Galerkin%BndGaussW_Tet = 1.e99 ! blow up solution if used
#else
        ! Compute and store surface gaussian integration points
        CALL TriangleQuadraturePoints(                         &
                 nIntGP     = DISC%Galerkin%nBndGP,            &
                 IntGaussP  = DISC%Galerkin%BndGaussP_Tet,     &
                 IntGaussW  = DISC%Galerkin%BndGaussW_Tet,     &
                 M          = DISC%Galerkin%nPoly+2,           &
                 IO         = IO,                              &
                 quiet      = .TRUE.                           )
#endif

        NULLIFY( Tens3GaussP )
        NULLIFY( Tens3GaussW )
        ! Compute integration points for volume integrals
        ! Local to this subroutine
         CALL TetrahedronQuadraturePoints(                                  &
                 nIntGP     = nTens3GP,                                     &
                 IntGaussP  = Tens3GaussP,                                  &
                 IntGaussW  = Tens3GaussW,                                  &
                 M          = DISC%Galerkin%nPoly+DISC%Galerkin%nPolyMat+2, &
                 IO         = IO,                                           &
                 quiet      = .TRUE.                                        )

        NULLIFY( TFMGaussP )
        NULLIFY( TFMGaussW )
        ! Compute integration points for surface integrals
        ! Local to this subroutine
        CALL TriangleQuadraturePoints(                                      &
                 nIntGP     = nTFMGaussP,                                   &
                 IntGaussP  = TFMGaussP,                                    &
                 IntGaussW  = TFMGaussW,                                    &
                 M          = DISC%Galerkin%nPoly+DISC%Galerkin%nPolyMat+2, &
                 IO         = IO,                                           &
                 quiet      = .TRUE.                                        )

        ! Compute the value and gradient of basis functions
        ! at volume integration points Tens3GaussP
        ALLOCATE( Tens3BaseFunc(  DISC%Galerkin%nDegFr,nTens3GP) )
        ALLOCATE( Tens3BaseGrad(3,DISC%Galerkin%nDegFr,nTens3GP) )

        DO iIntGP = 1, nTens3GP
            xi   = Tens3GaussP(1,iIntGP)
            eta  = Tens3GaussP(2,iIntGP)
            zeta = Tens3GaussP(3,iIntGP)
            DO l = 1, DISC%Galerkin%nDegFr
                CALL BaseFunc3D(phi_l,l,xi,eta,zeta,DISC%Galerkin%nPoly,   &
                               DISC%Galerkin%cPoly3D_Tet,                  &
                               DISC%Galerkin%NonZeroCPoly_Tet,             &
                               DISC%Galerkin%NonZeroCPolyIndex_Tet         )
                CALL BaseGrad3D(phigrad,l,xi,eta,zeta,DISC%Galerkin%nPoly, &
                               DISC%Galerkin%cPoly3D_Tet,                  &
                               DISC%Galerkin%NonZeroCPoly_Tet,             &
                               DISC%Galerkin%NonZeroCPolyIndex_Tet         )
                Tens3BaseFunc(l,iIntGP)   = phi_l
                Tens3BaseGrad(:,l,iIntGP) = phigrad
            ENDDO
        ENDDO

        ! Compute stiffness tensors for the Tetrahedrons
        DISC%Galerkin%Kxi_k_Tet   = 0.0d0
        DISC%Galerkin%Keta_k_Tet  = 0.0d0
        DISC%Galerkin%Kzeta_k_Tet = 0.0d0
        DO iIntGP = 1, nTens3GP
            xi   = Tens3GaussP(1,iIntGP)
            eta  = Tens3GaussP(2,iIntGP)
            zeta = Tens3GaussP(3,iIntGP)
            DO m = 1, DISC%Galerkin%nDegFrMat
                phi_m = Tens3BaseFunc(m,iIntGP)
                DO l = 1, DISC%Galerkin%nDegFr
                    phi_l = Tens3BaseFunc(l,iIntGP)
                    DO k = 1, DISC%Galerkin%nDegFr
                        phigrad = Tens3BaseGrad(:,k,iIntGP)
                        DISC%Galerkin%Kxi_k_Tet(   k,l,m ) = DISC%Galerkin%Kxi_k_Tet(   k,l,m ) +         &
                                                           Tens3GaussW(iIntGP)*phigrad(1)*phi_l*phi_m
                        DISC%Galerkin%Keta_k_Tet(  k,l,m ) = DISC%Galerkin%Keta_k_Tet(  k,l,m ) +         &
                                                           Tens3GaussW(iIntGP)*phigrad(2)*phi_l*phi_m
                        DISC%Galerkin%Kzeta_k_Tet( k,l,m ) = DISC%Galerkin%Kzeta_k_Tet( k,l,m ) +         &
                                                           Tens3GaussW(iIntGP)*phigrad(3)*phi_l*phi_m
                    ENDDO
                ENDDO
            ENDDO
            !
        ENDDO
        !
        DISC%Galerkin%Kxi_m_Tet   = 0.0d0
        DISC%Galerkin%Keta_m_Tet  = 0.0d0
        DISC%Galerkin%Kzeta_m_Tet = 0.0d0
        DO iIntGP = 1, nTens3GP
            xi   = Tens3GaussP(1,iIntGP)
            eta  = Tens3GaussP(2,iIntGP)
            zeta = Tens3GaussP(3,iIntGP)
            DO m = 1, DISC%Galerkin%nDegFrMat
                phigrad = Tens3BaseGrad(:,m,iIntGP)
                DO l = 1, DISC%Galerkin%nDegFr
                    phi_l = Tens3BaseFunc(l,iIntGP)
                    DO k = 1, DISC%Galerkin%nDegFr
                        phi_k = Tens3BaseFunc(k,iIntGP)
                        DISC%Galerkin%Kxi_m_Tet(   k,l,m ) = DISC%Galerkin%Kxi_m_Tet(   k,l,m ) +         &
                                                           Tens3GaussW(iIntGP)*phi_k*phi_l*phigrad(1)
                        DISC%Galerkin%Keta_m_Tet(  k,l,m ) = DISC%Galerkin%Keta_m_Tet(  k,l,m ) +         &
                                                           Tens3GaussW(iIntGP)*phi_k*phi_l*phigrad(2)
                        DISC%Galerkin%Kzeta_m_Tet( k,l,m ) = DISC%Galerkin%Kzeta_m_Tet( k,l,m ) +         &
                                                           Tens3GaussW(iIntGP)*phi_k*phi_l*phigrad(3)
                    ENDDO
                ENDDO
            ENDDO
            !
        ENDDO
        !
        WHERE(ABS(DISC%Galerkin%Kxi_k_Tet).LE.1e-10)
            DISC%Galerkin%Kxi_k_Tet = 0.0d0
        ENDWHERE
        WHERE(ABS(DISC%Galerkin%Keta_k_Tet).LE.1e-10)
            DISC%Galerkin%Keta_k_Tet = 0.0d0
        ENDWHERE
        WHERE(ABS(DISC%Galerkin%Kzeta_k_Tet).LE.1e-10)
            DISC%Galerkin%Kzeta_k_Tet = 0.0d0
        ENDWHERE
        !
        WHERE(ABS(DISC%Galerkin%Kxi_m_Tet).LE.1e-10)
            DISC%Galerkin%Kxi_m_Tet = 0.0d0
        ENDWHERE
        WHERE(ABS(DISC%Galerkin%Keta_m_Tet).LE.1e-10)
            DISC%Galerkin%Keta_m_Tet = 0.0d0
        ENDWHERE
        WHERE(ABS(DISC%Galerkin%Kzeta_m_Tet).LE.1e-10)
            DISC%Galerkin%Kzeta_m_Tet = 0.0d0
        ENDWHERE
        !
        DO m = 1, DISC%Galerkin%nDegFrMat
        DO l = 1, DISC%Galerkin%nDegFr
        DO k = 1, DISC%Galerkin%nDegFr
          DISC%Galerkin%ADGxi_Tet(k,l,m)   = DISC%Galerkin%Kxi_k_Tet(l,k,m)   / DISC%Galerkin%MassMatrix_Tet(k,k,DISC%Galerkin%nPoly)
          DISC%Galerkin%ADGeta_Tet(k,l,m)  = DISC%Galerkin%Keta_k_Tet(l,k,m)  / DISC%Galerkin%MassMatrix_Tet(k,k,DISC%Galerkin%nPoly)
          DISC%Galerkin%ADGzeta_Tet(k,l,m) = DISC%Galerkin%Kzeta_k_Tet(l,k,m) / DISC%Galerkin%MassMatrix_Tet(k,k,DISC%Galerkin%nPoly)
        ENDDO
        ENDDO
        ENDDO
        !
        ! ADER-DG tensor for space dependent reaction term (= identical to identity matrix -> to be optimized!)
        DISC%Galerkin%ADGklm_Tet(:,:,:) = 0.0D0
        DO m = 1, DISC%Galerkin%nDegFrMat
        DO k = 1, DISC%Galerkin%nDegFr
          DISC%Galerkin%ADGklm_Tet(k,k,m) = 1.0D0
        ENDDO
        ENDDO
        !
        ALLOCATE(DISC%Galerkin%Kxi_k_Tet_Sp, DISC%Galerkin%Keta_k_Tet_Sp, DISC%Galerkin%Kzeta_k_Tet_Sp)
        ALLOCATE(DISC%Galerkin%Kxi_m_Tet_Sp, DISC%Galerkin%Keta_m_Tet_Sp, DISC%Galerkin%Kzeta_m_Tet_Sp)
        CALL IniSparseTensor3b(DISC%Galerkin%Kxi_k_Tet_Sp,   DISC%Galerkin%Kxi_k_Tet,   DISC%Galerkin%nDegFr, DISC%Galerkin%nDegFr, DISC%Galerkin%nDegFrMat)
        CALL IniSparseTensor3b(DISC%Galerkin%Keta_k_Tet_Sp,  DISC%Galerkin%Keta_k_Tet,  DISC%Galerkin%nDegFr, DISC%Galerkin%nDegFr, DISC%Galerkin%nDegFrMat)
        CALL IniSparseTensor3b(DISC%Galerkin%Kzeta_k_Tet_Sp, DISC%Galerkin%Kzeta_k_Tet, DISC%Galerkin%nDegFr, DISC%Galerkin%nDegFr, DISC%Galerkin%nDegFrMat)
        CALL IniSparseTensor3b(DISC%Galerkin%Kxi_m_Tet_Sp,   DISC%Galerkin%Kxi_m_Tet,   DISC%Galerkin%nDegFr, DISC%Galerkin%nDegFr, DISC%Galerkin%nDegFrMat)
        CALL IniSparseTensor3b(DISC%Galerkin%Keta_m_Tet_Sp,  DISC%Galerkin%Keta_m_Tet,  DISC%Galerkin%nDegFr, DISC%Galerkin%nDegFr, DISC%Galerkin%nDegFrMat)
        CALL IniSparseTensor3b(DISC%Galerkin%Kzeta_m_Tet_Sp, DISC%Galerkin%Kzeta_m_Tet, DISC%Galerkin%nDegFr, DISC%Galerkin%nDegFr, DISC%Galerkin%nDegFrMat)
        !
        ALLOCATE(DISC%Galerkin%ADGxi_Tet_Sp, DISC%Galerkin%ADGeta_Tet_Sp, DISC%Galerkin%ADGzeta_Tet_Sp, DISC%Galerkin%ADGklm_Tet_Sp)
        CALL IniSparseTensor3b(DISC%Galerkin%ADGxi_Tet_Sp,   DISC%Galerkin%ADGxi_Tet,   DISC%Galerkin%nDegFr, DISC%Galerkin%nDegFr, DISC%Galerkin%nDegFrMat)
        CALL IniSparseTensor3b(DISC%Galerkin%ADGeta_Tet_Sp,  DISC%Galerkin%ADGeta_Tet,  DISC%Galerkin%nDegFr, DISC%Galerkin%nDegFr, DISC%Galerkin%nDegFrMat)
        CALL IniSparseTensor3b(DISC%Galerkin%ADGzeta_Tet_Sp, DISC%Galerkin%ADGzeta_Tet, DISC%Galerkin%nDegFr, DISC%Galerkin%nDegFr, DISC%Galerkin%nDegFrMat)
        CALL IniSparseTensor3b(DISC%Galerkin%ADGklm_Tet_Sp,  DISC%Galerkin%ADGklm_Tet,  DISC%Galerkin%nDegFr, DISC%Galerkin%nDegFr, DISC%Galerkin%nDegFrMat)

        !
        DISC%Galerkin%FluxInt_Tet = 0.0d0
        !
        DO iSide = 1, MESH%nSides_Tet
            !
            ! Compute for the element itself
            !
            DO iBndGP = 1, nTFMGaussP
                chiGP  = TFMGaussP(1,iBndGP)
                tauGP  = TFMGaussP(2,iBndGP)
                CALL TrafoChiTau2XiEtaZeta(xi,eta,zeta,chiGP,tauGP,iSide,0)
                DO m = 1, DISC%Galerkin%nDegFrMat
                    CALL BaseFunc3D(phi_m,m,xi,eta,zeta,DISC%Galerkin%nPolyMat,         &
                                    DISC%Galerkin%cPoly3D_Tet,                          &
                                    DISC%Galerkin%NonZeroCPoly_Tet,                     &
                                    DISC%Galerkin%NonZeroCPolyIndex_Tet                 )
                    DO l = 1, DISC%Galerkin%nDegFr
                        CALL BaseFunc3D(phi_l,l,xi,eta,zeta,DISC%Galerkin%nPoly,        &
                                        DISC%Galerkin%cPoly3D_Tet,                      &
                                        DISC%Galerkin%NonZeroCPoly_Tet,                 &
                                        DISC%Galerkin%NonZeroCPolyIndex_Tet             )
                        DO k = 1, DISC%Galerkin%nDegFr
                            CALL BaseFunc3D(phi_k,k,xi,eta,zeta,DISC%Galerkin%nPoly,    &
                                            DISC%Galerkin%cPoly3D_Tet,                  &
                                            DISC%Galerkin%NonZeroCPoly_Tet,             &
                                            DISC%Galerkin%NonZeroCPolyIndex_Tet         )
                            DISC%Galerkin%FluxInt_Tet(k,l,m,0,1,iSide) =  &
                            DISC%Galerkin%FluxInt_Tet(k,l,m,0,1,iSide) + TFMGaussW(iBndGP)*phi_k*phi_l*phi_m
                        ENDDO
                    ENDDO
                ENDDO
            ENDDO
            !
            ! Compute for the neighbors
            !
            DO iLocalNeighborSide = 1, MESH%nSides_Tet
            DO iLocalNeighborVrtx = 1, MESH%nVertices_Tri
            DO iBndGP = 1, nTFMGaussP
               chiGP  = TFMGaussP(1,iBndGP)
               tauGP  = TFMGaussP(2,iBndGP)
               CALL TrafoChiTau2XiEtaZeta(xi,eta,zeta,chiGP,tauGP,iLocalNeighborSide,iLocalNeighborVrtx)
               CALL TrafoChiTau2XiEtaZeta(xiS,etaS,zetaS,chiGP,tauGP,iSide,0)
               DO m = 1, DISC%Galerkin%nDegFrMat
                 CALL BaseFunc3D(phi_m,m,xiS,etaS,zetaS,DISC%Galerkin%nPolyMat,         &
                                 DISC%Galerkin%cPoly3D_Tet,                             &
                                 DISC%Galerkin%NonZeroCPoly_Tet,                        &
                                 DISC%Galerkin%NonZeroCPolyIndex_Tet                    )
                 DO l = 1, DISC%Galerkin%nDegFr
                   CALL BaseFunc3D(phi_l,l,xi,eta,zeta,DISC%Galerkin%nPoly,             &
                                   DISC%Galerkin%cPoly3D_Tet,                           &
                                   DISC%Galerkin%NonZeroCPoly_Tet,                      &
                                   DISC%Galerkin%NonZeroCPolyIndex_Tet                  )
                   DO k = 1, DISC%Galerkin%nDegFr
                      CALL BaseFunc3D(phi_k,k,xiS,etaS,zetaS,DISC%Galerkin%nPoly,       &
                                      DISC%Galerkin%cPoly3D_Tet,                        &
                                      DISC%Galerkin%NonZeroCPoly_Tet,                   &
                                      DISC%Galerkin%NonZeroCPolyIndex_Tet               )
                      DISC%Galerkin%FluxInt_Tet(k,l,m,iLocalNeighborSide,iLocalNeighborVrtx,iSide) =  &
                      DISC%Galerkin%FluxInt_Tet(k,l,m,iLocalNeighborSide,iLocalNeighborVrtx,iSide) +  &
                      TFMGaussW(iBndGP)*phi_k*phi_l*phi_m
                   ENDDO
                 ENDDO
               ENDDO
               !
            ENDDO
            ENDDO
            ENDDO
        !
        ENDDO
        WHERE(ABS(DISC%Galerkin%FluxInt_Tet).LT.1e-10)
            DISC%Galerkin%FluxInt_Tet = 0.0d0
        ENDWHERE
        !
        ALLOCATE(DISC%Galerkin%FluxInt_Tet_Sp(0:MESH%nSides_Tet,1:MESH%nVertices_Tri,1:MESH%nSides_Tet))
        DO iSide = 1, MESH%nSides_Tet
            CALL IniSparseTensor3b(DISC%Galerkin%FluxInt_Tet_Sp(0,1,iSide), DISC%Galerkin%FluxInt_Tet(:,:,:,0,1,iSide), DISC%Galerkin%nDegFr, DISC%Galerkin%nDegFr, DISC%Galerkin%nDegFrMat)
            DO iLocalNeighborSide = 1, MESH%nSides_Tet
            DO iLocalNeighborVrtx = 1, MESH%nVertices_Tri
             CALL IniSparseTensor3b(DISC%Galerkin%FluxInt_Tet_Sp(iLocalNeighborSide,iLocalNeighborVrtx,iSide),    &
                                    DISC%Galerkin%FluxInt_Tet(:,:,:,iLocalNeighborSide,iLocalNeighborVrtx,iSide), &
                                    DISC%Galerkin%nDegFr, DISC%Galerkin%nDegFr, DISC%Galerkin%nDegFrMat       )
            ENDDO
            ENDDO
        ENDDO

#ifdef GENERATEDKERNELS
#ifndef NDEBUG
        ! assert contant material parameters per element
        if ( disc%galerkin%nDegFrMat .ne. 1 ) then
          logError(*) 'iniGalerkin3D_us_intern_new, disc%galerkin%nDegFrMat not equal 1.', disc%galerkin%nDegFrMat
          stop
        endif

        ! assert 4 sides for tetrahedrons
        if ( mesh%nSides_tet .ne. 4 ) then
          logError(*) 'iniGalerkin3D_us_intern_new, mesh%nSides_tet not equal 4.', mesh%nSides_tet
          stop
        endif

        ! assert 3 vertices for triangles
         if ( mesh%nVertices_tri .ne. 3 ) then
          logError(*) 'iniGalerkin3D_us_intern_new, mesh%nVertices_tri not equal 3.', mesh%nVertices_tri
          stop
        endif
#endif
#endif

        DEALLOCATE( Tens3BaseFunc )
        DEALLOCATE( Tens3BaseGrad )

        DO iDegFr = 1, DISC%Galerkin%nDegFr
            DISC%Galerkin%iMassMatrix_Tet(iDegFr,iDegFr,DISC%Galerkin%nPoly) = &
                1./DISC%Galerkin%MassMatrix_Tet(iDegFr,iDegFr,DISC%Galerkin%nPoly)
        ENDDO

        DISC%Galerkin%IntGPBaseFunc_Tet(:,:,:)          = 0.0d0
        DISC%Galerkin%IntGPBaseGrad_Tet(:,:,:,:)        = 0.0d0
!        DISC%Galerkin%BndGPBaseFunc3D_Tet(:,:,:)        = 0.0d0

        iPoly = DISC%Galerkin%nPoly

        DO iIntGP = 1, DISC%Galerkin%nIntGP
            DO iDegFr = 1, DISC%Galerkin%nDegFr
                !
                CALL BaseFunc3D(phi,iDegFr,                             &
                              DISC%Galerkin%intGaussP_Tet(1,iIntGP),    &
                              DISC%Galerkin%intGaussP_Tet(2,iIntGP),    &
                              DISC%Galerkin%intGaussP_Tet(3,iIntGP),    &
                              DISC%Galerkin%nPoly,                      &
                              DISC%Galerkin%cPoly3D_Tet,                &
                              DISC%Galerkin%NonZeroCPoly_Tet,           &
                              DISC%Galerkin%NonZeroCPolyIndex_Tet       )
                !
                DISC%Galerkin%IntGPBaseFunc_Tet(iDegFr,iIntGP,iPoly)   = phi
                !
                CALL BaseGrad3D( gradphixieta,iDegFr,                   &
                              DISC%Galerkin%intGaussP_Tet(1,iIntGP),    &
                              DISC%Galerkin%intGaussP_Tet(2,iIntGP),    &
                              DISC%Galerkin%intGaussP_Tet(3,iIntGP),    &
                              DISC%Galerkin%nPoly,                      &
                              DISC%Galerkin%cPoly3D_Tet,                &
                              DISC%Galerkin%NonZeroCPoly_Tet,           &
                              DISC%Galerkin%NonZeroCPolyIndex_Tet       )
                !
                DISC%Galerkin%IntGPBaseGrad_Tet(:,iDegFr,iIntGP,iPoly) = gradphixieta
                !
            ENDDO
        ENDDO

        NULLIFY(DISC%Galerkin%NonZeroCPoly,DISC%Galerkin%NonZeroCPolyIndex,DISC%Galerkin%CPoly3D)

        CONTINUE

    ENDIF ! Tetras

    IF(MESH%nElem_Hex.GT.0) THEN

         ! Allocation of arrays
         ALLOCATE(                                                                                        &
         DISC%Galerkin%Kxi_k_Hex(DISC%Galerkin%nDegFr,DISC%Galerkin%nDegFrRec,DISC%Galerkin%nDegFrMat),   &
         DISC%Galerkin%Keta_k_Hex(DISC%Galerkin%nDegFr,DISC%Galerkin%nDegFrRec,DISC%Galerkin%nDegFrMat),  &
         DISC%Galerkin%Kzeta_k_Hex(DISC%Galerkin%nDegFr,DISC%Galerkin%nDegFrRec,DISC%Galerkin%nDegFrMat), &
         DISC%Galerkin%Kxi_m_Hex(DISC%Galerkin%nDegFr,DISC%Galerkin%nDegFrRec,DISC%Galerkin%nDegFrMat),   &
         DISC%Galerkin%Keta_m_Hex(DISC%Galerkin%nDegFr,DISC%Galerkin%nDegFrRec,DISC%Galerkin%nDegFrMat),  &
         DISC%Galerkin%Kzeta_m_Hex(DISC%Galerkin%nDegFr,DISC%Galerkin%nDegFrRec,DISC%Galerkin%nDegFrMat), &
         DISC%Galerkin%ADGxi_Hex(DISC%Galerkin%nDegFr,DISC%Galerkin%nDegFrRec,DISC%Galerkin%nDegFrMat),   &
         DISC%Galerkin%ADGeta_Hex(DISC%Galerkin%nDegFr,DISC%Galerkin%nDegFrRec,DISC%Galerkin%nDegFrMat),  &
         DISC%Galerkin%ADGzeta_Hex(DISC%Galerkin%nDegFr,DISC%Galerkin%nDegFrRec,DISC%Galerkin%nDegFrMat), &
         DISC%Galerkin%FluxInt_Hex(DISC%Galerkin%nDegFr,DISC%Galerkin%nDegFrRec,DISC%Galerkin%nDegFrMat,  &
                                     0:MESH%nSides_Hex,1:MESH%nVertices_Quad,1:MESH%nSides_Hex),          &
         STAT=allocstat                                                                                   )
         IF(allocStat .NE. 0) THEN
            logError(*) 'could not allocate all variables!'
            STOP
         END IF

        ! Compute and store volume gaussian integration points
        CALL HypercubeQuadraturePoints(                        &
                 nIntGP     = DISC%Galerkin%nIntGP,            &
                 IntGaussP  = DISC%Galerkin%IntGaussP_Hex,     &
                 IntGaussW  = DISC%Galerkin%IntGaussW_Hex,     &
                 M          = DISC%Galerkin%nPoly+2,           &
                 nDim       = 3,                               &
                 X1         = (/ 0., 0., 0. /),                &
                 X2         = (/ 1., 1., 1. /),                &
                 IO         = IO,                              &
                 quiet      = .TRUE.                           )

        ! Compute and store surface gaussian integration points
!~         CALL HypercubeQuadraturePoints(                        &
!~                  nIntGP     = DISC%Galerkin%nBndGP,            &
!~                  IntGaussP  = DISC%Galerkin%BndGaussP_Hex,     &
!~                  IntGaussW  = DISC%Galerkin%BndGaussW_Hex,     &
!~                  M          = DISC%Galerkin%nPoly+2,           &
!~                  nDim       = 2,                               &
!~                  X1         = (/ 0., 0. /),                    &
!~                  X2         = (/ 1., 1. /),                    &
!~                  IO         = IO,                              &
!~                  quiet      = .TRUE.                           )

 !       NULLIFY( Tens3GaussP )
 !       NULLIFY( Tens3GaussW )
        ! Compute integration points for volume integrals
        ! Local to this subroutine
        CALL HypercubeQuadraturePoints(                                     &
                 nIntGP     = nTens3GP,                                     &
                 IntGaussP  = Tens3GaussP,                                  &
                 IntGaussW  = Tens3GaussW,                                  &
                 M          = DISC%Galerkin%nPoly+DISC%Galerkin%nPolyMat+2, &
                 nDim       = 3,                                            &
                 X1         = (/ 0., 0., 0. /),                             &
                 X2         = (/ 1., 1., 1. /),                             &
                 IO         = IO,                                           &
                 quiet      = .TRUE.                                        )

        NULLIFY( TFMGaussP )
        NULLIFY( TFMGaussW )
        ! Compute integration points for surface integrals
        ! Local to this subroutine
        CALL HypercubeQuadraturePoints(                                     &
                 nIntGP     = nTFMGaussP,                                   &
                 IntGaussP  = TFMGaussP,                                    &
                 IntGaussW  = TFMGaussW,                                    &
                 M          = DISC%Galerkin%nPoly+DISC%Galerkin%nPolyMat+2, &
                 nDim       = 2,                                            &
                 X1         = (/ 0., 0. /),                                 &
                 X2         = (/ 1., 1. /),                                 &
                 IO         = IO,                                           &
                 quiet      = .TRUE.                                        )

        ! Compute the value and gradient of basis functions
        ! at volume integration points Tens3GaussP
        ALLOCATE( Tens3BaseFunc(  DISC%Galerkin%nDegFr,nTens3GP) )
        ALLOCATE( Tens3BaseGrad(3,DISC%Galerkin%nDegFr,nTens3GP) )

        DO iIntGP = 1, nTens3GP
            xi   = Tens3GaussP(1,iIntGP)
            eta  = Tens3GaussP(2,iIntGP)
            zeta = Tens3GaussP(3,iIntGP)
            DO l = 1, DISC%Galerkin%nDegFr
                CALL BaseFunc3D(phi_l,l,xi,eta,zeta,DISC%Galerkin%nPoly,    &
                                DISC%Galerkin%cPoly3D_Hex,                  &
                                DISC%Galerkin%NonZeroCPoly_Hex,             &
                                DISC%Galerkin%NonZeroCPolyIndex_Hex         )
                CALL BaseGrad3D(phigrad,l,xi,eta,zeta,DISC%Galerkin%nPoly,  &
                                DISC%Galerkin%cPoly3D_Hex,                  &
                                DISC%Galerkin%NonZeroCPoly_Hex,             &
                                DISC%Galerkin%NonZeroCPolyIndex_Hex         )
                Tens3BaseFunc(l,iIntGP)   = phi_l
                Tens3BaseGrad(:,l,iIntGP) = phigrad
            ENDDO
        ENDDO

        ! Compute stiffness tensors for the hexahedrons
        DISC%Galerkin%Kxi_k_Hex   = 0.0d0
        DISC%Galerkin%Keta_k_Hex  = 0.0d0
        DISC%Galerkin%Kzeta_k_Hex = 0.0d0
        DO iIntGP = 1, nTens3GP
            xi   = Tens3GaussP(1,iIntGP)
            eta  = Tens3GaussP(2,iIntGP)
            zeta = Tens3GaussP(3,iIntGP)
            DO m = 1, DISC%Galerkin%nDegFrMat
                phi_m = Tens3BaseFunc(m,iIntGP)
                DO l = 1, DISC%Galerkin%nDegFr
                    phi_l = Tens3BaseFunc(l,iIntGP)
                    DO k = 1, DISC%Galerkin%nDegFr
                        phigrad = Tens3BaseGrad(:,k,iIntGP)
                        DISC%Galerkin%Kxi_k_Hex(   k,l,m ) = DISC%Galerkin%Kxi_k_Hex(   k,l,m ) +         &
                                                           Tens3GaussW(iIntGP)*phigrad(1)*phi_l*phi_m
                        DISC%Galerkin%Keta_k_Hex(  k,l,m ) = DISC%Galerkin%Keta_k_Hex(  k,l,m ) +         &
                                                           Tens3GaussW(iIntGP)*phigrad(2)*phi_l*phi_m
                        DISC%Galerkin%Kzeta_k_Hex( k,l,m ) = DISC%Galerkin%Kzeta_k_Hex( k,l,m ) +         &
                                                           Tens3GaussW(iIntGP)*phigrad(3)*phi_l*phi_m
                    ENDDO
                ENDDO
            ENDDO
            !
        ENDDO
        !
        DISC%Galerkin%Kxi_m_Hex   = 0.0d0
        DISC%Galerkin%Keta_m_Hex  = 0.0d0
        DISC%Galerkin%Kzeta_m_Hex = 0.0d0
        DO iIntGP = 1, nTens3GP
            xi   = Tens3GaussP(1,iIntGP)
            eta  = Tens3GaussP(2,iIntGP)
            zeta = Tens3GaussP(3,iIntGP)
            DO m = 1, DISC%Galerkin%nDegFrMat
                phigrad = Tens3BaseGrad(:,m,iIntGP)
                DO l = 1, DISC%Galerkin%nDegFr
                    phi_l = Tens3BaseFunc(l,iIntGP)
                    DO k = 1, DISC%Galerkin%nDegFr
                        phi_k = Tens3BaseFunc(k,iIntGP)
                        DISC%Galerkin%Kxi_m_Hex(   k,l,m ) = DISC%Galerkin%Kxi_m_Hex(   k,l,m ) +         &
                                                           Tens3GaussW(iIntGP)*phi_k*phi_l*phigrad(1)
                        DISC%Galerkin%Keta_m_Hex(  k,l,m ) = DISC%Galerkin%Keta_m_Hex(  k,l,m ) +         &
                                                           Tens3GaussW(iIntGP)*phi_k*phi_l*phigrad(2)
                        DISC%Galerkin%Kzeta_m_Hex( k,l,m ) = DISC%Galerkin%Kzeta_m_Hex( k,l,m ) +         &
                                                           Tens3GaussW(iIntGP)*phi_k*phi_l*phigrad(3)
                    ENDDO
                ENDDO
            ENDDO
            !
        ENDDO
        !
        WHERE(ABS(DISC%Galerkin%Kxi_k_Hex).LE.1e-10)
            DISC%Galerkin%Kxi_k_Hex = 0.0d0
        ENDWHERE
        WHERE(ABS(DISC%Galerkin%Keta_k_Hex).LE.1e-10)
            DISC%Galerkin%Keta_k_Hex = 0.0d0
        ENDWHERE
        WHERE(ABS(DISC%Galerkin%Kzeta_k_Hex).LE.1e-10)
            DISC%Galerkin%Kzeta_k_Hex = 0.0d0
        ENDWHERE
        !
        WHERE(ABS(DISC%Galerkin%Kxi_m_Hex).LE.1e-10)
            DISC%Galerkin%Kxi_m_Hex = 0.0d0
        ENDWHERE
        WHERE(ABS(DISC%Galerkin%Keta_m_Hex).LE.1e-10)
            DISC%Galerkin%Keta_m_Hex = 0.0d0
        ENDWHERE
        WHERE(ABS(DISC%Galerkin%Kzeta_m_Hex).LE.1e-10)
            DISC%Galerkin%Kzeta_m_Hex = 0.0d0
        ENDWHERE
        !
        DO m = 1, DISC%Galerkin%nDegFrMat
        DO l = 1, DISC%Galerkin%nDegFr
        DO k = 1, DISC%Galerkin%nDegFr
          DISC%Galerkin%ADGxi_Hex(k,l,m)   = DISC%Galerkin%Kxi_k_Hex(l,k,m)   / DISC%Galerkin%MassMatrix_Hex(k,k,DISC%Galerkin%nPoly)
          DISC%Galerkin%ADGeta_Hex(k,l,m)  = DISC%Galerkin%Keta_k_Hex(l,k,m)  / DISC%Galerkin%MassMatrix_Hex(k,k,DISC%Galerkin%nPoly)
          DISC%Galerkin%ADGzeta_Hex(k,l,m) = DISC%Galerkin%Kzeta_k_Hex(l,k,m) / DISC%Galerkin%MassMatrix_Hex(k,k,DISC%Galerkin%nPoly)
        ENDDO
        ENDDO
        ENDDO
        !
        ALLOCATE(DISC%Galerkin%Kxi_k_Hex_Sp, DISC%Galerkin%Keta_k_Hex_Sp, DISC%Galerkin%Kzeta_k_Hex_Sp)
        ALLOCATE(DISC%Galerkin%Kxi_m_Hex_Sp, DISC%Galerkin%Keta_m_Hex_Sp, DISC%Galerkin%Kzeta_m_Hex_Sp)
        CALL IniSparseTensor3b(DISC%Galerkin%Kxi_k_Hex_Sp,   DISC%Galerkin%Kxi_k_Hex,   DISC%Galerkin%nDegFr, DISC%Galerkin%nDegFr, DISC%Galerkin%nDegFrMat)
        CALL IniSparseTensor3b(DISC%Galerkin%Keta_k_Hex_Sp,  DISC%Galerkin%Keta_k_Hex,  DISC%Galerkin%nDegFr, DISC%Galerkin%nDegFr, DISC%Galerkin%nDegFrMat)
        CALL IniSparseTensor3b(DISC%Galerkin%Kzeta_k_Hex_Sp, DISC%Galerkin%Kzeta_k_Hex, DISC%Galerkin%nDegFr, DISC%Galerkin%nDegFr, DISC%Galerkin%nDegFrMat)
        CALL IniSparseTensor3b(DISC%Galerkin%Kxi_m_Hex_Sp,   DISC%Galerkin%Kxi_m_Hex,   DISC%Galerkin%nDegFr, DISC%Galerkin%nDegFr, DISC%Galerkin%nDegFrMat)
        CALL IniSparseTensor3b(DISC%Galerkin%Keta_m_Hex_Sp,  DISC%Galerkin%Keta_m_Hex,  DISC%Galerkin%nDegFr, DISC%Galerkin%nDegFr, DISC%Galerkin%nDegFrMat)
        CALL IniSparseTensor3b(DISC%Galerkin%Kzeta_m_Hex_Sp, DISC%Galerkin%Kzeta_m_Hex, DISC%Galerkin%nDegFr, DISC%Galerkin%nDegFr, DISC%Galerkin%nDegFrMat)
        !
        ALLOCATE(DISC%Galerkin%ADGxi_Hex_Sp, DISC%Galerkin%ADGeta_Hex_Sp, DISC%Galerkin%ADGzeta_Hex_Sp)
        CALL IniSparseTensor3b(DISC%Galerkin%ADGxi_Hex_Sp,   DISC%Galerkin%ADGxi_Hex,   DISC%Galerkin%nDegFr, DISC%Galerkin%nDegFr, DISC%Galerkin%nDegFrMat)
        CALL IniSparseTensor3b(DISC%Galerkin%ADGeta_Hex_Sp,  DISC%Galerkin%ADGeta_Hex,  DISC%Galerkin%nDegFr, DISC%Galerkin%nDegFr, DISC%Galerkin%nDegFrMat)
        CALL IniSparseTensor3b(DISC%Galerkin%ADGzeta_Hex_Sp, DISC%Galerkin%ADGzeta_Hex, DISC%Galerkin%nDegFr, DISC%Galerkin%nDegFr, DISC%Galerkin%nDegFrMat)
        !
        DISC%Galerkin%FluxInt_Hex = 0.0d0
        !
        DO iSide = 1, MESH%nSides_Hex
            !
            ! Compute for the element itself
            !
            DO iBndGP = 1, nTFMGaussP
                chiGP  = TFMGaussP(1,iBndGP)
                tauGP  = TFMGaussP(2,iBndGP)
                CALL HexaTrafoChiTau2XiEtaZeta(xi,eta,zeta,chiGP,tauGP,iSide,0)
                DO m = 1, DISC%Galerkin%nDegFrMat
                    CALL BaseFunc3D(phi_m,m,xi,eta,zeta,DISC%Galerkin%nPolyMat,      &
                                DISC%Galerkin%cPoly3D_Hex,                           &
                                DISC%Galerkin%NonZeroCPoly_Hex,                      &
                                DISC%Galerkin%NonZeroCPolyIndex_Hex                  )
                    DO l = 1, DISC%Galerkin%nDegFr
                    CALL BaseFunc3D(phi_l,l,xi,eta,zeta,DISC%Galerkin%nPoly,         &
                                DISC%Galerkin%cPoly3D_Hex,                           &
                                DISC%Galerkin%NonZeroCPoly_Hex,                      &
                                DISC%Galerkin%NonZeroCPolyIndex_Hex                  )
                        DO k = 1, DISC%Galerkin%nDegFr
                            CALL BaseFunc3D(phi_k,k,xi,eta,zeta,DISC%Galerkin%nPoly, &
                                            DISC%Galerkin%cPoly3D_Hex,               &
                                            DISC%Galerkin%NonZeroCPoly_Hex,          &
                                            DISC%Galerkin%NonZeroCPolyIndex_Hex      )
                            DISC%Galerkin%FluxInt_Hex(k,l,m,0,1,iSide) =  &
                            DISC%Galerkin%FluxInt_Hex(k,l,m,0,1,iSide) + TFMGaussW(iBndGP)*phi_k*phi_l*phi_m
                        ENDDO
                    ENDDO
                ENDDO
            ENDDO
            !
            ! Compute for the neighbors
            !
            DO iLocalNeighborSide = 1, MESH%nSides_Hex
            DO iLocalNeighborVrtx = 1, MESH%nVertices_Quad
            DO iBndGP = 1, nTFMGaussP
               chiGP  = TFMGaussP(1,iBndGP)
               tauGP  = TFMGaussP(2,iBndGP)
               CALL HexaTrafoChiTau2XiEtaZeta(xi,eta,zeta,chiGP,tauGP,iLocalNeighborSide,iLocalNeighborVrtx)
               CALL HexaTrafoChiTau2XiEtaZeta(xiS,etaS,zetaS,chiGP,tauGP,iSide,0)
               DO m = 1, DISC%Galerkin%nDegFrMat
                 CALL BaseFunc3D(phi_m,m,xiS,etaS,zetaS,DISC%Galerkin%nPolyMat,   &
                                 DISC%Galerkin%cPoly3D_Hex,                       &
                                 DISC%Galerkin%NonZeroCPoly_Hex,                  &
                                 DISC%Galerkin%NonZeroCPolyIndex_Hex              )
                 DO l = 1, DISC%Galerkin%nDegFr
                   CALL BaseFunc3D(phi_l,l,xi,eta,zeta,DISC%Galerkin%nPoly,       &
                                   DISC%Galerkin%cPoly3D_Hex,                     &
                                   DISC%Galerkin%NonZeroCPoly_Hex,                &
                                   DISC%Galerkin%NonZeroCPolyIndex_Hex            )
                   DO k = 1, DISC%Galerkin%nDegFr
                      CALL BaseFunc3D(phi_k,k,xiS,etaS,zetaS,DISC%Galerkin%nPoly, &
                                      DISC%Galerkin%cPoly3D_Hex,                  &
                                      DISC%Galerkin%NonZeroCPoly_Hex,             &
                                      DISC%Galerkin%NonZeroCPolyIndex_Hex         )
                      DISC%Galerkin%FluxInt_Hex(k,l,m,iLocalNeighborSide,iLocalNeighborVrtx,iSide) =  &
                      DISC%Galerkin%FluxInt_Hex(k,l,m,iLocalNeighborSide,iLocalNeighborVrtx,iSide) +  &
                      TFMGaussW(iBndGP)*phi_k*phi_l*phi_m
                   ENDDO
                 ENDDO
               ENDDO
               !
            ENDDO
            ENDDO
            ENDDO
        !
        ENDDO
        WHERE(ABS(DISC%Galerkin%FluxInt_Hex).LT.1e-10)
            DISC%Galerkin%FluxInt_Hex = 0.0d0
        ENDWHERE
        !
        ALLOCATE(DISC%Galerkin%FluxInt_Hex_Sp(0:MESH%nSides_Hex,1:MESH%nVertices_Quad,1:MESH%nSides_Hex))
        DO iSide = 1, MESH%nSides_Hex
            CALL IniSparseTensor3b(DISC%Galerkin%FluxInt_Hex_Sp(0,1,iSide), DISC%Galerkin%FluxInt_Hex(:,:,:,0,1,iSide), DISC%Galerkin%nDegFr, DISC%Galerkin%nDegFr, DISC%Galerkin%nDegFrMat)
            DO iLocalNeighborSide = 1, MESH%nSides_Hex
            DO iLocalNeighborVrtx = 1, MESH%nVertices_Quad
             CALL IniSparseTensor3b(DISC%Galerkin%FluxInt_Hex_Sp(iLocalNeighborSide,iLocalNeighborVrtx,iSide),    &
                                    DISC%Galerkin%FluxInt_Hex(:,:,:,iLocalNeighborSide,iLocalNeighborVrtx,iSide), &
                                    DISC%Galerkin%nDegFr, DISC%Galerkin%nDegFr, DISC%Galerkin%nDegFrMat       )
            ENDDO
            ENDDO
        ENDDO

        DEALLOCATE( Tens3BaseFunc )
        DEALLOCATE( Tens3BaseGrad )

        DO iDegFr = 1, DISC%Galerkin%nDegFr
            DISC%Galerkin%iMassMatrix_Hex(iDegFr,iDegFr,DISC%Galerkin%nPoly) = &
                1./DISC%Galerkin%MassMatrix_Hex(iDegFr,iDegFr,DISC%Galerkin%nPoly)
        ENDDO

        DISC%Galerkin%IntGPBaseFunc_Hex(:,:,:)          = 0.0d0
        DISC%Galerkin%IntGPBaseGrad_Hex(:,:,:,:)        = 0.0d0
        DISC%Galerkin%BndGPBaseFunc3D_Hex(:,:,:)        = 0.0d0

        iPoly = DISC%Galerkin%nPoly

        DO iIntGP = 1, DISC%Galerkin%nIntGP
            DO iDegFr = 1, DISC%Galerkin%nDegFr
                !
                CALL BaseFunc3D(phi,iDegFr,                             &
                              DISC%Galerkin%intGaussP_Hex(1,iIntGP),    &
                              DISC%Galerkin%intGaussP_Hex(2,iIntGP),    &
                              DISC%Galerkin%intGaussP_Hex(3,iIntGP),    &
                              DISC%Galerkin%nPoly,                      &
                              DISC%Galerkin%cPoly3D_Hex,                &
                              DISC%Galerkin%NonZeroCPoly_Hex,           &
                              DISC%Galerkin%NonZeroCPolyIndex_Hex       )
                !
                DISC%Galerkin%IntGPBaseFunc_Hex(iDegFr,iIntGP,iPoly)   = phi
                !
                CALL BaseGrad3D( gradphixieta,iDegFr,                   &
                              DISC%Galerkin%intGaussP_Hex(1,iIntGP),    &
                              DISC%Galerkin%intGaussP_Hex(2,iIntGP),    &
                              DISC%Galerkin%intGaussP_Hex(3,iIntGP),    &
                              DISC%Galerkin%nPoly,                      &
                              DISC%Galerkin%cPoly3D_Hex,                &
                              DISC%Galerkin%NonZeroCPoly_Hex,           &
                              DISC%Galerkin%NonZeroCPolyIndex_Hex       )
                !
                DISC%Galerkin%IntGPBaseGrad_Hex(:,iDegFr,iIntGP,iPoly) = gradphixieta
                !
            ENDDO
        ENDDO
        !
        MESH%ELEM%BndBF_GP_Hex(:,:,:) = 0.0

        DO iSide = 1, MESH%nSides_Hex
            !
            ! Compute for the element itself
            !
            DO iBndGP = 1, DISC%Galerkin%nBndGP
               DO iDegFr = 1, DISC%Galerkin%nDegFr
                  !
                  chi  = DISC%Galerkin%bndGaussP_Hex(1,iBndGP)
                  tau  = DISC%Galerkin%bndGaussP_Hex(2,iBndGP)
                  !
                  CALL HexaTrafoChiTau2XiEtaZeta(xi,eta,zeta,chi,tau,iSide,0)
                  !           !
                  CALL BaseFunc3D( phi,iDegFr,xi,eta,zeta,DISC%Galerkin%nPoly, &
                                   DISC%Galerkin%cPoly3D_Hex,                  &
                                   DISC%Galerkin%NonZeroCPoly_Hex,             &
                                   DISC%Galerkin%NonZeroCPolyIndex_Hex         )
                  !
                  DISC%Galerkin%BndGPBaseFunc3D_Hex(iDegFr,iBndGP,iSide) = phi
                  MESH%ELEM%BndBF_GP_Hex(iDegFr,iBndGP,iSide) = phi
                  !
               ENDDO
            ENDDO
        ENDDO

        NULLIFY(DISC%Galerkin%NonZeroCPoly,DISC%Galerkin%NonZeroCPolyIndex,DISC%Galerkin%CPoly3D)

        CONTINUE

    ENDIF ! Hexas
    !
    logInfo(*) 'iniGalerkin successful '
    !
  END SUBROUTINE iniGalerkin3D_us_intern_new


  !===========================================================================!
  !!                                                                         !!
  !!  icGalerkin3D_us initializes the degrees of freedom at time t=0.0       !!
  !!  by L2 projection                                                       !!
  !!                                                                         !!
  !===========================================================================!


  SUBROUTINE icGalerkin3D_us_new(EQN, DISC, MESH, IC, SOURCE, IO)
    !-------------------------------------------------------------------------!

    USE DGBasis_mod
#ifdef GENERATEDKERNELS
    use iso_c_binding, only: c_loc
    use f_ftoc_bind_interoperability
#endif
    !-------------------------------------------------------------------------!
    IMPLICIT NONE
    !-------------------------------------------------------------------------!
    ! Argument list declaration                                               !
    TYPE(tEquations)         :: EQN
    TYPE(tDiscretization)    :: DISC
    TYPE(tUnstructMesh)      :: MESH
    TYPE(tInitialCondition)  :: IC
    TYPE(tSource)            :: SOURCE
    TYPE(tInputOutput)       :: IO
    !-------------------------------------------------------------------------!
    ! Local variable declaration                                              !
    INTEGER :: iElem                                                          ! Element number
    INTEGER :: iIntGP                                                         ! Index of internal Gausspoint
    INTEGER :: iDegFr                                                         ! Degree of freedom
    INTEGER :: iVar                                                           ! Variable number
    INTEGER :: iVert                                                          ! Vertex counter
    INTEGER :: iPoly, nIntGP, nDegFr, eType
    INTEGER :: LocPoly, LocDegFr                                              ! Variables for p-adaptivity
    REAL    :: xi, eta, zeta                                                  ! Reference coordinates
    REAL    :: xGP, yGP, zGP                                                  ! Physical coordinates
    REAL    :: x(MESH%nVertexMax)                                             ! Element vertices in physical coordinates system
    REAL    :: y(MESH%nVertexMax)                                             ! Element vertices in physical coordinates system
    REAL    :: z(MESH%nVertexMax)                                             ! Element vertices in physical coordinates system
    REAL    :: iniGP_Plast(6)                                                 ! Initial stress loading for plastic calculations
    REAL    :: phi                                                            ! Value of the base function at GP      !
    REAL    :: Einv, v                                                        ! Inverse of Young's modulus, Poisson ratio v
    !
    REAL, POINTER :: IntGaussP(:,:)     =>NULL()
    REAL, POINTER :: IntGaussW(:)       =>NULL()
    REAL, POINTER :: IntGPBaseFunc(:,:) =>NULL()
    REAL, POINTER :: MassMatrix(:,:)    =>NULL()
#ifdef GENERATEDKERNELS
    ! temporary degrees of freedom
    real    :: l_initialLoading( NUMBER_OF_BASIS_FUNCTIONS, 6 )
    real    :: l_plasticParameters(2)
#endif
    !-------------------------------------------------------------------------!
    !
    IF(.NOT.DISC%Galerkin%init) THEN
       logError(*) 'icGalerkin: SeisSol Interface not initialized!!'
       STOP
    ENDIF
    !
    ALLOCATE(EQN%Energy(3,1:MESH%nElem))
    EQN%Energy = 0.


    IF(EQN%Plasticity.EQ.1) THEN
      ALLOCATE(DISC%Galerkin%DOFStress(DISC%Galerkin%nDegFr,6,MESH%nElem), DISC%Galerkin%pstrain(7, MESH%nElem),&
               DISC%Galerkin%PlasticParameters(4,1:MESH%nElem), DISC%Galerkin%Strain_Matrix(6,6))
        !Initialization
        DISC%Galerkin%DOFStress = 0.
        DISC%Galerkin%pstrain = 0.
        DISC%Galerkin%PlasticParameters = 0.
        DISC%Galerkin%Strain_Matrix = 0.

        !Initialize the stress-strain relation matrix (mu and lambda should be element dependent)
        Einv = (EQN%lambda+EQN%mu)/(EQN%mu*(3*EQN%lambda+2*EQN%mu))!Inv of the Young's modulus
        v = EQN%lambda/(2*(EQN%lambda+EQN%mu)) !Poisson's ratio

        DISC%Galerkin%Strain_Matrix(1,1) = Einv
        DISC%Galerkin%Strain_Matrix(2,2) = Einv
        DISC%Galerkin%Strain_Matrix(3,3) = Einv
        DISC%Galerkin%Strain_Matrix(4,4) = 1/(2*EQN%mu)
        DISC%Galerkin%Strain_Matrix(5,5) = 1/(2*EQN%mu)
        DISC%Galerkin%Strain_Matrix(6,6) = 1/(2*EQN%mu)
        DISC%Galerkin%Strain_Matrix(1,2) = -v*Einv
        DISC%Galerkin%Strain_Matrix(1,3) = -v*Einv
        DISC%Galerkin%Strain_Matrix(2,1) = -v*Einv
        DISC%Galerkin%Strain_Matrix(2,3) = -v*Einv
        DISC%Galerkin%Strain_Matrix(3,1) = -v*Einv
        DISC%Galerkin%Strain_Matrix(3,2) = -v*Einv
    ENDIF


    logInfo0(*) 'DG initial condition projection... '

    call c_interoperability_projectInitialField()
    !
    iPoly  = DISC%Galerkin%nPoly
    nIntGP = DISC%Galerkin%nIntGP
    nDegFr = DISC%Galerkin%nDegFr

    !$omp parallel do schedule(static) shared(eqn, disc, mesh, ic, source, io, iPoly, nIntGp, nDegFr) private(iElem, iIntGP, iDegFr, iVar, iVert, eType, locPoly, locDegFr, xi, eta, zeta, xGp, yGp, zGp, x, y, z, phi, intGaussP, intGaussW, intGPBaseFunc, massMatrix,l_initialLoading,l_plasticParameters, iniGP_plast)
    DO iElem = 1,MESH%nElem
        l_initialLoading=0
        l_plasticParameters=0
        
        IF(EQN%Plasticity.EQ.1 .AND. EQN%PlastMethod .EQ. 2) THEN
          x = 0.; y = 0.; z = 0.;
          eType = MESH%LocalElemType(iElem)
          SELECT CASE(eType)
          CASE(4)
              DO iVert=1,MESH%nVertices_Tet
                  x(iVert) = MESH%VRTX%xyNode(1,MESH%ELEM%Vertex(iVert,iElem))
                  y(iVert) = MESH%VRTX%xyNode(2,MESH%ELEM%Vertex(iVert,iElem))
                  z(iVert) = MESH%VRTX%xyNode(3,MESH%ELEM%Vertex(iVert,iElem))
              ENDDO
              ! Point to the corresponding:
              ! Integration points
              intGaussP     => DISC%Galerkin%intGaussP_Tet
              intGaussW     => DISC%Galerkin%intGaussW_Tet
              ! Basis func values
              IntGPBaseFunc => DISC%Galerkin%IntGPBaseFunc_Tet(1:nDegFr,1:nIntGp,iPoly)
              ! Mass matrix
              MassMatrix    => DISC%Galerkin%MassMatrix_Tet(1:nDegFr,1:nDegFr,iPoly)
          CASE(6)
              DO iVert=1,MESH%nVertices_Hex
                  x(iVert) = MESH%VRTX%xyNode(1,MESH%ELEM%Vertex(iVert,iElem))
                  y(iVert) = MESH%VRTX%xyNode(2,MESH%ELEM%Vertex(iVert,iElem))
                  z(iVert) = MESH%VRTX%xyNode(3,MESH%ELEM%Vertex(iVert,iElem))
              ENDDO
              ! Point to the corresponding:
              ! Integration points
              intGaussP     => DISC%Galerkin%intGaussP_Hex
              intGaussW     => DISC%Galerkin%intGaussW_Hex
              ! Basis func values
              IntGPBaseFunc => DISC%Galerkin%IntGPBaseFunc_Hex(1:nDegFr,1:nIntGp,iPoly)
              ! Mass matrix
              MassMatrix    => DISC%Galerkin%MassMatrix_Hex(1:nDegFr,1:nDegFr,iPoly)
          END SELECT

          DO iIntGP = 1,nIntGP
              IF(EQN%Plasticity.EQ.1 .AND. EQN%PlastMethod .EQ. 2) THEN !average approach for plasticity
              ! L2 projection of initial stress loading for the plastic calculations onto the DOFs
                iniGP_Plast(:) = EQN%IniStress(1:6,iElem)
                DO iDegFr = 1, nDegFr
                   phi = IntGPBaseFunc(iDegFr,iIntGP)
                   l_initialLoading(iDegFr,1:6) = l_initialLoading(iDegFr,1:6) + IntGaussW(iIntGP)*iniGP_plast(:)*phi
                ENDDO
             ENDIF
          ENDDO !iIntGP

          DO iDegFr = 1, nDegFr
            l_initialLoading(iDegFr, :) = l_initialLoading( iDegFr, : ) / massMatrix(iDegFr,iDegFr)
          ENDDO

          NULLIFY(intGaussP)
          NULLIFY(intGaussW)
          NULLIFY(IntGPBaseFunc)
          NULLIFY(MassMatrix)
        ENDIF

<<<<<<< HEAD
        ! write the update back
        call c_interoperability_addToDofs(  i_meshId           = iElem, \
                                            i_update           = l_dofsUpdate, \
                                            numUpdateEntries   = size(l_dofsUpdate) )
=======
        IF(EQN%Plasticity.EQ.1 .AND. EQN%PlastMethod .EQ. 0) THEN !high-order points approach
        !elementwise assignement of the initial loading
           l_initialLoading(1,1:6) = EQN%IniStress(1:6,iElem)
        ENDIF
>>>>>>> daad7f42

#ifdef USE_PLASTICITY
        ! initialize the element dependent plastic parameters
        l_plasticParameters(1) = EQN%PlastCo(iElem) !element-dependent plastic cohesion
        l_plasticParameters(2) = EQN%BulkFriction(iElem) !element-dependent bulk friction

        ! initialize loading in C
        call c_interoperability_setInitialLoading( i_meshId         = c_loc( iElem), \
                                                   i_initialLoading = c_loc( l_initialLoading ) )

        !initialize parameters in C
        call c_interoperability_setPlasticParameters( i_meshId         = c_loc( iElem), \
                                                   i_plasticParameters = c_loc( l_plasticParameters ) )
#endif
    ENDDO ! iElem

#ifdef USE_PLASTICITY
    call c_interoperability_setTv( tv = EQN%Tv )
#endif

#ifdef USE_PLASTICITY
    ! TODO: redundant (see iniGalerkin3D_us_level2_new) call to ensure correct intitial loading in copy layers.
    call c_interoperability_synchronizeCellLocalData();
#endif
    !
    logInfo0(*) 'DG initial condition projection done. '
    !
  END SUBROUTINE icGalerkin3D_us_new

  SUBROUTINE BuildSpecialDGGeometry3D_new(MaterialVal,EQN,MESH,DISC,BND,MPI,IO)

    USE common_operators_mod
    USE DGbasis_mod
    USE ini_faultoutput_mod
#ifdef HDF
    USE hdf_faultoutput_mod
#endif
    use, intrinsic :: iso_c_binding

    !-------------------------------------------------------------------!
    IMPLICIT NONE
    !-------------------------------------------------------------------!
#ifdef PARALLEL
    INCLUDE 'mpif.h'
#endif
    ! Argument list declaration
    TYPE(tEquations)         :: EQN
    TYPE(tUnstructMesh)      :: MESH
    TYPE(tDiscretization)    :: DISC
    TYPE(tBoundary)          :: BND
    TYPE(tMPI)               :: MPI
    TYPE(tInputOutput)       :: IO
    REAL                     :: MaterialVal(MESH%nElem,EQN%nBackgroundVar)          !
    !-------------------------------------------------------------------!
    ! Local variable declaration                                              !
    INTEGER :: iElem, iSide, iDomain            ! Loop counter                !
    REAL    :: sidevec(3,2)                     ! Tmp vertex connection vector!
    INTEGER :: VertexSide_Tet(MESH%nSides_Tet,MESH%nVertices_Tri)
    INTEGER :: VertexSide_Hex(MESH%nSides_Hex,MESH%nVertices_Quad)              ! # sides = 6, # vertices per side = 4
    INTEGER :: allocstat                        ! Status of allocation        !
    REAL    :: Length                           ! Length of tangent vector    !
    REAL    :: BaryVec(EQN%Dimension,MESH%nSideMax), Dist(MESH%nSideMax)
    REAL    :: minv
    INTEGER :: minl(1)
    INTEGER :: i, j, iLayer, iZone
    REAL    :: nx, ny, nz, sx, sy, sz, tx, ty, tz, rho, amax, a
    REAL    :: c(6,6), Voigt_rot(6,6), TT(6,6), T(6,6)
    REAL    :: coefficients(4), coefficients2(5)
    REAL    :: Re_solution(3), Im_solution(3)
    REAL    :: K_F, K_S, K_Mean, MM, Poro, Alpha(6)  !Porous parameters to obtain undrained c_ij parameters
    REAL    :: rho_F, rho_S, nu, Kappa(3), Tor(3)
    REAL    :: Rho1, Rho2, Beta1, Beta2, solution2(4)
    REAL, POINTER :: zone_minh(:), zone_maxh(:), zone_deltah(:), zone_deltap(:)
    COMPLEX :: solution(3)
    INTEGER :: nDOF,TotDOF, PoroFlux
    !
    INTEGER :: iErr,iPoly,iVrtx
    INTEGER :: nLocPolyElem(0:100), TempInt(MESH%nSideMax)
    REAL    :: min_h, max_h, deltah, deltap
    INTEGER :: LocPoly
    REAL    :: xV(MESH%GlobalVrtxType),yV(MESH%GlobalVrtxType),zV(MESH%GlobalVrtxType), Tmp(3,3),D(2,2,2,3)
    REAL    :: xi, eta, zeta, xP, yP, zP
    INTEGER :: ngll, k, Fix1(2), Fix2(2)
    CHARACTER(LEN=200) :: Filename
    !
    ! variables for fault output
    REAL, POINTER :: S_inc(:)
    REAL, ALLOCATABLE :: chi_vector(:), tau_vector(:)
    REAL    :: S_tmp, chi, tau, phi1, phi2
    integer :: hasDR
    INTEGER :: iNeighbor, iNeighborSide, NeigBndGP, l, iFault, iDegFr, iP, iBndGP, iPlusElem
    !
    !-------------------------------------------------------------------------!
    INTENT(IN)                :: MaterialVal, EQN, IO
    INTENT(INOUT)             :: DISC, BND, MESH
    !-------------------------------------------------------------------------!
    !                                                                         !
    !
    ! The unit tetrahedron has the following 4 local vertices:                !
    !                                                                         !
    ! 1 = (0,0,0)                                                             !
    ! 2 = (1,0,0)                                                             !
    ! 3 = (0,1,0)                                                             !
    ! 4 = (0,0,1)                                                             !
    !                                                                         !
    VertexSide_Tet(1,:) =  (/ 1, 3, 2 /)   ! Local tet. vertices of side I        !
    VertexSide_Tet(2,:) =  (/ 1, 2, 4 /)   ! Local tet. vertices of side II       !
    VertexSide_Tet(3,:) =  (/ 1, 4, 3 /)   ! Local tet. vertices of side III      !
    VertexSide_Tet(4,:) =  (/ 2, 3, 4 /)   ! Local tet. vertices of side IV       !
    ! The unit hexahedron has the following 6 local vertices:                 !
    !                                                                         !
    ! 1 = (0,0,0)                                                             !
    ! 2 = (1,0,0)                                                             !
    ! 3 = (0,1,0)                                                             !
    ! 4 = (1,1,0)                                                             !
    ! 5 = (0,0,1)                                                             !
    ! 6 = (1,0,1)                                                             !
    ! 7 = (0,1,1)                                                             !
    ! 8 = (1,1,1)                                                             !
    !                                                                         !
    !         7           8         1          1,2,6,5
    !         *-----------*         2          2,4,8,6
    !        /|          /|         3          4,3,7,8
    !       / |         / |         4          3,1,5,7
    !     5*-----------*6 |         5          2,1,3,4
    !      |  |        |  |         6          5,6,8,7
    !      |  |        |  |
    !      | 3*--------|--*4        Each face is characterized by the sum of it local vertex numbers,
    !      | /         | /          i.e. side1=14, side2=20, side3=22, side4=16, side5=10, side6=26
    !      |/          |/
    !     1*-----------*2
    !
    VertexSide_Hex(1,:) =  (/ 1,2,6,5 /)   ! Local hex. vertices of side I        !
    VertexSide_Hex(2,:) =  (/ 2,4,8,6 /)   ! Local hex. vertices of side II       !
    VertexSide_Hex(3,:) =  (/ 4,3,7,8 /)   ! Local hex. vertices of side III      !
    VertexSide_Hex(4,:) =  (/ 3,1,5,7 /)   ! Local hex. vertices of side IV       !
    VertexSide_Hex(5,:) =  (/ 2,1,3,4 /)   ! Local hex. vertices of side V        !
    VertexSide_Hex(6,:) =  (/ 5,6,8,7 /)   ! Local hex. vertices of side VI       !
    !
    ALLOCATE( DISC%Galerkin%geoNormals(EQN%Dimension,MESH%nSideMax,MESH%nElem),  &
              DISC%Galerkin%geoTangent1(EQN%Dimension,MESH%nSideMax,MESH%nElem),  &
              DISC%Galerkin%geoTangent2(EQN%Dimension,MESH%nSideMax,MESH%nElem),  &
              DISC%Galerkin%geoSurfaces(MESH%nSideMax,MESH%nElem),  &
              STAT=allocstat )
    IF (allocStat .NE. 0) THEN
       logError(*) 'Interface SeisSol: could not allocate all variables!'
       STOP
    END IF

    ! Calculating boundary surfaces (3D)

    DO iElem=1,MESH%nElem
       DO iSide=1,MESH%LocalElemType(iElem)
          SELECT CASE(MESH%LocalElemType(iElem))
          CASE(4)
              ! Boundary side vector pointing in chi-direction
              sidevec(:,1) = MESH%VRTX%xyNode(:,MESH%ELEM%Vertex(VertexSide_Tet(iSide,2),iElem)) - &
                             MESH%VRTX%xyNode(:,MESH%ELEM%Vertex(VertexSide_Tet(iSide,1),iElem))
              ! Boundary side vector pointing in tau-direction
              sidevec(:,2) = MESH%VRTX%xyNode(:,MESH%ELEM%Vertex(VertexSide_Tet(iSide,3),iElem)) - &
                             MESH%VRTX%xyNode(:,MESH%ELEM%Vertex(VertexSide_Tet(iSide,1),iElem))
              ! Normal vector computed by cross product
              DISC%Galerkin%geoNormals(:,iSide,iElem) =  sidevec(:,1).x.sidevec(:,2)
              ! Triangle surface = 0.5 * cross_product
              DISC%Galerkin%geoSurfaces(iSide,iElem)  =  0.5*SQRT(                                     &
                                                         DISC%Galerkin%geoNormals(1,iSide,iElem)**2 +  &
                                                         DISC%Galerkin%geoNormals(2,iSide,iElem)**2 +  &
                                                         DISC%Galerkin%geoNormals(3,iSide,iElem)**2    )
              ! Normalize normal vector to length 1
              DISC%Galerkin%geoNormals(:,iSide,iElem) =  0.5*DISC%Galerkin%geoNormals(:,iSide,iElem) / &
                                                         DISC%Galerkin%geoSurfaces(iSide,iElem)
              !
              ! Compute MinDistBarySide :
              ! 1. Compute vector connecting barycenter of tetrahedron and local point 1 of the side
              BaryVec(:,iSide) = MESH%ELEM%xyBary(:,iElem) - MESH%VRTX%xyNode(:,MESH%ELEM%Vertex(VertexSide_Tet(iSide,1),iElem))
              ! 2. Compute scalar product of previous vector and normal vector (already normalized to 1)
              !    and take the absolute value.
              Dist(iSide) = ABS(DOT_PRODUCT(BaryVec(:,iSide),DISC%Galerkin%geoNormals(:,iSide,iElem)))
          CASE(6)
              ! Boundary side vector pointing in chi-direction
              sidevec(:,1) = MESH%VRTX%xyNode(:,MESH%ELEM%Vertex(VertexSide_Hex(iSide,2),iElem)) - &
                             MESH%VRTX%xyNode(:,MESH%ELEM%Vertex(VertexSide_Hex(iSide,1),iElem))
              ! Boundary side vector pointing in tau-direction
              sidevec(:,2) = MESH%VRTX%xyNode(:,MESH%ELEM%Vertex(VertexSide_Hex(iSide,3),iElem)) - &
                             MESH%VRTX%xyNode(:,MESH%ELEM%Vertex(VertexSide_Hex(iSide,1),iElem))
              ! Normal vector computed by cross product
              DISC%Galerkin%geoNormals(:,iSide,iElem) =  sidevec(:,1).x.sidevec(:,2)
              ! Triangle's surface = 0.5 * cross_product
              DISC%Galerkin%geoSurfaces(iSide,iElem)  =  0.5*SQRT(                                     &
                                                         DISC%Galerkin%geoNormals(1,iSide,iElem)**2 +  &
                                                         DISC%Galerkin%geoNormals(2,iSide,iElem)**2 +  &
                                                         DISC%Galerkin%geoNormals(3,iSide,iElem)**2    )

              ! Boundary side vector pointing in chi-direction
              sidevec(:,1) = MESH%VRTX%xyNode(:,MESH%ELEM%Vertex(VertexSide_Hex(iSide,4),iElem)) - &
                             MESH%VRTX%xyNode(:,MESH%ELEM%Vertex(VertexSide_Hex(iSide,3),iElem))
              ! Boundary side vector pointing in tau-direction
              sidevec(:,2) = MESH%VRTX%xyNode(:,MESH%ELEM%Vertex(VertexSide_Hex(iSide,2),iElem)) - &
                             MESH%VRTX%xyNode(:,MESH%ELEM%Vertex(VertexSide_Hex(iSide,3),iElem))
              ! Normal vector computed by cross product
              DISC%Galerkin%geoNormals(:,iSide,iElem) =  sidevec(:,1).x.sidevec(:,2)
              ! Second triangle's surface = 0.5 * cross_product
              DISC%Galerkin%geoSurfaces(iSide,iElem)  =  DISC%Galerkin%geoSurfaces(iSide,iElem) +      &
                                                         0.5*SQRT(                                     &
                                                         DISC%Galerkin%geoNormals(1,iSide,iElem)**2 +  &
                                                         DISC%Galerkin%geoNormals(2,iSide,iElem)**2 +  &
                                                         DISC%Galerkin%geoNormals(3,iSide,iElem)**2    )

              ! Normalize normal vector to length 1
              DISC%Galerkin%geoNormals(:,iSide,iElem) =  DISC%Galerkin%geoNormals(:,iSide,iElem) / &
                                                         SQRT(SUM(DISC%Galerkin%geoNormals(:,iSide,iElem)**2))
              !
              ! Compute MinDistBarySide :
              ! 1. Compute vector connecting barycenter of tetrahedron and local point 1 of the side
              BaryVec(:,iSide) = MESH%ELEM%xyBary(:,iElem) - MESH%VRTX%xyNode(:,MESH%ELEM%Vertex(VertexSide_Hex(iSide,1),iElem))
              ! 2. Compute scalar product of previous vector and normal vector (already normalized to 1)
              !    and take the absolute value.
              Dist(iSide) = ABS(DOT_PRODUCT(BaryVec(:,iSide),DISC%Galerkin%geoNormals(:,iSide,iElem)))

              !
              CONTINUE
              !
          END SELECT
          ! Compute vector inside the triangle's plane for the rotation matrix
          DISC%Galerkin%geoTangent1(:,iSide,iElem) = sidevec(:,1)
          ! Normalize to 1
          Length = SQRT(DISC%Galerkin%geoTangent1(1,iSide,iElem)**2 + &
                        DISC%Galerkin%geoTangent1(2,iSide,iElem)**2 + &
                        DISC%Galerkin%geoTangent1(3,iSide,iElem)**2   )
          DISC%Galerkin%geoTangent1(:,iSide,iElem) = DISC%Galerkin%geoTangent1(:,iSide,iElem)/Length
          ! Compute second vector in the plane, orthogonal to the normal and tangent 1 vectors
          ! using the crossproduct
          DISC%Galerkin%geoTangent2(:,iSide,iElem) = DISC%Galerkin%geoNormals( :,iSide,iElem) .x. &
                                                     DISC%Galerkin%geoTangent1(:,iSide,iElem)
          ! Check: Length must be 1.
          Length = DISC%Galerkin%geoTangent2(1,iSide,iElem)**2 + &
                   DISC%Galerkin%geoTangent2(2,iSide,iElem)**2 + &
                   DISC%Galerkin%geoTangent2(3,iSide,iElem)**2
      ENDDO
      !
      SELECT CASE(MESH%LocalElemType(iElem))
      CASE(6)
          ! Minimum distance of Barycenter to a face
          MESH%ELEM%MinDistBarySide(iElem) = MINVAL(Dist(:))
      CASE(4)
          ! Insphere radius of tetrahedron (is larger the the previous minimum distance !!!)
          MESH%ELEM%MinDistBarySide(iElem) = 3*MESH%ELEM%Volume(iElem)/SUM(DISC%Galerkin%geoSurfaces(1:4,iElem))
      END SELECT
      !
    ENDDO
    !
    ! Report mesh quality
    !
    minl = MINLOC(MESH%ELEM%Volume(:))
    minv = MINVAL(MESH%ELEM%Volume(:))

    logInfo(*) 'Smallest volume found in tetraedron number : ', minl(1)
    logInfo(*) 'Smallest volume is                         : ', minv

    minl = MINLOC(MESH%ELEM%MinDistBarySide(:))
    minv = MINVAL(MESH%ELEM%MinDistBarySide(:))

    logInfo(*) 'Smallest insphere found in tetraedron number : ', minl(1)
    logInfo(*) 'Smallest insphere radius is                  : ', minv

    IF(minv.LE.1e-15) THEN
        logError(*) 'Mesh contains a singular tetrahedron with radius ', minv
        logError(*) 'Element number and position : ', minl(1), MESH%ELEM%xyBary(:,minl(1))
        STOP
    ENDIF
    DISC%DynRup%DynRup_out_elementwise%DR_pick_output = .FALSE.
    DISC%DynRup%DynRup_out_elementwise%nDR_pick       = 0
    !
    !
    !
    ! Initialize fault rupture output
    ! only in case Dynamic rupture is turned on, and for + elements assigned to the fault
    IF(EQN%DR.EQ.1 .AND. DISC%DynRup%DR_output) THEN
        ! Case 3
        ! output at certain positions specified in the *.dyn file
        IF(DISC%DynRup%OutputPointType.EQ.3) THEN
            !
            DISC%DynRup%DynRup_out_atPickpoint%DR_pick_output = .TRUE.
            DISC%DynRup%DynRup_out_atPickpoint%nDR_pick       = DISC%DynRup%DynRup_out_atPickpoint%nOutPoints
            !
            ! test if fault pickpoints are on the fault (within a tolerance) and find corresponding "+"-element (iElem)

#ifdef HDF
            CALL ini_fault_receiver_hdf(EQN, MESH, DISC, IO, MPI)
!#else
#endif
            CALL ini_fault_receiver(EQN,MESH,BND,DISC,IO,MPI)

        ! Case 4
        ! for full fault output without pickpoints
        ELSEIF(DISC%DynRup%OutputPointType.EQ.4) THEN
            !
            DISC%DynRup%DynRup_out_elementwise%DR_pick_output = .TRUE.
            DISC%DynRup%DynRup_out_elementwise%nDR_pick       = 0
            CALL ini_fault_subsampled(EQN,MESH,BND,DISC,IO,MPI)
        ! Case 5
        ! for full fault output and pickpoints
        ELSEIF(DISC%DynRup%OutputPointType.EQ.5) THEN
            !
            DISC%DynRup%DynRup_out_atPickpoint%DR_pick_output = .TRUE.
            DISC%DynRup%DynRup_out_atPickpoint%nDR_pick       = DISC%DynRup%DynRup_out_atPickpoint%nOutPoints
            !
            ! test if fault pickpoints are on the fault (within a tolerance) and find corresponding "+"-element (iElem)
            CALL ini_fault_receiver(EQN,MESH,BND,DISC,IO,MPI)
            !
            !
            DISC%DynRup%DynRup_out_elementwise%DR_pick_output = .TRUE.
            DISC%DynRup%DynRup_out_elementwise%nDR_pick       = 0
            CALL ini_fault_subsampled(EQN,MESH,BND,DISC,IO,MPI)
        ENDIF ! DISC%DynRup%OutputPointType
    ENDIF ! end initialize fault output
    !
    !
    !
    !
    ! Allocate rest of MPI communication structure
    logInfo(*) 'Allocation of remaining MPI communication structure '
    logInfo(*) '  General info: ', BND%NoMPIDomains,DISC%Galerkin%nDegFr,EQN%nVar
    DO iDomain = 1, BND%NoMPIDomains
        logInfo(*) 'Bnd elements for domain ', iDomain, ' : ',  BND%ObjMPI(iDomain)%nElem
        IF(DISC%Galerkin%DGMethod.EQ.3) THEN
            ALLOCATE( BND%ObjMPI(iDomain)%NeighborDOF(DISC%Galerkin%nDegFrST,EQN%nVarTotal,BND%ObjMPI(iDomain)%nElem) )
        ELSE
            ALLOCATE( BND%ObjMPI(iDomain)%NeighborDOF(DISC%Galerkin%nDegFrRec,EQN%nVarTotal,BND%ObjMPI(iDomain)%nElem) )
            IF (EQN%DR.EQ.1) THEN
                ALLOCATE(BND%ObjMPI(iDomain)%MPI_DR_dgvar(DISC%Galerkin%nDegFrRec,EQN%nVarTotal,BND%ObjMPI(iDomain)%nFault_MPI))
            ENDIF
        ENDIF
        ALLOCATE( BND%ObjMPI(iDomain)%NeighborBackground(EQN%nBackgroundVar,BND%ObjMPI(iDomain)%nElem)     )
        BND%ObjMPI(iDomain)%Init = .FALSE.
        IF(DISC%Galerkin%DGMethod.EQ.3) THEN
            ALLOCATE( BND%ObjMPI(iDomain)%NeighborDuDt(DISC%Galerkin%nDegFr,EQN%nVar+EQN%nAneFuncperMech,BND%ObjMPI(iDomain)%nElem) )
            ALLOCATE( BND%ObjMPI(iDomain)%NeighborTime( BND%ObjMPI(iDomain)%nElem) )
            ALLOCATE( BND%ObjMPI(iDomain)%NeighborDt(   BND%ObjMPI(iDomain)%nElem) )
            ALLOCATE( BND%ObjMPI(iDomain)%NeighborUpdate(BND%ObjMPI(iDomain)%nElem))
            BND%ObjMPI(iDomain)%NeighborDuDt(:,:,:) = 0.
            BND%ObjMPI(iDomain)%NeighborTime(:)     = -1e10
            BND%ObjMPI(iDomain)%NeighborDt(:)       = -2e10
            BND%ObjMPI(iDomain)%NeighborUpdate(:)   = -1
        ENDIF
    ENDDO ! iDomain
    !
    IF(DISC%Galerkin%ZoneOrderFlag.EQ.1) THEN
        ALLOCATE( zone_minh(MESH%nZones), zone_maxh(MESH%nZones), zone_deltah(MESH%nZones), zone_deltap(MESH%nZones) )
        DO iZone = 1, MESH%nZones
            min_h = MINVAL( MESH%ELEM%Volume(:), MASK = MESH%ELEM%Reference(0,:).EQ.iZone )
            max_h = MAXVAL( MESH%ELEM%Volume(:), MASK = MESH%ELEM%Reference(0,:).EQ.iZone )
#ifdef PARALLEL
            CALL MPI_ALLREDUCE(min_h,zone_minh(iZone),1,MPI%MPI_AUTO_REAL,MPI_MIN,MPI%commWorld,iErr)
            CALL MPI_ALLREDUCE(max_h,zone_maxh(iZone),1,MPI%MPI_AUTO_REAL,MPI_MAX,MPI%commWorld,iErr)
#else
            zone_minh(iZone) = min_h
            zone_maxh(iZone) = max_h
#endif
            zone_deltah(iZone) = zone_maxh(iZone) - zone_minh(iZone)
            zone_deltap(iZone) = DISC%Galerkin%ZoneMaxPoly(iZone) - DISC%Galerkin%ZoneMinPoly(iZone)
        ENDDO
    ELSE
        min_h = MINVAL( MESH%ELEM%MinDistBarySide(:) )
        max_h = MAXVAL( MESH%ELEM%MinDistBarySide(:) )
#ifdef PARALLEL
        CALL MPI_ALLREDUCE(min_h,MESH%min_h,1,MPI%MPI_AUTO_REAL,MPI_MIN,MPI%commWorld,iErr)
        CALL MPI_ALLREDUCE(max_h,MESH%max_h,1,MPI%MPI_AUTO_REAL,MPI_MAX,MPI%commWorld,iErr)
#else
        MESH%min_h = min_h
        MESH%max_h = max_h
#endif
        deltah = MESH%max_h - MESH%min_h
        deltap = DISC%Galerkin%nPoly - DISC%Galerkin%nMinPoly
    ENDIF


    ! Allocate objects for local p-adaptivity (not yet done for hybrid meshes)
    IF(DISC%Galerkin%pAdaptivity.GE.1) THEN
        ALLOCATE( DISC%Galerkin%LocPoly(MESH%nElem) )
        !
        nLocPolyElem(:) = 0
        ! Distribute local polynomial degree
        !
        DO iElem = 1, MESH%nElem
            IF(DISC%Galerkin%ZoneOrderFlag.EQ.1)THEN
                !
                !  Distribute local polynomial degree locally by zone
                !  ----------------------------------------------------
                iLayer = MESH%ELEM%Reference(0,iElem)        ! Zone number is given by reference 0
                IF(DISC%Galerkin%ZoneMinPoly(iLayer).GT.-1)THEN
                     SELECT CASE(DISC%Galerkin%ZoneOrder(iLayer))
                     CASE(1)
                         LocPoly = NINT( DISC%Galerkin%ZoneMinPoly(iLayer) + zone_deltap(iLayer)* &
                                         ((MESH%ELEM%Volume(iElem)-zone_minh(iLayer))/zone_deltah(iLayer))**DISC%Galerkin%ZonePower(iLayer) )
                     CASE(-1)
                         LocPoly = NINT( DISC%Galerkin%ZoneMaxPoly(iLayer) - zone_deltap(iLayer)* &
                                         ((MESH%ELEM%Volume(iElem)-zone_minh(iLayer))/zone_deltah(iLayer))**DISC%Galerkin%ZonePower(iLayer) )
                     END SELECT
                ELSE
                   PRINT *, ' ERROR: local order must not be less or equal to zero! ', iLayer
                   STOP
                ENDIF
            ELSE
                !
                !  Distribute local polynomial degree globally by size
                !  ----------------------------------------------------
                LocPoly = NINT( DISC%Galerkin%nMinPoly + deltap*((MESH%ELEM%MinDistBarySide(iElem)-MESH%min_h)/deltah)**(1) )
            ENDIF
            !
            DISC%Galerkin%LocPoly(iElem) = LocPoly
            nLocPolyElem( LocPoly ) = nLocPolyElem( LocPoly ) + 1
            !
        ENDDO

        TotDOF = 0
        DO iPoly = DISC%Galerkin%nMinPoly, DISC%Galerkin%nPoly
            logInfo('(a,i3,a,i6)') 'Nr of elements with degree ', iPoly, ' : ', nLocPolyElem(iPoly)
            nDOF = nLocPolyElem(iPoly)*(iPoly+1)*(iPoly+2)*(iPoly+3)/6
            logInfo(*) 'Nr of DOF for this p-zone:   ', nDOF
            TotDOF = TotDOF + nDOF
            IF(nLocPolyElem(iPoly).GT.0) THEN
                WRITE(FileName,'(a10,i2.2,a4)') 'MeshZone-p',iPoly,'.dat'
                OPEN(UNIT=999,FILE=TRIM(FileName),RECL=300)
                WRITE(999,*) ' TITLE = "Mesh Subzone for p-Adaptivity" '
                WRITE(999,*) ' VARIABLES = "x" "y" "z" "N" '
                WRITE(999,*) ' ZONE N=  ', nLocPolyElem(iPoly)*4, &
                                  ' E=  ', nLocPolyElem(iPoly),   &
                                  ' F=FEPOINT  ET=TETRAHEDRON '
                DO iElem = 1, MESH%nElem
                   IF(DISC%Galerkin%LocPoly(iElem).EQ.iPoly) THEN
                      DO iVrtx = 1, MESH%GlobalElemType
                          WRITE(999,*) MESH%VRTX%xyNode(:,MESH%ELEM%Vertex(iVrtx,iElem)), REAL(iPoly)
                      ENDDO
                   ENDIF
                ENDDO
                i = 0
                DO iElem = 1, MESH%nElem
                   IF(DISC%Galerkin%LocPoly(iElem).EQ.iPoly) THEN
                      DO iVrtx = 1, MESH%GlobalElemType
                        i = i + 1
                        TempInt(iVrtx) = i
                      ENDDO
                      WRITE(999,*) TempInt(:)
                   ENDIF
                ENDDO
                CLOSE(999)
            ENDIF
        ENDDO
        logInfo(*) '======================================================= '
        logInfo(*) 'Total number of degrees of freedom in domain:   ', TotDOF
        logInfo(*) '======================================================= '
    ELSE
        ALLOCATE( DISC%Galerkin%LocPoly(1) )
    ENDIF

    IF(DISC%Galerkin%ZoneOrderFlag.EQ.1) THEN
        DEALLOCATE( zone_minh, zone_maxh, zone_deltah, zone_deltap )
    ENDIF

    ALLOCATE( DISC%Galerkin%WaveSpeed(MESH%nElem,MESH%nSideMax,EQN%nNonZeroEV) )
    !
    DISC%Galerkin%WaveSpeed(:,:,:) = 0.
    !
    ALLOCATE( DISC%Galerkin%MaxWaveSpeed(MESH%nElem,MESH%nSideMax) )
    DO j=1,MESH%nSideMax
      DISC%Galerkin%WaveSpeed(:,j,1)=SQRT((MaterialVal(:,3)+2.*MaterialVal(:,2))/(MaterialVal(:,1)))
      DISC%Galerkin%WaveSpeed(:,j,2)=SQRT((MaterialVal(:,2))/(MaterialVal(:,1)))
      DISC%Galerkin%WaveSpeed(:,j,3)=SQRT((MaterialVal(:,2))/(MaterialVal(:,1)))
      DISC%Galerkin%MaxWaveSpeed(:,j)=SQRT((MaterialVal(:,3)+2.*MaterialVal(:,2))/(MaterialVal(:,1)))
    ENDDO
    !
    CONTINUE
    !
  END SUBROUTINE BuildSpecialDGGeometry3D_new

  ! Read the 2d Green function file
  ! Used for computing the rupture velocity

  SUBROUTINE Read2dGF(DISC,IO)
    USE QuadPoints_mod
    TYPE(tInputOutput)       :: IO
    TYPE(tDiscretization)           :: DISC
    INTEGER :: allocstat                                  ! Allocation status !
    INTEGER :: stat                                       ! IO status         !
    INTEGER nMaxPoly,MaxDegFr,iPoly,iDegFr,DegFr,iEta,iXi,k,l
    LOGICAL                         :: configexist
    CHARACTER(LEN=200)   :: DGPATH
    CHARACTER(LEN=200)   :: FileName_Tri


    INQUIRE(                                            & !
     FILE= 'DGPATH'                                   , & !
     EXIST=configexist                                  ) !
    !                                                     !
    IF (configexist) THEN                                 !
       !                                                  !
       OPEN(                                            & !
        UNIT= IO%UNIT%FileIn                          , & !
        FILE= 'DGPATH'                                , & !
        IOSTAT = STAT                                   ) !
       !                                                  !
       IF (stat.NE.0) THEN                                !
      logError(*) 'cannot open DGPATH'                    !
      STOP
       END IF                                             !
       !                                                  !
       READ(IO%UNIT%FileIn,'(A)') DGPATH                  !
       !                                                  !
       CLOSE(IO%UNIT%FileIn)                              !
       !                                                  !
       !                                                  !
       logInfo0(*) 'Path to the DG directory is: ',TRIM(DGPATH)

    WRITE(FileName_Tri,'(a,a20)') TRIM(DGPATH), 'BasisFunctions2D.tri'
    OPEN( UNIT = IO%UNIT%FileIn, FILE = TRIM(FileName_Tri), IOSTAT = STAT, STATUS='OLD' )
    !
    IF(stat.NE.0) THEN
        logError(*) ' ERROR! File ', TRIM(FileName_Tri), ' could not be opened. '
        STOP
    ENDIF
    logInfo0(*) 'Reading basis functions and mass matrices for DG method '
    logInfo0(*) 'from file ', TRIM(FileName_Tri)

    READ(IO%UNIT%FileIn,*)
    READ(IO%UNIT%FileIn,*)
    ! Read maximal degree of basis polynomials stored in the file.
    READ(IO%UNIT%FileIn,*) nMaxPoly
    IF(DISC%Galerkin%nPoly.GT.nMaxPoly) THEN
        logError(*) 'ERROR: Required polynomial for DG method is higher than the ones stored in file ', TRIM(FileName_Tri)
        STOP
    ENDIF

    MaxDegFr = (DISC%Galerkin%nPoly+1)*(DISC%Galerkin%nPoly+2)/2

    ALLOCATE(                                                                                        &
        DISC%Galerkin%cPoly_Tri(0:nMaxPoly, 0:nMaxPoly, 0:MaxDegFr-1, 0:nMaxPoly),                   &
        DISC%Galerkin%MassMatrix_Tri(MaxDegFr,MaxDegFr, 0:nMaxPoly),                                 &
        DISC%Galerkin%NonZeroCPoly_Tri(0:MaxDegFr-1,0:nMaxPoly),                                     &
        DISC%Galerkin%NonZeroCPolyIndex_Tri(3,1:nMaxPoly**3,0:MaxDegFr,0:nMaxPoly),                  &
        STAT = allocstat)
    IF(allocStat .NE. 0) THEN
        logError(*) 'ERROR: could not allocate all variables!'
        STOP
    END IF

    ! Read coefficients of basis functions and mass matrices up to degree nMaxPoly
    !DO iPoly = 0, nMaxPoly
    DO iPoly = 0, DISC%Galerkin%nPoly
        ! Read comment in front of the basis functions' coefficients
        logInfo0(*) 'Reading basis functions of order ', iPoly
        READ(IO%UNIT%FileIn,*)
        DegFr = (iPoly + 1)*(iPoly + 2)/2
        ! Read polynomial coefficients
        ! where the index of the degrees of freedom starts at zero
        DO iDegFr = 0, DegFr-1
            DO iEta = 0, iPoly
                DO iXi = 0, iPoly
                    READ(IO%UNIT%FileIn,*) DISC%Galerkin%cPoly_Tri(iXi,iEta,iDegFr,iPoly)
                ENDDO
            ENDDO
        ENDDO
        ! Read comment in front of the entries of the mass matrix
        READ(IO%UNIT%FileIn,*)
        logInfo0(*)  'Reading mass matrices   of order ', iPoly
        ! Read entries of the mass matrix
        DO k = 1, DegFr
            DO l = 1, DegFr
                READ(IO%UNIT%FileIn,*) DISC%Galerkin%MassMatrix_Tri(k,l,iPoly)
            ENDDO
        ENDDO
    ENDDO
    CLOSE(IO%UNIT%FileIn)

    DISC%Galerkin%NonZeroCPoly_Tri(:,:)          = 0
    DISC%Galerkin%NonZeroCPolyIndex_Tri(:,:,:,:) = -1
    !DO iPoly = 0, nMaxPoly
    DO iPoly = 0, DISC%Galerkin%nPoly
       DegFr = (iPoly + 1)*(iPoly + 2)/2
       DO iDegFr = 0, DegFr-1
            DO iEta = 0, iPoly
              DO iXi = 0, iPoly
                 IF(ABS(DISC%Galerkin%cPoly_Tri(iXi,iEta,iDegFr,iPoly)).GE.1e-6) THEN
                    DISC%Galerkin%NonZeroCPoly_Tri(iDegFr,iPoly) = DISC%Galerkin%NonZeroCPoly_Tri(iDegFr,iPoly) + 1
                    DISC%Galerkin%NonZeroCPolyIndex_Tri(1,DISC%Galerkin%NonZeroCPoly_Tri(iDegFr,iPoly),iDegFr,iPoly) = iXi
                    DISC%Galerkin%NonZeroCPolyIndex_Tri(2,DISC%Galerkin%NonZeroCPoly_Tri(iDegFr,iPoly),iDegFr,iPoly) = iEta
                 ENDIF
              ENDDO
            ENDDO
       ENDDO
    ENDDO
    ENDIF

        ! Compute and store surface gaussian integration points
!~         CALL TriangleQuadraturePoints(                         &
!~                  nIntGP     = DISC%Galerkin%nBndGP,            &
!~                  IntGaussP  = DISC%Galerkin%BndGaussP_Tet,     &
!~                  IntGaussW  = DISC%Galerkin%BndGaussW_Tet,     &
!~                  M          = DISC%Galerkin%nPoly+2,           &
!~                  IO         = IO,                              &
!~                  quiet      = .TRUE.                           )

  END SUBROUTINE Read2dGF

END MODULE dg_setup_mod<|MERGE_RESOLUTION|>--- conflicted
+++ resolved
@@ -2023,17 +2023,10 @@
           NULLIFY(MassMatrix)
         ENDIF
 
-<<<<<<< HEAD
-        ! write the update back
-        call c_interoperability_addToDofs(  i_meshId           = iElem, \
-                                            i_update           = l_dofsUpdate, \
-                                            numUpdateEntries   = size(l_dofsUpdate) )
-=======
         IF(EQN%Plasticity.EQ.1 .AND. EQN%PlastMethod .EQ. 0) THEN !high-order points approach
         !elementwise assignement of the initial loading
            l_initialLoading(1,1:6) = EQN%IniStress(1:6,iElem)
         ENDIF
->>>>>>> daad7f42
 
 #ifdef USE_PLASTICITY
         ! initialize the element dependent plastic parameters
