/**
 * @file
 * This file is part of SeisSol.
 *
 * @author Carsten Uphoff (c.uphoff AT tum.de, http://www5.in.tum.de/wiki/index.php/Carsten_Uphoff,_M.Sc.)
 *
 * @section LICENSE
 * Copyright (c) 2017, SeisSol Group
 * All rights reserved.
 * 
 * Redistribution and use in source and binary forms, with or without
 * modification, are permitted provided that the following conditions are met:
 * 
 * 1. Redistributions of source code must retain the above copyright notice,
 *    this list of conditions and the following disclaimer.
 * 
 * 2. Redistributions in binary form must reproduce the above copyright notice,
 *    this list of conditions and the following disclaimer in the documentation
 *    and/or other materials provided with the distribution.
 * 
 * 3. Neither the name of the copyright holder nor the names of its
 *    contributors may be used to endorse or promote products derived from this
 *    software without specific prior written permission.
 *
 * THIS SOFTWARE IS PROVIDED BY THE COPYRIGHT HOLDERS AND CONTRIBUTORS "AS IS"
 * AND ANY EXPRESS OR IMPLIED WARRANTIES, INCLUDING, BUT NOT LIMITED TO, THE
 * IMPLIED WARRANTIES OF MERCHANTABILITY AND FITNESS FOR A PARTICULAR PURPOSE
 * ARE DISCLAIMED. IN NO EVENT SHALL THE COPYRIGHT HOLDER OR CONTRIBUTORS BE
 * LIABLE FOR ANY DIRECT, INDIRECT, INCIDENTAL, SPECIAL, EXEMPLARY, OR
 * CONSEQUENTIAL DAMAGES (INCLUDING, BUT NOT LIMITED TO, PROCUREMENT OF
 * SUBSTITUTE GOODS OR SERVICES; LOSS OF USE, DATA, OR PROFITS; OR BUSINESS
 * INTERRUPTION) HOWEVER CAUSED AND ON ANY THEORY OF LIABILITY, WHETHER IN
 * CONTRACT, STRICT LIABILITY, OR TORT (INCLUDING NEGLIGENCE OR OTHERWISE)
 * ARISING IN ANY WAY OUT OF THE USE OF THIS SOFTWARE, EVEN IF ADVISED OF THE
 * POSSIBILITY OF SUCH DAMAGE.
 *
 * @section DESCRIPTION
 **/

#include "GlobalData.h"
#include "generated_code/init.h"
#include <yateto.h>

#include <type_traits>
#include "SeisSol.h"

#ifdef _OPENMP
#  include <omp.h>
#include <Kernels/Filter.h>
#include <memory>
#endif

namespace init = seissol::init;

namespace seissol::initializer {
  namespace matrixmanip {
    MemoryProperties OnHost::getProperties() {
      // returns MemoryProperties initialized with default values i.e., CPU memory properties
      return MemoryProperties();
    }

    void OnHost::negateStiffnessMatrix(GlobalData &globalData) {
      for (unsigned transposedStiffness = 0; transposedStiffness < 3; ++transposedStiffness) {
        real *matrix = const_cast<real *>(globalData.stiffnessMatricesTransposed(transposedStiffness));
        for (unsigned i = 0; i < init::kDivMT::size(transposedStiffness); ++i) {
          matrix[i] *= -1.0;
        }
      }
    }

    void OnHost::initSpecificGlobalData(GlobalData& globalData,
                                        memory::ManagedAllocator& allocator,
                                        CopyManagerT& copyManager,
                                        size_t alignment,
                                        seissol::memory::Memkind memkind) {
      // thread-local LTS integration buffers
      int l_numberOfThreads = 1;
#ifdef _OPENMP
        l_numberOfThreads = omp_get_max_threads();
#endif
        real *integrationBufferLTS
          = (real *) allocator.allocateMemory(l_numberOfThreads * (4 * tensor::I::size()) * sizeof(real),
                                                          alignment,
                                                          memkind);

      // initialize w.r.t. NUMA
      #ifdef _OPENMP
      #pragma omp parallel
      {
        size_t l_threadOffset = omp_get_thread_num() * (4 * tensor::I::size());
      #else
        size_t l_threadOffset = 0;
      #endif
        for (unsigned int l_dof = 0; l_dof < (4 * tensor::I::size()); l_dof++) {
          integrationBufferLTS[l_dof + l_threadOffset] = (real) 0.0;
        }
      #ifdef _OPENMP
      }
      #endif

      globalData.integrationBufferLTS = integrationBufferLTS;
    }

    void OnHost::applyFilterMatrixToGlobalData(GlobalData& globalData,
                                               const seissol::kernels::Filter* filter) {
      using namespace init;
      auto scaleMatrixByFilter = [&filter](auto&& view) {
        for (int i = 0; i < view.shape(0); ++i) {
          for (int j = 0; j < view.shape(1); ++j) {
            if (view.isInRange(i, j)) {
              view(i, j) *= filter->getFilterCoeff(i);
            }
          }
        }
      };

      // scaleMatrixByFilter(
      // rDivM::view<0>::create(const_cast<real*>(globalData.changeOfBasisMatrices(0))));

      // Filter local + neighboring flux
      scaleMatrixByFilter(
          rDivM::view<0>::create(const_cast<real*>(globalData.changeOfBasisMatrices(0))));
      scaleMatrixByFilter(
          rDivM::view<1>::create(const_cast<real*>(globalData.changeOfBasisMatrices(1))));
      scaleMatrixByFilter(
          rDivM::view<2>::create(const_cast<real*>(globalData.changeOfBasisMatrices(2))));
      scaleMatrixByFilter(
          rDivM::view<3>::create(const_cast<real*>(globalData.changeOfBasisMatrices(3))));

      // TODO Filter nodal flux for local flux nodal
      // TODO Filter dynamic rupture update

      scaleMatrixByFilter(
          kDivM::view<0>::create(const_cast<real*>(globalData.stiffnessMatrices(0))));
      scaleMatrixByFilter(
          kDivM::view<1>::create(const_cast<real*>(globalData.stiffnessMatrices(1))));
      scaleMatrixByFilter(
          kDivM::view<2>::create(const_cast<real*>(globalData.stiffnessMatrices(2))));

      scaleMatrixByFilter(
          init::projectQP::view::create(const_cast<real*>(globalData.projectQPMatrix)));
    }

    MemoryProperties OnDevice::getProperties() {
      MemoryProperties prop{};
#ifdef ACL_DEVICE
      device::DeviceInstance& device = device::DeviceInstance::getInstance();
      prop.alignment = device.api->getGlobMemAlignment();
      prop.pagesizeHeap = prop.alignment;
      prop.pagesizeStack = prop.alignment;
#endif
      return prop;
    }

    void OnDevice::negateStiffnessMatrix(GlobalData &globalData) {
#ifdef ACL_DEVICE
      device::DeviceInstance& device = device::DeviceInstance::getInstance();
      for (unsigned transposedStiffness = 0; transposedStiffness < 3; ++transposedStiffness) {
        const real scaleFactor = -1.0;
        device.algorithms.scaleArray(const_cast<real*>(globalData.stiffnessMatricesTransposed(transposedStiffness)),
                                     scaleFactor,
                                     init::kDivMT::size(transposedStiffness),
                                     device.api->getDefaultStream());
      }
#endif // ACL_DEVICE
    }
    void OnDevice::initSpecificGlobalData(GlobalData& globalData,
                                          memory::ManagedAllocator& allocator,
                                          CopyManagerT& copyManager,
                                          size_t alignment,
                                          seissol::memory::Memkind memkind) {
#ifdef ACL_DEVICE
      const size_t size = yateto::alignedUpper(tensor::replicateInitialLoadingM::size(),
                                               yateto::alignedReals<real>(alignment));
      real* plasticityStressReplication =
          static_cast<real*>(allocator.allocateMemory(size * sizeof(real),
                                                      alignment,
                                                      memkind));

      copyManager.template copyTensorToMemAndSetPtr<init::replicateInitialLoadingM>(plasticityStressReplication,
                                                                                    globalData.replicateStresses,
                                                                                    alignment);
#endif // ACL_DEVICE
    }

    real* OnDevice::DeviceCopyPolicy::copy(real const* first, real const* last, real*& mem) {
#ifdef ACL_DEVICE
      device::DeviceInstance& device = device::DeviceInstance::getInstance();
      const unsigned bytes = (last - first) * sizeof(real);
      device.api->copyTo(mem, first, bytes);
      mem += (last - first);
      return mem;
#else // ACL_DEVICE
      return nullptr;
#endif
    }

    void OnDevice::applyFilterMatrixToGlobalData(GlobalData& globalData, const seissol::kernels::Filter* filter) {
#ifdef ACL_DEVICE
      //TODO Implement on GPU
      // Be careful, need to consider pre-multiplied matrices, e.g. plusFluxMatrixAccessor!
#endif // ACL_DEVICE
    }
  } // namespace matrixmanip


template<typename MatrixManipPolicyT>
void GlobalDataInitializer<MatrixManipPolicyT>::init(GlobalData& globalData,
                                                     memory::ManagedAllocator& memoryAllocator,
                                                     enum seissol::memory::Memkind memkind) {
  MemoryProperties prop = MatrixManipPolicyT::getProperties();

  // We ensure that global matrices always start at an aligned memory address,
  // such that mixed cases with aligned and non-aligned global matrices do also work.
  unsigned globalMatrixMemSize = 0;
  globalMatrixMemSize += yateto::computeFamilySize<init::kDivM>(yateto::alignedReals<real>(prop.alignment));
  globalMatrixMemSize += yateto::computeFamilySize<init::kDivMT>(yateto::alignedReals<real>(prop.alignment));
  globalMatrixMemSize += yateto::computeFamilySize<init::rDivM>(yateto::alignedReals<real>(prop.alignment));
  globalMatrixMemSize += yateto::computeFamilySize<init::rT>(yateto::alignedReals<real>(prop.alignment));
  globalMatrixMemSize += yateto::computeFamilySize<init::fMrT>(yateto::alignedReals<real>(prop.alignment));
  globalMatrixMemSize += yateto::computeFamilySize<init::fP>(yateto::alignedReals<real>(prop.alignment));
  globalMatrixMemSize += yateto::computeFamilySize<nodal::init::V3mTo2nFace>(yateto::alignedReals<real>(prop.alignment));
  globalMatrixMemSize += yateto::computeFamilySize<init::project2nFaceTo3m>(yateto::alignedReals<real>(prop.alignment));

  globalMatrixMemSize += yateto::alignedUpper(tensor::evalAtQP::size(),  yateto::alignedReals<real>(prop.alignment));
  globalMatrixMemSize += yateto::alignedUpper(tensor::projectQP::size(), yateto::alignedReals<real>(prop.alignment));

#if defined(ACL_DEVICE) && defined(USE_PREMULTIPLY_FLUX)
  globalMatrixMemSize += yateto::computeFamilySize<init::plusFluxMatrices>(yateto::alignedReals<real>(prop.alignment));
  globalMatrixMemSize += yateto::computeFamilySize<init::minusFluxMatrices>(yateto::alignedReals<real>(prop.alignment));
#endif // ACL_DEVICE

  real* globalMatrixMem = static_cast<real*>(memoryAllocator.allocateMemory(globalMatrixMemSize * sizeof(real),
                                                                            prop.pagesizeHeap,
                                                                            memkind));

  real* globalMatrixMemPtr = globalMatrixMem;
  typename MatrixManipPolicyT::CopyManagerT copyManager;
  copyManager.template copyFamilyToMemAndSetPtr<init::kDivMT>(globalMatrixMemPtr, globalData.stiffnessMatricesTransposed, prop.alignment);
  copyManager.template copyFamilyToMemAndSetPtr<init::kDivM>(globalMatrixMemPtr, globalData.stiffnessMatrices, prop.alignment);
  copyManager.template copyFamilyToMemAndSetPtr<init::rDivM>(globalMatrixMemPtr, globalData.changeOfBasisMatrices, prop.alignment);
  copyManager.template copyFamilyToMemAndSetPtr<init::rT>(globalMatrixMemPtr, globalData.neighbourChangeOfBasisMatricesTransposed, prop.alignment);
  copyManager.template copyFamilyToMemAndSetPtr<init::fMrT>(globalMatrixMemPtr, globalData.localChangeOfBasisMatricesTransposed, prop.alignment);
  copyManager.template copyFamilyToMemAndSetPtr<init::fP>(globalMatrixMemPtr, globalData.neighbourFluxMatrices, prop.alignment);
  copyManager.template copyFamilyToMemAndSetPtr<nodal::init::V3mTo2nFace>(globalMatrixMemPtr, globalData.V3mTo2nFace, prop.alignment);
  copyManager.template copyFamilyToMemAndSetPtr<init::project2nFaceTo3m>(globalMatrixMemPtr, globalData.project2nFaceTo3m, prop.alignment);

  copyManager.template copyTensorToMemAndSetPtr<init::evalAtQP>(globalMatrixMemPtr, globalData.evalAtQPMatrix, prop.alignment);
  copyManager.template copyTensorToMemAndSetPtr<init::projectQP>(globalMatrixMemPtr, globalData.projectQPMatrix, prop.alignment);

#if defined(ACL_DEVICE) && defined(USE_PREMULTIPLY_FLUX)
  copyManager.template copyFamilyToMemAndSetPtr<init::plusFluxMatrices>(globalMatrixMemPtr, globalData.plusFluxMatrices, prop.alignment);
  copyManager.template copyFamilyToMemAndSetPtr<init::minusFluxMatrices>(globalMatrixMemPtr, globalData.minusFluxMatrices, prop.alignment);
#endif // ACL_DEVICE

  assert(globalMatrixMemPtr == globalMatrixMem + globalMatrixMemSize);

  // @TODO Integrate this step into the code generator
  MatrixManipPolicyT::negateStiffnessMatrix(globalData);

  // Dynamic Rupture global matrices
  unsigned drGlobalMatrixMemSize = 0;
  drGlobalMatrixMemSize += yateto::computeFamilySize<init::V3mTo2nTWDivM>(yateto::alignedReals<real>(prop.alignment));
  drGlobalMatrixMemSize += yateto::computeFamilySize<init::V3mTo2n>(yateto::alignedReals<real>(prop.alignment));

  real* drGlobalMatrixMem = static_cast<real*>(memoryAllocator.allocateMemory(drGlobalMatrixMemSize  * sizeof(real),
                                                                              prop.pagesizeHeap,
                                                                              memkind));

  real* drGlobalMatrixMemPtr = drGlobalMatrixMem;
  copyManager.template copyFamilyToMemAndSetPtr<init::V3mTo2nTWDivM>(drGlobalMatrixMemPtr, globalData.nodalFluxMatrices, prop.alignment);
  copyManager.template copyFamilyToMemAndSetPtr<init::V3mTo2n>(drGlobalMatrixMemPtr, globalData.faceToNodalMatrices, prop.alignment);

  assert(drGlobalMatrixMemPtr == drGlobalMatrixMem + drGlobalMatrixMemSize);

  // Plasticity global matrices
  unsigned plasticityGlobalMatrixMemSize = 0;
  plasticityGlobalMatrixMemSize += yateto::alignedUpper(tensor::v::size(),    yateto::alignedReals<real>(prop.alignment));
  plasticityGlobalMatrixMemSize += yateto::alignedUpper(tensor::vInv::size(), yateto::alignedReals<real>(prop.alignment));

  real* plasticityGlobalMatrixMem
      = static_cast<real*>(memoryAllocator.allocateMemory(plasticityGlobalMatrixMemSize * sizeof(real),
                                                          prop.pagesizeHeap,
                                                          memkind));

  real* plasticityGlobalMatrixMemPtr = plasticityGlobalMatrixMem;
  copyManager.template copyTensorToMemAndSetPtr<init::v>(plasticityGlobalMatrixMemPtr, globalData.vandermondeMatrix, prop.alignment);
  copyManager.template copyTensorToMemAndSetPtr<init::vInv>(plasticityGlobalMatrixMemPtr, globalData.vandermondeMatrixInverse, prop.alignment);

  assert(plasticityGlobalMatrixMemPtr == plasticityGlobalMatrixMem + plasticityGlobalMatrixMemSize);

  MatrixManipPolicyT::initSpecificGlobalData(globalData,
                                             memoryAllocator,
                                             copyManager,
                                             prop.pagesizeStack,
                                             memkind);


  const auto& seissolParams = seissol::SeisSol::main.getSeisSolParameters();
  auto filter = kernels::makeFilter(seissolParams.filter, 3);
  logInfo() << seissolParams.filter.order;
  logInfo() << static_cast<int>(seissolParams.filter.type);

  // TODO Implement for device
  MatrixManipPolicyT::applyFilterMatrixToGlobalData(globalData, filter.get());
}

template void GlobalDataInitializer<matrixmanip::OnHost>::init(GlobalData& globalData,
                                                               memory::ManagedAllocator& memoryAllocator,
                                                               enum memory::Memkind memkind);

template void GlobalDataInitializer<matrixmanip::OnDevice>::init(GlobalData& globalData,
                                                                 memory::ManagedAllocator& memoryAllocator,
                                                                 enum memory::Memkind memkind);

<<<<<<< HEAD

} // namespace seissol::initializers
=======
} // namespace seissol::initializer
>>>>>>> 5849d62e
<|MERGE_RESOLUTION|>--- conflicted
+++ resolved
@@ -207,7 +207,8 @@
 template<typename MatrixManipPolicyT>
 void GlobalDataInitializer<MatrixManipPolicyT>::init(GlobalData& globalData,
                                                      memory::ManagedAllocator& memoryAllocator,
-                                                     enum seissol::memory::Memkind memkind) {
+                                                     enum seissol::memory::Memkind memkind,
+                                                     seissol::SeisSol* seissolInstance) {
   MemoryProperties prop = MatrixManipPolicyT::getProperties();
 
   // We ensure that global matrices always start at an aligned memory address,
@@ -295,8 +296,7 @@
                                              prop.pagesizeStack,
                                              memkind);
 
-
-  const auto& seissolParams = seissol::SeisSol::main.getSeisSolParameters();
+  const auto& seissolParams = seissolInstance->getSeisSolParameters();
   auto filter = kernels::makeFilter(seissolParams.filter, 3);
   logInfo() << seissolParams.filter.order;
   logInfo() << static_cast<int>(seissolParams.filter.type);
@@ -307,15 +307,12 @@
 
 template void GlobalDataInitializer<matrixmanip::OnHost>::init(GlobalData& globalData,
                                                                memory::ManagedAllocator& memoryAllocator,
-                                                               enum memory::Memkind memkind);
+                                                               enum memory::Memkind memkind,
+                                                               seissol::SeisSol* seissolInstance);
 
 template void GlobalDataInitializer<matrixmanip::OnDevice>::init(GlobalData& globalData,
                                                                  memory::ManagedAllocator& memoryAllocator,
-                                                                 enum memory::Memkind memkind);
-
-<<<<<<< HEAD
-
-} // namespace seissol::initializers
-=======
-} // namespace seissol::initializer
->>>>>>> 5849d62e
+                                                                 enum memory::Memkind memkind,
+                                                                 seissol::SeisSol* seissolInstance);
+
+} // namespace seissol::initializer