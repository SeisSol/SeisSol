/**
 * @file
 * This file is part of SeisSol.
 *
 * @author Carsten Uphoff (c.uphoff AT tum.de, http://www5.in.tum.de/wiki/index.php/Carsten_Uphoff,_M.Sc.)
 * @author Sebastian Wolf (wolf.sebastian AT in.tum.de, https://www5.in.tum.de/wiki/index.php/Sebastian_Wolf,_M.Sc.)
 *
 * @section LICENSE
 * Copyright (c) 2017 - 2020, SeisSol Group
 * All rights reserved.
 *
 * Redistribution and use in source and binary forms, with or without
 * modification, are permitted provided that the following conditions are met:
 *
 * 1. Redistributions of source code must retain the above copyright notice,
 *    this list of conditions and the following disclaimer.
 *
 * 2. Redistributions in binary form must reproduce the above copyright notice,
 *    this list of conditions and the following disclaimer in the documentation
 *    and/or other materials provided with the distribution.
 *
 * 3. Neither the name of the copyright holder nor the names of its
 *    contributors may be used to endorse or promote products derived from this
 *    software without specific prior written permission.
 *
 * THIS SOFTWARE IS PROVIDED BY THE COPYRIGHT HOLDERS AND CONTRIBUTORS "AS IS"
 * AND ANY EXPRESS OR IMPLIED WARRANTIES, INCLUDING, BUT NOT LIMITED TO, THE
 * IMPLIED WARRANTIES OF MERCHANTABILITY AND FITNESS FOR A PARTICULAR PURPOSE
 * ARE DISCLAIMED. IN NO EVENT SHALL THE COPYRIGHT HOLDER OR CONTRIBUTORS BE
 * LIABLE FOR ANY DIRECT, INDIRECT, INCIDENTAL, SPECIAL, EXEMPLARY, OR
 * CONSEQUENTIAL DAMAGES (INCLUDING, BUT NOT LIMITED TO, PROCUREMENT OF
 * SUBSTITUTE GOODS OR SERVICES; LOSS OF USE, DATA, OR PROFITS; OR BUSINESS
 * INTERRUPTION) HOWEVER CAUSED AND ON ANY THEORY OF LIABILITY, WHETHER IN
 * CONTRACT, STRICT LIABILITY, OR TORT (INCLUDING NEGLIGENCE OR OTHERWISE)
 * ARISING IN ANY WAY OUT OF THE USE OF THIS SOFTWARE, EVEN IF ADVISED OF THE
 * POSSIBILITY OF SUCH DAMAGE.
 *
 * @section DESCRIPTION
 *
 **/
#include "LtsWeights.h"

#include <Eigen/Eigenvalues>

#include <PUML/PUML.h>
#include <PUML/Downward.h>
#include <PUML/Upward.h>

#include "Initializer/time_stepping/GlobalTimestep.hpp"
#include "Initializer/typedefs.hpp"
#include "Kernels/precision.hpp"
#include "Parallel/MPI.h"
#include "SeisSol.h"
#include "generated_code/init.h"

namespace seissol::initializer::time_stepping {

class FaceSorter {
private:
  std::vector<PUML::TETPUML::face_t> const &m_faces;

public:
  FaceSorter(std::vector<PUML::TETPUML::face_t> const &faces) : m_faces(faces) {}

  bool operator()(unsigned int a, unsigned int b) const {
    return m_faces[a].gid() < m_faces[b].gid();
  }
};

double computeLocalCostOfClustering(const std::vector<int>& clusterIds,
                               const std::vector<int>& cellCosts,
                               unsigned int rate,
                               double wiggleFactor,
                               double minimalTimestep) {
  assert(clusterIds.size() == cellCosts.size());

  double cost = 0.0;
  for (auto i = 0U; i < clusterIds.size(); ++i) {
    const auto cluster = clusterIds[i];
    const auto cellCost = cellCosts[i];
    const double updateFactor = 1.0 / (std::pow(rate, cluster));
    cost += updateFactor * cellCost;
  }

  const auto minDtWithWiggle = minimalTimestep * wiggleFactor;
  return cost / minDtWithWiggle;
}

double computeGlobalCostOfClustering(const std::vector<int>& clusterIds,
                                     const std::vector<int>& cellCosts,
                                     unsigned int rate,
                                     double wiggleFactor,
                                     double minimalTimestep,
                                     MPI_Comm comm) {
  double cost =
      computeLocalCostOfClustering(clusterIds, cellCosts, rate, wiggleFactor, minimalTimestep);
#ifdef USE_MPI
  MPI_Allreduce(MPI_IN_PLACE, &cost, 1, MPI_DOUBLE, MPI_SUM, comm);
#endif // USE_MPI

  return cost;
}

std::vector<int> enforceMaxClusterId(const std::vector<int>& clusterIds, int maxClusterId) {
  auto newClusterIds = clusterIds;
  assert(maxClusterId >= 0);
  std::for_each(newClusterIds.begin(), newClusterIds.end(), [maxClusterId](auto& clusterId) {
    clusterId = std::min(clusterId, maxClusterId);
  });

  return newClusterIds;
}

// Merges clusters such that new cost is max oldCost * allowedPerformanceLossRatio
int computeMaxClusterIdAfterAutoMerge(const std::vector<int>& clusterIds,
                                      const std::vector<int>& cellCosts,
                                      unsigned int rate,
                                      double maximalAdmissibleCost,
                                      double wiggleFactor,
                                      double minimalTimestep) {
  int maxClusterId = *std::max_element(clusterIds.begin(), clusterIds.end());
#ifdef USE_MPI
  MPI_Allreduce(MPI_IN_PLACE, &maxClusterId, 1, MPI_INT, MPI_MAX, MPI::mpi.comm());
#endif

  // We only have one cluster for rate = 1 and thus cannot merge.
  if (rate == 1) {
    return maxClusterId;
  }

  // Iteratively merge clusters until we found the first number of clusters that has a cost that is too high
  for (auto curMaxClusterId = maxClusterId; curMaxClusterId >= 0; --curMaxClusterId) {
    const auto newClustering = enforceMaxClusterId(clusterIds, curMaxClusterId);
    const double cost = computeGlobalCostOfClustering(
        newClustering, cellCosts, rate, wiggleFactor, minimalTimestep, MPI::mpi.comm());
    if (cost > maximalAdmissibleCost) {
      // This is the first number of clusters that resulted in an inadmissible cost
      // Hence, it was admissible in the previous iteration
      return curMaxClusterId + 1;
    }
  }
  return 0;
}

LtsWeights::LtsWeights(const LtsWeightsConfig& config, seissol::SeisSol& seissolInstance)
    : m_velocityModel(config.velocityModel), m_rate(config.rate),
      m_vertexWeightElement(config.vertexWeightElement),
      m_vertexWeightDynamicRupture(config.vertexWeightDynamicRupture),
      m_vertexWeightFreeSurfaceWithGravity(config.vertexWeightFreeSurfaceWithGravity),
      seissolInstance(seissolInstance) { }

void LtsWeights::computeWeights(PUML::TETPUML const& mesh, double maximumAllowedTimeStep) {
  const auto rank = seissol::MPI::mpi.rank();
  logInfo(rank) << "Computing LTS weights.";

  // Note: Return value optimization is guaranteed while returning temp. objects in C++17
  m_mesh = &mesh;
  m_details = collectGlobalTimeStepDetails(maximumAllowedTimeStep);
  m_cellCosts = computeCostsPerTimestep();

  auto& ltsParameters = seissolInstance.getSeisSolParameters().timeStepping.lts;
  auto maxClusterIdToEnforce = ltsParameters.getMaxNumberOfClusters() - 1;
  if (ltsParameters.isWiggleFactorUsed() || ltsParameters.isAutoMergeUsed()) {
    auto autoMergeBaseline = ltsParameters.getAutoMergeCostBaseline();
    if (!(ltsParameters.isWiggleFactorUsed() && ltsParameters.isAutoMergeUsed())) {
      // Cost models only change things if both wiggle factor and auto merge are on.
      // In all other cases, choose the cheapest cost model.
      autoMergeBaseline = seissol::initializer::parameters::AutoMergeCostBaseline::MaxWiggleFactor;
    }

    ComputeWiggleFactorResult wiggleFactorResult{};
    if (autoMergeBaseline == seissol::initializer::parameters::AutoMergeCostBaseline::BestWiggleFactor) {
      // First compute wiggle factor without merging as baseline cost
      logInfo(rank) << "Using best wiggle factor as baseline cost for auto merging.";
      logInfo(rank) << "1. Compute best wiggle factor without merging clusters";
      const auto wiggleFactorResultBaseline = computeBestWiggleFactor(std::nullopt, false);
      // Compute wiggle factor a second time with merging and using the previous cost as baseline
      logInfo(rank) << "2. Compute best wiggle factor with merging clusters, using the previous cost estimate as baseline";
      const auto baselineCost = wiggleFactorResultBaseline.cost;
      wiggleFactorResult = computeBestWiggleFactor(baselineCost, ltsParameters.isAutoMergeUsed());
    } else {
      assert(autoMergeBaseline == seissol::initializer::parameters::AutoMergeCostBaseline::MaxWiggleFactor);
      wiggleFactorResult = computeBestWiggleFactor(std::nullopt, ltsParameters.isAutoMergeUsed());
    }

    wiggleFactor = wiggleFactorResult.wiggleFactor;
    if (ltsParameters.isAutoMergeUsed()) {
      maxClusterIdToEnforce =
          std::min(maxClusterIdToEnforce, wiggleFactorResult.maxClusterId);
    }
  } else {
    wiggleFactor = 1.0;
  }
  ltsParameters.setWiggleFactor(wiggleFactor);

  m_ncon = evaluateNumberOfConstraints();
  auto finalNumberOfReductions = computeClusterIdsAndEnforceMaximumDifferenceCached(wiggleFactor);

  logInfo(rank) << "Limiting number of clusters to" << maxClusterIdToEnforce + 1;
  m_clusterIds = enforceMaxClusterId(m_clusterIds, maxClusterIdToEnforce);

  int maxNumberOfClusters = *std::max_element(m_clusterIds.begin(), m_clusterIds.end()) + 1;
#ifdef USE_MPI
  MPI_Allreduce(MPI_IN_PLACE, &maxNumberOfClusters, 1, MPI_INT, MPI_MAX, MPI::mpi.comm());
#endif
  ltsParameters.setMaxNumberOfClusters(maxNumberOfClusters);

  if (!m_vertexWeights.empty()) { m_vertexWeights.clear(); }
  m_vertexWeights.resize(m_clusterIds.size() * m_ncon);

  // calling virtual functions
  setVertexWeights();
  setAllowedImbalances();

  logInfo(rank) << "Computing LTS weights. Done. " << utils::nospace << '('
                                    << finalNumberOfReductions << " reductions.)";
}
LtsWeights::ComputeWiggleFactorResult
    LtsWeights::computeBestWiggleFactor(std::optional<double> baselineCost, bool isAutoMergeUsed) {
  const auto rank = seissol::MPI::mpi.rank();

  // Maps that keep track of number of clusters vs cost
  auto mapMaxClusterIdToLowestCost = std::map<int, double>{};
  auto maxMapClusterIdToBestWiggleFactor = std::map<int, double>{};

  const auto& ltsParameters = seissolInstance.getSeisSolParameters().timeStepping.lts;
  const double minWiggleFactor = ltsParameters.getWiggleFactorMinimum();
  const double maxWiggleFactor = 1.0;

  const double stepSizeWiggleFactor = ltsParameters.getWiggleFactorStepsize();
  const int numberOfStepsWiggleFactor =
      std::ceil((maxWiggleFactor - minWiggleFactor) / stepSizeWiggleFactor) + 1;

  auto computeWiggleFactor = [minWiggleFactor, stepSizeWiggleFactor, maxWiggleFactor](auto ith) {
    return std::min(minWiggleFactor + ith * stepSizeWiggleFactor, maxWiggleFactor);
  };

  auto totalWiggleFactorReductions = 0u;

  if (baselineCost) {
    logInfo(rank) << "Baseline cost before cluster merging is" << *baselineCost;
  } else {
    // Compute baselineCost cost before wiggle factor and merging of clusters
    totalWiggleFactorReductions +=
        computeClusterIdsAndEnforceMaximumDifferenceCached(maxWiggleFactor);
    baselineCost = computeGlobalCostOfClustering(m_clusterIds,
                                                 m_cellCosts,
                                                 m_rate,
                                                 maxWiggleFactor,
                                                 m_details.globalMinTimeStep,
                                                 MPI::mpi.comm());
    logInfo(rank) << "Baseline cost, without wiggle factor and cluster merging is" << *baselineCost;
  }
  assert(baselineCost);

  const double maxAdmissibleCost =
      ltsParameters.getAllowedPerformanceLossRatioAutoMerge() * *baselineCost;

  if (isAutoMergeUsed) {
    logInfo(rank) << "Maximal admissible cost after cluster merging is" << maxAdmissibleCost;
  }

  for (int i = 0; i < numberOfStepsWiggleFactor; ++i) {
    const double curWiggleFactor = computeWiggleFactor(i);
    totalWiggleFactorReductions +=
        computeClusterIdsAndEnforceMaximumDifferenceCached(curWiggleFactor);

    // Note: Merging clusters does not invalidate invariance generated by enforceMaximumDifference()
    // This can be shown by enumerating all possible cases
    auto maxClusterIdToEnforce = ltsParameters.getMaxNumberOfClusters() - 1;
    if (isAutoMergeUsed) {
      const auto maxClusterIdAfterMerging =
          computeMaxClusterIdAfterAutoMerge(m_clusterIds,
                                            m_cellCosts,
                                            m_rate,
                                            maxAdmissibleCost,
                                            curWiggleFactor,
                                            m_details.globalMinTimeStep);
      maxClusterIdToEnforce = std::min(maxClusterIdAfterMerging, maxClusterIdToEnforce);
    }

    m_clusterIds = enforceMaxClusterId(m_clusterIds, maxClusterIdToEnforce);
    auto maxClusterId = *std::max_element(m_clusterIds.begin(), m_clusterIds.end());
#ifdef USE_MPI
    MPI_Allreduce(MPI_IN_PLACE, &maxClusterId, 1, MPI_INT, MPI_MAX, MPI::mpi.comm());
#endif

    m_ncon = evaluateNumberOfConstraints();

    // Compute cost
    const double cost = computeGlobalCostOfClustering(m_clusterIds,
                                                      m_cellCosts,
                                                      m_rate,
                                                      curWiggleFactor,
                                                      m_details.globalMinTimeStep,
                                                      MPI::mpi.comm());

    if (auto it = mapMaxClusterIdToLowestCost.find(maxClusterId);
        it == mapMaxClusterIdToLowestCost.end() || cost <= it->second) {
      maxMapClusterIdToBestWiggleFactor[maxClusterId] = curWiggleFactor;
      mapMaxClusterIdToLowestCost[maxClusterId] = cost;
    }
  }

  // Find best wiggle factor after merging of clusters
  // We compare against cost of baselineCost.
  int minAdmissibleMaxClusterId = std::numeric_limits<int>::max();
  if (isAutoMergeUsed) {
    // When merging clusters, we want to find the minimum number of clusters with admissible performance.
    bool foundAdmissibleMerge = false;
    for (const auto& [noOfClusters, cost] : mapMaxClusterIdToLowestCost) {
      if (cost <= maxAdmissibleCost) {
        foundAdmissibleMerge = true;
        minAdmissibleMaxClusterId = std::min(minAdmissibleMaxClusterId, noOfClusters);
        logDebug(rank) << "Admissible. cluster:" << noOfClusters << ",cost" << cost
                       << "with wiggle factor" << maxMapClusterIdToBestWiggleFactor[noOfClusters];
      } else {
        logDebug(rank) << "Not admissible. cluster:" << noOfClusters << ",cost" << cost
                       << "with wiggle factor" << maxMapClusterIdToBestWiggleFactor[noOfClusters];
      }
    }
    if (!foundAdmissibleMerge) {
      logError() << "Found no admissible wiggle factor with cluster merge. Aborting.";
    }
  } else {
    // Otherwise choose one with the smallest cost
    minAdmissibleMaxClusterId =
        std::min_element(mapMaxClusterIdToLowestCost.begin(),
                         mapMaxClusterIdToLowestCost.end(),
                         [](const auto& a, const auto& b) { return a.second < b.second; })
            ->first;
  }

  logInfo(rank) << "Enforcing maximum difference when finding best wiggle factor took"
                << totalWiggleFactorReductions << "reductions.";

  const auto bestWiggleFactor = maxMapClusterIdToBestWiggleFactor[minAdmissibleMaxClusterId];
  const auto bestCostEstimate = mapMaxClusterIdToLowestCost[minAdmissibleMaxClusterId];
  logInfo(rank) << "The best wiggle factor is" << bestWiggleFactor << "with cost"
                << bestCostEstimate << "and" << minAdmissibleMaxClusterId + 1 << "time clusters";

  if (baselineCost > bestCostEstimate) {
    logInfo(rank) << "Cost decreased" << (*baselineCost - bestCostEstimate) / *baselineCost * 100
                  << "% with absolute cost decrease of" << *baselineCost - bestCostEstimate
                  << "compared to the baseline";
  } else {
    logInfo(rank) << "Cost increased" << (bestCostEstimate - *baselineCost) / *baselineCost * 100
                  << "% with absolute cost increase of" << bestCostEstimate - *baselineCost
                  << "compared to the baseline";
    logInfo(rank) << "Note: Cost increased due to cluster merging!";
  }

  return ComputeWiggleFactorResult{minAdmissibleMaxClusterId, bestWiggleFactor, bestCostEstimate};
}

const int* LtsWeights::vertexWeights() const {
  assert(!m_vertexWeights.empty() && "vertex weights are not initialized");
  return m_vertexWeights.data();
}

const double* LtsWeights::imbalances() const {
  assert(!m_imbalances.empty() && "weight imbalances are not initialized");
  return m_imbalances.data();
}

int LtsWeights::nWeightsPerVertex() const {
  assert(m_ncon != std::numeric_limits<int>::infinity() && "num. constrains has not been initialized yet");
  return m_ncon;
}

int LtsWeights::getCluster(double timestep, double globalMinTimestep, double ltsWiggleFactor, unsigned rate) {
  if (rate == 1) {
    return 0;
  }

  double upper = ltsWiggleFactor * rate * globalMinTimestep;

  int cluster = 0;
  while (upper <= timestep) {
    upper *= rate;
    ++cluster;
  }
  return cluster;
}

int LtsWeights::getBoundaryCondition(int const *boundaryCond, unsigned cell, unsigned face) {
  int bcCurrentFace = ((boundaryCond[cell] >> (face * 8)) & 0xFF);
  if (bcCurrentFace > 64) {
    bcCurrentFace = 3;
  }
  return bcCurrentFace;
}

int LtsWeights::ipow(int x, int y) {
  assert(y >= 0);

  if (y == 0) {
    return 1;
  }
  int result = x;
  while (--y) {
    result *= x;
  }
  return result;
}

seissol::initializer::GlobalTimestep LtsWeights::collectGlobalTimeStepDetails(double maximumAllowedTimeStep) {
  return seissol::initializer::computeTimesteps(1.0, maximumAllowedTimeStep, m_velocityModel, seissol::initializer::CellToVertexArray::fromPUML(*m_mesh), seissolInstance.getSeisSolParameters());
}

int LtsWeights::computeClusterIdsAndEnforceMaximumDifferenceCached(double curWiggleFactor) {
  int numberOfReductions = 0;
  auto lb = clusteringCache.lower_bound(curWiggleFactor);

  if (lb != clusteringCache.end() && !(clusteringCache.key_comp()(curWiggleFactor, lb->first))) {
    m_clusterIds = lb->second;
  } else {
<<<<<<< HEAD
    // re-use best computed maxdiff enforcement available
    // reason that works: cf. Lukas' proof for cluster merging not violating maximum difference
    // we may generalize due to the fact that min(a, min(b,c)) = min(min(a,b), c) = min(min(a,c), b),
    // essentially establishing a partial ordering of clusterings, where A >= B iff cluster(A[i]) >= cluster(B[i]) for all cells i.
    // Thus: walking through the wiggle factors from lower to higher will save a lot of reductions

    int cellchanges = 0;
    if (lb != clusteringCache.end()) {
      auto newClusterIds = computeClusterIds(curWiggleFactor);
      for (unsigned cell = 0; cell < m_mesh->cells().size(); ++cell) {
        if (lb->second[cell] > newClusterIds[cell]) {
          ++cellchanges;
        }
        m_clusterIds[cell] = std::min(lb->second[cell], newClusterIds[cell]);
      }
    }
    else {
      m_clusterIds = computeClusterIds(curWiggleFactor);
      cellchanges = m_mesh->cells().size();
    }
    if (ltsParameters->getWiggleFactorEnforceMaximumDifference()) {
#ifdef USE_MPI
      MPI_Allreduce(MPI_IN_PLACE, &cellchanges, 1, MPI_INT, MPI_SUM, seissol::MPI::mpi.comm());
#endif
      if (cellchanges > 0) {
        numberOfReductions = enforceMaximumDifference();
      }
=======
    m_clusterIds = computeClusterIds(curWiggleFactor);
    const auto& ltsParameters = seissolInstance.getSeisSolParameters().timeStepping.lts;
    if (ltsParameters.getWiggleFactorEnforceMaximumDifference()) {
      numberOfReductions = enforceMaximumDifference();
>>>>>>> ac0dfa90
    }
    clusteringCache[curWiggleFactor] = m_clusterIds;
  }

  return numberOfReductions;
}

std::vector<int> LtsWeights::computeClusterIds(double curWiggleFactor) {
  const auto &cells = m_mesh->cells();
  std::vector<int> clusterIds(cells.size(), 0);
  for (unsigned cell = 0; cell < cells.size(); ++cell) {
    clusterIds[cell] = getCluster(m_details.cellTimeStepWidths[cell],
                                  m_details.globalMinTimeStep, curWiggleFactor,
                                  m_rate);
  }
  return clusterIds;
}

std::vector<int> LtsWeights::computeCostsPerTimestep() {
  const auto &cells = m_mesh->cells();

  std::vector<int> cellCosts(cells.size());
  int const *boundaryCond = m_mesh->cellData(1);
  for (unsigned cell = 0; cell < cells.size(); ++cell) {
    int dynamicRupture = 0;
    int freeSurfaceWithGravity = 0;

    unsigned int faceids[4];
    PUML::Downward::faces(*m_mesh, cells[cell], faceids);

    for (unsigned face = 0; face < 4; ++face) {
      const auto faceType = static_cast<FaceType>(getBoundaryCondition(boundaryCond, cell, face));
      dynamicRupture += (faceType == FaceType::dynamicRupture) ? 1 : 0;
      freeSurfaceWithGravity += (faceType == FaceType::freeSurfaceGravity) ? 1 : 0;
    }

    const int costDynamicRupture = m_vertexWeightDynamicRupture * dynamicRupture;
    const int costDisplacement = m_vertexWeightFreeSurfaceWithGravity * freeSurfaceWithGravity;
    cellCosts[cell] = m_vertexWeightElement + costDynamicRupture + costDisplacement;
  }
  return cellCosts;
}

int LtsWeights::enforceMaximumDifference() {
  int totalNumberOfReductions = 0;
  int globalNumberOfReductions;
  do {
    int localNumberOfReductions = enforceMaximumDifferenceLocal();

#ifdef USE_MPI
    MPI_Allreduce(&localNumberOfReductions, &globalNumberOfReductions, 1, MPI_INT, MPI_SUM, seissol::MPI::mpi.comm());
#else
    globalNumberOfReductions = localNumberOfReductions;
#endif // USE_MPI
    totalNumberOfReductions += globalNumberOfReductions;
  } while (globalNumberOfReductions > 0);
  return totalNumberOfReductions;
}

int LtsWeights::enforceMaximumDifferenceLocal(int maxDifference) {
  int numberOfReductions = 0;

  std::vector<PUML::TETPUML::cell_t> const &cells = m_mesh->cells();
  std::vector<PUML::TETPUML::face_t> const &faces = m_mesh->faces();
  int const *boundaryCond = m_mesh->cellData(1);

#ifdef USE_MPI
  std::unordered_map<int, std::vector<int>> rankToSharedFaces;
  std::unordered_map<int, int> localFaceIdToLocalCellId;
#endif // USE_MPI

  #pragma omp parallel for reduction(+:numberOfReductions)
  for (unsigned cell = 0; cell < cells.size(); ++cell) {
    int timeCluster = m_clusterIds[cell];

    unsigned int faceids[4];
    PUML::Downward::faces(*m_mesh, cells[cell], faceids);
    for (unsigned f = 0; f < 4; ++f) {
      int difference = maxDifference;
      int boundary = getBoundaryCondition(boundaryCond, cell, f);
      // Continue for regular, dynamic rupture, and periodic boundary cells
      if (boundary == 0 || boundary == 3 || boundary == 6) {
        // We treat MPI neighbours later
        auto const &face = faces[faceids[f]];
        if (!face.isShared()) {
          int cellIds[2];
          PUML::Upward::cells(*m_mesh, face, cellIds);

          int neighborCell = (cellIds[0] == static_cast<int>(cell)) ? cellIds[1] : cellIds[0];
          int otherTimeCluster = m_clusterIds[neighborCell];

          if (boundary == 3) {
            difference = 0;
          }

          if (timeCluster > otherTimeCluster + difference) {
            timeCluster = otherTimeCluster + difference;
            ++numberOfReductions;
          }
        }
#ifdef USE_MPI
        else {
#pragma omp critical
{
          rankToSharedFaces[face.shared()[0]].push_back(faceids[f]);
          localFaceIdToLocalCellId[faceids[f]] = cell;
}
        }
#endif // USE_MPI
      }
    }
    m_clusterIds[cell] = timeCluster;
  }

#ifdef USE_MPI
  FaceSorter faceSorter(faces);
  for (auto &sharedFaces: rankToSharedFaces) {
    std::sort(sharedFaces.second.begin(), sharedFaces.second.end(), faceSorter);
  }

  auto numExchanges = rankToSharedFaces.size();
  std::vector<MPI_Request> requests(2 * numExchanges);
  std::vector<std::vector<int>> ghost(numExchanges);
  std::vector<std::vector<int>> copy(numExchanges);

  auto exchange = rankToSharedFaces.begin();
  for (unsigned ex = 0; ex < numExchanges; ++ex) {
    auto exchangeSize = exchange->second.size();
    ghost[ex].resize(exchangeSize);
    copy[ex].resize(exchangeSize);

    for (unsigned n = 0; n < exchangeSize; ++n) {
      copy[ex][n] = m_clusterIds[localFaceIdToLocalCellId[exchange->second[n]]];
    }
    MPI_Isend(copy[ex].data(), exchangeSize, MPI_INT, exchange->first, 0, seissol::MPI::mpi.comm(), &requests[ex]);
    MPI_Irecv(ghost[ex].data(), exchangeSize, MPI_INT, exchange->first, 0, seissol::MPI::mpi.comm(),
              &requests[numExchanges + ex]);
    ++exchange;
  }

  MPI_Waitall(2 * numExchanges, requests.data(), MPI_STATUSES_IGNORE);

  exchange = rankToSharedFaces.begin();
  for (unsigned ex = 0; ex < numExchanges; ++ex) {
    auto exchangeSize = exchange->second.size();
    for (unsigned n = 0; n < exchangeSize; ++n) {
      int difference = maxDifference;
      int otherTimeCluster = ghost[ex][n];

      int cellIds[2];
      PUML::Upward::cells(*m_mesh, faces[exchange->second[n]], cellIds);
      int cell = (cellIds[0] >= 0) ? cellIds[0] : cellIds[1];

      unsigned int faceids[4];
      PUML::Downward::faces(*m_mesh, cells[cell], faceids);
      unsigned f = 0;
      for (; f < 4 && static_cast<int>(faceids[f]) != exchange->second[n]; ++f);
      assert(f != 4);

      int boundary = getBoundaryCondition(boundaryCond, cell, f);
      if (boundary == 3) {
        difference = 0;
      }

      if (m_clusterIds[cell] > otherTimeCluster + difference) {
        m_clusterIds[cell] = otherTimeCluster + difference;
        ++numberOfReductions;
      }
    }
    ++exchange;
  }

#endif // USE_MPI

  return numberOfReductions;
}
} // namespace seissol::initializer::time_stepping<|MERGE_RESOLUTION|>--- conflicted
+++ resolved
@@ -415,7 +415,6 @@
   if (lb != clusteringCache.end() && !(clusteringCache.key_comp()(curWiggleFactor, lb->first))) {
     m_clusterIds = lb->second;
   } else {
-<<<<<<< HEAD
     // re-use best computed maxdiff enforcement available
     // reason that works: cf. Lukas' proof for cluster merging not violating maximum difference
     // we may generalize due to the fact that min(a, min(b,c)) = min(min(a,b), c) = min(min(a,c), b),
@@ -436,19 +435,14 @@
       m_clusterIds = computeClusterIds(curWiggleFactor);
       cellchanges = m_mesh->cells().size();
     }
-    if (ltsParameters->getWiggleFactorEnforceMaximumDifference()) {
+    const auto& ltsParameters = seissolInstance.getSeisSolParameters().timeStepping.lts;
+    if (ltsParameters.getWiggleFactorEnforceMaximumDifference()) {
 #ifdef USE_MPI
       MPI_Allreduce(MPI_IN_PLACE, &cellchanges, 1, MPI_INT, MPI_SUM, seissol::MPI::mpi.comm());
 #endif
       if (cellchanges > 0) {
         numberOfReductions = enforceMaximumDifference();
       }
-=======
-    m_clusterIds = computeClusterIds(curWiggleFactor);
-    const auto& ltsParameters = seissolInstance.getSeisSolParameters().timeStepping.lts;
-    if (ltsParameters.getWiggleFactorEnforceMaximumDifference()) {
-      numberOfReductions = enforceMaximumDifference();
->>>>>>> ac0dfa90
     }
     clusteringCache[curWiggleFactor] = m_clusterIds;
   }
