--- conflicted
+++ resolved
@@ -147,12 +147,8 @@
     : seissolInstance(seissolInstance), m_velocityModel(config.velocityModel), m_rate(config.rate),
       m_vertexWeightElement(config.vertexWeightElement),
       m_vertexWeightDynamicRupture(config.vertexWeightDynamicRupture),
-<<<<<<< HEAD
       m_vertexWeightFreeSurfaceWithGravity(config.vertexWeightFreeSurfaceWithGravity),
-      boundaryFormat(config.boundaryFormat), seissolInstance(seissolInstance) { }
-=======
-      m_vertexWeightFreeSurfaceWithGravity(config.vertexWeightFreeSurfaceWithGravity) { }
->>>>>>> fe89015d
+      boundaryFormat(config.boundaryFormat) { }
 
 void LtsWeights::computeWeights(PUML::TETPUML const& mesh, double maximumAllowedTimeStep) {
   const auto rank = seissol::MPI::mpi.rank();
