--- conflicted
+++ resolved
@@ -49,7 +49,6 @@
 #include <string>
 #include <vector>
 
-#include "Initializer/Parameters/LtsParameters.h"
 #include "Initializer/time_stepping/GlobalTimestep.hpp"
 
 #ifndef PUML_PUML_H
@@ -61,7 +60,7 @@
   class SeisSol;
   namespace initializer::time_stepping {
 struct LtsWeightsConfig {
-  seissol::geometry::BoundaryFormat boundaryFormat;
+  seissol::initializer::parameters::BoundaryFormat boundaryFormat;
   std::string velocityModel{};
   unsigned rate{};
   int vertexWeightElement{};
@@ -124,11 +123,7 @@
   virtual void setAllowedImbalances() = 0;
   virtual int evaluateNumberOfConstraints() = 0;
 
-<<<<<<< HEAD
-  seissol::geometry::BoundaryFormat boundaryFormat;
-=======
-
->>>>>>> ac0dfa90
+  seissol::initializer::parameters::BoundaryFormat boundaryFormat;
   std::string m_velocityModel{};
   unsigned m_rate{};
   std::vector<int> m_vertexWeights{};
