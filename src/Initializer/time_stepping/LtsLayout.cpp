--- conflicted
+++ resolved
@@ -90,11 +90,6 @@
   }
 
   // compute timesteps
-<<<<<<< HEAD
-  auto timesteps = seissol::initializer::computeTimesteps(seissolParams.timeStepping.cfl, seissolParams.timeStepping.maxTimestepWidth, seissolParams.model.materialFileName,
-        seissol::initializers::CellToVertexArray::fromMeshReader(i_mesh));
-
-=======
   auto timesteps = seissol::initializer::computeTimesteps(
       seissolParams.timeStepping.cfl,
       seissolParams.timeStepping.maxTimestepWidth,
@@ -102,7 +97,6 @@
       seissol::initializer::CellToVertexArray::fromMeshReader(i_mesh),
       seissolParams);
   
->>>>>>> 474775ef
   m_cellTimeStepWidths = std::move(timesteps.cellTimeStepWidths);
 }
 
