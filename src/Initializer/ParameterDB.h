--- conflicted
+++ resolved
@@ -64,11 +64,8 @@
       fromVectors(const std::vector<std::array<std::array<double, 3>, 4>>& vertices,
                   const std::vector<int>& groups);
   static CellToVertexArray join(std::vector<CellToVertexArray> arrays);
-<<<<<<< HEAD
 
   [[nodiscard]] CellToVertexArray filter(const std::vector<bool>& keep) const;
-=======
->>>>>>> f5ed45cd
 };
 
 easi::Component* loadEasiModel(const std::string& fileName);
