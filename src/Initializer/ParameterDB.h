/**
 * @file
 * This file is part of SeisSol.
 *
 * @author Carsten Uphoff (c.uphoff AT tum.de,
 *http://www5.in.tum.de/wiki/index.php/Carsten_Uphoff,_M.Sc.)
 * @author Sebastian Wolf (wolf.sebastian AT tum.de,
 *https://www5.in.tum.de/wiki/index.php/Sebastian_Wolf,_M.Sc.)
 *
 * @section LICENSE
 * Copyright (c) 2017 - 2020, SeisSol Group
 * All rights reserved.
 *
 * Redistribution and use in source and binary forms, with or without
 * modification, are permitted provided that the following conditions are met:
 *
 * 1. Redistributions of source code must retain the above copyright notice,
 *    this list of conditions and the following disclaimer.
 *
 * 2. Redistributions in binary form must reproduce the above copyright notice,
 *    this list of conditions and the following disclaimer in the documentation
 *    and/or other materials provided with the distribution.
 *
 * 3. Neither the name of the copyright holder nor the names of its
 *    contributors may be used to endorse or promote products derived from this
 *    software without specific prior written permission.
 *
 * THIS SOFTWARE IS PROVIDED BY THE COPYRIGHT HOLDERS AND CONTRIBUTORS "AS IS"
 * AND ANY EXPRESS OR IMPLIED WARRANTIES, INCLUDING, BUT NOT LIMITED TO, THE
 * IMPLIED WARRANTIES OF MERCHANTABILITY AND FITNESS FOR A PARTICULAR PURPOSE
 * ARE DISCLAIMED. IN NO EVENT SHALL THE COPYRIGHT HOLDER OR CONTRIBUTORS BE
 * LIABLE FOR ANY DIRECT, INDIRECT, INCIDENTAL, SPECIAL, EXEMPLARY, OR
 * CONSEQUENTIAL DAMAGES (INCLUDING, BUT NOT LIMITED TO, PROCUREMENT OF
 * SUBSTITUTE GOODS OR SERVICES; LOSS OF USE, DATA, OR PROFITS; OR BUSINESS
 * INTERRUPTION) HOWEVER CAUSED AND ON ANY THEORY OF LIABILITY, WHETHER IN
 * CONTRACT, STRICT LIABILITY, OR TORT (INCLUDING NEGLIGENCE OR OTHERWISE)
 * ARISING IN ANY WAY OUT OF THE USE OF THIS SOFTWARE, EVEN IF ADVISED OF THE
 * POSSIBILITY OF SUCH DAMAGE.
 *
 * @section DESCRIPTION
 * Setup of SeisSol's cell local matrices.
 **/

#ifndef INITIALIZER_PARAMETERDB_H_
#define INITIALIZER_PARAMETERDB_H_

#include <memory>
#include <string>
#include <unordered_map>
#include <set>

#include "Geometry/MeshReader.h"
#include "Kernels/precision.hpp"
#include "Initializer/typedefs.hpp"

#include "easi/Query.h"
#include "easi/ResultAdapter.h"
#include "generated_code/init.h"

#include "Equations/datastructures.hpp"

<<<<<<< HEAD
#ifndef PUML_PUML_H
namespace PUML {
class TETPUML;
}
#endif // PUML_PUML_H

namespace easi {
class Component;
}

namespace seissol {
namespace initializers {
constexpr auto NUM_QUADPOINTS = CONVERGENCE_ORDER * CONVERGENCE_ORDER * CONVERGENCE_ORDER;

class QueryGenerator;
class ElementBarycentreGenerator;
class ElementAverageGenerator;
class ElementBarycentreGeneratorPUML;
class FaultBarycentreGenerator;
class FaultGPGenerator;
class ParameterDB;
template <class T>
class MaterialParameterDB;
class FaultParameterDB;
class EasiBoundary;

easi::Component* loadEasiModel(const std::string& fileName);
QueryGenerator* getBestQueryGenerator(bool anelasticity,
                                      bool plasticity,
                                      bool anisotropy,
                                      bool poroelasticity,
                                      bool useCellHomogenizedMaterial,
                                      MeshReader const& meshReader);
} // namespace initializers
} // namespace seissol

class seissol::initializers::QueryGenerator {
=======
#ifdef USE_HDF
#include <PUML/PUML.h>
#endif

#include <Eigen/Dense>

namespace easi {
class Component;
}

namespace seissol {
namespace initializer {
constexpr auto NUM_QUADPOINTS = CONVERGENCE_ORDER * CONVERGENCE_ORDER * CONVERGENCE_ORDER;

class QueryGenerator;
class ElementBarycentreGenerator;
class ElementAverageGenerator;
class ElementBarycentreGeneratorPUML;
class FaultBarycentreGenerator;
class FaultGPGenerator;
class ParameterDB;
template <class T>
class MaterialParameterDB;
class FaultParameterDB;
class EasiBoundary;

// temporary struct until we have something like a lazy vector/iterator "map" (as in on-demand,
// element-wise function application)
struct CellToVertexArray {
  using CellToVertexFunction = std::function<std::array<Eigen::Vector3d, 4>(size_t)>;
  using CellToGroupFunction = std::function<int(size_t)>;

  CellToVertexArray(size_t size,
                    const CellToVertexFunction& elementCoordinates,
                    const CellToGroupFunction& elementGroups);

  size_t size;
  CellToVertexFunction elementCoordinates;
  CellToGroupFunction elementGroups;

  static CellToVertexArray fromMeshReader(const seissol::geometry::MeshReader& meshReader);
#ifdef USE_HDF
  static CellToVertexArray fromPUML(const PUML::TETPUML& mesh);
#endif
  static CellToVertexArray
      fromVectors(const std::vector<std::array<std::array<double, 3>, 4>>& vertices,
                  const std::vector<int>& groups);
};

easi::Component* loadEasiModel(const std::string& fileName);
QueryGenerator* getBestQueryGenerator(bool anelasticity,
                                      bool plasticity,
                                      bool anisotropy,
                                      bool poroelasticity,
                                      bool useCellHomogenizedMaterial,
                                      const CellToVertexArray& cellToVertex);
} // namespace initializer
} // namespace seissol

class seissol::initializer::QueryGenerator {
>>>>>>> cfd59610
  public:
  virtual ~QueryGenerator() = default;
  virtual easi::Query generate() const = 0;
};

<<<<<<< HEAD
class seissol::initializers::ElementBarycentreGenerator
    : public seissol::initializers::QueryGenerator {
  public:
  explicit ElementBarycentreGenerator(MeshReader const& meshReader) : m_meshReader(meshReader) {}
  virtual easi::Query generate() const;

  private:
  MeshReader const& m_meshReader;
};

class seissol::initializers::ElementAverageGenerator
    : public seissol::initializers::QueryGenerator {
  public:
  explicit ElementAverageGenerator(MeshReader const& meshReader);
  virtual easi::Query generate() const;
  const std::array<double, NUM_QUADPOINTS>& getQuadratureWeights() const {
    return m_quadratureWeights;
  };

  private:
  MeshReader const& m_meshReader;
  std::array<double, NUM_QUADPOINTS> m_quadratureWeights;
  std::array<std::array<double, 3>, NUM_QUADPOINTS> m_quadraturePoints;
};

#ifdef USE_HDF
class seissol::initializers::ElementBarycentreGeneratorPUML
    : public seissol::initializers::QueryGenerator {
  public:
  explicit ElementBarycentreGeneratorPUML(PUML::TETPUML const& mesh) : m_mesh(mesh) {}
  virtual easi::Query generate() const;

  private:
  PUML::TETPUML const& m_mesh;
};
=======
class seissol::initializer::ElementBarycentreGenerator
    : public seissol::initializer::QueryGenerator {
  public:
  explicit ElementBarycentreGenerator(const CellToVertexArray& cellToVertex)
      : m_cellToVertex(cellToVertex) {}
  virtual easi::Query generate() const;

  private:
  CellToVertexArray m_cellToVertex;
};

class seissol::initializer::ElementAverageGenerator : public seissol::initializer::QueryGenerator {
  public:
  explicit ElementAverageGenerator(const CellToVertexArray& cellToVertex);
  virtual easi::Query generate() const;
  const std::array<double, NUM_QUADPOINTS>& getQuadratureWeights() const {
    return m_quadratureWeights;
  };
>>>>>>> cfd59610

  private:
  CellToVertexArray m_cellToVertex;
  std::array<double, NUM_QUADPOINTS> m_quadratureWeights;
  std::array<std::array<double, 3>, NUM_QUADPOINTS> m_quadraturePoints;
};

<<<<<<< HEAD
class seissol::initializers::FaultBarycentreGenerator
    : public seissol::initializers::QueryGenerator {
  public:
  FaultBarycentreGenerator(MeshReader const& meshReader, unsigned numberOfPoints)
=======
class seissol::initializer::FaultBarycentreGenerator : public seissol::initializer::QueryGenerator {
  public:
  FaultBarycentreGenerator(seissol::geometry::MeshReader const& meshReader, unsigned numberOfPoints)
>>>>>>> cfd59610
      : m_meshReader(meshReader), m_numberOfPoints(numberOfPoints) {}
  virtual easi::Query generate() const;

  private:
<<<<<<< HEAD
  MeshReader const& m_meshReader;
  unsigned m_numberOfPoints;
};

class seissol::initializers::FaultGPGenerator : public seissol::initializers::QueryGenerator {
  public:
  FaultGPGenerator(MeshReader const& meshReader, std::vector<unsigned> const& faceIDs)
=======
  seissol::geometry::MeshReader const& m_meshReader;
  unsigned m_numberOfPoints;
};

class seissol::initializer::FaultGPGenerator : public seissol::initializer::QueryGenerator {
  public:
  FaultGPGenerator(seissol::geometry::MeshReader const& meshReader,
                   std::vector<unsigned> const& faceIDs)
>>>>>>> cfd59610
      : m_meshReader(meshReader), m_faceIDs(faceIDs) {}
  virtual easi::Query generate() const;

  private:
<<<<<<< HEAD
  MeshReader const& m_meshReader;
  std::vector<unsigned> const& m_faceIDs;
};

class seissol::initializers::ParameterDB {
=======
  seissol::geometry::MeshReader const& m_meshReader;
  std::vector<unsigned> const& m_faceIDs;
};

class seissol::initializer::ParameterDB {
>>>>>>> cfd59610
  public:
  virtual void evaluateModel(std::string const& fileName, QueryGenerator const* const queryGen) = 0;
  static easi::Component* loadModel(std::string const& fileName);
};

template <class T>
<<<<<<< HEAD
class seissol::initializers::MaterialParameterDB : seissol::initializers::ParameterDB {
=======
class seissol::initializer::MaterialParameterDB : seissol::initializer::ParameterDB {
>>>>>>> cfd59610
  public:
  T computeAveragedMaterial(unsigned elementIdx,
                            std::array<double, NUM_QUADPOINTS> const& quadratureWeights,
                            std::vector<T> const& materialsFromQuery);
  void evaluateModel(std::string const& fileName, QueryGenerator const* const queryGen) override;
  void setMaterialVector(std::vector<T>* materials) { m_materials = materials; }
  void addBindingPoints(easi::ArrayOfStructsAdapter<T>& adapter){};

  private:
  std::vector<T>* m_materials;
};

<<<<<<< HEAD
class seissol::initializers::FaultParameterDB : seissol::initializers::ParameterDB {
=======
class seissol::initializer::FaultParameterDB : seissol::initializer::ParameterDB {
>>>>>>> cfd59610
  public:
  void addParameter(std::string const& parameter, real* memory, unsigned stride = 1) {
    m_parameters[parameter] = std::make_pair(memory, stride);
  }
  virtual void evaluateModel(std::string const& fileName, QueryGenerator const* const queryGen);
  static std::set<std::string> faultProvides(std::string const& fileName);

  private:
  std::unordered_map<std::string, std::pair<real*, unsigned>> m_parameters;
};

<<<<<<< HEAD
class seissol::initializers::EasiBoundary {
=======
class seissol::initializer::EasiBoundary {
>>>>>>> cfd59610
  public:
  explicit EasiBoundary(const std::string& fileName);

  EasiBoundary() : model(nullptr){};
  EasiBoundary(const EasiBoundary&) = delete;
  EasiBoundary& operator=(const EasiBoundary&) = delete;
  EasiBoundary(EasiBoundary&& other);
  EasiBoundary& operator=(EasiBoundary&& other);

  ~EasiBoundary();

  void query(const real* nodes, real* mapTermsData, real* constantTermsData) const;

  private:
  easi::Component* model;
};

#endif<|MERGE_RESOLUTION|>--- conflicted
+++ resolved
@@ -59,19 +59,18 @@
 
 #include "Equations/datastructures.hpp"
 
-<<<<<<< HEAD
-#ifndef PUML_PUML_H
-namespace PUML {
-class TETPUML;
-}
-#endif // PUML_PUML_H
+#ifdef USE_HDF
+#include <PUML/PUML.h>
+#endif
+
+#include <Eigen/Dense>
 
 namespace easi {
 class Component;
 }
 
 namespace seissol {
-namespace initializers {
+namespace initializer {
 constexpr auto NUM_QUADPOINTS = CONVERGENCE_ORDER * CONVERGENCE_ORDER * CONVERGENCE_ORDER;
 
 class QueryGenerator;
@@ -86,44 +85,6 @@
 class FaultParameterDB;
 class EasiBoundary;
 
-easi::Component* loadEasiModel(const std::string& fileName);
-QueryGenerator* getBestQueryGenerator(bool anelasticity,
-                                      bool plasticity,
-                                      bool anisotropy,
-                                      bool poroelasticity,
-                                      bool useCellHomogenizedMaterial,
-                                      MeshReader const& meshReader);
-} // namespace initializers
-} // namespace seissol
-
-class seissol::initializers::QueryGenerator {
-=======
-#ifdef USE_HDF
-#include <PUML/PUML.h>
-#endif
-
-#include <Eigen/Dense>
-
-namespace easi {
-class Component;
-}
-
-namespace seissol {
-namespace initializer {
-constexpr auto NUM_QUADPOINTS = CONVERGENCE_ORDER * CONVERGENCE_ORDER * CONVERGENCE_ORDER;
-
-class QueryGenerator;
-class ElementBarycentreGenerator;
-class ElementAverageGenerator;
-class ElementBarycentreGeneratorPUML;
-class FaultBarycentreGenerator;
-class FaultGPGenerator;
-class ParameterDB;
-template <class T>
-class MaterialParameterDB;
-class FaultParameterDB;
-class EasiBoundary;
-
 // temporary struct until we have something like a lazy vector/iterator "map" (as in on-demand,
 // element-wise function application)
 struct CellToVertexArray {
@@ -158,98 +119,43 @@
 } // namespace seissol
 
 class seissol::initializer::QueryGenerator {
->>>>>>> cfd59610
   public:
   virtual ~QueryGenerator() = default;
   virtual easi::Query generate() const = 0;
 };
 
-<<<<<<< HEAD
-class seissol::initializers::ElementBarycentreGenerator
-    : public seissol::initializers::QueryGenerator {
-  public:
-  explicit ElementBarycentreGenerator(MeshReader const& meshReader) : m_meshReader(meshReader) {}
-  virtual easi::Query generate() const;
-
-  private:
-  MeshReader const& m_meshReader;
-};
-
-class seissol::initializers::ElementAverageGenerator
-    : public seissol::initializers::QueryGenerator {
-  public:
-  explicit ElementAverageGenerator(MeshReader const& meshReader);
+class seissol::initializer::ElementBarycentreGenerator
+    : public seissol::initializer::QueryGenerator {
+  public:
+  explicit ElementBarycentreGenerator(const CellToVertexArray& cellToVertex)
+      : m_cellToVertex(cellToVertex) {}
+  virtual easi::Query generate() const;
+
+  private:
+  CellToVertexArray m_cellToVertex;
+};
+
+class seissol::initializer::ElementAverageGenerator : public seissol::initializer::QueryGenerator {
+  public:
+  explicit ElementAverageGenerator(const CellToVertexArray& cellToVertex);
   virtual easi::Query generate() const;
   const std::array<double, NUM_QUADPOINTS>& getQuadratureWeights() const {
     return m_quadratureWeights;
   };
 
   private:
-  MeshReader const& m_meshReader;
-  std::array<double, NUM_QUADPOINTS> m_quadratureWeights;
-  std::array<std::array<double, 3>, NUM_QUADPOINTS> m_quadraturePoints;
-};
-
-#ifdef USE_HDF
-class seissol::initializers::ElementBarycentreGeneratorPUML
-    : public seissol::initializers::QueryGenerator {
-  public:
-  explicit ElementBarycentreGeneratorPUML(PUML::TETPUML const& mesh) : m_mesh(mesh) {}
-  virtual easi::Query generate() const;
-
-  private:
-  PUML::TETPUML const& m_mesh;
-};
-=======
-class seissol::initializer::ElementBarycentreGenerator
-    : public seissol::initializer::QueryGenerator {
-  public:
-  explicit ElementBarycentreGenerator(const CellToVertexArray& cellToVertex)
-      : m_cellToVertex(cellToVertex) {}
-  virtual easi::Query generate() const;
-
-  private:
-  CellToVertexArray m_cellToVertex;
-};
-
-class seissol::initializer::ElementAverageGenerator : public seissol::initializer::QueryGenerator {
-  public:
-  explicit ElementAverageGenerator(const CellToVertexArray& cellToVertex);
-  virtual easi::Query generate() const;
-  const std::array<double, NUM_QUADPOINTS>& getQuadratureWeights() const {
-    return m_quadratureWeights;
-  };
->>>>>>> cfd59610
-
-  private:
   CellToVertexArray m_cellToVertex;
   std::array<double, NUM_QUADPOINTS> m_quadratureWeights;
   std::array<std::array<double, 3>, NUM_QUADPOINTS> m_quadraturePoints;
 };
 
-<<<<<<< HEAD
-class seissol::initializers::FaultBarycentreGenerator
-    : public seissol::initializers::QueryGenerator {
-  public:
-  FaultBarycentreGenerator(MeshReader const& meshReader, unsigned numberOfPoints)
-=======
 class seissol::initializer::FaultBarycentreGenerator : public seissol::initializer::QueryGenerator {
   public:
   FaultBarycentreGenerator(seissol::geometry::MeshReader const& meshReader, unsigned numberOfPoints)
->>>>>>> cfd59610
       : m_meshReader(meshReader), m_numberOfPoints(numberOfPoints) {}
   virtual easi::Query generate() const;
 
   private:
-<<<<<<< HEAD
-  MeshReader const& m_meshReader;
-  unsigned m_numberOfPoints;
-};
-
-class seissol::initializers::FaultGPGenerator : public seissol::initializers::QueryGenerator {
-  public:
-  FaultGPGenerator(MeshReader const& meshReader, std::vector<unsigned> const& faceIDs)
-=======
   seissol::geometry::MeshReader const& m_meshReader;
   unsigned m_numberOfPoints;
 };
@@ -258,35 +164,22 @@
   public:
   FaultGPGenerator(seissol::geometry::MeshReader const& meshReader,
                    std::vector<unsigned> const& faceIDs)
->>>>>>> cfd59610
       : m_meshReader(meshReader), m_faceIDs(faceIDs) {}
   virtual easi::Query generate() const;
 
   private:
-<<<<<<< HEAD
-  MeshReader const& m_meshReader;
-  std::vector<unsigned> const& m_faceIDs;
-};
-
-class seissol::initializers::ParameterDB {
-=======
   seissol::geometry::MeshReader const& m_meshReader;
   std::vector<unsigned> const& m_faceIDs;
 };
 
 class seissol::initializer::ParameterDB {
->>>>>>> cfd59610
   public:
   virtual void evaluateModel(std::string const& fileName, QueryGenerator const* const queryGen) = 0;
   static easi::Component* loadModel(std::string const& fileName);
 };
 
 template <class T>
-<<<<<<< HEAD
-class seissol::initializers::MaterialParameterDB : seissol::initializers::ParameterDB {
-=======
 class seissol::initializer::MaterialParameterDB : seissol::initializer::ParameterDB {
->>>>>>> cfd59610
   public:
   T computeAveragedMaterial(unsigned elementIdx,
                             std::array<double, NUM_QUADPOINTS> const& quadratureWeights,
@@ -299,11 +192,7 @@
   std::vector<T>* m_materials;
 };
 
-<<<<<<< HEAD
-class seissol::initializers::FaultParameterDB : seissol::initializers::ParameterDB {
-=======
 class seissol::initializer::FaultParameterDB : seissol::initializer::ParameterDB {
->>>>>>> cfd59610
   public:
   void addParameter(std::string const& parameter, real* memory, unsigned stride = 1) {
     m_parameters[parameter] = std::make_pair(memory, stride);
@@ -315,11 +204,7 @@
   std::unordered_map<std::string, std::pair<real*, unsigned>> m_parameters;
 };
 
-<<<<<<< HEAD
-class seissol::initializers::EasiBoundary {
-=======
 class seissol::initializer::EasiBoundary {
->>>>>>> cfd59610
   public:
   explicit EasiBoundary(const std::string& fileName);
 
