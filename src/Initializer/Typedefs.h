// SPDX-FileCopyrightText: 2013 SeisSol Group
//
// SPDX-License-Identifier: BSD-3-Clause
// SPDX-LicenseComments: Full text under /LICENSE and /LICENSES/
//
// SPDX-FileContributor: Author lists in /AUTHORS and /CITATION.cff
// SPDX-FileContributor: Alexander Breuer
// SPDX-FileContributor: Carsten Uphoff
// SPDX-FileContributor: Sebastian Wolf

#ifndef SEISSOL_SRC_INITIALIZER_TYPEDEFS_H_
#define SEISSOL_SRC_INITIALIZER_TYPEDEFS_H_

#include "BasicTypedefs.h"
#include "CellLocalInformation.h"
#include "DynamicRupture/Misc.h"
#include "Equations/Datastructures.h"
#include "GeneratedCode/tensor.h"
#include "IO/Datatype/Datatype.h"
#include "IO/Datatype/Inference.h"
#include "Solver/MultipleSimulations.h"

#include <Eigen/Dense>
#include <complex>
#include <cstddef>
#include <vector>

namespace seissol {

namespace kernels {
template <typename Config>
constexpr std::size_t NumSpaceQuadraturePoints =
    (Config::ConvergenceOrder + 1) * (Config::ConvergenceOrder + 1);
} // namespace kernels

template <typename Cfg>
struct GlobalDataCfg {
  using real = Real<Cfg>;
  /**
   * Addresses of the global change of basis matrices (multiplied by the inverse diagonal mass
   *matrix):
   *
   *    0: \f$ M^{-1} R^1 \f$
   *    1: \f$ M^{-1} R^2 \f$
   *    2: \f$ M^{-1} R^3 \f$
   *    3: \f$ M^{-1} R^4 \f$
   **/
  typename seissol::tensor::rDivM<Cfg>::template Container<const real*> changeOfBasisMatrices;

  /**
   * Addresses of the transposed global change of basis matrices left-multiplied with the local flux
   *matrix:
   *
   *    0: \f$ F^- ( R^1 )^T \f$
   *    1: \f$ F^- ( R^2 )^T \f$
   *    2: \f$ F^- ( R^3 )^T \f$
   *    3: \f$ F^- ( R^4 )^T \f$
   **/
  typename seissol::tensor::fMrT<Cfg>::template Container<const real*>
      localChangeOfBasisMatricesTransposed;

  /**
   * Addresses of the transposed global change of basis matrices:
   *
   *    0: \f$ ( R^1 )^T \f$
   *    1: \f$ ( R^2 )^T \f$
   *    2: \f$ ( R^3 )^T \f$
   *    3: \f$ ( R^4 )^T \f$
   **/
  typename seissol::tensor::rT<Cfg>::template Container<const real*>
      neighborChangeOfBasisMatricesTransposed;

  /**
   * Addresses of the global flux matrices:
   *
   *    0: \f$ F^{+,1} \f$
   *    1: \f$ F^{+,2} \f$
   *    2: \f$ F^{+,3} \f$
   **/
  typename seissol::tensor::fP<Cfg>::template Container<const real*> neighborFluxMatrices;

  /**
   * Addresses of the global stiffness matrices (multiplied by the inverse diagonal mass matrix):
   *
   *    0:  \f$ M^{-1} K^\xi \f$
   *    1:  \f$ M^{-1} K^\eta \f$
   *    2:  \f$ M^{-1} K^\zeta f$
   *
   *   Remark: The ordering of the pointers is identical to the ordering of the memory chunks
   *(except for the additional flux matrix).
   **/
  typename seissol::tensor::kDivM<Cfg>::template Container<const real*> stiffnessMatrices;

  /**
   * Addresses of the transposed global stiffness matrices (multiplied by the inverse diagonal mass
   *matrix):
   *
   *    0:  \f$ M^{-1} ( K^\xi )^T \f$
   *    1:  \f$ M^{-1} ( K^\eta )^T \f$
   *    2:  \f$ M^{-1} ( K^\zeta )^T \f$
   *
   *   Remark: The ordering of the pointers is identical to the ordering of the memory chunks
   *(except for the additional flux matrix).
   **/
  typename seissol::tensor::kDivMT<Cfg>::template Container<const real*>
      stiffnessMatricesTransposed;

  /**
   * Address of the (thread-local) local time stepping integration buffers used in the neighbor
   *integral computation
   **/
  real* integrationBufferLTS{nullptr};

  /**
   * Addresses of the global nodal flux matrices
   *
   *    0:  \f$ P^{+,1} \f$
   *    1:  \f$ P^{-,1,1} \f$
   *    2:  \f$ P^{-,1,2} \f$
   *    3 : \f$ P^{-,1,3} \f$
   *    4:  \f$ P^{+,2} \f$
   *    5:  \f$ P^{-,2,1} \f$
   *    6:  \f$ P^{-,2,2} \f$
   *    7 : \f$ P^{-,2,3} \f$
   *    [..]
   *    15: \f$ P^{-,4,3} \f$
   **/
  typename seissol::tensor::V3mTo2nTWDivM<Cfg>::template Container<const real*> nodalFluxMatrices;

  typename seissol::nodal::tensor::V3mTo2nFace<Cfg>::template Container<const real*> v3mTo2nFace;
  typename seissol::tensor::project2nFaceTo3m<Cfg>::template Container<const real*>
      project2nFaceTo3m;

  /**
   * Addresses of the global face to nodal matrices
   *
   *    0:  \f$ N^{+,1} \f$
   *    1:  \f$ N^{-,1,1} \f$
   *    2:  \f$ N^{-,1,2} \f$
   *    3 : \f$ N^{-,1,3} \f$
   *    4:  \f$ N^{+,2} \f$
   *    5:  \f$ N^{-,2,1} \f$
   *    6:  \f$ N^{-,2,2} \f$
   *    7 : \f$ N^{-,2,3} \f$
   *    [..]
   *    15: \f$ N^{-,4,3} \f$
   **/

#if defined(ACL_DEVICE) && defined(USE_PREMULTIPLY_FLUX)
  typename seissol::tensor::plusFluxMatrices<Cfg>::template Container<real const*> plusFluxMatrices;
  typename seissol::tensor::minusFluxMatrices<Cfg>::template Container<const real*>
      minusFluxMatrices;
#endif // ACL_DEVICE

  typename seissol::tensor::V3mTo2n<Cfg>::template Container<real const*> faceToNodalMatrices;

  //! Modal basis to quadrature points
  real* evalAtQPMatrix{nullptr};

  //! Project function evaluated at quadrature points to modal basis
  real* projectQPMatrix{nullptr};

  //! Switch to nodal for plasticity
  real* vandermondeMatrix{nullptr};
  real* vandermondeMatrixInverse{nullptr};

  // A vector of ones. Note: It is only relevant for GPU computing.
  // It allows us to allocate this vector only once in the GPU memory
  real* replicateStresses{nullptr};

  real* selectAne{nullptr};
  real* selectEla{nullptr};

  // tensor::resample
  real* resampleMatrix{nullptr};

  // tensor::quadweights
  real* spaceWeights{nullptr};

  // dr::friction_law::tp::InverseFourierCoefficients
  real* tpInverseFourierCoefficients{nullptr};

  // dr::friction_law::tp::GridPoints
  real* tpGridPoints{nullptr};

  // dr::friction_law::tp::GaussianHeatSource
  real* heatSource{nullptr};
};

// data for the cell local integration
template <typename Cfg>
struct LocalIntegrationData {
  // star matrices
  Real<Cfg> starMatrices[Cell::Dim][seissol::tensor::star<Cfg>::size(0)];

  // flux solver for element local contribution
  Real<Cfg> nApNm1[Cell::NumFaces][seissol::tensor::AplusT<Cfg>::size()];

  // equation-specific data
  typename seissol::model::MaterialTT<Cfg>::template LocalSpecificData<Cfg> specific;
};

// data for the neighboring boundary integration
template <typename Cfg>
struct NeighboringIntegrationData {
  // flux solver for the contribution of the neighboring elements
  Real<Cfg> nAmNm1[Cell::NumFaces][seissol::tensor::AminusT<Cfg>::size()];

  // equation-specific data
  typename seissol::model::MaterialTT<Cfg>::template NeighborSpecificData<Cfg> specific;
};

// material constants per cell
struct CellMaterialData {
  seissol::model::Material* local{};
  seissol::model::Material* neighbor[4]{};
};

struct DRFaceInformation {
  std::size_t meshFace{};
  std::uint8_t plusSide{};
  std::uint8_t minusSide{};
  std::uint8_t faceRelation{};
  bool plusSideOnThisRank{};
};

template <typename Cfg>
struct DRGodunovData {
  Real<Cfg> dataTinvT[seissol::tensor::TinvT<Cfg>::size()];
  Real<Cfg> tractionPlusMatrix[seissol::tensor::tractionPlusMatrix<Cfg>::size()];
  Real<Cfg> tractionMinusMatrix[seissol::tensor::tractionMinusMatrix<Cfg>::size()];
  // When integrating quantities over the fault
  // we need to integrate over each physical element.
  // The integration is effectively done in the reference element, and the scaling factor of
  // the transformation, the surface Jacobian (e.g. |n^e(\chi)| in eq. (35) of Uphoff et al. (2023))
  // is incorporated. This explains the factor 2 (doubledSurfaceArea)
  //
  // Uphoff, C., May, D. A., & Gabriel, A. A. (2023). A discontinuous Galerkin method for
  // sequences of earthquakes and aseismic slip on multiple faults using unstructured curvilinear
  // grids. Geophysical Journal International, 233(1), 586-626.
  double doubledSurfaceArea;
};

template <typename Cfg>
struct DREnergyOutput {
  Real<Cfg> slip[seissol::tensor::slipInterpolated<Cfg>::size()];
  Real<Cfg> accumulatedSlip[seissol::dr::misc::NumPaddedPoints<Cfg>];
  Real<Cfg> frictionalEnergy[seissol::dr::misc::NumPaddedPoints<Cfg>];
  Real<Cfg> timeSinceSlipRateBelowThreshold[seissol::dr::misc::NumPaddedPoints<Cfg>];

  static std::vector<seissol::io::datatype::StructDatatype::MemberInfo> datatypeLayout() {
    return {
        seissol::io::datatype::StructDatatype::MemberInfo{
            "slip",
            offsetof(DREnergyOutput, slip),
            seissol::io::datatype::inferDatatype<decltype(slip)>()},
        seissol::io::datatype::StructDatatype::MemberInfo{
            "accumulatedSlip",
            offsetof(DREnergyOutput, accumulatedSlip),
            seissol::io::datatype::inferDatatype<decltype(accumulatedSlip)>()},
        seissol::io::datatype::StructDatatype::MemberInfo{
            "frictionalEnergy",
            offsetof(DREnergyOutput, frictionalEnergy),
            seissol::io::datatype::inferDatatype<decltype(frictionalEnergy)>()},
        seissol::io::datatype::StructDatatype::MemberInfo{
            "timeSinceSlipRateBelowThreshold",
            offsetof(DREnergyOutput, timeSinceSlipRateBelowThreshold),
            seissol::io::datatype::inferDatatype<decltype(timeSinceSlipRateBelowThreshold)>()},
    };
  }
};

template <typename Cfg>
struct CellDRMapping {
<<<<<<< HEAD
  unsigned side;
  unsigned faceRelation;
  Real<Cfg>* godunov;
  Real<Cfg>* fluxSolver;
=======
  unsigned side{};
  unsigned faceRelation{};
  real* godunov{nullptr};
  real* fluxSolver{nullptr};
>>>>>>> 0c079542
};

template <typename Cfg>
struct BoundaryFaceInformation {
  // nodes is an array of 3d-points in global coordinates.
  Real<Cfg> nodes[seissol::nodal::tensor::nodes2D<Cfg>::Shape[multisim::BasisDim<Cfg>] * 3]{};
  Real<Cfg> dataT[seissol::tensor::T<Cfg>::size()]{};
  Real<Cfg> dataTinv[seissol::tensor::Tinv<Cfg>::size()]{};
  Real<Cfg> easiBoundaryConstant[seissol::tensor::easiBoundaryConstant<Cfg>::size()]{};
  Real<Cfg> easiBoundaryMap[seissol::tensor::easiBoundaryMap<Cfg>::size()]{};
};

template <typename Cfg>
struct CellBoundaryMapping {
  Real<Cfg>* nodes{nullptr};
  Real<Cfg>* dataT{nullptr};
  Real<Cfg>* dataTinv{nullptr};
  Real<Cfg>* easiBoundaryConstant{nullptr};
  Real<Cfg>* easiBoundaryMap{nullptr};

  CellBoundaryMapping() = default;
<<<<<<< HEAD
  CellBoundaryMapping(BoundaryFaceInformation<Cfg>& faceInfo)
=======
  explicit CellBoundaryMapping(BoundaryFaceInformation& faceInfo)
>>>>>>> 0c079542
      : nodes(faceInfo.nodes), dataT(faceInfo.dataT), dataTinv(faceInfo.dataTinv),
        easiBoundaryConstant(faceInfo.easiBoundaryConstant),
        easiBoundaryMap(faceInfo.easiBoundaryMap) {}
};

struct GravitationSetup {
  double acceleration = 9.81; // m/s
};

struct TravellingWaveParameters {
  Eigen::Vector3d origin;
  Eigen::Vector3d kVec;
  std::vector<int> varField;
  std::vector<std::complex<double>> ampField;
};

struct AcousticTravellingWaveParametersITM {
  double k{};
  double itmStartingTime{};
  double itmDuration{};
  double itmVelocityScalingFactor{};
};

struct PressureInjectionParameters {
  std::array<double, 3> origin{};
  double magnitude{};
  double width{};
};

} // namespace seissol

#endif // SEISSOL_SRC_INITIALIZER_TYPEDEFS_H_<|MERGE_RESOLUTION|>--- conflicted
+++ resolved
@@ -272,17 +272,10 @@
 
 template <typename Cfg>
 struct CellDRMapping {
-<<<<<<< HEAD
-  unsigned side;
-  unsigned faceRelation;
-  Real<Cfg>* godunov;
-  Real<Cfg>* fluxSolver;
-=======
   unsigned side{};
   unsigned faceRelation{};
-  real* godunov{nullptr};
-  real* fluxSolver{nullptr};
->>>>>>> 0c079542
+  Real<Cfg>* godunov{nullptr};
+  Real<Cfg>* fluxSolver{nullptr};
 };
 
 template <typename Cfg>
@@ -304,11 +297,7 @@
   Real<Cfg>* easiBoundaryMap{nullptr};
 
   CellBoundaryMapping() = default;
-<<<<<<< HEAD
-  CellBoundaryMapping(BoundaryFaceInformation<Cfg>& faceInfo)
-=======
-  explicit CellBoundaryMapping(BoundaryFaceInformation& faceInfo)
->>>>>>> 0c079542
+  explicit CellBoundaryMapping(BoundaryFaceInformation<Cfg>& faceInfo)
       : nodes(faceInfo.nodes), dataT(faceInfo.dataT), dataTinv(faceInfo.dataTinv),
         easiBoundaryConstant(faceInfo.easiBoundaryConstant),
         easiBoundaryMap(faceInfo.easiBoundaryMap) {}
