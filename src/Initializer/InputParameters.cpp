#include "InputParameters.hpp"

#include "InputAux.hpp"
#include "utils/logger.h"
#include "utils/stringutils.h"

#include "Geometry/MeshReader.h"
#include "SourceTerm/Manager.h"
#include "Checkpoint/Backend.h"
#include "time_stepping/LtsWeights/WeightsFactory.h"
#include "Parallel/MPI.h"

#include <yaml-cpp/yaml.h>
#include <unordered_set>
#include <unordered_map>
#include <string>
#include <vector>

using namespace seissol::initializer::parameters;

namespace {

// converts a string to lower case, and trims it.
static void sanitize(std::string& input) {
  utils::StringUtils::trim(input);
  utils::StringUtils::toLower(input);
}

// A small helper class which reads a YAML node dictionary. It keeps track of all items that have
// been read and reports all values which are not used or not used anymore.
// TODO(David): maybe make the reader more tree-like (i.e. keep a central set on which nodes have
// been visited), and output all non-understood values at the end and not between sections
class ParameterReader {
  public:
  ParameterReader(const YAML::Node& node, bool empty) : node(node), empty(empty) {}

  template <typename T>
  T readWithDefault(const std::string& field, const T& defaultValue) {
    T value = defaultValue;
    if (hasField(field)) {
      value = readUnsafe<T>(field);
    } else {
      logDebug(seissol::MPI::mpi.rank())
          << "The field" << field << "was not specified, using fallback.";
    }
    return value;
  }

  // TODO(David): long-term (if we don't switch to another format first), merge readWithDefaultEnum
  // with readWithDefaultStringEnum, i.e. allow both numerical and textual values for an enum (can
  // we maybe auto-generate a parser from an enum definition?)
  template <typename T>
  T readWithDefaultEnum(const std::string& field,
                        const T& defaultValue,
                        const std::unordered_set<T>& validValues) {
    int value = readWithDefault(field, static_cast<int>(defaultValue));
    if (validValues.find(static_cast<T>(value)) == validValues.end()) {
      logError() << "The field" << field << "had an invalid enum value:" << value;
    }
    return static_cast<T>(value);
  }

  template <typename T>
  T readWithDefaultStringEnum(const std::string& field,
                              const std::string& defaultValue,
                              const std::unordered_map<std::string, T>& validValues) {
    std::string value = readWithDefault(field, defaultValue); // TODO(David): sanitize string
    sanitize(value);
    if (validValues.find(value) == validValues.end()) {
      logError() << "The field" << field << "had an invalid enum value:" << value;
    }
    return validValues.at(value);
  }

  template <typename T>
  T readOrFail(const std::string& field, const std::string& failMessage) {
    if (hasField(field)) {
      return readUnsafe<T>(field);
    } else {
      logError() << "The field" << field << "was not found, but it is required.";
      return T(); // unreachable. TODO(David): use compiler hint instead
    }
  }

  void warnDeprecatedSingle(const std::string& field) {
    if (hasField(field)) {
      visited.emplace(field);
      logInfo(seissol::MPI::mpi.rank())
          << "The field" << field
          << "is no longer in use. You may safely remove it from your parameters file.";
    }
  }

  void warnDeprecated(const std::vector<std::string>& fields) {
    for (const auto& field : fields) {
      warnDeprecatedSingle(field);
    }
  }

  void warnUnknown() {
    for (const auto& subnodes : node) {
      auto field = subnodes.first.as<std::string>();
      if (visited.find(field) == visited.end()) {
        logWarning(seissol::MPI::mpi.rank()) << "The field" << field << "is not known to SeisSol.";
      }
    }
  }

  template <typename... Args>
  void markUnused(const Args&... argFields) {
    for (const auto& field : {argFields...}) {
      logDebug(seissol::MPI::mpi.rank()) << "The field" << field << "is ignored (if it is found).";
      visited.emplace(field);
    }
  }

  ParameterReader readSubNode(const std::string& subnodeName) {
    visited.emplace(subnodeName);
    logDebug(seissol::MPI::mpi.rank()) << "Entering section" << subnodeName;
    if (hasField(subnodeName)) {
      return ParameterReader(node[subnodeName], false);
    } else {
      logDebug(seissol::MPI::mpi.rank())
          << "Section" << subnodeName
          << "not found in the given parameter file. Using an empty reader.";
      return ParameterReader(node[subnodeName], true);
    }
  }

  bool hasField(const std::string& field) { return !empty && node[field]; }

  private:
  template <typename T>
  T readUnsafe(const std::string& field) {
    visited.emplace(field);
    logDebug(seissol::MPI::mpi.rank()) << "The field" << field << "was read.";
    try {
      // booleans are stored as integers
      if constexpr (std::is_same<T, bool>::value) {
        return node[field].as<int>() > 0;
      } else {
        return node[field].as<T>();
      }
    } catch (std::exception& e) {
      logError() << "Error while reading field" << field << ":" << e.what();
      return T(); // unreachable. TODO(David): use compiler hint instead
    }
  }

  bool empty;
  YAML::Node node; // apparently the YAML nodes use a reference semantic. Hence, we do it like this.
  std::unordered_set<std::string> visited;
};

static void readModel(ParameterReader& baseReader, SeisSolParameters& seissolParams) {
  auto reader = baseReader.readSubNode("equations");

  seissolParams.model.materialFileName =
      reader.readOrFail<std::string>("materialfilename", "No material file given.");
  seissolParams.model.boundaryFileName =
      reader.readWithDefault("boundaryfilename", std::string(""));
  seissolParams.model.hasBoundaryFile = seissolParams.model.boundaryFileName != "";

  seissolParams.model.gravitationalAcceleration =
      reader.readWithDefault("gravitationalacceleration", 9.81);

  seissolParams.model.plasticity = reader.readWithDefault("plasticity", false);
  seissolParams.model.tv = reader.readWithDefault("tv", 0.1);
  seissolParams.model.useCellHomogenizedMaterial =
      reader.readWithDefault("usecellhomogenizedmaterial", true);

<<<<<<< HEAD
#if NUMBER_OF_RELAXATION_MECHANISMS > 0
  seissolParams.model.freqCentral = reader.readOrFail<double>(
      "freqcentral", "equations.freqcentral is needed for the attenuation fitting.");
  seissolParams.model.freqRatio = reader.readOrFail<double>(
      "freqratio", "equations.freqratio is needed for the attenuation fitting.");
#else
  reader.markUnused("freqcentral", "freqratio");
#endif

  reader.warnDeprecated({"adjoint", "adjfilename", "anisotropy"});
  reader.warnUnknown();
}
=======
  if (isModelViscoelastic()) {
    seissolParams.model.freqCentral = reader.readOrFail<double>(
        "freqcentral", "equations.freqcentral is needed for the attenuation fitting.");
    seissolParams.model.freqRatio = reader.readOrFail<double>(
        "freqratio", "equations.freqratio is needed for the attenuation fitting.");
>>>>>>> 1579dfa1

    if (seissolParams.model.freqRatio <= 0) {
      logError()
          << "The freqratio parameter must be positive---but that is currently not the case.";
    }
  } else {
    reader.markUnused("freqcentral");
    reader.markUnused("freqratio");
  }

  reader.warnDeprecated({"adjoint", "adjfilename", "anisotropy"});
  reader.warnUnknown();
}

static void readCubeGenerator(ParameterReader& baseReader, SeisSolParameters& seissolParams) {
  auto reader = baseReader.readSubNode("cubegenerator");

  seissolParams.cubeGenerator.parameters.cubeMinX = reader.readWithDefault("cubeminx", 6);
  seissolParams.cubeGenerator.parameters.cubeMaxX = reader.readWithDefault("cubemaxx", 6);
  seissolParams.cubeGenerator.parameters.cubeMinY = reader.readWithDefault("cubeminy", 6);
  seissolParams.cubeGenerator.parameters.cubeMaxY = reader.readWithDefault("cubemaxy", 6);
  seissolParams.cubeGenerator.parameters.cubeMinZ = reader.readWithDefault("cubeminz", 6);
  seissolParams.cubeGenerator.parameters.cubeMaxZ = reader.readWithDefault("cubemaxz", 6);

  seissolParams.cubeGenerator.parameters.cubeX = reader.readWithDefault("cubex", 2);
  seissolParams.cubeGenerator.parameters.cubeY = reader.readWithDefault("cubey", 2);
  seissolParams.cubeGenerator.parameters.cubeZ = reader.readWithDefault("cubez", 2);

  seissolParams.cubeGenerator.parameters.cubePx = seissol::MPI::mpi.size();
  seissolParams.cubeGenerator.parameters.cubePy = seissol::MPI::mpi.size();
  seissolParams.cubeGenerator.parameters.cubePz = seissol::MPI::mpi.size();

  seissolParams.cubeGenerator.parameters.cubeS = reader.readWithDefault("cubes", 100);
  seissolParams.cubeGenerator.parameters.cubeSx =
      reader.readWithDefault("cubesx", seissolParams.cubeGenerator.parameters.cubeS);
  seissolParams.cubeGenerator.parameters.cubeSy =
      reader.readWithDefault("cubesy", seissolParams.cubeGenerator.parameters.cubeS);
  seissolParams.cubeGenerator.parameters.cubeSz =
      reader.readWithDefault("cubesz", seissolParams.cubeGenerator.parameters.cubeS);

  seissolParams.cubeGenerator.parameters.cubeTx = reader.readWithDefault("cubetx", 0.0);
  seissolParams.cubeGenerator.parameters.cubeTy = reader.readWithDefault("cubety", 0.0);
  seissolParams.cubeGenerator.parameters.cubeTz = reader.readWithDefault("cubetz", 0.0);
}

static void readMesh(ParameterReader& baseReader, SeisSolParameters& seissolParams) {
  auto reader = baseReader.readSubNode("meshnml");

  seissolParams.mesh.meshFileName =
      reader.readOrFail<std::string>("meshfile", "No mesh file given.");
  seissolParams.mesh.partitioningLib =
      reader.readWithDefault("partitioninglib", std::string("Default"));
  seissolParams.mesh.meshFormat = reader.readWithDefaultStringEnum<seissol::geometry::MeshFormat>(
      "meshgenerator",
      "puml",
      {{"netcdf", seissol::geometry::MeshFormat::Netcdf},
       {"puml", seissol::geometry::MeshFormat::PUML},
       {"cubegenerator", seissol::geometry::MeshFormat::CubeGenerator}});

  if (seissolParams.mesh.meshFormat == seissol::geometry::MeshFormat::CubeGenerator) {
    readCubeGenerator(baseReader, seissolParams);
  } else {
    reader.markUnused("cubegenerator",
                      "cubeminx",
                      "cubemaxx",
                      "cubeminy",
                      "cubemaxy",
                      "cubeminz",
                      "cubemaxz",
                      "cubex",
                      "cubey",
                      "cubez",
                      "cubes",
                      "cubesx",
                      "cubesy",
                      "cubesz",
                      "cubetx",
                      "cubety",
                      "cubetz");
  }

  seissolParams.mesh.displacement = seissol::initializers::convertStringToArray<double, 3>(
      reader.readWithDefault("displacement", std::string("0.0 0.0 0.0")));
  auto scalingX = seissol::initializers::convertStringToArray<double, 3>(
      reader.readWithDefault("scalingmatrixx", std::string("1.0 0.0 0.0")));
  auto scalingY = seissol::initializers::convertStringToArray<double, 3>(
      reader.readWithDefault("scalingmatrixy", std::string("0.0 1.0 0.0")));
  auto scalingZ = seissol::initializers::convertStringToArray<double, 3>(
      reader.readWithDefault("scalingmatrixz", std::string("0.0 0.0 1.0")));
  seissolParams.mesh.scaling = {scalingX, scalingY, scalingZ};

  seissolParams.timeStepping.vertexWeight.weightElement =
      reader.readWithDefault("vertexweightelement", 100);
  seissolParams.timeStepping.vertexWeight.weightDynamicRupture =
      reader.readWithDefault("vertexweightdynamicrupture", 100);
  seissolParams.timeStepping.vertexWeight.weightFreeSurfaceWithGravity =
      reader.readWithDefault("vertexweightfreesurfacewithgravity", 100);

  seissolParams.mesh.showEdgeCutStatistics = reader.readWithDefault("showedgecutstatistics", false);

  reader.warnDeprecated({"periodic", "periodic_direction"});
  reader.warnUnknown();
}

static void readTimeStepping(ParameterReader& baseReader, SeisSolParameters& seissolParams) {
  auto reader = baseReader.readSubNode("discretization");

  seissolParams.timeStepping.cfl = reader.readWithDefault("cfl", 0.5);
  seissolParams.timeStepping.lts.rate = reader.readWithDefault("clusteredlts", 2u);
  seissolParams.timeStepping.lts.weighttype = reader.readWithDefaultEnum(
      "ltsweighttypeid",
      seissol::initializers::time_stepping::LtsWeightsTypes::ExponentialWeights,
      {
          seissol::initializers::time_stepping::LtsWeightsTypes::ExponentialWeights,
          seissol::initializers::time_stepping::LtsWeightsTypes::ExponentialBalancedWeights,
          seissol::initializers::time_stepping::LtsWeightsTypes::EncodedBalancedWeights,
      });

  if (isModelViscoelastic()) {
    // NOTE: we are using a half-initialized struct here... (i.e. be careful)
    double maxTimestepWidthDefault =
        0.25 / (seissolParams.model.freqCentral * std::sqrt(seissolParams.model.freqRatio));
    if (reader.hasField("fixtimestep")) {
      seissolParams.timeStepping.maxTimestepWidth =
          reader.readWithDefault("fixtimestep", maxTimestepWidthDefault);
      if (seissolParams.timeStepping.maxTimestepWidth > maxTimestepWidthDefault) {
        logWarning(seissol::MPI::mpi.rank())
            << "The given maximum timestep width (fixtimestep) is set to"
            << seissolParams.timeStepping.maxTimestepWidth
            << "which is larger than the recommended value of" << maxTimestepWidthDefault
            << " for visco-elastic material (as specified in the documentation). Please be aware "
               "that a too large maximum timestep width may cause the solution to become unstable.";
      } else {
        logInfo(seissol::MPI::mpi.rank())
            << "Maximum timestep width (fixtimestep) given as"
            << seissolParams.timeStepping.maxTimestepWidth << "(less or equal to reference timestep"
            << maxTimestepWidthDefault << ")";
      }
    } else {
      seissolParams.timeStepping.maxTimestepWidth = maxTimestepWidthDefault;
      logInfo(seissol::MPI::mpi.rank())
          << "Setting maximum timestep width to" << maxTimestepWidthDefault
          << " for visco-elastic material (as specified in the documentation).";
    }
  } else {
    seissolParams.timeStepping.maxTimestepWidth = reader.readWithDefault("fixtimestep", 5000.0);
  }

  // TODO(David): integrate LTS parameters here
  reader.markUnused("ltswigglefactormin",
                    "ltswigglefactorstepsize",
                    "ltswigglefactorenforcemaximumdifference",
                    "ltsmaxnumberofclusters",
                    "ltsautomergeclusters",
                    "ltsallowedrelativeperformancelossautomerge",
                    "ltsautomergecostbaseline");

  reader.warnDeprecated({"ckmethod",
                         "dgfineout1d",
                         "fluxmethod",
                         "iterationcriterion",
                         "npoly",
                         "npolyrec",
                         "limitersecurityfactor",
                         "order",
                         "material",
                         "npolymap"});
  reader.warnUnknown();
}

static void readInitialization(ParameterReader& baseReader, SeisSolParameters& seissolParams) {
  auto reader = baseReader.readSubNode("inicondition");

  seissolParams.initialization.type = reader.readWithDefaultStringEnum<InitializationType>(
      "cictype",
      "zero",
      {
          {"zero", InitializationType::Zero},
          {"planarwave", InitializationType::Planarwave},
          {"superimposedplanarwave", InitializationType::SuperimposedPlanarwave},
          {"travelling", InitializationType::Travelling},
          {"scholte", InitializationType::Scholte},
          {"snell", InitializationType::Snell},
          {"ocean_0", InitializationType::Ocean0},
          {"ocean_1", InitializationType::Ocean1},
          {"ocean_2", InitializationType::Ocean2},
          {"pressureinjection", InitializationType::PressureInjection},
      });
  const auto originString = reader.readWithDefault("origin", std::string("0.0 0.0 0.0"));
  seissolParams.initialization.origin =
      seissol::initializers::convertStringToArray<double, 3>(originString);
  const auto kVecString = reader.readWithDefault("kvec", std::string("0.0 0.0 0.0"));
  seissolParams.initialization.kVec =
      seissol::initializers::convertStringToArray<double, 3>(kVecString);
  std::string defaultAmpFieldString;
  for (int i = 0; i < NUMBER_OF_QUANTITIES; ++i) {
    defaultAmpFieldString += " 0.0";
  }
  const auto ampFieldString = reader.readWithDefault("ampfield", defaultAmpFieldString);
  seissolParams.initialization.ampField =
      seissol::initializers::convertStringToArray<double, NUMBER_OF_QUANTITIES>(ampFieldString);
  seissolParams.initialization.magnitude = reader.readWithDefault("magnitude", 0.0);
  seissolParams.initialization.width =
      reader.readWithDefault("width", std::numeric_limits<double>::infinity());

  reader.warnUnknown();
}

static void readOutput(ParameterReader& baseReader, SeisSolParameters& seissolParams) {
  auto reader = baseReader.readSubNode("output");

  constexpr double veryLongTime = 1.0e100;

  auto warnIntervalAndDisable =
      [](bool& enabled, double interval, const std::string& valName, const std::string& intName) {
        if (enabled && interval <= 0) {
          auto intPhrase = valName + " = 0";
          logInfo(seissol::MPI::mpi.rank())
              << "In your parameter file, you have specified a non-positive interval for" << intName
              << ". This mechanism is deprecated and may be removed in a future version of "
                 "SeisSol. Consider disabling the whole module by setting"
              << valName << "to 0 instead by adding" << intPhrase
              << "to the \"output\" section of your parameter file instead.";

          // still, replicate the old behavior.
          enabled = false;
        }
      };

  // general params
  seissolParams.output.format = reader.readWithDefaultEnum<OutputFormat>(
      "format", OutputFormat::None, {OutputFormat::None, OutputFormat::Xdmf});
  seissolParams.output.prefix =
      reader.readOrFail<std::string>("outputfile", "Output file prefix not defined.");
  seissolParams.output.xdmfWriterBackend =
      reader.readWithDefaultStringEnum<xdmfwriter::BackendType>(
          "xdmfwriterbackend",
          "posix",
          {
              {"posix", xdmfwriter::BackendType::POSIX},
#ifdef USE_HDF
              {"hdf5", xdmfwriter::BackendType::H5},
#endif
          });

  // checkpointing
  seissolParams.output.checkpointParameters.enabled = reader.readWithDefault("checkpoint", true);
  seissolParams.output.checkpointParameters.backend =
      reader.readWithDefaultStringEnum<seissol::checkpoint::Backend>(
          "checkpointbackend",
          "none",
          {{"none", seissol::checkpoint::Backend::DISABLED},
           {"posix", seissol::checkpoint::Backend::POSIX},
           {"hdf5", seissol::checkpoint::Backend::HDF5},
           {"mpio", seissol::checkpoint::Backend::MPIO},
           {"mpio_async", seissol::checkpoint::Backend::MPIO_ASYNC},
           {"sionlib", seissol::checkpoint::Backend::SIONLIB}});
  seissolParams.output.checkpointParameters.interval =
      reader.readWithDefault("checkpointinterval", 0.0);

  warnIntervalAndDisable(seissolParams.output.checkpointParameters.enabled,
                         seissolParams.output.checkpointParameters.interval,
                         "checkpoint",
                         "checkpointinterval");

  if (seissolParams.output.checkpointParameters.enabled) {
    seissolParams.output.checkpointParameters.fileName =
        reader.readOrFail<std::string>("checkpointfile", "No checkpoint filename given.");
  } else {
    reader.markUnused("checkpointfile");
  }

  // output: wavefield
  // (these variables are usually not prefixed with "wavefield" or the likes)

  // bounds
  auto bounds = seissol::initializers::convertStringToArray<double, 6>(
      reader.readWithDefault("outputregionbounds", std::string("0.0 0.0 0.0 0.0 0.0 0.0")));
  seissolParams.output.waveFieldParameters.bounds.boundsX.lower = bounds[0];
  seissolParams.output.waveFieldParameters.bounds.boundsX.upper = bounds[1];
  seissolParams.output.waveFieldParameters.bounds.boundsY.lower = bounds[2];
  seissolParams.output.waveFieldParameters.bounds.boundsY.upper = bounds[3];
  seissolParams.output.waveFieldParameters.bounds.boundsZ.lower = bounds[4];
  seissolParams.output.waveFieldParameters.bounds.boundsZ.upper = bounds[5];
  seissolParams.output.waveFieldParameters.bounds.enabled =
      !(bounds[0] == 0 && bounds[1] == 0 && bounds[2] == 0 && bounds[3] == 0 && bounds[4] == 0 &&
        bounds[5] == 0);

  seissolParams.output.waveFieldParameters.enabled =
      reader.readWithDefault("wavefieldoutput", true);
  seissolParams.output.waveFieldParameters.interval =
      reader.readWithDefault("timeinterval", veryLongTime);
  seissolParams.output.waveFieldParameters.refinement =
      reader.readWithDefaultEnum<OutputRefinement>("refinement",
                                                   OutputRefinement::NoRefine,
                                                   {OutputRefinement::NoRefine,
                                                    OutputRefinement::Refine4,
                                                    OutputRefinement::Refine8,
                                                    OutputRefinement::Refine32});

  warnIntervalAndDisable(seissolParams.output.waveFieldParameters.enabled,
                         seissolParams.output.waveFieldParameters.interval,
                         "wavefieldoutput",
                         "timeinterval");

  if (seissolParams.output.waveFieldParameters.enabled &&
      seissolParams.output.format == OutputFormat::None) {
    logInfo(seissol::MPI::mpi.rank())
        << "Disabling the wavefield output by setting \"outputformat = 10\" is deprecated "
           "and may be removed in a future version of SeisSol. Consider using the parameter "
           "\"wavefieldoutput\" instead. To disable wavefield output, add \"wavefieldoutput "
           "= 0\" to the \"output\" section of your parameters file.";

    seissolParams.output.waveFieldParameters.enabled = false;
  }

  auto groupsVector = reader.readWithDefault("outputgroups", std::vector<int>());
  seissolParams.output.waveFieldParameters.groups =
      std::unordered_set<int>(groupsVector.begin(), groupsVector.end());

  // output mask
  auto iOutputMask = reader.readOrFail<std::string>("ioutputmask", "No output mask given.");
  seissol::initializers::convertStringToMask(iOutputMask,
                                             seissolParams.output.waveFieldParameters.outputMask);

  auto iPlasticityMask = reader.readWithDefault("iplasticitymask", std::string("0 0 0 0 0 0 1"));
  seissol::initializers::convertStringToMask(
      iPlasticityMask, seissolParams.output.waveFieldParameters.plasticityMask);

  auto integrationMask =
      reader.readWithDefault("integrationmask", std::string("0 0 0 0 0 0 0 0 0"));
  seissol::initializers::convertStringToMask(
      integrationMask, seissolParams.output.waveFieldParameters.integrationMask);

  // output: surface
  seissolParams.output.freeSurfaceParameters.enabled =
      reader.readWithDefault("surfaceoutput", false);
  seissolParams.output.freeSurfaceParameters.interval =
      reader.readWithDefault("surfaceoutputinterval", veryLongTime);
  seissolParams.output.freeSurfaceParameters.refinement =
      reader.readWithDefault("surfaceoutputrefinement", 0u);

  warnIntervalAndDisable(seissolParams.output.freeSurfaceParameters.enabled,
                         seissolParams.output.freeSurfaceParameters.interval,
                         "surfaceoutput",
                         "surfaceoutputinterval");

  // output: energy
  seissolParams.output.energyParameters.enabled = reader.readWithDefault("energyoutput", false);
  seissolParams.output.energyParameters.interval =
      reader.readWithDefault("energyoutputinterval", veryLongTime);
  seissolParams.output.energyParameters.terminalOutput =
      reader.readWithDefault("energyterminaloutput", false);
  seissolParams.output.energyParameters.computeVolumeEnergiesEveryOutput =
      reader.readWithDefault("computevolumeenergieseveryoutput", 1);

  warnIntervalAndDisable(seissolParams.output.energyParameters.enabled,
                         seissolParams.output.energyParameters.interval,
                         "energyoutput",
                         "energyoutputinterval");

  // output: refinement
  seissolParams.output.receiverParameters.enabled = reader.readWithDefault("receiveroutput", true);
  seissolParams.output.receiverParameters.interval =
      reader.readWithDefault("receiveroutputinterval", veryLongTime);
  seissolParams.output.receiverParameters.computeRotation =
      reader.readWithDefault("receivercomputerotation", false);
  seissolParams.output.receiverParameters.fileName =
      reader.readWithDefault("rfilename", std::string(""));
  seissolParams.output.receiverParameters.samplingInterval = reader.readWithDefault("pickdt", 0.0);

  warnIntervalAndDisable(seissolParams.output.receiverParameters.enabled,
                         seissolParams.output.receiverParameters.interval,
                         "receiveroutput",
                         "receiveroutputinterval");

  // output: loop statistics
  seissolParams.output.loopStatisticsNetcdfOutput =
      reader.readWithDefault("loopstatisticsnetcdfoutput", false);

  reader.warnDeprecated({"rotation",
                         "interval",
                         "nrecordpoints",
                         "printintervalcriterion",
                         "pickdttype",
                         "ioutputmaskmaterial",
                         "faultoutputflag"});
  reader.warnUnknown();
}

static void readAbortCriteria(ParameterReader& baseReader, SeisSolParameters& seissolParams) {
  auto reader = baseReader.readSubNode("abortcriteria");

  seissolParams.end.endTime = reader.readWithDefault("endtime", 15.0);

  reader.warnDeprecated(
      {"maxiterations", "maxtolerance", "maxtolcriterion", "walltime_h", "delay_h"});
  reader.warnUnknown();
}

static void readSource(ParameterReader& baseReader, SeisSolParameters& seissolParams) {
  auto reader = baseReader.readSubNode("sourcetype");

  seissolParams.source.type =
      reader.readWithDefaultEnum("type",
                                 seissol::sourceterm::SourceType::None,
                                 {seissol::sourceterm::SourceType::None,
                                  seissol::sourceterm::SourceType::FsrmSource,
                                  seissol::sourceterm::SourceType::NrfSource});
  if (seissolParams.source.type != seissol::sourceterm::SourceType::None) {
    seissolParams.source.fileName =
        reader.readOrFail<std::string>("filename", "No source file specified.");
  } else {
    reader.markUnused("filename");
  }

  reader.warnDeprecated({"rtype", "ndirac", "npulsesource", "nricker"});
  reader.warnUnknown();
}

} // namespace

void SeisSolParameters::readParameters(const YAML::Node& baseNode) {
  logInfo(seissol::MPI::mpi.rank()) << "Reading SeisSol parameter file...";

  ParameterReader baseReader(baseNode, false);

  readModel(baseReader, *this);
  readMesh(baseReader, *this);
  readTimeStepping(baseReader, *this);
  readInitialization(baseReader, *this);
  readOutput(baseReader, *this);
  readSource(baseReader, *this);
  readAbortCriteria(baseReader, *this);

  // TODO(David): remove once DR parameter reading is integrated here
  baseReader.markUnused("dynamicrupture", "elementwise", "pickpoint");

  baseReader.warnDeprecated({"boundaries",
                             "rffile",
                             "inflowbound",
                             "inflowboundpwfile",
                             "inflowbounduin",
                             "source110",
                             "source15",
                             "source1618",
                             "source17",
                             "source19",
                             "spongelayer",
                             "sponges",
                             "analysis",
                             "analysisfields",
                             "debugging"});
  baseReader.warnUnknown();

  logInfo(seissol::MPI::mpi.rank()) << "SeisSol parameter file read successfully.";

  auto printYesNo = [](bool yesno) { return yesno ? "yes" : "no"; };

  logInfo(seissol::MPI::mpi.rank()) << "Model information:";
  logInfo(seissol::MPI::mpi.rank()) << "Elastic model:" << printYesNo(isModelElastic());
  logInfo(seissol::MPI::mpi.rank()) << "Viscoelastic model:" << printYesNo(isModelViscoelastic());
  logInfo(seissol::MPI::mpi.rank()) << "Anelastic model:" << printYesNo(isModelAnelastic());
  logInfo(seissol::MPI::mpi.rank()) << "Poroelastic model:" << printYesNo(isModelPoroelastic());
  logInfo(seissol::MPI::mpi.rank()) << "Anisotropic model:" << printYesNo(isModelAnisotropic());
  logInfo(seissol::MPI::mpi.rank()) << "Plasticity:" << printYesNo(this->model.plasticity);
}<|MERGE_RESOLUTION|>--- conflicted
+++ resolved
@@ -169,26 +169,11 @@
   seissolParams.model.useCellHomogenizedMaterial =
       reader.readWithDefault("usecellhomogenizedmaterial", true);
 
-<<<<<<< HEAD
-#if NUMBER_OF_RELAXATION_MECHANISMS > 0
-  seissolParams.model.freqCentral = reader.readOrFail<double>(
-      "freqcentral", "equations.freqcentral is needed for the attenuation fitting.");
-  seissolParams.model.freqRatio = reader.readOrFail<double>(
-      "freqratio", "equations.freqratio is needed for the attenuation fitting.");
-#else
-  reader.markUnused("freqcentral", "freqratio");
-#endif
-
-  reader.warnDeprecated({"adjoint", "adjfilename", "anisotropy"});
-  reader.warnUnknown();
-}
-=======
   if (isModelViscoelastic()) {
     seissolParams.model.freqCentral = reader.readOrFail<double>(
         "freqcentral", "equations.freqcentral is needed for the attenuation fitting.");
     seissolParams.model.freqRatio = reader.readOrFail<double>(
         "freqratio", "equations.freqratio is needed for the attenuation fitting.");
->>>>>>> 1579dfa1
 
     if (seissolParams.model.freqRatio <= 0) {
       logError()
