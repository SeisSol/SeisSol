--- conflicted
+++ resolved
@@ -280,14 +280,6 @@
           {"pressureinjection", InitializationType::PressureInjection},
       });
   const auto originString = reader.readWithDefault("origin", std::string("0.0 0.0 0.0"));
-<<<<<<< HEAD
-  seissolParams.initialization.origin = initializers::convertStringToArray<double, 3>(originString);
-  const auto kVecString = reader.readWithDefault("kvec", std::string("0.0 0.0 0.0"));
-  seissolParams.initialization.kVec = initializers::convertStringToArray<double, 3>(kVecString);
-  const auto ampFieldString = reader.readWithDefault("ampfield", std::string(""));
-  seissolParams.initialization.ampField =
-      initializers::convertStringToArray<double, NUMBER_OF_QUANTITIES>(ampFieldString);
-=======
   seissolParams.initialization.origin =
       seissol::initializers::convertStringToArray<double, 3>(originString);
   const auto kVecString = reader.readWithDefault("kvec", std::string("0.0 0.0 0.0"));
@@ -300,7 +292,6 @@
   const auto ampFieldString = reader.readWithDefault("ampfield", defaultAmpFieldString);
   seissolParams.initialization.ampField =
       seissol::initializers::convertStringToArray<double, NUMBER_OF_QUANTITIES>(ampFieldString);
->>>>>>> 8a0ced50
   seissolParams.initialization.magnitude = reader.readWithDefault("magnitude", 0.0);
   seissolParams.initialization.width =
       reader.readWithDefault("width", std::numeric_limits<double>::infinity());
