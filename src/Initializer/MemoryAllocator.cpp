/******************************************************************************
** Copyright (c) 2015, Intel Corporation                                     **
** All rights reserved.                                                      **
**                                                                           **
** Redistribution and use in source and binary forms, with or without        **
** modification, are permitted provided that the following conditions        **
** are met:                                                                  **
** 1. Redistributions of source code must retain the above copyright         **
**    notice, this list of conditions and the following disclaimer.          **
** 2. Redistributions in binary form must reproduce the above copyright      **
**    notice, this list of conditions and the following disclaimer in the    **
**    documentation and/or other materials provided with the distribution.   **
** 3. Neither the name of the copyright holder nor the names of its          **
**    contributors may be used to endorse or promote products derived        **
**    from this software without specific prior written permission.          **
**                                                                           **
** THIS SOFTWARE IS PROVIDED BY THE COPYRIGHT HOLDERS AND CONTRIBUTORS       **
** "AS IS" AND ANY EXPRESS OR IMPLIED WARRANTIES, INCLUDING, BUT NOT         **
** LIMITED TO, THE IMPLIED WARRANTIES OF MERCHANTABILITY AND FITNESS FOR     **
** A PARTICULAR PURPOSE ARE DISCLAIMED. IN NO EVENT SHALL THE COPYRIGHT      **
** HOLDER OR CONTRIBUTORS BE LIABLE FOR ANY DIRECT, INDIRECT, INCIDENTAL,    **
** SPECIAL, EXEMPLARY, OR CONSEQUENTIAL DAMAGES (INCLUDING, BUT NOT LIMITED  **
** TO, PROCUREMENT OF SUBSTITUTE GOODS OR SERVICES; LOSS OF USE, DATA, OR    **
** PROFITS; OR BUSINESS INTERRUPTION) HOWEVER CAUSED AND ON ANY THEORY OF    **
** LIABILITY, WHETHER IN CONTRACT, STRICT LIABILITY, OR TORT (INCLUDING      **
** NEGLIGENCE OR OTHERWISE) ARISING IN ANY WAY OUT OF THE USE OF THIS        **
** SOFTWARE, EVEN IF ADVISED OF THE POSSIBILITY OF SUCH DAMAGE.              **
******************************************************************************/
/* Alexander Heinecke (Intel Corp.)
******************************************************************************/
/**
 * @file
 * This file is part of SeisSol.
 *
 * @author Alex Breuer (breuer AT mytum.de,
 *http://www5.in.tum.de/wiki/index.php/Dipl.-Math._Alexander_Breuer)
 * @author Carsten Uphoff (c.uphoff AT tum.de,
 *http://www5.in.tum.de/wiki/index.php/Carsten_Uphoff,_M.Sc.)
 *
 * @section LICENSE
 * Copyright (c) 2013, SeisSol Group
 * All rights reserved.
 *
 * Redistribution and use in source and binary forms, with or without
 * modification, are permitted provided that the following conditions are met:
 *
 * 1. Redistributions of source code must retain the above copyright notice,
 *    this list of conditions and the following disclaimer.
 *
 * 2. Redistributions in binary form must reproduce the above copyright notice,
 *    this list of conditions and the following disclaimer in the documentation
 *    and/or other materials provided with the distribution.
 *
 * 3. Neither the name of the copyright holder nor the names of its
 *    contributors may be used to endorse or promote products derived from this
 *    software without specific prior written permission.
 *
 * THIS SOFTWARE IS PROVIDED BY THE COPYRIGHT HOLDERS AND CONTRIBUTORS "AS IS"
 * AND ANY EXPRESS OR IMPLIED WARRANTIES, INCLUDING, BUT NOT LIMITED TO, THE
 * IMPLIED WARRANTIES OF MERCHANTABILITY AND FITNESS FOR A PARTICULAR PURPOSE
 * ARE DISCLAIMED. IN NO EVENT SHALL THE COPYRIGHT HOLDER OR CONTRIBUTORS BE
 * LIABLE FOR ANY DIRECT, INDIRECT, INCIDENTAL, SPECIAL, EXEMPLARY, OR
 * CONSEQUENTIAL DAMAGES (INCLUDING, BUT NOT LIMITED TO, PROCUREMENT OF
 * SUBSTITUTE GOODS OR SERVICES; LOSS OF USE, DATA, OR PROFITS; OR BUSINESS
 * INTERRUPTION) HOWEVER CAUSED AND ON ANY THEORY OF LIABILITY, WHETHER IN
 * CONTRACT, STRICT LIABILITY, OR TORT (INCLUDING NEGLIGENCE OR OTHERWISE)
 * ARISING IN ANY WAY OUT OF THE USE OF THIS SOFTWARE, EVEN IF ADVISED OF THE
 * POSSIBILITY OF SUCH DAMAGE.
 *
 * @section DESCRIPTION
 * Aligned memory allocation.
 **/
#include "MemoryAllocator.h"

#include <cassert>
#include <cstdlib>
#include <cstring>
#include <stdlib.h>
#include <utils/logger.h>
<<<<<<< HEAD
#include <vector>
=======
#include <omp.h>
>>>>>>> fcc5a988

#ifdef ACL_DEVICE
#include "device.h"
#endif

namespace seissol::memory {

void* allocate(size_t size, size_t alignment, enum Memkind memkind) {
  void* ptrBuffer{nullptr};
  bool error = false;

  /* handle zero allocation */
  if (size == 0) {
    // logWarning() << "allocation of size 0 requested, returning nullptr; (alignment: " <<
    // alignment << ", memkind: " << memkind << ").";
    ptrBuffer = nullptr;
    return ptrBuffer;
  }

#if defined(USE_MEMKIND) || defined(ACL_DEVICE)
  if (memkind == 0) {
#endif
<<<<<<< HEAD
    if (alignment % (sizeof(void*)) != 0) {
      ptrBuffer = malloc(size);
      error = (ptrBuffer == nullptr);
    } else {
      error = (posix_memalign(&ptrBuffer, alignment, size) != 0);
    }
=======
      if (i_alignment % (sizeof(void*)) != 0) {
        l_ptrBuffer = omp_alloc( i_size );
        error = (l_ptrBuffer == nullptr);
      } else {
        // error = (posix_memalign( &l_ptrBuffer, i_alignment, i_size ) != 0);
        l_ptrBuffer = omp_aligned_alloc(i_alignment, i_size);
        error = (l_ptrBuffer == nullptr);
      }
>>>>>>> fcc5a988
#ifdef USE_MEMKIND
  } else if (memkind == HighBandwidth) {
    if (alignment % (sizeof(void*)) != 0) {
      ptrBuffer = hbw_malloc(size);
      error = (ptrBuffer == nullptr);
    } else {
      error = (hbw_posix_memalign(&ptrBuffer, alignment, size) != 0);
    }
#endif

#ifdef ACL_DEVICE
  } else if (memkind == DeviceGlobalMemory) {
    ptrBuffer = device::DeviceInstance::getInstance().api->allocGlobMem(size);
  } else if (memkind == DeviceUnifiedMemory) {
    ptrBuffer = device::DeviceInstance::getInstance().api->allocUnifiedMem(size);
  } else if (memkind == PinnedMemory) {
    ptrBuffer = device::DeviceInstance::getInstance().api->allocPinnedMem(size);
#endif

#if defined(USE_MEMKIND) || defined(ACL_DEVICE)
  } else {
    logError() << "unknown memkind type used (" << memkind
               << "). Please, refer to the documentation";
  }
#endif

  if (error) {
    logError() << "The malloc failed (bytes: " << size << ", alignment: " << alignment
               << ", memkind: " << memkind << ").";
  }

  return ptrBuffer;
}

void free(void* pointer, enum Memkind memkind) {
#if defined(USE_MEMKIND) || defined(ACL_DEVICE)
  if (memkind == Standard) {
#endif
<<<<<<< HEAD
    ::free(pointer);
=======
    ::omp_free(i_pointer);
>>>>>>> fcc5a988
#ifdef USE_MEMKIND
  } else if (memkind == HighBandwidth) {
    hbw_free(pointer);
#endif

#ifdef ACL_DEVICE
  } else if ((memkind == DeviceGlobalMemory) || (memkind == DeviceUnifiedMemory)) {
    device::DeviceInstance::getInstance().api->freeMem(pointer);
  } else if (memkind == PinnedMemory) {
    device::DeviceInstance::getInstance().api->freePinnedMem(pointer);
#endif

#if defined(USE_MEMKIND) || defined(ACL_DEVICE)
  } else {
    logError() << "unknown memkind type used (" << memkind
               << "). Please, refer to the documentation";
  }
#endif
}

void memcopy(void* dst,
             const void* src,
             std::size_t size,
             enum Memkind dstMemkind,
             enum Memkind srcMemkind) {
  if (dstMemkind == DeviceGlobalMemory && srcMemkind != DeviceGlobalMemory) {
#ifdef ACL_DEVICE
    device::DeviceInstance::getInstance().api->copyTo(dst, src, size);
#endif
  } else if (dstMemkind != DeviceGlobalMemory && srcMemkind == DeviceGlobalMemory) {
#ifdef ACL_DEVICE
    device::DeviceInstance::getInstance().api->copyFrom(dst, src, size);
#endif
  } else if (dstMemkind == DeviceGlobalMemory && srcMemkind == DeviceGlobalMemory) {
#ifdef ACL_DEVICE
    device::DeviceInstance::getInstance().api->copyBetween(dst, src, size);
#endif
  } else {
    std::memcpy(dst, src, size);
  }
}

void memzero(void* dst, std::size_t size, enum Memkind memkind) {
  if (memkind == Memkind::DeviceGlobalMemory) {
#ifdef ACL_DEVICE
    auto defaultStream = device::DeviceInstance::getInstance().api->getDefaultStream();
    device::DeviceInstance::getInstance().algorithms.fillArray(
        reinterpret_cast<char*>(dst), static_cast<char>(0), size, defaultStream);
    device::DeviceInstance::getInstance().api->syncDefaultStreamWithHost();
#else
    assert(false);
#endif
  } else {
    std::memset(dst, 0, size);
  }
}

void* hostToDevicePointer(void* host, enum Memkind memkind) {
  if (host == nullptr) {
    return nullptr;
  }
  if (memkind == Memkind::PinnedMemory) {
#ifdef ACL_DEVICE
    return device::DeviceInstance::getInstance().api->devicePointer(host);
#else
    return host;
#endif
  } else {
    return host;
  }
}

void printMemoryAlignment(std::vector<std::vector<unsigned long long>> memoryAlignment) {
  logDebug() << "printing memory alignment per struct";
  for (unsigned long long i = 0; i < memoryAlignment.size(); i++) {
    logDebug() << memoryAlignment[i][0] << ", " << memoryAlignment[i][1];
  }
}

ManagedAllocator::~ManagedAllocator() {
  for (const auto& [memkind, pointer] : dataMemoryAddresses) {
    free(pointer, memkind);
  }

  // reset memory vectors
  dataMemoryAddresses.clear();
}

void* ManagedAllocator::allocateMemory(size_t size, size_t alignment, enum Memkind memkind) {
  void* ptrBuffer = allocate(size, alignment, memkind);
  dataMemoryAddresses.emplace_back(memkind, ptrBuffer);
  return ptrBuffer;
}

} // namespace seissol::memory<|MERGE_RESOLUTION|>--- conflicted
+++ resolved
@@ -77,13 +77,9 @@
 #include <cstring>
 #include <stdlib.h>
 #include <utils/logger.h>
-<<<<<<< HEAD
-#include <vector>
-=======
 #include <omp.h>
->>>>>>> fcc5a988
-
-#ifdef ACL_DEVICE
+
+#ifdef ACDEVICE
 #include "device.h"
 #endif
 
@@ -101,37 +97,22 @@
     return ptrBuffer;
   }
 
-#if defined(USE_MEMKIND) || defined(ACL_DEVICE)
+#if defined(USE_MEMKIND) || defined(ACDEVICE)
   if (memkind == 0) {
 #endif
-<<<<<<< HEAD
-    if (alignment % (sizeof(void*)) != 0) {
-      ptrBuffer = malloc(size);
-      error = (ptrBuffer == nullptr);
-    } else {
-      error = (posix_memalign(&ptrBuffer, alignment, size) != 0);
+      if (alignment % (sizeof(void*)) != 0) {
+        ptrBuffer = omp_alloc( size );
+        error = (ptrBuffer == nullptr);
+      } else {
+        // error = (posix_memalign( &ptrBuffer, alignment, size ) != 0);
+        ptrBuffer = omp_aligned_alloc(alignment, size);
+        error = (ptrBuffer == nullptr);
+      }
+#ifdef USE_MEMKIND
     }
-=======
-      if (i_alignment % (sizeof(void*)) != 0) {
-        l_ptrBuffer = omp_alloc( i_size );
-        error = (l_ptrBuffer == nullptr);
-      } else {
-        // error = (posix_memalign( &l_ptrBuffer, i_alignment, i_size ) != 0);
-        l_ptrBuffer = omp_aligned_alloc(i_alignment, i_size);
-        error = (l_ptrBuffer == nullptr);
-      }
->>>>>>> fcc5a988
-#ifdef USE_MEMKIND
-  } else if (memkind == HighBandwidth) {
-    if (alignment % (sizeof(void*)) != 0) {
-      ptrBuffer = hbw_malloc(size);
-      error = (ptrBuffer == nullptr);
-    } else {
-      error = (hbw_posix_memalign(&ptrBuffer, alignment, size) != 0);
-    }
-#endif
-
-#ifdef ACL_DEVICE
+#endif
+
+#ifdef ACDEVICE
   } else if (memkind == DeviceGlobalMemory) {
     ptrBuffer = device::DeviceInstance::getInstance().api->allocGlobMem(size);
   } else if (memkind == DeviceUnifiedMemory) {
@@ -140,7 +121,7 @@
     ptrBuffer = device::DeviceInstance::getInstance().api->allocPinnedMem(size);
 #endif
 
-#if defined(USE_MEMKIND) || defined(ACL_DEVICE)
+#if defined(USE_MEMKIND) || defined(ACDEVICE)
   } else {
     logError() << "unknown memkind type used (" << memkind
                << "). Please, refer to the documentation";
@@ -156,27 +137,23 @@
 }
 
 void free(void* pointer, enum Memkind memkind) {
-#if defined(USE_MEMKIND) || defined(ACL_DEVICE)
+#if defined(USE_MEMKIND) || defined(ACDEVICE)
   if (memkind == Standard) {
 #endif
-<<<<<<< HEAD
-    ::free(pointer);
-=======
-    ::omp_free(i_pointer);
->>>>>>> fcc5a988
+    ::omp_free(pointer);
 #ifdef USE_MEMKIND
   } else if (memkind == HighBandwidth) {
     hbw_free(pointer);
 #endif
 
-#ifdef ACL_DEVICE
+#ifdef ACDEVICE
   } else if ((memkind == DeviceGlobalMemory) || (memkind == DeviceUnifiedMemory)) {
     device::DeviceInstance::getInstance().api->freeMem(pointer);
   } else if (memkind == PinnedMemory) {
     device::DeviceInstance::getInstance().api->freePinnedMem(pointer);
 #endif
 
-#if defined(USE_MEMKIND) || defined(ACL_DEVICE)
+#if defined(USE_MEMKIND) || defined(ACDEVICE)
   } else {
     logError() << "unknown memkind type used (" << memkind
                << "). Please, refer to the documentation";
@@ -190,15 +167,15 @@
              enum Memkind dstMemkind,
              enum Memkind srcMemkind) {
   if (dstMemkind == DeviceGlobalMemory && srcMemkind != DeviceGlobalMemory) {
-#ifdef ACL_DEVICE
+#ifdef ACDEVICE
     device::DeviceInstance::getInstance().api->copyTo(dst, src, size);
 #endif
   } else if (dstMemkind != DeviceGlobalMemory && srcMemkind == DeviceGlobalMemory) {
-#ifdef ACL_DEVICE
+#ifdef ACDEVICE
     device::DeviceInstance::getInstance().api->copyFrom(dst, src, size);
 #endif
   } else if (dstMemkind == DeviceGlobalMemory && srcMemkind == DeviceGlobalMemory) {
-#ifdef ACL_DEVICE
+#ifdef ACDEVICE
     device::DeviceInstance::getInstance().api->copyBetween(dst, src, size);
 #endif
   } else {
@@ -208,7 +185,7 @@
 
 void memzero(void* dst, std::size_t size, enum Memkind memkind) {
   if (memkind == Memkind::DeviceGlobalMemory) {
-#ifdef ACL_DEVICE
+#ifdef ACDEVICE
     auto defaultStream = device::DeviceInstance::getInstance().api->getDefaultStream();
     device::DeviceInstance::getInstance().algorithms.fillArray(
         reinterpret_cast<char*>(dst), static_cast<char>(0), size, defaultStream);
@@ -226,7 +203,7 @@
     return nullptr;
   }
   if (memkind == Memkind::PinnedMemory) {
-#ifdef ACL_DEVICE
+#ifdef ACDEVICE
     return device::DeviceInstance::getInstance().api->devicePointer(host);
 #else
     return host;
