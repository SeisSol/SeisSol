--- conflicted
+++ resolved
@@ -31,11 +31,6 @@
 #include <memory>
 #include <numeric>
 #include <set>
-<<<<<<< HEAD
-=======
-#include <stdexcept>
-#include <tensor.h>
->>>>>>> f5ed45cd
 #include <utility>
 #include <vector>
 #ifdef USE_HDF
@@ -156,7 +151,6 @@
       });
 }
 
-<<<<<<< HEAD
 CellToVertexArray CellToVertexArray::filter(const std::vector<bool>& keep) const {
   assert(keep.size() == this->size);
 
@@ -183,8 +177,6 @@
       [=](size_t idx) { return baseGroups(offset[idx]); });
 }
 
-=======
->>>>>>> f5ed45cd
 easi::Query ElementBarycenterGenerator::generate() const {
   easi::Query query(m_cellToVertex.size, Cell::Dim);
 
@@ -378,11 +370,6 @@
   delete model;
 }
 
-<<<<<<< HEAD
-template <typename T>
-void FaultParameterDB<T>::evaluateModel(const std::string& fileName,
-                                        const QueryGenerator& queryGen) {
-=======
 // Computes the averaged material, assuming that materialsFromQuery, stores
 // NUM_QUADPOINTS material samples per mesh element.
 // We assume that materialsFromQuery[i * NUM_QUADPOINTS, ..., (i+1)*NUM_QUADPOINTS-1]
@@ -444,13 +431,13 @@
   }
 };
 
-template <>
-struct MaterialAverager<ViscoElasticMaterial> {
+template <std::size_t Mechanisms>
+struct MaterialAverager<ViscoElasticMaterialParametrized<Mechanisms>> {
   static constexpr bool Implemented = true;
-  static ViscoElasticMaterial
+  static ViscoElasticMaterialParametrized<Mechanisms>
       computeAveragedMaterial(std::size_t elementIdx,
                               const std::vector<double>& quadratureWeights,
-                              const std::vector<ViscoElasticMaterial>& materialsFromQuery) {
+                              const std::vector<ViscoElasticMaterialParametrized<Mechanisms>>& materialsFromQuery) {
     double muMeanInv = 0.0;
     double rhoMean = 0.0;
     double vERatioMean = 0.0;
@@ -477,7 +464,7 @@
     const double lambdaMean =
         (4.0 * std::pow(muMean, 2) * vERatioMean) / (1.0 - 6.0 * muMean * vERatioMean);
 
-    ViscoElasticMaterial result{};
+    ViscoElasticMaterialParametrized<Mechanisms> result{};
     result.rho = rhoMean;
     result.mu = muMean;
     result.lambda = lambdaMean;
@@ -488,8 +475,8 @@
   }
 };
 
-void FaultParameterDB::evaluateModel(const std::string& fileName, const QueryGenerator& queryGen) {
->>>>>>> f5ed45cd
+template<typename T>
+void FaultParameterDB<T>::evaluateModel(const std::string& fileName, const QueryGenerator& queryGen) {
   easi::Component* model = loadEasiModel(fileName);
   easi::Query query = queryGen.generate();
 
@@ -622,7 +609,6 @@
   return parser.parse(fileName);
 }
 
-<<<<<<< HEAD
 template <typename... Materials>
 struct QueryAllMaterials {
   template <typename Head, typename... Rest>
@@ -650,27 +636,6 @@
 
     if constexpr (sizeof...(Rest) > 0) {
       queryFirst<Rest...>(params, materials, ctvArray);
-=======
-std::shared_ptr<QueryGenerator> getBestQueryGenerator(bool plasticity,
-                                                      bool useCellHomogenizedMaterial,
-                                                      const CellToVertexArray& cellToVertex) {
-  std::shared_ptr<QueryGenerator> queryGen;
-  if (!useCellHomogenizedMaterial) {
-    queryGen = std::make_shared<ElementBarycenterGenerator>(cellToVertex);
-  } else {
-    if (!MaterialAverager<MaterialT>::Implemented) {
-      logWarning() << "Material Averaging is not implemented for " << MaterialT::Text
-                   << " materials. Falling back to "
-                      "material properties sampled from the element barycenters instead.";
-      queryGen = std::make_shared<ElementBarycenterGenerator>(cellToVertex);
-    } else if (plasticity) {
-      logWarning()
-          << "Material Averaging is not implemented for plastic materials. Falling back to "
-             "material properties sampled from the element barycenters instead.";
-      queryGen = std::make_shared<ElementBarycenterGenerator>(cellToVertex);
-    } else {
-      queryGen = std::make_shared<ElementAverageGenerator>(cellToVertex);
->>>>>>> f5ed45cd
     }
   }
 
