--- conflicted
+++ resolved
@@ -16,10 +16,17 @@
 #include "Equations/viscoelastic2/Model/Datastructures.h"
 #include "GeneratedCode/init.h"
 #include "GeneratedCode/tensor.h"
-<<<<<<< HEAD
+#include "Geometry/MeshDefinition.h"
+#include "Geometry/MeshTools.h"
+#include "Geometry/PUMLReader.h"
+#include "Kernels/Precision.h"
+#include "Model/CommonDatastructures.h"
+#include "Solver/MultipleSimulations.h"
+
 #include <Common/ConfigHelper.h>
 #include <Common/Constants.h>
 #include <Common/Templating.h>
+#include <Eigen/Core>
 #include <Equations/Datastructures.h>
 #include <Equations/anisotropic/Model/Datastructures.h>
 #include <Equations/elastic/Model/Datastructures.h>
@@ -31,16 +38,6 @@
 #include <Kernels/Precision.h>
 #include <Model/CommonDatastructures.h>
 #include <Solver/MultipleSimulations.h>
-=======
-#include "Geometry/MeshDefinition.h"
-#include "Geometry/MeshTools.h"
-#include "Geometry/PUMLReader.h"
-#include "Kernels/Precision.h"
-#include "Model/CommonDatastructures.h"
-#include "Solver/MultipleSimulations.h"
-
-#include <Eigen/Core>
->>>>>>> 0c079542
 #include <array>
 #include <cassert>
 #include <cstddef>
@@ -49,10 +46,7 @@
 #include <exception>
 #include <iterator>
 #include <set>
-<<<<<<< HEAD
 #include <stdexcept>
-=======
->>>>>>> 0c079542
 #include <string>
 #include <utility>
 #include <variant>
@@ -354,89 +348,7 @@
   return query;
 }
 
-<<<<<<< HEAD
 using namespace seissol::model;
-=======
-template <>
-void MaterialParameterDB<ElasticMaterial>::addBindingPoints(
-    easi::ArrayOfStructsAdapter<ElasticMaterial>& adapter) {
-  adapter.addBindingPoint("rho", &ElasticMaterial::rho);
-  adapter.addBindingPoint("mu", &ElasticMaterial::mu);
-  adapter.addBindingPoint("lambda", &ElasticMaterial::lambda);
-}
-
-template <>
-void MaterialParameterDB<AcousticMaterial>::addBindingPoints(
-    easi::ArrayOfStructsAdapter<AcousticMaterial>& adapter) {
-  adapter.addBindingPoint("rho", &AcousticMaterial::rho);
-  adapter.addBindingPoint("lambda", &AcousticMaterial::lambda);
-}
-
-template <>
-void MaterialParameterDB<ViscoElasticMaterial>::addBindingPoints(
-    easi::ArrayOfStructsAdapter<ViscoElasticMaterial>& adapter) {
-  adapter.addBindingPoint("rho", &ViscoElasticMaterial::rho);
-  adapter.addBindingPoint("mu", &ViscoElasticMaterial::mu);
-  adapter.addBindingPoint("lambda", &ViscoElasticMaterial::lambda);
-  adapter.addBindingPoint("Qp", &ViscoElasticMaterial::qp);
-  adapter.addBindingPoint("Qs", &ViscoElasticMaterial::qs);
-}
-
-template <>
-void MaterialParameterDB<PoroElasticMaterial>::addBindingPoints(
-    easi::ArrayOfStructsAdapter<PoroElasticMaterial>& adapter) {
-  adapter.addBindingPoint("bulk_solid", &PoroElasticMaterial::bulkSolid);
-  adapter.addBindingPoint("rho", &PoroElasticMaterial::rho);
-  adapter.addBindingPoint("lambda", &PoroElasticMaterial::lambda);
-  adapter.addBindingPoint("mu", &PoroElasticMaterial::mu);
-  adapter.addBindingPoint("porosity", &PoroElasticMaterial::porosity);
-  adapter.addBindingPoint("permeability", &PoroElasticMaterial::permeability);
-  adapter.addBindingPoint("tortuosity", &PoroElasticMaterial::tortuosity);
-  adapter.addBindingPoint("bulk_fluid", &PoroElasticMaterial::bulkFluid);
-  adapter.addBindingPoint("rho_fluid", &PoroElasticMaterial::rhoFluid);
-  adapter.addBindingPoint("viscosity", &PoroElasticMaterial::viscosity);
-}
-
-template <>
-void MaterialParameterDB<Plasticity>::addBindingPoints(
-    easi::ArrayOfStructsAdapter<Plasticity>& adapter) {
-  adapter.addBindingPoint("bulkFriction", &Plasticity::bulkFriction);
-  adapter.addBindingPoint("plastCo", &Plasticity::plastCo);
-  adapter.addBindingPoint("s_xx", &Plasticity::sXX);
-  adapter.addBindingPoint("s_yy", &Plasticity::sYY);
-  adapter.addBindingPoint("s_zz", &Plasticity::sZZ);
-  adapter.addBindingPoint("s_xy", &Plasticity::sXY);
-  adapter.addBindingPoint("s_yz", &Plasticity::sYZ);
-  adapter.addBindingPoint("s_xz", &Plasticity::sXZ);
-}
-
-template <>
-void MaterialParameterDB<AnisotropicMaterial>::addBindingPoints(
-    easi::ArrayOfStructsAdapter<AnisotropicMaterial>& adapter) {
-  adapter.addBindingPoint("rho", &AnisotropicMaterial::rho);
-  adapter.addBindingPoint("c11", &AnisotropicMaterial::c11);
-  adapter.addBindingPoint("c12", &AnisotropicMaterial::c12);
-  adapter.addBindingPoint("c13", &AnisotropicMaterial::c13);
-  adapter.addBindingPoint("c14", &AnisotropicMaterial::c14);
-  adapter.addBindingPoint("c15", &AnisotropicMaterial::c15);
-  adapter.addBindingPoint("c16", &AnisotropicMaterial::c16);
-  adapter.addBindingPoint("c22", &AnisotropicMaterial::c22);
-  adapter.addBindingPoint("c23", &AnisotropicMaterial::c23);
-  adapter.addBindingPoint("c24", &AnisotropicMaterial::c24);
-  adapter.addBindingPoint("c25", &AnisotropicMaterial::c25);
-  adapter.addBindingPoint("c26", &AnisotropicMaterial::c26);
-  adapter.addBindingPoint("c33", &AnisotropicMaterial::c33);
-  adapter.addBindingPoint("c34", &AnisotropicMaterial::c34);
-  adapter.addBindingPoint("c35", &AnisotropicMaterial::c35);
-  adapter.addBindingPoint("c36", &AnisotropicMaterial::c36);
-  adapter.addBindingPoint("c44", &AnisotropicMaterial::c44);
-  adapter.addBindingPoint("c45", &AnisotropicMaterial::c45);
-  adapter.addBindingPoint("c46", &AnisotropicMaterial::c46);
-  adapter.addBindingPoint("c55", &AnisotropicMaterial::c55);
-  adapter.addBindingPoint("c56", &AnisotropicMaterial::c56);
-  adapter.addBindingPoint("c66", &AnisotropicMaterial::c66);
-}
->>>>>>> 0c079542
 
 template <class T>
 void MaterialParameterDB<T>::evaluateModel(const std::string& fileName,
@@ -451,16 +363,10 @@
 
   std::vector<T> materialsFromQuery(numPoints);
   easi::ArrayOfStructsAdapter<T> adapter(materialsFromQuery.data());
-<<<<<<< HEAD
   for (const auto& [name, pointer] : T::ParameterMap) {
     adapter.addBindingPoint(name, pointer);
   }
-  model->evaluate(query, adapter);
-=======
-  MaterialParameterDB<T>().addBindingPoints(adapter);
-
   easiEvalSafe(model, query, adapter, "volume material");
->>>>>>> 0c079542
 
   // Only use homogenization when ElementAverageGenerator has been supplied
   if (const auto* gen = dynamic_cast<const ElementAverageGenerator*>(&queryGen)) {
@@ -484,120 +390,6 @@
   delete model;
 }
 
-<<<<<<< HEAD
-=======
-// Computes the averaged material, assuming that materialsFromQuery, stores
-// NUM_QUADPOINTS material samples per mesh element.
-// We assume that materialsFromQuery[i * NUM_QUADPOINTS, ..., (i+1)*NUM_QUADPOINTS-1]
-// stores samples from element i.
-// Fallback variant: if no specialization is implemented return materialsFromQuery[i*NUM_QUADPOINTS]
-// Note: this base variant should actually never be called, but only the specializations!
-// The specializations should implement proper averaging.
-template <class T>
-T MaterialParameterDB<T>::computeAveragedMaterial(
-    unsigned elementIdx,
-    const std::array<double, NumQuadpoints>& /*quadratureWeights*/,
-    const std::vector<T>& materialsFromQuery) {
-  logWarning() << "You want me to compute an average material for a generic type. In general, this "
-                  "function should never be called, but always a proper specialization!";
-  const unsigned globalPointIdx = NumQuadpoints * elementIdx;
-  return T(materialsFromQuery[globalPointIdx]);
-}
-
-template <>
-ElasticMaterial MaterialParameterDB<ElasticMaterial>::computeAveragedMaterial(
-    unsigned elementIdx,
-    const std::array<double, NumQuadpoints>& quadratureWeights,
-    const std::vector<ElasticMaterial>& materialsFromQuery) {
-  double muMeanInv = 0.0;
-  double rhoMean = 0.0;
-  // Average of v / E with v: Poisson's ratio, E: Young's modulus
-  double vERatioMean = 0.0;
-
-  // Acoustic material has zero mu. This is a special case because the harmonic mean of a set
-  // of numbers that includes zero is defined as zero.
-  // Hence: If part of the element is acoustic, the entire element is considered to be acoustic!
-  bool isAcoustic = false;
-
-  // Average of the bulk modulus, used for acoustic material
-  double kMeanInv = 0.0;
-
-  for (unsigned quadPointIdx = 0; quadPointIdx < NumQuadpoints; ++quadPointIdx) {
-    // Divide by volume of reference tetrahedron (1/6)
-    const double quadWeight = 6.0 * quadratureWeights[quadPointIdx];
-    const unsigned globalPointIdx = NumQuadpoints * elementIdx + quadPointIdx;
-    const auto& elementMaterial = materialsFromQuery[globalPointIdx];
-    isAcoustic |= elementMaterial.mu == 0.0;
-    if (!isAcoustic) {
-      muMeanInv += 1.0 / elementMaterial.mu * quadWeight;
-    }
-    rhoMean += elementMaterial.rho * quadWeight;
-    vERatioMean +=
-        elementMaterial.lambda /
-        (2.0 * elementMaterial.mu * (3.0 * elementMaterial.lambda + 2.0 * elementMaterial.mu)) *
-        quadWeight;
-    kMeanInv += 1.0 / (elementMaterial.lambda + (2.0 / 3.0) * elementMaterial.mu) * quadWeight;
-  }
-
-  ElasticMaterial result{};
-  result.rho = rhoMean;
-
-  // Harmonic average is used for mu/K, so take the reciprocal
-  if (isAcoustic) {
-    result.lambda = 1.0 / kMeanInv;
-    result.mu = 0.0;
-  } else {
-    const auto muMean = 1.0 / muMeanInv;
-    // Derive lambda from averaged mu and (Poisson ratio / elastic modulus)
-    result.lambda = (4.0 * std::pow(muMean, 2) * vERatioMean) / (1.0 - 6.0 * muMean * vERatioMean);
-    result.mu = muMean;
-  }
-
-  return result;
-}
-
-template <>
-ViscoElasticMaterial MaterialParameterDB<ViscoElasticMaterial>::computeAveragedMaterial(
-    unsigned elementIdx,
-    const std::array<double, NumQuadpoints>& quadratureWeights,
-    const std::vector<ViscoElasticMaterial>& materialsFromQuery) {
-  double muMeanInv = 0.0;
-  double rhoMean = 0.0;
-  double vERatioMean = 0.0;
-  double qpMean = 0.0;
-  double qsMean = 0.0;
-
-  for (unsigned quadPointIdx = 0; quadPointIdx < NumQuadpoints; ++quadPointIdx) {
-    const double quadWeight = 6.0 * quadratureWeights[quadPointIdx];
-    const unsigned globalPointIdx = NumQuadpoints * elementIdx + quadPointIdx;
-    const auto& elementMaterial = materialsFromQuery[globalPointIdx];
-    muMeanInv += 1.0 / elementMaterial.mu * quadWeight;
-    rhoMean += elementMaterial.rho * quadWeight;
-    vERatioMean +=
-        elementMaterial.lambda /
-        (2.0 * elementMaterial.mu * (3.0 * elementMaterial.lambda + 2.0 * elementMaterial.mu)) *
-        quadWeight;
-    qpMean += elementMaterial.qp * quadWeight;
-    qsMean += elementMaterial.qs * quadWeight;
-  }
-
-  // Harmonic average is used for mu, so take the reciprocal
-  const double muMean = 1.0 / muMeanInv;
-  // Derive lambda from averaged mu and (Poisson ratio / elastic modulus)
-  const double lambdaMean =
-      (4.0 * std::pow(muMean, 2) * vERatioMean) / (1.0 - 6.0 * muMean * vERatioMean);
-
-  ViscoElasticMaterial result{};
-  result.rho = rhoMean;
-  result.mu = muMean;
-  result.lambda = lambdaMean;
-  result.qp = qpMean;
-  result.qs = qsMean;
-
-  return result;
-}
-
->>>>>>> 0c079542
 template <>
 void MaterialParameterDB<AnisotropicMaterial>::evaluateModel(const std::string& fileName,
                                                              const QueryGenerator& queryGen) {
@@ -612,7 +404,6 @@
   // assume isotropic behavior and calculate the parameters accordingly
   if (suppliedParameters.find("mu") != suppliedParameters.end() &&
       suppliedParameters.find("lambda") != suppliedParameters.end()) {
-<<<<<<< HEAD
     MaterialParameterDB<ElasticMaterial> edb;
     std::vector<ElasticMaterial> preMaterials(m_materials->size());
     edb.setMaterialVector(&preMaterials);
@@ -626,22 +417,7 @@
     for (const auto& [name, pointer] : AnisotropicMaterial::ParameterMap) {
       arrayOfStructsAdapter.addBindingPoint(name, pointer);
     }
-    model->evaluate(query, arrayOfStructsAdapter);
-=======
-    std::vector<ElasticMaterial> elasticMaterials(query.numPoints());
-    easi::ArrayOfStructsAdapter<ElasticMaterial> adapter(elasticMaterials.data());
-    MaterialParameterDB<ElasticMaterial>().addBindingPoints(adapter);
-    const unsigned numPoints = query.numPoints();
-    easiEvalSafe(model, query, adapter, "volume material (anisotropic -> elastic)");
-
-    for (unsigned i = 0; i < numPoints; i++) {
-      m_materials->at(i) = AnisotropicMaterial(elasticMaterials[i]);
-    }
-  } else {
-    easi::ArrayOfStructsAdapter<AnisotropicMaterial> arrayOfStructsAdapter(m_materials->data());
-    addBindingPoints(arrayOfStructsAdapter);
     easiEvalSafe(model, query, arrayOfStructsAdapter, "volume material (anisotropic)");
->>>>>>> 0c079542
   }
   delete model;
 }
