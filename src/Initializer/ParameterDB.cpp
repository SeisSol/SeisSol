--- conflicted
+++ resolved
@@ -17,12 +17,9 @@
 #include <Equations/elastic/Model/Datastructures.h>
 #include <Equations/viscoelastic2/Model/Datastructures.h>
 #include <Geometry/MeshDefinition.h>
-<<<<<<< HEAD
-#include <Initializer/Parameters/ModelParameters.h>
-=======
 #include <Geometry/MeshTools.h>
 #include <Geometry/PUMLReader.h>
->>>>>>> efa86455
+#include <Initializer/Parameters/ModelParameters.h>
 #include <Kernels/Precision.h>
 #include <Model/CommonDatastructures.h>
 #include <Solver/MultipleSimulations.h>
@@ -89,11 +86,8 @@
 }
 
 #ifdef USE_HDF
-<<<<<<< HEAD
-CellToVertexArray CellToVertexArray::fromPUML(const PUML::TETPUML& mesh, const ConfigMap& configs) {
-=======
-CellToVertexArray CellToVertexArray::fromPUML(const seissol::geometry::PumlMesh& mesh) {
->>>>>>> efa86455
+CellToVertexArray CellToVertexArray::fromPUML(const seissol::geometry::PumlMesh& mesh,
+                                              const ConfigMap& configs) {
   const int* groups = reinterpret_cast<const int*>(mesh.cellData(0));
   const auto& elements = mesh.cells();
   const auto& vertices = mesh.vertices();
