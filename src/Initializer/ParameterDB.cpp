--- conflicted
+++ resolved
@@ -19,11 +19,8 @@
 #include <Kernels/Precision.h>
 #include <Model/CommonDatastructures.h>
 #include <Model/Datastructures.h>
-<<<<<<< HEAD
 #include <Model/HighOrderMaterial.h>
-=======
 #include <Solver/MultipleSimulations.h>
->>>>>>> 1c0163d1
 #include <array>
 #include <cassert>
 #include <cstddef>
@@ -687,20 +684,8 @@
     }
     return std::make_shared<ElementInterpolationGenerator>(cellToVertex);
   } else {
-<<<<<<< HEAD
     std::shared_ptr<QueryGenerator> queryGen;
     if (!useCellHomogenizedMaterial) {
-=======
-    if (MaterialT::Type != MaterialType::Viscoelastic && MaterialT::Type != MaterialType::Elastic) {
-      logWarning() << "Material Averaging is not implemented for " << MaterialT::Text
-                   << " materials. Falling back to "
-                      "material properties sampled from the element barycenters instead.";
-      queryGen = std::make_shared<ElementBarycenterGenerator>(cellToVertex);
-    } else if (plasticity) {
-      logWarning()
-          << "Material Averaging is not implemented for plastic materials. Falling back to "
-             "material properties sampled from the element barycenters instead.";
->>>>>>> 1c0163d1
       queryGen = std::make_shared<ElementBarycenterGenerator>(cellToVertex);
     } else {
       if (MaterialT::Type != MaterialType::Viscoelastic &&
