--- conflicted
+++ resolved
@@ -4,6 +4,8 @@
  *
  * @author Carsten Uphoff (c.uphoff AT tum.de,
  *http://www5.in.tum.de/wiki/index.php/Carsten_Uphoff,_M.Sc.)
+ * @author Sebastian Wolf (wolf.sebastian AT tum.de,
+ *https://www5.in.tum.de/wiki/index.php/Sebastian_Wolf,_M.Sc.)
  * @author Sebastian Wolf (wolf.sebastian AT tum.de,
  *https://www5.in.tum.de/wiki/index.php/Sebastian_Wolf,_M.Sc.)
  *
@@ -63,29 +65,6 @@
 #endif
 #include "utils/logger.h"
 
-<<<<<<< HEAD
-easi::Query seissol::initializers::ElementBarycentreGenerator::generate() const {
-  std::vector<Element> const& elements = m_meshReader.getElements();
-  std::vector<Vertex> const& vertices = m_meshReader.getVertices();
-
-  easi::Query query(elements.size(), 3);
-  for (unsigned elem = 0; elem < elements.size(); ++elem) {
-    // Compute barycentre for each element
-    for (unsigned dim = 0; dim < 3; ++dim) {
-      query.x(elem, dim) = vertices[elements[elem].vertices[0]].coords[dim];
-    }
-    for (unsigned vertex = 1; vertex < 4; ++vertex) {
-      for (unsigned dim = 0; dim < 3; ++dim) {
-        query.x(elem, dim) += vertices[elements[elem].vertices[vertex]].coords[dim];
-      }
-    }
-    for (unsigned dim = 0; dim < 3; ++dim) {
-      query.x(elem, dim) *= 0.25;
-    }
-    query.group(elem) = elements[elem].group;
-  }
-  return query;
-=======
 seissol::initializer::CellToVertexArray::CellToVertexArray(
     size_t size,
     const CellToVertexFunction& elementCoordinates,
@@ -131,27 +110,9 @@
         return x;
       },
       [groups](size_t cell) { return groups[cell]; });
->>>>>>> cfd59610
 }
 #endif
 
-<<<<<<< HEAD
-seissol::initializers::ElementAverageGenerator::ElementAverageGenerator(
-    MeshReader const& meshReader)
-    : m_meshReader(meshReader) {
-  double quadraturePoints[NUM_QUADPOINTS][3];
-  double quadratureWeights[NUM_QUADPOINTS];
-  seissol::quadrature::TetrahedronQuadrature(
-      quadraturePoints, quadratureWeights, CONVERGENCE_ORDER);
-
-  std::copy(
-      std::begin(quadratureWeights), std::end(quadratureWeights), std::begin(m_quadratureWeights));
-  for (int i = 0; i < NUM_QUADPOINTS; ++i) {
-    std::copy(std::begin(quadraturePoints[i]),
-              std::end(quadraturePoints[i]),
-              std::begin(m_quadraturePoints[i]));
-  }
-=======
 seissol::initializer::CellToVertexArray seissol::initializer::CellToVertexArray::fromVectors(
     const std::vector<std::array<std::array<double, 3>, 4>>& vertices,
     const std::vector<int>& groups) {
@@ -182,7 +143,6 @@
     query.group(elem) = m_cellToVertex.elementGroups(elem);
   }
   return query;
->>>>>>> cfd59610
 }
 
 seissol::initializer::ElementAverageGenerator::ElementAverageGenerator(
@@ -204,26 +164,6 @@
 
 easi::Query seissol::initializer::ElementAverageGenerator::generate() const {
   // Generate query using quadrature points for each element
-<<<<<<< HEAD
-  easi::Query query(elements.size() * NUM_QUADPOINTS, 3);
-
-// Transform quadrature points to global coordinates for all elements
-#pragma omp parallel for
-  for (unsigned elem = 0; elem < elements.size(); ++elem) {
-    for (unsigned i = 0; i < NUM_QUADPOINTS; ++i) {
-      std::array<double, 3> xyz{};
-      seissol::transformations::tetrahedronReferenceToGlobal(
-          vertices[elements[elem].vertices[0]].coords,
-          vertices[elements[elem].vertices[1]].coords,
-          vertices[elements[elem].vertices[2]].coords,
-          vertices[elements[elem].vertices[3]].coords,
-          m_quadraturePoints[i].data(),
-          xyz.data());
-      for (unsigned dim = 0; dim < 3; ++dim) {
-        query.x(elem * NUM_QUADPOINTS + i, dim) = xyz[dim];
-      }
-      query.group(elem * NUM_QUADPOINTS + i) = elements[elem].group;
-=======
   easi::Query query(m_cellToVertex.size * NUM_QUADPOINTS, 3);
 
 // Transform quadrature points to global coordinates for all elements
@@ -237,48 +177,13 @@
       query.x(elem * NUM_QUADPOINTS + i, 1) = transformed(1);
       query.x(elem * NUM_QUADPOINTS + i, 2) = transformed(2);
       query.group(elem * NUM_QUADPOINTS + i) = m_cellToVertex.elementGroups(elem);
->>>>>>> cfd59610
     }
   }
 
   return query;
 }
 
-<<<<<<< HEAD
-#ifdef USE_HDF
-easi::Query seissol::initializers::ElementBarycentreGeneratorPUML::generate() const {
-  std::vector<PUML::TETPUML::cell_t> const& cells = m_mesh.cells();
-  std::vector<PUML::TETPUML::vertex_t> const& vertices = m_mesh.vertices();
-
-  int const* material = m_mesh.cellData(0);
-
-  easi::Query query(cells.size(), 3);
-  for (unsigned cell = 0; cell < cells.size(); ++cell) {
-    unsigned vertLids[4];
-    PUML::Downward::vertices(m_mesh, cells[cell], vertLids);
-
-    // Compute barycentre for each element
-    for (unsigned dim = 0; dim < 3; ++dim) {
-      query.x(cell, dim) = vertices[vertLids[0]].coordinate()[dim];
-    }
-    for (unsigned vertex = 1; vertex < 4; ++vertex) {
-      for (unsigned dim = 0; dim < 3; ++dim) {
-        query.x(cell, dim) += vertices[vertLids[vertex]].coordinate()[dim];
-      }
-    }
-    for (unsigned dim = 0; dim < 3; ++dim) {
-      query.x(cell, dim) *= 0.25;
-    }
-    query.group(cell) = material[cell];
-  }
-  return query;
-}
-#endif
-
-easi::Query seissol::initializers::FaultBarycentreGenerator::generate() const {
-=======
 easi::Query seissol::initializer::FaultBarycentreGenerator::generate() const {
->>>>>>> cfd59610
   std::vector<Fault> const& fault = m_meshReader.getFault();
   std::vector<Element> const& elements = m_meshReader.getElements();
   std::vector<Vertex> const& vertices = m_meshReader.getVertices();
@@ -331,18 +236,9 @@
       sideOrientation = elements[f.neighborElement].sideOrientations[f.neighborSide];
     }
 
-<<<<<<< HEAD
-    double const* coords[4];
-    for (unsigned v = 0; v < 4; ++v) {
-      coords[v] = vertices[elements[element].vertices[v]].coords;
-    }
-    for (unsigned n = 0; n < numberOfPoints; ++n, ++q) {
-      double xiEtaZeta[3], xyz[3];
-=======
     auto coords = cellToVertex.elementCoordinates(element);
     for (unsigned n = 0; n < numberOfPoints; ++n, ++q) {
       double xiEtaZeta[3];
->>>>>>> cfd59610
       double localPoints[2] = {pointsView(n, 0), pointsView(n, 1)};
       // padded points are in the middle of the tetrahedron
       if (n >= dr::misc::numberOfBoundaryGaussPoints) {
@@ -351,17 +247,10 @@
       }
 
       seissol::transformations::chiTau2XiEtaZeta(side, localPoints, xiEtaZeta, sideOrientation);
-<<<<<<< HEAD
-      seissol::transformations::tetrahedronReferenceToGlobal(
-          coords[0], coords[1], coords[2], coords[3], xiEtaZeta, xyz);
-      for (unsigned dim = 0; dim < 3; ++dim) {
-        query.x(q, dim) = xyz[dim];
-=======
       Eigen::Vector3d xyz = seissol::transformations::tetrahedronReferenceToGlobal(
           coords[0], coords[1], coords[2], coords[3], xiEtaZeta);
       for (unsigned dim = 0; dim < 3; ++dim) {
         query.x(q, dim) = xyz(dim);
->>>>>>> cfd59610
       }
       query.group(q) = elements[element].faultTags[side];
     }
@@ -370,11 +259,7 @@
 }
 
 namespace seissol {
-<<<<<<< HEAD
-namespace initializers {
-=======
 namespace initializer {
->>>>>>> cfd59610
 using namespace seissol::model;
 
 template <>
@@ -449,7 +334,6 @@
   adapter.addBindingPoint("c56", &AnisotropicMaterial::c56);
   adapter.addBindingPoint("c66", &AnisotropicMaterial::c66);
 }
-<<<<<<< HEAD
 
 template <>
 void MaterialParameterDB<DamagedElasticMaterial>::addBindingPoints(
@@ -488,8 +372,8 @@
     const unsigned numElems = numPoints / NUM_QUADPOINTS;
     std::array<double, NUM_QUADPOINTS> quadratureWeights{gen->getQuadratureWeights()};
 
-// Compute homogenized material parameters for every element in a specialization for the particular
-// material
+// Compute homogenized material parameters for every element in a specialization for the
+// particular material
 #pragma omp parallel for
     for (unsigned elementIdx = 0; elementIdx < numElems; ++elementIdx) {
       m_materials->at(elementIdx) =
@@ -532,29 +416,45 @@
   // Average of v / E with v: Poisson's ratio, E: Young's modulus
   double vERatioMean = 0.0;
 
+  // Acoustic material has zero mu. This is a special case because the harmonic mean of a set
+  // of numbers that includes zero is defined as zero.
+  // Hence: If part of the element is acoustic, the entire element is considered to be acoustic!
+  bool isAcoustic = false;
+
+  // Average of the bulk modulus, used for acoustic material
+  double kMeanInv = 0.0;
+
   for (unsigned quadPointIdx = 0; quadPointIdx < NUM_QUADPOINTS; ++quadPointIdx) {
     // Divide by volume of reference tetrahedron (1/6)
     const double quadWeight = 6.0 * quadratureWeights[quadPointIdx];
     const unsigned globalPointIdx = NUM_QUADPOINTS * elementIdx + quadPointIdx;
     const auto& elementMaterial = materialsFromQuery[globalPointIdx];
-    muMeanInv += 1.0 / elementMaterial.mu * quadWeight;
+    isAcoustic |= elementMaterial.mu == 0.0;
+    if (!isAcoustic) {
+      muMeanInv += 1.0 / elementMaterial.mu * quadWeight;
+    }
     rhoMean += elementMaterial.rho * quadWeight;
     vERatioMean +=
         elementMaterial.lambda /
         (2.0 * elementMaterial.mu * (3.0 * elementMaterial.lambda + 2.0 * elementMaterial.mu)) *
         quadWeight;
-  }
-
-  // Harmonic average is used for mu, so take the reciprocal
-  double muMean = 1.0 / muMeanInv;
-  // Derive lambda from averaged mu and (Poisson ratio / elastic modulus)
-  double lambdaMean =
-      (4.0 * std::pow(muMean, 2) * vERatioMean) / (1.0 - 6.0 * muMean * vERatioMean);
+    kMeanInv += 1.0 / (elementMaterial.lambda + (2.0 / 3.0) * elementMaterial.mu) * quadWeight;
+  }
 
   ElasticMaterial result{};
   result.rho = rhoMean;
-  result.mu = muMean;
-  result.lambda = lambdaMean;
+
+  // Harmonic average is used for mu/K, so take the reciprocal
+  if (isAcoustic) {
+    result.lambda = 1.0 / kMeanInv;
+    result.mu = 0.0;
+  } else {
+    const auto muMean = 1.0 / muMeanInv;
+    // Derive lambda from averaged mu and (Poisson ratio / elastic modulus)
+    result.lambda = (4.0 * std::pow(muMean, 2) * vERatioMean) / (1.0 - 6.0 * muMean * vERatioMean);
+    result.mu = muMean;
+  }
+
   return result;
 }
 
@@ -597,6 +497,36 @@
   result.Qs = QsMean;
 
   return result;
+}
+
+template <>
+void MaterialParameterDB<AnisotropicMaterial>::evaluateModel(std::string const& fileName,
+                                                             QueryGenerator const* const queryGen) {
+  easi::Component* model = loadEasiModel(fileName);
+  easi::Query query = queryGen->generate();
+  auto suppliedParameters = model->suppliedParameters();
+  // TODO(Sebastian): inhomogeneous materials, where in some parts only mu and lambda are given
+  //                  and in other parts the full elastic tensor is given
+
+  // if we look for an anisotropic material and only mu and lambda are supplied,
+  // assume isotropic behavior and calculate the parameters accordingly
+  if (suppliedParameters.find("mu") != suppliedParameters.end() &&
+      suppliedParameters.find("lambda") != suppliedParameters.end()) {
+    std::vector<ElasticMaterial> elasticMaterials(query.numPoints());
+    easi::ArrayOfStructsAdapter<ElasticMaterial> adapter(elasticMaterials.data());
+    MaterialParameterDB<ElasticMaterial>().addBindingPoints(adapter);
+    unsigned numPoints = query.numPoints();
+    model->evaluate(query, adapter);
+
+    for (unsigned i = 0; i < numPoints; i++) {
+      m_materials->at(i) = AnisotropicMaterial(elasticMaterials[i]);
+    }
+  } else {
+    easi::ArrayOfStructsAdapter<AnisotropicMaterial> arrayOfStructsAdapter(m_materials->data());
+    addBindingPoints(arrayOfStructsAdapter);
+    model->evaluate(query, arrayOfStructsAdapter);
+  }
+  delete model;
 }
 
 template <>
@@ -673,181 +603,7 @@
   result.epszx_alpha = epszx_alphaMean;
   result.Cd = CdMean;
 
-=======
-
-template <class T>
-void MaterialParameterDB<T>::evaluateModel(std::string const& fileName,
-                                           QueryGenerator const* const queryGen) {
-  easi::Component* model = loadEasiModel(fileName);
-  easi::Query query = queryGen->generate();
-  const unsigned numPoints = query.numPoints();
-
-  std::vector<T> materialsFromQuery(numPoints);
-  easi::ArrayOfStructsAdapter<T> adapter(materialsFromQuery.data());
-  MaterialParameterDB<T>().addBindingPoints(adapter);
-  model->evaluate(query, adapter);
-
-  // Only use homogenization when ElementAverageGenerator has been supplied
-  if (const ElementAverageGenerator* gen = dynamic_cast<const ElementAverageGenerator*>(queryGen)) {
-    const unsigned numElems = numPoints / NUM_QUADPOINTS;
-    std::array<double, NUM_QUADPOINTS> quadratureWeights{gen->getQuadratureWeights()};
-
-// Compute homogenized material parameters for every element in a specialization for the
-// particular material
-#pragma omp parallel for
-    for (unsigned elementIdx = 0; elementIdx < numElems; ++elementIdx) {
-      m_materials->at(elementIdx) =
-          this->computeAveragedMaterial(elementIdx, quadratureWeights, materialsFromQuery);
-    }
-  } else {
-    // Usual behavior without homogenization
-    for (unsigned i = 0; i < numPoints; ++i) {
-      m_materials->at(i) = T(materialsFromQuery[i]);
-    }
-  }
-  delete model;
-}
-
-// Computes the averaged material, assuming that materialsFromQuery, stores
-// NUM_QUADPOINTS material samples per mesh element.
-// We assume that materialsFromQuery[i * NUM_QUADPOINTS, ..., (i+1)*NUM_QUADPOINTS-1]
-// stores samples from element i.
-// Fallback variant: if no specialization is implemented return materialsFromQuery[i*NUM_QUADPOINTS]
-// Note: this base variant should actually never be called, but only the specializations!
-// The specializations should implement proper averaging.
-template <class T>
-T MaterialParameterDB<T>::computeAveragedMaterial(
-    unsigned elementIdx,
-    std::array<double, NUM_QUADPOINTS> const& quadratureWeights,
-    std::vector<T> const& materialsFromQuery) {
-  logWarning() << "You want me to compute an average material for a generic type. In general, this "
-                  "function should never be called, but always a proper specialization!";
-  unsigned globalPointIdx = NUM_QUADPOINTS * elementIdx;
-  return T(materialsFromQuery[globalPointIdx]);
-}
-
-template <>
-ElasticMaterial MaterialParameterDB<ElasticMaterial>::computeAveragedMaterial(
-    unsigned elementIdx,
-    std::array<double, NUM_QUADPOINTS> const& quadratureWeights,
-    std::vector<ElasticMaterial> const& materialsFromQuery) {
-  double muMeanInv = 0.0;
-  double rhoMean = 0.0;
-  // Average of v / E with v: Poisson's ratio, E: Young's modulus
-  double vERatioMean = 0.0;
-
-  // Acoustic material has zero mu. This is a special case because the harmonic mean of a set
-  // of numbers that includes zero is defined as zero.
-  // Hence: If part of the element is acoustic, the entire element is considered to be acoustic!
-  bool isAcoustic = false;
-
-  // Average of the bulk modulus, used for acoustic material
-  double kMeanInv = 0.0;
-
-  for (unsigned quadPointIdx = 0; quadPointIdx < NUM_QUADPOINTS; ++quadPointIdx) {
-    // Divide by volume of reference tetrahedron (1/6)
-    const double quadWeight = 6.0 * quadratureWeights[quadPointIdx];
-    const unsigned globalPointIdx = NUM_QUADPOINTS * elementIdx + quadPointIdx;
-    const auto& elementMaterial = materialsFromQuery[globalPointIdx];
-    isAcoustic |= elementMaterial.mu == 0.0;
-    if (!isAcoustic) {
-      muMeanInv += 1.0 / elementMaterial.mu * quadWeight;
-    }
-    rhoMean += elementMaterial.rho * quadWeight;
-    vERatioMean +=
-        elementMaterial.lambda /
-        (2.0 * elementMaterial.mu * (3.0 * elementMaterial.lambda + 2.0 * elementMaterial.mu)) *
-        quadWeight;
-    kMeanInv += 1.0 / (elementMaterial.lambda + (2.0 / 3.0) * elementMaterial.mu) * quadWeight;
-  }
-
-  ElasticMaterial result{};
-  result.rho = rhoMean;
-
-  // Harmonic average is used for mu/K, so take the reciprocal
-  if (isAcoustic) {
-    result.lambda = 1.0 / kMeanInv;
-    result.mu = 0.0;
-  } else {
-    const auto muMean = 1.0 / muMeanInv;
-    // Derive lambda from averaged mu and (Poisson ratio / elastic modulus)
-    result.lambda = (4.0 * std::pow(muMean, 2) * vERatioMean) / (1.0 - 6.0 * muMean * vERatioMean);
-    result.mu = muMean;
-  }
-
   return result;
-}
-
-template <>
-ViscoElasticMaterial MaterialParameterDB<ViscoElasticMaterial>::computeAveragedMaterial(
-    unsigned elementIdx,
-    std::array<double, NUM_QUADPOINTS> const& quadratureWeights,
-    std::vector<ViscoElasticMaterial> const& materialsFromQuery) {
-  double muMeanInv = 0.0;
-  double rhoMean = 0.0;
-  double vERatioMean = 0.0;
-  double QpMean = 0.0;
-  double QsMean = 0.0;
-
-  for (unsigned quadPointIdx = 0; quadPointIdx < NUM_QUADPOINTS; ++quadPointIdx) {
-    const double quadWeight = 6.0 * quadratureWeights[quadPointIdx];
-    const unsigned globalPointIdx = NUM_QUADPOINTS * elementIdx + quadPointIdx;
-    const auto& elementMaterial = materialsFromQuery[globalPointIdx];
-    muMeanInv += 1.0 / elementMaterial.mu * quadWeight;
-    rhoMean += elementMaterial.rho * quadWeight;
-    vERatioMean +=
-        elementMaterial.lambda /
-        (2.0 * elementMaterial.mu * (3.0 * elementMaterial.lambda + 2.0 * elementMaterial.mu)) *
-        quadWeight;
-    QpMean += elementMaterial.Qp * quadWeight;
-    QsMean += elementMaterial.Qs * quadWeight;
-  }
-
-  // Harmonic average is used for mu, so take the reciprocal
-  double muMean = 1.0 / muMeanInv;
-  // Derive lambda from averaged mu and (Poisson ratio / elastic modulus)
-  double lambdaMean =
-      (4.0 * std::pow(muMean, 2) * vERatioMean) / (1.0 - 6.0 * muMean * vERatioMean);
-
-  ViscoElasticMaterial result{};
-  result.rho = rhoMean;
-  result.mu = muMean;
-  result.lambda = lambdaMean;
-  result.Qp = QpMean;
-  result.Qs = QsMean;
-
->>>>>>> cfd59610
-  return result;
-}
-
-template <>
-void MaterialParameterDB<AnisotropicMaterial>::evaluateModel(std::string const& fileName,
-                                                             QueryGenerator const* const queryGen) {
-  easi::Component* model = loadEasiModel(fileName);
-  easi::Query query = queryGen->generate();
-  auto suppliedParameters = model->suppliedParameters();
-  // TODO(Sebastian): inhomogeneous materials, where in some parts only mu and lambda are given
-  //                  and in other parts the full elastic tensor is given
-
-  // if we look for an anisotropic material and only mu and lambda are supplied,
-  // assume isotropic behavior and calculate the parameters accordingly
-  if (suppliedParameters.find("mu") != suppliedParameters.end() &&
-      suppliedParameters.find("lambda") != suppliedParameters.end()) {
-    std::vector<ElasticMaterial> elasticMaterials(query.numPoints());
-    easi::ArrayOfStructsAdapter<ElasticMaterial> adapter(elasticMaterials.data());
-    MaterialParameterDB<ElasticMaterial>().addBindingPoints(adapter);
-    unsigned numPoints = query.numPoints();
-    model->evaluate(query, adapter);
-
-    for (unsigned i = 0; i < numPoints; i++) {
-      m_materials->at(i) = AnisotropicMaterial(elasticMaterials[i]);
-    }
-  } else {
-    easi::ArrayOfStructsAdapter<AnisotropicMaterial> arrayOfStructsAdapter(m_materials->data());
-    addBindingPoints(arrayOfStructsAdapter);
-    model->evaluate(query, arrayOfStructsAdapter);
-  }
-  delete model;
 }
 
 void FaultParameterDB::evaluateModel(std::string const& fileName,
@@ -864,19 +620,11 @@
   delete model;
 }
 
-<<<<<<< HEAD
-} // namespace initializers
-} // namespace seissol
-
-std::set<std::string>
-    seissol::initializers::FaultParameterDB::faultProvides(std::string const& fileName) {
-=======
 } // namespace initializer
 } // namespace seissol
 
 std::set<std::string>
     seissol::initializer::FaultParameterDB::faultProvides(std::string const& fileName) {
->>>>>>> cfd59610
   if (fileName.length() == 0) {
     return std::set<std::string>();
   }
@@ -886,16 +634,6 @@
   return supplied;
 }
 
-<<<<<<< HEAD
-seissol::initializers::EasiBoundary::EasiBoundary(const std::string& fileName)
-    : model(loadEasiModel(fileName)) {}
-
-seissol::initializers::EasiBoundary::EasiBoundary(EasiBoundary&& other)
-    : model(std::move(other.model)) {}
-
-seissol::initializers::EasiBoundary&
-    seissol::initializers::EasiBoundary::operator=(EasiBoundary&& other) {
-=======
 seissol::initializer::EasiBoundary::EasiBoundary(const std::string& fileName)
     : model(loadEasiModel(fileName)) {}
 
@@ -904,16 +642,11 @@
 
 seissol::initializer::EasiBoundary&
     seissol::initializer::EasiBoundary::operator=(EasiBoundary&& other) {
->>>>>>> cfd59610
   std::swap(model, other.model);
   return *this;
 }
 
-<<<<<<< HEAD
-seissol::initializers::EasiBoundary::~EasiBoundary() { delete model; }
-=======
 seissol::initializer::EasiBoundary::~EasiBoundary() { delete model; }
->>>>>>> cfd59610
 
 void seissol::initializer::EasiBoundary::query(const real* nodes,
                                                real* mapTermsData,
@@ -1004,30 +737,13 @@
                                       bool anisotropy,
                                       bool poroelasticity,
                                       bool useCellHomogenizedMaterial,
-<<<<<<< HEAD
-                                      MeshReader const& meshReader) {
-=======
                                       const CellToVertexArray& cellToVertex) {
->>>>>>> cfd59610
   QueryGenerator* queryGen = nullptr;
   if (!useCellHomogenizedMaterial) {
     queryGen = new ElementBarycentreGenerator(cellToVertex);
   } else {
     const auto rank = MPI::mpi.rank();
     if (anisotropy) {
-<<<<<<< HEAD
-      logWarning() << "Material Averaging is not implemented for anisotropic materials. Falling "
-                      "back to material properties sampled from the element barycenters instead.";
-      queryGen = new ElementBarycentreGenerator(meshReader);
-    } else if (plasticity) {
-      logWarning() << "Material Averaging is not implemented for plastic materials. Falling back "
-                      "to material properties sampled from the element barycenters instead.";
-      queryGen = new ElementBarycentreGenerator(meshReader);
-    } else if (poroelasticity) {
-      logWarning() << "Material Averaging is not implemented for poroelastic materials. Falling "
-                      "back to material properties sampled from the element barycenters instead.";
-      queryGen = new ElementBarycentreGenerator(meshReader);
-=======
       logWarning(rank)
           << "Material Averaging is not implemented for anisotropic materials. Falling back to "
              "material properties sampled from the element barycenters instead.";
@@ -1042,23 +758,12 @@
           << "Material Averaging is not implemented for poroelastic materials. Falling back to "
              "material properties sampled from the element barycenters instead.";
       queryGen = new ElementBarycentreGenerator(cellToVertex);
->>>>>>> cfd59610
     } else {
       queryGen = new ElementAverageGenerator(cellToVertex);
     }
   }
   return queryGen;
 }
-<<<<<<< HEAD
-} // namespace seissol::initializers
-
-template class seissol::initializers::MaterialParameterDB<seissol::model::AnisotropicMaterial>;
-template class seissol::initializers::MaterialParameterDB<seissol::model::ElasticMaterial>;
-template class seissol::initializers::MaterialParameterDB<seissol::model::ViscoElasticMaterial>;
-template class seissol::initializers::MaterialParameterDB<seissol::model::PoroElasticMaterial>;
-template class seissol::initializers::MaterialParameterDB<seissol::model::Plasticity>;
-template class seissol::initializers::MaterialParameterDB<seissol::model::DamagedElasticMaterial>;
-=======
 } // namespace seissol::initializer
 
 template class seissol::initializer::MaterialParameterDB<seissol::model::AnisotropicMaterial>;
@@ -1066,4 +771,4 @@
 template class seissol::initializer::MaterialParameterDB<seissol::model::ViscoElasticMaterial>;
 template class seissol::initializer::MaterialParameterDB<seissol::model::PoroElasticMaterial>;
 template class seissol::initializer::MaterialParameterDB<seissol::model::Plasticity>;
->>>>>>> cfd59610
+template class seissol::initializer::MaterialParameterDB<seissol::model::DamagedElasticMaterial>;