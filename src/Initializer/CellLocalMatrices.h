/**
 * @file
 * This file is part of SeisSol.
 *
 * @author Carsten Uphoff (c.uphoff AT tum.de, http://www5.in.tum.de/wiki/index.php/Carsten_Uphoff,_M.Sc.)
 *
 * @section LICENSE
 * Copyright (c) 2015, SeisSol Group
 * All rights reserved.
 * 
 * Redistribution and use in source and binary forms, with or without
 * modification, are permitted provided that the following conditions are met:
 * 
 * 1. Redistributions of source code must retain the above copyright notice,
 *    this list of conditions and the following disclaimer.
 * 
 * 2. Redistributions in binary form must reproduce the above copyright notice,
 *    this list of conditions and the following disclaimer in the documentation
 *    and/or other materials provided with the distribution.
 * 
 * 3. Neither the name of the copyright holder nor the names of its
 *    contributors may be used to endorse or promote products derived from this
 *    software without specific prior written permission.
 *
 * THIS SOFTWARE IS PROVIDED BY THE COPYRIGHT HOLDERS AND CONTRIBUTORS "AS IS"
 * AND ANY EXPRESS OR IMPLIED WARRANTIES, INCLUDING, BUT NOT LIMITED TO, THE
 * IMPLIED WARRANTIES OF MERCHANTABILITY AND FITNESS FOR A PARTICULAR PURPOSE
 * ARE DISCLAIMED. IN NO EVENT SHALL THE COPYRIGHT HOLDER OR CONTRIBUTORS BE
 * LIABLE FOR ANY DIRECT, INDIRECT, INCIDENTAL, SPECIAL, EXEMPLARY, OR
 * CONSEQUENTIAL DAMAGES (INCLUDING, BUT NOT LIMITED TO, PROCUREMENT OF
 * SUBSTITUTE GOODS OR SERVICES; LOSS OF USE, DATA, OR PROFITS; OR BUSINESS
 * INTERRUPTION) HOWEVER CAUSED AND ON ANY THEORY OF LIABILITY, WHETHER IN
 * CONTRACT, STRICT LIABILITY, OR TORT (INCLUDING NEGLIGENCE OR OTHERWISE)
 * ARISING IN ANY WAY OUT OF THE USE OF THIS SOFTWARE, EVEN IF ADVISED OF THE
 * POSSIBILITY OF SUCH DAMAGE.
 *
 * @section DESCRIPTION
 * Setup of SeisSol's cell local matrices.
 **/

#ifndef CELLLOCALMATRICES_H_
#define CELLLOCALMATRICES_H_

#include <Initializer/typedefs.hpp>
#include <Geometry/MeshReader.h>
#include <Initializer/LTS.h>
#include <Initializer/tree/Lut.hpp>
#include <Initializer/tree/LTSTree.hpp>
#include <Initializer/DynamicRupture.h>
<<<<<<< HEAD
#include <DynamicRupture/DR_factory.h>

=======
#include <Initializer/Boundary.h>
>>>>>>> 85426c1e

namespace seissol {
  namespace initializers {
      class EasiBoundary;
      /**
      * Computes the star matrices A*, B*, and C*, and solves the Riemann problems at the interfaces.
      **/
     void initializeCellLocalMatrices( MeshReader const&      i_meshReader,                                                    
                                       LTSTree*               io_ltsTree,
                                       LTS*                   i_lts,
                                       Lut*                   i_ltsLut,
                                       TimeStepping const&    timeStepping );
                                       
     void initializeBoundaryMappings(MeshReader const& i_meshReader,
                                     const EasiBoundary* easiBoundary,
                                     LTSTree* io_ltsTree,
                                     LTS* i_lts,
                                     Lut* i_ltsLut);
 
     void initializeDynamicRuptureMatrices( MeshReader const&      i_meshReader,                                                    
                                            LTSTree*               io_ltsTree,
                                            LTS*                   i_lts,
                                            Lut*                   i_ltsLut,
                                            LTSTree*               dynRupTree,
                                            DynamicRupture*        dynRup,
                                            unsigned*              ltsFaceToMeshFace,
                                            GlobalData const&      global,
                                            TimeStepping const&    timeStepping );
<<<<<<< HEAD
    void initializeFrictionMatrices(    seissol::initializers::BaseDrInitializer* FrictionInitializer,
                                        seissol::dr::fr_law::BaseFrictionSolver* FrictionSolver,
                                        DynamicRupture *dynRup,
                                        LTSTree* dynRupTree,
                                        std::unordered_map<std::string, double*> faultParameters,
                                        unsigned*              ltsFaceToMeshFace,
                                        seissol::Interoperability &e_interoperability
    );

=======

      void copyCellMatricesToDevice(LTSTree*          ltsTree,
                                    LTS*              lts,
                                    LTSTree*          dynRupTree,
                                    DynamicRupture*   dynRup,
                                    LTSTree*          boundaryTree,
                                    Boundary*         boundary);
>>>>>>> 85426c1e
  }
}

#endif<|MERGE_RESOLUTION|>--- conflicted
+++ resolved
@@ -47,12 +47,8 @@
 #include <Initializer/tree/Lut.hpp>
 #include <Initializer/tree/LTSTree.hpp>
 #include <Initializer/DynamicRupture.h>
-<<<<<<< HEAD
+#include <Initializer/Boundary.h>
 #include <DynamicRupture/DR_factory.h>
-
-=======
-#include <Initializer/Boundary.h>
->>>>>>> 85426c1e
 
 namespace seissol {
   namespace initializers {
@@ -63,8 +59,7 @@
      void initializeCellLocalMatrices( MeshReader const&      i_meshReader,                                                    
                                        LTSTree*               io_ltsTree,
                                        LTS*                   i_lts,
-                                       Lut*                   i_ltsLut,
-                                       TimeStepping const&    timeStepping );
+                                       Lut*                   i_ltsLut );
                                        
      void initializeBoundaryMappings(MeshReader const& i_meshReader,
                                      const EasiBoundary* easiBoundary,
@@ -81,7 +76,7 @@
                                             unsigned*              ltsFaceToMeshFace,
                                             GlobalData const&      global,
                                             TimeStepping const&    timeStepping );
-<<<<<<< HEAD
+
     void initializeFrictionMatrices(    seissol::initializers::BaseDrInitializer* FrictionInitializer,
                                         seissol::dr::fr_law::BaseFrictionSolver* FrictionSolver,
                                         DynamicRupture *dynRup,
@@ -91,15 +86,12 @@
                                         seissol::Interoperability &e_interoperability
     );
 
-=======
-
       void copyCellMatricesToDevice(LTSTree*          ltsTree,
                                     LTS*              lts,
                                     LTSTree*          dynRupTree,
                                     DynamicRupture*   dynRup,
                                     LTSTree*          boundaryTree,
                                     Boundary*         boundary);
->>>>>>> 85426c1e
   }
 }
 
