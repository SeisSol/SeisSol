/******************************************************************************
** Copyright (c) 2015, Intel Corporation                                     **
** All rights reserved.                                                      **
**                                                                           **
** Redistribution and use in source and binary forms, with or without        **
** modification, are permitted provided that the following conditions        **
** are met:                                                                  **
** 1. Redistributions of source code must retain the above copyright         **
**    notice, this list of conditions and the following disclaimer.          **
** 2. Redistributions in binary form must reproduce the above copyright      **
**    notice, this list of conditions and the following disclaimer in the    **
**    documentation and/or other materials provided with the distribution.   **
** 3. Neither the name of the copyright holder nor the names of its          **
**    contributors may be used to endorse or promote products derived        **
**    from this software without specific prior written permission.          **
**                                                                           **
** THIS SOFTWARE IS PROVIDED BY THE COPYRIGHT HOLDERS AND CONTRIBUTORS       **
** "AS IS" AND ANY EXPRESS OR IMPLIED WARRANTIES, INCLUDING, BUT NOT         **
** LIMITED TO, THE IMPLIED WARRANTIES OF MERCHANTABILITY AND FITNESS FOR     **
** A PARTICULAR PURPOSE ARE DISCLAIMED. IN NO EVENT SHALL THE COPYRIGHT      **
** HOLDER OR CONTRIBUTORS BE LIABLE FOR ANY DIRECT, INDIRECT, INCIDENTAL,    **
** SPECIAL, EXEMPLARY, OR CONSEQUENTIAL DAMAGES (INCLUDING, BUT NOT LIMITED  **
** TO, PROCUREMENT OF SUBSTITUTE GOODS OR SERVICES; LOSS OF USE, DATA, OR    **
** PROFITS; OR BUSINESS INTERRUPTION) HOWEVER CAUSED AND ON ANY THEORY OF    **
** LIABILITY, WHETHER IN CONTRACT, STRICT LIABILITY, OR TORT (INCLUDING      **
** NEGLIGENCE OR OTHERWISE) ARISING IN ANY WAY OUT OF THE USE OF THIS        **
** SOFTWARE, EVEN IF ADVISED OF THE POSSIBILITY OF SUCH DAMAGE.              **
******************************************************************************/
/* Alexander Heinecke (Intel Corp.)
******************************************************************************/
/**
 * @file
 * This file is part of SeisSol.
 *
 * @author Alex Breuer (breuer AT mytum.de, http://www5.in.tum.de/wiki/index.php/Dipl.-Math._Alexander_Breuer)
 *
 * @section LICENSE
 * Copyright (c) 2013-2015, SeisSol Group
 * All rights reserved.
 *
 * Redistribution and use in source and binary forms, with or without
 * modification, are permitted provided that the following conditions are met:
 *
 * 1. Redistributions of source code must retain the above copyright notice,
 *    this list of conditions and the following disclaimer.
 *
 * 2. Redistributions in binary form must reproduce the above copyright notice,
 *    this list of conditions and the following disclaimer in the documentation
 *    and/or other materials provided with the distribution.
 *
 * 3. Neither the name of the copyright holder nor the names of its
 *    contributors may be used to endorse or promote products derived from this
 *    software without specific prior written permission.
 *
 * THIS SOFTWARE IS PROVIDED BY THE COPYRIGHT HOLDERS AND CONTRIBUTORS "AS IS"
 * AND ANY EXPRESS OR IMPLIED WARRANTIES, INCLUDING, BUT NOT LIMITED TO, THE
 * IMPLIED WARRANTIES OF MERCHANTABILITY AND FITNESS FOR A PARTICULAR PURPOSE
 * ARE DISCLAIMED. IN NO EVENT SHALL THE COPYRIGHT HOLDER OR CONTRIBUTORS BE
 * LIABLE FOR ANY DIRECT, INDIRECT, INCIDENTAL, SPECIAL, EXEMPLARY, OR
 * CONSEQUENTIAL DAMAGES (INCLUDING, BUT NOT LIMITED TO, PROCUREMENT OF
 * SUBSTITUTE GOODS OR SERVICES; LOSS OF USE, DATA, OR PROFITS; OR BUSINESS
 * INTERRUPTION) HOWEVER CAUSED AND ON ANY THEORY OF LIABILITY, WHETHER IN
 * CONTRACT, STRICT LIABILITY, OR TORT (INCLUDING NEGLIGENCE OR OTHERWISE)
 * ARISING IN ANY WAY OUT OF THE USE OF THIS SOFTWARE, EVEN IF ADVISED OF THE
 * POSSIBILITY OF SUCH DAMAGE.
 *
 * @section DESCRIPTION
 * Memory management of SeisSol.
 **/
<<<<<<< HEAD
#include "MemoryManager.h"

#include <Initializer/tree/LTSTree.hpp>
#include <cmath>
#include <type_traits>
#include <unordered_set>
#include <utils/logger.h>
=======
>>>>>>> 5849d62e

#ifdef _OPENMP
#include <omp.h>
#endif

#include "MemoryAllocator.h"
#include "SeisSol.h"
#include "MemoryManager.h"
#include "InternalState.h"
#include "tree/Layer.hpp"
#include <cstddef>
#include <yateto.h>
#include "MemoryManager.h"
#include <unordered_set>
#include <cmath>
#include <type_traits>
#include <yateto.h>
#include "GlobalData.h"
#include "Initializer/Parameters/SeisSolParameters.h"
#include "InternalState.h"
#include "Kernels/Touch.h"
#include "Kernels/common.hpp"
#include "SeisSol.h"
#include "generated_code/tensor.h"

#ifdef ACL_DEVICE
#include "BatchRecorders/Recorders.h"
#include "device.h"
#include "DynamicRupture/FrictionLaws/GpuImpl/FrictionSolverInterface.h"
#endif // ACL_DEVICE

void seissol::initializer::MemoryManager::initialize()
{
  // initialize global matrices
  GlobalDataInitializerOnHost::init(m_globalDataOnHost, m_memoryAllocator, memory::Standard);
  if constexpr (seissol::isDeviceOn()) {
    // the serial order for initialization is needed for some (older) driver versions on some GPUs
    bool serialize = false;
    const char* envvalue = std::getenv("SEISSOL_SERIAL_NODE_DEVICE_INIT");
    if (envvalue != nullptr) {
      if (strcmp(envvalue, "1") == 0) {
        serialize = true;
      }
      else if (strcmp(envvalue, "0") == 0) {
        serialize = false;
      }
      else {
        logError() << "Invalid value for \"SEISSOL_SERIAL_NODE_DEVICE_INIT\"";
      }
    }
    if (serialize) {
      logInfo(MPI::mpi.rank()) << "Initializing device global data on a node in serial order.";
      MPI::mpi.serialOrderExecute([&]() {
        GlobalDataInitializerOnDevice::init(m_globalDataOnDevice, m_memoryAllocator, memory::DeviceGlobalMemory);
      }, MPI::mpi.sharedMemComm());
    }
    else {
      GlobalDataInitializerOnDevice::init(m_globalDataOnDevice, m_memoryAllocator, memory::DeviceGlobalMemory);
    }
  }
}

void seissol::initializer::MemoryManager::correctGhostRegionSetups()
{
  for (unsigned tc = 0; tc < m_ltsTree.numChildren(); ++tc) {
    Layer& ghost = m_ltsTree.child(tc).child<Ghost>();
    CellLocalInformation* cellInformation = ghost.var(m_lts.cellInformation);

    unsigned int lOffset = 0;
    for( unsigned int lRegion = 0; lRegion < m_meshStructure[tc].numberOfRegions; lRegion++ ) {
      // iterate over ghost cells
      for( unsigned int lCell = 0; lCell < m_meshStructure[tc].numberOfGhostRegionCells[lRegion]; lCell++ ) {
        if( lCell < m_meshStructure[tc].numberOfGhostRegionDerivatives[lRegion] ) {
          // assert the cell provides derivatives
          assert( (cellInformation[lOffset+lCell].ltsSetup >> 9)%2 );

          // reset possible buffers
          cellInformation[lOffset+lCell].ltsSetup &= ( ~(1 << 8 ) );
          cellInformation[lOffset+lCell].ltsSetup &= ( ~(1 << 10) );
        } else {
          // assert the cell provides buffers
          assert( (cellInformation[lOffset+lCell].ltsSetup >> 8)%2 );

          // reset possible derivatives
          cellInformation[lOffset+lCell].ltsSetup &= ( ~(1 << 9 ) );
        }
      }
      // update offset with ghost region size
      lOffset +=  m_meshStructure[tc].numberOfGhostRegionCells[lRegion];
    }
  }
}

void seissol::initializer::MemoryManager::deriveLayerLayouts() {
  // initialize memory
#ifdef USE_MPI
  m_numberOfGhostBuffers           = (unsigned int*)  m_memoryAllocator.allocateMemory( m_ltsTree.numChildren() * sizeof( unsigned int  ), 1 );
  m_numberOfGhostRegionBuffers     = (unsigned int**) m_memoryAllocator.allocateMemory( m_ltsTree.numChildren() * sizeof( unsigned int* ), 1 );
  m_numberOfGhostDerivatives       = (unsigned int*)  m_memoryAllocator.allocateMemory( m_ltsTree.numChildren() * sizeof( unsigned int  ), 1 );
  m_numberOfGhostRegionDerivatives = (unsigned int**) m_memoryAllocator.allocateMemory( m_ltsTree.numChildren() * sizeof( unsigned int* ), 1 );

  m_numberOfCopyBuffers            = (unsigned int*)  m_memoryAllocator.allocateMemory( m_ltsTree.numChildren() * sizeof( unsigned int  ), 1 );
  m_numberOfCopyRegionBuffers      = (unsigned int**) m_memoryAllocator.allocateMemory( m_ltsTree.numChildren() * sizeof( unsigned int* ), 1 );
  m_numberOfCopyDerivatives        = (unsigned int*)  m_memoryAllocator.allocateMemory( m_ltsTree.numChildren() * sizeof( unsigned int  ), 1 );
  m_numberOfCopyRegionDerivatives  = (unsigned int**) m_memoryAllocator.allocateMemory( m_ltsTree.numChildren() * sizeof( unsigned int* ), 1 );
#endif // USE_MPI

  m_numberOfInteriorBuffers        = (unsigned int*)  m_memoryAllocator.allocateMemory( m_ltsTree.numChildren() * sizeof( unsigned int  ), 1 );
  m_numberOfInteriorDerivatives    = (unsigned int*)  m_memoryAllocator.allocateMemory( m_ltsTree.numChildren() * sizeof( unsigned int  ), 1 );

  for (unsigned tc = 0; tc < m_ltsTree.numChildren(); ++tc) {
    TimeCluster& cluster = m_ltsTree.child(tc);
#ifdef USE_MPI
    CellLocalInformation* ghostCellInformation    = cluster.child<Ghost>().var(m_lts.cellInformation);
    CellLocalInformation* copyCellInformation     = cluster.child<Copy>().var(m_lts.cellInformation);
#endif
    CellLocalInformation* interiorCellInformation = cluster.child<Interior>().var(m_lts.cellInformation);
#ifdef USE_MPI
    m_numberOfGhostBuffers[             tc] = 0;
    m_numberOfGhostRegionBuffers[       tc] = (unsigned int*)  m_memoryAllocator.allocateMemory( m_meshStructure[tc].numberOfRegions * sizeof( unsigned int ), 1 );
    m_numberOfGhostDerivatives[         tc] = 0;
    m_numberOfGhostRegionDerivatives[   tc] = (unsigned int*)  m_memoryAllocator.allocateMemory( m_meshStructure[tc].numberOfRegions * sizeof( unsigned int ), 1 );

    m_numberOfCopyBuffers[              tc] = 0;
    m_numberOfCopyRegionBuffers[        tc] = (unsigned int*)  m_memoryAllocator.allocateMemory( m_meshStructure[tc].numberOfRegions * sizeof( unsigned int ), 1 );
    m_numberOfCopyDerivatives[          tc] = 0;
    m_numberOfCopyRegionDerivatives[    tc] = (unsigned int*)  m_memoryAllocator.allocateMemory( m_meshStructure[tc].numberOfRegions * sizeof( unsigned int ), 1 );
#endif // USE_MPI

    m_numberOfInteriorBuffers[          tc]       = 0;
    m_numberOfInteriorDerivatives[      tc]       = 0;

#ifdef USE_MPI
    unsigned int lGhostOffset = 0;
    unsigned int lCopyOffset  = 0;
    for( unsigned int lRegion = 0; lRegion < m_meshStructure[tc].numberOfRegions; lRegion++ ) {
      m_numberOfGhostRegionBuffers[     tc][lRegion] = 0;
      m_numberOfGhostRegionDerivatives[ tc][lRegion] = 0;

      m_numberOfCopyRegionBuffers[      tc][lRegion] = 0;
      m_numberOfCopyRegionDerivatives[  tc][lRegion] = 0;

      // iterate over all cells of this clusters ghost layer
      for( unsigned int lCell = 0; lCell < m_meshStructure[tc].numberOfGhostRegionCells[lRegion]; lCell++ ) {
        // ensure that either buffers or derivatives are used; not both!
        bool lBuffer      = ( ghostCellInformation[lCell+lGhostOffset].ltsSetup >> 8 ) % 2;
        bool lDerivatives = ( ghostCellInformation[lCell+lGhostOffset].ltsSetup >> 9 ) % 2;

        if( (lBuffer && lDerivatives) || ( lBuffer || lDerivatives ) == false ) logError() << "invalid ghost lts setup" << lBuffer << lDerivatives;

        // check if this cell requires a buffer and/or derivatives
        if( ( ghostCellInformation[lCell+lGhostOffset].ltsSetup >> 8 ) % 2 == 1 ) m_numberOfGhostRegionBuffers[    tc][lRegion]++;
        if( ( ghostCellInformation[lCell+lGhostOffset].ltsSetup >> 9 ) % 2 == 1 ) m_numberOfGhostRegionDerivatives[tc][lRegion]++;
      }
      lGhostOffset += m_meshStructure[tc].numberOfGhostRegionCells[lRegion];

      // iterate over all cells of this clusters copy layer
      for( unsigned int lCell = 0; lCell < m_meshStructure[tc].numberOfCopyRegionCells[lRegion]; lCell++ ) {
        // assert that buffers or derivatives are requested
        assert( ( ( copyCellInformation[lCell+lCopyOffset].ltsSetup >> 8 ) % 2 ||
                  ( copyCellInformation[lCell+lCopyOffset].ltsSetup >> 9 ) % 2 )
                == true );

        // check if this cell requires a buffer and/or derivatives
        if( ( copyCellInformation[lCell+lCopyOffset].ltsSetup >> 8 ) % 2 == 1 ) m_numberOfCopyRegionBuffers[    tc][lRegion]++;
        if( ( copyCellInformation[lCell+lCopyOffset].ltsSetup >> 9 ) % 2 == 1 ) m_numberOfCopyRegionDerivatives[tc][lRegion]++;
      }
      lCopyOffset += m_meshStructure[tc].numberOfCopyRegionCells[lRegion];

      // update number of buffers and derivatives in the ghost and copy layer
      m_numberOfGhostBuffers[     tc ]  += m_numberOfGhostRegionBuffers[     tc][lRegion];
      m_numberOfGhostDerivatives[ tc ]  += m_numberOfGhostRegionDerivatives[ tc][lRegion];
      m_numberOfCopyBuffers[      tc ]  += m_numberOfCopyRegionBuffers[      tc][lRegion];
      m_numberOfCopyDerivatives[  tc ]  += m_numberOfCopyRegionDerivatives[  tc][lRegion];
    }
#endif // USE_MPI

    // iterate over all cells of this clusters interior
    for( unsigned int lCell = 0; lCell < m_meshStructure[tc].numberOfInteriorCells; lCell++ ) {
      // check if this cell requires a buffer and/or derivatives
      if( ( interiorCellInformation[lCell].ltsSetup >> 8 ) % 2 == 1 ) m_numberOfInteriorBuffers[    tc]++;
      if( ( interiorCellInformation[lCell].ltsSetup >> 9 ) % 2 == 1 ) m_numberOfInteriorDerivatives[tc]++;
    }
  }
}

#ifdef USE_MPI
void seissol::initializer::MemoryManager::initializeCommunicationStructure() {
  // reset mpi requests
  for( unsigned int lCluster = 0; lCluster < m_ltsTree.numChildren(); lCluster++ ) {
    for( unsigned int lRegion = 0; lRegion < m_meshStructure[lCluster].numberOfRegions; lRegion++ ) {
      m_meshStructure[lCluster].sendRequests[lRegion] = MPI_REQUEST_NULL;
      m_meshStructure[lCluster].receiveRequests[lRegion] = MPI_REQUEST_NULL;
    }
  }

#ifdef ACL_DEVICE
  const auto allocationPlace = seissol::initializer::AllocationPlace::Device;
#else
  const auto allocationPlace = seissol::initializer::AllocationPlace::Host;
#endif

  /*
   * ghost layer
   */
  for (unsigned tc = 0; tc < m_ltsTree.numChildren(); ++tc) {
    TimeCluster& cluster = m_ltsTree.child(tc);
<<<<<<< HEAD
    real* ghostStart = static_cast<real*>(cluster.child<Ghost>().bucket(m_lts.buffersDerivatives));
    for( unsigned int lRegion = 0; lRegion < m_meshStructure[tc].numberOfRegions; lRegion++ ) {
=======
    real* ghostStart = static_cast<real*>(cluster.child<Ghost>().bucket(m_lts.buffersDerivatives, allocationPlace));
    for( unsigned int l_region = 0; l_region < m_meshStructure[tc].numberOfRegions; l_region++ ) {
>>>>>>> 5849d62e
      // set pointer to ghost region
      m_meshStructure[tc].ghostRegions[lRegion] = ghostStart;

      // derive the ghost region size
      unsigned int lNumberOfDerivatives = m_meshStructure[tc].numberOfGhostRegionDerivatives[lRegion];
      unsigned int lNumberOfBuffers     = m_meshStructure[tc].numberOfGhostRegionCells[lRegion] - lNumberOfDerivatives;

      // set size
      m_meshStructure[tc].ghostRegionSizes[lRegion] = tensor::Q::size() * lNumberOfBuffers +
                                                       yateto::computeFamilySize<tensor::dQ>() * lNumberOfDerivatives;

      // update the pointer
      ghostStart += m_meshStructure[tc].ghostRegionSizes[lRegion];
    }
  }

  /*
   * copy layer
   */
  for (unsigned tc = 0; tc < m_ltsTree.numChildren(); ++tc) {
    Layer& copy = m_ltsTree.child(tc).child<Copy>();
#ifdef ACL_DEVICE
    real** buffers = copy.var(m_lts.buffersDevice);
    real** derivatives = copy.var(m_lts.derivativesDevice);
#else
    real** buffers = copy.var(m_lts.buffers);
    real** derivatives = copy.var(m_lts.derivatives);
#endif
    // copy region offset
    unsigned int lOffset = 0;

    for( unsigned int lRegion = 0; lRegion < m_meshStructure[tc].numberOfRegions; lRegion++ ) {
      // derive the communication size
      unsigned int lNumberOfDerivatives = m_meshStructure[tc].numberOfCommunicatedCopyRegionDerivatives[lRegion];
      unsigned int lNumberOfBuffers     = m_meshStructure[tc].numberOfCopyRegionCells[lRegion] - lNumberOfDerivatives;

      // assert number of communicated buffers fits into total number of buffers
      assert( m_numberOfCopyRegionBuffers[tc][lRegion] >= lNumberOfBuffers );

      // set pointer to copy region start
      if( lNumberOfBuffers > 0 ) {
        m_meshStructure[tc].copyRegions[lRegion] = buffers[lNumberOfDerivatives + lOffset];
      }
      else {
        m_meshStructure[tc].copyRegions[lRegion] = derivatives[lOffset];
      }

      // assert the pointer is set
      assert( m_meshStructure[tc].copyRegions[lRegion] != NULL );

      // set size
      m_meshStructure[tc].copyRegionSizes[lRegion] = tensor::Q::size() * lNumberOfBuffers +
                                                      yateto::computeFamilySize<tensor::dQ>() * lNumberOfDerivatives;

      // jump over region
      lOffset += m_meshStructure[tc].numberOfCopyRegionCells[lRegion];
    }
  }
}
#endif

void seissol::initializer::MemoryManager::initializeFaceNeighbors( unsigned    cluster,
                                                                    Layer&      layer )
{
#ifdef USE_MPI
  assert(layer.getLayerType() == Copy || layer.getLayerType() == Interior);
#else
  assert(layer.getLayerType() == Interior);
#endif

  // iterate over clusters

  real** buffers = m_ltsTree.var(m_lts.buffers);          // faceNeighborIds are ltsIds and not layer-local
  real** derivatives = m_ltsTree.var(m_lts.derivatives);  // faceNeighborIds are ltsIds and not layer-local
  real *(*faceNeighbors)[4] = layer.var(m_lts.faceNeighbors);
#ifdef ACL_DEVICE
  real** buffersDevice = m_ltsTree.var(m_lts.buffersDevice);          // faceNeighborIds are ltsIds and not layer-local
  real** derivativesDevice = m_ltsTree.var(m_lts.derivativesDevice);  // faceNeighborIds are ltsIds and not layer-local
  real *(*faceNeighborsDevice)[4] = layer.var(m_lts.faceNeighborsDevice);
#endif
  CellLocalInformation* cellInformation = layer.var(m_lts.cellInformation);

  for (unsigned cell = 0; cell < layer.getNumberOfCells(); ++cell) {
    for (unsigned face = 0; face < 4; ++face) {
      if (cellInformation[cell].faceTypes[face] == FaceType::regular ||
	  cellInformation[cell].faceTypes[face] == FaceType::periodic ||
	  cellInformation[cell].faceTypes[face] == FaceType::dynamicRupture) {
        // neighboring cell provides derivatives
        if( (cellInformation[cell].ltsSetup >> face) % 2 ) {
          faceNeighbors[cell][face] = derivatives[ cellInformation[cell].faceNeighborIds[face] ];
#ifdef ACL_DEVICE
          faceNeighborsDevice[cell][face] = derivativesDevice[ cellInformation[cell].faceNeighborIds[face] ];
#endif
        }
        // neighboring cell provides a time buffer
        else {
          faceNeighbors[cell][face] = buffers[ cellInformation[cell].faceNeighborIds[face] ];
#ifdef ACL_DEVICE
          faceNeighborsDevice[cell][face] = buffersDevice[ cellInformation[cell].faceNeighborIds[face] ];
#endif
        }
        assert(faceNeighbors[cell][face] != nullptr);
      }
      // boundaries using local cells
      else if (cellInformation[cell].faceTypes[face] == FaceType::freeSurface ||
	       cellInformation[cell].faceTypes[face] == FaceType::freeSurfaceGravity ||
	       cellInformation[cell].faceTypes[face] == FaceType::dirichlet ||
	       cellInformation[cell].faceTypes[face] == FaceType::analytical) {
        if( (cellInformation[cell].ltsSetup >> face) % 2 == 0 ) { // free surface on buffers
          faceNeighbors[cell][face] = layer.var(m_lts.buffers)[cell];
#ifdef ACL_DEVICE
          faceNeighborsDevice[cell][face] = layer.var(m_lts.buffersDevice)[cell];
#endif
        }
        else { // free surface on derivatives
          faceNeighbors[cell][face] = layer.var(m_lts.derivatives)[cell];
#ifdef ACL_DEVICE
          faceNeighborsDevice[cell][face] = layer.var(m_lts.derivativesDevice)[cell];
#endif
        }
        assert(faceNeighbors[cell][face] != nullptr);
      }
      // absorbing
      else if( cellInformation[cell].faceTypes[face] == FaceType::outflow ) {
        // NULL pointer; absorbing: data is not used
        faceNeighbors[cell][face] = nullptr;
#ifdef ACL_DEVICE
        faceNeighborsDevice[cell][face] = nullptr;
#endif
      }
      else {
        // assert all cases are covered
        assert(false);
      }
    }
  }
}

void seissol::initializer::MemoryManager::initializeBuffersDerivatives() {
  // initialize the pointers of the internal state
  for (unsigned tc = 0; tc < m_ltsTree.numChildren(); ++tc) {
    TimeCluster& cluster = m_ltsTree.child(tc);

#ifdef USE_MPI
    /*
     * ghost layer
     */
    InternalState::setUpLayerPointers( m_meshStructure[tc].numberOfRegions,
                                       m_meshStructure[tc].numberOfGhostRegionCells,
                                       cluster.child<Ghost>().var(m_lts.cellInformation),
                                       m_numberOfGhostRegionBuffers[tc],
                                       m_numberOfGhostRegionDerivatives[tc],
                                       static_cast<real*>(cluster.child<Ghost>().bucket(m_lts.buffersDerivatives)),
                                       cluster.child<Ghost>().var(m_lts.buffers),
                                       cluster.child<Ghost>().var(m_lts.derivatives) );

    /*
     * Copy layer
     */
    InternalState::setUpLayerPointers( m_meshStructure[tc].numberOfRegions,
                                       m_meshStructure[tc].numberOfCopyRegionCells,
                                       cluster.child<Copy>().var(m_lts.cellInformation),
                                       m_numberOfCopyRegionBuffers[tc],
                                       m_numberOfCopyRegionDerivatives[tc],
                                       static_cast<real*>(cluster.child<Copy>().bucket(m_lts.buffersDerivatives)),
                                       cluster.child<Copy>().var(m_lts.buffers),
                                       cluster.child<Copy>().var(m_lts.derivatives) );
#endif

    /*
     * Interior
     */
    InternalState::setUpInteriorPointers( m_meshStructure[tc].numberOfInteriorCells,
                                          cluster.child<Interior>().var(m_lts.cellInformation),
                                          m_numberOfInteriorBuffers[tc],
                                          m_numberOfInteriorDerivatives[tc],
                                          static_cast<real*>(cluster.child<Interior>().bucket(m_lts.buffersDerivatives)),
                                          cluster.child<Interior>().var(m_lts.buffers),
                                          cluster.child<Interior>().var(m_lts.derivatives)  );

#ifdef ACL_DEVICE
    #ifdef USE_MPI
    /*
     * ghost layer
     */
    InternalState::setUpLayerPointers( m_meshStructure[tc].numberOfRegions,
                                       m_meshStructure[tc].numberOfGhostRegionCells,
                                       cluster.child<Ghost>().var(m_lts.cellInformation),
                                       m_numberOfGhostRegionBuffers[tc],
                                       m_numberOfGhostRegionDerivatives[tc],
                                       static_cast<real*>(cluster.child<Ghost>().bucket(m_lts.buffersDerivatives, seissol::initializer::AllocationPlace::Device)),
                                       cluster.child<Ghost>().var(m_lts.buffersDevice),
                                       cluster.child<Ghost>().var(m_lts.derivativesDevice) );

    /*
     * Copy layer
     */
    InternalState::setUpLayerPointers( m_meshStructure[tc].numberOfRegions,
                                       m_meshStructure[tc].numberOfCopyRegionCells,
                                       cluster.child<Copy>().var(m_lts.cellInformation),
                                       m_numberOfCopyRegionBuffers[tc],
                                       m_numberOfCopyRegionDerivatives[tc],
                                       static_cast<real*>(cluster.child<Copy>().bucket(m_lts.buffersDerivatives, seissol::initializer::AllocationPlace::Device)),
                                       cluster.child<Copy>().var(m_lts.buffersDevice),
                                       cluster.child<Copy>().var(m_lts.derivativesDevice) );
#endif

    /*
     * Interior
     */
    InternalState::setUpInteriorPointers( m_meshStructure[tc].numberOfInteriorCells,
                                          cluster.child<Interior>().var(m_lts.cellInformation),
                                          m_numberOfInteriorBuffers[tc],
                                          m_numberOfInteriorDerivatives[tc],
                                          static_cast<real*>(cluster.child<Interior>().bucket(m_lts.buffersDerivatives, seissol::initializer::AllocationPlace::Device)),
                                          cluster.child<Interior>().var(m_lts.buffersDevice),
                                          cluster.child<Interior>().var(m_lts.derivativesDevice)  );
#endif
  }
}

void seissol::initializer::MemoryManager::fixateLtsTree(struct TimeStepping& iTimeStepping,
                                                         struct MeshStructure*iMeshStructure,
                                                         unsigned* numberOfDRCopyFaces,
                                                         unsigned* numberOfDRInteriorFaces,
                                                         bool usePlasticity) {
  // store mesh structure and the number of time clusters
  m_meshStructure = iMeshStructure;

  // Setup tree variables
  m_lts.addTo(m_ltsTree, usePlasticity);
  seissolInstance.postProcessor().allocateMemory(&m_ltsTree);
  m_ltsTree.setNumberOfTimeClusters(iTimeStepping.numberOfLocalClusters);

  /// From this point, the tree layout, variables, and buckets cannot be changed anymore
  m_ltsTree.fixate();

  // Set number of cells and bucket sizes in ltstree
  for (unsigned tc = 0; tc < m_ltsTree.numChildren(); ++tc) {
    TimeCluster& cluster = m_ltsTree.child(tc);
    cluster.child<Ghost>().setNumberOfCells(iMeshStructure[tc].numberOfGhostCells);
    cluster.child<Copy>().setNumberOfCells(iMeshStructure[tc].numberOfCopyCells);
    cluster.child<Interior>().setNumberOfCells(iMeshStructure[tc].numberOfInteriorCells);
  }

  m_ltsTree.allocateVariables();
  m_ltsTree.touchVariables();

  /// Dynamic rupture tree
  for (int i = 0; i < MULTIPLE_SIMULATIONS; i++) {
    m_dynRupTree[i] = new LTSTree();
    m_dynRup[i]->addTo(*m_dynRupTree[i]);
    m_dynRupTree[i]->setNumberOfTimeClusters(iTimeStepping.numberOfGlobalClusters);
    m_dynRupTree[i]->fixate();
    for (unsigned tc = 0; tc < m_dynRupTree[i]->numChildren(); ++tc) {
      TimeCluster& cluster = m_dynRupTree[i]->child(tc);
      cluster.child<Ghost>().setNumberOfCells(0);
      if (tc >= iTimeStepping.numberOfLocalClusters) {
        cluster.child<Copy>().setNumberOfCells(0);
        cluster.child<Interior>().setNumberOfCells(0);
      } else {
        cluster.child<Copy>().setNumberOfCells(numberOfDRCopyFaces[tc]);
        cluster.child<Interior>().setNumberOfCells(numberOfDRInteriorFaces[tc]);
      }
    }
    m_dynRupTree[i]->allocateVariables();
    m_dynRupTree[i]->touchVariables();
  }

  // m_dynRup->addTo(m_dynRupTree);
  // m_dynRupTree.setNumberOfTimeClusters(i_timeStepping.numberOfGlobalClusters);
  // m_dynRupTree.fixate();

  // for (unsigned tc = 0; tc < m_dynRupTree.numChildren(); ++tc) {
  //   TimeCluster& cluster = m_dynRupTree.child(tc);
  //   cluster.child<Ghost>().setNumberOfCells(0);
  //   if (tc >= i_timeStepping.numberOfLocalClusters) {
  //       cluster.child<Copy>().setNumberOfCells(0);
  //       cluster.child<Interior>().setNumberOfCells(0);
  //   } else {
  //       cluster.child<Copy>().setNumberOfCells(numberOfDRCopyFaces[tc]);
  //       cluster.child<Interior>().setNumberOfCells(numberOfDRInteriorFaces[tc]);
  //   }
  // }

  // m_dynRupTree.allocateVariables();
  // m_dynRupTree.touchVariables();

#ifdef ACL_DEVICE
  MemoryManager::deriveRequiredScratchpadMemoryForDr(m_dynRupTree, *m_dynRup.get());
  m_dynRupTree.allocateScratchPads();
#endif
}

void seissol::initializer::MemoryManager::fixateBoundaryLtsTree() {
  seissol::initializer::LayerMask ghostMask(Ghost);

  // Boundary face tree
  m_boundary.addTo(m_boundaryTree);
  m_boundaryTree.setNumberOfTimeClusters(m_ltsTree.numChildren());
  m_boundaryTree.fixate();

  // First count the number of faces with relevant boundary condition.
  for (unsigned tc = 0; tc < m_boundaryTree.numChildren(); ++tc) {
    auto& cluster = m_boundaryTree.child(tc);
    cluster.child<Ghost>().setNumberOfCells(0);
    cluster.child<Copy>().setNumberOfCells(0);
    cluster.child<Interior>().setNumberOfCells(0);
  }

  // Iterate over layers of standard lts tree and face lts tree together.
  auto layer = m_ltsTree.beginLeaf(ghostMask), boundaryLayer = m_boundaryTree.beginLeaf(ghostMask);
    for (;
       layer != m_ltsTree.endLeaf() && boundaryLayer != m_boundaryTree.endLeaf();
       ++layer, ++boundaryLayer) {
    CellLocalInformation* cellInformation = layer->var(m_lts.cellInformation);

    unsigned numberOfBoundaryFaces = 0;
#ifdef _OPENMP
    #pragma omp parallel for schedule(static) reduction(+ : numberOfBoundaryFaces)
#endif // _OPENMP
    for (unsigned cell = 0; cell < layer->getNumberOfCells(); ++cell) {
      for (unsigned face = 0; face < 4; ++face) {
        if (requiresNodalFlux(cellInformation[cell].faceTypes[face])) {
          ++numberOfBoundaryFaces;
        }
      }
    }
    boundaryLayer->setNumberOfCells(numberOfBoundaryFaces);
  }
  m_boundaryTree.allocateVariables();
  m_boundaryTree.touchVariables();

  // The boundary tree is now allocated, now we only need to map from cell lts
  // to face lts.
  // We do this by, once again, iterating over both trees at the same time.
  for (auto layer = m_ltsTree.beginLeaf(ghostMask), boundaryLayer = m_boundaryTree.beginLeaf(ghostMask);
       layer != m_ltsTree.endLeaf() && boundaryLayer != m_boundaryTree.endLeaf();
       ++layer, ++boundaryLayer) {
    auto* cellInformation = layer->var(m_lts.cellInformation);
    auto* boundaryMapping = layer->var(m_lts.boundaryMapping);
    auto* boundaryMappingDevice = layer->var(m_lts.boundaryMappingDevice);
    auto* faceInformation = boundaryLayer->var(m_boundary.faceInformation, AllocationPlace::Host);
    auto* faceInformationDevice = boundaryLayer->var(m_boundary.faceInformation, AllocationPlace::Device);

    auto boundaryFace = 0;
    for (unsigned cell = 0; cell < layer->getNumberOfCells(); ++cell) {
      for (unsigned face = 0; face < 4; ++face) {
        if (requiresNodalFlux(cellInformation[cell].faceTypes[face])) {
          boundaryMapping[cell][face].nodes = faceInformation[boundaryFace].nodes;
          boundaryMapping[cell][face].TData = faceInformation[boundaryFace].TData;
          boundaryMapping[cell][face].TinvData = faceInformation[boundaryFace].TinvData;
          boundaryMapping[cell][face].easiBoundaryMap = faceInformation[boundaryFace].easiBoundaryMap;
          boundaryMapping[cell][face].easiBoundaryConstant = faceInformation[boundaryFace].easiBoundaryConstant;
          boundaryMappingDevice[cell][face].nodes = faceInformationDevice[boundaryFace].nodes;
          boundaryMappingDevice[cell][face].TData = faceInformationDevice[boundaryFace].TData;
          boundaryMappingDevice[cell][face].TinvData = faceInformationDevice[boundaryFace].TinvData;
          boundaryMappingDevice[cell][face].easiBoundaryMap = faceInformationDevice[boundaryFace].easiBoundaryMap;
          boundaryMappingDevice[cell][face].easiBoundaryConstant = faceInformationDevice[boundaryFace].easiBoundaryConstant;
          ++boundaryFace;
        } else {
          boundaryMapping[cell][face].nodes = nullptr;
          boundaryMapping[cell][face].TData = nullptr;
          boundaryMapping[cell][face].TinvData = nullptr;
          boundaryMapping[cell][face].easiBoundaryMap = nullptr;
          boundaryMapping[cell][face].easiBoundaryConstant = nullptr;
          boundaryMappingDevice[cell][face].nodes = nullptr;
          boundaryMappingDevice[cell][face].TData = nullptr;
          boundaryMappingDevice[cell][face].TinvData = nullptr;
          boundaryMappingDevice[cell][face].easiBoundaryMap = nullptr;
          boundaryMappingDevice[cell][face].easiBoundaryConstant = nullptr;
        }
      }
    }
  }
}

void seissol::initializer::MemoryManager::deriveFaceDisplacementsBucket()
{
  for (auto layer = m_ltsTree.beginLeaf(m_lts.faceDisplacements.mask); layer != m_ltsTree.endLeaf(); ++layer) {
    CellLocalInformation* cellInformation = layer->var(m_lts.cellInformation);
    real* (*displacements)[4] = layer->var(m_lts.faceDisplacements);
    CellMaterialData* cellMaterialData = layer->var(m_lts.material);

    unsigned numberOfFaces = 0;
    for (unsigned cell = 0; cell < layer->getNumberOfCells(); ++cell) {
      for (unsigned int face = 0; face < 4; ++face) {
        if (requiresDisplacement(cellInformation[cell],
                                 cellMaterialData[cell],
                                 face)) {
          // We add the base address later when the bucket is allocated
          // +1 is necessary as we want to reserve the nullptr for cell without displacement.
          // Thanks to this hack, the array contains a constant plus the offset of the current
          // cell.
          displacements[cell][face] =
              static_cast<real*>(nullptr) + 1 + numberOfFaces * tensor::faceDisplacement::size();
          ++numberOfFaces;
        } else {
          displacements[cell][face] = nullptr;
        }
      }
    }
    layer->setBucketSize(m_lts.faceDisplacementsBuffer, numberOfFaces * 1 * tensor::faceDisplacement::size() * sizeof(real));
  }
}

#ifdef ACL_DEVICE
void seissol::initializer::MemoryManager::deriveRequiredScratchpadMemoryForWp(LTSTree& ltsTree, LTS& lts) {
  constexpr size_t totalDerivativesSize = yateto::computeFamilySize<tensor::dQ>();
  constexpr size_t nodalDisplacementsSize = tensor::averageNormalDisplacement::size();

  for (auto layer = ltsTree.beginLeaf(Ghost); layer != ltsTree.endLeaf(); ++layer) {

    CellLocalInformation *cellInformation = layer->var(lts.cellInformation);
    std::unordered_set<real *> registry{};
    real *(*faceNeighbors)[4] = layer->var(lts.faceNeighborsDevice);

    std::size_t derivativesCounter{0};
    std::size_t integratedDofsCounter{0};
    std::size_t nodalDisplacementsCounter{0};
    std::size_t analyticCounter = 0;

    for (unsigned cell = 0; cell < layer->getNumberOfCells(); ++cell) {
      bool needsScratchMemForDerivatives = (cellInformation[cell].ltsSetup >> 9) % 2 == 0;
      if (needsScratchMemForDerivatives) {
        ++derivativesCounter;
      }
      ++integratedDofsCounter;

      // include data provided by ghost layers
      for (unsigned face = 0; face < 4; ++face) {
        real *neighborBuffer = faceNeighbors[cell][face];

        // check whether a neighbour element idofs has not been counted twice
        if ((registry.find(neighborBuffer) == registry.end())) {

          // maybe, because of BCs, a pointer can be a nullptr, i.e. skip it
          if (neighborBuffer != nullptr) {
            if (cellInformation[cell].faceTypes[face] != FaceType::outflow &&
                cellInformation[cell].faceTypes[face] != FaceType::dynamicRupture) {

              bool isNeighbProvidesDerivatives = ((cellInformation[cell].ltsSetup >> face) % 2) == 1;
              if (isNeighbProvidesDerivatives) {
                ++integratedDofsCounter;
              }
              registry.insert(neighborBuffer);
            }
          }
        }

        if (cellInformation[cell].faceTypes[face] == FaceType::freeSurfaceGravity) {
          ++nodalDisplacementsCounter;
        }

        if (cellInformation[cell].faceTypes[face] == FaceType::analytical) {
          ++analyticCounter;
        }
      }
    }
    layer->setScratchpadSize(lts.integratedDofsScratch,
                             integratedDofsCounter * tensor::I::size() * sizeof(real));
    layer->setScratchpadSize(lts.derivativesScratch,
                             derivativesCounter * totalDerivativesSize * sizeof(real));
    layer->setScratchpadSize(lts.nodalAvgDisplacements,
                             nodalDisplacementsCounter * nodalDisplacementsSize * sizeof(real));
    layer->setScratchpadSize(lts.analyticScratch,
                             analyticCounter * tensor::INodal::size() * sizeof(real));
  }
}

void seissol::initializer::MemoryManager::deriveRequiredScratchpadMemoryForDr(
    LTSTree &ltsTree,
    DynamicRupture& dynRup) {
  constexpr size_t idofsSize = tensor::Q::size() * sizeof(real);
  for (auto layer = ltsTree.beginLeaf(); layer != ltsTree.endLeaf(); ++layer) {
    const auto layerSize = layer->getNumberOfCells();
    layer->setScratchpadSize(dynRup.idofsPlusOnDevice, idofsSize * layerSize);
    layer->setScratchpadSize(dynRup.idofsMinusOnDevice, idofsSize * layerSize);
  }
}
#endif

void seissol::initializer::MemoryManager::initializeFaceDisplacements()
{
  for (auto layer = m_ltsTree.beginLeaf(m_lts.faceDisplacements.mask); layer != m_ltsTree.endLeaf(); ++layer) {
    if (layer->getBucketSize(m_lts.faceDisplacementsBuffer) == 0) {
      continue;
    }
    real* (*displacements)[4] = layer->var(m_lts.faceDisplacements);
    real* bucket = static_cast<real*>(layer->bucket(m_lts.faceDisplacementsBuffer));
    real* (*displacementsDevice)[4] = layer->var(m_lts.faceDisplacementsDevice);
    real* bucketDevice = static_cast<real*>(layer->bucket(m_lts.faceDisplacementsBuffer, seissol::initializer::AllocationPlace::Device));

#ifdef _OPENMP
#pragma omp parallel for schedule(static) default(none) shared(layer, displacements, bucket, displacementsDevice, bucketDevice)
#endif // _OPENMP
    for (unsigned cell = 0; cell < layer->getNumberOfCells(); ++cell) {
      for (unsigned face = 0; face < 4; ++face) {
        if (displacements[cell][face] != nullptr) {
          // Remove constant part that was added in deriveDisplacementsBucket.
          // We then have the pointer offset that needs to be added to the bucket.
          // The final value of this pointer then points to a valid memory address
          // somewhere in the bucket.
          auto offset = ((displacements[cell][face] - static_cast<real*>(nullptr)) - 1);
          displacements[cell][face] = bucket + offset;
          displacementsDevice[cell][face] = bucketDevice + offset;
          for (unsigned dof = 0; dof < tensor::faceDisplacement::size(); ++dof) {
            // zero displacements
            displacements[cell][face][dof] = static_cast<real>(0.0);
          }
        }
      }
    }
  }
}

void seissol::initializer::MemoryManager::initializeMemoryLayout()
{

  // correct LTS-information in the ghost layer
  correctGhostRegionSetups();

  // derive the layouts of the layers
  deriveLayerLayouts();

  for (unsigned tc = 0; tc < m_ltsTree.numChildren(); ++tc) {
    TimeCluster& cluster = m_ltsTree.child(tc);

    size_t lGhostSize = 0;
    size_t lCopySize = 0;
    size_t lInteriorSize = 0;
#ifdef USE_MPI
    for( unsigned int lRegion = 0; lRegion < m_meshStructure[tc].numberOfRegions; lRegion++ ) {
      lGhostSize    += sizeof(real) * tensor::Q::size() * m_numberOfGhostRegionBuffers[tc][lRegion];
      lGhostSize    += sizeof(real) * yateto::computeFamilySize<tensor::dQ>() * m_numberOfGhostRegionDerivatives[tc][lRegion];

      lCopySize     += sizeof(real) * tensor::Q::size() * m_numberOfCopyRegionBuffers[tc][lRegion];
      lCopySize     += sizeof(real) * yateto::computeFamilySize<tensor::dQ>() * m_numberOfCopyRegionDerivatives[tc][lRegion];
    }
#endif // USE_MPI
    lInteriorSize += sizeof(real) * tensor::Q::size() * m_numberOfInteriorBuffers[tc];
    lInteriorSize += sizeof(real) * yateto::computeFamilySize<tensor::dQ>() * m_numberOfInteriorDerivatives[tc];

    cluster.child<Ghost>().setBucketSize(m_lts.buffersDerivatives, lGhostSize);
    cluster.child<Copy>().setBucketSize(m_lts.buffersDerivatives, lCopySize);
    cluster.child<Interior>().setBucketSize(m_lts.buffersDerivatives, lInteriorSize);
  }

  deriveFaceDisplacementsBucket();

  m_ltsTree.allocateBuckets();

  // initialize the internal state
  initializeBuffersDerivatives();

  // initialize face neighbors
  for (unsigned tc = 0; tc < m_ltsTree.numChildren(); ++tc) {
    TimeCluster& cluster = m_ltsTree.child(tc);
#ifdef USE_MPI
    initializeFaceNeighbors(tc, cluster.child<Copy>());
#endif
    initializeFaceNeighbors(tc, cluster.child<Interior>());
  }


#ifdef ACL_DEVICE
  void* stream = device::DeviceInstance::getInstance().api->getDefaultStream();
  for (auto it = m_ltsTree.beginLeaf(); it != m_ltsTree.endLeaf(); ++it) {
    if (it->getBucketSize(m_lts.buffersDerivatives) > 0) {
      void* data = it->bucket(m_lts.buffersDerivatives, seissol::initializer::AllocationPlace::Device);
      device::DeviceInstance::getInstance().algorithms.touchMemory(
        reinterpret_cast<real*>(data),
        it->getBucketSize(m_lts.buffersDerivatives) / sizeof(real),
        true, stream);
    }
  }
  device::DeviceInstance::getInstance().api->syncDefaultStreamWithHost();
#endif
  for (auto it = m_ltsTree.beginLeaf(); it != m_ltsTree.endLeaf(); ++it) {
    real** buffers = it->var(m_lts.buffers);
    real** derivatives = it->var(m_lts.derivatives);
    
    kernels::touchBuffersDerivatives(buffers, derivatives, it->getNumberOfCells());
  }
<<<<<<< HEAD

#endif
=======
>>>>>>> 5849d62e

#ifdef USE_MPI
  // initialize the communication structure
  initializeCommunicationStructure();
#endif


  initializeFaceDisplacements();


#ifdef ACL_DEVICE
  seissol::initializer::MemoryManager::deriveRequiredScratchpadMemoryForWp(m_ltsTree, m_lts);
  m_ltsTree.allocateScratchPads();
#endif
}

std::pair<MeshStructure *, CompoundGlobalData>
seissol::initializer::MemoryManager::getMemoryLayout(unsigned int iCluster) {
  MeshStructure *meshStructure = m_meshStructure + iCluster;

  CompoundGlobalData globalData{};
  globalData.onHost = &m_globalDataOnHost;
  globalData.onDevice = nullptr;
  if constexpr (seissol::isDeviceOn()) {
    globalData.onDevice = &m_globalDataOnDevice;
  }

  return std::make_pair(meshStructure, globalData);
}

void seissol::initializer::MemoryManager::initializeEasiBoundaryReader(const char* fileName) {
  const auto fileNameStr = std::string{fileName};
  if (fileNameStr != "") {
    m_easiBoundary = EasiBoundary(fileNameStr);
  }
}


#ifdef ACL_DEVICE
void seissol::initializer::MemoryManager::recordExecutionPaths(bool usePlasticity) {
  recording::CompositeRecorder<seissol::initializer::LTS> recorder;
  recorder.addRecorder(new recording::LocalIntegrationRecorder);
  recorder.addRecorder(new recording::NeighIntegrationRecorder);

  if (usePlasticity) {
    recorder.addRecorder(new recording::PlasticityRecorder);
  }

  for (LTSTree::leaf_iterator it = m_ltsTree.beginLeaf(Ghost); it != m_ltsTree.endLeaf(); ++it) {
    recorder.record(m_lts, *it);
  }

  recording::CompositeRecorder<seissol::initializer::DynamicRupture> drRecorder;
  drRecorder.addRecorder(new recording::DynamicRuptureRecorder);
  for (LTSTree::leaf_iterator it = m_dynRupTree.beginLeaf(Ghost); it != m_dynRupTree.endLeaf(); ++it) {
    drRecorder.record(*m_dynRup, *it);
  }
}
#endif // ACL_DEVICE

bool seissol::initializer::isAcousticSideOfElasticAcousticInterface(CellMaterialData &material,
                                              unsigned int face) {
#ifdef USE_ANISOTROPIC
  return false;
#else
  constexpr auto eps = std::numeric_limits<real>::epsilon();
  return material.neighbor[face].mu > eps && material.local.mu < eps;
#endif
}
bool seissol::initializer::isElasticSideOfElasticAcousticInterface(CellMaterialData &material,
                                             unsigned int face) {
#ifdef USE_ANISOTROPIC
  return false;
#else
  constexpr auto eps = std::numeric_limits<real>::epsilon();
  return material.local.mu > eps && material.neighbor[face].mu < eps;
#endif
}

bool seissol::initializer::isAtElasticAcousticInterface(CellMaterialData &material, unsigned int face) {
  // We define the interface cells as all cells that are in the elastic domain but have a
  // neighbor with acoustic material.
#ifndef USE_ANISOTROPIC
  return isAcousticSideOfElasticAcousticInterface(material, face) || isElasticSideOfElasticAcousticInterface(material, face);
#else
  return false;
#endif
}


bool seissol::initializer::requiresDisplacement(CellLocalInformation cellLocalInformation,
                                                 CellMaterialData &material,
                                                 unsigned int face) {
  const auto faceType = cellLocalInformation.faceTypes[face];
  return faceType == FaceType::freeSurface
  || faceType == FaceType::freeSurfaceGravity
  || isAtElasticAcousticInterface(material, face);
}

bool seissol::initializer::requiresNodalFlux(FaceType f) {
  return (f == FaceType::freeSurfaceGravity
          || f == FaceType::dirichlet
          || f == FaceType::analytical);
}

void seissol::initializer::MemoryManager::initializeFrictionLaw() {
  const int rank = seissol::MPI::mpi.rank();
  logInfo(rank) << "Initialize Friction Model";

<<<<<<< HEAD
  for (int i = 0; i < MULTIPLE_SIMULATIONS; i++) {
    auto drParameters = std::make_shared<seissol::initializer::parameters::DRParameters>(
        m_seissolParams->drParameters[i]);
    const auto factory = seissol::dr::factory::getFactory(drParameters, seissolInstance, i);
    auto product = factory->produce();
    m_dynRup[i] = std::move(product.ltsTree);
    m_DRInitializer[i] = std::move(product.initializer);
    m_FrictionLaw[i] = std::move(product.frictionLaw);
    m_faultOutputManager[i] = std::move(product.output);
  }
=======
  auto drParameters = std::make_shared<seissol::initializer::parameters::DRParameters>(m_seissolParams->drParameters);
  const auto factory = seissol::dr::factory::getFactory(drParameters, seissolInstance);
  auto product = factory->produce();
  m_dynRup = std::move(product.ltsTree);
  m_DRInitializer = std::move(product.initializer);
  m_FrictionLaw = std::move(product.frictionLaw);
  m_FrictionLawDevice = std::move(product.frictionLawDevice);
  m_faultOutputManager = std::move(product.output);
>>>>>>> 5849d62e
}

void seissol::initializer::MemoryManager::initFaultOutputManager(const std::string& backupTimeStamp) {
  for (int i = 0; i < MULTIPLE_SIMULATIONS; i++) {
    if (m_seissolParams->drParameters[i].isDynamicRuptureEnabled) {
      m_faultOutputManager[i]->setInputParam(seissolInstance.meshReader());
      m_faultOutputManager[i]->setLtsData(
          &m_ltsTree, &m_lts, &m_ltsLut, m_dynRupTree[i], m_dynRup[i].get());
      m_faultOutputManager[i]->setBackupTimeStamp(backupTimeStamp);
      m_faultOutputManager[i]->init();
    }
  }
}


void seissol::initializer::MemoryManager::initFrictionData() {
  for(int i=0; i < MULTIPLE_SIMULATIONS; i++){

  if (m_seissolParams->drParameters[i].isDynamicRuptureEnabled) {

    m_DRInitializer[i]->initializeFault(m_dynRup[i].get(), m_dynRupTree[i]);

#ifdef ACL_DEVICE
    if (auto* impl = dynamic_cast<dr::friction_law::gpu::FrictionSolverInterface*>(m_FrictionLawDevice.get())) {
      impl->initSyclQueue();

      LayerMask mask = seissol::initializer::LayerMask(Ghost);
      auto maxSize = m_dynRupTree.getMaxClusterSize(mask);
      impl->setMaxClusterSize(maxSize);

      impl->allocateAuxiliaryMemory();
      impl->copyStaticDataToDevice();
    }
#endif // ACL_DEVICE
  }
  }
}

void seissol::initializer::MemoryManager::synchronizeTo(seissol::initializer::AllocationPlace place) {
#ifdef ACL_DEVICE
  if (place == seissol::initializer::AllocationPlace::Device) {
    logInfo(MPI::mpi.rank()) << "Synchronizing data... (host->device)";
  }
  else {
    logInfo(MPI::mpi.rank()) << "Synchronizing data... (device->host)";
  }
  const auto& defaultStream = device::DeviceInstance::getInstance().api->getDefaultStream();
  m_ltsTree.synchronizeTo(place, defaultStream);
  m_dynRupTree.synchronizeTo(place, defaultStream);
  m_boundaryTree.synchronizeTo(place, defaultStream);
  device::DeviceInstance::getInstance().api->syncDefaultStreamWithHost();
#endif
}<|MERGE_RESOLUTION|>--- conflicted
+++ resolved
@@ -67,40 +67,30 @@
  * @section DESCRIPTION
  * Memory management of SeisSol.
  **/
-<<<<<<< HEAD
 #include "MemoryManager.h"
 
 #include <Initializer/tree/LTSTree.hpp>
 #include <cmath>
-#include <type_traits>
-#include <unordered_set>
 #include <utils/logger.h>
-=======
->>>>>>> 5849d62e
 
 #ifdef _OPENMP
 #include <omp.h>
 #endif
 
-#include "MemoryAllocator.h"
-#include "SeisSol.h"
 #include "MemoryManager.h"
-#include "InternalState.h"
 #include "tree/Layer.hpp"
 #include <cstddef>
 #include <yateto.h>
 #include "MemoryManager.h"
-#include <unordered_set>
 #include <cmath>
-#include <type_traits>
 #include <yateto.h>
-#include "GlobalData.h"
-#include "Initializer/Parameters/SeisSolParameters.h"
-#include "InternalState.h"
 #include "Kernels/Touch.h"
 #include "Kernels/common.hpp"
+#include "generated_code/tensor.h"
+#include "GlobalData.h"
+#include "InternalState.h"
 #include "SeisSol.h"
-#include "generated_code/tensor.h"
+
 
 #ifdef ACL_DEVICE
 #include "BatchRecorders/Recorders.h"
@@ -284,26 +274,21 @@
    */
   for (unsigned tc = 0; tc < m_ltsTree.numChildren(); ++tc) {
     TimeCluster& cluster = m_ltsTree.child(tc);
-<<<<<<< HEAD
-    real* ghostStart = static_cast<real*>(cluster.child<Ghost>().bucket(m_lts.buffersDerivatives));
-    for( unsigned int lRegion = 0; lRegion < m_meshStructure[tc].numberOfRegions; lRegion++ ) {
-=======
     real* ghostStart = static_cast<real*>(cluster.child<Ghost>().bucket(m_lts.buffersDerivatives, allocationPlace));
     for( unsigned int l_region = 0; l_region < m_meshStructure[tc].numberOfRegions; l_region++ ) {
->>>>>>> 5849d62e
       // set pointer to ghost region
-      m_meshStructure[tc].ghostRegions[lRegion] = ghostStart;
+      m_meshStructure[tc].ghostRegions[l_region] = ghostStart;
 
       // derive the ghost region size
-      unsigned int lNumberOfDerivatives = m_meshStructure[tc].numberOfGhostRegionDerivatives[lRegion];
-      unsigned int lNumberOfBuffers     = m_meshStructure[tc].numberOfGhostRegionCells[lRegion] - lNumberOfDerivatives;
+      unsigned int lNumberOfDerivatives = m_meshStructure[tc].numberOfGhostRegionDerivatives[l_region];
+      unsigned int lNumberOfBuffers     = m_meshStructure[tc].numberOfGhostRegionCells[l_region] - lNumberOfDerivatives;
 
       // set size
-      m_meshStructure[tc].ghostRegionSizes[lRegion] = tensor::Q::size() * lNumberOfBuffers +
+      m_meshStructure[tc].ghostRegionSizes[l_region] = tensor::Q::size() * lNumberOfBuffers +
                                                        yateto::computeFamilySize<tensor::dQ>() * lNumberOfDerivatives;
 
       // update the pointer
-      ghostStart += m_meshStructure[tc].ghostRegionSizes[lRegion];
+      ghostStart += m_meshStructure[tc].ghostRegionSizes[l_region];
     }
   }
 
@@ -875,11 +860,6 @@
     
     kernels::touchBuffersDerivatives(buffers, derivatives, it->getNumberOfCells());
   }
-<<<<<<< HEAD
-
-#endif
-=======
->>>>>>> 5849d62e
 
 #ifdef USE_MPI
   // initialize the communication structure
@@ -989,7 +969,6 @@
   const int rank = seissol::MPI::mpi.rank();
   logInfo(rank) << "Initialize Friction Model";
 
-<<<<<<< HEAD
   for (int i = 0; i < MULTIPLE_SIMULATIONS; i++) {
     auto drParameters = std::make_shared<seissol::initializer::parameters::DRParameters>(
         m_seissolParams->drParameters[i]);
@@ -1000,16 +979,6 @@
     m_FrictionLaw[i] = std::move(product.frictionLaw);
     m_faultOutputManager[i] = std::move(product.output);
   }
-=======
-  auto drParameters = std::make_shared<seissol::initializer::parameters::DRParameters>(m_seissolParams->drParameters);
-  const auto factory = seissol::dr::factory::getFactory(drParameters, seissolInstance);
-  auto product = factory->produce();
-  m_dynRup = std::move(product.ltsTree);
-  m_DRInitializer = std::move(product.initializer);
-  m_FrictionLaw = std::move(product.frictionLaw);
-  m_FrictionLawDevice = std::move(product.frictionLawDevice);
-  m_faultOutputManager = std::move(product.output);
->>>>>>> 5849d62e
 }
 
 void seissol::initializer::MemoryManager::initFaultOutputManager(const std::string& backupTimeStamp) {
