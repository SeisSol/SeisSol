--- conflicted
+++ resolved
@@ -463,10 +463,6 @@
   m_dynRupTree.allocateVariables();
   m_dynRupTree.touchVariables();
 
-<<<<<<< HEAD
-
-
-=======
 #ifdef ACL_DEVICE
   constexpr size_t QInterpolatedSize = CONVERGENCE_ORDER * tensor::QInterpolated::size() * sizeof(real);
   constexpr size_t imposedStateSize = tensor::QInterpolated::size() * sizeof(real);
@@ -487,7 +483,6 @@
   }
   m_dynRupTree.allocateScratchPads();
 #endif
->>>>>>> 85426c1e
 }
 
 void seissol::initializers::MemoryManager::fixateBoundaryLtsTree() {
@@ -824,7 +819,6 @@
   return (f == FaceType::freeSurfaceGravity
           || f == FaceType::dirichlet
           || f == FaceType::analytical);
-<<<<<<< HEAD
 }
 
 //added by adrian
@@ -854,6 +848,4 @@
     delete Factory;
     throw Error;
   }
-=======
->>>>>>> 85426c1e
-}+}
