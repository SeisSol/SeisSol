--- conflicted
+++ resolved
@@ -243,15 +243,7 @@
 void seissol::initializer::MemoryManager::initializeFaceNeighbors( unsigned    cluster,
                                                                     Layer&      layer )
 {
-<<<<<<< HEAD
-#ifdef USE_MPI
   assert(layer.getIdentifier().halo == Copy || layer.getIdentifier().halo == Interior);
-#else
-  assert(layer.getIdentifier().halo == Interior);
-#endif
-=======
-  assert(layer.getLayerType() == Copy || layer.getLayerType() == Interior);
->>>>>>> d6a0ac75
 
   // iterate over clusters
 
