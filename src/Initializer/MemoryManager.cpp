// SPDX-FileCopyrightText: 2013 SeisSol Group
// SPDX-FileCopyrightText: 2015 Intel Corporation
//
// SPDX-License-Identifier: BSD-3-Clause
// SPDX-LicenseComments: Full text under /LICENSE and /LICENSES/
//
// SPDX-FileContributor: Author lists in /AUTHORS and /CITATION.cff
// SPDX-FileContributor: Alexander Breuer
// SPDX-FileContributor: Alexander Heinecke (Intel Corp.)

#include <Solver/MultipleSimulations.h>
#ifdef _OPENMP
#include <omp.h>
#endif

#include "Memory/MemoryAllocator.h"
#include "SeisSol.h"
#include "MemoryManager.h"
#include "InternalState.h"
#include "Memory/Tree/Layer.h"
#include <algorithm>
#include <array>
#include <cstddef>
#include <yateto.h>
#include <unordered_set>
#include <cmath>
#include <type_traits>
#include "Memory/GlobalData.h"
#include "Initializer/Parameters/SeisSolParameters.h"
#include "Kernels/Common.h"
#include "Kernels/Touch.h"

#include "Kernels/Solver.h"

#include <DynamicRupture/Misc.h>

#include "Common/Iterator.h"

#include "generated_code/tensor.h"

#ifdef ACL_DEVICE
#include "BatchRecorders/Recorders.h"
#include "device.h"
#include "DynamicRupture/FrictionLaws/GpuImpl/FrictionSolverInterface.h"
#endif // ACL_DEVICE

void seissol::initializer::MemoryManager::initialize()
{
  // initialize global matrices
  GlobalDataInitializerOnHost::init(m_globalDataOnHost, m_memoryAllocator, memory::Standard);
  if constexpr (seissol::isDeviceOn()) {
    GlobalDataInitializerOnDevice::init(m_globalDataOnDevice, m_memoryAllocator, memory::DeviceGlobalMemory);
  }
}

void seissol::initializer::MemoryManager::correctGhostRegionSetups()
{
  for (unsigned tc = 0; tc < m_ltsTree.numChildren(); ++tc) {
    Layer& ghost = m_ltsTree.child(tc).child<Ghost>();
    CellLocalInformation* cellInformation = ghost.var(m_lts.cellInformation);

    unsigned int l_offset = 0;
    for( unsigned int l_region = 0; l_region < m_meshStructure[tc].numberOfRegions; l_region++ ) {
      // iterate over ghost cells
      for( unsigned int l_cell = 0; l_cell < m_meshStructure[tc].numberOfGhostRegionCells[l_region]; l_cell++ ) {
        if( l_cell < m_meshStructure[tc].numberOfGhostRegionDerivatives[l_region] ) {
          // assert the cell provides derivatives
          assert( (cellInformation[l_offset+l_cell].ltsSetup >> 9)%2 );

          // reset possible buffers
          cellInformation[l_offset+l_cell].ltsSetup &= ( ~(1 << 8 ) );
          cellInformation[l_offset+l_cell].ltsSetup &= ( ~(1 << 10) );
        } else {
          // assert the cell provides buffers
          assert( (cellInformation[l_offset+l_cell].ltsSetup >> 8)%2 );

          // reset possible derivatives
          cellInformation[l_offset+l_cell].ltsSetup &= ( ~(1 << 9 ) );
        }
      }
      // update offset with ghost region size
      l_offset +=  m_meshStructure[tc].numberOfGhostRegionCells[l_region];
    }
  }
}

void seissol::initializer::MemoryManager::deriveLayerLayouts() {
  // initialize memory
  m_numberOfGhostBuffers           = (unsigned int*)  m_memoryAllocator.allocateMemory( m_ltsTree.numChildren() * sizeof( unsigned int  ), 1 );
  m_numberOfGhostRegionBuffers     = (unsigned int**) m_memoryAllocator.allocateMemory( m_ltsTree.numChildren() * sizeof( unsigned int* ), 1 );
  m_numberOfGhostDerivatives       = (unsigned int*)  m_memoryAllocator.allocateMemory( m_ltsTree.numChildren() * sizeof( unsigned int  ), 1 );
  m_numberOfGhostRegionDerivatives = (unsigned int**) m_memoryAllocator.allocateMemory( m_ltsTree.numChildren() * sizeof( unsigned int* ), 1 );

  m_numberOfCopyBuffers            = (unsigned int*)  m_memoryAllocator.allocateMemory( m_ltsTree.numChildren() * sizeof( unsigned int  ), 1 );
  m_numberOfCopyRegionBuffers      = (unsigned int**) m_memoryAllocator.allocateMemory( m_ltsTree.numChildren() * sizeof( unsigned int* ), 1 );
  m_numberOfCopyDerivatives        = (unsigned int*)  m_memoryAllocator.allocateMemory( m_ltsTree.numChildren() * sizeof( unsigned int  ), 1 );
  m_numberOfCopyRegionDerivatives  = (unsigned int**) m_memoryAllocator.allocateMemory( m_ltsTree.numChildren() * sizeof( unsigned int* ), 1 );

  m_numberOfInteriorBuffers        = (unsigned int*)  m_memoryAllocator.allocateMemory( m_ltsTree.numChildren() * sizeof( unsigned int  ), 1 );
  m_numberOfInteriorDerivatives    = (unsigned int*)  m_memoryAllocator.allocateMemory( m_ltsTree.numChildren() * sizeof( unsigned int  ), 1 );

  for (unsigned tc = 0; tc < m_ltsTree.numChildren(); ++tc) {
    TimeCluster& cluster = m_ltsTree.child(tc);
    CellLocalInformation* ghostCellInformation    = cluster.child<Ghost>().var(m_lts.cellInformation);
    CellLocalInformation* copyCellInformation     = cluster.child<Copy>().var(m_lts.cellInformation);
    CellLocalInformation* interiorCellInformation = cluster.child<Interior>().var(m_lts.cellInformation);

    m_numberOfGhostBuffers[             tc] = 0;
    m_numberOfGhostRegionBuffers[       tc] = (unsigned int*)  m_memoryAllocator.allocateMemory( m_meshStructure[tc].numberOfRegions * sizeof( unsigned int ), 1 );
    m_numberOfGhostDerivatives[         tc] = 0;
    m_numberOfGhostRegionDerivatives[   tc] = (unsigned int*)  m_memoryAllocator.allocateMemory( m_meshStructure[tc].numberOfRegions * sizeof( unsigned int ), 1 );

    m_numberOfCopyBuffers[              tc] = 0;
    m_numberOfCopyRegionBuffers[        tc] = (unsigned int*)  m_memoryAllocator.allocateMemory( m_meshStructure[tc].numberOfRegions * sizeof( unsigned int ), 1 );
    m_numberOfCopyDerivatives[          tc] = 0;
    m_numberOfCopyRegionDerivatives[    tc] = (unsigned int*)  m_memoryAllocator.allocateMemory( m_meshStructure[tc].numberOfRegions * sizeof( unsigned int ), 1 );

    m_numberOfInteriorBuffers[          tc]       = 0;
    m_numberOfInteriorDerivatives[      tc]       = 0;

    unsigned int l_ghostOffset = 0;
    unsigned int l_copyOffset  = 0;
    for( unsigned int l_region = 0; l_region < m_meshStructure[tc].numberOfRegions; l_region++ ) {
      m_numberOfGhostRegionBuffers[     tc][l_region] = 0;
      m_numberOfGhostRegionDerivatives[ tc][l_region] = 0;

      m_numberOfCopyRegionBuffers[      tc][l_region] = 0;
      m_numberOfCopyRegionDerivatives[  tc][l_region] = 0;

      // iterate over all cells of this clusters ghost layer
      for( unsigned int l_cell = 0; l_cell < m_meshStructure[tc].numberOfGhostRegionCells[l_region]; l_cell++ ) {
        // ensure that either buffers or derivatives are used; not both!
        bool l_buffer      = ( ghostCellInformation[l_cell+l_ghostOffset].ltsSetup >> 8 ) % 2;
        bool l_derivatives = ( ghostCellInformation[l_cell+l_ghostOffset].ltsSetup >> 9 ) % 2;

        if( (l_buffer && l_derivatives) || ( l_buffer || l_derivatives ) == false ) logError() << "invalid ghost lts setup" << l_buffer << l_derivatives;

        // check if this cell requires a buffer and/or derivatives
        if( ( ghostCellInformation[l_cell+l_ghostOffset].ltsSetup >> 8 ) % 2 == 1 ) m_numberOfGhostRegionBuffers[    tc][l_region]++;
        if( ( ghostCellInformation[l_cell+l_ghostOffset].ltsSetup >> 9 ) % 2 == 1 ) m_numberOfGhostRegionDerivatives[tc][l_region]++;
      }
      l_ghostOffset += m_meshStructure[tc].numberOfGhostRegionCells[l_region];

      // iterate over all cells of this clusters copy layer
      for( unsigned int l_cell = 0; l_cell < m_meshStructure[tc].numberOfCopyRegionCells[l_region]; l_cell++ ) {
        // assert that buffers or derivatives are requested
        assert( ( ( copyCellInformation[l_cell+l_copyOffset].ltsSetup >> 8 ) % 2 ||
                  ( copyCellInformation[l_cell+l_copyOffset].ltsSetup >> 9 ) % 2 )
                == true );

        // check if this cell requires a buffer and/or derivatives
        if( ( copyCellInformation[l_cell+l_copyOffset].ltsSetup >> 8 ) % 2 == 1 ) m_numberOfCopyRegionBuffers[    tc][l_region]++;
        if( ( copyCellInformation[l_cell+l_copyOffset].ltsSetup >> 9 ) % 2 == 1 ) m_numberOfCopyRegionDerivatives[tc][l_region]++;
      }
      l_copyOffset += m_meshStructure[tc].numberOfCopyRegionCells[l_region];

      // update number of buffers and derivatives in the ghost and copy layer
      m_numberOfGhostBuffers[     tc ]  += m_numberOfGhostRegionBuffers[     tc][l_region];
      m_numberOfGhostDerivatives[ tc ]  += m_numberOfGhostRegionDerivatives[ tc][l_region];
      m_numberOfCopyBuffers[      tc ]  += m_numberOfCopyRegionBuffers[      tc][l_region];
      m_numberOfCopyDerivatives[  tc ]  += m_numberOfCopyRegionDerivatives[  tc][l_region];
    }

    // iterate over all cells of this clusters interior
    for( unsigned int l_cell = 0; l_cell < m_meshStructure[tc].numberOfInteriorCells; l_cell++ ) {
      // check if this cell requires a buffer and/or derivatives
      if( ( interiorCellInformation[l_cell].ltsSetup >> 8 ) % 2 == 1 ) m_numberOfInteriorBuffers[    tc]++;
      if( ( interiorCellInformation[l_cell].ltsSetup >> 9 ) % 2 == 1 ) m_numberOfInteriorDerivatives[tc]++;
    }
  }
}

void seissol::initializer::MemoryManager::initializeCommunicationStructure() {
#ifdef ACL_DEVICE
  const auto allocationPlace = seissol::initializer::AllocationPlace::Device;
#else
  const auto allocationPlace = seissol::initializer::AllocationPlace::Host;
#endif

  /*
   * ghost layer
   */
  for (unsigned tc = 0; tc < m_ltsTree.numChildren(); ++tc) {
    TimeCluster& cluster = m_ltsTree.child(tc);
    real* ghostStart = static_cast<real*>(cluster.child<Ghost>().var(m_lts.buffersDerivatives, allocationPlace));
    for( unsigned int l_region = 0; l_region < m_meshStructure[tc].numberOfRegions; l_region++ ) {
      // set pointer to ghost region
      m_meshStructure[tc].ghostRegions[l_region] = ghostStart;

      // derive the ghost region size
      unsigned int l_numberOfDerivatives = m_meshStructure[tc].numberOfGhostRegionDerivatives[l_region];
      unsigned int l_numberOfBuffers     = m_meshStructure[tc].numberOfGhostRegionCells[l_region] - l_numberOfDerivatives;

      // set size
      m_meshStructure[tc].ghostRegionSizes[l_region] = seissol::kernels::Solver::BufferSize * l_numberOfBuffers +
                                                       yateto::computeFamilySize<tensor::dQ>() * l_numberOfDerivatives;

      // update the pointer
      ghostStart += m_meshStructure[tc].ghostRegionSizes[l_region];
    }
  }

  /*
   * copy layer
   */
  for (unsigned tc = 0; tc < m_ltsTree.numChildren(); ++tc) {
    Layer& copy = m_ltsTree.child(tc).child<Copy>();
#ifdef ACL_DEVICE
    real** buffers = copy.var(m_lts.buffersDevice);
    real** derivatives = copy.var(m_lts.derivativesDevice);
#else
    real** buffers = copy.var(m_lts.buffers);
    real** derivatives = copy.var(m_lts.derivatives);
#endif
    // copy region offset
    unsigned int l_offset = 0;

    for( unsigned int l_region = 0; l_region < m_meshStructure[tc].numberOfRegions; l_region++ ) {
      // derive the communication size
      unsigned int l_numberOfDerivatives = m_meshStructure[tc].numberOfCommunicatedCopyRegionDerivatives[l_region];
      unsigned int l_numberOfBuffers     = m_meshStructure[tc].numberOfCopyRegionCells[l_region] - l_numberOfDerivatives;

      // assert number of communicated buffers fits into total number of buffers
      assert( m_numberOfCopyRegionBuffers[tc][l_region] >= l_numberOfBuffers );

      // set pointer to copy region start
      if( l_numberOfBuffers > 0 ) {
        m_meshStructure[tc].copyRegions[l_region] = buffers[l_numberOfDerivatives + l_offset];
      }
      else {
        m_meshStructure[tc].copyRegions[l_region] = derivatives[l_offset];
      }

      // assert the pointer is set
      assert( m_meshStructure[tc].copyRegions[l_region] != NULL );

      // set size
      m_meshStructure[tc].copyRegionSizes[l_region] = seissol::kernels::Solver::BufferSize * l_numberOfBuffers +
                                                      yateto::computeFamilySize<tensor::dQ>() * l_numberOfDerivatives;

      // jump over region
      l_offset += m_meshStructure[tc].numberOfCopyRegionCells[l_region];
    }
  }
}

void seissol::initializer::MemoryManager::initializeFaceNeighbors( unsigned    cluster,
                                                                    Layer&      layer )
{
  assert(layer.getIdentifier().halo == Copy || layer.getIdentifier().halo == Interior);

  // iterate over clusters

  real** buffers = m_ltsTree.var(m_lts.buffers);          // faceNeighborIds are ltsIds and not layer-local
  real** derivatives = m_ltsTree.var(m_lts.derivatives);  // faceNeighborIds are ltsIds and not layer-local
  real *(*faceNeighbors)[Cell::NumFaces] = layer.var(m_lts.faceNeighbors);
#ifdef ACL_DEVICE
  real** buffersDevice = m_ltsTree.var(m_lts.buffersDevice);          // faceNeighborIds are ltsIds and not layer-local
  real** derivativesDevice = m_ltsTree.var(m_lts.derivativesDevice);  // faceNeighborIds are ltsIds and not layer-local
  real *(*faceNeighborsDevice)[Cell::NumFaces] = layer.var(m_lts.faceNeighborsDevice);
#endif
  auto* cellInformation = layer.var(m_lts.cellInformation);
  auto* secondaryInformation = layer.var(m_lts.secondaryInformation);

  for (unsigned cell = 0; cell < layer.size(); ++cell) {
    for (std::size_t face = 0; face < Cell::NumFaces; ++face) {
      if (cellInformation[cell].faceTypes[face] == FaceType::Regular ||
	  cellInformation[cell].faceTypes[face] == FaceType::Periodic ||
	  cellInformation[cell].faceTypes[face] == FaceType::DynamicRupture) {
        // neighboring cell provides derivatives
        if( (cellInformation[cell].ltsSetup >> face) % 2 ) {
          faceNeighbors[cell][face] = derivatives[ secondaryInformation[cell].faceNeighborIds[face] ];
#ifdef ACL_DEVICE
          faceNeighborsDevice[cell][face] = derivativesDevice[ secondaryInformation[cell].faceNeighborIds[face] ];
#endif
        }
        // neighboring cell provides a time buffer
        else {
          faceNeighbors[cell][face] = buffers[ secondaryInformation[cell].faceNeighborIds[face] ];
#ifdef ACL_DEVICE
          faceNeighborsDevice[cell][face] = buffersDevice[ secondaryInformation[cell].faceNeighborIds[face] ];
#endif
        }
        assert(faceNeighbors[cell][face] != nullptr);
      }
      // boundaries using local cells
      else if (cellInformation[cell].faceTypes[face] == FaceType::FreeSurface ||
	       cellInformation[cell].faceTypes[face] == FaceType::FreeSurfaceGravity ||
	       cellInformation[cell].faceTypes[face] == FaceType::Dirichlet ||
	       cellInformation[cell].faceTypes[face] == FaceType::Analytical) {
        if( (cellInformation[cell].ltsSetup >> face) % 2 == 0 ) { // free surface on buffers
          faceNeighbors[cell][face] = layer.var(m_lts.buffers)[cell];
#ifdef ACL_DEVICE
          faceNeighborsDevice[cell][face] = layer.var(m_lts.buffersDevice)[cell];
#endif
        }
        else { // free surface on derivatives
          faceNeighbors[cell][face] = layer.var(m_lts.derivatives)[cell];
#ifdef ACL_DEVICE
          faceNeighborsDevice[cell][face] = layer.var(m_lts.derivativesDevice)[cell];
#endif
        }
        assert(faceNeighbors[cell][face] != nullptr);
      }
      // absorbing
      else if( cellInformation[cell].faceTypes[face] == FaceType::Outflow ) {
        // NULL pointer; absorbing: data is not used
        faceNeighbors[cell][face] = nullptr;
#ifdef ACL_DEVICE
        faceNeighborsDevice[cell][face] = nullptr;
#endif
      }
      else {
        // assert all cases are covered
        assert(false);
      }
    }
  }
}

void seissol::initializer::MemoryManager::initializeBuffersDerivatives() {
  // initialize the pointers of the internal state
  for (unsigned tc = 0; tc < m_ltsTree.numChildren(); ++tc) {
    TimeCluster& cluster = m_ltsTree.child(tc);

    /*
     * ghost layer
     */
    InternalState::setUpLayerPointers( m_meshStructure[tc].numberOfRegions,
                                       m_meshStructure[tc].numberOfGhostRegionCells,
                                       cluster.child<Ghost>().var(m_lts.cellInformation),
                                       m_numberOfGhostRegionBuffers[tc],
                                       m_numberOfGhostRegionDerivatives[tc],
                                       static_cast<real*>(cluster.child<Ghost>().var(m_lts.buffersDerivatives)),
                                       cluster.child<Ghost>().var(m_lts.buffers),
                                       cluster.child<Ghost>().var(m_lts.derivatives) );

    /*
     * Copy layer
     */
    InternalState::setUpLayerPointers( m_meshStructure[tc].numberOfRegions,
                                       m_meshStructure[tc].numberOfCopyRegionCells,
                                       cluster.child<Copy>().var(m_lts.cellInformation),
                                       m_numberOfCopyRegionBuffers[tc],
                                       m_numberOfCopyRegionDerivatives[tc],
                                       static_cast<real*>(cluster.child<Copy>().var(m_lts.buffersDerivatives)),
                                       cluster.child<Copy>().var(m_lts.buffers),
                                       cluster.child<Copy>().var(m_lts.derivatives) );

    /*
     * Interior
     */
    InternalState::setUpInteriorPointers( m_meshStructure[tc].numberOfInteriorCells,
                                          cluster.child<Interior>().var(m_lts.cellInformation),
                                          m_numberOfInteriorBuffers[tc],
                                          m_numberOfInteriorDerivatives[tc],
                                          static_cast<real*>(cluster.child<Interior>().var(m_lts.buffersDerivatives)),
                                          cluster.child<Interior>().var(m_lts.buffers),
                                          cluster.child<Interior>().var(m_lts.derivatives)  );

#ifdef ACL_DEVICE
    /*
     * ghost layer
     */
    InternalState::setUpLayerPointers( m_meshStructure[tc].numberOfRegions,
                                       m_meshStructure[tc].numberOfGhostRegionCells,
                                       cluster.child<Ghost>().var(m_lts.cellInformation),
                                       m_numberOfGhostRegionBuffers[tc],
                                       m_numberOfGhostRegionDerivatives[tc],
                                       static_cast<real*>(cluster.child<Ghost>().var(m_lts.buffersDerivatives, seissol::initializer::AllocationPlace::Device)),
                                       cluster.child<Ghost>().var(m_lts.buffersDevice),
                                       cluster.child<Ghost>().var(m_lts.derivativesDevice) );

    /*
     * Copy layer
     */
    InternalState::setUpLayerPointers( m_meshStructure[tc].numberOfRegions,
                                       m_meshStructure[tc].numberOfCopyRegionCells,
                                       cluster.child<Copy>().var(m_lts.cellInformation),
                                       m_numberOfCopyRegionBuffers[tc],
                                       m_numberOfCopyRegionDerivatives[tc],
                                       static_cast<real*>(cluster.child<Copy>().var(m_lts.buffersDerivatives, seissol::initializer::AllocationPlace::Device)),
                                       cluster.child<Copy>().var(m_lts.buffersDevice),
                                       cluster.child<Copy>().var(m_lts.derivativesDevice) );
#endif

    /*
     * Interior
     */
    InternalState::setUpInteriorPointers( m_meshStructure[tc].numberOfInteriorCells,
                                          cluster.child<Interior>().var(m_lts.cellInformation),
                                          m_numberOfInteriorBuffers[tc],
                                          m_numberOfInteriorDerivatives[tc],
                                          static_cast<real*>(cluster.child<Interior>().var(m_lts.buffersDerivatives, seissol::initializer::AllocationPlace::Device)),
                                          cluster.child<Interior>().var(m_lts.buffersDevice),
                                          cluster.child<Interior>().var(m_lts.derivativesDevice)  );
  }
}

void seissol::initializer::MemoryManager::fixateLtsTree(struct ClusterLayout& clusterLayout,
                                                         struct MeshStructure* meshStructure,
                                                         unsigned* numberOfDRCopyFaces,
                                                         unsigned* numberOfDRInteriorFaces,
                                                         bool usePlasticity) {
  // store mesh structure and the number of time clusters
  m_meshStructure = meshStructure;

  m_ltsTree.setName("cluster");

  // Setup tree variables
  m_lts.addTo(m_ltsTree, usePlasticity);
  seissolInstance.postProcessor().allocateMemory(&m_ltsTree);
  m_ltsTree.setNumberOfTimeClusters(clusterLayout.globalClusterCount);

  /// From this point, the tree layout, variables, and buckets cannot be changed anymore
  m_ltsTree.fixate();

  // Set number of cells and bucket sizes in ltstree
  for (unsigned tc = 0; tc < m_ltsTree.numChildren(); ++tc) {
    TimeCluster& cluster = m_ltsTree.child(tc);
    cluster.child<Ghost>().setNumberOfCells(meshStructure[tc].numberOfGhostCells);
    cluster.child<Copy>().setNumberOfCells(meshStructure[tc].numberOfCopyCells);
    cluster.child<Interior>().setNumberOfCells(meshStructure[tc].numberOfInteriorCells);
  }

  m_ltsTree.allocateVariables();
  m_ltsTree.touchVariables();

  m_dynRupTree.setName("dr");

  /// Dynamic rupture tree
  m_dynRup->addTo(m_dynRupTree);

  m_dynRupTree.setNumberOfTimeClusters(clusterLayout.globalClusterCount);
  m_dynRupTree.fixate();

  for (unsigned tc = 0; tc < m_dynRupTree.numChildren(); ++tc) {
    TimeCluster& cluster = m_dynRupTree.child(tc);
    cluster.child<Ghost>().setNumberOfCells(0);
    cluster.child<Copy>().setNumberOfCells(numberOfDRCopyFaces[tc]);
    cluster.child<Interior>().setNumberOfCells(numberOfDRInteriorFaces[tc]);
  }

  m_dynRupTree.allocateVariables();
  m_dynRupTree.touchVariables();

#ifdef ACL_DEVICE
  MemoryManager::deriveRequiredScratchpadMemoryForDr(m_dynRupTree, *m_dynRup.get());
  m_dynRupTree.allocateScratchPads();
#endif
}

void seissol::initializer::MemoryManager::fixateBoundaryLtsTree() {
  seissol::initializer::LayerMask ghostMask(Ghost);

  m_boundaryTree.setName("boundary");

  // Boundary face tree
  m_boundary.addTo(m_boundaryTree);
  m_boundaryTree.setNumberOfTimeClusters(m_ltsTree.numChildren());
  m_boundaryTree.fixate();

  // First count the number of faces with relevant boundary condition.
  for (unsigned tc = 0; tc < m_boundaryTree.numChildren(); ++tc) {
    auto& cluster = m_boundaryTree.child(tc);
    cluster.child<Ghost>().setNumberOfCells(0);
    cluster.child<Copy>().setNumberOfCells(0);
    cluster.child<Interior>().setNumberOfCells(0);
  }

  // Iterate over layers of standard lts tree and face lts tree together.
  for (auto [layer, boundaryLayer] : seissol::common::zip(m_ltsTree.leaves(ghostMask), m_boundaryTree.leaves(ghostMask))) {
    CellLocalInformation* cellInformation = layer.var(m_lts.cellInformation);

    unsigned numberOfBoundaryFaces = 0;
    const auto layerSize = layer.size();
#ifdef _OPENMP
    #pragma omp parallel for schedule(static) reduction(+ : numberOfBoundaryFaces)
#endif // _OPENMP
    for (unsigned cell = 0; cell < layerSize; ++cell) {
      for (std::size_t face = 0; face < Cell::NumFaces; ++face) {
        if (requiresNodalFlux(cellInformation[cell].faceTypes[face])) {
          ++numberOfBoundaryFaces;
        }
      }
    }
    boundaryLayer.setNumberOfCells(numberOfBoundaryFaces);
  }
  m_boundaryTree.allocateVariables();
  m_boundaryTree.touchVariables();

  // The boundary tree is now allocated, now we only need to map from cell lts
  // to face lts.
  // We do this by, once again, iterating over both trees at the same time.
  for (auto [layer, boundaryLayer] : seissol::common::zip(m_ltsTree.leaves(ghostMask), m_boundaryTree.leaves(ghostMask))) {
    auto* cellInformation = layer.var(m_lts.cellInformation);
    auto* boundaryMapping = layer.var(m_lts.boundaryMapping);
    auto* boundaryMappingDevice = layer.var(m_lts.boundaryMappingDevice);
    auto* faceInformation = boundaryLayer.var(m_boundary.faceInformation, AllocationPlace::Host);
    auto* faceInformationDevice = boundaryLayer.var(m_boundary.faceInformation, AllocationPlace::Device);

    std::size_t boundaryFace = 0;
    for (std::size_t cell = 0; cell < layer.size(); ++cell) {
      for (std::size_t face = 0; face < Cell::NumFaces; ++face) {
        if (requiresNodalFlux(cellInformation[cell].faceTypes[face])) {
          boundaryMapping[cell][face].nodes = faceInformation[boundaryFace].nodes;
          boundaryMapping[cell][face].dataT = faceInformation[boundaryFace].dataT;
          boundaryMapping[cell][face].dataTinv = faceInformation[boundaryFace].dataTinv;
          boundaryMapping[cell][face].easiBoundaryMap = faceInformation[boundaryFace].easiBoundaryMap;
          boundaryMapping[cell][face].easiBoundaryConstant = faceInformation[boundaryFace].easiBoundaryConstant;
          boundaryMappingDevice[cell][face].nodes = faceInformationDevice[boundaryFace].nodes;
          boundaryMappingDevice[cell][face].dataT = faceInformationDevice[boundaryFace].dataT;
          boundaryMappingDevice[cell][face].dataTinv = faceInformationDevice[boundaryFace].dataTinv;
          boundaryMappingDevice[cell][face].easiBoundaryMap = faceInformationDevice[boundaryFace].easiBoundaryMap;
          boundaryMappingDevice[cell][face].easiBoundaryConstant = faceInformationDevice[boundaryFace].easiBoundaryConstant;
          ++boundaryFace;
        } else {
          boundaryMapping[cell][face].nodes = nullptr;
          boundaryMapping[cell][face].dataT = nullptr;
          boundaryMapping[cell][face].dataTinv = nullptr;
          boundaryMapping[cell][face].easiBoundaryMap = nullptr;
          boundaryMapping[cell][face].easiBoundaryConstant = nullptr;
          boundaryMappingDevice[cell][face].nodes = nullptr;
          boundaryMappingDevice[cell][face].dataT = nullptr;
          boundaryMappingDevice[cell][face].dataTinv = nullptr;
          boundaryMappingDevice[cell][face].easiBoundaryMap = nullptr;
          boundaryMappingDevice[cell][face].easiBoundaryConstant = nullptr;
        }
      }
    }
  }
}

void seissol::initializer::MemoryManager::deriveFaceDisplacementsBucket()
{
  for (auto& layer : m_ltsTree.leaves(m_ltsTree.info(m_lts.faceDisplacements).mask)) {
    CellLocalInformation* cellInformation = layer.var(m_lts.cellInformation);
    real* (*displacements)[Cell::NumFaces] = layer.var(m_lts.faceDisplacements);
    CellMaterialData* cellMaterialData = layer.var(m_lts.material);

    unsigned numberOfFaces = 0;
    for (unsigned cell = 0; cell < layer.size(); ++cell) {
      for (std::size_t face = 0; face < Cell::NumFaces; ++face) {
        if (requiresDisplacement(cellInformation[cell],
                                 cellMaterialData[cell],
                                 face)) {
          // We add the base address later when the bucket is allocated
          // +1 is necessary as we want to reserve the nullptr for cell without displacement.
          // Thanks to this hack, the array contains a constant plus the offset of the current
          // cell.
          displacements[cell][face] =
              reinterpret_cast<real*>(1 + numberOfFaces * tensor::faceDisplacement::size());
          ++numberOfFaces;
        } else {
          displacements[cell][face] = nullptr;
        }
      }
    }
    layer.setEntrySize(m_lts.faceDisplacementsBuffer, numberOfFaces * 1 * tensor::faceDisplacement::size() * sizeof(real));
  }
}

#ifdef ACL_DEVICE
void seissol::initializer::MemoryManager::deriveRequiredScratchpadMemoryForWp(bool plasticity, LTSTree& ltsTree, LTS& lts) {
  constexpr size_t totalDerivativesSize = yateto::computeFamilySize<tensor::dQ>();
  constexpr size_t nodalDisplacementsSize = tensor::averageNormalDisplacement::size();

  for (auto& layer : ltsTree.leaves(Ghost)) {

    CellLocalInformation *cellInformation = layer.var(lts.cellInformation);
    std::unordered_set<real *> registry{};
    real *(*faceNeighbors)[Cell::NumFaces] = layer.var(lts.faceNeighborsDevice);

    std::size_t derivativesCounter{0};
    std::size_t integratedDofsCounter{0};
    std::size_t nodalDisplacementsCounter{0};
    std::size_t analyticCounter = 0;

    std::array<std::size_t, 4> freeSurfacePerFace{};
    std::array<std::size_t, 4> dirichletPerFace{};

    for (std::size_t cell = 0; cell < layer.size(); ++cell) {
      bool needsScratchMemForDerivatives = (cellInformation[cell].ltsSetup >> 9) % 2 == 0;
      if (needsScratchMemForDerivatives) {
        ++derivativesCounter;
      }
      ++integratedDofsCounter;

      // include data provided by ghost layers
      for (std::size_t face = 0; face < Cell::NumFaces; ++face) {
        real *neighborBuffer = faceNeighbors[cell][face];

        // check whether a neighbor element idofs has not been counted twice
        if ((registry.find(neighborBuffer) == registry.end())) {

          // maybe, because of BCs, a pointer can be a nullptr, i.e. skip it
          if (neighborBuffer != nullptr) {
            if (cellInformation[cell].faceTypes[face] != FaceType::Outflow &&
                cellInformation[cell].faceTypes[face] != FaceType::DynamicRupture) {

              bool isNeighbProvidesDerivatives = ((cellInformation[cell].ltsSetup >> face) % 2) == 1;
              if (isNeighbProvidesDerivatives) {
                ++integratedDofsCounter;
              }
              registry.insert(neighborBuffer);
            }
          }
        }

        if (cellInformation[cell].faceTypes[face] == FaceType::FreeSurfaceGravity) {
          ++nodalDisplacementsCounter;
        }

        if (cellInformation[cell].faceTypes[face] == FaceType::Analytical) {
          ++analyticCounter;
        }

        if (cellInformation[cell].faceTypes[face] == FaceType::FreeSurfaceGravity) {
          ++freeSurfacePerFace[face];
        }

        if (cellInformation[cell].faceTypes[face] == FaceType::Dirichlet) {
          ++dirichletPerFace[face];
        }
      }
    }
    const auto freeSurfaceCount = *std::max_element(freeSurfacePerFace.begin(), freeSurfacePerFace.end());
    const auto dirichletCount = *std::max_element(dirichletPerFace.begin(), dirichletPerFace.end());

    layer.setEntrySize(lts.integratedDofsScratch,
                             integratedDofsCounter * tensor::I::size() * sizeof(real));
    layer.setEntrySize(lts.derivativesScratch,
                             derivativesCounter * totalDerivativesSize * sizeof(real));
    layer.setEntrySize(lts.nodalAvgDisplacements,
                             nodalDisplacementsCounter * nodalDisplacementsSize * sizeof(real));
#ifdef USE_VISCOELASTIC2
    layer.setEntrySize(lts.idofsAneScratch,
                             layer.size() * tensor::Iane::size() * sizeof(real));
    layer.setEntrySize(lts.derivativesExtScratch,
                              layer.size() * (tensor::dQext::size(1) + tensor::dQext::size(2)) * sizeof(real));
    layer.setEntrySize(lts.derivativesAneScratch,
                             layer.size() * (tensor::dQane::size(1) + tensor::dQane::size(2)) * sizeof(real));
    layer.setEntrySize(lts.dofsExtScratch,
                             layer.size() * tensor::Qext::size() * sizeof(real));
#endif
    layer.setEntrySize(lts.analyticScratch,
                             analyticCounter * tensor::INodal::size() * sizeof(real));
    if (plasticity) {
      layer.setEntrySize(lts.flagScratch,
                                layer.size() * sizeof(unsigned));
      layer.setEntrySize(lts.prevDofsScratch,
                                layer.size() * tensor::Q::Size * sizeof(real));
      layer.setEntrySize(lts.qEtaNodalScratch,
                                layer.size() * tensor::QEtaNodal::Size * sizeof(real));
      layer.setEntrySize(lts.qStressNodalScratch,
                                layer.size() * tensor::QStressNodal::Size * sizeof(real));
    }

    layer.setEntrySize(lts.dofsFaceBoundaryNodalScratch, sizeof(real) * dirichletCount * tensor::INodal::size());

    layer.setEntrySize(lts.rotateDisplacementToFaceNormalScratch, 
      sizeof(real) * freeSurfaceCount * init::displacementRotationMatrix::Size);
    layer.setEntrySize(lts.rotateDisplacementToGlobalScratch, 
      sizeof(real) * freeSurfaceCount * init::displacementRotationMatrix::Size);
    layer.setEntrySize(lts.rotatedFaceDisplacementScratch, 
      sizeof(real) * freeSurfaceCount * init::rotatedFaceDisplacement::Size);
    layer.setEntrySize(lts.dofsFaceNodalScratch, 
      sizeof(real) * freeSurfaceCount * tensor::INodal::size());
    layer.setEntrySize(lts.prevCoefficientsScratch, 
      sizeof(real) * freeSurfaceCount * nodal::tensor::nodes2D::Shape[0]);
  }
}

void seissol::initializer::MemoryManager::deriveRequiredScratchpadMemoryForDr(
    LTSTree &ltsTree,
    DynamicRupture& dynRup) {
  constexpr size_t idofsSize = tensor::Q::size() * sizeof(real);
  for (auto& layer : ltsTree.leaves()) {
    const auto layerSize = layer.size();
    layer.setEntrySize(dynRup.idofsPlusOnDevice, idofsSize * layerSize);
    layer.setEntrySize(dynRup.idofsMinusOnDevice, idofsSize * layerSize);
  }
}
#endif

void seissol::initializer::MemoryManager::initializeFaceDisplacements()
{
  for (auto& layer : m_ltsTree.leaves(m_ltsTree.info(m_lts.faceDisplacements).mask)) {
    if (layer.getEntrySize(m_lts.faceDisplacementsBuffer) == 0) {
      continue;
    }
    real* (*displacements)[Cell::NumFaces] = layer.var(m_lts.faceDisplacements);
    real* bucket = static_cast<real*>(layer.var(m_lts.faceDisplacementsBuffer));
    real* (*displacementsDevice)[Cell::NumFaces] = layer.var(m_lts.faceDisplacementsDevice);
    real* bucketDevice = static_cast<real*>(layer.var(m_lts.faceDisplacementsBuffer, seissol::initializer::AllocationPlace::Device));

#ifdef _OPENMP
#pragma omp parallel for schedule(static) default(none) shared(layer, displacements, bucket, displacementsDevice, bucketDevice)
#endif // _OPENMP
    for (std::size_t cell = 0; cell < layer.size(); ++cell) {
      for (std::size_t face = 0; face < Cell::NumFaces; ++face) {
        if (displacements[cell][face] != nullptr) {
          // Remove constant part that was added in deriveDisplacementsBucket.
          // We then have the pointer offset that needs to be added to the bucket.
          // The final value of this pointer then points to a valid memory address
          // somewhere in the bucket.
          auto offset = (reinterpret_cast<std::intptr_t>(displacements[cell][face]) - 1);
          displacements[cell][face] = bucket + offset;
          displacementsDevice[cell][face] = bucketDevice + offset;
          for (unsigned dof = 0; dof < tensor::faceDisplacement::size(); ++dof) {
            // zero displacements
            displacements[cell][face][dof] = static_cast<real>(0.0);
          }
        }
      }
    }
  }
}

void seissol::initializer::MemoryManager::initializeMemoryLayout()
{
  // correct LTS-information in the ghost layer
  correctGhostRegionSetups();

  // derive the layouts of the layers
  deriveLayerLayouts();

  for (unsigned tc = 0; tc < m_ltsTree.numChildren(); ++tc) {
    TimeCluster& cluster = m_ltsTree.child(tc);

    size_t l_ghostSize = 0;
    size_t l_copySize = 0;
    size_t l_interiorSize = 0;

    for( unsigned int l_region = 0; l_region < m_meshStructure[tc].numberOfRegions; l_region++ ) {
      l_ghostSize    += sizeof(real) * seissol::kernels::Solver::BufferSize * m_numberOfGhostRegionBuffers[tc][l_region];
      l_ghostSize    += sizeof(real) * yateto::computeFamilySize<tensor::dQ>() * m_numberOfGhostRegionDerivatives[tc][l_region];

      l_copySize     += sizeof(real) * seissol::kernels::Solver::BufferSize * m_numberOfCopyRegionBuffers[tc][l_region];
      l_copySize     += sizeof(real) * yateto::computeFamilySize<tensor::dQ>() * m_numberOfCopyRegionDerivatives[tc][l_region];
    }
<<<<<<< HEAD
#endif // USE_MPI
    l_interiorSize += sizeof(real) * seissol::kernels::Solver::BufferSize * m_numberOfInteriorBuffers[tc];
=======

    l_interiorSize += sizeof(real) * tensor::Q::size() * m_numberOfInteriorBuffers[tc];
>>>>>>> 57f533fd
    l_interiorSize += sizeof(real) * yateto::computeFamilySize<tensor::dQ>() * m_numberOfInteriorDerivatives[tc];

    cluster.child<Ghost>().setEntrySize(m_lts.buffersDerivatives, l_ghostSize);
    cluster.child<Copy>().setEntrySize(m_lts.buffersDerivatives, l_copySize);
    cluster.child<Interior>().setEntrySize(m_lts.buffersDerivatives, l_interiorSize);
  }

  deriveFaceDisplacementsBucket();

  m_ltsTree.allocateBuckets();

  // initialize the internal state
  initializeBuffersDerivatives();

  // initialize face neighbors
  for (unsigned tc = 0; tc < m_ltsTree.numChildren(); ++tc) {
    TimeCluster& cluster = m_ltsTree.child(tc);
    initializeFaceNeighbors(tc, cluster.child<Copy>());
    initializeFaceNeighbors(tc, cluster.child<Interior>());
  }

#ifdef ACL_DEVICE
  void* stream = device::DeviceInstance::getInstance().api->getDefaultStream();
  for (auto& layer : m_ltsTree.leaves()) {
    if (layer.getEntrySize(m_lts.buffersDerivatives) > 0) {
      void* data = layer.var(m_lts.buffersDerivatives, seissol::initializer::AllocationPlace::Device);
      device::DeviceInstance::getInstance().algorithms.touchMemory(
        reinterpret_cast<real*>(data),
        layer.getEntrySize(m_lts.buffersDerivatives) / sizeof(real),
        true, stream);
    }
  }
  device::DeviceInstance::getInstance().api->syncDefaultStreamWithHost();
#endif
  for (auto& layer : m_ltsTree.leaves()) {
    real** buffers = layer.var(m_lts.buffers);
    real** derivatives = layer.var(m_lts.derivatives);
    kernels::touchBuffersDerivatives(buffers, derivatives, layer.size());
  }

  // initialize the communication structure
  initializeCommunicationStructure();

  initializeFaceDisplacements();

#ifdef ACL_DEVICE
  seissol::initializer::MemoryManager::deriveRequiredScratchpadMemoryForWp(seissolInstance.getSeisSolParameters().model.plasticity, m_ltsTree, m_lts);
  m_ltsTree.allocateScratchPads();
#endif
}

std::pair<MeshStructure *, CompoundGlobalData>
seissol::initializer::MemoryManager::getMemoryLayout(unsigned int i_cluster) {
  MeshStructure *meshStructure = m_meshStructure + i_cluster;

  CompoundGlobalData globalData{};
  globalData.onHost = &m_globalDataOnHost;
  globalData.onDevice = nullptr;
  if constexpr (seissol::isDeviceOn()) {
    globalData.onDevice = &m_globalDataOnDevice;
  }

  return std::make_pair(meshStructure, globalData);
}

void seissol::initializer::MemoryManager::initializeEasiBoundaryReader(const char* fileName) {
  const auto fileNameStr = std::string{fileName};
  if (fileNameStr != "") {
    m_easiBoundary = EasiBoundary(fileNameStr);
  }
}


#ifdef ACL_DEVICE
void seissol::initializer::MemoryManager::recordExecutionPaths(bool usePlasticity) {
  recording::CompositeRecorder<seissol::initializer::LTS> recorder;
  recorder.addRecorder(new recording::LocalIntegrationRecorder);
  recorder.addRecorder(new recording::NeighIntegrationRecorder);

  if (usePlasticity) {
    recorder.addRecorder(new recording::PlasticityRecorder);
  }

  for (auto& layer : m_ltsTree.leaves(Ghost)) {
    recorder.record(m_lts, layer);
  }

  recording::CompositeRecorder<seissol::initializer::DynamicRupture> drRecorder;
  drRecorder.addRecorder(new recording::DynamicRuptureRecorder);
  for (auto& layer : m_dynRupTree.leaves(Ghost)) {
    drRecorder.record(*m_dynRup, layer);
  }
}
#endif // ACL_DEVICE

bool seissol::initializer::isAcousticSideOfElasticAcousticInterface(CellMaterialData &material,
                                              unsigned int face) {
  constexpr auto eps = std::numeric_limits<real>::epsilon();
  return material.neighbor[face].getMuBar() > eps && material.local.getMuBar() < eps;
}
bool seissol::initializer::isElasticSideOfElasticAcousticInterface(CellMaterialData &material,
                                             unsigned int face) {
  constexpr auto eps = std::numeric_limits<real>::epsilon();
  return material.local.getMuBar() > eps && material.neighbor[face].getMuBar() < eps;
}

bool seissol::initializer::isAtElasticAcousticInterface(CellMaterialData &material, unsigned int face) {
  // We define the interface cells as all cells that are in the elastic domain but have a
  // neighbor with acoustic material.
  return isAcousticSideOfElasticAcousticInterface(material, face) || isElasticSideOfElasticAcousticInterface(material, face);
}


bool seissol::initializer::requiresDisplacement(CellLocalInformation cellLocalInformation,
                                                 CellMaterialData &material,
                                                 unsigned int face) {
  const auto faceType = cellLocalInformation.faceTypes[face];
  return faceType == FaceType::FreeSurface
  || faceType == FaceType::FreeSurfaceGravity
  || isAtElasticAcousticInterface(material, face);
}

bool seissol::initializer::requiresNodalFlux(FaceType f) {
  return (f == FaceType::FreeSurfaceGravity
          || f == FaceType::Dirichlet
          || f == FaceType::Analytical);
}

void seissol::initializer::MemoryManager::initializeFrictionLaw() {
  const auto drParameters = std::make_shared<seissol::initializer::parameters::DRParameters>(m_seissolParams->drParameters);
  logInfo() << "Initialize Friction Model";

  logInfo() << "Friction law:" << dr::misc::frictionLawName(drParameters->frictionLawType).c_str()
    << "(" << static_cast<int>(drParameters->frictionLawType) << ")";
  logInfo() << "Thermal pressurization:" << (drParameters->isThermalPressureOn ? "on" : "off");

  const auto factory = seissol::dr::factory::getFactory(drParameters, seissolInstance);
  auto product = factory->produce();
  m_dynRup = std::move(product.ltsTree);
  m_DRInitializer = std::move(product.initializer);
  m_FrictionLaw = std::move(product.frictionLaw);
  m_FrictionLawDevice = std::move(product.frictionLawDevice);
  m_faultOutputManager = std::move(product.output);
}

void seissol::initializer::MemoryManager::initFaultOutputManager(const std::string& backupTimeStamp) {
  // TODO: switch m_dynRup to shared or weak pointer
  if (m_seissolParams->drParameters.isDynamicRuptureEnabled) {
    m_faultOutputManager->setInputParam(seissolInstance.meshReader());
    m_faultOutputManager->setLtsData(&m_ltsTree,
                                     &m_lts,
                                     &m_ltsLut,
                                     &m_dynRupTree,
                                     m_dynRup.get());
    m_faultOutputManager->setBackupTimeStamp(backupTimeStamp);
    m_faultOutputManager->init();

  }
}


void seissol::initializer::MemoryManager::initFrictionData() {
  if (m_seissolParams->drParameters.isDynamicRuptureEnabled) {

    m_DRInitializer->initializeFault(m_dynRup.get(), &m_dynRupTree);

#ifdef ACL_DEVICE
    if (auto* impl = dynamic_cast<dr::friction_law::gpu::FrictionSolverInterface*>(m_FrictionLawDevice.get())) {
      impl->allocateAuxiliaryMemory();
    }
#endif // ACL_DEVICE
  }
}

void seissol::initializer::MemoryManager::synchronizeTo(seissol::initializer::AllocationPlace place) {
#ifdef ACL_DEVICE
  if (place == seissol::initializer::AllocationPlace::Device) {
    logInfo() << "Synchronizing data... (host->device)";
  }
  else {
    logInfo() << "Synchronizing data... (device->host)";
  }
  const auto& defaultStream = device::DeviceInstance::getInstance().api->getDefaultStream();
  m_ltsTree.synchronizeTo(place, defaultStream);
  m_dynRupTree.synchronizeTo(place, defaultStream);
  m_boundaryTree.synchronizeTo(place, defaultStream);
  device::DeviceInstance::getInstance().api->syncDefaultStreamWithHost();
#endif
}
<|MERGE_RESOLUTION|>--- conflicted
+++ resolved
@@ -739,13 +739,8 @@
       l_copySize     += sizeof(real) * seissol::kernels::Solver::BufferSize * m_numberOfCopyRegionBuffers[tc][l_region];
       l_copySize     += sizeof(real) * yateto::computeFamilySize<tensor::dQ>() * m_numberOfCopyRegionDerivatives[tc][l_region];
     }
-<<<<<<< HEAD
 #endif // USE_MPI
     l_interiorSize += sizeof(real) * seissol::kernels::Solver::BufferSize * m_numberOfInteriorBuffers[tc];
-=======
-
-    l_interiorSize += sizeof(real) * tensor::Q::size() * m_numberOfInteriorBuffers[tc];
->>>>>>> 57f533fd
     l_interiorSize += sizeof(real) * yateto::computeFamilySize<tensor::dQ>() * m_numberOfInteriorDerivatives[tc];
 
     cluster.child<Ghost>().setEntrySize(m_lts.buffersDerivatives, l_ghostSize);
