--- conflicted
+++ resolved
@@ -891,25 +891,13 @@
     m_DRInitializer->initializeFault(m_dynRup.get(), &m_dynRupTree);
 
 #ifdef ACL_DEVICE
-<<<<<<< HEAD
     if (!concurrentClusters()) {
       if (auto* impl = dynamic_cast<dr::friction_law::gpu::FrictionSolverInterface*>(m_FrictionLawDevice.get())) {
-        impl->initSyclQueue();
-
-        LayerMask mask = seissol::initializer::LayerMask(Ghost);
-        auto maxSize = m_dynRupTree.getMaxClusterSize(mask);
-        impl->setMaxClusterSize(maxSize);
+
+        const auto mask = seissol::initializer::LayerMask(Ghost);
 
         impl->allocateAuxiliaryMemory();
-        impl->copyStaticDataToDevice();
-      }
-=======
-    if (auto* impl = dynamic_cast<dr::friction_law::gpu::FrictionSolverInterface*>(m_FrictionLawDevice.get())) {
-
-      const auto mask = seissol::initializer::LayerMask(Ghost);
-
-      impl->allocateAuxiliaryMemory();
->>>>>>> 3f01a86c
+      }
     }
 #endif // ACL_DEVICE
   }
