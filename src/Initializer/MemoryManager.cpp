/******************************************************************************
** Copyright (c) 2015, Intel Corporation                                     **
** All rights reserved.                                                      **
**                                                                           **
** Redistribution and use in source and binary forms, with or without        **
** modification, are permitted provided that the following conditions        **
** are met:                                                                  **
** 1. Redistributions of source code must retain the above copyright         **
**    notice, this list of conditions and the following disclaimer.          **
** 2. Redistributions in binary form must reproduce the above copyright      **
**    notice, this list of conditions and the following disclaimer in the    **
**    documentation and/or other materials provided with the distribution.   **
** 3. Neither the name of the copyright holder nor the names of its          **
**    contributors may be used to endorse or promote products derived        **
**    from this software without specific prior written permission.          **
**                                                                           **
** THIS SOFTWARE IS PROVIDED BY THE COPYRIGHT HOLDERS AND CONTRIBUTORS       **
** "AS IS" AND ANY EXPRESS OR IMPLIED WARRANTIES, INCLUDING, BUT NOT         **
** LIMITED TO, THE IMPLIED WARRANTIES OF MERCHANTABILITY AND FITNESS FOR     **
** A PARTICULAR PURPOSE ARE DISCLAIMED. IN NO EVENT SHALL THE COPYRIGHT      **
** HOLDER OR CONTRIBUTORS BE LIABLE FOR ANY DIRECT, INDIRECT, INCIDENTAL,    **
** SPECIAL, EXEMPLARY, OR CONSEQUENTIAL DAMAGES (INCLUDING, BUT NOT LIMITED  **
** TO, PROCUREMENT OF SUBSTITUTE GOODS OR SERVICES; LOSS OF USE, DATA, OR    **
** PROFITS; OR BUSINESS INTERRUPTION) HOWEVER CAUSED AND ON ANY THEORY OF    **
** LIABILITY, WHETHER IN CONTRACT, STRICT LIABILITY, OR TORT (INCLUDING      **
** NEGLIGENCE OR OTHERWISE) ARISING IN ANY WAY OUT OF THE USE OF THIS        **
** SOFTWARE, EVEN IF ADVISED OF THE POSSIBILITY OF SUCH DAMAGE.              **
******************************************************************************/
/* Alexander Heinecke (Intel Corp.)
******************************************************************************/
/**
 * @file
 * This file is part of SeisSol.
 *
 * @author Alex Breuer (breuer AT mytum.de, http://www5.in.tum.de/wiki/index.php/Dipl.-Math._Alexander_Breuer)
 *
 * @section LICENSE
 * Copyright (c) 2013-2015, SeisSol Group
 * All rights reserved.
 *
 * Redistribution and use in source and binary forms, with or without
 * modification, are permitted provided that the following conditions are met:
 *
 * 1. Redistributions of source code must retain the above copyright notice,
 *    this list of conditions and the following disclaimer.
 *
 * 2. Redistributions in binary form must reproduce the above copyright notice,
 *    this list of conditions and the following disclaimer in the documentation
 *    and/or other materials provided with the distribution.
 *
 * 3. Neither the name of the copyright holder nor the names of its
 *    contributors may be used to endorse or promote products derived from this
 *    software without specific prior written permission.
 *
 * THIS SOFTWARE IS PROVIDED BY THE COPYRIGHT HOLDERS AND CONTRIBUTORS "AS IS"
 * AND ANY EXPRESS OR IMPLIED WARRANTIES, INCLUDING, BUT NOT LIMITED TO, THE
 * IMPLIED WARRANTIES OF MERCHANTABILITY AND FITNESS FOR A PARTICULAR PURPOSE
 * ARE DISCLAIMED. IN NO EVENT SHALL THE COPYRIGHT HOLDER OR CONTRIBUTORS BE
 * LIABLE FOR ANY DIRECT, INDIRECT, INCIDENTAL, SPECIAL, EXEMPLARY, OR
 * CONSEQUENTIAL DAMAGES (INCLUDING, BUT NOT LIMITED TO, PROCUREMENT OF
 * SUBSTITUTE GOODS OR SERVICES; LOSS OF USE, DATA, OR PROFITS; OR BUSINESS
 * INTERRUPTION) HOWEVER CAUSED AND ON ANY THEORY OF LIABILITY, WHETHER IN
 * CONTRACT, STRICT LIABILITY, OR TORT (INCLUDING NEGLIGENCE OR OTHERWISE)
 * ARISING IN ANY WAY OUT OF THE USE OF THIS SOFTWARE, EVEN IF ADVISED OF THE
 * POSSIBILITY OF SUCH DAMAGE.
 *
 * @section DESCRIPTION
 * Memory management of SeisSol.
 **/

#ifdef _OPENMP
#include <omp.h>
#endif

#include "MemoryAllocator.h"
#include "SeisSol.h"
#include "MemoryManager.h"
#include "InternalState.h"
#include "tree/Layer.hpp"
#include <cstddef>
#include <yateto.h>
#include "MemoryManager.h"
#include <unordered_set>
#include <cmath>
#include <type_traits>
#include <yateto.h>
#include "GlobalData.h"
#include "Initializer/Parameters/SeisSolParameters.h"
#include "InternalState.h"
#include "Kernels/common.hpp"
#include "Kernels/Touch.h"
#include "SeisSol.h"
#include "generated_code/tensor.h"

#ifdef ACL_DEVICE
#include "BatchRecorders/Recorders.h"
#include "device.h"
#include "DynamicRupture/FrictionLaws/GpuImpl/FrictionSolverInterface.h"
#endif // ACL_DEVICE

void seissol::initializer::MemoryManager::initialize()
{
  // initialize global matrices
  GlobalDataInitializerOnHost::init(m_globalDataOnHost, m_memoryAllocator, memory::Standard);
  if constexpr (seissol::isDeviceOn()) {
    // the serial order for initialization is needed for some (older) driver versions on some GPUs
    bool serialize = false;
    const char* envvalue = std::getenv("SEISSOL_SERIAL_NODE_DEVICE_INIT");
    if (envvalue != nullptr) {
      if (strcmp(envvalue, "1") == 0) {
        serialize = true;
      }
      else if (strcmp(envvalue, "0") == 0) {
        serialize = false;
      }
      else {
        logError() << "Invalid value for \"SEISSOL_SERIAL_NODE_DEVICE_INIT\"";
      }
    }
    if (serialize) {
      logInfo(MPI::mpi.rank()) << "Initializing device global data on a node in serial order.";
      MPI::mpi.serialOrderExecute([&]() {
        GlobalDataInitializerOnDevice::init(m_globalDataOnDevice, m_memoryAllocator, memory::DeviceGlobalMemory);
      }, MPI::mpi.sharedMemComm());
    }
    else {
      GlobalDataInitializerOnDevice::init(m_globalDataOnDevice, m_memoryAllocator, memory::DeviceGlobalMemory);
    }
  }
}

void seissol::initializer::MemoryManager::correctGhostRegionSetups()
{
  for (unsigned tc = 0; tc < m_ltsTree.numChildren(); ++tc) {
    Layer& ghost = m_ltsTree.child(tc).child<Ghost>();
    CellLocalInformation* cellInformation = ghost.var(m_lts.cellInformation);

    unsigned int l_offset = 0;
    for( unsigned int l_region = 0; l_region < m_meshStructure[tc].numberOfRegions; l_region++ ) {
      // iterate over ghost cells
      for( unsigned int l_cell = 0; l_cell < m_meshStructure[tc].numberOfGhostRegionCells[l_region]; l_cell++ ) {
        if( l_cell < m_meshStructure[tc].numberOfGhostRegionDerivatives[l_region] ) {
          // assert the cell provides derivatives
          assert( (cellInformation[l_offset+l_cell].ltsSetup >> 9)%2 );

          // reset possible buffers
          cellInformation[l_offset+l_cell].ltsSetup &= ( ~(1 << 8 ) );
          cellInformation[l_offset+l_cell].ltsSetup &= ( ~(1 << 10) );
        } else {
          // assert the cell provides buffers
          assert( (cellInformation[l_offset+l_cell].ltsSetup >> 8)%2 );

          // reset possible derivatives
          cellInformation[l_offset+l_cell].ltsSetup &= ( ~(1 << 9 ) );
        }
      }
      // update offset with ghost region size
      l_offset +=  m_meshStructure[tc].numberOfGhostRegionCells[l_region];
    }
  }
}

void seissol::initializer::MemoryManager::deriveLayerLayouts() {
  // initialize memory
#ifdef USE_MPI
  m_numberOfGhostBuffers           = (unsigned int*)  m_memoryAllocator.allocateMemory( m_ltsTree.numChildren() * sizeof( unsigned int  ), 1 );
  m_numberOfGhostRegionBuffers     = (unsigned int**) m_memoryAllocator.allocateMemory( m_ltsTree.numChildren() * sizeof( unsigned int* ), 1 );
  m_numberOfGhostDerivatives       = (unsigned int*)  m_memoryAllocator.allocateMemory( m_ltsTree.numChildren() * sizeof( unsigned int  ), 1 );
  m_numberOfGhostRegionDerivatives = (unsigned int**) m_memoryAllocator.allocateMemory( m_ltsTree.numChildren() * sizeof( unsigned int* ), 1 );

  m_numberOfCopyBuffers            = (unsigned int*)  m_memoryAllocator.allocateMemory( m_ltsTree.numChildren() * sizeof( unsigned int  ), 1 );
  m_numberOfCopyRegionBuffers      = (unsigned int**) m_memoryAllocator.allocateMemory( m_ltsTree.numChildren() * sizeof( unsigned int* ), 1 );
  m_numberOfCopyDerivatives        = (unsigned int*)  m_memoryAllocator.allocateMemory( m_ltsTree.numChildren() * sizeof( unsigned int  ), 1 );
  m_numberOfCopyRegionDerivatives  = (unsigned int**) m_memoryAllocator.allocateMemory( m_ltsTree.numChildren() * sizeof( unsigned int* ), 1 );
#endif // USE_MPI

  m_numberOfInteriorBuffers        = (unsigned int*)  m_memoryAllocator.allocateMemory( m_ltsTree.numChildren() * sizeof( unsigned int  ), 1 );
  m_numberOfInteriorDerivatives    = (unsigned int*)  m_memoryAllocator.allocateMemory( m_ltsTree.numChildren() * sizeof( unsigned int  ), 1 );

  for (unsigned tc = 0; tc < m_ltsTree.numChildren(); ++tc) {
    TimeCluster& cluster = m_ltsTree.child(tc);
#ifdef USE_MPI
    CellLocalInformation* ghostCellInformation    = cluster.child<Ghost>().var(m_lts.cellInformation);
    CellLocalInformation* copyCellInformation     = cluster.child<Copy>().var(m_lts.cellInformation);
#endif
    CellLocalInformation* interiorCellInformation = cluster.child<Interior>().var(m_lts.cellInformation);
#ifdef USE_MPI
    m_numberOfGhostBuffers[             tc] = 0;
    m_numberOfGhostRegionBuffers[       tc] = (unsigned int*)  m_memoryAllocator.allocateMemory( m_meshStructure[tc].numberOfRegions * sizeof( unsigned int ), 1 );
    m_numberOfGhostDerivatives[         tc] = 0;
    m_numberOfGhostRegionDerivatives[   tc] = (unsigned int*)  m_memoryAllocator.allocateMemory( m_meshStructure[tc].numberOfRegions * sizeof( unsigned int ), 1 );

    m_numberOfCopyBuffers[              tc] = 0;
    m_numberOfCopyRegionBuffers[        tc] = (unsigned int*)  m_memoryAllocator.allocateMemory( m_meshStructure[tc].numberOfRegions * sizeof( unsigned int ), 1 );
    m_numberOfCopyDerivatives[          tc] = 0;
    m_numberOfCopyRegionDerivatives[    tc] = (unsigned int*)  m_memoryAllocator.allocateMemory( m_meshStructure[tc].numberOfRegions * sizeof( unsigned int ), 1 );
#endif // USE_MPI

    m_numberOfInteriorBuffers[          tc]       = 0;
    m_numberOfInteriorDerivatives[      tc]       = 0;

#ifdef USE_MPI
    unsigned int l_ghostOffset = 0;
    unsigned int l_copyOffset  = 0;
    for( unsigned int l_region = 0; l_region < m_meshStructure[tc].numberOfRegions; l_region++ ) {
      m_numberOfGhostRegionBuffers[     tc][l_region] = 0;
      m_numberOfGhostRegionDerivatives[ tc][l_region] = 0;

      m_numberOfCopyRegionBuffers[      tc][l_region] = 0;
      m_numberOfCopyRegionDerivatives[  tc][l_region] = 0;

      // iterate over all cells of this clusters ghost layer
      for( unsigned int l_cell = 0; l_cell < m_meshStructure[tc].numberOfGhostRegionCells[l_region]; l_cell++ ) {
        // ensure that either buffers or derivatives are used; not both!
        bool l_buffer      = ( ghostCellInformation[l_cell+l_ghostOffset].ltsSetup >> 8 ) % 2;
        bool l_derivatives = ( ghostCellInformation[l_cell+l_ghostOffset].ltsSetup >> 9 ) % 2;

        if( (l_buffer && l_derivatives) || ( l_buffer || l_derivatives ) == false ) logError() << "invalid ghost lts setup" << l_buffer << l_derivatives;

        // check if this cell requires a buffer and/or derivatives
        if( ( ghostCellInformation[l_cell+l_ghostOffset].ltsSetup >> 8 ) % 2 == 1 ) m_numberOfGhostRegionBuffers[    tc][l_region]++;
        if( ( ghostCellInformation[l_cell+l_ghostOffset].ltsSetup >> 9 ) % 2 == 1 ) m_numberOfGhostRegionDerivatives[tc][l_region]++;
      }
      l_ghostOffset += m_meshStructure[tc].numberOfGhostRegionCells[l_region];

      // iterate over all cells of this clusters copy layer
      for( unsigned int l_cell = 0; l_cell < m_meshStructure[tc].numberOfCopyRegionCells[l_region]; l_cell++ ) {
        // assert that buffers or derivatives are requested
        assert( ( ( copyCellInformation[l_cell+l_copyOffset].ltsSetup >> 8 ) % 2 ||
                  ( copyCellInformation[l_cell+l_copyOffset].ltsSetup >> 9 ) % 2 )
                == true );

        // check if this cell requires a buffer and/or derivatives
        if( ( copyCellInformation[l_cell+l_copyOffset].ltsSetup >> 8 ) % 2 == 1 ) m_numberOfCopyRegionBuffers[    tc][l_region]++;
        if( ( copyCellInformation[l_cell+l_copyOffset].ltsSetup >> 9 ) % 2 == 1 ) m_numberOfCopyRegionDerivatives[tc][l_region]++;
      }
      l_copyOffset += m_meshStructure[tc].numberOfCopyRegionCells[l_region];

      // update number of buffers and derivatives in the ghost and copy layer
      m_numberOfGhostBuffers[     tc ]  += m_numberOfGhostRegionBuffers[     tc][l_region];
      m_numberOfGhostDerivatives[ tc ]  += m_numberOfGhostRegionDerivatives[ tc][l_region];
      m_numberOfCopyBuffers[      tc ]  += m_numberOfCopyRegionBuffers[      tc][l_region];
      m_numberOfCopyDerivatives[  tc ]  += m_numberOfCopyRegionDerivatives[  tc][l_region];
    }
#endif // USE_MPI

    // iterate over all cells of this clusters interior
    for( unsigned int l_cell = 0; l_cell < m_meshStructure[tc].numberOfInteriorCells; l_cell++ ) {
      // check if this cell requires a buffer and/or derivatives
      if( ( interiorCellInformation[l_cell].ltsSetup >> 8 ) % 2 == 1 ) m_numberOfInteriorBuffers[    tc]++;
      if( ( interiorCellInformation[l_cell].ltsSetup >> 9 ) % 2 == 1 ) m_numberOfInteriorDerivatives[tc]++;
    }
  }
}

#ifdef USE_MPI
void seissol::initializer::MemoryManager::initializeCommunicationStructure() {
  // reset mpi requests
  for( unsigned int l_cluster = 0; l_cluster < m_ltsTree.numChildren(); l_cluster++ ) {
    for( unsigned int l_region = 0; l_region < m_meshStructure[l_cluster].numberOfRegions; l_region++ ) {
      m_meshStructure[l_cluster].sendRequests[l_region] = MPI_REQUEST_NULL;
      m_meshStructure[l_cluster].receiveRequests[l_region] = MPI_REQUEST_NULL;
    }
  }

#ifdef ACL_DEVICE
  const auto allocationPlace = seissol::initializer::AllocationPlace::Device;
#else
  const auto allocationPlace = seissol::initializer::AllocationPlace::Host;
#endif

  /*
   * ghost layer
   */
  for (unsigned tc = 0; tc < m_ltsTree.numChildren(); ++tc) {
    TimeCluster& cluster = m_ltsTree.child(tc);
    real* ghostStart = static_cast<real*>(cluster.child<Ghost>().bucket(m_lts.buffersDerivatives, allocationPlace));
    for( unsigned int l_region = 0; l_region < m_meshStructure[tc].numberOfRegions; l_region++ ) {
      // set pointer to ghost region
      m_meshStructure[tc].ghostRegions[l_region] = ghostStart;

      // derive the ghost region size
      unsigned int l_numberOfDerivatives = m_meshStructure[tc].numberOfGhostRegionDerivatives[l_region];
      unsigned int l_numberOfBuffers     = m_meshStructure[tc].numberOfGhostRegionCells[l_region] - l_numberOfDerivatives;

      // set size
      m_meshStructure[tc].ghostRegionSizes[l_region] = tensor::Q::size() * l_numberOfBuffers +
                                                       yateto::computeFamilySize<tensor::dQ>() * l_numberOfDerivatives;

      // update the pointer
      ghostStart += m_meshStructure[tc].ghostRegionSizes[l_region];
    }
  }

  /*
   * copy layer
   */
  for (unsigned tc = 0; tc < m_ltsTree.numChildren(); ++tc) {
    Layer& copy = m_ltsTree.child(tc).child<Copy>();
#ifdef ACL_DEVICE
    real** buffers = copy.var(m_lts.buffersDevice);
    real** derivatives = copy.var(m_lts.derivativesDevice);
#else
    real** buffers = copy.var(m_lts.buffers);
    real** derivatives = copy.var(m_lts.derivatives);
#endif
    // copy region offset
    unsigned int l_offset = 0;

    for( unsigned int l_region = 0; l_region < m_meshStructure[tc].numberOfRegions; l_region++ ) {
      // derive the communication size
      unsigned int l_numberOfDerivatives = m_meshStructure[tc].numberOfCommunicatedCopyRegionDerivatives[l_region];
      unsigned int l_numberOfBuffers     = m_meshStructure[tc].numberOfCopyRegionCells[l_region] - l_numberOfDerivatives;

      // assert number of communicated buffers fits into total number of buffers
      assert( m_numberOfCopyRegionBuffers[tc][l_region] >= l_numberOfBuffers );

      // set pointer to copy region start
      if( l_numberOfBuffers > 0 ) {
        m_meshStructure[tc].copyRegions[l_region] = buffers[l_numberOfDerivatives + l_offset];
      }
      else {
        m_meshStructure[tc].copyRegions[l_region] = derivatives[l_offset];
      }

      // assert the pointer is set
      assert( m_meshStructure[tc].copyRegions[l_region] != NULL );

      // set size
      m_meshStructure[tc].copyRegionSizes[l_region] = tensor::Q::size() * l_numberOfBuffers +
                                                      yateto::computeFamilySize<tensor::dQ>() * l_numberOfDerivatives;

      // jump over region
      l_offset += m_meshStructure[tc].numberOfCopyRegionCells[l_region];
    }
  }
}
#endif

void seissol::initializer::MemoryManager::initializeFaceNeighbors( unsigned    cluster,
                                                                    Layer&      layer )
{
#ifdef USE_MPI
  assert(layer.getLayerType() == Copy || layer.getLayerType() == Interior);
#else
  assert(layer.getLayerType() == Interior);
#endif

  // iterate over clusters

  real** buffers = m_ltsTree.var(m_lts.buffers);          // faceNeighborIds are ltsIds and not layer-local
  real** derivatives = m_ltsTree.var(m_lts.derivatives);  // faceNeighborIds are ltsIds and not layer-local
  real *(*faceNeighbors)[4] = layer.var(m_lts.faceNeighbors);
#ifdef ACL_DEVICE
  real** buffersDevice = m_ltsTree.var(m_lts.buffersDevice);          // faceNeighborIds are ltsIds and not layer-local
  real** derivativesDevice = m_ltsTree.var(m_lts.derivativesDevice);  // faceNeighborIds are ltsIds and not layer-local
  real *(*faceNeighborsDevice)[4] = layer.var(m_lts.faceNeighborsDevice);
#endif
  CellLocalInformation* cellInformation = layer.var(m_lts.cellInformation);

  for (unsigned cell = 0; cell < layer.getNumberOfCells(); ++cell) {
    for (unsigned face = 0; face < 4; ++face) {
      if (cellInformation[cell].faceTypes[face] == FaceType::regular ||
	  cellInformation[cell].faceTypes[face] == FaceType::periodic ||
	  cellInformation[cell].faceTypes[face] == FaceType::dynamicRupture) {
        // neighboring cell provides derivatives
        if( (cellInformation[cell].ltsSetup >> face) % 2 ) {
          faceNeighbors[cell][face] = derivatives[ cellInformation[cell].faceNeighborIds[face] ];
#ifdef ACL_DEVICE
          faceNeighborsDevice[cell][face] = derivativesDevice[ cellInformation[cell].faceNeighborIds[face] ];
#endif
        }
        // neighboring cell provides a time buffer
        else {
          faceNeighbors[cell][face] = buffers[ cellInformation[cell].faceNeighborIds[face] ];
#ifdef ACL_DEVICE
          faceNeighborsDevice[cell][face] = buffersDevice[ cellInformation[cell].faceNeighborIds[face] ];
#endif
        }
        assert(faceNeighbors[cell][face] != nullptr);
      }
      // boundaries using local cells
      else if (cellInformation[cell].faceTypes[face] == FaceType::freeSurface ||
	       cellInformation[cell].faceTypes[face] == FaceType::freeSurfaceGravity ||
	       cellInformation[cell].faceTypes[face] == FaceType::dirichlet ||
	       cellInformation[cell].faceTypes[face] == FaceType::analytical) {
        if( (cellInformation[cell].ltsSetup >> face) % 2 == 0 ) { // free surface on buffers
          faceNeighbors[cell][face] = layer.var(m_lts.buffers)[cell];
#ifdef ACL_DEVICE
          faceNeighborsDevice[cell][face] = layer.var(m_lts.buffersDevice)[cell];
#endif
        }
        else { // free surface on derivatives
          faceNeighbors[cell][face] = layer.var(m_lts.derivatives)[cell];
#ifdef ACL_DEVICE
          faceNeighborsDevice[cell][face] = layer.var(m_lts.derivativesDevice)[cell];
#endif
        }
        assert(faceNeighbors[cell][face] != nullptr);
      }
      // absorbing
      else if( cellInformation[cell].faceTypes[face] == FaceType::outflow ) {
        // NULL pointer; absorbing: data is not used
        faceNeighbors[cell][face] = nullptr;
#ifdef ACL_DEVICE
        faceNeighborsDevice[cell][face] = nullptr;
#endif
      }
      else {
        // assert all cases are covered
        assert(false);
      }
    }
  }
}

void seissol::initializer::MemoryManager::initializeBuffersDerivatives() {
  // initialize the pointers of the internal state
  for (unsigned tc = 0; tc < m_ltsTree.numChildren(); ++tc) {
    TimeCluster& cluster = m_ltsTree.child(tc);

#ifdef USE_MPI
    /*
     * ghost layer
     */
    InternalState::setUpLayerPointers( m_meshStructure[tc].numberOfRegions,
                                       m_meshStructure[tc].numberOfGhostRegionCells,
                                       cluster.child<Ghost>().var(m_lts.cellInformation),
                                       m_numberOfGhostRegionBuffers[tc],
                                       m_numberOfGhostRegionDerivatives[tc],
                                       static_cast<real*>(cluster.child<Ghost>().bucket(m_lts.buffersDerivatives)),
                                       cluster.child<Ghost>().var(m_lts.buffers),
                                       cluster.child<Ghost>().var(m_lts.derivatives) );

    /*
     * Copy layer
     */
    InternalState::setUpLayerPointers( m_meshStructure[tc].numberOfRegions,
                                       m_meshStructure[tc].numberOfCopyRegionCells,
                                       cluster.child<Copy>().var(m_lts.cellInformation),
                                       m_numberOfCopyRegionBuffers[tc],
                                       m_numberOfCopyRegionDerivatives[tc],
                                       static_cast<real*>(cluster.child<Copy>().bucket(m_lts.buffersDerivatives)),
                                       cluster.child<Copy>().var(m_lts.buffers),
                                       cluster.child<Copy>().var(m_lts.derivatives) );
#endif

    /*
     * Interior
     */
    InternalState::setUpInteriorPointers( m_meshStructure[tc].numberOfInteriorCells,
                                          cluster.child<Interior>().var(m_lts.cellInformation),
                                          m_numberOfInteriorBuffers[tc],
                                          m_numberOfInteriorDerivatives[tc],
                                          static_cast<real*>(cluster.child<Interior>().bucket(m_lts.buffersDerivatives)),
                                          cluster.child<Interior>().var(m_lts.buffers),
                                          cluster.child<Interior>().var(m_lts.derivatives)  );

#ifdef ACL_DEVICE
    #ifdef USE_MPI
    /*
     * ghost layer
     */
    InternalState::setUpLayerPointers( m_meshStructure[tc].numberOfRegions,
                                       m_meshStructure[tc].numberOfGhostRegionCells,
                                       cluster.child<Ghost>().var(m_lts.cellInformation),
                                       m_numberOfGhostRegionBuffers[tc],
                                       m_numberOfGhostRegionDerivatives[tc],
                                       static_cast<real*>(cluster.child<Ghost>().bucket(m_lts.buffersDerivatives, seissol::initializer::AllocationPlace::Device)),
                                       cluster.child<Ghost>().var(m_lts.buffersDevice),
                                       cluster.child<Ghost>().var(m_lts.derivativesDevice) );

    /*
     * Copy layer
     */
    InternalState::setUpLayerPointers( m_meshStructure[tc].numberOfRegions,
                                       m_meshStructure[tc].numberOfCopyRegionCells,
                                       cluster.child<Copy>().var(m_lts.cellInformation),
                                       m_numberOfCopyRegionBuffers[tc],
                                       m_numberOfCopyRegionDerivatives[tc],
                                       static_cast<real*>(cluster.child<Copy>().bucket(m_lts.buffersDerivatives, seissol::initializer::AllocationPlace::Device)),
                                       cluster.child<Copy>().var(m_lts.buffersDevice),
                                       cluster.child<Copy>().var(m_lts.derivativesDevice) );
#endif

    /*
     * Interior
     */
    InternalState::setUpInteriorPointers( m_meshStructure[tc].numberOfInteriorCells,
                                          cluster.child<Interior>().var(m_lts.cellInformation),
                                          m_numberOfInteriorBuffers[tc],
                                          m_numberOfInteriorDerivatives[tc],
                                          static_cast<real*>(cluster.child<Interior>().bucket(m_lts.buffersDerivatives, seissol::initializer::AllocationPlace::Device)),
                                          cluster.child<Interior>().var(m_lts.buffersDevice),
                                          cluster.child<Interior>().var(m_lts.derivativesDevice)  );
#endif
  }
}

void seissol::initializer::MemoryManager::fixateLtsTree(struct TimeStepping& i_timeStepping,
                                                         struct MeshStructure*i_meshStructure,
                                                         unsigned* numberOfDRCopyFaces,
                                                         unsigned* numberOfDRInteriorFaces,
                                                         bool usePlasticity) {
  // store mesh structure and the number of time clusters
  m_meshStructure = i_meshStructure;

  // Setup tree variables
  m_lts.addTo(m_ltsTree, usePlasticity);
  seissolInstance.postProcessor().allocateMemory(&m_ltsTree);
  m_ltsTree.setNumberOfTimeClusters(i_timeStepping.numberOfLocalClusters);

  /// From this point, the tree layout, variables, and buckets cannot be changed anymore
  m_ltsTree.fixate();

  // Set number of cells and bucket sizes in ltstree
  for (unsigned tc = 0; tc < m_ltsTree.numChildren(); ++tc) {
    TimeCluster& cluster = m_ltsTree.child(tc);
    cluster.child<Ghost>().setNumberOfCells(i_meshStructure[tc].numberOfGhostCells);
    cluster.child<Copy>().setNumberOfCells(i_meshStructure[tc].numberOfCopyCells);
    cluster.child<Interior>().setNumberOfCells(i_meshStructure[tc].numberOfInteriorCells);
  }

  m_ltsTree.allocateVariables();
  m_ltsTree.touchVariables();

  /// Dynamic rupture tree
  m_dynRup->addTo(m_dynRupTree);

  m_dynRupTree.setNumberOfTimeClusters(i_timeStepping.numberOfGlobalClusters);
  m_dynRupTree.fixate();

  for (unsigned tc = 0; tc < m_dynRupTree.numChildren(); ++tc) {
    TimeCluster& cluster = m_dynRupTree.child(tc);
    cluster.child<Ghost>().setNumberOfCells(0);
    if (tc >= i_timeStepping.numberOfLocalClusters) {
        cluster.child<Copy>().setNumberOfCells(0);
        cluster.child<Interior>().setNumberOfCells(0);
    } else {
        cluster.child<Copy>().setNumberOfCells(numberOfDRCopyFaces[tc]);
        cluster.child<Interior>().setNumberOfCells(numberOfDRInteriorFaces[tc]);
    }
  }

  m_dynRupTree.allocateVariables();
  m_dynRupTree.touchVariables();

#ifdef ACL_DEVICE
  MemoryManager::deriveRequiredScratchpadMemoryForDr(m_dynRupTree, *m_dynRup.get());
  m_dynRupTree.allocateScratchPads();
#endif
}

void seissol::initializer::MemoryManager::fixateBoundaryLtsTree() {
  seissol::initializer::LayerMask ghostMask(Ghost);

  // Boundary face tree
  m_boundary.addTo(m_boundaryTree);
  m_boundaryTree.setNumberOfTimeClusters(m_ltsTree.numChildren());
  m_boundaryTree.fixate();

  // First count the number of faces with relevant boundary condition.
  for (unsigned tc = 0; tc < m_boundaryTree.numChildren(); ++tc) {
    auto& cluster = m_boundaryTree.child(tc);
    cluster.child<Ghost>().setNumberOfCells(0);
    cluster.child<Copy>().setNumberOfCells(0);
    cluster.child<Interior>().setNumberOfCells(0);
  }

  // Iterate over layers of standard lts tree and face lts tree together.
  auto layer = m_ltsTree.beginLeaf(ghostMask), boundaryLayer = m_boundaryTree.beginLeaf(ghostMask);
    for (;
       layer != m_ltsTree.endLeaf() && boundaryLayer != m_boundaryTree.endLeaf();
       ++layer, ++boundaryLayer) {
    CellLocalInformation* cellInformation = layer->var(m_lts.cellInformation);

    unsigned numberOfBoundaryFaces = 0;
#ifdef _OPENMP
    #pragma omp parallel for schedule(static) reduction(+ : numberOfBoundaryFaces)
#endif // _OPENMP
    for (unsigned cell = 0; cell < layer->getNumberOfCells(); ++cell) {
      for (unsigned face = 0; face < 4; ++face) {
        if (requiresNodalFlux(cellInformation[cell].faceTypes[face])) {
          ++numberOfBoundaryFaces;
        }
      }
    }
    boundaryLayer->setNumberOfCells(numberOfBoundaryFaces);
  }
  m_boundaryTree.allocateVariables();
  m_boundaryTree.touchVariables();

  // The boundary tree is now allocated, now we only need to map from cell lts
  // to face lts.
  // We do this by, once again, iterating over both trees at the same time.
  for (auto layer = m_ltsTree.beginLeaf(ghostMask), boundaryLayer = m_boundaryTree.beginLeaf(ghostMask);
       layer != m_ltsTree.endLeaf() && boundaryLayer != m_boundaryTree.endLeaf();
       ++layer, ++boundaryLayer) {
    auto* cellInformation = layer->var(m_lts.cellInformation);
    auto* boundaryMapping = layer->var(m_lts.boundaryMapping);
    auto* boundaryMappingDevice = layer->var(m_lts.boundaryMappingDevice);
    auto* faceInformation = boundaryLayer->var(m_boundary.faceInformation, AllocationPlace::Host);
    auto* faceInformationDevice = boundaryLayer->var(m_boundary.faceInformation, AllocationPlace::Device);

    auto boundaryFace = 0;
    for (unsigned cell = 0; cell < layer->getNumberOfCells(); ++cell) {
      for (unsigned face = 0; face < 4; ++face) {
        if (requiresNodalFlux(cellInformation[cell].faceTypes[face])) {
          boundaryMapping[cell][face].nodes = faceInformation[boundaryFace].nodes;
          boundaryMapping[cell][face].TData = faceInformation[boundaryFace].TData;
          boundaryMapping[cell][face].TinvData = faceInformation[boundaryFace].TinvData;
          boundaryMapping[cell][face].easiBoundaryMap = faceInformation[boundaryFace].easiBoundaryMap;
          boundaryMapping[cell][face].easiBoundaryConstant = faceInformation[boundaryFace].easiBoundaryConstant;
          boundaryMappingDevice[cell][face].nodes = faceInformationDevice[boundaryFace].nodes;
          boundaryMappingDevice[cell][face].TData = faceInformationDevice[boundaryFace].TData;
          boundaryMappingDevice[cell][face].TinvData = faceInformationDevice[boundaryFace].TinvData;
          boundaryMappingDevice[cell][face].easiBoundaryMap = faceInformationDevice[boundaryFace].easiBoundaryMap;
          boundaryMappingDevice[cell][face].easiBoundaryConstant = faceInformationDevice[boundaryFace].easiBoundaryConstant;
          ++boundaryFace;
        } else {
          boundaryMapping[cell][face].nodes = nullptr;
          boundaryMapping[cell][face].TData = nullptr;
          boundaryMapping[cell][face].TinvData = nullptr;
          boundaryMapping[cell][face].easiBoundaryMap = nullptr;
          boundaryMapping[cell][face].easiBoundaryConstant = nullptr;
          boundaryMappingDevice[cell][face].nodes = nullptr;
          boundaryMappingDevice[cell][face].TData = nullptr;
          boundaryMappingDevice[cell][face].TinvData = nullptr;
          boundaryMappingDevice[cell][face].easiBoundaryMap = nullptr;
          boundaryMappingDevice[cell][face].easiBoundaryConstant = nullptr;
        }
      }
    }
  }
}

void seissol::initializer::MemoryManager::deriveFaceDisplacementsBucket()
{
  for (auto layer = m_ltsTree.beginLeaf(m_lts.faceDisplacements.mask); layer != m_ltsTree.endLeaf(); ++layer) {
    CellLocalInformation* cellInformation = layer->var(m_lts.cellInformation);
    real* (*displacements)[4] = layer->var(m_lts.faceDisplacements);
    CellMaterialData* cellMaterialData = layer->var(m_lts.material);

    unsigned numberOfFaces = 0;
    for (unsigned cell = 0; cell < layer->getNumberOfCells(); ++cell) {
      for (unsigned int face = 0; face < 4; ++face) {
        if (requiresDisplacement(cellInformation[cell],
                                 cellMaterialData[cell],
                                 face)) {
          // We add the base address later when the bucket is allocated
          // +1 is necessary as we want to reserve the nullptr for cell without displacement.
          // Thanks to this hack, the array contains a constant plus the offset of the current
          // cell.
          displacements[cell][face] =
              static_cast<real*>(nullptr) + 1 + numberOfFaces * tensor::faceDisplacement::size();
          ++numberOfFaces;
        } else {
          displacements[cell][face] = nullptr;
        }
      }
    }
    layer->setBucketSize(m_lts.faceDisplacementsBuffer, numberOfFaces * 1 * tensor::faceDisplacement::size() * sizeof(real));
  }
}

#ifdef ACL_DEVICE
void seissol::initializer::MemoryManager::deriveRequiredScratchpadMemoryForWp(LTSTree& ltsTree, LTS& lts) {
  constexpr size_t totalDerivativesSize = yateto::computeFamilySize<tensor::dQ>();
  constexpr size_t nodalDisplacementsSize = tensor::averageNormalDisplacement::size();

  for (auto layer = ltsTree.beginLeaf(Ghost); layer != ltsTree.endLeaf(); ++layer) {

    CellLocalInformation *cellInformation = layer->var(lts.cellInformation);
    std::unordered_set<real *> registry{};
    real *(*faceNeighbors)[4] = layer->var(lts.faceNeighborsDevice);

    std::size_t derivativesCounter{0};
    std::size_t integratedDofsCounter{0};
    std::size_t nodalDisplacementsCounter{0};
    std::size_t analyticCounter = 0;

    for (unsigned cell = 0; cell < layer->getNumberOfCells(); ++cell) {
      bool needsScratchMemForDerivatives = (cellInformation[cell].ltsSetup >> 9) % 2 == 0;
      if (needsScratchMemForDerivatives) {
        ++derivativesCounter;
      }
      ++integratedDofsCounter;

      // include data provided by ghost layers
      for (unsigned face = 0; face < 4; ++face) {
        real *neighborBuffer = faceNeighbors[cell][face];

        // check whether a neighbour element idofs has not been counted twice
        if ((registry.find(neighborBuffer) == registry.end())) {

          // maybe, because of BCs, a pointer can be a nullptr, i.e. skip it
          if (neighborBuffer != nullptr) {
            if (cellInformation[cell].faceTypes[face] != FaceType::outflow &&
                cellInformation[cell].faceTypes[face] != FaceType::dynamicRupture) {

              bool isNeighbProvidesDerivatives = ((cellInformation[cell].ltsSetup >> face) % 2) == 1;
              if (isNeighbProvidesDerivatives) {
                ++integratedDofsCounter;
              }
              registry.insert(neighborBuffer);
            }
          }
        }

        if (cellInformation[cell].faceTypes[face] == FaceType::freeSurfaceGravity) {
          ++nodalDisplacementsCounter;
        }

        if (cellInformation[cell].faceTypes[face] == FaceType::analytical) {
          ++analyticCounter;
        }
      }
    }
    layer->setScratchpadSize(lts.nodalAvgDisplacements,
                             nodalDisplacementsCounter * nodalDisplacementsSize * sizeof(real));
<<<<<<< HEAD

#ifdef EXPERIMENTAL_INTERLEAVE  
    size_t interleaveBlocks = (layer->getNumberOfCells() + seissol::kernels::time::aux::Blocksize - 1) / seissol::kernels::time::aux::Blocksize;
    layer->setScratchpadSize(lts.interleavedDofs,
                             interleaveBlocks * seissol::kernels::time::aux::Blocksize * tensor::Q::size() * sizeof(real));
    layer->setScratchpadSize(lts.interleavedBuffers,
                             interleaveBlocks * seissol::kernels::time::aux::Blocksize * tensor::I::size() * sizeof(real));
    layer->setScratchpadSize(lts.interleavedTemp,
                             interleaveBlocks * seissol::kernels::time::aux::Blocksize * tensor::I::size() * 3 * sizeof(real));
    layer->setScratchpadSize(lts.interleavedDerivatives,
                             interleaveBlocks * seissol::kernels::time::aux::Blocksize * yateto::computeFamilySize<tensor::dQ>() * sizeof(real));
    layer->setScratchpadSize(lts.derivativesScratch, 0);
#else
    layer->setScratchpadSize(lts.derivativesScratch,
                             derivativesCounter * totalDerivativesSize * sizeof(real));
#endif
    layer->setScratchpadSize(lts.integratedDofsScratch,
                             integratedDofsCounter * tensor::I::size() * sizeof(real));
=======
    layer->setScratchpadSize(lts.analyticScratch,
                             analyticCounter * tensor::INodal::size() * sizeof(real));
>>>>>>> 429f1ede
  }
}

void seissol::initializer::MemoryManager::deriveRequiredScratchpadMemoryForDr(
    LTSTree &ltsTree,
    DynamicRupture& dynRup) {
  constexpr size_t idofsSize = tensor::Q::size() * sizeof(real);
  for (auto layer = ltsTree.beginLeaf(); layer != ltsTree.endLeaf(); ++layer) {
    const auto layerSize = layer->getNumberOfCells();
    layer->setScratchpadSize(dynRup.idofsPlusOnDevice, idofsSize * layerSize);
    layer->setScratchpadSize(dynRup.idofsMinusOnDevice, idofsSize * layerSize);
  }
}
#endif

void seissol::initializer::MemoryManager::initializeFaceDisplacements()
{
  for (auto layer = m_ltsTree.beginLeaf(m_lts.faceDisplacements.mask); layer != m_ltsTree.endLeaf(); ++layer) {
    if (layer->getBucketSize(m_lts.faceDisplacementsBuffer) == 0) {
      continue;
    }
    real* (*displacements)[4] = layer->var(m_lts.faceDisplacements);
    real* bucket = static_cast<real*>(layer->bucket(m_lts.faceDisplacementsBuffer));
    real* (*displacementsDevice)[4] = layer->var(m_lts.faceDisplacementsDevice);
    real* bucketDevice = static_cast<real*>(layer->bucket(m_lts.faceDisplacementsBuffer, seissol::initializer::AllocationPlace::Device));

#ifdef _OPENMP
#pragma omp parallel for schedule(static) default(none) shared(layer, displacements, bucket, displacementsDevice, bucketDevice)
#endif // _OPENMP
    for (unsigned cell = 0; cell < layer->getNumberOfCells(); ++cell) {
      for (unsigned face = 0; face < 4; ++face) {
        if (displacements[cell][face] != nullptr) {
          // Remove constant part that was added in deriveDisplacementsBucket.
          // We then have the pointer offset that needs to be added to the bucket.
          // The final value of this pointer then points to a valid memory address
          // somewhere in the bucket.
          auto offset = ((displacements[cell][face] - static_cast<real*>(nullptr)) - 1);
          displacements[cell][face] = bucket + offset;
          displacementsDevice[cell][face] = bucketDevice + offset;
          for (unsigned dof = 0; dof < tensor::faceDisplacement::size(); ++dof) {
            // zero displacements
            displacements[cell][face][dof] = static_cast<real>(0.0);
          }
        }
      }
    }
  }
}

void seissol::initializer::MemoryManager::initializeMemoryLayout()
{
  // correct LTS-information in the ghost layer
  correctGhostRegionSetups();

  // derive the layouts of the layers
  deriveLayerLayouts();

  for (unsigned tc = 0; tc < m_ltsTree.numChildren(); ++tc) {
    TimeCluster& cluster = m_ltsTree.child(tc);

    size_t l_ghostSize = 0;
    size_t l_copySize = 0;
    size_t l_interiorSize = 0;
#ifdef USE_MPI
    for( unsigned int l_region = 0; l_region < m_meshStructure[tc].numberOfRegions; l_region++ ) {
      l_ghostSize    += sizeof(real) * tensor::Q::size() * m_numberOfGhostRegionBuffers[tc][l_region];
      l_ghostSize    += sizeof(real) * yateto::computeFamilySize<tensor::dQ>() * m_numberOfGhostRegionDerivatives[tc][l_region];

      l_copySize     += sizeof(real) * tensor::Q::size() * m_numberOfCopyRegionBuffers[tc][l_region];
      l_copySize     += sizeof(real) * yateto::computeFamilySize<tensor::dQ>() * m_numberOfCopyRegionDerivatives[tc][l_region];
    }
#endif // USE_MPI
    l_interiorSize += sizeof(real) * tensor::Q::size() * m_numberOfInteriorBuffers[tc];
    l_interiorSize += sizeof(real) * yateto::computeFamilySize<tensor::dQ>() * m_numberOfInteriorDerivatives[tc];

    cluster.child<Ghost>().setBucketSize(m_lts.buffersDerivatives, l_ghostSize);
    cluster.child<Copy>().setBucketSize(m_lts.buffersDerivatives, l_copySize);
    cluster.child<Interior>().setBucketSize(m_lts.buffersDerivatives, l_interiorSize);
  }

  deriveFaceDisplacementsBucket();

  m_ltsTree.allocateBuckets();

  // initialize the internal state
  initializeBuffersDerivatives();

  // initialize face neighbors
  for (unsigned tc = 0; tc < m_ltsTree.numChildren(); ++tc) {
    TimeCluster& cluster = m_ltsTree.child(tc);
#ifdef USE_MPI
    initializeFaceNeighbors(tc, cluster.child<Copy>());
#endif
    initializeFaceNeighbors(tc, cluster.child<Interior>());
  }

#ifdef ACL_DEVICE
  void* stream = device::DeviceInstance::getInstance().api->getDefaultStream();
  for (auto it = m_ltsTree.beginLeaf(); it != m_ltsTree.endLeaf(); ++it) {
    if (it->getBucketSize(m_lts.buffersDerivatives) > 0) {
      void* data = it->bucket(m_lts.buffersDerivatives, seissol::initializer::AllocationPlace::Device);
      device::DeviceInstance::getInstance().algorithms.touchMemory(
        reinterpret_cast<real*>(data),
        it->getBucketSize(m_lts.buffersDerivatives) / sizeof(real),
        true, stream);
    }
  }
  device::DeviceInstance::getInstance().api->syncDefaultStreamWithHost();
#endif
  for (auto it = m_ltsTree.beginLeaf(); it != m_ltsTree.endLeaf(); ++it) {
    real** buffers = it->var(m_lts.buffers);
    real** derivatives = it->var(m_lts.derivatives);
    kernels::touchBuffersDerivatives(buffers, derivatives, it->getNumberOfCells());
  }

#ifdef USE_MPI
  // initialize the communication structure
  initializeCommunicationStructure();
#endif

  initializeFaceDisplacements();

#ifdef ACL_DEVICE
  seissol::initializer::MemoryManager::deriveRequiredScratchpadMemoryForWp(m_ltsTree, m_lts);
  m_ltsTree.allocateScratchPads();
#endif
}

std::pair<MeshStructure *, CompoundGlobalData>
seissol::initializer::MemoryManager::getMemoryLayout(unsigned int i_cluster) {
  MeshStructure *meshStructure = m_meshStructure + i_cluster;

  CompoundGlobalData globalData{};
  globalData.onHost = &m_globalDataOnHost;
  globalData.onDevice = nullptr;
  if constexpr (seissol::isDeviceOn()) {
    globalData.onDevice = &m_globalDataOnDevice;
  }

  return std::make_pair(meshStructure, globalData);
}

void seissol::initializer::MemoryManager::initializeEasiBoundaryReader(const char* fileName) {
  const auto fileNameStr = std::string{fileName};
  if (fileNameStr != "") {
    m_easiBoundary = EasiBoundary(fileNameStr);
  }
}


#ifdef ACL_DEVICE
void seissol::initializer::MemoryManager::recordExecutionPaths(bool usePlasticity) {
  recording::CompositeRecorder<seissol::initializer::LTS> recorder;
  recorder.addRecorder(new recording::LocalIntegrationRecorder);
  recorder.addRecorder(new recording::NeighIntegrationRecorder);

  if (usePlasticity) {
    recorder.addRecorder(new recording::PlasticityRecorder);
  }

  for (LTSTree::leaf_iterator it = m_ltsTree.beginLeaf(Ghost); it != m_ltsTree.endLeaf(); ++it) {
    recorder.record(m_lts, *it);
  }

  recording::CompositeRecorder<seissol::initializer::DynamicRupture> drRecorder;
  drRecorder.addRecorder(new recording::DynamicRuptureRecorder);
  for (LTSTree::leaf_iterator it = m_dynRupTree.beginLeaf(Ghost); it != m_dynRupTree.endLeaf(); ++it) {
    drRecorder.record(*m_dynRup, *it);
  }
}
#endif // ACL_DEVICE

bool seissol::initializer::isAcousticSideOfElasticAcousticInterface(CellMaterialData &material,
                                              unsigned int face) {
#ifdef USE_ANISOTROPIC
  return false;
#else
  constexpr auto eps = std::numeric_limits<real>::epsilon();
  return material.neighbor[face].mu > eps && material.local.mu < eps;
#endif
}
bool seissol::initializer::isElasticSideOfElasticAcousticInterface(CellMaterialData &material,
                                             unsigned int face) {
#ifdef USE_ANISOTROPIC
  return false;
#else
  constexpr auto eps = std::numeric_limits<real>::epsilon();
  return material.local.mu > eps && material.neighbor[face].mu < eps;
#endif
}

bool seissol::initializer::isAtElasticAcousticInterface(CellMaterialData &material, unsigned int face) {
  // We define the interface cells as all cells that are in the elastic domain but have a
  // neighbor with acoustic material.
#ifndef USE_ANISOTROPIC
  return isAcousticSideOfElasticAcousticInterface(material, face) || isElasticSideOfElasticAcousticInterface(material, face);
#else
  return false;
#endif
}


bool seissol::initializer::requiresDisplacement(CellLocalInformation cellLocalInformation,
                                                 CellMaterialData &material,
                                                 unsigned int face) {
  const auto faceType = cellLocalInformation.faceTypes[face];
  return faceType == FaceType::freeSurface
  || faceType == FaceType::freeSurfaceGravity
  || isAtElasticAcousticInterface(material, face);
}

bool seissol::initializer::requiresNodalFlux(FaceType f) {
  return (f == FaceType::freeSurfaceGravity
          || f == FaceType::dirichlet
          || f == FaceType::analytical);
}

void seissol::initializer::MemoryManager::initializeFrictionLaw() {
  const int rank = seissol::MPI::mpi.rank();
  logInfo(rank) << "Initialize Friction Model";

  auto drParameters = std::make_shared<seissol::initializer::parameters::DRParameters>(m_seissolParams->drParameters);
  const auto factory = seissol::dr::factory::getFactory(drParameters, seissolInstance);
  auto product = factory->produce();
  m_dynRup = std::move(product.ltsTree);
  m_DRInitializer = std::move(product.initializer);
  m_FrictionLaw = std::move(product.frictionLaw);
  m_FrictionLawDevice = std::move(product.frictionLawDevice);
  m_faultOutputManager = std::move(product.output);
}

void seissol::initializer::MemoryManager::initFaultOutputManager(const std::string& backupTimeStamp) {
  // TODO: switch m_dynRup to shared or weak pointer
  if (m_seissolParams->drParameters.isDynamicRuptureEnabled) {
    m_faultOutputManager->setInputParam(seissolInstance.meshReader());
    m_faultOutputManager->setLtsData(&m_ltsTree,
                                     &m_lts,
                                     &m_ltsLut,
                                     &m_dynRupTree,
                                     m_dynRup.get());
    m_faultOutputManager->setBackupTimeStamp(backupTimeStamp);
    m_faultOutputManager->init();

  }
}


void seissol::initializer::MemoryManager::initFrictionData() {
  if (m_seissolParams->drParameters.isDynamicRuptureEnabled) {

    m_DRInitializer->initializeFault(m_dynRup.get(), &m_dynRupTree);

#ifdef ACL_DEVICE
    if (auto* impl = dynamic_cast<dr::friction_law::gpu::FrictionSolverInterface*>(m_FrictionLawDevice.get())) {
      impl->initSyclQueue();

      LayerMask mask = seissol::initializer::LayerMask(Ghost);
      auto maxSize = m_dynRupTree.getMaxClusterSize(mask);
      impl->setMaxClusterSize(maxSize);

      impl->allocateAuxiliaryMemory();
      impl->copyStaticDataToDevice();
    }
#endif // ACL_DEVICE
  }
}

void seissol::initializer::MemoryManager::synchronizeTo(seissol::initializer::AllocationPlace place) {
#ifdef ACL_DEVICE
  if (place == seissol::initializer::AllocationPlace::Device) {
    logInfo(MPI::mpi.rank()) << "Synchronizing data... (host->device)";
  }
  else {
    logInfo(MPI::mpi.rank()) << "Synchronizing data... (device->host)";
  }
  const auto& defaultStream = device::DeviceInstance::getInstance().api->getDefaultStream();
  m_ltsTree.synchronizeTo(place, defaultStream);
  m_dynRupTree.synchronizeTo(place, defaultStream);
  m_boundaryTree.synchronizeTo(place, defaultStream);
  device::DeviceInstance::getInstance().api->syncDefaultStreamWithHost();
#endif
}<|MERGE_RESOLUTION|>--- conflicted
+++ resolved
@@ -718,7 +718,6 @@
     }
     layer->setScratchpadSize(lts.nodalAvgDisplacements,
                              nodalDisplacementsCounter * nodalDisplacementsSize * sizeof(real));
-<<<<<<< HEAD
 
 #ifdef EXPERIMENTAL_INTERLEAVE  
     size_t interleaveBlocks = (layer->getNumberOfCells() + seissol::kernels::time::aux::Blocksize - 1) / seissol::kernels::time::aux::Blocksize;
@@ -737,10 +736,8 @@
 #endif
     layer->setScratchpadSize(lts.integratedDofsScratch,
                              integratedDofsCounter * tensor::I::size() * sizeof(real));
-=======
     layer->setScratchpadSize(lts.analyticScratch,
                              analyticCounter * tensor::INodal::size() * sizeof(real));
->>>>>>> 429f1ede
   }
 }
 
