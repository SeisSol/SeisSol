/******************************************************************************
** Copyright (c) 2015, Intel Corporation                                     **
** All rights reserved.                                                      **
**                                                                           **
** Redistribution and use in source and binary forms, with or without        **
** modification, are permitted provided that the following conditions        **
** are met:                                                                  **
** 1. Redistributions of source code must retain the above copyright         **
**    notice, this list of conditions and the following disclaimer.          **
** 2. Redistributions in binary form must reproduce the above copyright      **
**    notice, this list of conditions and the following disclaimer in the    **
**    documentation and/or other materials provided with the distribution.   **
** 3. Neither the name of the copyright holder nor the names of its          **
**    contributors may be used to endorse or promote products derived        **
**    from this software without specific prior written permission.          **
**                                                                           **
** THIS SOFTWARE IS PROVIDED BY THE COPYRIGHT HOLDERS AND CONTRIBUTORS       **
** "AS IS" AND ANY EXPRESS OR IMPLIED WARRANTIES, INCLUDING, BUT NOT         **
** LIMITED TO, THE IMPLIED WARRANTIES OF MERCHANTABILITY AND FITNESS FOR     **
** A PARTICULAR PURPOSE ARE DISCLAIMED. IN NO EVENT SHALL THE COPYRIGHT      **
** HOLDER OR CONTRIBUTORS BE LIABLE FOR ANY DIRECT, INDIRECT, INCIDENTAL,    **
** SPECIAL, EXEMPLARY, OR CONSEQUENTIAL DAMAGES (INCLUDING, BUT NOT LIMITED  **
** TO, PROCUREMENT OF SUBSTITUTE GOODS OR SERVICES; LOSS OF USE, DATA, OR    **
** PROFITS; OR BUSINESS INTERRUPTION) HOWEVER CAUSED AND ON ANY THEORY OF    **
** LIABILITY, WHETHER IN CONTRACT, STRICT LIABILITY, OR TORT (INCLUDING      **
** NEGLIGENCE OR OTHERWISE) ARISING IN ANY WAY OUT OF THE USE OF THIS        **
** SOFTWARE, EVEN IF ADVISED OF THE POSSIBILITY OF SUCH DAMAGE.              **
******************************************************************************/
/* Alexander Heinecke (Intel Corp.)
******************************************************************************/
/**
 * @file
 * This file is part of SeisSol.
 *
 * @author Alex Breuer (breuer AT mytum.de, http://www5.in.tum.de/wiki/index.php/Dipl.-Math._Alexander_Breuer)
 *
 * @section LICENSE
 * Copyright (c) 2013-2015, SeisSol Group
 * All rights reserved.
 *
 * Redistribution and use in source and binary forms, with or without
 * modification, are permitted provided that the following conditions are met:
 *
 * 1. Redistributions of source code must retain the above copyright notice,
 *    this list of conditions and the following disclaimer.
 *
 * 2. Redistributions in binary form must reproduce the above copyright notice,
 *    this list of conditions and the following disclaimer in the documentation
 *    and/or other materials provided with the distribution.
 *
 * 3. Neither the name of the copyright holder nor the names of its
 *    contributors may be used to endorse or promote products derived from this
 *    software without specific prior written permission.
 *
 * THIS SOFTWARE IS PROVIDED BY THE COPYRIGHT HOLDERS AND CONTRIBUTORS "AS IS"
 * AND ANY EXPRESS OR IMPLIED WARRANTIES, INCLUDING, BUT NOT LIMITED TO, THE
 * IMPLIED WARRANTIES OF MERCHANTABILITY AND FITNESS FOR A PARTICULAR PURPOSE
 * ARE DISCLAIMED. IN NO EVENT SHALL THE COPYRIGHT HOLDER OR CONTRIBUTORS BE
 * LIABLE FOR ANY DIRECT, INDIRECT, INCIDENTAL, SPECIAL, EXEMPLARY, OR
 * CONSEQUENTIAL DAMAGES (INCLUDING, BUT NOT LIMITED TO, PROCUREMENT OF
 * SUBSTITUTE GOODS OR SERVICES; LOSS OF USE, DATA, OR PROFITS; OR BUSINESS
 * INTERRUPTION) HOWEVER CAUSED AND ON ANY THEORY OF LIABILITY, WHETHER IN
 * CONTRACT, STRICT LIABILITY, OR TORT (INCLUDING NEGLIGENCE OR OTHERWISE)
 * ARISING IN ANY WAY OUT OF THE USE OF THIS SOFTWARE, EVEN IF ADVISED OF THE
 * POSSIBILITY OF SUCH DAMAGE.
 *
 * @section DESCRIPTION
 * Memory management of SeisSol.
 **/
#include "SeisSol.h"
#include "MemoryManager.h"
#include "InternalState.h"
#include "GlobalData.h"
#include <yateto.h>

#include <Kernels/common.hpp>
#include <generated_code/tensor.h>
#include <unordered_set>

#ifdef _OPENMP
#include <omp.h>
#endif

#ifdef ACL_DEVICE
#include "BatchRecorders/Recorders.h"
#endif //ACL_DEVICE

void seissol::initializers::MemoryManager::initialize()
{
  // initialize global matrices
  GlobalDataInitializerOnHost::init(m_globalDataOnHost, m_memoryAllocator, MEMKIND_GLOBAL);
  if constexpr (seissol::isDeviceOn()) {
    GlobalDataInitializerOnDevice::init(m_globalDataOnDevice, m_memoryAllocator, memory::DeviceGlobalMemory);
  }
}

void seissol::initializers::MemoryManager::correctGhostRegionSetups()
{
  for (unsigned tc = 0; tc < m_ltsTree.numChildren(); ++tc) {
    Layer& ghost = m_ltsTree.child(tc).child<Ghost>();
    CellLocalInformation* cellInformation = ghost.var(m_lts.cellInformation);

    unsigned int l_offset = 0;
    for( unsigned int l_region = 0; l_region < m_meshStructure[tc].numberOfRegions; l_region++ ) {
      // iterate over ghost cells
      for( unsigned int l_cell = 0; l_cell < m_meshStructure[tc].numberOfGhostRegionCells[l_region]; l_cell++ ) {
        if( l_cell < m_meshStructure[tc].numberOfGhostRegionDerivatives[l_region] ) {
          // assert the cell provides derivatives
          assert( (cellInformation[l_offset+l_cell].ltsSetup >> 9)%2 );

          // reset possible buffers
          cellInformation[l_offset+l_cell].ltsSetup &= ( ~(1 << 8 ) );
          cellInformation[l_offset+l_cell].ltsSetup &= ( ~(1 << 10) );
        } else {
          // assert the cell provides buffers
          assert( (cellInformation[l_offset+l_cell].ltsSetup >> 8)%2 );

          // reset possible derivatives
          cellInformation[l_offset+l_cell].ltsSetup &= ( ~(1 << 9 ) );
        }
      }
      // update offset with ghost region size
      l_offset +=  m_meshStructure[tc].numberOfGhostRegionCells[l_region];
    }
  }
}

void seissol::initializers::MemoryManager::deriveLayerLayouts() {
  // initialize memory
#ifdef USE_MPI
  m_numberOfGhostBuffers           = (unsigned int*)  m_memoryAllocator.allocateMemory( m_ltsTree.numChildren() * sizeof( unsigned int  ), 1 );
  m_numberOfGhostRegionBuffers     = (unsigned int**) m_memoryAllocator.allocateMemory( m_ltsTree.numChildren() * sizeof( unsigned int* ), 1 );
  m_numberOfGhostDerivatives       = (unsigned int*)  m_memoryAllocator.allocateMemory( m_ltsTree.numChildren() * sizeof( unsigned int  ), 1 );
  m_numberOfGhostRegionDerivatives = (unsigned int**) m_memoryAllocator.allocateMemory( m_ltsTree.numChildren() * sizeof( unsigned int* ), 1 );

  m_numberOfCopyBuffers            = (unsigned int*)  m_memoryAllocator.allocateMemory( m_ltsTree.numChildren() * sizeof( unsigned int  ), 1 );
  m_numberOfCopyRegionBuffers      = (unsigned int**) m_memoryAllocator.allocateMemory( m_ltsTree.numChildren() * sizeof( unsigned int* ), 1 );
  m_numberOfCopyDerivatives        = (unsigned int*)  m_memoryAllocator.allocateMemory( m_ltsTree.numChildren() * sizeof( unsigned int  ), 1 );
  m_numberOfCopyRegionDerivatives  = (unsigned int**) m_memoryAllocator.allocateMemory( m_ltsTree.numChildren() * sizeof( unsigned int* ), 1 );
#endif // USE_MPI

  m_numberOfInteriorBuffers        = (unsigned int*)  m_memoryAllocator.allocateMemory( m_ltsTree.numChildren() * sizeof( unsigned int  ), 1 );
  m_numberOfInteriorDerivatives    = (unsigned int*)  m_memoryAllocator.allocateMemory( m_ltsTree.numChildren() * sizeof( unsigned int  ), 1 );

  for (unsigned tc = 0; tc < m_ltsTree.numChildren(); ++tc) {
    TimeCluster& cluster = m_ltsTree.child(tc);
#ifdef USE_MPI
    CellLocalInformation* ghostCellInformation    = cluster.child<Ghost>().var(m_lts.cellInformation);
    CellLocalInformation* copyCellInformation     = cluster.child<Copy>().var(m_lts.cellInformation);
#endif
    CellLocalInformation* interiorCellInformation = cluster.child<Interior>().var(m_lts.cellInformation);
#ifdef USE_MPI
    m_numberOfGhostBuffers[             tc] = 0;
    m_numberOfGhostRegionBuffers[       tc] = (unsigned int*)  m_memoryAllocator.allocateMemory( m_meshStructure[tc].numberOfRegions * sizeof( unsigned int ), 1 );
    m_numberOfGhostDerivatives[         tc] = 0;
    m_numberOfGhostRegionDerivatives[   tc] = (unsigned int*)  m_memoryAllocator.allocateMemory( m_meshStructure[tc].numberOfRegions * sizeof( unsigned int ), 1 );

    m_numberOfCopyBuffers[              tc] = 0;
    m_numberOfCopyRegionBuffers[        tc] = (unsigned int*)  m_memoryAllocator.allocateMemory( m_meshStructure[tc].numberOfRegions * sizeof( unsigned int ), 1 );
    m_numberOfCopyDerivatives[          tc] = 0;
    m_numberOfCopyRegionDerivatives[    tc] = (unsigned int*)  m_memoryAllocator.allocateMemory( m_meshStructure[tc].numberOfRegions * sizeof( unsigned int ), 1 );
#endif // USE_MPI

    m_numberOfInteriorBuffers[          tc]       = 0;
    m_numberOfInteriorDerivatives[      tc]       = 0;

#ifdef USE_MPI
    unsigned int l_ghostOffset = 0;
    unsigned int l_copyOffset  = 0;
    for( unsigned int l_region = 0; l_region < m_meshStructure[tc].numberOfRegions; l_region++ ) {
      m_numberOfGhostRegionBuffers[     tc][l_region] = 0;
      m_numberOfGhostRegionDerivatives[ tc][l_region] = 0;

      m_numberOfCopyRegionBuffers[      tc][l_region] = 0;
      m_numberOfCopyRegionDerivatives[  tc][l_region] = 0;

      // iterate over all cells of this clusters ghost layer
      for( unsigned int l_cell = 0; l_cell < m_meshStructure[tc].numberOfGhostRegionCells[l_region]; l_cell++ ) {
        // ensure that either buffers or derivatives are used; not both!
        bool l_buffer      = ( ghostCellInformation[l_cell+l_ghostOffset].ltsSetup >> 8 ) % 2;
        bool l_derivatives = ( ghostCellInformation[l_cell+l_ghostOffset].ltsSetup >> 9 ) % 2;

        if( (l_buffer && l_derivatives) || ( l_buffer || l_derivatives ) == false ) logError() << "invalid ghost lts setup" << l_buffer << l_derivatives;

        // check if this cell requires a buffer and/or derivatives
        if( ( ghostCellInformation[l_cell+l_ghostOffset].ltsSetup >> 8 ) % 2 == 1 ) m_numberOfGhostRegionBuffers[    tc][l_region]++;
        if( ( ghostCellInformation[l_cell+l_ghostOffset].ltsSetup >> 9 ) % 2 == 1 ) m_numberOfGhostRegionDerivatives[tc][l_region]++;
      }
      l_ghostOffset += m_meshStructure[tc].numberOfGhostRegionCells[l_region];

      // iterate over all cells of this clusters copy layer
      for( unsigned int l_cell = 0; l_cell < m_meshStructure[tc].numberOfCopyRegionCells[l_region]; l_cell++ ) {
        // assert that buffers or derivatives are requested
        assert( ( ( copyCellInformation[l_cell+l_copyOffset].ltsSetup >> 8 ) % 2 ||
                  ( copyCellInformation[l_cell+l_copyOffset].ltsSetup >> 9 ) % 2 )
                == true );

        // check if this cell requires a buffer and/or derivatives
        if( ( copyCellInformation[l_cell+l_copyOffset].ltsSetup >> 8 ) % 2 == 1 ) m_numberOfCopyRegionBuffers[    tc][l_region]++;
        if( ( copyCellInformation[l_cell+l_copyOffset].ltsSetup >> 9 ) % 2 == 1 ) m_numberOfCopyRegionDerivatives[tc][l_region]++;
      }
      l_copyOffset += m_meshStructure[tc].numberOfCopyRegionCells[l_region];

      // update number of buffers and derivatives in the ghost and copy layer
      m_numberOfGhostBuffers[     tc ]  += m_numberOfGhostRegionBuffers[     tc][l_region];
      m_numberOfGhostDerivatives[ tc ]  += m_numberOfGhostRegionDerivatives[ tc][l_region];
      m_numberOfCopyBuffers[      tc ]  += m_numberOfCopyRegionBuffers[      tc][l_region];
      m_numberOfCopyDerivatives[  tc ]  += m_numberOfCopyRegionDerivatives[  tc][l_region];
    }
#endif // USE_MPI

    // iterate over all cells of this clusters interior
    for( unsigned int l_cell = 0; l_cell < m_meshStructure[tc].numberOfInteriorCells; l_cell++ ) {
      // check if this cell requires a buffer and/or derivatives
      if( ( interiorCellInformation[l_cell].ltsSetup >> 8 ) % 2 == 1 ) m_numberOfInteriorBuffers[    tc]++;
      if( ( interiorCellInformation[l_cell].ltsSetup >> 9 ) % 2 == 1 ) m_numberOfInteriorDerivatives[tc]++;
    }
  }
}

#ifdef USE_MPI
void seissol::initializers::MemoryManager::initializeCommunicationStructure() {
  // reset mpi requests
  for( unsigned int l_cluster = 0; l_cluster < m_ltsTree.numChildren(); l_cluster++ ) {
    for( unsigned int l_region = 0; l_region < m_meshStructure[l_cluster].numberOfRegions; l_region++ ) {
      m_meshStructure[l_cluster].sendRequests[l_region] = MPI_REQUEST_NULL;
      m_meshStructure[l_cluster].receiveRequests[l_region] = MPI_REQUEST_NULL;
    }
  }

  /*
   * ghost layer
   */
  for (unsigned tc = 0; tc < m_ltsTree.numChildren(); ++tc) {
    TimeCluster& cluster = m_ltsTree.child(tc);
    real* ghostStart = static_cast<real*>(cluster.child<Ghost>().bucket(m_lts.buffersDerivatives));
    for( unsigned int l_region = 0; l_region < m_meshStructure[tc].numberOfRegions; l_region++ ) {
      // set pointer to ghost region
      m_meshStructure[tc].ghostRegions[l_region] = ghostStart;

      // derive the ghost region size
      unsigned int l_numberOfDerivatives = m_meshStructure[tc].numberOfGhostRegionDerivatives[l_region];
      unsigned int l_numberOfBuffers     = m_meshStructure[tc].numberOfGhostRegionCells[l_region] - l_numberOfDerivatives;

      // set size
      m_meshStructure[tc].ghostRegionSizes[l_region] = tensor::Q::size() * l_numberOfBuffers +
                                                       yateto::computeFamilySize<tensor::dQ>() * l_numberOfDerivatives;

      // update the pointer
      ghostStart += m_meshStructure[tc].ghostRegionSizes[l_region];
    }
  }

  /*
   * copy layer
   */
  for (unsigned tc = 0; tc < m_ltsTree.numChildren(); ++tc) {
    Layer& copy = m_ltsTree.child(tc).child<Copy>();
    real** buffers = copy.var(m_lts.buffers);
    real** derivatives = copy.var(m_lts.derivatives);
    // copy region offset
    unsigned int l_offset = 0;

    for( unsigned int l_region = 0; l_region < m_meshStructure[tc].numberOfRegions; l_region++ ) {
      // derive the communication size
      unsigned int l_numberOfDerivatives = m_meshStructure[tc].numberOfCommunicatedCopyRegionDerivatives[l_region];
      unsigned int l_numberOfBuffers     = m_meshStructure[tc].numberOfCopyRegionCells[l_region] - l_numberOfDerivatives;

      // assert number of communicated buffers fits into total number of buffers
      assert( m_numberOfCopyRegionBuffers[tc][l_region] >= l_numberOfBuffers );

      // set pointer to copy region start
      if( l_numberOfBuffers > 0 ) {
        m_meshStructure[tc].copyRegions[l_region] = buffers[l_numberOfDerivatives + l_offset];
      }
      else {
        m_meshStructure[tc].copyRegions[l_region] = derivatives[l_offset];
      }

      // assert the pointer is set
      assert( m_meshStructure[tc].copyRegions[l_region] != NULL );

      // set size
      m_meshStructure[tc].copyRegionSizes[l_region] = tensor::Q::size() * l_numberOfBuffers +
                                                      yateto::computeFamilySize<tensor::dQ>() * l_numberOfDerivatives;

      // jump over region
      l_offset += m_meshStructure[tc].numberOfCopyRegionCells[l_region];
    }
  }
}
#endif

void seissol::initializers::MemoryManager::initializeFaceNeighbors( unsigned    cluster,
                                                                    Layer&      layer )
{
#ifdef USE_MPI
  assert(layer.getLayerType() == Copy || layer.getLayerType() == Interior);
#else
  assert(layer.getLayerType() == Interior);
#endif

  // iterate over clusters

  real** buffers = m_ltsTree.var(m_lts.buffers);          // faceNeighborIds are ltsIds and not layer-local
  real** derivatives = m_ltsTree.var(m_lts.derivatives);  // faceNeighborIds are ltsIds and not layer-local
  real *(*faceNeighbors)[4] = layer.var(m_lts.faceNeighbors);
  CellLocalInformation* cellInformation = layer.var(m_lts.cellInformation);

  for (unsigned cell = 0; cell < layer.getNumberOfCells(); ++cell) {
    for (unsigned face = 0; face < 4; ++face) {
      if (cellInformation[cell].faceTypes[face] == FaceType::regular ||
	  cellInformation[cell].faceTypes[face] == FaceType::periodic ||
	  cellInformation[cell].faceTypes[face] == FaceType::dynamicRupture) {
        // neighboring cell provides derivatives
        if( (cellInformation[cell].ltsSetup >> face) % 2 ) {
          faceNeighbors[cell][face] = derivatives[ cellInformation[cell].faceNeighborIds[face] ];
        }
        // neighboring cell provides a time buffer
        else {
          faceNeighbors[cell][face] = buffers[ cellInformation[cell].faceNeighborIds[face] ];
        }
        assert(faceNeighbors[cell][face] != nullptr);
      }
      // boundaries using local cells
      else if (cellInformation[cell].faceTypes[face] == FaceType::freeSurface ||
	       cellInformation[cell].faceTypes[face] == FaceType::freeSurfaceGravity ||
	       cellInformation[cell].faceTypes[face] == FaceType::dirichlet ||
	       cellInformation[cell].faceTypes[face] == FaceType::analytical ||
	       cellInformation[cell].faceTypes[face] == FaceType::velocityInlet) {
        if( (cellInformation[cell].ltsSetup >> face) % 2 == 0 ) { // free surface on buffers
          faceNeighbors[cell][face] = layer.var(m_lts.buffers)[cell];
        }
        else { // free surface on derivatives
          faceNeighbors[cell][face] = layer.var(m_lts.derivatives)[cell];
        }
        assert(faceNeighbors[cell][face] != nullptr);
      }
      // absorbing
      else if( cellInformation[cell].faceTypes[face] == FaceType::outflow ) {
        // NULL pointer; absorbing: data is not used
        faceNeighbors[cell][face] = nullptr;
      }
      else {
        // assert all cases are covered
        assert(false);
      }
    }
  }
}

void seissol::initializers::MemoryManager::initializeBuffersDerivatives() {
  // initialize the pointers of the internal state
  for (unsigned tc = 0; tc < m_ltsTree.numChildren(); ++tc) {
    TimeCluster& cluster = m_ltsTree.child(tc);
#ifdef USE_MPI
    /*
     * ghost layer
     */
    InternalState::setUpLayerPointers( m_meshStructure[tc].numberOfRegions,
                                       m_meshStructure[tc].numberOfGhostRegionCells,
                                       cluster.child<Ghost>().var(m_lts.cellInformation),
                                       m_numberOfGhostRegionBuffers[tc],
                                       m_numberOfGhostRegionDerivatives[tc],
                                       static_cast<real*>(cluster.child<Ghost>().bucket(m_lts.buffersDerivatives)),
                                       cluster.child<Ghost>().var(m_lts.buffers),
                                       cluster.child<Ghost>().var(m_lts.derivatives) );

    /*
     * Copy layer
     */
    InternalState::setUpLayerPointers( m_meshStructure[tc].numberOfRegions,
                                       m_meshStructure[tc].numberOfCopyRegionCells,
                                       cluster.child<Copy>().var(m_lts.cellInformation),
                                       m_numberOfCopyRegionBuffers[tc],
                                       m_numberOfCopyRegionDerivatives[tc],
                                       static_cast<real*>(cluster.child<Copy>().bucket(m_lts.buffersDerivatives)),
                                       cluster.child<Copy>().var(m_lts.buffers),
                                       cluster.child<Copy>().var(m_lts.derivatives) );
#endif

    /*
     * Interior
     */
    InternalState::setUpInteriorPointers( m_meshStructure[tc].numberOfInteriorCells,
                                          cluster.child<Interior>().var(m_lts.cellInformation),
                                          m_numberOfInteriorBuffers[tc],
                                          m_numberOfInteriorDerivatives[tc],
                                          static_cast<real*>(cluster.child<Interior>().bucket(m_lts.buffersDerivatives)),
                                          cluster.child<Interior>().var(m_lts.buffers),
                                          cluster.child<Interior>().var(m_lts.derivatives)  );
  }
}

void seissol::initializers::MemoryManager::touchBuffersDerivatives( Layer& layer ) {
  real** buffers = layer.var(m_lts.buffers);
  real** derivatives = layer.var(m_lts.derivatives);
#ifdef _OPENMP
  #pragma omp parallel for schedule(static)
#endif
  for (unsigned cell = 0; cell < layer.getNumberOfCells(); ++cell) {
    // touch buffers
    real* buffer = buffers[cell];
    if (buffer != NULL) {
      for (unsigned dof = 0; dof < tensor::Q::size(); ++dof) {
          // zero time integration buffers
          buffer[dof] = (real) 0;
      }
    }

    // touch derivatives
    real* derivative = derivatives[cell];
    if (derivative != NULL) {
      for (unsigned dof = 0; dof < yateto::computeFamilySize<tensor::dQ>(); ++dof ) {
        derivative[dof] = (real) 0;
      }
    }
  }
}

void seissol::initializers::MemoryManager::fixateLtsTree(struct TimeStepping& i_timeStepping,
                                                         struct MeshStructure*i_meshStructure,
                                                         unsigned* numberOfDRCopyFaces,
                                                         unsigned* numberOfDRInteriorFaces) {
  // store mesh structure and the number of time clusters
  m_meshStructure = i_meshStructure;

  // Setup tree variables
  m_lts.addTo(m_ltsTree);
  seissol::SeisSol::main.postProcessor().allocateMemory(&m_ltsTree);
  m_ltsTree.setNumberOfTimeClusters(i_timeStepping.numberOfLocalClusters);

  /// From this point, the tree layout, variables, and buckets cannot be changed anymore
  m_ltsTree.fixate();

  // Set number of cells and bucket sizes in ltstree
  for (unsigned tc = 0; tc < m_ltsTree.numChildren(); ++tc) {
    TimeCluster& cluster = m_ltsTree.child(tc);
    cluster.child<Ghost>().setNumberOfCells(i_meshStructure[tc].numberOfGhostCells);
    cluster.child<Copy>().setNumberOfCells(i_meshStructure[tc].numberOfCopyCells);
    cluster.child<Interior>().setNumberOfCells(i_meshStructure[tc].numberOfInteriorCells);
  }

  m_ltsTree.allocateVariables();
  m_ltsTree.touchVariables();

  /// Dynamic rupture tree
  m_dynRup.addTo(m_dynRupTree);
  m_dynRupTree.setNumberOfTimeClusters(i_timeStepping.numberOfLocalClusters);
  m_dynRupTree.fixate();

  for (unsigned tc = 0; tc < m_dynRupTree.numChildren(); ++tc) {
    TimeCluster& cluster = m_dynRupTree.child(tc);
    cluster.child<Ghost>().setNumberOfCells(0);
    cluster.child<Copy>().setNumberOfCells(numberOfDRCopyFaces[tc]);
    cluster.child<Interior>().setNumberOfCells(numberOfDRInteriorFaces[tc]);
  }

  m_dynRupTree.allocateVariables();
  m_dynRupTree.touchVariables();
}

void seissol::initializers::MemoryManager::fixateBoundaryLtsTree() {
  seissol::initializers::LayerMask ghostMask(Ghost);

  // Boundary face tree
  m_boundary.addTo(m_boundaryTree);
  m_boundaryTree.setNumberOfTimeClusters(m_ltsTree.numChildren());
  m_boundaryTree.fixate();

  // First count the number of faces with relevant boundary condition.
  for (unsigned tc = 0; tc < m_boundaryTree.numChildren(); ++tc) {
    auto& cluster = m_boundaryTree.child(tc);
    cluster.child<Ghost>().setNumberOfCells(0);
    cluster.child<Copy>().setNumberOfCells(0);
    cluster.child<Interior>().setNumberOfCells(0);
  }

  // Iterate over layers of standard lts tree and face lts tree together.
  auto layer = m_ltsTree.beginLeaf(ghostMask), boundaryLayer = m_boundaryTree.beginLeaf(ghostMask);
    for (;
       layer != m_ltsTree.endLeaf() && boundaryLayer != m_boundaryTree.endLeaf();
       ++layer, ++boundaryLayer) {
    CellLocalInformation* cellInformation = layer->var(m_lts.cellInformation);
    CellMaterialData* material = layer->var(m_lts.material);

    unsigned numberOfBoundaryFaces = 0;
#ifdef _OPENMP
    #pragma omp parallel for schedule(static) reduction(+ : numberOfBoundaryFaces)
#endif // _OPENMP
    for (unsigned cell = 0; cell < layer->getNumberOfCells(); ++cell) {
      for (unsigned face = 0; face < 4; ++face) {
        if (initializers::requiresDisplacement(cellInformation[cell],
                                                material[cell],
                                                face)
            || requiresNodalFlux(cellInformation[cell].faceTypes[face])) {
          ++numberOfBoundaryFaces;
        }
      }
    }
    boundaryLayer->setNumberOfCells(numberOfBoundaryFaces);
  }
  m_boundaryTree.allocateVariables();
  m_boundaryTree.touchVariables();

  // The boundary tree is now allocated, now we only need to map from cell lts
  // to face lts.
  // We do this by, once again, iterating over both trees at the same time.
  for (auto layer = m_ltsTree.beginLeaf(ghostMask), boundaryLayer = m_boundaryTree.beginLeaf(ghostMask);
       layer != m_ltsTree.endLeaf() && boundaryLayer != m_boundaryTree.endLeaf();
       ++layer, ++boundaryLayer) {
    auto* cellInformation = layer->var(m_lts.cellInformation);
    auto* boundaryMapping = layer->var(m_lts.boundaryMapping);
    auto* faceInformation = boundaryLayer->var(m_boundary.faceInformation);
    CellMaterialData* cellMaterialData = layer->var(m_lts.material);

    auto boundaryFace = 0;
    for (unsigned cell = 0; cell < layer->getNumberOfCells(); ++cell) {
      for (unsigned face = 0; face < 4; ++face) {
        if (requiresNodalFlux(cellInformation[cell].faceTypes[face])
        || requiresDisplacement(cellInformation[cell], cellMaterialData[cell], face)) {
          boundaryMapping[cell][face].nodes = faceInformation[boundaryFace].nodes;
          boundaryMapping[cell][face].TData = faceInformation[boundaryFace].TData;
          boundaryMapping[cell][face].TinvData = faceInformation[boundaryFace].TinvData;
          boundaryMapping[cell][face].easiBoundaryMap = faceInformation[boundaryFace].easiBoundaryMap;
          boundaryMapping[cell][face].easiBoundaryConstant = faceInformation[boundaryFace].easiBoundaryConstant;
          ++boundaryFace;
        } else {
          boundaryMapping[cell][face].nodes = nullptr;
          boundaryMapping[cell][face].TData = nullptr;
          boundaryMapping[cell][face].TinvData = nullptr;
          boundaryMapping[cell][face].easiBoundaryMap = nullptr;
          boundaryMapping[cell][face].easiBoundaryConstant = nullptr;
        }
      }
    }
  }
}

void seissol::initializers::MemoryManager::deriveFaceDisplacementsBucket()
{
  for (auto layer = m_ltsTree.beginLeaf(m_lts.faceDisplacements.mask); layer != m_ltsTree.endLeaf(); ++layer) {
    CellLocalInformation* cellInformation = layer->var(m_lts.cellInformation);
    real* (*displacements)[4] = layer->var(m_lts.faceDisplacements);
    CellMaterialData* cellMaterialData = layer->var(m_lts.material);

    unsigned numberOfFaces = 0;
    for (unsigned cell = 0; cell < layer->getNumberOfCells(); ++cell) {
      for (unsigned int face = 0; face < 4; ++face) {
        if (requiresDisplacement(cellInformation[cell],
                                 cellMaterialData[cell],
                                 face)) {
          // We add the base address later when the bucket is allocated
          // +1 is necessary as we want to reserve the nullptr for cell without displacement.
          // Thanks to this hack, the array contains a constant plus the offset of the current
          // cell.
          displacements[cell][face] =
              static_cast<real*>(nullptr) + 1 + numberOfFaces * tensor::faceDisplacement::size();
          ++numberOfFaces;
        } else {
          displacements[cell][face] = nullptr;
        }
      }
    }
    layer->setBucketSize(m_lts.faceDisplacementsBuffer, numberOfFaces * 1 * tensor::faceDisplacement::size() * sizeof(real));
  }
}

#ifdef ACL_DEVICE
void seissol::initializers::MemoryManager::deriveRequiredScratchpadMemory() {
  constexpr size_t totalDerivativesSize = yateto::computeFamilySize<tensor::dQ>();
  kernels::NeighborData::Loader loader;

  for (auto layer = m_ltsTree.beginLeaf(Ghost); layer != m_ltsTree.endLeaf(); ++layer) {

    CellLocalInformation *cellInformation = layer->var(m_lts.cellInformation);
    std::unordered_set<real *> registry{};
    real *(*faceNeighbors)[4] = layer->var(m_lts.faceNeighbors);

    unsigned derivativesCounter{0};
    unsigned idofsCounter{0};

    for (unsigned cell = 0; cell < layer->getNumberOfCells(); ++cell) {

      bool needsScratchMemForDerivatives = (cellInformation[cell].ltsSetup >> 9) % 2 == 0;
      if (needsScratchMemForDerivatives) {
        ++derivativesCounter;
      }
      ++idofsCounter;

      // include data provided by ghost layers
      for (unsigned face = 0; face < 4; ++face) {
        real *neighbourBuffer = faceNeighbors[cell][face];

        // check whether a neighbour element idofs has not been counted twice
        if ((registry.find(neighbourBuffer) == registry.end())) {

          // maybe, because of BCs, a pointer can be a nullptr, i.e. skip it
          if (neighbourBuffer != nullptr) {
            if (cellInformation[cell].faceTypes[face] != FaceType::outflow &&
                cellInformation[cell].faceTypes[face] != FaceType::dynamicRupture) {

              bool isNeighbProvidesDerivatives = ((cellInformation[cell].ltsSetup >> face) % 2) == 1;
              if (isNeighbProvidesDerivatives) {
                ++idofsCounter;
              }
              registry.insert(neighbourBuffer);
            }
          }
        }
      }
    }
    layer->setScratchpadSize(m_lts.idofsScratch,
                             idofsCounter * tensor::I::size() * sizeof(real));
    layer->setScratchpadSize(m_lts.derivativesScratch,
                             derivativesCounter * totalDerivativesSize * sizeof(real));
  }
}
#endif

void seissol::initializers::MemoryManager::initializeFaceDisplacements()
{
  for (auto layer = m_ltsTree.beginLeaf(m_lts.faceDisplacements.mask); layer != m_ltsTree.endLeaf(); ++layer) {
    if (layer->getBucketSize(m_lts.faceDisplacementsBuffer) == 0) {
      continue;
    }
    real* (*displacements)[4] = layer->var(m_lts.faceDisplacements);
    real* bucket = static_cast<real*>(layer->bucket(m_lts.faceDisplacementsBuffer));

#ifdef _OPENMP
#pragma omp parallel for schedule(static) default(none) shared(layer, displacements, bucket)
#endif // _OPENMP
    for (unsigned cell = 0; cell < layer->getNumberOfCells(); ++cell) {
      for (unsigned face = 0; face < 4; ++face) {
        if (displacements[cell][face] != nullptr) {
          // Remove constant part that was added in deriveDisplacementsBucket.
          // We then have the pointer offset that needs to be added to the bucket.
          // The final value of this pointer then points to a valid memory address
          // somewhere in the bucket.
          displacements[cell][face] = bucket + ((displacements[cell][face] - static_cast<real*>(nullptr)) - 1);
          for (unsigned dof = 0; dof < tensor::faceDisplacement::size(); ++dof) {
            // zero displacements
            displacements[cell][face][dof] = static_cast<real>(0.0);
          }
        }
      }
    }
  }
}

void seissol::initializers::MemoryManager::initializeMemoryLayout(bool enableFreeSurfaceIntegration)
{
  // correct LTS-information in the ghost layer
  correctGhostRegionSetups();

  // derive the layouts of the layers
  deriveLayerLayouts();

  for (unsigned tc = 0; tc < m_ltsTree.numChildren(); ++tc) {
    TimeCluster& cluster = m_ltsTree.child(tc);

    size_t l_ghostSize = 0;
    size_t l_copySize = 0;
    size_t l_interiorSize = 0;
#ifdef USE_MPI
    for( unsigned int l_region = 0; l_region < m_meshStructure[tc].numberOfRegions; l_region++ ) {
      l_ghostSize    += sizeof(real) * tensor::Q::size() * m_numberOfGhostRegionBuffers[tc][l_region];
      l_ghostSize    += sizeof(real) * yateto::computeFamilySize<tensor::dQ>() * m_numberOfGhostRegionDerivatives[tc][l_region];

      l_copySize     += sizeof(real) * tensor::Q::size() * m_numberOfCopyRegionBuffers[tc][l_region];
      l_copySize     += sizeof(real) * yateto::computeFamilySize<tensor::dQ>() * m_numberOfCopyRegionDerivatives[tc][l_region];
    }
#endif // USE_MPI
    l_interiorSize += sizeof(real) * tensor::Q::size() * m_numberOfInteriorBuffers[tc];
    l_interiorSize += sizeof(real) * yateto::computeFamilySize<tensor::dQ>() * m_numberOfInteriorDerivatives[tc];

    cluster.child<Ghost>().setBucketSize(m_lts.buffersDerivatives, l_ghostSize);
    cluster.child<Copy>().setBucketSize(m_lts.buffersDerivatives, l_copySize);
    cluster.child<Interior>().setBucketSize(m_lts.buffersDerivatives, l_interiorSize);
  }

  deriveFaceDisplacementsBucket();

  m_ltsTree.allocateBuckets();

  // initialize the internal state
  initializeBuffersDerivatives();

  // initialize face neighbors
  for (unsigned tc = 0; tc < m_ltsTree.numChildren(); ++tc) {
    TimeCluster& cluster = m_ltsTree.child(tc);
#ifdef USE_MPI
    initializeFaceNeighbors(tc, cluster.child<Copy>());
#endif
    initializeFaceNeighbors(tc, cluster.child<Interior>());
  }

  for (auto it = m_ltsTree.beginLeaf(); it != m_ltsTree.endLeaf(); ++it) {
    touchBuffersDerivatives(*it);
  }

#ifdef USE_MPI
  // initialize the communication structure
  initializeCommunicationStructure();
#endif

  initializeFaceDisplacements();

#ifdef ACL_DEVICE
  deriveRequiredScratchpadMemory();
  m_ltsTree.allocateScratchPads();
#endif
}

std::pair<MeshStructure *, CompoundGlobalData>
seissol::initializers::MemoryManager::getMemoryLayout(unsigned int i_cluster) {
  MeshStructure *meshStructure = m_meshStructure + i_cluster;

  CompoundGlobalData globalData{};
  globalData.onHost = &m_globalDataOnHost;
  globalData.onDevice = nullptr;
  if constexpr (seissol::isDeviceOn()) {
    globalData.onDevice = &m_globalDataOnDevice;
  }

  return std::make_pair(meshStructure, globalData);
}

void seissol::initializers::MemoryManager::initializeEasiBoundaryReader(const char* fileName) {
  const auto fileNameStr = std::string{fileName};
  if (fileNameStr != "") {
    std::cout << "initializeEasiBoundaryReader with file: " << fileName << std::endl;
    m_easiBoundary = EasiBoundary(fileNameStr);
  }
}


#ifdef ACL_DEVICE
void seissol::initializers::MemoryManager::recordExecutionPaths() {
  recording::CompositeRecorder recorder;

  recorder.addRecorder(new recording::LocalIntegrationRecorder);
  recorder.addRecorder(new recording::NeighIntegrationRecorder);

#ifdef USE_PLASTICITY
  recorder.addRecorder(new recording::PlasticityRecorder);
#endif

  for (LTSTree::leaf_iterator it = m_ltsTree.beginLeaf(Ghost); it != m_ltsTree.endLeaf(); ++it) {
    recorder.record(m_lts, *it);
  }
}
#endif // ACL_DEVICE


bool seissol::initializers::isAtElasticAcousticInterface(CellMaterialData &material, unsigned int face) {
  // We define the interface cells as all cells that are in the elastic domain but have a
  // neighbor with acoustic material.
  //TODO (LK): implement more general coupling
#ifndef USE_ANISOTROPIC
  constexpr auto eps = std::numeric_limits<real>::epsilon();
  return material.local.mu > eps && material.neighbor[face].mu < eps;
#else
  return false;
#endif
}

bool seissol::initializers::requiresDisplacement(CellLocalInformation cellLocalInformation,
                                                 CellMaterialData &material,
                                                 unsigned int face) {
  const auto faceType = cellLocalInformation.faceTypes[face];
  return faceType == FaceType::freeSurface
  || faceType == FaceType::freeSurfaceGravity
  || isAtElasticAcousticInterface(material, face);
}

bool seissol::initializers::requiresNodalFlux(FaceType f) {
  return (f == FaceType::freeSurfaceGravity
          || f == FaceType::dirichlet
<<<<<<< HEAD
          || f == FaceType::analytical
          || f == FaceType::velocityInlet);
}
=======
          || f == FaceType::analytical);
}
>>>>>>> 1906bad6
<|MERGE_RESOLUTION|>--- conflicted
+++ resolved
@@ -777,11 +777,6 @@
 bool seissol::initializers::requiresNodalFlux(FaceType f) {
   return (f == FaceType::freeSurfaceGravity
           || f == FaceType::dirichlet
-<<<<<<< HEAD
           || f == FaceType::analytical
           || f == FaceType::velocityInlet);
-}
-=======
-          || f == FaceType::analytical);
-}
->>>>>>> 1906bad6
+}