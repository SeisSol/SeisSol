--- conflicted
+++ resolved
@@ -29,7 +29,7 @@
 #include "Memory/MemoryAllocator.h"
 #include "Memory/Tree/Layer.h"
 #include "SeisSol.h"
-<<<<<<< HEAD
+
 #include <Common/ConfigHelper.h>
 #include <Common/Constants.h>
 #include <DynamicRupture/Factory.h>
@@ -41,9 +41,6 @@
 #include <Memory/Descriptor/Boundary.h>
 #include <Memory/Descriptor/LTS.h>
 #include <Memory/Descriptor/Surface.h>
-=======
-
->>>>>>> 0c079542
 #include <array>
 #include <cstddef>
 #include <limits>
@@ -66,15 +63,6 @@
 
 void MemoryManager::initialize() {
   // initialize global matrices
-<<<<<<< HEAD
-=======
-  GlobalDataInitializerOnHost::init(
-      m_globalDataOnHost, m_memoryAllocator, memory::Memkind::Standard);
-  if constexpr (seissol::isDeviceOn()) {
-    GlobalDataInitializerOnDevice::init(
-        m_globalDataOnDevice, m_memoryAllocator, memory::Memkind::DeviceGlobalMemory);
-  }
->>>>>>> 0c079542
 }
 
 void MemoryManager::fixateLtsStorage() {
