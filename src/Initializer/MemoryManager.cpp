--- conflicted
+++ resolved
@@ -180,17 +180,6 @@
 
 #ifdef USE_MPI
 void seissol::initializer::MemoryManager::initializeCommunicationStructure() {
-<<<<<<< HEAD
-  // reset mpi requests
-  for( unsigned int lCluster = 0; lCluster < m_ltsTree.numChildren(); lCluster++ ) {
-    for( unsigned int lRegion = 0; lRegion < m_meshStructure[lCluster].numberOfRegions; lRegion++ ) {
-      m_meshStructure[lCluster].sendRequests[lRegion] = MPI_REQUEST_NULL;
-      m_meshStructure[lCluster].receiveRequests[lRegion] = MPI_REQUEST_NULL;
-    }
-  }
-
-=======
->>>>>>> 6338c012
 #ifdef ACL_DEVICE
   const auto allocationPlace = seissol::initializer::AllocationPlace::Device;
 #else
@@ -454,7 +443,7 @@
   m_ltsTree.touchVariables();
 
   /// Dynamic rupture trees
-  for (int i = 0; i < seissol::multipleSimulations::numberOfSimulations ; i++) {
+  for (int i = 0; i < seissol::multisim::NumSimulations ; i++) {
     m_dynRupTree[i] = new LTSTree();
     m_dynRup[i]->addTo(*m_dynRupTree[i]);
     m_dynRupTree[i]->setNumberOfTimeClusters(iTimeStepping.numberOfGlobalClusters);
@@ -474,18 +463,6 @@
     m_dynRupTree[i]->touchVariables();
   }
 
-<<<<<<< HEAD
-=======
-  m_dynRupTree.allocateVariables();
-  m_dynRupTree.touchVariables();
-
-  if constexpr (multisim::MultisimEnabled) {
-    if (m_dynRupTree.getNumberOfCells() > 0) {
-      logError() << "The dynamic rupture does not yet support fused simulations.";
-    }
-  }
-
->>>>>>> 6338c012
 #ifdef ACL_DEVICE
   MemoryManager::deriveRequiredScratchpadMemoryForDr(m_dynRupTree, *m_dynRup.get());
   m_dynRupTree.allocateScratchPads();
@@ -891,7 +868,7 @@
   logInfo() << "Thermal pressurization:" << (m_seissolParams->drParameters[0]->isThermalPressureOn ? "on" : "off");
 
 
-  for (int i = 0; i < seissol::multipleSimulations::numberOfSimulations; i++) {
+  for (int i = 0; i < seissol::multisim::NumSimulations; i++) {
     auto drParameters = m_seissolParams->drParameters[i];
     const auto factory = seissol::dr::factory::getFactory(drParameters, seissolInstance, i);
     auto product = factory->produce();
@@ -903,7 +880,7 @@
 }
 
 void seissol::initializer::MemoryManager::initFaultOutputManager(const std::string& backupTimeStamp) {
-  for (int i = 0; i < seissol::multipleSimulations::numberOfSimulations; i++) {
+  for (int i = 0; i < seissol::multisim::NumSimulations; i++) {
     if (m_seissolParams->drParameters[i]->isDynamicRuptureEnabled) {
       m_faultOutputManager[i]->setInputParam(seissolInstance.meshReader());
       m_faultOutputManager[i]->setLtsData(
@@ -916,7 +893,7 @@
 
 
 void seissol::initializer::MemoryManager::initFrictionData() {
-  for(int i=0; i < seissol::multipleSimulations::numberOfSimulations; i++){
+  for(int i=0; i < seissol::multisim::NumSimulations; i++){
 
   if (m_seissolParams->drParameters[i]->isDynamicRuptureEnabled) {
 
