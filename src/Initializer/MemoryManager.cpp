// SPDX-FileCopyrightText: 2013 SeisSol Group
// SPDX-FileCopyrightText: 2015 Intel Corporation
//
// SPDX-License-Identifier: BSD-3-Clause
// SPDX-LicenseComments: Full text under /LICENSE and /LICENSES/
//
// SPDX-FileContributor: Author lists in /AUTHORS and /CITATION.cff
// SPDX-FileContributor: Alexander Breuer
// SPDX-FileContributor: Alexander Heinecke (Intel Corp.)

#include <Initializer/BasicTypedefs.h>
#include <Memory/Tree/Colormap.h>
#include <Solver/MultipleSimulations.h>

#include "Memory/MemoryAllocator.h"
#include "SeisSol.h"
#include "MemoryManager.h"
#include "InternalState.h"
#include "Memory/Tree/Layer.h"
#include <algorithm>
#include <array>
#include <cstddef>
#include <yateto.h>
#include <unordered_set>
#include <cmath>
#include <type_traits>
#include "Memory/GlobalData.h"
#include "Initializer/Parameters/SeisSolParameters.h"
#include "Kernels/Common.h"
#include "Kernels/Touch.h"

#include <DynamicRupture/Misc.h>

#include "Common/Iterator.h"

#include "GeneratedCode/tensor.h"

#ifdef ACL_DEVICE
#include "BatchRecorders/Recorders.h"
#include "device.h"
#include "DynamicRupture/FrictionLaws/GpuImpl/FrictionSolverInterface.h"
#endif // ACL_DEVICE

void seissol::initializer::MemoryManager::initialize()
{
  // initialize global matrices
  GlobalDataInitializerOnHost::init(m_globalDataOnHost, m_memoryAllocator, memory::Standard);
  if constexpr (seissol::isDeviceOn()) {
    GlobalDataInitializerOnDevice::init(m_globalDataOnDevice, m_memoryAllocator, memory::DeviceGlobalMemory);
  }
}

void seissol::initializer::MemoryManager::correctGhostRegionSetups()
{
  for (auto& ghost : ltsStorage.leaves(Copy | Interior)) {
    const auto tc = ghost.getIdentifier().lts;
    CellLocalInformation* cellInformation = ghost.var<LTS::CellInformation>();

    unsigned int l_offset = 0;
    for( unsigned int l_region = 0; l_region < m_meshStructure[tc].numberOfRegions; l_region++ ) {
      // iterate over ghost cells
      for( unsigned int l_cell = 0; l_cell < m_meshStructure[tc].numberOfGhostRegionCells[l_region]; l_cell++ ) {
        if( l_cell < m_meshStructure[tc].numberOfGhostRegionDerivatives[l_region] ) {
          // assert the cell provides derivatives
          assert( (cellInformation[l_offset+l_cell].ltsSetup >> 9)%2 );

          // reset possible buffers
          cellInformation[l_offset+l_cell].ltsSetup &= ( ~(1 << 8 ) );
          cellInformation[l_offset+l_cell].ltsSetup &= ( ~(1 << 10) );
        } else {
          // assert the cell provides buffers
          assert( (cellInformation[l_offset+l_cell].ltsSetup >> 8)%2 );

          // reset possible derivatives
          cellInformation[l_offset+l_cell].ltsSetup &= ( ~(1 << 9 ) );
        }
      }
      // update offset with ghost region size
      l_offset +=  m_meshStructure[tc].numberOfGhostRegionCells[l_region];
    }
  }
}

void seissol::initializer::MemoryManager::deriveLayerLayouts() {
  // initialize memory
  m_numberOfGhostBuffers           = (unsigned int*)  m_memoryAllocator.allocateMemory( clusterLayout.value().globalClusterCount * sizeof( unsigned int  ), 1 );
  m_numberOfGhostRegionBuffers     = (unsigned int**) m_memoryAllocator.allocateMemory( clusterLayout.value().globalClusterCount * sizeof( unsigned int* ), 1 );
  m_numberOfGhostDerivatives       = (unsigned int*)  m_memoryAllocator.allocateMemory( clusterLayout.value().globalClusterCount * sizeof( unsigned int  ), 1 );
  m_numberOfGhostRegionDerivatives = (unsigned int**) m_memoryAllocator.allocateMemory( clusterLayout.value().globalClusterCount * sizeof( unsigned int* ), 1 );

  m_numberOfCopyBuffers            = (unsigned int*)  m_memoryAllocator.allocateMemory( clusterLayout.value().globalClusterCount * sizeof( unsigned int  ), 1 );
  m_numberOfCopyRegionBuffers      = (unsigned int**) m_memoryAllocator.allocateMemory( clusterLayout.value().globalClusterCount * sizeof( unsigned int* ), 1 );
  m_numberOfCopyDerivatives        = (unsigned int*)  m_memoryAllocator.allocateMemory( clusterLayout.value().globalClusterCount * sizeof( unsigned int  ), 1 );
  m_numberOfCopyRegionDerivatives  = (unsigned int**) m_memoryAllocator.allocateMemory( clusterLayout.value().globalClusterCount * sizeof( unsigned int* ), 1 );

  m_numberOfInteriorBuffers        = (unsigned int*)  m_memoryAllocator.allocateMemory( clusterLayout.value().globalClusterCount * sizeof( unsigned int  ), 1 );
  m_numberOfInteriorDerivatives    = (unsigned int*)  m_memoryAllocator.allocateMemory( clusterLayout.value().globalClusterCount * sizeof( unsigned int  ), 1 );

  for (unsigned tc = 0; tc < clusterLayout.value().globalClusterCount; ++tc) {
    CellLocalInformation* ghostCellInformation    = ltsStorage.layer(initializer::LayerIdentifier(HaloType::Ghost, Config(), tc)).var<LTS::CellInformation>();
    CellLocalInformation* copyCellInformation     = ltsStorage.layer(initializer::LayerIdentifier(HaloType::Copy, Config(), tc)).var<LTS::CellInformation>();
    CellLocalInformation* interiorCellInformation = ltsStorage.layer(initializer::LayerIdentifier(HaloType::Interior, Config(), tc)).var<LTS::CellInformation>();

    m_numberOfGhostBuffers[             tc] = 0;
    m_numberOfGhostRegionBuffers[       tc] = (unsigned int*)  m_memoryAllocator.allocateMemory( m_meshStructure[tc].numberOfRegions * sizeof( unsigned int ), 1 );
    m_numberOfGhostDerivatives[         tc] = 0;
    m_numberOfGhostRegionDerivatives[   tc] = (unsigned int*)  m_memoryAllocator.allocateMemory( m_meshStructure[tc].numberOfRegions * sizeof( unsigned int ), 1 );

    m_numberOfCopyBuffers[              tc] = 0;
    m_numberOfCopyRegionBuffers[        tc] = (unsigned int*)  m_memoryAllocator.allocateMemory( m_meshStructure[tc].numberOfRegions * sizeof( unsigned int ), 1 );
    m_numberOfCopyDerivatives[          tc] = 0;
    m_numberOfCopyRegionDerivatives[    tc] = (unsigned int*)  m_memoryAllocator.allocateMemory( m_meshStructure[tc].numberOfRegions * sizeof( unsigned int ), 1 );

    m_numberOfInteriorBuffers[          tc]       = 0;
    m_numberOfInteriorDerivatives[      tc]       = 0;

    unsigned int l_ghostOffset = 0;
    unsigned int l_copyOffset  = 0;
    for( unsigned int l_region = 0; l_region < m_meshStructure[tc].numberOfRegions; l_region++ ) {
      m_numberOfGhostRegionBuffers[     tc][l_region] = 0;
      m_numberOfGhostRegionDerivatives[ tc][l_region] = 0;

      m_numberOfCopyRegionBuffers[      tc][l_region] = 0;
      m_numberOfCopyRegionDerivatives[  tc][l_region] = 0;

      // iterate over all cells of this clusters ghost layer
      for( unsigned int l_cell = 0; l_cell < m_meshStructure[tc].numberOfGhostRegionCells[l_region]; l_cell++ ) {
        // ensure that either buffers or derivatives are used; not both!
        bool l_buffer      = ( ghostCellInformation[l_cell+l_ghostOffset].ltsSetup >> 8 ) % 2;
        bool l_derivatives = ( ghostCellInformation[l_cell+l_ghostOffset].ltsSetup >> 9 ) % 2;

        if( (l_buffer && l_derivatives) || ( l_buffer || l_derivatives ) == false ) logError() << "invalid ghost lts setup" << l_buffer << l_derivatives;

        // check if this cell requires a buffer and/or derivatives
        if( ( ghostCellInformation[l_cell+l_ghostOffset].ltsSetup >> 8 ) % 2 == 1 ) m_numberOfGhostRegionBuffers[    tc][l_region]++;
        if( ( ghostCellInformation[l_cell+l_ghostOffset].ltsSetup >> 9 ) % 2 == 1 ) m_numberOfGhostRegionDerivatives[tc][l_region]++;
      }
      l_ghostOffset += m_meshStructure[tc].numberOfGhostRegionCells[l_region];

      // iterate over all cells of this clusters copy layer
      for( unsigned int l_cell = 0; l_cell < m_meshStructure[tc].numberOfCopyRegionCells[l_region]; l_cell++ ) {
        // assert that buffers or derivatives are requested
        assert( ( ( copyCellInformation[l_cell+l_copyOffset].ltsSetup >> 8 ) % 2 ||
                  ( copyCellInformation[l_cell+l_copyOffset].ltsSetup >> 9 ) % 2 )
                == true );

        // check if this cell requires a buffer and/or derivatives
        if( ( copyCellInformation[l_cell+l_copyOffset].ltsSetup >> 8 ) % 2 == 1 ) m_numberOfCopyRegionBuffers[    tc][l_region]++;
        if( ( copyCellInformation[l_cell+l_copyOffset].ltsSetup >> 9 ) % 2 == 1 ) m_numberOfCopyRegionDerivatives[tc][l_region]++;
      }
      l_copyOffset += m_meshStructure[tc].numberOfCopyRegionCells[l_region];

      // update number of buffers and derivatives in the ghost and copy layer
      m_numberOfGhostBuffers[     tc ]  += m_numberOfGhostRegionBuffers[     tc][l_region];
      m_numberOfGhostDerivatives[ tc ]  += m_numberOfGhostRegionDerivatives[ tc][l_region];
      m_numberOfCopyBuffers[      tc ]  += m_numberOfCopyRegionBuffers[      tc][l_region];
      m_numberOfCopyDerivatives[  tc ]  += m_numberOfCopyRegionDerivatives[  tc][l_region];
    }

    // iterate over all cells of this clusters interior
    for( unsigned int l_cell = 0; l_cell < m_meshStructure[tc].numberOfInteriorCells; l_cell++ ) {
      // check if this cell requires a buffer and/or derivatives
      if( ( interiorCellInformation[l_cell].ltsSetup >> 8 ) % 2 == 1 ) m_numberOfInteriorBuffers[    tc]++;
      if( ( interiorCellInformation[l_cell].ltsSetup >> 9 ) % 2 == 1 ) m_numberOfInteriorDerivatives[tc]++;
    }
  }
}

void seissol::initializer::MemoryManager::initializeCommunicationStructure() {
#ifdef ACL_DEVICE
  const auto allocationPlace = seissol::initializer::AllocationPlace::Device;
#else
  const auto allocationPlace = seissol::initializer::AllocationPlace::Host;
#endif

  /*
   * ghost layer
   */
  for (auto& layer : ltsStorage.leaves(Copy | Interior)) {
    const auto tc = layer.getIdentifier().lts;
    real* ghostStart = static_cast<real*>(layer.var<LTS::BuffersDerivatives>(allocationPlace));
    for( unsigned int l_region = 0; l_region < m_meshStructure[tc].numberOfRegions; l_region++ ) {
      // set pointer to ghost region
      m_meshStructure[tc].ghostRegions[l_region] = ghostStart;

      // derive the ghost region size
      unsigned int l_numberOfDerivatives = m_meshStructure[tc].numberOfGhostRegionDerivatives[l_region];
      unsigned int l_numberOfBuffers     = m_meshStructure[tc].numberOfGhostRegionCells[l_region] - l_numberOfDerivatives;

      // set size
      m_meshStructure[tc].ghostRegionSizes[l_region] = tensor::Q::size() * l_numberOfBuffers +
                                                       kernels::Solver::DerivativesSize * l_numberOfDerivatives;

      // update the pointer
      ghostStart += m_meshStructure[tc].ghostRegionSizes[l_region];
    }
  }

  /*
   * copy layer
   */
  for (auto& copy : ltsStorage.leaves(Interior | Ghost)) {
    const auto tc = copy.getIdentifier().lts;
#ifdef ACL_DEVICE
    real** buffers = copy.var<LTS::BuffersDevice>();
    real** derivatives = copy.var<LTS::DerivativesDevice>();
#else
    real** buffers = copy.var<LTS::Buffers>();
    real** derivatives = copy.var<LTS::Derivatives>();
#endif
    // copy region offset
    unsigned int l_offset = 0;

    for( unsigned int l_region = 0; l_region < m_meshStructure[tc].numberOfRegions; l_region++ ) {
      // derive the communication size
      unsigned int l_numberOfDerivatives = m_meshStructure[tc].numberOfCommunicatedCopyRegionDerivatives[l_region];
      unsigned int l_numberOfBuffers     = m_meshStructure[tc].numberOfCopyRegionCells[l_region] - l_numberOfDerivatives;

      // assert number of communicated buffers fits into total number of buffers
      assert( m_numberOfCopyRegionBuffers[tc][l_region] >= l_numberOfBuffers );

      // set pointer to copy region start
      if( l_numberOfBuffers > 0 ) {
        m_meshStructure[tc].copyRegions[l_region] = buffers[l_numberOfDerivatives + l_offset];
      }
      else {
        m_meshStructure[tc].copyRegions[l_region] = derivatives[l_offset];
      }

      // assert the pointer is set
      assert( m_meshStructure[tc].copyRegions[l_region] != NULL );

      // set size
      m_meshStructure[tc].copyRegionSizes[l_region] = tensor::Q::size() * l_numberOfBuffers +
                                                      kernels::Solver::DerivativesSize * l_numberOfDerivatives;

      // jump over region
      l_offset += m_meshStructure[tc].numberOfCopyRegionCells[l_region];
    }
  }
}

void seissol::initializer::MemoryManager::initializeFaceNeighbors( unsigned    cluster,
                                                                    LTS::Layer&      layer )
{
  assert(layer.getIdentifier().halo == HaloType::Copy || layer.getIdentifier().halo == HaloType::Interior);

  // iterate over clusters

  real** buffers = ltsStorage.var<LTS::Buffers>();          // faceNeighborIds are ltsIds and not layer-local
  real** derivatives = ltsStorage.var<LTS::Derivatives>();  // faceNeighborIds are ltsIds and not layer-local
  real *(*faceNeighbors)[Cell::NumFaces] = layer.var<LTS::FaceNeighbors>();
#ifdef ACL_DEVICE
  real** buffersDevice = ltsStorage.var<LTS::BuffersDevice>();          // faceNeighborIds are ltsIds and not layer-local
  real** derivativesDevice = ltsStorage.var<LTS::DerivativesDevice>();  // faceNeighborIds are ltsIds and not layer-local
  real *(*faceNeighborsDevice)[Cell::NumFaces] = layer.var<LTS::FaceNeighborsDevice>();
#endif
  auto* cellInformation = layer.var<LTS::CellInformation>();
  auto* secondaryInformation = layer.var<LTS::SecondaryInformation>();

  for (unsigned cell = 0; cell < layer.size(); ++cell) {
    for (std::size_t face = 0; face < Cell::NumFaces; ++face) {
      if (cellInformation[cell].faceTypes[face] == FaceType::Regular ||
	  cellInformation[cell].faceTypes[face] == FaceType::Periodic ||
	  cellInformation[cell].faceTypes[face] == FaceType::DynamicRupture) {
        // neighboring cell provides derivatives
        if( (cellInformation[cell].ltsSetup >> face) % 2 ) {
          faceNeighbors[cell][face] = derivatives[ secondaryInformation[cell].faceNeighborIds[face] ];
#ifdef ACL_DEVICE
          faceNeighborsDevice[cell][face] = derivativesDevice[ secondaryInformation[cell].faceNeighborIds[face] ];
#endif
        }
        // neighboring cell provides a time buffer
        else {
          faceNeighbors[cell][face] = buffers[ secondaryInformation[cell].faceNeighborIds[face] ];
#ifdef ACL_DEVICE
          faceNeighborsDevice[cell][face] = buffersDevice[ secondaryInformation[cell].faceNeighborIds[face] ];
#endif
        }
        assert(faceNeighbors[cell][face] != nullptr);
      }
      // boundaries using local cells
      else if (cellInformation[cell].faceTypes[face] == FaceType::FreeSurface ||
	       cellInformation[cell].faceTypes[face] == FaceType::FreeSurfaceGravity ||
	       cellInformation[cell].faceTypes[face] == FaceType::Dirichlet ||
	       cellInformation[cell].faceTypes[face] == FaceType::Analytical) {
        if( (cellInformation[cell].ltsSetup >> face) % 2 == 0 ) { // free surface on buffers
          faceNeighbors[cell][face] = layer.var<LTS::Buffers>()[cell];
#ifdef ACL_DEVICE
          faceNeighborsDevice[cell][face] = layer.var<LTS::BuffersDevice>()[cell];
#endif
        }
        else { // free surface on derivatives
          faceNeighbors[cell][face] = layer.var<LTS::Derivatives>()[cell];
#ifdef ACL_DEVICE
          faceNeighborsDevice[cell][face] = layer.var<LTS::DerivativesDevice>()[cell];
#endif
        }
        assert(faceNeighbors[cell][face] != nullptr);
      }
      // absorbing
      else if( cellInformation[cell].faceTypes[face] == FaceType::Outflow ) {
        // NULL pointer; absorbing: data is not used
        faceNeighbors[cell][face] = nullptr;
#ifdef ACL_DEVICE
        faceNeighborsDevice[cell][face] = nullptr;
#endif
      }
      else {
        // assert all cases are covered
        assert(false);
      }
    }
  }
}

void seissol::initializer::MemoryManager::initializeBuffersDerivatives() {
  // initialize the pointers of the internal state
  for (auto& layer : ltsStorage.leaves()) {
    const auto tc = layer.getIdentifier().lts;

    if (layer.getIdentifier().halo == HaloType::Ghost) {
      /*
      * ghost layer
      */
      InternalState::setUpLayerPointers( m_meshStructure[tc].numberOfRegions,
                                        m_meshStructure[tc].numberOfGhostRegionCells,
                                        layer.var<LTS::CellInformation>(),
                                        m_numberOfGhostRegionBuffers[tc],
                                        m_numberOfGhostRegionDerivatives[tc],
                                        static_cast<real*>(layer.var<LTS::BuffersDerivatives>()),
                                        layer.var<LTS::Buffers>(),
                                        layer.var<LTS::Derivatives>() );

      /*
      * ghost layer
      */
      InternalState::setUpLayerPointers( m_meshStructure[tc].numberOfRegions,
                                        m_meshStructure[tc].numberOfGhostRegionCells,
                                        layer.var<LTS::CellInformation>(),
                                        m_numberOfGhostRegionBuffers[tc],
                                        m_numberOfGhostRegionDerivatives[tc],
                                        static_cast<real*>(layer.var<LTS::BuffersDerivatives>(seissol::initializer::AllocationPlace::Device)),
                                        layer.var<LTS::BuffersDevice>(),
                                        layer.var<LTS::DerivativesDevice>() );
    }

    if (layer.getIdentifier().halo == HaloType::Copy) {    

      /*
      * Copy layer
      */
      InternalState::setUpLayerPointers( m_meshStructure[tc].numberOfRegions,
                                        m_meshStructure[tc].numberOfCopyRegionCells,
                                        layer.var<LTS::CellInformation>(),
                                        m_numberOfCopyRegionBuffers[tc],
                                        m_numberOfCopyRegionDerivatives[tc],
                                        static_cast<real*>(layer.var<LTS::BuffersDerivatives>()),
                                        layer.var<LTS::Buffers>(),
                                        layer.var<LTS::Derivatives>() );

      /*
      * Copy layer
      */
      InternalState::setUpLayerPointers( m_meshStructure[tc].numberOfRegions,
                                        m_meshStructure[tc].numberOfCopyRegionCells,
                                        layer.var<LTS::CellInformation>(),
                                        m_numberOfCopyRegionBuffers[tc],
                                        m_numberOfCopyRegionDerivatives[tc],
                                        static_cast<real*>(layer.var<LTS::BuffersDerivatives>(seissol::initializer::AllocationPlace::Device)),
                                        layer.var<LTS::BuffersDevice>(),
                                        layer.var<LTS::DerivativesDevice>() );
    }
    if (layer.getIdentifier().halo == HaloType::Interior) {

      /*
      * Interior
      */
      InternalState::setUpInteriorPointers( m_meshStructure[tc].numberOfInteriorCells,
                                            layer.var<LTS::CellInformation>(),
                                            m_numberOfInteriorBuffers[tc],
                                            m_numberOfInteriorDerivatives[tc],
                                            static_cast<real*>(layer.var<LTS::BuffersDerivatives>()),
                                            layer.var<LTS::Buffers>(),
                                            layer.var<LTS::Derivatives>()  );


      /*
      * Interior
      */
      InternalState::setUpInteriorPointers( m_meshStructure[tc].numberOfInteriorCells,
                                            layer.var<LTS::CellInformation>(),
                                            m_numberOfInteriorBuffers[tc],
                                            m_numberOfInteriorDerivatives[tc],
                                            static_cast<real*>(layer.var<LTS::BuffersDerivatives>(seissol::initializer::AllocationPlace::Device)),
                                            layer.var<LTS::BuffersDevice>(),
                                            layer.var<LTS::DerivativesDevice>()  );
    }
  }
}

void seissol::initializer::MemoryManager::fixateLtsStorage(struct ClusterLayout& clusterLayout,
                                                         struct MeshStructure* meshStructure,
                                                         unsigned* numberOfDRCopyFaces,
                                                         unsigned* numberOfDRInteriorFaces,
                                                         bool usePlasticity) {
  // store mesh structure and the number of time clusters
  m_meshStructure = meshStructure;

  ltsStorage.setName("cluster");

  // Setup storage variables
  LTS::addTo(ltsStorage, usePlasticity);
  seissolInstance.postProcessor().allocateMemory(ltsStorage);

  this->clusterLayout = clusterLayout;

  std::vector<std::size_t> clusterMap(clusterLayout.globalClusterCount);
    std::iota(clusterMap.begin(), clusterMap.end(), 0);

  LTSColorMap map(
                 initializer::EnumLayer<HaloType>(
                     {HaloType::Ghost, HaloType::Copy, HaloType::Interior}),
                 initializer::EnumLayer<std::size_t>(clusterMap),
                     initializer::TraitLayer<initializer::ConfigVariant>({Config()}));

  ltsStorage.setLayerCount(map);

  /// From this point, the storage layout, variables, and buckets cannot be changed anymore
  ltsStorage.fixate();

  // Set number of cells and bucket sizes in ltstre
  for (auto& layer : ltsStorage.leaves()) {
    std::size_t count = 0;
    const auto& str = meshStructure[layer.getIdentifier().lts];
    if (layer.getIdentifier().halo == HaloType::Ghost) {
      count = str.numberOfGhostCells;
    }
    if (layer.getIdentifier().halo == HaloType::Copy) {
      count = str.numberOfCopyCells;
    }
    if (layer.getIdentifier().halo == HaloType::Interior) {
      count = str.numberOfInteriorCells;
    }
    layer.setNumberOfCells(count);
  }

  ltsStorage.allocateVariables();
  ltsStorage.touchVariables();

  drStorage.setName("dr");

  /// Dynamic rupture storage
  m_dynRup->addTo(drStorage);

  drStorage.setLayerCount(ltsStorage.getColorMap());
  drStorage.fixate();

  for (auto& layer : drStorage.leaves()) {
    std::size_t count = 0;
    if (layer.getIdentifier().halo == HaloType::Copy) {
      count = numberOfDRCopyFaces[layer.getIdentifier().lts];
    }
    if (layer.getIdentifier().halo == HaloType::Interior) {
      count = numberOfDRInteriorFaces[layer.getIdentifier().lts];
    }
    layer.setNumberOfCells(count);
  }

  drStorage.allocateVariables();
  drStorage.touchVariables();

#ifdef ACL_DEVICE
  MemoryManager::deriveRequiredScratchpadMemoryForDr(drStorage);
  drStorage.allocateScratchPads();
#endif
}

void seissol::initializer::MemoryManager::fixateBoundaryStorage() {
  seissol::initializer::LayerMask ghostMask(Ghost);

  m_boundaryTree.setName("boundary");

  // Boundary face storage
  Boundary::addTo(m_boundaryTree);
  m_boundaryTree.setLayerCount(ltsStorage.getColorMap());
  m_boundaryTree.fixate();

  // Iterate over layers of standard lts storage and face lts storage together.
  for (auto [layer, boundaryLayer] : seissol::common::zip(ltsStorage.leaves(ghostMask), m_boundaryTree.leaves(ghostMask))) {
    CellLocalInformation* cellInformation = layer.var<LTS::CellInformation>();

    unsigned numberOfBoundaryFaces = 0;
    const auto layerSize = layer.size();
#ifdef _OPENMP
    #pragma omp parallel for schedule(static) reduction(+ : numberOfBoundaryFaces)
#endif // _OPENMP
    for (unsigned cell = 0; cell < layerSize; ++cell) {
      for (std::size_t face = 0; face < Cell::NumFaces; ++face) {
        if (requiresNodalFlux(cellInformation[cell].faceTypes[face])) {
          ++numberOfBoundaryFaces;
        }
      }
    }
    boundaryLayer.setNumberOfCells(numberOfBoundaryFaces);
  }
  m_boundaryTree.allocateVariables();
  m_boundaryTree.touchVariables();

  // The boundary storage is now allocated, now we only need to map from cell lts
  // to face lts.
  // We do this by, once again, iterating over both storages at the same time.
  for (auto [layer, boundaryLayer] : seissol::common::zip(ltsStorage.leaves(ghostMask), m_boundaryTree.leaves(ghostMask))) {
    auto* cellInformation = layer.var<LTS::CellInformation>();
    auto* boundaryMapping = layer.var<LTS::BoundaryMapping>();
    auto* boundaryMappingDevice = layer.var<LTS::BoundaryMappingDevice>();
    auto* faceInformation = boundaryLayer.var<Boundary::FaceInformation>(AllocationPlace::Host);
    auto* faceInformationDevice = boundaryLayer.var<Boundary::FaceInformation>(AllocationPlace::Device);

    std::size_t boundaryFace = 0;
    for (std::size_t cell = 0; cell < layer.size(); ++cell) {
      for (std::size_t face = 0; face < Cell::NumFaces; ++face) {
        if (requiresNodalFlux(cellInformation[cell].faceTypes[face])) {
          boundaryMapping[cell][face].nodes = faceInformation[boundaryFace].nodes;
          boundaryMapping[cell][face].dataT = faceInformation[boundaryFace].dataT;
          boundaryMapping[cell][face].dataTinv = faceInformation[boundaryFace].dataTinv;
          boundaryMapping[cell][face].easiBoundaryMap = faceInformation[boundaryFace].easiBoundaryMap;
          boundaryMapping[cell][face].easiBoundaryConstant = faceInformation[boundaryFace].easiBoundaryConstant;
          boundaryMappingDevice[cell][face].nodes = faceInformationDevice[boundaryFace].nodes;
          boundaryMappingDevice[cell][face].dataT = faceInformationDevice[boundaryFace].dataT;
          boundaryMappingDevice[cell][face].dataTinv = faceInformationDevice[boundaryFace].dataTinv;
          boundaryMappingDevice[cell][face].easiBoundaryMap = faceInformationDevice[boundaryFace].easiBoundaryMap;
          boundaryMappingDevice[cell][face].easiBoundaryConstant = faceInformationDevice[boundaryFace].easiBoundaryConstant;
          ++boundaryFace;
        } else {
          boundaryMapping[cell][face].nodes = nullptr;
          boundaryMapping[cell][face].dataT = nullptr;
          boundaryMapping[cell][face].dataTinv = nullptr;
          boundaryMapping[cell][face].easiBoundaryMap = nullptr;
          boundaryMapping[cell][face].easiBoundaryConstant = nullptr;
          boundaryMappingDevice[cell][face].nodes = nullptr;
          boundaryMappingDevice[cell][face].dataT = nullptr;
          boundaryMappingDevice[cell][face].dataTinv = nullptr;
          boundaryMappingDevice[cell][face].easiBoundaryMap = nullptr;
          boundaryMappingDevice[cell][face].easiBoundaryConstant = nullptr;
        }
      }
    }
  }

  surfaceStorage.setName("surface");
  SurfaceLTS::addTo(surfaceStorage);

  int refinement = 0;
  const auto& outputParams = seissolInstance.getSeisSolParameters().output;
  if (outputParams.freeSurfaceParameters.enabled && outputParams.freeSurfaceParameters.vtkorder < 0) {
    refinement = outputParams.freeSurfaceParameters.refinement;
  }
  seissolInstance.freeSurfaceIntegrator().initialize(refinement, &m_globalDataOnHost, ltsStorage, surfaceStorage);
}

#ifdef ACL_DEVICE
void seissol::initializer::MemoryManager::deriveRequiredScratchpadMemoryForWp(bool plasticity, LTS::Storage& ltsStorage) {
  constexpr size_t totalDerivativesSize = kernels::Solver::DerivativesSize;
  constexpr size_t nodalDisplacementsSize = tensor::averageNormalDisplacement::size();

  for (auto& layer : ltsStorage.leaves(Ghost)) {

    CellLocalInformation *cellInformation = layer.var<LTS::CellInformation>();
    std::unordered_set<real *> registry{};
    real *(*faceNeighbors)[Cell::NumFaces] = layer.var<LTS::FaceNeighborsDevice>();

    std::size_t derivativesCounter{0};
    std::size_t integratedDofsCounter{0};
    std::size_t nodalDisplacementsCounter{0};
    std::size_t analyticCounter = 0;

    std::array<std::size_t, 4> freeSurfacePerFace{};
    std::array<std::size_t, 4> dirichletPerFace{};

    for (std::size_t cell = 0; cell < layer.size(); ++cell) {
      bool needsScratchMemForDerivatives = (cellInformation[cell].ltsSetup >> 9) % 2 == 0;
      if (needsScratchMemForDerivatives) {
        ++derivativesCounter;
      }
      ++integratedDofsCounter;

      // include data provided by ghost layers
      for (std::size_t face = 0; face < Cell::NumFaces; ++face) {
        real *neighborBuffer = faceNeighbors[cell][face];

        // check whether a neighbor element idofs has not been counted twice
        if ((registry.find(neighborBuffer) == registry.end())) {

          // maybe, because of BCs, a pointer can be a nullptr, i.e. skip it
          if (neighborBuffer != nullptr) {
            if (cellInformation[cell].faceTypes[face] != FaceType::Outflow &&
                cellInformation[cell].faceTypes[face] != FaceType::DynamicRupture) {

              bool isNeighbProvidesDerivatives = ((cellInformation[cell].ltsSetup >> face) % 2) == 1;
              if (isNeighbProvidesDerivatives) {
                ++integratedDofsCounter;
              }
              registry.insert(neighborBuffer);
            }
          }
        }

        if (cellInformation[cell].faceTypes[face] == FaceType::FreeSurfaceGravity) {
          ++nodalDisplacementsCounter;
        }

        if (cellInformation[cell].faceTypes[face] == FaceType::Analytical) {
          ++analyticCounter;
        }

        if (cellInformation[cell].faceTypes[face] == FaceType::FreeSurfaceGravity) {
          ++freeSurfacePerFace[face];
        }

        if (cellInformation[cell].faceTypes[face] == FaceType::Dirichlet) {
          ++dirichletPerFace[face];
        }
      }
    }
    const auto freeSurfaceCount = *std::max_element(freeSurfacePerFace.begin(), freeSurfacePerFace.end());
    const auto dirichletCountPre = *std::max_element(dirichletPerFace.begin(), dirichletPerFace.end());

    // FSG also counts as Dirichlet
    const auto dirichletCount = std::max(dirichletCountPre, freeSurfaceCount);

    layer.setEntrySize<LTS::IntegratedDofsScratch>(
                             integratedDofsCounter * tensor::I::size() * sizeof(real));
    layer.setEntrySize<LTS::DerivativesScratch>(
                             derivativesCounter * totalDerivativesSize * sizeof(real));
    layer.setEntrySize<LTS::NodalAvgDisplacements>(
                             nodalDisplacementsCounter * nodalDisplacementsSize * sizeof(real));
#ifdef USE_VISCOELASTIC2
    layer.setEntrySize<LTS::IDofsAneScratch>(
                             layer.size() * tensor::Iane::size() * sizeof(real));
    layer.setEntrySize<LTS::DerivativesExtScratch>(
                              layer.size() * (tensor::dQext::size(1) + tensor::dQext::size(2)) * sizeof(real));
    layer.setEntrySize<LTS::DerivativesAneScratch>(
                             layer.size() * (tensor::dQane::size(1) + tensor::dQane::size(2)) * sizeof(real));
    layer.setEntrySize<LTS::DofsExtScratch>(
                             layer.size() * tensor::Qext::size() * sizeof(real));
#endif
    layer.setEntrySize<LTS::AnalyticScratch>(
                             analyticCounter * tensor::INodal::size() * sizeof(real));
    if (plasticity) {
      layer.setEntrySize<LTS::FlagScratch>(
                                layer.size() * sizeof(unsigned));
      layer.setEntrySize<LTS::PrevDofsScratch>(
                                layer.size() * tensor::Q::Size * sizeof(real));
      layer.setEntrySize<LTS::QEtaNodalScratch>(
                                layer.size() * tensor::QEtaNodal::Size * sizeof(real));
      layer.setEntrySize<LTS::QStressNodalScratch>(
                                layer.size() * tensor::QStressNodal::Size * sizeof(real));
    }

    layer.setEntrySize<LTS::DofsFaceBoundaryNodalScratch>(sizeof(real) * dirichletCount * tensor::INodal::size());

<<<<<<< HEAD
    layer.setEntrySize(lts.rotateDisplacementToFaceNormalScratch,
      sizeof(real) * freeSurfaceCount * init::displacementRotationMatrix::Size);
    layer.setEntrySize(lts.rotateDisplacementToGlobalScratch,
      sizeof(real) * freeSurfaceCount * init::displacementRotationMatrix::Size);
    layer.setEntrySize(lts.rotatedFaceDisplacementScratch,
      sizeof(real) * freeSurfaceCount * init::rotatedFaceDisplacement::Size);
    layer.setEntrySize(lts.dofsFaceNodalScratch,
      sizeof(real) * freeSurfaceCount * tensor::INodal::size());
    layer.setEntrySize(lts.prevCoefficientsScratch,
=======
    layer.setEntrySize<LTS::RotateDisplacementToFaceNormalScratch>(
      sizeof(real) * freeSurfaceCount * init::displacementRotationMatrix::Size);
    layer.setEntrySize<LTS::RotateDisplacementToGlobalScratch>( 
      sizeof(real) * freeSurfaceCount * init::displacementRotationMatrix::Size);
    layer.setEntrySize<LTS::RotatedFaceDisplacementScratch>( 
      sizeof(real) * freeSurfaceCount * init::rotatedFaceDisplacement::Size);
    layer.setEntrySize<LTS::DofsFaceNodalScratch>(
      sizeof(real) * freeSurfaceCount * tensor::INodal::size());
    layer.setEntrySize<LTS::PrevCoefficientsScratch>(
>>>>>>> 2093a3f2
      sizeof(real) * freeSurfaceCount * nodal::tensor::nodes2D::Shape[multisim::BasisFunctionDimension]);
  }
}

void seissol::initializer::MemoryManager::deriveRequiredScratchpadMemoryForDr(
    DynamicRupture::Storage& drStorage) {
  constexpr size_t idofsSize = tensor::Q::size() * sizeof(real);
  for (auto& layer : drStorage.leaves()) {
    const auto layerSize = layer.size();
    layer.setEntrySize<DynamicRupture::IdofsPlusOnDevice>(idofsSize * layerSize);
    layer.setEntrySize<DynamicRupture::IdofsMinusOnDevice>(idofsSize * layerSize);
  }
}
#endif

void seissol::initializer::MemoryManager::initializeMemoryLayout()
{
  // correct LTS-information in the ghost layer
  correctGhostRegionSetups();

  // derive the layouts of the layers
  deriveLayerLayouts();

  for (auto& layer : ltsStorage.leaves()) {
    std::size_t size = 0;

    const auto tc = layer.getIdentifier().lts;

    if (layer.getIdentifier().halo == HaloType::Ghost) {
      for( unsigned int l_region = 0; l_region < m_meshStructure[tc].numberOfRegions; l_region++ ) {
        size    += sizeof(real) * tensor::Q::size() * m_numberOfGhostRegionBuffers[tc][l_region];
        size    += sizeof(real) * kernels::Solver::DerivativesSize * m_numberOfGhostRegionDerivatives[tc][l_region];
      }
    }
    if (layer.getIdentifier().halo == HaloType::Copy) {
      for( unsigned int l_region = 0; l_region < m_meshStructure[tc].numberOfRegions; l_region++ ) {
        size     += sizeof(real) * tensor::Q::size() * m_numberOfCopyRegionBuffers[tc][l_region];
        size     += sizeof(real) * kernels::Solver::DerivativesSize * m_numberOfCopyRegionDerivatives[tc][l_region];
      }
    }
    if (layer.getIdentifier().halo == HaloType::Interior) {
      size += sizeof(real) * tensor::Q::size() * m_numberOfInteriorBuffers[tc];
      size += sizeof(real) * kernels::Solver::DerivativesSize * m_numberOfInteriorDerivatives[tc];
    }

    layer.setEntrySize<LTS::BuffersDerivatives>(size);
  }

  ltsStorage.allocateBuckets();

  // initialize the internal state
  initializeBuffersDerivatives();

  // initialize face neighbors
  for (auto& layer : ltsStorage.leaves(Ghost)) {
    initializeFaceNeighbors(layer.getIdentifier().lts, layer);
  }

#ifdef ACL_DEVICE
  void* stream = device::DeviceInstance::getInstance().api->getDefaultStream();
  for (auto& layer : ltsStorage.leaves()) {
    if (layer.getEntrySize<LTS::BuffersDerivatives>() > 0) {
      void* data = layer.var<LTS::BuffersDerivatives>(seissol::initializer::AllocationPlace::Device);
      device::DeviceInstance::getInstance().algorithms.touchMemory(
        reinterpret_cast<real*>(data),
        layer.getEntrySize<LTS::BuffersDerivatives>() / sizeof(real),
        true, stream);
    }
  }
  device::DeviceInstance::getInstance().api->syncDefaultStreamWithHost();
#endif
  for (auto& layer : ltsStorage.leaves()) {
    real** buffers = layer.var<LTS::Buffers>();
    real** derivatives = layer.var<LTS::Derivatives>();
    kernels::touchBuffersDerivatives(buffers, derivatives, layer.size());
  }

  // initialize the communication structure
  initializeCommunicationStructure();

#ifdef ACL_DEVICE
  seissol::initializer::MemoryManager::deriveRequiredScratchpadMemoryForWp(seissolInstance.getSeisSolParameters().model.plasticity, ltsStorage);
  ltsStorage.allocateScratchPads();
#endif
}

void seissol::initializer::MemoryManager::initializeEasiBoundaryReader(const char* fileName) {
  const auto fileNameStr = std::string{fileName};
  if (fileNameStr != "") {
    m_easiBoundary = EasiBoundary(fileNameStr);
  }
}


#ifdef ACL_DEVICE
void seissol::initializer::MemoryManager::recordExecutionPaths(bool usePlasticity) {
  recording::CompositeRecorder<LTS::LTSVarmap> recorder;
  recorder.addRecorder(new recording::LocalIntegrationRecorder);
  recorder.addRecorder(new recording::NeighIntegrationRecorder);

  if (usePlasticity) {
    recorder.addRecorder(new recording::PlasticityRecorder);
  }

  for (auto& layer : ltsStorage.leaves(Ghost)) {
    recorder.record(layer);
  }

  recording::CompositeRecorder<DynamicRupture::DynrupVarmap> drRecorder;
  drRecorder.addRecorder(new recording::DynamicRuptureRecorder);
  for (auto& layer : drStorage.leaves(Ghost)) {
    drRecorder.record(layer);
  }
}
#endif // ACL_DEVICE

bool seissol::initializer::isAcousticSideOfElasticAcousticInterface(CellMaterialData &material,
                                              unsigned int face) {
  constexpr auto Eps = std::numeric_limits<real>::epsilon();
  return material.neighbor[face]->getMuBar() > Eps && material.local->getMuBar() < Eps;
}
bool seissol::initializer::isElasticSideOfElasticAcousticInterface(CellMaterialData &material,
                                             unsigned int face) {
  constexpr auto Eps = std::numeric_limits<real>::epsilon();
  return material.local->getMuBar() > Eps && material.neighbor[face]->getMuBar() < Eps;
}

bool seissol::initializer::isAtElasticAcousticInterface(CellMaterialData &material, unsigned int face) {
  // We define the interface cells as all cells that are in the elastic domain but have a
  // neighbor with acoustic material.
  return material.local != nullptr && material.neighbor[face] != nullptr
    && (isAcousticSideOfElasticAcousticInterface(material, face)
      || isElasticSideOfElasticAcousticInterface(material, face));
}


bool seissol::initializer::requiresDisplacement(CellLocalInformation cellLocalInformation,
                                                 CellMaterialData &material,
                                                 unsigned int face) {
  const auto faceType = cellLocalInformation.faceTypes[face];
  return faceType == FaceType::FreeSurface
  || faceType == FaceType::FreeSurfaceGravity
  || isAtElasticAcousticInterface(material, face);
}

bool seissol::initializer::requiresNodalFlux(FaceType f) {
  return (f == FaceType::FreeSurfaceGravity
          || f == FaceType::Dirichlet
          || f == FaceType::Analytical);
}

void seissol::initializer::MemoryManager::initializeFrictionLaw() {
  const auto& params = seissolInstance.getSeisSolParameters().drParameters;
  const auto drParameters = std::make_shared<seissol::initializer::parameters::DRParameters>(params);
  logInfo() << "Initialize Friction Model";

  logInfo() << "Friction law:" << dr::misc::frictionLawName(drParameters->frictionLawType).c_str()
    << "(" << static_cast<int>(drParameters->frictionLawType) << ")";
  logInfo() << "Thermal pressurization:" << (drParameters->isThermalPressureOn ? "on" : "off");

  const auto factory = seissol::dr::factory::getFactory(drParameters, seissolInstance);
  auto product = factory->produce();
  m_dynRup = std::move(product.storage);
  m_DRInitializer = std::move(product.initializer);
  m_FrictionLaw = std::move(product.frictionLaw);
  m_FrictionLawDevice = std::move(product.frictionLawDevice);
  m_faultOutputManager = std::move(product.output);
}

void seissol::initializer::MemoryManager::initFaultOutputManager(const std::string& backupTimeStamp) {
  const auto& params = seissolInstance.getSeisSolParameters().drParameters;
  // TODO: switch m_dynRup to shared or weak pointer
  if (params.isDynamicRuptureEnabled) {
    m_faultOutputManager->setInputParam(seissolInstance.meshReader());
    m_faultOutputManager->setLtsData(ltsStorage,
                                     backmap,
                                     drStorage);
    m_faultOutputManager->setBackupTimeStamp(backupTimeStamp);
    m_faultOutputManager->init();

  }
}


void seissol::initializer::MemoryManager::initFrictionData() {
  const auto& params = seissolInstance.getSeisSolParameters().drParameters;
  if (params.isDynamicRuptureEnabled) {

    m_DRInitializer->initializeFault(drStorage);

  }
}

void seissol::initializer::MemoryManager::synchronizeTo(seissol::initializer::AllocationPlace place) {
#ifdef ACL_DEVICE
  if (place == seissol::initializer::AllocationPlace::Device) {
    logInfo() << "Synchronizing data... (host->device)";
  }
  else {
    logInfo() << "Synchronizing data... (device->host)";
  }
  const auto& defaultStream = device::DeviceInstance::getInstance().api->getDefaultStream();
  ltsStorage.synchronizeTo(place, defaultStream);
  drStorage.synchronizeTo(place, defaultStream);
  m_boundaryTree.synchronizeTo(place, defaultStream);
  surfaceStorage.synchronizeTo(place, defaultStream);
  device::DeviceInstance::getInstance().api->syncDefaultStreamWithHost();
#endif
}<|MERGE_RESOLUTION|>--- conflicted
+++ resolved
@@ -345,7 +345,7 @@
                                         layer.var<LTS::DerivativesDevice>() );
     }
 
-    if (layer.getIdentifier().halo == HaloType::Copy) {    
+    if (layer.getIdentifier().halo == HaloType::Copy) {
 
       /*
       * Copy layer
@@ -660,27 +660,15 @@
 
     layer.setEntrySize<LTS::DofsFaceBoundaryNodalScratch>(sizeof(real) * dirichletCount * tensor::INodal::size());
 
-<<<<<<< HEAD
-    layer.setEntrySize(lts.rotateDisplacementToFaceNormalScratch,
-      sizeof(real) * freeSurfaceCount * init::displacementRotationMatrix::Size);
-    layer.setEntrySize(lts.rotateDisplacementToGlobalScratch,
-      sizeof(real) * freeSurfaceCount * init::displacementRotationMatrix::Size);
-    layer.setEntrySize(lts.rotatedFaceDisplacementScratch,
-      sizeof(real) * freeSurfaceCount * init::rotatedFaceDisplacement::Size);
-    layer.setEntrySize(lts.dofsFaceNodalScratch,
-      sizeof(real) * freeSurfaceCount * tensor::INodal::size());
-    layer.setEntrySize(lts.prevCoefficientsScratch,
-=======
     layer.setEntrySize<LTS::RotateDisplacementToFaceNormalScratch>(
       sizeof(real) * freeSurfaceCount * init::displacementRotationMatrix::Size);
-    layer.setEntrySize<LTS::RotateDisplacementToGlobalScratch>( 
+    layer.setEntrySize<LTS::RotateDisplacementToGlobalScratch>(
       sizeof(real) * freeSurfaceCount * init::displacementRotationMatrix::Size);
-    layer.setEntrySize<LTS::RotatedFaceDisplacementScratch>( 
+    layer.setEntrySize<LTS::RotatedFaceDisplacementScratch>(
       sizeof(real) * freeSurfaceCount * init::rotatedFaceDisplacement::Size);
     layer.setEntrySize<LTS::DofsFaceNodalScratch>(
       sizeof(real) * freeSurfaceCount * tensor::INodal::size());
     layer.setEntrySize<LTS::PrevCoefficientsScratch>(
->>>>>>> 2093a3f2
       sizeof(real) * freeSurfaceCount * nodal::tensor::nodes2D::Shape[multisim::BasisFunctionDimension]);
   }
 }
