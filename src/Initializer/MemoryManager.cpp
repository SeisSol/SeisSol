--- conflicted
+++ resolved
@@ -287,13 +287,8 @@
 	       cellInformation[cell].faceTypes[face] == FaceType::FreeSurfaceGravity ||
 	       cellInformation[cell].faceTypes[face] == FaceType::Dirichlet ||
 	       cellInformation[cell].faceTypes[face] == FaceType::Analytical) {
-<<<<<<< HEAD
-        if( !cellInformation[cell].ltsSetup.neighborHasDerivatives(face)) { // free surface on buffers
-          faceNeighbors[cell][face] = layer.var(m_lts.buffers)[cell];
-=======
-        if( (cellInformation[cell].ltsSetup >> face) % 2 == 0 ) { // free surface on buffers
+        if( !cellInformation[cell].ltsSetup.neighborHasDerivatives(face) ) { // free surface on buffers
           faceNeighbors[cell][face] = layer.var<LTS::Buffers>()[cell];
->>>>>>> f8c88e0f
 #ifdef ACL_DEVICE
           faceNeighborsDevice[cell][face] = layer.var<LTS::BuffersDevice>()[cell];
 #endif
