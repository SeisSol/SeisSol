--- conflicted
+++ resolved
@@ -362,15 +362,6 @@
 
     m_DRInitializer->initializeFault(drStorage);
 
-<<<<<<< HEAD
-#ifdef ACL_DEVICE
-    if (auto* impl = dynamic_cast<dr::friction_law::gpu::FrictionSolverInterface*>(
-            m_FrictionLawDevice.get())) {
-      impl->allocateAuxiliaryMemory();
-    }
-#endif // ACL_DEVICE
-=======
->>>>>>> ba5bcc64
   }
 }
 
