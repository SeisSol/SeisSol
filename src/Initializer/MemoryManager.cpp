// SPDX-FileCopyrightText: 2013-2024 SeisSol Group
// SPDX-FileCopyrightText: 2015 Intel Corporation
//
// SPDX-License-Identifier: BSD-3-Clause
// SPDX-LicenseComments: Full text under /LICENSE and /LICENSES/
//
// SPDX-FileContributor: Author lists in /AUTHORS and /CITATION.cff
// SPDX-FileContributor: Alexander Breuer
// SPDX-FileContributor: Alexander Heinecke (Intel Corp.)

#ifdef _OPENMP
#include <omp.h>
#endif

#include "MemoryAllocator.h"
#include "SeisSol.h"
#include "MemoryManager.h"
#include "InternalState.h"
#include "Tree/Layer.h"
#include <cstddef>
#include <yateto.h>
#include <unordered_set>
#include <cmath>
#include <type_traits>
#include "GlobalData.h"
#include "Initializer/Parameters/SeisSolParameters.h"
#include "Kernels/Common.h"
#include "Kernels/Touch.h"

#include "Common/Iterator.h"

#include "generated_code/tensor.h"

#ifdef ACL_DEVICE
#include "BatchRecorders/Recorders.h"
#include "device.h"
#include "DynamicRupture/FrictionLaws/GpuImpl/FrictionSolverInterface.h"
#endif // ACL_DEVICE

void seissol::initializer::MemoryManager::initialize()
{
  // initialize global matrices
  GlobalDataInitializerOnHost::init(m_globalDataOnHost, m_memoryAllocator, memory::Standard);
  if constexpr (seissol::isDeviceOn()) {
<<<<<<< HEAD
    GlobalDataInitializerOnDevice::init(m_globalDataOnDevice, m_memoryAllocator, memory::DeviceGlobalMemory);
=======
    // the serial order for initialization is needed for some (older) driver versions on some GPUs
    bool serialize = false;
    const char* envvalue = std::getenv("SEISSOL_SERIAL_NODE_DEVICE_INIT");
    if (envvalue != nullptr) {
      if (strcmp(envvalue, "1") == 0) {
        serialize = true;
      }
      else if (strcmp(envvalue, "0") == 0) {
        serialize = false;
      }
      else {
        logError() << "Invalid value for \"SEISSOL_SERIAL_NODE_DEVICE_INIT\"";
      }
    }
    if (serialize) {
      logInfo() << "Initializing device global data on a node in serial order.";
      MPI::mpi.serialOrderExecute([&]() {
        GlobalDataInitializerOnDevice::init(m_globalDataOnDevice, m_memoryAllocator, memory::DeviceGlobalMemory);
      }, MPI::mpi.sharedMemComm());
    }
    else {
      GlobalDataInitializerOnDevice::init(m_globalDataOnDevice, m_memoryAllocator, memory::DeviceGlobalMemory);
    }
>>>>>>> f8db9b1e
  }
}

void seissol::initializer::MemoryManager::correctGhostRegionSetups()
{
  for (unsigned tc = 0; tc < m_ltsTree.numChildren(); ++tc) {
    Layer& ghost = m_ltsTree.child(tc).child<Ghost>();
    CellLocalInformation* cellInformation = ghost.var(m_lts.cellInformation);

    unsigned int l_offset = 0;
    for( unsigned int l_region = 0; l_region < m_meshStructure[tc].numberOfRegions; l_region++ ) {
      // iterate over ghost cells
      for( unsigned int l_cell = 0; l_cell < m_meshStructure[tc].numberOfGhostRegionCells[l_region]; l_cell++ ) {
        if( l_cell < m_meshStructure[tc].numberOfGhostRegionDerivatives[l_region] ) {
          // assert the cell provides derivatives
          assert( (cellInformation[l_offset+l_cell].ltsSetup >> 9)%2 );

          // reset possible buffers
          cellInformation[l_offset+l_cell].ltsSetup &= ( ~(1 << 8 ) );
          cellInformation[l_offset+l_cell].ltsSetup &= ( ~(1 << 10) );
        } else {
          // assert the cell provides buffers
          assert( (cellInformation[l_offset+l_cell].ltsSetup >> 8)%2 );

          // reset possible derivatives
          cellInformation[l_offset+l_cell].ltsSetup &= ( ~(1 << 9 ) );
        }
      }
      // update offset with ghost region size
      l_offset +=  m_meshStructure[tc].numberOfGhostRegionCells[l_region];
    }
  }
}

void seissol::initializer::MemoryManager::deriveLayerLayouts() {
  // initialize memory
#ifdef USE_MPI
  m_numberOfGhostBuffers           = (unsigned int*)  m_memoryAllocator.allocateMemory( m_ltsTree.numChildren() * sizeof( unsigned int  ), 1 );
  m_numberOfGhostRegionBuffers     = (unsigned int**) m_memoryAllocator.allocateMemory( m_ltsTree.numChildren() * sizeof( unsigned int* ), 1 );
  m_numberOfGhostDerivatives       = (unsigned int*)  m_memoryAllocator.allocateMemory( m_ltsTree.numChildren() * sizeof( unsigned int  ), 1 );
  m_numberOfGhostRegionDerivatives = (unsigned int**) m_memoryAllocator.allocateMemory( m_ltsTree.numChildren() * sizeof( unsigned int* ), 1 );

  m_numberOfCopyBuffers            = (unsigned int*)  m_memoryAllocator.allocateMemory( m_ltsTree.numChildren() * sizeof( unsigned int  ), 1 );
  m_numberOfCopyRegionBuffers      = (unsigned int**) m_memoryAllocator.allocateMemory( m_ltsTree.numChildren() * sizeof( unsigned int* ), 1 );
  m_numberOfCopyDerivatives        = (unsigned int*)  m_memoryAllocator.allocateMemory( m_ltsTree.numChildren() * sizeof( unsigned int  ), 1 );
  m_numberOfCopyRegionDerivatives  = (unsigned int**) m_memoryAllocator.allocateMemory( m_ltsTree.numChildren() * sizeof( unsigned int* ), 1 );
#endif // USE_MPI

  m_numberOfInteriorBuffers        = (unsigned int*)  m_memoryAllocator.allocateMemory( m_ltsTree.numChildren() * sizeof( unsigned int  ), 1 );
  m_numberOfInteriorDerivatives    = (unsigned int*)  m_memoryAllocator.allocateMemory( m_ltsTree.numChildren() * sizeof( unsigned int  ), 1 );

  for (unsigned tc = 0; tc < m_ltsTree.numChildren(); ++tc) {
    TimeCluster& cluster = m_ltsTree.child(tc);
#ifdef USE_MPI
    CellLocalInformation* ghostCellInformation    = cluster.child<Ghost>().var(m_lts.cellInformation);
    CellLocalInformation* copyCellInformation     = cluster.child<Copy>().var(m_lts.cellInformation);
#endif
    CellLocalInformation* interiorCellInformation = cluster.child<Interior>().var(m_lts.cellInformation);
#ifdef USE_MPI
    m_numberOfGhostBuffers[             tc] = 0;
    m_numberOfGhostRegionBuffers[       tc] = (unsigned int*)  m_memoryAllocator.allocateMemory( m_meshStructure[tc].numberOfRegions * sizeof( unsigned int ), 1 );
    m_numberOfGhostDerivatives[         tc] = 0;
    m_numberOfGhostRegionDerivatives[   tc] = (unsigned int*)  m_memoryAllocator.allocateMemory( m_meshStructure[tc].numberOfRegions * sizeof( unsigned int ), 1 );

    m_numberOfCopyBuffers[              tc] = 0;
    m_numberOfCopyRegionBuffers[        tc] = (unsigned int*)  m_memoryAllocator.allocateMemory( m_meshStructure[tc].numberOfRegions * sizeof( unsigned int ), 1 );
    m_numberOfCopyDerivatives[          tc] = 0;
    m_numberOfCopyRegionDerivatives[    tc] = (unsigned int*)  m_memoryAllocator.allocateMemory( m_meshStructure[tc].numberOfRegions * sizeof( unsigned int ), 1 );
#endif // USE_MPI

    m_numberOfInteriorBuffers[          tc]       = 0;
    m_numberOfInteriorDerivatives[      tc]       = 0;

#ifdef USE_MPI
    unsigned int l_ghostOffset = 0;
    unsigned int l_copyOffset  = 0;
    for( unsigned int l_region = 0; l_region < m_meshStructure[tc].numberOfRegions; l_region++ ) {
      m_numberOfGhostRegionBuffers[     tc][l_region] = 0;
      m_numberOfGhostRegionDerivatives[ tc][l_region] = 0;

      m_numberOfCopyRegionBuffers[      tc][l_region] = 0;
      m_numberOfCopyRegionDerivatives[  tc][l_region] = 0;

      // iterate over all cells of this clusters ghost layer
      for( unsigned int l_cell = 0; l_cell < m_meshStructure[tc].numberOfGhostRegionCells[l_region]; l_cell++ ) {
        // ensure that either buffers or derivatives are used; not both!
        bool l_buffer      = ( ghostCellInformation[l_cell+l_ghostOffset].ltsSetup >> 8 ) % 2;
        bool l_derivatives = ( ghostCellInformation[l_cell+l_ghostOffset].ltsSetup >> 9 ) % 2;

        if( (l_buffer && l_derivatives) || ( l_buffer || l_derivatives ) == false ) logError() << "invalid ghost lts setup" << l_buffer << l_derivatives;

        // check if this cell requires a buffer and/or derivatives
        if( ( ghostCellInformation[l_cell+l_ghostOffset].ltsSetup >> 8 ) % 2 == 1 ) m_numberOfGhostRegionBuffers[    tc][l_region]++;
        if( ( ghostCellInformation[l_cell+l_ghostOffset].ltsSetup >> 9 ) % 2 == 1 ) m_numberOfGhostRegionDerivatives[tc][l_region]++;
      }
      l_ghostOffset += m_meshStructure[tc].numberOfGhostRegionCells[l_region];

      // iterate over all cells of this clusters copy layer
      for( unsigned int l_cell = 0; l_cell < m_meshStructure[tc].numberOfCopyRegionCells[l_region]; l_cell++ ) {
        // assert that buffers or derivatives are requested
        assert( ( ( copyCellInformation[l_cell+l_copyOffset].ltsSetup >> 8 ) % 2 ||
                  ( copyCellInformation[l_cell+l_copyOffset].ltsSetup >> 9 ) % 2 )
                == true );

        // check if this cell requires a buffer and/or derivatives
        if( ( copyCellInformation[l_cell+l_copyOffset].ltsSetup >> 8 ) % 2 == 1 ) m_numberOfCopyRegionBuffers[    tc][l_region]++;
        if( ( copyCellInformation[l_cell+l_copyOffset].ltsSetup >> 9 ) % 2 == 1 ) m_numberOfCopyRegionDerivatives[tc][l_region]++;
      }
      l_copyOffset += m_meshStructure[tc].numberOfCopyRegionCells[l_region];

      // update number of buffers and derivatives in the ghost and copy layer
      m_numberOfGhostBuffers[     tc ]  += m_numberOfGhostRegionBuffers[     tc][l_region];
      m_numberOfGhostDerivatives[ tc ]  += m_numberOfGhostRegionDerivatives[ tc][l_region];
      m_numberOfCopyBuffers[      tc ]  += m_numberOfCopyRegionBuffers[      tc][l_region];
      m_numberOfCopyDerivatives[  tc ]  += m_numberOfCopyRegionDerivatives[  tc][l_region];
    }
#endif // USE_MPI

    // iterate over all cells of this clusters interior
    for( unsigned int l_cell = 0; l_cell < m_meshStructure[tc].numberOfInteriorCells; l_cell++ ) {
      // check if this cell requires a buffer and/or derivatives
      if( ( interiorCellInformation[l_cell].ltsSetup >> 8 ) % 2 == 1 ) m_numberOfInteriorBuffers[    tc]++;
      if( ( interiorCellInformation[l_cell].ltsSetup >> 9 ) % 2 == 1 ) m_numberOfInteriorDerivatives[tc]++;
    }
  }
}

#ifdef USE_MPI
void seissol::initializer::MemoryManager::initializeCommunicationStructure() {
  // reset mpi requests
  for( unsigned int l_cluster = 0; l_cluster < m_ltsTree.numChildren(); l_cluster++ ) {
    for( unsigned int l_region = 0; l_region < m_meshStructure[l_cluster].numberOfRegions; l_region++ ) {
      m_meshStructure[l_cluster].sendRequests[l_region] = MPI_REQUEST_NULL;
      m_meshStructure[l_cluster].receiveRequests[l_region] = MPI_REQUEST_NULL;
    }
  }

#ifdef ACL_DEVICE
  const auto allocationPlace = seissol::initializer::AllocationPlace::Device;
#else
  const auto allocationPlace = seissol::initializer::AllocationPlace::Host;
#endif

  /*
   * ghost layer
   */
  for (unsigned tc = 0; tc < m_ltsTree.numChildren(); ++tc) {
    TimeCluster& cluster = m_ltsTree.child(tc);
    real* ghostStart = static_cast<real*>(cluster.child<Ghost>().bucket(m_lts.buffersDerivatives, allocationPlace));
    for( unsigned int l_region = 0; l_region < m_meshStructure[tc].numberOfRegions; l_region++ ) {
      // set pointer to ghost region
      m_meshStructure[tc].ghostRegions[l_region] = ghostStart;

      // derive the ghost region size
      unsigned int l_numberOfDerivatives = m_meshStructure[tc].numberOfGhostRegionDerivatives[l_region];
      unsigned int l_numberOfBuffers     = m_meshStructure[tc].numberOfGhostRegionCells[l_region] - l_numberOfDerivatives;

      // set size
      m_meshStructure[tc].ghostRegionSizes[l_region] = tensor::Q::size() * l_numberOfBuffers +
                                                       yateto::computeFamilySize<tensor::dQ>() * l_numberOfDerivatives;

      // update the pointer
      ghostStart += m_meshStructure[tc].ghostRegionSizes[l_region];
    }
  }

  /*
   * copy layer
   */
  for (unsigned tc = 0; tc < m_ltsTree.numChildren(); ++tc) {
    Layer& copy = m_ltsTree.child(tc).child<Copy>();
#ifdef ACL_DEVICE
    real** buffers = copy.var(m_lts.buffersDevice);
    real** derivatives = copy.var(m_lts.derivativesDevice);
#else
    real** buffers = copy.var(m_lts.buffers);
    real** derivatives = copy.var(m_lts.derivatives);
#endif
    // copy region offset
    unsigned int l_offset = 0;

    for( unsigned int l_region = 0; l_region < m_meshStructure[tc].numberOfRegions; l_region++ ) {
      // derive the communication size
      unsigned int l_numberOfDerivatives = m_meshStructure[tc].numberOfCommunicatedCopyRegionDerivatives[l_region];
      unsigned int l_numberOfBuffers     = m_meshStructure[tc].numberOfCopyRegionCells[l_region] - l_numberOfDerivatives;

      // assert number of communicated buffers fits into total number of buffers
      assert( m_numberOfCopyRegionBuffers[tc][l_region] >= l_numberOfBuffers );

      // set pointer to copy region start
      if( l_numberOfBuffers > 0 ) {
        m_meshStructure[tc].copyRegions[l_region] = buffers[l_numberOfDerivatives + l_offset];
      }
      else {
        m_meshStructure[tc].copyRegions[l_region] = derivatives[l_offset];
      }

      // assert the pointer is set
      assert( m_meshStructure[tc].copyRegions[l_region] != NULL );

      // set size
      m_meshStructure[tc].copyRegionSizes[l_region] = tensor::Q::size() * l_numberOfBuffers +
                                                      yateto::computeFamilySize<tensor::dQ>() * l_numberOfDerivatives;

      // jump over region
      l_offset += m_meshStructure[tc].numberOfCopyRegionCells[l_region];
    }
  }
}
#endif

void seissol::initializer::MemoryManager::initializeFaceNeighbors( unsigned    cluster,
                                                                    Layer&      layer )
{
#ifdef USE_MPI
  assert(layer.getLayerType() == Copy || layer.getLayerType() == Interior);
#else
  assert(layer.getLayerType() == Interior);
#endif

  // iterate over clusters

  real** buffers = m_ltsTree.var(m_lts.buffers);          // faceNeighborIds are ltsIds and not layer-local
  real** derivatives = m_ltsTree.var(m_lts.derivatives);  // faceNeighborIds are ltsIds and not layer-local
  real *(*faceNeighbors)[4] = layer.var(m_lts.faceNeighbors);
#ifdef ACL_DEVICE
  real** buffersDevice = m_ltsTree.var(m_lts.buffersDevice);          // faceNeighborIds are ltsIds and not layer-local
  real** derivativesDevice = m_ltsTree.var(m_lts.derivativesDevice);  // faceNeighborIds are ltsIds and not layer-local
  real *(*faceNeighborsDevice)[4] = layer.var(m_lts.faceNeighborsDevice);
#endif
  CellLocalInformation* cellInformation = layer.var(m_lts.cellInformation);

  for (unsigned cell = 0; cell < layer.getNumberOfCells(); ++cell) {
    for (unsigned face = 0; face < 4; ++face) {
      if (cellInformation[cell].faceTypes[face] == FaceType::Regular ||
	  cellInformation[cell].faceTypes[face] == FaceType::Periodic ||
	  cellInformation[cell].faceTypes[face] == FaceType::DynamicRupture) {
        // neighboring cell provides derivatives
        if( (cellInformation[cell].ltsSetup >> face) % 2 ) {
          faceNeighbors[cell][face] = derivatives[ cellInformation[cell].faceNeighborIds[face] ];
#ifdef ACL_DEVICE
          faceNeighborsDevice[cell][face] = derivativesDevice[ cellInformation[cell].faceNeighborIds[face] ];
#endif
        }
        // neighboring cell provides a time buffer
        else {
          faceNeighbors[cell][face] = buffers[ cellInformation[cell].faceNeighborIds[face] ];
#ifdef ACL_DEVICE
          faceNeighborsDevice[cell][face] = buffersDevice[ cellInformation[cell].faceNeighborIds[face] ];
#endif
        }
        assert(faceNeighbors[cell][face] != nullptr);
      }
      // boundaries using local cells
      else if (cellInformation[cell].faceTypes[face] == FaceType::FreeSurface ||
	       cellInformation[cell].faceTypes[face] == FaceType::FreeSurfaceGravity ||
	       cellInformation[cell].faceTypes[face] == FaceType::Dirichlet ||
	       cellInformation[cell].faceTypes[face] == FaceType::Analytical) {
        if( (cellInformation[cell].ltsSetup >> face) % 2 == 0 ) { // free surface on buffers
          faceNeighbors[cell][face] = layer.var(m_lts.buffers)[cell];
#ifdef ACL_DEVICE
          faceNeighborsDevice[cell][face] = layer.var(m_lts.buffersDevice)[cell];
#endif
        }
        else { // free surface on derivatives
          faceNeighbors[cell][face] = layer.var(m_lts.derivatives)[cell];
#ifdef ACL_DEVICE
          faceNeighborsDevice[cell][face] = layer.var(m_lts.derivativesDevice)[cell];
#endif
        }
        assert(faceNeighbors[cell][face] != nullptr);
      }
      // absorbing
      else if( cellInformation[cell].faceTypes[face] == FaceType::Outflow ) {
        // NULL pointer; absorbing: data is not used
        faceNeighbors[cell][face] = nullptr;
#ifdef ACL_DEVICE
        faceNeighborsDevice[cell][face] = nullptr;
#endif
      }
      else {
        // assert all cases are covered
        assert(false);
      }
    }
  }
}

void seissol::initializer::MemoryManager::initializeBuffersDerivatives() {
  // initialize the pointers of the internal state
  for (unsigned tc = 0; tc < m_ltsTree.numChildren(); ++tc) {
    TimeCluster& cluster = m_ltsTree.child(tc);

#ifdef USE_MPI
    /*
     * ghost layer
     */
    InternalState::setUpLayerPointers( m_meshStructure[tc].numberOfRegions,
                                       m_meshStructure[tc].numberOfGhostRegionCells,
                                       cluster.child<Ghost>().var(m_lts.cellInformation),
                                       m_numberOfGhostRegionBuffers[tc],
                                       m_numberOfGhostRegionDerivatives[tc],
                                       static_cast<real*>(cluster.child<Ghost>().bucket(m_lts.buffersDerivatives)),
                                       cluster.child<Ghost>().var(m_lts.buffers),
                                       cluster.child<Ghost>().var(m_lts.derivatives) );

    /*
     * Copy layer
     */
    InternalState::setUpLayerPointers( m_meshStructure[tc].numberOfRegions,
                                       m_meshStructure[tc].numberOfCopyRegionCells,
                                       cluster.child<Copy>().var(m_lts.cellInformation),
                                       m_numberOfCopyRegionBuffers[tc],
                                       m_numberOfCopyRegionDerivatives[tc],
                                       static_cast<real*>(cluster.child<Copy>().bucket(m_lts.buffersDerivatives)),
                                       cluster.child<Copy>().var(m_lts.buffers),
                                       cluster.child<Copy>().var(m_lts.derivatives) );
#endif

    /*
     * Interior
     */
    InternalState::setUpInteriorPointers( m_meshStructure[tc].numberOfInteriorCells,
                                          cluster.child<Interior>().var(m_lts.cellInformation),
                                          m_numberOfInteriorBuffers[tc],
                                          m_numberOfInteriorDerivatives[tc],
                                          static_cast<real*>(cluster.child<Interior>().bucket(m_lts.buffersDerivatives)),
                                          cluster.child<Interior>().var(m_lts.buffers),
                                          cluster.child<Interior>().var(m_lts.derivatives)  );

#ifdef ACL_DEVICE
    #ifdef USE_MPI
    /*
     * ghost layer
     */
    InternalState::setUpLayerPointers( m_meshStructure[tc].numberOfRegions,
                                       m_meshStructure[tc].numberOfGhostRegionCells,
                                       cluster.child<Ghost>().var(m_lts.cellInformation),
                                       m_numberOfGhostRegionBuffers[tc],
                                       m_numberOfGhostRegionDerivatives[tc],
                                       static_cast<real*>(cluster.child<Ghost>().bucket(m_lts.buffersDerivatives, seissol::initializer::AllocationPlace::Device)),
                                       cluster.child<Ghost>().var(m_lts.buffersDevice),
                                       cluster.child<Ghost>().var(m_lts.derivativesDevice) );

    /*
     * Copy layer
     */
    InternalState::setUpLayerPointers( m_meshStructure[tc].numberOfRegions,
                                       m_meshStructure[tc].numberOfCopyRegionCells,
                                       cluster.child<Copy>().var(m_lts.cellInformation),
                                       m_numberOfCopyRegionBuffers[tc],
                                       m_numberOfCopyRegionDerivatives[tc],
                                       static_cast<real*>(cluster.child<Copy>().bucket(m_lts.buffersDerivatives, seissol::initializer::AllocationPlace::Device)),
                                       cluster.child<Copy>().var(m_lts.buffersDevice),
                                       cluster.child<Copy>().var(m_lts.derivativesDevice) );
#endif

    /*
     * Interior
     */
    InternalState::setUpInteriorPointers( m_meshStructure[tc].numberOfInteriorCells,
                                          cluster.child<Interior>().var(m_lts.cellInformation),
                                          m_numberOfInteriorBuffers[tc],
                                          m_numberOfInteriorDerivatives[tc],
                                          static_cast<real*>(cluster.child<Interior>().bucket(m_lts.buffersDerivatives, seissol::initializer::AllocationPlace::Device)),
                                          cluster.child<Interior>().var(m_lts.buffersDevice),
                                          cluster.child<Interior>().var(m_lts.derivativesDevice)  );
#endif
  }
}

void seissol::initializer::MemoryManager::fixateLtsTree(struct TimeStepping& i_timeStepping,
                                                         struct MeshStructure*i_meshStructure,
                                                         unsigned* numberOfDRCopyFaces,
                                                         unsigned* numberOfDRInteriorFaces,
                                                         bool usePlasticity) {
  // store mesh structure and the number of time clusters
  m_meshStructure = i_meshStructure;

  // Setup tree variables
  m_lts.addTo(m_ltsTree, usePlasticity);
  seissolInstance.postProcessor().allocateMemory(&m_ltsTree);
  m_ltsTree.setNumberOfTimeClusters(i_timeStepping.numberOfLocalClusters);

  /// From this point, the tree layout, variables, and buckets cannot be changed anymore
  m_ltsTree.fixate();

  // Set number of cells and bucket sizes in ltstree
  for (unsigned tc = 0; tc < m_ltsTree.numChildren(); ++tc) {
    TimeCluster& cluster = m_ltsTree.child(tc);
    cluster.child<Ghost>().setNumberOfCells(i_meshStructure[tc].numberOfGhostCells);
    cluster.child<Copy>().setNumberOfCells(i_meshStructure[tc].numberOfCopyCells);
    cluster.child<Interior>().setNumberOfCells(i_meshStructure[tc].numberOfInteriorCells);
  }

  m_ltsTree.allocateVariables();
  m_ltsTree.touchVariables();

  /// Dynamic rupture tree
  m_dynRup->addTo(m_dynRupTree);

  m_dynRupTree.setNumberOfTimeClusters(i_timeStepping.numberOfGlobalClusters);
  m_dynRupTree.fixate();

  for (unsigned tc = 0; tc < m_dynRupTree.numChildren(); ++tc) {
    TimeCluster& cluster = m_dynRupTree.child(tc);
    cluster.child<Ghost>().setNumberOfCells(0);
    if (tc >= i_timeStepping.numberOfLocalClusters) {
        cluster.child<Copy>().setNumberOfCells(0);
        cluster.child<Interior>().setNumberOfCells(0);
    } else {
        cluster.child<Copy>().setNumberOfCells(numberOfDRCopyFaces[tc]);
        cluster.child<Interior>().setNumberOfCells(numberOfDRInteriorFaces[tc]);
    }
  }

  m_dynRupTree.allocateVariables();
  m_dynRupTree.touchVariables();

#ifdef ACL_DEVICE
  MemoryManager::deriveRequiredScratchpadMemoryForDr(m_dynRupTree, *m_dynRup.get());
  m_dynRupTree.allocateScratchPads();
#endif
}

void seissol::initializer::MemoryManager::fixateBoundaryLtsTree() {
  seissol::initializer::LayerMask ghostMask(Ghost);

  // Boundary face tree
  m_boundary.addTo(m_boundaryTree);
  m_boundaryTree.setNumberOfTimeClusters(m_ltsTree.numChildren());
  m_boundaryTree.fixate();

  // First count the number of faces with relevant boundary condition.
  for (unsigned tc = 0; tc < m_boundaryTree.numChildren(); ++tc) {
    auto& cluster = m_boundaryTree.child(tc);
    cluster.child<Ghost>().setNumberOfCells(0);
    cluster.child<Copy>().setNumberOfCells(0);
    cluster.child<Interior>().setNumberOfCells(0);
  }

  // Iterate over layers of standard lts tree and face lts tree together.
  for (auto [layer, boundaryLayer] : seissol::common::zip(m_ltsTree.leaves(ghostMask), m_boundaryTree.leaves(ghostMask))) {
    CellLocalInformation* cellInformation = layer.var(m_lts.cellInformation);

    unsigned numberOfBoundaryFaces = 0;
    const auto layerSize = layer.getNumberOfCells();
#ifdef _OPENMP
    #pragma omp parallel for schedule(static) reduction(+ : numberOfBoundaryFaces)
#endif // _OPENMP
    for (unsigned cell = 0; cell < layerSize; ++cell) {
      for (unsigned face = 0; face < 4; ++face) {
        if (requiresNodalFlux(cellInformation[cell].faceTypes[face])) {
          ++numberOfBoundaryFaces;
        }
      }
    }
    boundaryLayer.setNumberOfCells(numberOfBoundaryFaces);
  }
  m_boundaryTree.allocateVariables();
  m_boundaryTree.touchVariables();

  // The boundary tree is now allocated, now we only need to map from cell lts
  // to face lts.
  // We do this by, once again, iterating over both trees at the same time.
  for (auto [layer, boundaryLayer] : seissol::common::zip(m_ltsTree.leaves(ghostMask), m_boundaryTree.leaves(ghostMask))) {
    auto* cellInformation = layer.var(m_lts.cellInformation);
    auto* boundaryMapping = layer.var(m_lts.boundaryMapping);
    auto* boundaryMappingDevice = layer.var(m_lts.boundaryMappingDevice);
    auto* faceInformation = boundaryLayer.var(m_boundary.faceInformation, AllocationPlace::Host);
    auto* faceInformationDevice = boundaryLayer.var(m_boundary.faceInformation, AllocationPlace::Device);

    auto boundaryFace = 0;
    for (unsigned cell = 0; cell < layer.getNumberOfCells(); ++cell) {
      for (unsigned face = 0; face < 4; ++face) {
        if (requiresNodalFlux(cellInformation[cell].faceTypes[face])) {
          boundaryMapping[cell][face].nodes = faceInformation[boundaryFace].nodes;
          boundaryMapping[cell][face].TData = faceInformation[boundaryFace].TData;
          boundaryMapping[cell][face].TinvData = faceInformation[boundaryFace].TinvData;
          boundaryMapping[cell][face].easiBoundaryMap = faceInformation[boundaryFace].easiBoundaryMap;
          boundaryMapping[cell][face].easiBoundaryConstant = faceInformation[boundaryFace].easiBoundaryConstant;
          boundaryMappingDevice[cell][face].nodes = faceInformationDevice[boundaryFace].nodes;
          boundaryMappingDevice[cell][face].TData = faceInformationDevice[boundaryFace].TData;
          boundaryMappingDevice[cell][face].TinvData = faceInformationDevice[boundaryFace].TinvData;
          boundaryMappingDevice[cell][face].easiBoundaryMap = faceInformationDevice[boundaryFace].easiBoundaryMap;
          boundaryMappingDevice[cell][face].easiBoundaryConstant = faceInformationDevice[boundaryFace].easiBoundaryConstant;
          ++boundaryFace;
        } else {
          boundaryMapping[cell][face].nodes = nullptr;
          boundaryMapping[cell][face].TData = nullptr;
          boundaryMapping[cell][face].TinvData = nullptr;
          boundaryMapping[cell][face].easiBoundaryMap = nullptr;
          boundaryMapping[cell][face].easiBoundaryConstant = nullptr;
          boundaryMappingDevice[cell][face].nodes = nullptr;
          boundaryMappingDevice[cell][face].TData = nullptr;
          boundaryMappingDevice[cell][face].TinvData = nullptr;
          boundaryMappingDevice[cell][face].easiBoundaryMap = nullptr;
          boundaryMappingDevice[cell][face].easiBoundaryConstant = nullptr;
        }
      }
    }
  }
}

void seissol::initializer::MemoryManager::deriveFaceDisplacementsBucket()
{
  for (auto& layer : m_ltsTree.leaves(m_lts.faceDisplacements.mask)) {
    CellLocalInformation* cellInformation = layer.var(m_lts.cellInformation);
    real* (*displacements)[4] = layer.var(m_lts.faceDisplacements);
    CellMaterialData* cellMaterialData = layer.var(m_lts.material);

    unsigned numberOfFaces = 0;
    for (unsigned cell = 0; cell < layer.getNumberOfCells(); ++cell) {
      for (unsigned int face = 0; face < 4; ++face) {
        if (requiresDisplacement(cellInformation[cell],
                                 cellMaterialData[cell],
                                 face)) {
          // We add the base address later when the bucket is allocated
          // +1 is necessary as we want to reserve the nullptr for cell without displacement.
          // Thanks to this hack, the array contains a constant plus the offset of the current
          // cell.
          displacements[cell][face] =
              reinterpret_cast<real*>(1 + numberOfFaces * tensor::faceDisplacement::size());
          ++numberOfFaces;
        } else {
          displacements[cell][face] = nullptr;
        }
      }
    }
    layer.setBucketSize(m_lts.faceDisplacementsBuffer, numberOfFaces * 1 * tensor::faceDisplacement::size() * sizeof(real));
  }
}

#ifdef ACL_DEVICE
void seissol::initializer::MemoryManager::deriveRequiredScratchpadMemoryForWp(LTSTree& ltsTree, LTS& lts) {
  constexpr size_t totalDerivativesSize = yateto::computeFamilySize<tensor::dQ>();
  constexpr size_t nodalDisplacementsSize = tensor::averageNormalDisplacement::size();

  for (auto& layer : ltsTree.leaves(Ghost)) {

    CellLocalInformation *cellInformation = layer.var(lts.cellInformation);
    std::unordered_set<real *> registry{};
    real *(*faceNeighbors)[4] = layer.var(lts.faceNeighborsDevice);

    std::size_t derivativesCounter{0};
    std::size_t integratedDofsCounter{0};
    std::size_t nodalDisplacementsCounter{0};
    std::size_t analyticCounter = 0;

    for (unsigned cell = 0; cell < layer.getNumberOfCells(); ++cell) {
      bool needsScratchMemForDerivatives = (cellInformation[cell].ltsSetup >> 9) % 2 == 0;
      if (needsScratchMemForDerivatives) {
        ++derivativesCounter;
      }
      ++integratedDofsCounter;

      // include data provided by ghost layers
      for (unsigned face = 0; face < 4; ++face) {
        real *neighborBuffer = faceNeighbors[cell][face];

        // check whether a neighbour element idofs has not been counted twice
        if ((registry.find(neighborBuffer) == registry.end())) {

          // maybe, because of BCs, a pointer can be a nullptr, i.e. skip it
          if (neighborBuffer != nullptr) {
            if (cellInformation[cell].faceTypes[face] != FaceType::Outflow &&
                cellInformation[cell].faceTypes[face] != FaceType::DynamicRupture) {

              bool isNeighbProvidesDerivatives = ((cellInformation[cell].ltsSetup >> face) % 2) == 1;
              if (isNeighbProvidesDerivatives) {
                ++integratedDofsCounter;
              }
              registry.insert(neighborBuffer);
            }
          }
        }

        if (cellInformation[cell].faceTypes[face] == FaceType::FreeSurfaceGravity) {
          ++nodalDisplacementsCounter;
        }

        if (cellInformation[cell].faceTypes[face] == FaceType::Analytical) {
          ++analyticCounter;
        }
      }
    }
    layer.setScratchpadSize(lts.integratedDofsScratch,
                             integratedDofsCounter * tensor::I::size() * sizeof(real));
    layer.setScratchpadSize(lts.derivativesScratch,
                             derivativesCounter * totalDerivativesSize * sizeof(real));
    layer.setScratchpadSize(lts.nodalAvgDisplacements,
                             nodalDisplacementsCounter * nodalDisplacementsSize * sizeof(real));
    layer.setScratchpadSize(lts.analyticScratch,
                             analyticCounter * tensor::INodal::size() * sizeof(real));
  }
}

void seissol::initializer::MemoryManager::deriveRequiredScratchpadMemoryForDr(
    LTSTree &ltsTree,
    DynamicRupture& dynRup) {
  constexpr size_t idofsSize = tensor::Q::size() * sizeof(real);
  for (auto& layer : ltsTree.leaves()) {
    const auto layerSize = layer.getNumberOfCells();
    layer.setScratchpadSize(dynRup.idofsPlusOnDevice, idofsSize * layerSize);
    layer.setScratchpadSize(dynRup.idofsMinusOnDevice, idofsSize * layerSize);
  }
}
#endif

void seissol::initializer::MemoryManager::initializeFaceDisplacements()
{
  for (auto& layer : m_ltsTree.leaves(m_lts.faceDisplacements.mask)) {
    if (layer.getBucketSize(m_lts.faceDisplacementsBuffer) == 0) {
      continue;
    }
    real* (*displacements)[4] = layer.var(m_lts.faceDisplacements);
    real* bucket = static_cast<real*>(layer.bucket(m_lts.faceDisplacementsBuffer));
    real* (*displacementsDevice)[4] = layer.var(m_lts.faceDisplacementsDevice);
    real* bucketDevice = static_cast<real*>(layer.bucket(m_lts.faceDisplacementsBuffer, seissol::initializer::AllocationPlace::Device));

#ifdef _OPENMP
#pragma omp parallel for schedule(static) default(none) shared(layer, displacements, bucket, displacementsDevice, bucketDevice)
#endif // _OPENMP
    for (unsigned cell = 0; cell < layer.getNumberOfCells(); ++cell) {
      for (unsigned face = 0; face < 4; ++face) {
        if (displacements[cell][face] != nullptr) {
          // Remove constant part that was added in deriveDisplacementsBucket.
          // We then have the pointer offset that needs to be added to the bucket.
          // The final value of this pointer then points to a valid memory address
          // somewhere in the bucket.
          auto offset = (reinterpret_cast<std::intptr_t>(displacements[cell][face]) - 1);
          displacements[cell][face] = bucket + offset;
          displacementsDevice[cell][face] = bucketDevice + offset;
          for (unsigned dof = 0; dof < tensor::faceDisplacement::size(); ++dof) {
            // zero displacements
            displacements[cell][face][dof] = static_cast<real>(0.0);
          }
        }
      }
    }
  }
}

void seissol::initializer::MemoryManager::initializeMemoryLayout()
{
  // correct LTS-information in the ghost layer
  correctGhostRegionSetups();

  // derive the layouts of the layers
  deriveLayerLayouts();

  for (unsigned tc = 0; tc < m_ltsTree.numChildren(); ++tc) {
    TimeCluster& cluster = m_ltsTree.child(tc);

    size_t l_ghostSize = 0;
    size_t l_copySize = 0;
    size_t l_interiorSize = 0;
#ifdef USE_MPI
    for( unsigned int l_region = 0; l_region < m_meshStructure[tc].numberOfRegions; l_region++ ) {
      l_ghostSize    += sizeof(real) * tensor::Q::size() * m_numberOfGhostRegionBuffers[tc][l_region];
      l_ghostSize    += sizeof(real) * yateto::computeFamilySize<tensor::dQ>() * m_numberOfGhostRegionDerivatives[tc][l_region];

      l_copySize     += sizeof(real) * tensor::Q::size() * m_numberOfCopyRegionBuffers[tc][l_region];
      l_copySize     += sizeof(real) * yateto::computeFamilySize<tensor::dQ>() * m_numberOfCopyRegionDerivatives[tc][l_region];
    }
#endif // USE_MPI
    l_interiorSize += sizeof(real) * tensor::Q::size() * m_numberOfInteriorBuffers[tc];
    l_interiorSize += sizeof(real) * yateto::computeFamilySize<tensor::dQ>() * m_numberOfInteriorDerivatives[tc];

    cluster.child<Ghost>().setBucketSize(m_lts.buffersDerivatives, l_ghostSize);
    cluster.child<Copy>().setBucketSize(m_lts.buffersDerivatives, l_copySize);
    cluster.child<Interior>().setBucketSize(m_lts.buffersDerivatives, l_interiorSize);
  }

  deriveFaceDisplacementsBucket();

  m_ltsTree.allocateBuckets();

  // initialize the internal state
  initializeBuffersDerivatives();

  // initialize face neighbors
  for (unsigned tc = 0; tc < m_ltsTree.numChildren(); ++tc) {
    TimeCluster& cluster = m_ltsTree.child(tc);
#ifdef USE_MPI
    initializeFaceNeighbors(tc, cluster.child<Copy>());
#endif
    initializeFaceNeighbors(tc, cluster.child<Interior>());
  }

#ifdef ACL_DEVICE
  void* stream = device::DeviceInstance::getInstance().api->getDefaultStream();
  for (auto& layer : m_ltsTree.leaves()) {
    if (layer.getBucketSize(m_lts.buffersDerivatives) > 0) {
      void* data = layer.bucket(m_lts.buffersDerivatives, seissol::initializer::AllocationPlace::Device);
      device::DeviceInstance::getInstance().algorithms.touchMemory(
        reinterpret_cast<real*>(data),
        layer.getBucketSize(m_lts.buffersDerivatives) / sizeof(real),
        true, stream);
    }
  }
  device::DeviceInstance::getInstance().api->syncDefaultStreamWithHost();
#endif
  for (auto& layer : m_ltsTree.leaves()) {
    real** buffers = layer.var(m_lts.buffers);
    real** derivatives = layer.var(m_lts.derivatives);
    kernels::touchBuffersDerivatives(buffers, derivatives, layer.getNumberOfCells());
  }

#ifdef USE_MPI
  // initialize the communication structure
  initializeCommunicationStructure();
#endif

  initializeFaceDisplacements();

#ifdef ACL_DEVICE
  seissol::initializer::MemoryManager::deriveRequiredScratchpadMemoryForWp(m_ltsTree, m_lts);
  m_ltsTree.allocateScratchPads();
#endif
}

std::pair<MeshStructure *, CompoundGlobalData>
seissol::initializer::MemoryManager::getMemoryLayout(unsigned int i_cluster) {
  MeshStructure *meshStructure = m_meshStructure + i_cluster;

  CompoundGlobalData globalData{};
  globalData.onHost = &m_globalDataOnHost;
  globalData.onDevice = nullptr;
  if constexpr (seissol::isDeviceOn()) {
    globalData.onDevice = &m_globalDataOnDevice;
  }

  return std::make_pair(meshStructure, globalData);
}

void seissol::initializer::MemoryManager::initializeEasiBoundaryReader(const char* fileName) {
  const auto fileNameStr = std::string{fileName};
  if (fileNameStr != "") {
    m_easiBoundary = EasiBoundary(fileNameStr);
  }
}


#ifdef ACL_DEVICE
void seissol::initializer::MemoryManager::recordExecutionPaths(bool usePlasticity) {
  recording::CompositeRecorder<seissol::initializer::LTS> recorder;
  recorder.addRecorder(new recording::LocalIntegrationRecorder);
  recorder.addRecorder(new recording::NeighIntegrationRecorder);

  if (usePlasticity) {
    recorder.addRecorder(new recording::PlasticityRecorder);
  }

  for (auto& layer : m_ltsTree.leaves(Ghost)) {
    recorder.record(m_lts, layer);
  }

  recording::CompositeRecorder<seissol::initializer::DynamicRupture> drRecorder;
  drRecorder.addRecorder(new recording::DynamicRuptureRecorder);
  for (auto& layer : m_dynRupTree.leaves(Ghost)) {
    drRecorder.record(*m_dynRup, layer);
  }
}
#endif // ACL_DEVICE

bool seissol::initializer::isAcousticSideOfElasticAcousticInterface(CellMaterialData &material,
                                              unsigned int face) {
#ifdef USE_ANISOTROPIC
  return false;
#else
  constexpr auto eps = std::numeric_limits<real>::epsilon();
  return material.neighbor[face].getMuBar() > eps && material.local.getMuBar() < eps;
#endif
}
bool seissol::initializer::isElasticSideOfElasticAcousticInterface(CellMaterialData &material,
                                             unsigned int face) {
#ifdef USE_ANISOTROPIC
  return false;
#else
  constexpr auto eps = std::numeric_limits<real>::epsilon();
  return material.local.getMuBar() > eps && material.neighbor[face].getMuBar() < eps;
#endif
}

bool seissol::initializer::isAtElasticAcousticInterface(CellMaterialData &material, unsigned int face) {
  // We define the interface cells as all cells that are in the elastic domain but have a
  // neighbor with acoustic material.
#ifndef USE_ANISOTROPIC
  return isAcousticSideOfElasticAcousticInterface(material, face) || isElasticSideOfElasticAcousticInterface(material, face);
#else
  return false;
#endif
}


bool seissol::initializer::requiresDisplacement(CellLocalInformation cellLocalInformation,
                                                 CellMaterialData &material,
                                                 unsigned int face) {
  const auto faceType = cellLocalInformation.faceTypes[face];
  return faceType == FaceType::FreeSurface
  || faceType == FaceType::FreeSurfaceGravity
  || isAtElasticAcousticInterface(material, face);
}

bool seissol::initializer::requiresNodalFlux(FaceType f) {
  return (f == FaceType::FreeSurfaceGravity
          || f == FaceType::Dirichlet
          || f == FaceType::Analytical);
}

void seissol::initializer::MemoryManager::initializeFrictionLaw() {
  logInfo() << "Initialize Friction Model";

  auto drParameters = std::make_shared<seissol::initializer::parameters::DRParameters>(m_seissolParams->drParameters);
  const auto factory = seissol::dr::factory::getFactory(drParameters, seissolInstance);
  auto product = factory->produce();
  m_dynRup = std::move(product.ltsTree);
  m_DRInitializer = std::move(product.initializer);
  m_FrictionLaw = std::move(product.frictionLaw);
  m_FrictionLawDevice = std::move(product.frictionLawDevice);
  m_faultOutputManager = std::move(product.output);
}

void seissol::initializer::MemoryManager::initFaultOutputManager(const std::string& backupTimeStamp) {
  // TODO: switch m_dynRup to shared or weak pointer
  if (m_seissolParams->drParameters.isDynamicRuptureEnabled) {
    m_faultOutputManager->setInputParam(seissolInstance.meshReader());
    m_faultOutputManager->setLtsData(&m_ltsTree,
                                     &m_lts,
                                     &m_ltsLut,
                                     &m_dynRupTree,
                                     m_dynRup.get());
    m_faultOutputManager->setBackupTimeStamp(backupTimeStamp);
    m_faultOutputManager->init();

  }
}


void seissol::initializer::MemoryManager::initFrictionData() {
  if (m_seissolParams->drParameters.isDynamicRuptureEnabled) {

    m_DRInitializer->initializeFault(m_dynRup.get(), &m_dynRupTree);

#ifdef ACL_DEVICE
    if (auto* impl = dynamic_cast<dr::friction_law::gpu::FrictionSolverInterface*>(m_FrictionLawDevice.get())) {
      impl->initSyclQueue();

      LayerMask mask = seissol::initializer::LayerMask(Ghost);
      auto maxSize = m_dynRupTree.getMaxClusterSize(mask);
      impl->setMaxClusterSize(maxSize);

      impl->allocateAuxiliaryMemory();
      impl->copyStaticDataToDevice();
    }
#endif // ACL_DEVICE
  }
}

void seissol::initializer::MemoryManager::synchronizeTo(seissol::initializer::AllocationPlace place) {
#ifdef ACL_DEVICE
  if (place == seissol::initializer::AllocationPlace::Device) {
    logInfo() << "Synchronizing data... (host->device)";
  }
  else {
    logInfo() << "Synchronizing data... (device->host)";
  }
  const auto& defaultStream = device::DeviceInstance::getInstance().api->getDefaultStream();
  m_ltsTree.synchronizeTo(place, defaultStream);
  m_dynRupTree.synchronizeTo(place, defaultStream);
  m_boundaryTree.synchronizeTo(place, defaultStream);
  device::DeviceInstance::getInstance().api->syncDefaultStreamWithHost();
#endif
}
<|MERGE_RESOLUTION|>--- conflicted
+++ resolved
@@ -42,33 +42,7 @@
   // initialize global matrices
   GlobalDataInitializerOnHost::init(m_globalDataOnHost, m_memoryAllocator, memory::Standard);
   if constexpr (seissol::isDeviceOn()) {
-<<<<<<< HEAD
     GlobalDataInitializerOnDevice::init(m_globalDataOnDevice, m_memoryAllocator, memory::DeviceGlobalMemory);
-=======
-    // the serial order for initialization is needed for some (older) driver versions on some GPUs
-    bool serialize = false;
-    const char* envvalue = std::getenv("SEISSOL_SERIAL_NODE_DEVICE_INIT");
-    if (envvalue != nullptr) {
-      if (strcmp(envvalue, "1") == 0) {
-        serialize = true;
-      }
-      else if (strcmp(envvalue, "0") == 0) {
-        serialize = false;
-      }
-      else {
-        logError() << "Invalid value for \"SEISSOL_SERIAL_NODE_DEVICE_INIT\"";
-      }
-    }
-    if (serialize) {
-      logInfo() << "Initializing device global data on a node in serial order.";
-      MPI::mpi.serialOrderExecute([&]() {
-        GlobalDataInitializerOnDevice::init(m_globalDataOnDevice, m_memoryAllocator, memory::DeviceGlobalMemory);
-      }, MPI::mpi.sharedMemComm());
-    }
-    else {
-      GlobalDataInitializerOnDevice::init(m_globalDataOnDevice, m_memoryAllocator, memory::DeviceGlobalMemory);
-    }
->>>>>>> f8db9b1e
   }
 }
 
