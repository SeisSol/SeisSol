/******************************************************************************
** Copyright (c) 2015, Intel Corporation                                     **
** All rights reserved.                                                      **
**                                                                           **
** Redistribution and use in source and binary forms, with or without        **
** modification, are permitted provided that the following conditions        **
** are met:                                                                  **
** 1. Redistributions of source code must retain the above copyright         **
**    notice, this list of conditions and the following disclaimer.          **
** 2. Redistributions in binary form must reproduce the above copyright      **
**    notice, this list of conditions and the following disclaimer in the    **
**    documentation and/or other materials provided with the distribution.   **
** 3. Neither the name of the copyright holder nor the names of its          **
**    contributors may be used to endorse or promote products derived        **
**    from this software without specific prior written permission.          **
**                                                                           **
** THIS SOFTWARE IS PROVIDED BY THE COPYRIGHT HOLDERS AND CONTRIBUTORS       **
** "AS IS" AND ANY EXPRESS OR IMPLIED WARRANTIES, INCLUDING, BUT NOT         **
** LIMITED TO, THE IMPLIED WARRANTIES OF MERCHANTABILITY AND FITNESS FOR     **
** A PARTICULAR PURPOSE ARE DISCLAIMED. IN NO EVENT SHALL THE COPYRIGHT      **
** HOLDER OR CONTRIBUTORS BE LIABLE FOR ANY DIRECT, INDIRECT, INCIDENTAL,    **
** SPECIAL, EXEMPLARY, OR CONSEQUENTIAL DAMAGES (INCLUDING, BUT NOT LIMITED  **
** TO, PROCUREMENT OF SUBSTITUTE GOODS OR SERVICES; LOSS OF USE, DATA, OR    **
** PROFITS; OR BUSINESS INTERRUPTION) HOWEVER CAUSED AND ON ANY THEORY OF    **
** LIABILITY, WHETHER IN CONTRACT, STRICT LIABILITY, OR TORT (INCLUDING      **
** NEGLIGENCE OR OTHERWISE) ARISING IN ANY WAY OUT OF THE USE OF THIS        **
** SOFTWARE, EVEN IF ADVISED OF THE POSSIBILITY OF SUCH DAMAGE.              **
******************************************************************************/
/* Alexander Heinecke (Intel Corp.)
******************************************************************************/
/**
 * @file
 * This file is part of SeisSol.
 *
 * @author Alex Breuer (breuer AT mytum.de, http://www5.in.tum.de/wiki/index.php/Dipl.-Math._Alexander_Breuer)
 *
 * @section LICENSE
 * Copyright (c) 2013-2015, SeisSol Group
 * All rights reserved.
 * 
 * Redistribution and use in source and binary forms, with or without
 * modification, are permitted provided that the following conditions are met:
 * 
 * 1. Redistributions of source code must retain the above copyright notice,
 *    this list of conditions and the following disclaimer.
 * 
 * 2. Redistributions in binary form must reproduce the above copyright notice,
 *    this list of conditions and the following disclaimer in the documentation
 *    and/or other materials provided with the distribution.
 * 
 * 3. Neither the name of the copyright holder nor the names of its
 *    contributors may be used to endorse or promote products derived from this
 *    software without specific prior written permission.
 *
 * THIS SOFTWARE IS PROVIDED BY THE COPYRIGHT HOLDERS AND CONTRIBUTORS "AS IS"
 * AND ANY EXPRESS OR IMPLIED WARRANTIES, INCLUDING, BUT NOT LIMITED TO, THE
 * IMPLIED WARRANTIES OF MERCHANTABILITY AND FITNESS FOR A PARTICULAR PURPOSE
 * ARE DISCLAIMED. IN NO EVENT SHALL THE COPYRIGHT HOLDER OR CONTRIBUTORS BE
 * LIABLE FOR ANY DIRECT, INDIRECT, INCIDENTAL, SPECIAL, EXEMPLARY, OR
 * CONSEQUENTIAL DAMAGES (INCLUDING, BUT NOT LIMITED TO, PROCUREMENT OF
 * SUBSTITUTE GOODS OR SERVICES; LOSS OF USE, DATA, OR PROFITS; OR BUSINESS
 * INTERRUPTION) HOWEVER CAUSED AND ON ANY THEORY OF LIABILITY, WHETHER IN
 * CONTRACT, STRICT LIABILITY, OR TORT (INCLUDING NEGLIGENCE OR OTHERWISE)
 * ARISING IN ANY WAY OUT OF THE USE OF THIS SOFTWARE, EVEN IF ADVISED OF THE
 * POSSIBILITY OF SUCH DAMAGE.
 *
 * @section DESCRIPTION
 * Memory management of SeisSol.
 **/
#include "SeisSol.h"
#include "MemoryManager.h"
#include "InternalState.h"

#include <Kernels/common.hpp>

#include <generated_code/init.h>

#ifdef _OPENMP
#include <omp.h>
#endif

seissol::initializers::MemoryManager::MemoryManager()
  : m_integrationBufferLTS(NULL)
{
}

void seissol::initializers::MemoryManager::initialize()
{
  // allocate thread-local LTS integration buffers
  allocateIntegrationBufferLTS();
<<<<<<< HEAD
  
// if equations == viscoelastic
// @TODO Remove ifdef and generalize initialization
// @TODO This implementation doesn't backport the support for multiple copies of global data
// @TODO make sure that multiple copies of global data are still supported by this unified implementation
#ifdef REQUIRE_SOURCE_MATRIX
#  ifndef NUMBER_OF_THREADS_PER_GLOBALDATA_COPY
  initializeGlobalData( m_globalData );
#else
  // determine the number of threads
  unsigned int l_numberOfThreads = omp_get_max_threads();
  unsigned int l_numberOfCopiesCeil = (l_numberOfThreads%NUMBER_OF_THREADS_PER_GLOBALDATA_COPY == 0) ? 0 : 1;
  unsigned int l_numberOfCopies = (l_numberOfThreads/NUMBER_OF_THREADS_PER_GLOBALDATA_COPY) + l_numberOfCopiesCeil;
  logInfo(0) << "Number of GlobalData copies: " << l_numberOfCopies;

  m_globalDataCopies = new GlobalData[l_numberOfCopies]; 

  // initialize in parallel to obtain best possible NUMA placement
  #pragma omp parallel
  {
    if (omp_get_thread_num()%NUMBER_OF_THREADS_PER_GLOBALDATA_COPY == 0) {
      // @TODO check why initializeGlobalMatrices is not thread-safe
      #pragma omp critical
      {
        initializeGlobalData( m_globalDataCopies[omp_get_thread_num()/NUMBER_OF_THREADS_PER_GLOBALDATA_COPY] );
      }
    }
  }

  // set master structure
  m_globalData = m_globalDataCopies[0];
#  endif
#else

  XmlParser i_matrixReader(MATRIXXMLFILE);
=======
>>>>>>> 726db86c

  // initialize global matrices
#ifndef NUMBER_OF_THREADS_PER_GLOBALDATA_COPY
  initializeGlobalData( m_globalData );
#else
  // determine the number of threads
  unsigned int l_numberOfThreads = omp_get_max_threads();
  unsigned int l_numberOfCopiesCeil = (l_numberOfThreads%NUMBER_OF_THREADS_PER_GLOBALDATA_COPY == 0) ? 0 : 1;
  unsigned int l_numberOfCopies = (l_numberOfThreads/NUMBER_OF_THREADS_PER_GLOBALDATA_COPY) + l_numberOfCopiesCeil;
  logInfo(0) << "Number of GlobalData copies: " << l_numberOfCopies;

  m_globalDataCopies = new GlobalData[l_numberOfCopies]; 

  // initialize in parallel to obtain best possible NUMA placement
  #pragma omp parallel
  {
    if (omp_get_thread_num()%NUMBER_OF_THREADS_PER_GLOBALDATA_COPY == 0) {
      // @TODO check why initializeGlobalMatrices is not thread-safe
      #pragma omp critical
      {
        initializeGlobalData( m_globalDataCopies[omp_get_thread_num()/NUMBER_OF_THREADS_PER_GLOBALDATA_COPY] );
      }
    }
  }

  // set master structure
  m_globalData = m_globalDataCopies[0];
#endif
}

seissol::initializers::MemoryManager::~MemoryManager() {
  // free members
#ifdef NUMBER_OF_THREADS_PER_GLOBALDATA_COPY
  delete[] m_globalDataCopies;
#endif
}

void seissol::initializers::MemoryManager::initializeGlobalData( struct GlobalData &o_globalData )
{
  real* globalMatrixMem = static_cast<real*>(m_memoryAllocator.allocateMemory( seissol::model::globalMatrixOffsets[seissol::model::numGlobalMatrices] * sizeof(real), PAGESIZE_HEAP, MEMKIND_GLOBAL ));
  for (unsigned matrix = 0; matrix < seissol::model::numGlobalMatrices; ++matrix) {
    memcpy(
      &globalMatrixMem[ seissol::model::globalMatrixOffsets[matrix] ],
      seissol::model::globalMatrixValues[matrix],
      (seissol::model::globalMatrixOffsets[matrix+1] - seissol::model::globalMatrixOffsets[matrix]) * sizeof(real)
    );
  }
  for (unsigned transposedStiffness = 0; transposedStiffness < 3; ++transposedStiffness) {
    o_globalData.stiffnessMatricesTransposed[transposedStiffness] = &globalMatrixMem[ seissol::model::globalMatrixOffsets[transposedStiffness] ];
  }
  for (unsigned stiffness = 0; stiffness < 3; ++stiffness) {
    o_globalData.stiffnessMatrices[stiffness] = &globalMatrixMem[ seissol::model::globalMatrixOffsets[3 + stiffness] ];
  }
  for (unsigned flux = 0; flux < 52; ++flux) {
    o_globalData.fluxMatrices[flux] = &globalMatrixMem[ seissol::model::globalMatrixOffsets[6 + flux] ];
  }

  // @TODO Integrate this step into the code generator
  for (unsigned transposedStiffness = 0; transposedStiffness < 3; ++transposedStiffness) {
    real* matrix = &globalMatrixMem[ seissol::model::globalMatrixOffsets[transposedStiffness] ];
    for (unsigned i = 0; i < seissol::model::globalMatrixOffsets[transposedStiffness+1]-seissol::model::globalMatrixOffsets[transposedStiffness]; ++i) {
      matrix[i] *= -1.0;
    }
  }

  /*
   *  (thread-local) LTS integration buffers
   */
  o_globalData.integrationBufferLTS = m_integrationBufferLTS;
}
<<<<<<< HEAD
#else
void seissol::initializers::MemoryManager::initializeGlobalData( struct GlobalData &o_globalData )
{
  real* globalMatrixMem = static_cast<real*>(m_memoryAllocator.allocateMemory( seissol::model::globalMatrixOffsets[seissol::model::numGlobalMatrices] * sizeof(real), PAGESIZE_HEAP, MEMKIND_GLOBAL ));
  for (unsigned matrix = 0; matrix < seissol::model::numGlobalMatrices; ++matrix) {
    memcpy(
      &globalMatrixMem[ seissol::model::globalMatrixOffsets[matrix] ],
      seissol::model::globalMatrixValues[matrix],
      (seissol::model::globalMatrixOffsets[matrix+1] - seissol::model::globalMatrixOffsets[matrix]) * sizeof(real)
    );
  }
  for (unsigned transposedStiffness = 0; transposedStiffness < 3; ++transposedStiffness) {
    o_globalData.stiffnessMatricesTransposed[transposedStiffness] = &globalMatrixMem[ seissol::model::globalMatrixOffsets[transposedStiffness] ];
  }
  for (unsigned stiffness = 0; stiffness < 3; ++stiffness) {
    o_globalData.stiffnessMatrices[stiffness] = &globalMatrixMem[ seissol::model::globalMatrixOffsets[3 + stiffness] ];
  }
  for (unsigned cob = 0; cob < 4; ++cob) {
    o_globalData.changeOfBasisMatrices[cob] = &globalMatrixMem[ seissol::model::globalMatrixOffsets[6 + cob] ];
  }
  for (unsigned cob = 0; cob < 4; ++cob) {
    o_globalData.neighbourChangeOfBasisMatricesTransposed[cob] = &globalMatrixMem[ seissol::model::globalMatrixOffsets[10 + cob] ];
  }
  for (unsigned cob = 0; cob < 4; ++cob) {
    o_globalData.localChangeOfBasisMatricesTransposed[cob] = &globalMatrixMem[ seissol::model::globalMatrixOffsets[14 + cob] ];
  }
  for (unsigned flux = 0; flux < 3; ++flux) {
    o_globalData.neighbourFluxMatrices[flux] = &globalMatrixMem[ seissol::model::globalMatrixOffsets[18 + flux] ];
  }

  // @TODO Integrate this step into the code generator
  for (unsigned transposedStiffness = 0; transposedStiffness < 3; ++transposedStiffness) {
    real* matrix = &globalMatrixMem[ seissol::model::globalMatrixOffsets[transposedStiffness] ];
    for (unsigned i = 0; i < seissol::model::globalMatrixOffsets[transposedStiffness+1]-seissol::model::globalMatrixOffsets[transposedStiffness]; ++i) {
      matrix[i] *= -1.0;
    }
  }

  o_globalData.integrationBufferLTS = m_integrationBufferLTS;
}
#endif
=======
>>>>>>> 726db86c

void seissol::initializers::MemoryManager::allocateIntegrationBufferLTS() {
  /*
   *  (thread-local) LTS integration buffers, allocate
   */
  int l_numberOfThreads = 1;
#ifdef _OPENMP
  l_numberOfThreads = omp_get_max_threads();
#endif
  m_integrationBufferLTS = (real*) m_memoryAllocator.allocateMemory( l_numberOfThreads*(4*NUMBER_OF_ALIGNED_DOFS)*sizeof(real), PAGESIZE_STACK, MEMKIND_GLOBAL ) ;

  /*
   *  (thread-local) LTS integration buffers, initialize
   */
#ifdef _OPENMP
  #pragma omp parallel
  {
    size_t l_threadOffset = omp_get_thread_num()*(4*NUMBER_OF_ALIGNED_DOFS);
#else
    size_t l_threadOffset = 0;
#endif
    for ( unsigned int l_dof = 0; l_dof < (4*NUMBER_OF_ALIGNED_DOFS); l_dof++ ) {
      m_integrationBufferLTS[l_dof + l_threadOffset] = (real)0.0;
    }
#ifdef _OPENMP
  }
#endif
}

void seissol::initializers::MemoryManager::correctGhostRegionSetups()
{
  for (unsigned tc = 0; tc < m_ltsTree.numChildren(); ++tc) {
    Layer& ghost = m_ltsTree.child(tc).child<Ghost>();
    CellLocalInformation* cellInformation = ghost.var(m_lts.cellInformation);
    
    unsigned int l_offset = 0;
    for( unsigned int l_region = 0; l_region < m_meshStructure[tc].numberOfRegions; l_region++ ) {
      // iterate over ghost cells
      for( unsigned int l_cell = 0; l_cell < m_meshStructure[tc].numberOfGhostRegionCells[l_region]; l_cell++ ) {
        if( l_cell < m_meshStructure[tc].numberOfGhostRegionDerivatives[l_region] ) {
          // assert the cell provides derivatives
          assert( (cellInformation[l_offset+l_cell].ltsSetup >> 9)%2 );

          // reset possible buffers
          cellInformation[l_offset+l_cell].ltsSetup &= ( ~(1 << 8 ) );
          cellInformation[l_offset+l_cell].ltsSetup &= ( ~(1 << 10) );
        } else {
          // assert the cell provides buffers
          assert( (cellInformation[l_offset+l_cell].ltsSetup >> 8)%2 );

          // reset possible derivatives
          cellInformation[l_offset+l_cell].ltsSetup &= ( ~(1 << 9 ) );
        }
      }
      // update offset with ghost region size
      l_offset +=  m_meshStructure[tc].numberOfGhostRegionCells[l_region];
    }
  }
}

void seissol::initializers::MemoryManager::deriveLayerLayouts() {
  // initialize memory
#ifdef USE_MPI
  m_numberOfGhostBuffers           = (unsigned int*)  m_memoryAllocator.allocateMemory( m_ltsTree.numChildren() * sizeof( unsigned int  ), 1 );
  m_numberOfGhostRegionBuffers     = (unsigned int**) m_memoryAllocator.allocateMemory( m_ltsTree.numChildren() * sizeof( unsigned int* ), 1 );
  m_numberOfGhostDerivatives       = (unsigned int*)  m_memoryAllocator.allocateMemory( m_ltsTree.numChildren() * sizeof( unsigned int  ), 1 );
  m_numberOfGhostRegionDerivatives = (unsigned int**) m_memoryAllocator.allocateMemory( m_ltsTree.numChildren() * sizeof( unsigned int* ), 1 );

  m_numberOfCopyBuffers            = (unsigned int*)  m_memoryAllocator.allocateMemory( m_ltsTree.numChildren() * sizeof( unsigned int  ), 1 );
  m_numberOfCopyRegionBuffers      = (unsigned int**) m_memoryAllocator.allocateMemory( m_ltsTree.numChildren() * sizeof( unsigned int* ), 1 );
  m_numberOfCopyDerivatives        = (unsigned int*)  m_memoryAllocator.allocateMemory( m_ltsTree.numChildren() * sizeof( unsigned int  ), 1 );
  m_numberOfCopyRegionDerivatives  = (unsigned int**) m_memoryAllocator.allocateMemory( m_ltsTree.numChildren() * sizeof( unsigned int* ), 1 );
#endif // USE_MPI

  m_numberOfInteriorBuffers        = (unsigned int*)  m_memoryAllocator.allocateMemory( m_ltsTree.numChildren() * sizeof( unsigned int  ), 1 );
  m_numberOfInteriorDerivatives    = (unsigned int*)  m_memoryAllocator.allocateMemory( m_ltsTree.numChildren() * sizeof( unsigned int  ), 1 );

  for (unsigned tc = 0; tc < m_ltsTree.numChildren(); ++tc) {
    TimeCluster& cluster = m_ltsTree.child(tc);
#ifdef USE_MPI
    CellLocalInformation* ghostCellInformation    = cluster.child<Ghost>().var(m_lts.cellInformation);
    CellLocalInformation* copyCellInformation     = cluster.child<Copy>().var(m_lts.cellInformation);
#endif
    CellLocalInformation* interiorCellInformation = cluster.child<Interior>().var(m_lts.cellInformation);
#ifdef USE_MPI
    m_numberOfGhostBuffers[             tc] = 0;
    m_numberOfGhostRegionBuffers[       tc] = (unsigned int*)  m_memoryAllocator.allocateMemory( m_meshStructure[tc].numberOfRegions * sizeof( unsigned int ), 1 );
    m_numberOfGhostDerivatives[         tc] = 0;
    m_numberOfGhostRegionDerivatives[   tc] = (unsigned int*)  m_memoryAllocator.allocateMemory( m_meshStructure[tc].numberOfRegions * sizeof( unsigned int ), 1 );

    m_numberOfCopyBuffers[              tc] = 0;
    m_numberOfCopyRegionBuffers[        tc] = (unsigned int*)  m_memoryAllocator.allocateMemory( m_meshStructure[tc].numberOfRegions * sizeof( unsigned int ), 1 );
    m_numberOfCopyDerivatives[          tc] = 0;
    m_numberOfCopyRegionDerivatives[    tc] = (unsigned int*)  m_memoryAllocator.allocateMemory( m_meshStructure[tc].numberOfRegions * sizeof( unsigned int ), 1 );
#endif // USE_MPI

    m_numberOfInteriorBuffers[          tc]       = 0;
    m_numberOfInteriorDerivatives[      tc]       = 0;

#ifdef USE_MPI
    unsigned int l_ghostOffset = 0;
    unsigned int l_copyOffset  = 0;
    for( unsigned int l_region = 0; l_region < m_meshStructure[tc].numberOfRegions; l_region++ ) {
      m_numberOfGhostRegionBuffers[     tc][l_region] = 0;
      m_numberOfGhostRegionDerivatives[ tc][l_region] = 0;

      m_numberOfCopyRegionBuffers[      tc][l_region] = 0;
      m_numberOfCopyRegionDerivatives[  tc][l_region] = 0;

      // iterate over all cells of this clusters ghost layer
      for( unsigned int l_cell = 0; l_cell < m_meshStructure[tc].numberOfGhostRegionCells[l_region]; l_cell++ ) {
        // ensure that either buffers or derivatives are used; not both!
        bool l_buffer      = ( ghostCellInformation[l_cell+l_ghostOffset].ltsSetup >> 8 ) % 2;
        bool l_derivatives = ( ghostCellInformation[l_cell+l_ghostOffset].ltsSetup >> 9 ) % 2;

        if( (l_buffer && l_derivatives) || ( l_buffer || l_derivatives ) == false ) logError() << "invalid ghost lts setup" << l_buffer << l_derivatives;

        // check if this cell requires a buffer and/or derivatives
        if( ( ghostCellInformation[l_cell+l_ghostOffset].ltsSetup >> 8 ) % 2 == 1 ) m_numberOfGhostRegionBuffers[    tc][l_region]++;
        if( ( ghostCellInformation[l_cell+l_ghostOffset].ltsSetup >> 9 ) % 2 == 1 ) m_numberOfGhostRegionDerivatives[tc][l_region]++;
      }
      l_ghostOffset += m_meshStructure[tc].numberOfGhostRegionCells[l_region];

      // iterate over all cells of this clusters copy layer
      for( unsigned int l_cell = 0; l_cell < m_meshStructure[tc].numberOfCopyRegionCells[l_region]; l_cell++ ) {
        // assert that buffers or derivatives are requested
        assert( ( ( copyCellInformation[l_cell+l_copyOffset].ltsSetup >> 8 ) % 2 ||
                  ( copyCellInformation[l_cell+l_copyOffset].ltsSetup >> 9 ) % 2 )
                == true );

        // check if this cell requires a buffer and/or derivatives
        if( ( copyCellInformation[l_cell+l_copyOffset].ltsSetup >> 8 ) % 2 == 1 ) m_numberOfCopyRegionBuffers[    tc][l_region]++;
        if( ( copyCellInformation[l_cell+l_copyOffset].ltsSetup >> 9 ) % 2 == 1 ) m_numberOfCopyRegionDerivatives[tc][l_region]++;
      }
      l_copyOffset += m_meshStructure[tc].numberOfCopyRegionCells[l_region];

      // update number of buffers and derivatives in the ghost and copy layer
      m_numberOfGhostBuffers[     tc ]  += m_numberOfGhostRegionBuffers[     tc][l_region];
      m_numberOfGhostDerivatives[ tc ]  += m_numberOfGhostRegionDerivatives[ tc][l_region];
      m_numberOfCopyBuffers[      tc ]  += m_numberOfCopyRegionBuffers[      tc][l_region];
      m_numberOfCopyDerivatives[  tc ]  += m_numberOfCopyRegionDerivatives[  tc][l_region];
    }
#endif // USE_MPI

    // iterate over all cells of this clusters interior
    for( unsigned int l_cell = 0; l_cell < m_meshStructure[tc].numberOfInteriorCells; l_cell++ ) {
      // check if this cell requires a buffer and/or derivatives
      if( ( interiorCellInformation[l_cell].ltsSetup >> 8 ) % 2 == 1 ) m_numberOfInteriorBuffers[    tc]++;
      if( ( interiorCellInformation[l_cell].ltsSetup >> 9 ) % 2 == 1 ) m_numberOfInteriorDerivatives[tc]++;
    }
  }
}

#ifdef USE_MPI
void seissol::initializers::MemoryManager::initializeCommunicationStructure() {
  // reset mpi requests
  for( unsigned int l_cluster = 0; l_cluster < m_ltsTree.numChildren(); l_cluster++ ) {
    for( unsigned int l_region = 0; l_region < m_meshStructure[l_cluster].numberOfRegions; l_region++ ) {
      m_meshStructure[l_cluster].sendRequests[l_region] = MPI_REQUEST_NULL;
      m_meshStructure[l_cluster].receiveRequests[l_region] = MPI_REQUEST_NULL;
    }
  }

  /*
   * ghost layer
   */
  for (unsigned tc = 0; tc < m_ltsTree.numChildren(); ++tc) {
    TimeCluster& cluster = m_ltsTree.child(tc);
    real* ghostStart = static_cast<real*>(cluster.child<Ghost>().bucket(m_lts.buffersDerivatives));
    for( unsigned int l_region = 0; l_region < m_meshStructure[tc].numberOfRegions; l_region++ ) {
      // set pointer to ghost region
      m_meshStructure[tc].ghostRegions[l_region] = ghostStart;

      // derive the ghost region size
      unsigned int l_numberOfDerivatives = m_meshStructure[tc].numberOfGhostRegionDerivatives[l_region];
      unsigned int l_numberOfBuffers     = m_meshStructure[tc].numberOfGhostRegionCells[l_region] - l_numberOfDerivatives;

      // set size
      m_meshStructure[tc].ghostRegionSizes[l_region] = NUMBER_OF_ALIGNED_DOFS * l_numberOfBuffers +
                                                       NUMBER_OF_ALIGNED_DERS * l_numberOfDerivatives;

      // update the pointer
      ghostStart += m_meshStructure[tc].ghostRegionSizes[l_region];
    }
  }

  /*
   * copy layer
   */   
  for (unsigned tc = 0; tc < m_ltsTree.numChildren(); ++tc) {
    Layer& copy = m_ltsTree.child(tc).child<Copy>();
    real** buffers = copy.var(m_lts.buffers);
    real** derivatives = copy.var(m_lts.derivatives);
    // copy region offset
    unsigned int l_offset = 0;

    for( unsigned int l_region = 0; l_region < m_meshStructure[tc].numberOfRegions; l_region++ ) {
      // derive the communication size
      unsigned int l_numberOfDerivatives = m_meshStructure[tc].numberOfCommunicatedCopyRegionDerivatives[l_region];
      unsigned int l_numberOfBuffers     = m_meshStructure[tc].numberOfCopyRegionCells[l_region] - l_numberOfDerivatives;

      // assert number of communicated buffers fits into total number of buffers
      assert( m_numberOfCopyRegionBuffers[tc][l_region] >= l_numberOfBuffers );

      // set pointer to copy region start
      if( l_numberOfBuffers > 0 ) {
        m_meshStructure[tc].copyRegions[l_region] = buffers[l_numberOfDerivatives + l_offset];
      }
      else {
        m_meshStructure[tc].copyRegions[l_region] = derivatives[l_offset];
      }

      // assert the pointer is set
      assert( m_meshStructure[tc].copyRegions[l_region] != NULL );

      // set size
      m_meshStructure[tc].copyRegionSizes[l_region] = NUMBER_OF_ALIGNED_DOFS * l_numberOfBuffers +
                                                      NUMBER_OF_ALIGNED_DERS * l_numberOfDerivatives;

      // jump over region
      l_offset += m_meshStructure[tc].numberOfCopyRegionCells[l_region];
    }
  }
}
#endif

void seissol::initializers::MemoryManager::initializeFaceNeighbors( unsigned    cluster,
                                                                    Layer&      layer )
{
#ifdef USE_MPI
  assert(layer.getLayerType() == Copy || layer.getLayerType() == Interior);
#else
  assert(layer.getLayerType() == Interior);
#endif
  
  // iterate over clusters
  
  real** buffers = m_ltsTree.var(m_lts.buffers);          // faceNeighborIds are ltsIds and not layer-local
  real** derivatives = m_ltsTree.var(m_lts.derivatives);  // faceNeighborIds are ltsIds and not layer-local
  real *(*faceNeighbors)[4] = layer.var(m_lts.faceNeighbors);
  CellLocalInformation* cellInformation = layer.var(m_lts.cellInformation);
    
  for (unsigned cell = 0; cell < layer.getNumberOfCells(); ++cell) {
    for (unsigned face = 0; face < 4; ++face) {
      if (  cellInformation[cell].faceTypes[face] == regular
         || cellInformation[cell].faceTypes[face] == periodic
         || cellInformation[cell].faceTypes[face] == dynamicRupture ) {
        // neighboring cell provides derivatives
        if( (cellInformation[cell].ltsSetup >> face) % 2 ) {
          faceNeighbors[cell][face] = derivatives[ cellInformation[cell].faceNeighborIds[face] ];
        }
        // neighboring cell provides a time buffer
        else {
          faceNeighbors[cell][face] = buffers[ cellInformation[cell].faceNeighborIds[face] ];
        }
        assert( faceNeighbors[cell][face] != NULL );
      }
      // free surface boundary
      else if( cellInformation[cell].faceTypes[face] == freeSurface ) {
        if( (cellInformation[cell].ltsSetup >> face) % 2 == 0 ) { // free surface on buffers
          faceNeighbors[cell][face] = layer.var(m_lts.buffers)[cell];
        }
        else { // free surface on derivatives
          faceNeighbors[cell][face] = layer.var(m_lts.derivatives)[cell];
        }
        assert( faceNeighbors[cell][face] != NULL );
      }
      // absorbing
      else if( cellInformation[cell].faceTypes[face] == outflow ) {
        // NULL pointer; absorbing: data is not used
        faceNeighbors[cell][face] = NULL;
      }
      else {
        // assert all cases are covered
        assert( false );
      }
    }
  }
}

void seissol::initializers::MemoryManager::initializeBuffersDerivatives() {
  // initialize the pointers of the internal state
  for (unsigned tc = 0; tc < m_ltsTree.numChildren(); ++tc) {
    TimeCluster& cluster = m_ltsTree.child(tc);
#ifdef USE_MPI
    /*
     * ghost layer
     */
    InternalState::setUpLayerPointers( m_meshStructure[tc].numberOfRegions,
                                       m_meshStructure[tc].numberOfGhostRegionCells,
                                       cluster.child<Ghost>().var(m_lts.cellInformation),
                                       m_numberOfGhostRegionBuffers[tc],
                                       m_numberOfGhostRegionDerivatives[tc],
                                       static_cast<real*>(cluster.child<Ghost>().bucket(m_lts.buffersDerivatives)),
                                       cluster.child<Ghost>().var(m_lts.buffers),
                                       cluster.child<Ghost>().var(m_lts.derivatives) );

    /*
     * Copy layer
     */
    InternalState::setUpLayerPointers( m_meshStructure[tc].numberOfRegions,
                                       m_meshStructure[tc].numberOfCopyRegionCells,
                                       cluster.child<Copy>().var(m_lts.cellInformation),
                                       m_numberOfCopyRegionBuffers[tc],
                                       m_numberOfCopyRegionDerivatives[tc],
                                       static_cast<real*>(cluster.child<Copy>().bucket(m_lts.buffersDerivatives)),
                                       cluster.child<Copy>().var(m_lts.buffers),
                                       cluster.child<Copy>().var(m_lts.derivatives) );
#endif

    /*
     * Interior
     */
    InternalState::setUpInteriorPointers( m_meshStructure[tc].numberOfInteriorCells,
                                          cluster.child<Interior>().var(m_lts.cellInformation),
                                          m_numberOfInteriorBuffers[tc],
                                          m_numberOfInteriorDerivatives[tc],
                                          static_cast<real*>(cluster.child<Interior>().bucket(m_lts.buffersDerivatives)),
                                          cluster.child<Interior>().var(m_lts.buffers),
                                          cluster.child<Interior>().var(m_lts.derivatives)  );
  }
}

void seissol::initializers::MemoryManager::touchBuffersDerivatives( Layer& layer ) {
  real** buffers = layer.var(m_lts.buffers);
  real** derivatives = layer.var(m_lts.derivatives);
#ifdef _OPENMP
  #pragma omp parallel for schedule(static)
#endif
  for (unsigned cell = 0; cell < layer.getNumberOfCells(); ++cell) {
    // touch buffers
    real* buffer = buffers[cell];
    if (buffer != NULL) {
      for (unsigned dof = 0; dof < NUMBER_OF_ALIGNED_DOFS; ++dof) {
          // zero time integration buffers
          buffer[dof] = (real) 0;
      }
    }

    // touch derivatives
    real* derivative = derivatives[cell];
    if (derivative != NULL) {
      for (unsigned dof = 0; dof < NUMBER_OF_ALIGNED_DERS; ++dof ) {
        derivative[dof] = (real) 0;
      }
    }
  }
}

void seissol::initializers::MemoryManager::fixateLtsTree( struct TimeStepping&        i_timeStepping,
                                                          struct MeshStructure*       i_meshStructure )
{
  // store mesh structure and the number of time clusters
  m_meshStructure = i_meshStructure;
  
  // Setup tree variables
  m_lts.addTo(m_ltsTree);
  seissol::SeisSol::main.postProcessor().allocateMemory(&m_ltsTree);
  m_ltsTree.setNumberOfTimeClusters(i_timeStepping.numberOfLocalClusters);

  /// From this point, the tree layout, variables, and buckets cannot be changed anymore
  m_ltsTree.fixate();
  
  // Set number of cells and bucket sizes in ltstree
  for (unsigned tc = 0; tc < m_ltsTree.numChildren(); ++tc) {
    TimeCluster& cluster = m_ltsTree.child(tc);
    cluster.child<Ghost>().setNumberOfCells(i_meshStructure[tc].numberOfGhostCells);
    cluster.child<Copy>().setNumberOfCells(i_meshStructure[tc].numberOfCopyCells);
    cluster.child<Interior>().setNumberOfCells(i_meshStructure[tc].numberOfInteriorCells);
  }

  m_ltsTree.allocateVariables();
  m_ltsTree.touchVariables();
}

void seissol::initializers::MemoryManager::initializeMemoryLayout()
{
  // correct LTS-information in the ghost layer
  correctGhostRegionSetups();

  // derive the layouts of the layers
  deriveLayerLayouts();

  for (unsigned tc = 0; tc < m_ltsTree.numChildren(); ++tc) {
    TimeCluster& cluster = m_ltsTree.child(tc);

    size_t l_ghostSize = 0;
    size_t l_copySize = 0;
    size_t l_interiorSize = 0;
#ifdef USE_MPI
    for( unsigned int l_region = 0; l_region < m_meshStructure[tc].numberOfRegions; l_region++ ) {
      l_ghostSize    += sizeof(real) * NUMBER_OF_ALIGNED_DOFS * m_numberOfGhostRegionBuffers[tc][l_region];
      l_ghostSize    += sizeof(real) * NUMBER_OF_ALIGNED_DERS * m_numberOfGhostRegionDerivatives[tc][l_region];

      l_copySize     += sizeof(real) * NUMBER_OF_ALIGNED_DOFS * m_numberOfCopyRegionBuffers[tc][l_region];
      l_copySize     += sizeof(real) * NUMBER_OF_ALIGNED_DERS * m_numberOfCopyRegionDerivatives[tc][l_region];
    }
#endif // USE_MPI
    l_interiorSize += sizeof(real) * NUMBER_OF_ALIGNED_DOFS * m_numberOfInteriorBuffers[tc];
    l_interiorSize += sizeof(real) * NUMBER_OF_ALIGNED_DERS * m_numberOfInteriorDerivatives[tc];
    
    cluster.child<Ghost>().setBucketSize(m_lts.buffersDerivatives, l_ghostSize);
    cluster.child<Copy>().setBucketSize(m_lts.buffersDerivatives, l_copySize);
    cluster.child<Interior>().setBucketSize(m_lts.buffersDerivatives, l_interiorSize);
  }
  
  m_ltsTree.allocateBuckets();

  // initialize the internal state
  initializeBuffersDerivatives();

  // initialize face neighbors
  for (unsigned tc = 0; tc < m_ltsTree.numChildren(); ++tc) {
    TimeCluster& cluster = m_ltsTree.child(tc);
#ifdef USE_MPI
    initializeFaceNeighbors(tc, cluster.child<Copy>());
#endif
    initializeFaceNeighbors(tc, cluster.child<Interior>());
  }

  for (LTSTree::leaf_iterator it = m_ltsTree.beginLeaf(); it != m_ltsTree.endLeaf(); ++it) {
    touchBuffersDerivatives(*it);
  }

#ifdef USE_MPI
  // initialize the communication structure
  initializeCommunicationStructure();
#endif
}

void seissol::initializers::MemoryManager::getMemoryLayout( unsigned int                    i_cluster,
                                                            struct MeshStructure          *&o_meshStructure,
                                                            struct GlobalData             *&o_globalData
#ifdef NUMBER_OF_THREADS_PER_GLOBALDATA_COPY
                                                            ,struct GlobalData             *&o_globalDataCopies
#endif
                                                          ) {
  o_meshStructure           =  m_meshStructure + i_cluster;
  o_globalData              = &m_globalData;
#ifdef NUMBER_OF_THREADS_PER_GLOBALDATA_COPY
  o_globalDataCopies        =  m_globalDataCopies;
#endif
}<|MERGE_RESOLUTION|>--- conflicted
+++ resolved
@@ -88,44 +88,6 @@
 {
   // allocate thread-local LTS integration buffers
   allocateIntegrationBufferLTS();
-<<<<<<< HEAD
-  
-// if equations == viscoelastic
-// @TODO Remove ifdef and generalize initialization
-// @TODO This implementation doesn't backport the support for multiple copies of global data
-// @TODO make sure that multiple copies of global data are still supported by this unified implementation
-#ifdef REQUIRE_SOURCE_MATRIX
-#  ifndef NUMBER_OF_THREADS_PER_GLOBALDATA_COPY
-  initializeGlobalData( m_globalData );
-#else
-  // determine the number of threads
-  unsigned int l_numberOfThreads = omp_get_max_threads();
-  unsigned int l_numberOfCopiesCeil = (l_numberOfThreads%NUMBER_OF_THREADS_PER_GLOBALDATA_COPY == 0) ? 0 : 1;
-  unsigned int l_numberOfCopies = (l_numberOfThreads/NUMBER_OF_THREADS_PER_GLOBALDATA_COPY) + l_numberOfCopiesCeil;
-  logInfo(0) << "Number of GlobalData copies: " << l_numberOfCopies;
-
-  m_globalDataCopies = new GlobalData[l_numberOfCopies]; 
-
-  // initialize in parallel to obtain best possible NUMA placement
-  #pragma omp parallel
-  {
-    if (omp_get_thread_num()%NUMBER_OF_THREADS_PER_GLOBALDATA_COPY == 0) {
-      // @TODO check why initializeGlobalMatrices is not thread-safe
-      #pragma omp critical
-      {
-        initializeGlobalData( m_globalDataCopies[omp_get_thread_num()/NUMBER_OF_THREADS_PER_GLOBALDATA_COPY] );
-      }
-    }
-  }
-
-  // set master structure
-  m_globalData = m_globalDataCopies[0];
-#  endif
-#else
-
-  XmlParser i_matrixReader(MATRIXXMLFILE);
-=======
->>>>>>> 726db86c
 
   // initialize global matrices
 #ifndef NUMBER_OF_THREADS_PER_GLOBALDATA_COPY
@@ -179,8 +141,17 @@
   for (unsigned stiffness = 0; stiffness < 3; ++stiffness) {
     o_globalData.stiffnessMatrices[stiffness] = &globalMatrixMem[ seissol::model::globalMatrixOffsets[3 + stiffness] ];
   }
-  for (unsigned flux = 0; flux < 52; ++flux) {
-    o_globalData.fluxMatrices[flux] = &globalMatrixMem[ seissol::model::globalMatrixOffsets[6 + flux] ];
+  for (unsigned cob = 0; cob < 4; ++cob) {
+    o_globalData.changeOfBasisMatrices[cob] = &globalMatrixMem[ seissol::model::globalMatrixOffsets[6 + cob] ];
+  }
+  for (unsigned cob = 0; cob < 4; ++cob) {
+    o_globalData.neighbourChangeOfBasisMatricesTransposed[cob] = &globalMatrixMem[ seissol::model::globalMatrixOffsets[10 + cob] ];
+  }
+  for (unsigned cob = 0; cob < 4; ++cob) {
+    o_globalData.localChangeOfBasisMatricesTransposed[cob] = &globalMatrixMem[ seissol::model::globalMatrixOffsets[14 + cob] ];
+  }
+  for (unsigned flux = 0; flux < 3; ++flux) {
+    o_globalData.neighbourFluxMatrices[flux] = &globalMatrixMem[ seissol::model::globalMatrixOffsets[18 + flux] ];
   }
 
   // @TODO Integrate this step into the code generator
@@ -191,55 +162,8 @@
     }
   }
 
-  /*
-   *  (thread-local) LTS integration buffers
-   */
   o_globalData.integrationBufferLTS = m_integrationBufferLTS;
 }
-<<<<<<< HEAD
-#else
-void seissol::initializers::MemoryManager::initializeGlobalData( struct GlobalData &o_globalData )
-{
-  real* globalMatrixMem = static_cast<real*>(m_memoryAllocator.allocateMemory( seissol::model::globalMatrixOffsets[seissol::model::numGlobalMatrices] * sizeof(real), PAGESIZE_HEAP, MEMKIND_GLOBAL ));
-  for (unsigned matrix = 0; matrix < seissol::model::numGlobalMatrices; ++matrix) {
-    memcpy(
-      &globalMatrixMem[ seissol::model::globalMatrixOffsets[matrix] ],
-      seissol::model::globalMatrixValues[matrix],
-      (seissol::model::globalMatrixOffsets[matrix+1] - seissol::model::globalMatrixOffsets[matrix]) * sizeof(real)
-    );
-  }
-  for (unsigned transposedStiffness = 0; transposedStiffness < 3; ++transposedStiffness) {
-    o_globalData.stiffnessMatricesTransposed[transposedStiffness] = &globalMatrixMem[ seissol::model::globalMatrixOffsets[transposedStiffness] ];
-  }
-  for (unsigned stiffness = 0; stiffness < 3; ++stiffness) {
-    o_globalData.stiffnessMatrices[stiffness] = &globalMatrixMem[ seissol::model::globalMatrixOffsets[3 + stiffness] ];
-  }
-  for (unsigned cob = 0; cob < 4; ++cob) {
-    o_globalData.changeOfBasisMatrices[cob] = &globalMatrixMem[ seissol::model::globalMatrixOffsets[6 + cob] ];
-  }
-  for (unsigned cob = 0; cob < 4; ++cob) {
-    o_globalData.neighbourChangeOfBasisMatricesTransposed[cob] = &globalMatrixMem[ seissol::model::globalMatrixOffsets[10 + cob] ];
-  }
-  for (unsigned cob = 0; cob < 4; ++cob) {
-    o_globalData.localChangeOfBasisMatricesTransposed[cob] = &globalMatrixMem[ seissol::model::globalMatrixOffsets[14 + cob] ];
-  }
-  for (unsigned flux = 0; flux < 3; ++flux) {
-    o_globalData.neighbourFluxMatrices[flux] = &globalMatrixMem[ seissol::model::globalMatrixOffsets[18 + flux] ];
-  }
-
-  // @TODO Integrate this step into the code generator
-  for (unsigned transposedStiffness = 0; transposedStiffness < 3; ++transposedStiffness) {
-    real* matrix = &globalMatrixMem[ seissol::model::globalMatrixOffsets[transposedStiffness] ];
-    for (unsigned i = 0; i < seissol::model::globalMatrixOffsets[transposedStiffness+1]-seissol::model::globalMatrixOffsets[transposedStiffness]; ++i) {
-      matrix[i] *= -1.0;
-    }
-  }
-
-  o_globalData.integrationBufferLTS = m_integrationBufferLTS;
-}
-#endif
-=======
->>>>>>> 726db86c
 
 void seissol::initializers::MemoryManager::allocateIntegrationBufferLTS() {
   /*
