// SPDX-FileCopyrightText: 2013 SeisSol Group
// SPDX-FileCopyrightText: 2015 Intel Corporation
//
// SPDX-License-Identifier: BSD-3-Clause
// SPDX-LicenseComments: Full text under /LICENSE and /LICENSES/
//
// SPDX-FileContributor: Author lists in /AUTHORS and /CITATION.cff
// SPDX-FileContributor: Alexander Breuer
// SPDX-FileContributor: Alexander Heinecke (Intel Corp.)

#include <Common/Constants.h>
#include <DynamicRupture/Factory.h>
#include <Initializer/BasicTypedefs.h>
<<<<<<< HEAD
#include <Initializer/CellLocalInformation.h>
#include <Initializer/Parameters/DRParameters.h>
#include <Initializer/Typedefs.h>
#include <Kernels/Precision.h>
#include <Memory/Descriptor/Boundary.h>
#include <Memory/Descriptor/LTS.h>
#include <Memory/Descriptor/Surface.h>
#include <limits>
#include <memory>
#include <utility>
#include <utils/logger.h>
=======
#include <Memory/Tree/Colormap.h>
#include <Solver/MultipleSimulations.h>
>>>>>>> 9b6f60f8

#include "Initializer/Parameters/SeisSolParameters.h"
#include "Kernels/Common.h"
#include "Memory/GlobalData.h"
#include "Memory/MemoryAllocator.h"
#include "Memory/Tree/Layer.h"
#include "MemoryManager.h"
#include "SeisSol.h"
#include <array>
#include <cstddef>
#include <yateto.h>

#include <DynamicRupture/Misc.h>

#include "Common/Iterator.h"

#include "GeneratedCode/tensor.h"

#ifdef ACL_DEVICE
#include "BatchRecorders/Recorders.h"
#include "DynamicRupture/FrictionLaws/GpuImpl/FrictionSolverInterface.h"
#include "device.h"
#endif // ACL_DEVICE

namespace seissol::initializer {

void MemoryManager::initialize() {
  // initialize global matrices
  GlobalDataInitializerOnHost::init(m_globalDataOnHost, m_memoryAllocator, memory::Standard);
  if constexpr (seissol::isDeviceOn()) {
    GlobalDataInitializerOnDevice::init(
        m_globalDataOnDevice, m_memoryAllocator, memory::DeviceGlobalMemory);
  }
}

void MemoryManager::fixateLtsStorage() {
#ifdef ACL_DEVICE
  MemoryManager::deriveRequiredScratchpadMemoryForDr(drStorage);
  drStorage.allocateScratchPads();
#endif
}

void MemoryManager::fixateBoundaryStorage() {
  const LayerMask ghostMask(Ghost);

  m_boundaryTree.setName("boundary");

  // Boundary face storage
  Boundary::addTo(m_boundaryTree);
  m_boundaryTree.setLayerCount(ltsStorage.getColorMap());
  m_boundaryTree.fixate();

  // Iterate over layers of standard lts storage and face lts storage together.
  for (auto [layer, boundaryLayer] :
       seissol::common::zip(ltsStorage.leaves(ghostMask), m_boundaryTree.leaves(ghostMask))) {
    CellLocalInformation* cellInformation = layer.var<LTS::CellInformation>();

    std::size_t numberOfBoundaryFaces = 0;
    const auto layerSize = layer.size();
#ifdef _OPENMP
#pragma omp parallel for schedule(static) reduction(+ : numberOfBoundaryFaces)
#endif // _OPENMP
    for (std::size_t cell = 0; cell < layerSize; ++cell) {
      for (std::size_t face = 0; face < Cell::NumFaces; ++face) {
        if (requiresNodalFlux(cellInformation[cell].faceTypes[face])) {
          ++numberOfBoundaryFaces;
        }
      }
    }
    boundaryLayer.setNumberOfCells(numberOfBoundaryFaces);
  }
  m_boundaryTree.allocateVariables();
  m_boundaryTree.touchVariables();

  // The boundary storage is now allocated, now we only need to map from cell lts
  // to face lts.
  // We do this by, once again, iterating over both storages at the same time.
  for (auto [layer, boundaryLayer] :
       seissol::common::zip(ltsStorage.leaves(ghostMask), m_boundaryTree.leaves(ghostMask))) {
    auto* cellInformation = layer.var<LTS::CellInformation>();
    auto* boundaryMapping = layer.var<LTS::BoundaryMapping>();
    auto* boundaryMappingDevice = layer.var<LTS::BoundaryMappingDevice>();
    auto* faceInformation = boundaryLayer.var<Boundary::FaceInformation>(AllocationPlace::Host);
    auto* faceInformationDevice =
        boundaryLayer.var<Boundary::FaceInformation>(AllocationPlace::Device);

    std::size_t boundaryFace = 0;
    for (std::size_t cell = 0; cell < layer.size(); ++cell) {
      for (std::size_t face = 0; face < Cell::NumFaces; ++face) {
        if (requiresNodalFlux(cellInformation[cell].faceTypes[face])) {
          boundaryMapping[cell][face] = CellBoundaryMapping(faceInformation[boundaryFace]);
          boundaryMappingDevice[cell][face] =
              CellBoundaryMapping(faceInformationDevice[boundaryFace]);
          ++boundaryFace;
        } else {
          boundaryMapping[cell][face] = CellBoundaryMapping();
          boundaryMappingDevice[cell][face] = CellBoundaryMapping();
        }
      }
    }
  }

  surfaceStorage.setName("surface");
  SurfaceLTS::addTo(surfaceStorage);

  int refinement = 0;
  const auto& outputParams = seissolInstance.getSeisSolParameters().output;
  if (outputParams.freeSurfaceParameters.enabled &&
      outputParams.freeSurfaceParameters.vtkorder < 0) {
    refinement = outputParams.freeSurfaceParameters.refinement;
  }
  seissolInstance.freeSurfaceIntegrator().initialize(
      refinement, &m_globalDataOnHost, ltsStorage, surfaceStorage);
}

#ifdef ACL_DEVICE
void MemoryManager::deriveRequiredScratchpadMemoryForWp(bool plasticity, LTS::Storage& ltsStorage) {
  constexpr size_t totalDerivativesSize = kernels::Solver::DerivativesSize;
  constexpr size_t nodalDisplacementsSize = tensor::averageNormalDisplacement::size();

  for (auto& layer : ltsStorage.leaves(Ghost)) {

    CellLocalInformation* cellInformation = layer.var<LTS::CellInformation>();
    std::unordered_set<real*> registry{};
    real*(*faceNeighbors)[Cell::NumFaces] = layer.var<LTS::FaceNeighborsDevice>();

    std::size_t derivativesCounter{0};
    std::size_t integratedDofsCounter{0};
    std::size_t nodalDisplacementsCounter{0};
    std::size_t analyticCounter = 0;

    std::array<std::size_t, 4> freeSurfacePerFace{};
    std::array<std::size_t, 4> dirichletPerFace{};

    for (std::size_t cell = 0; cell < layer.size(); ++cell) {
      bool needsScratchMemForDerivatives = !cellInformation[cell].ltsSetup.hasDerivatives();
      if (needsScratchMemForDerivatives) {
        ++derivativesCounter;
      }
      ++integratedDofsCounter;

      // include data provided by ghost layers
      for (std::size_t face = 0; face < Cell::NumFaces; ++face) {
        real* neighborBuffer = faceNeighbors[cell][face];

        // check whether a neighbor element idofs has not been counted twice
        if ((registry.find(neighborBuffer) == registry.end())) {

          // maybe, because of BCs, a pointer can be a nullptr, i.e. skip it
          if (neighborBuffer != nullptr) {
            if (cellInformation[cell].faceTypes[face] != FaceType::Outflow &&
                cellInformation[cell].faceTypes[face] != FaceType::DynamicRupture) {

              const bool isNeighbProvidesDerivatives =
                  cellInformation[cell].ltsSetup.neighborHasDerivatives(face);
              if (isNeighbProvidesDerivatives) {
                ++integratedDofsCounter;
              }
              registry.insert(neighborBuffer);
            }
          }
        }

        if (cellInformation[cell].faceTypes[face] == FaceType::FreeSurfaceGravity) {
          ++nodalDisplacementsCounter;
        }

        if (cellInformation[cell].faceTypes[face] == FaceType::Analytical) {
          ++analyticCounter;
        }

        if (cellInformation[cell].faceTypes[face] == FaceType::FreeSurfaceGravity) {
          ++freeSurfacePerFace[face];
        }

        if (cellInformation[cell].faceTypes[face] == FaceType::Dirichlet) {
          ++dirichletPerFace[face];
        }
      }
    }
    const auto freeSurfaceCount =
        *std::max_element(freeSurfacePerFace.begin(), freeSurfacePerFace.end());
    const auto dirichletCountPre =
        *std::max_element(dirichletPerFace.begin(), dirichletPerFace.end());

    // FSG also counts as Dirichlet
    const auto dirichletCount = std::max(dirichletCountPre, freeSurfaceCount);

    layer.setEntrySize<LTS::IntegratedDofsScratch>(integratedDofsCounter * tensor::I::size() *
                                                   sizeof(real));
    layer.setEntrySize<LTS::DerivativesScratch>(derivativesCounter * totalDerivativesSize *
                                                sizeof(real));
    layer.setEntrySize<LTS::NodalAvgDisplacements>(nodalDisplacementsCounter *
                                                   nodalDisplacementsSize * sizeof(real));
#ifdef USE_VISCOELASTIC2
    layer.setEntrySize<LTS::IDofsAneScratch>(layer.size() * tensor::Iane::size() * sizeof(real));
    layer.setEntrySize<LTS::DerivativesExtScratch>(
        layer.size() * (tensor::dQext::size(1) + tensor::dQext::size(2)) * sizeof(real));
    layer.setEntrySize<LTS::DerivativesAneScratch>(
        layer.size() * (tensor::dQane::size(1) + tensor::dQane::size(2)) * sizeof(real));
    layer.setEntrySize<LTS::DofsExtScratch>(layer.size() * tensor::Qext::size() * sizeof(real));
#endif
    layer.setEntrySize<LTS::AnalyticScratch>(analyticCounter * tensor::INodal::size() *
                                             sizeof(real));
    if (plasticity) {
      layer.setEntrySize<LTS::FlagScratch>(layer.size() * sizeof(unsigned));
      layer.setEntrySize<LTS::PrevDofsScratch>(layer.size() * tensor::Q::Size * sizeof(real));
      layer.setEntrySize<LTS::QEtaNodalScratch>(layer.size() * tensor::QEtaNodal::Size *
                                                sizeof(real));
      layer.setEntrySize<LTS::QStressNodalScratch>(layer.size() * tensor::QStressNodal::Size *
                                                   sizeof(real));
    }

    layer.setEntrySize<LTS::DofsFaceBoundaryNodalScratch>(sizeof(real) * dirichletCount *
                                                          tensor::INodal::size());

    layer.setEntrySize<LTS::RotateDisplacementToFaceNormalScratch>(
<<<<<<< HEAD
        sizeof(real) * freeSurfaceCount * init::displacementRotationMatrix::Size);
    layer.setEntrySize<LTS::RotateDisplacementToGlobalScratch>(
        sizeof(real) * freeSurfaceCount * init::displacementRotationMatrix::Size);
    layer.setEntrySize<LTS::RotatedFaceDisplacementScratch>(sizeof(real) * freeSurfaceCount *
                                                            init::rotatedFaceDisplacement::Size);
    layer.setEntrySize<LTS::DofsFaceNodalScratch>(sizeof(real) * freeSurfaceCount *
                                                  tensor::INodal::size());
    layer.setEntrySize<LTS::PrevCoefficientsScratch>(sizeof(real) * freeSurfaceCount *
                                                     nodal::tensor::nodes2D::Shape[0]);
=======
      sizeof(real) * freeSurfaceCount * init::displacementRotationMatrix::Size);
    layer.setEntrySize<LTS::RotateDisplacementToGlobalScratch>( 
      sizeof(real) * freeSurfaceCount * init::displacementRotationMatrix::Size);
    layer.setEntrySize<LTS::RotatedFaceDisplacementScratch>( 
      sizeof(real) * freeSurfaceCount * init::rotatedFaceDisplacement::Size);
    layer.setEntrySize<LTS::DofsFaceNodalScratch>(
      sizeof(real) * freeSurfaceCount * tensor::INodal::size());
    layer.setEntrySize<LTS::PrevCoefficientsScratch>(
      sizeof(real) * freeSurfaceCount * nodal::tensor::nodes2D::Shape[multisim::BasisFunctionDimension]);
>>>>>>> 9b6f60f8
  }
}

void MemoryManager::deriveRequiredScratchpadMemoryForDr(DynamicRupture::Storage& drStorage) {
  constexpr size_t idofsSize = tensor::Q::size() * sizeof(real);
  for (auto& layer : drStorage.leaves()) {
    const auto layerSize = layer.size();
    layer.setEntrySize<DynamicRupture::IdofsPlusOnDevice>(idofsSize * layerSize);
    layer.setEntrySize<DynamicRupture::IdofsMinusOnDevice>(idofsSize * layerSize);
  }
}
#endif

void MemoryManager::initializeMemoryLayout() {
#ifdef ACL_DEVICE
  MemoryManager::deriveRequiredScratchpadMemoryForWp(
      seissolInstance.getSeisSolParameters().model.plasticity, ltsStorage);
  ltsStorage.allocateScratchPads();
#endif
}

void MemoryManager::initializeEasiBoundaryReader(const char* fileName) {
  const auto fileNameStr = std::string{fileName};
  if (!fileNameStr.empty()) {
    m_easiBoundary = EasiBoundary(fileNameStr);
  }
}

#ifdef ACL_DEVICE
void MemoryManager::recordExecutionPaths(bool usePlasticity) {
  recording::CompositeRecorder<LTS::LTSVarmap> recorder;
  recorder.addRecorder(new recording::LocalIntegrationRecorder);
  recorder.addRecorder(new recording::NeighIntegrationRecorder);

  if (usePlasticity) {
    recorder.addRecorder(new recording::PlasticityRecorder);
  }

  for (auto& layer : ltsStorage.leaves(Ghost)) {
    recorder.record(layer);
  }

  recording::CompositeRecorder<DynamicRupture::DynrupVarmap> drRecorder;
  drRecorder.addRecorder(new recording::DynamicRuptureRecorder);
  for (auto& layer : drStorage.leaves(Ghost)) {
    drRecorder.record(layer);
  }
}
#endif // ACL_DEVICE

<<<<<<< HEAD
bool isAcousticSideOfElasticAcousticInterface(CellMaterialData& material, std::size_t face) {
  constexpr auto Eps = std::numeric_limits<real>::epsilon();
  return material.neighbor[face].getMuBar() > Eps && material.local.getMuBar() < Eps;
}
bool isElasticSideOfElasticAcousticInterface(CellMaterialData& material, std::size_t face) {
  constexpr auto Eps = std::numeric_limits<real>::epsilon();
  return material.local.getMuBar() > Eps && material.neighbor[face].getMuBar() < Eps;
=======
bool seissol::initializer::isAcousticSideOfElasticAcousticInterface(CellMaterialData &material,
                                              unsigned int face) {
  constexpr auto Eps = std::numeric_limits<real>::epsilon();
  return material.neighbor[face]->getMuBar() > Eps && material.local->getMuBar() < Eps;
}
bool seissol::initializer::isElasticSideOfElasticAcousticInterface(CellMaterialData &material,
                                             unsigned int face) {
  constexpr auto Eps = std::numeric_limits<real>::epsilon();
  return material.local->getMuBar() > Eps && material.neighbor[face]->getMuBar() < Eps;
>>>>>>> 9b6f60f8
}

bool isAtElasticAcousticInterface(CellMaterialData& material, std::size_t face) {
  // We define the interface cells as all cells that are in the elastic domain but have a
  // neighbor with acoustic material.
<<<<<<< HEAD
  return isAcousticSideOfElasticAcousticInterface(material, face) ||
         isElasticSideOfElasticAcousticInterface(material, face);
=======
  return material.local != nullptr && material.neighbor[face] != nullptr
    && (isAcousticSideOfElasticAcousticInterface(material, face)
      || isElasticSideOfElasticAcousticInterface(material, face));
>>>>>>> 9b6f60f8
}

bool requiresDisplacement(CellLocalInformation cellLocalInformation,
                          CellMaterialData& material,
                          std::size_t face) {
  const auto faceType = cellLocalInformation.faceTypes[face];
  return faceType == FaceType::FreeSurface || faceType == FaceType::FreeSurfaceGravity ||
         isAtElasticAcousticInterface(material, face);
}

bool requiresNodalFlux(FaceType f) {
  return (f == FaceType::FreeSurfaceGravity || f == FaceType::Dirichlet ||
          f == FaceType::Analytical);
}

void MemoryManager::initializeFrictionLaw() {
  const auto& params = seissolInstance.getSeisSolParameters().drParameters;
  const auto drParameters = std::make_shared<parameters::DRParameters>(params);
  logInfo() << "Initialize Friction Model";

  logInfo() << "Friction law:" << dr::misc::frictionLawName(drParameters->frictionLawType).c_str()
            << "(" << static_cast<int>(drParameters->frictionLawType) << ")";
  logInfo() << "Thermal pressurization:" << (drParameters->isThermalPressureOn ? "on" : "off");

  const auto factory = seissol::dr::factory::getFactory(drParameters, seissolInstance);
  auto product = factory->produce();
  m_dynRup = std::move(product.storage);
  m_DRInitializer = std::move(product.initializer);
  m_FrictionLaw = std::move(product.frictionLaw);
  m_FrictionLawDevice = std::move(product.frictionLawDevice);
  m_faultOutputManager = std::move(product.output);
}

void MemoryManager::initFaultOutputManager(const std::string& backupTimeStamp) {
  const auto& params = seissolInstance.getSeisSolParameters().drParameters;
  // TODO: switch m_dynRup to shared or weak pointer
  if (params.isDynamicRuptureEnabled) {
    m_faultOutputManager->setInputParam(seissolInstance.meshReader());
    m_faultOutputManager->setLtsData(ltsStorage, backmap, drStorage);
    m_faultOutputManager->setBackupTimeStamp(backupTimeStamp);
    m_faultOutputManager->init();
  }
}

void MemoryManager::initFrictionData() {
  const auto& params = seissolInstance.getSeisSolParameters().drParameters;
  if (params.isDynamicRuptureEnabled) {

    m_DRInitializer->initializeFault(drStorage);
  }
}

void MemoryManager::synchronizeTo(AllocationPlace place) {
#ifdef ACL_DEVICE
  if (place == AllocationPlace::Device) {
    logInfo() << "Synchronizing data... (host->device)";
  } else {
    logInfo() << "Synchronizing data... (device->host)";
  }
  const auto& defaultStream = device::DeviceInstance::getInstance().api->getDefaultStream();
  ltsStorage.synchronizeTo(place, defaultStream);
  drStorage.synchronizeTo(place, defaultStream);
  m_boundaryTree.synchronizeTo(place, defaultStream);
  surfaceStorage.synchronizeTo(place, defaultStream);
  device::DeviceInstance::getInstance().api->syncDefaultStreamWithHost();
#endif
}

} // namespace seissol::initializer<|MERGE_RESOLUTION|>--- conflicted
+++ resolved
@@ -8,10 +8,16 @@
 // SPDX-FileContributor: Alexander Breuer
 // SPDX-FileContributor: Alexander Heinecke (Intel Corp.)
 
+#include "MemoryManager.h"
+#include "Initializer/Parameters/SeisSolParameters.h"
+#include "Kernels/Common.h"
+#include "Memory/GlobalData.h"
+#include "Memory/MemoryAllocator.h"
+#include "Memory/Tree/Layer.h"
+#include "SeisSol.h"
 #include <Common/Constants.h>
 #include <DynamicRupture/Factory.h>
 #include <Initializer/BasicTypedefs.h>
-<<<<<<< HEAD
 #include <Initializer/CellLocalInformation.h>
 #include <Initializer/Parameters/DRParameters.h>
 #include <Initializer/Typedefs.h>
@@ -19,24 +25,14 @@
 #include <Memory/Descriptor/Boundary.h>
 #include <Memory/Descriptor/LTS.h>
 #include <Memory/Descriptor/Surface.h>
+#include <Memory/Tree/Colormap.h>
+#include <Solver/MultipleSimulations.h>
+#include <array>
+#include <cstddef>
 #include <limits>
 #include <memory>
 #include <utility>
 #include <utils/logger.h>
-=======
-#include <Memory/Tree/Colormap.h>
-#include <Solver/MultipleSimulations.h>
->>>>>>> 9b6f60f8
-
-#include "Initializer/Parameters/SeisSolParameters.h"
-#include "Kernels/Common.h"
-#include "Memory/GlobalData.h"
-#include "Memory/MemoryAllocator.h"
-#include "Memory/Tree/Layer.h"
-#include "MemoryManager.h"
-#include "SeisSol.h"
-#include <array>
-#include <cstddef>
 #include <yateto.h>
 
 #include <DynamicRupture/Misc.h>
@@ -244,7 +240,6 @@
                                                           tensor::INodal::size());
 
     layer.setEntrySize<LTS::RotateDisplacementToFaceNormalScratch>(
-<<<<<<< HEAD
         sizeof(real) * freeSurfaceCount * init::displacementRotationMatrix::Size);
     layer.setEntrySize<LTS::RotateDisplacementToGlobalScratch>(
         sizeof(real) * freeSurfaceCount * init::displacementRotationMatrix::Size);
@@ -252,19 +247,9 @@
                                                             init::rotatedFaceDisplacement::Size);
     layer.setEntrySize<LTS::DofsFaceNodalScratch>(sizeof(real) * freeSurfaceCount *
                                                   tensor::INodal::size());
-    layer.setEntrySize<LTS::PrevCoefficientsScratch>(sizeof(real) * freeSurfaceCount *
-                                                     nodal::tensor::nodes2D::Shape[0]);
-=======
-      sizeof(real) * freeSurfaceCount * init::displacementRotationMatrix::Size);
-    layer.setEntrySize<LTS::RotateDisplacementToGlobalScratch>( 
-      sizeof(real) * freeSurfaceCount * init::displacementRotationMatrix::Size);
-    layer.setEntrySize<LTS::RotatedFaceDisplacementScratch>( 
-      sizeof(real) * freeSurfaceCount * init::rotatedFaceDisplacement::Size);
-    layer.setEntrySize<LTS::DofsFaceNodalScratch>(
-      sizeof(real) * freeSurfaceCount * tensor::INodal::size());
     layer.setEntrySize<LTS::PrevCoefficientsScratch>(
-      sizeof(real) * freeSurfaceCount * nodal::tensor::nodes2D::Shape[multisim::BasisFunctionDimension]);
->>>>>>> 9b6f60f8
+        sizeof(real) * freeSurfaceCount *
+        nodal::tensor::nodes2D::Shape[multisim::BasisFunctionDimension]);
   }
 }
 
@@ -315,38 +300,21 @@
 }
 #endif // ACL_DEVICE
 
-<<<<<<< HEAD
 bool isAcousticSideOfElasticAcousticInterface(CellMaterialData& material, std::size_t face) {
   constexpr auto Eps = std::numeric_limits<real>::epsilon();
-  return material.neighbor[face].getMuBar() > Eps && material.local.getMuBar() < Eps;
+  return material.neighbor[face]->getMuBar() > Eps && material.local->getMuBar() < Eps;
 }
 bool isElasticSideOfElasticAcousticInterface(CellMaterialData& material, std::size_t face) {
   constexpr auto Eps = std::numeric_limits<real>::epsilon();
-  return material.local.getMuBar() > Eps && material.neighbor[face].getMuBar() < Eps;
-=======
-bool seissol::initializer::isAcousticSideOfElasticAcousticInterface(CellMaterialData &material,
-                                              unsigned int face) {
-  constexpr auto Eps = std::numeric_limits<real>::epsilon();
-  return material.neighbor[face]->getMuBar() > Eps && material.local->getMuBar() < Eps;
-}
-bool seissol::initializer::isElasticSideOfElasticAcousticInterface(CellMaterialData &material,
-                                             unsigned int face) {
-  constexpr auto Eps = std::numeric_limits<real>::epsilon();
   return material.local->getMuBar() > Eps && material.neighbor[face]->getMuBar() < Eps;
->>>>>>> 9b6f60f8
 }
 
 bool isAtElasticAcousticInterface(CellMaterialData& material, std::size_t face) {
   // We define the interface cells as all cells that are in the elastic domain but have a
   // neighbor with acoustic material.
-<<<<<<< HEAD
-  return isAcousticSideOfElasticAcousticInterface(material, face) ||
-         isElasticSideOfElasticAcousticInterface(material, face);
-=======
-  return material.local != nullptr && material.neighbor[face] != nullptr
-    && (isAcousticSideOfElasticAcousticInterface(material, face)
-      || isElasticSideOfElasticAcousticInterface(material, face));
->>>>>>> 9b6f60f8
+  return material.local != nullptr && material.neighbor[face] != nullptr &&
+         (isAcousticSideOfElasticAcousticInterface(material, face) ||
+          isElasticSideOfElasticAcousticInterface(material, face));
 }
 
 bool requiresDisplacement(CellLocalInformation cellLocalInformation,
