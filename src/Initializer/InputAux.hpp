#ifndef INITIALIZER_INPUTAUX_H_
#define INITIALIZER_INPUTAUX_H_

#include <type_traits>
#include <string>
#include <fstream>
#include <yaml-cpp/yaml.h>

<<<<<<< HEAD
namespace seissol::initializers {
template <typename T>
T getParamIfExists(const YAML::Node& Param, std::string&& Field, T DefaultValue) {
  if (std::is_same<T, bool>::value) {
    T Value{DefaultValue};
    if (Param[Field]) {
      Value = Param[Field].as<int>() > 0;
    }
    return Value;
  }
  else {
    return Param[Field] ? Param[Field].as<T>() : DefaultValue;
  }
}
/**
 * \brief Returns true if number elements in the input string (separated by the white space)
 *  is less or equal to the size of a container
 * */
template<typename OutputType, typename ContainerT>
bool isCapacityEnough(const std::string& InputString, ContainerT& OutputMask) {
  std::istringstream InputStream(InputString);
  auto Begin = std::istream_iterator<OutputType>(InputStream);
  auto End = std::istream_iterator<OutputType>();

  const size_t NumInputElements = std::distance(Begin, End);
  return NumInputElements <= OutputMask.size();
}

/**
 * \brief Initializes the given input mask with values from the input string
 *
 * \throws runtime_error if an input string contains more parameters than the capacity of a provided container
 * */
template<typename ContainerT>
void convertStringToMask(const std::string& StringMask, ContainerT& Mask) {
  using T = typename std::iterator_traits<typename ContainerT::iterator>::value_type;

  if (!isCapacityEnough<T>(StringMask, Mask))
    throw std::runtime_error("Num. input elements is more than the Mask capacity");

  std::istringstream InputStream(StringMask);
  auto Begin = std::istream_iterator<T>(InputStream);
  auto End = std::istream_iterator<T>();

  for (int Index = 0; Begin != End; ++Index, ++Begin) {
    if (std::is_same<T, bool>::value) {
      Mask[Index] = (*Begin) > 0;
    }
    else {
      Mask[Index] = (*Begin);
=======
#include "DynamicRupture/Typedefs.hpp"

namespace YAML {
template <>
struct convert<seissol::dr::FrictionLawType> {
  static Node encode(const seissol::dr::FrictionLawType& rhs) {
    Node node;
    node.push_back(static_cast<unsigned int>(rhs));
    return node;
  }

  static bool decode(const Node& node, seissol::dr::FrictionLawType& rhs) {
    if (node.IsSequence() || node.size() != 0) {
      return false;
    }

    rhs = static_cast<seissol::dr::FrictionLawType>(node.as<unsigned int>());
    return true;
  }
};
}; // namespace YAML
namespace seissol::initializers {
  template <typename T>
  void updateIfExists(const YAML::Node& param, std::string&& field, T& value) {
    // if params stores a node with name field override value
    if (param[field]) {
      // booleans are stored as integers
      if constexpr(std::is_same<T, bool>::value) {
        value = param[field].as<int>() > 0;
      } else {
        value = param[field].as<T>();
      }
>>>>>>> d579d869
    }
  }
}

using StringsT = std::list<std::string>;
class FileProcessor {
public:
  static StringsT getFileAsStrings(const std::string &FileName) {
    StringsT Content;
    std::fstream ParamFile(FileName, std::ios_base::in);
    if (!ParamFile.is_open()) {
      throw std::runtime_error("cannot open file: " + FileName);
    }

    std::string TmpString;
    while (std::getline(ParamFile, TmpString)) {
      Content.push_back(TmpString);
    }

    ParamFile.close();
    return Content;
  }

  static void removeEmptyLines(StringsT &Content) {

    const std::string WHITESPACE = " \n\r\t\f\v";
    auto isEmptyString = [&WHITESPACE](const std::string &String) -> bool {
      size_t Start = String.find_first_not_of(WHITESPACE);
      return Start == std::string::npos;
    };

    std::vector<StringsT::iterator> Deletees;
    for (auto Itr = Content.begin(); Itr != Content.end(); ++Itr) {
      if (isEmptyString(*Itr))
        Deletees.push_back(Itr);
    }

    for (auto &Itr : Deletees) {
      Content.erase(Itr);
    }
  }
};
} // seissol::initializers

#endif //INITIALIZER_INPUTAUX_H_<|MERGE_RESOLUTION|>--- conflicted
+++ resolved
@@ -6,19 +6,38 @@
 #include <fstream>
 #include <yaml-cpp/yaml.h>
 
-<<<<<<< HEAD
+#include "DynamicRupture/Typedefs.hpp"
+
+namespace YAML {
+template <>
+struct convert<seissol::dr::FrictionLawType> {
+  static Node encode(const seissol::dr::FrictionLawType& rhs) {
+    Node node;
+    node.push_back(static_cast<unsigned int>(rhs));
+    return node;
+  }
+
+  static bool decode(const Node& node, seissol::dr::FrictionLawType& rhs) {
+    if (node.IsSequence() || node.size() != 0) {
+      return false;
+    }
+
+    rhs = static_cast<seissol::dr::FrictionLawType>(node.as<unsigned int>());
+    return true;
+  }
+};
+} // namespace YAML
 namespace seissol::initializers {
-template <typename T>
-T getParamIfExists(const YAML::Node& Param, std::string&& Field, T DefaultValue) {
-  if (std::is_same<T, bool>::value) {
-    T Value{DefaultValue};
-    if (Param[Field]) {
-      Value = Param[Field].as<int>() > 0;
-    }
-    return Value;
-  }
-  else {
-    return Param[Field] ? Param[Field].as<T>() : DefaultValue;
+  template <typename T>
+  void updateIfExists(const YAML::Node& param, std::string&& field, T& value) {
+    // if params stores a node with name field override value
+    if (param[field]) {
+      // booleans are stored as integers
+      if constexpr(std::is_same<T, bool>::value) {
+        value = param[field].as<int>() > 0;
+      } else {
+        value = param[field].as<T>();
+      }
   }
 }
 /**
@@ -57,40 +76,6 @@
     }
     else {
       Mask[Index] = (*Begin);
-=======
-#include "DynamicRupture/Typedefs.hpp"
-
-namespace YAML {
-template <>
-struct convert<seissol::dr::FrictionLawType> {
-  static Node encode(const seissol::dr::FrictionLawType& rhs) {
-    Node node;
-    node.push_back(static_cast<unsigned int>(rhs));
-    return node;
-  }
-
-  static bool decode(const Node& node, seissol::dr::FrictionLawType& rhs) {
-    if (node.IsSequence() || node.size() != 0) {
-      return false;
-    }
-
-    rhs = static_cast<seissol::dr::FrictionLawType>(node.as<unsigned int>());
-    return true;
-  }
-};
-}; // namespace YAML
-namespace seissol::initializers {
-  template <typename T>
-  void updateIfExists(const YAML::Node& param, std::string&& field, T& value) {
-    // if params stores a node with name field override value
-    if (param[field]) {
-      // booleans are stored as integers
-      if constexpr(std::is_same<T, bool>::value) {
-        value = param[field].as<int>() > 0;
-      } else {
-        value = param[field].as<T>();
-      }
->>>>>>> d579d869
     }
   }
 }
