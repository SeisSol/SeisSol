/**
 * @file
 * This file is part of SeisSol.
 *
 * @author Alex Breuer (breuer AT mytum.de, http://www5.in.tum.de/wiki/index.php/Dipl.-Math._Alexander_Breuer)
 * @author Carsten Uphoff (c.uphoff AT tum.de, http://www5.in.tum.de/wiki/index.php/Carsten_Uphoff,_M.Sc.)
 *
 * @section LICENSE
 * Copyright (c) 2013-2015, SeisSol Group
 * All rights reserved.
 * 
 * Redistribution and use in source and binary forms, with or without
 * modification, are permitted provided that the following conditions are met:
 * 
 * 1. Redistributions of source code must retain the above copyright notice,
 *    this list of conditions and the following disclaimer.
 * 
 * 2. Redistributions in binary form must reproduce the above copyright notice,
 *    this list of conditions and the following disclaimer in the documentation
 *    and/or other materials provided with the distribution.
 * 
 * 3. Neither the name of the copyright holder nor the names of its
 *    contributors may be used to endorse or promote products derived from this
 *    software without specific prior written permission.
 *
 * THIS SOFTWARE IS PROVIDED BY THE COPYRIGHT HOLDERS AND CONTRIBUTORS "AS IS"
 * AND ANY EXPRESS OR IMPLIED WARRANTIES, INCLUDING, BUT NOT LIMITED TO, THE
 * IMPLIED WARRANTIES OF MERCHANTABILITY AND FITNESS FOR A PARTICULAR PURPOSE
 * ARE DISCLAIMED. IN NO EVENT SHALL THE COPYRIGHT HOLDER OR CONTRIBUTORS BE
 * LIABLE FOR ANY DIRECT, INDIRECT, INCIDENTAL, SPECIAL, EXEMPLARY, OR
 * CONSEQUENTIAL DAMAGES (INCLUDING, BUT NOT LIMITED TO, PROCUREMENT OF
 * SUBSTITUTE GOODS OR SERVICES; LOSS OF USE, DATA, OR PROFITS; OR BUSINESS
 * INTERRUPTION) HOWEVER CAUSED AND ON ANY THEORY OF LIABILITY, WHETHER IN
 * CONTRACT, STRICT LIABILITY, OR TORT (INCLUDING NEGLIGENCE OR OTHERWISE)
 * ARISING IN ANY WAY OUT OF THE USE OF THIS SOFTWARE, EVEN IF ADVISED OF THE
 * POSSIBILITY OF SUCH DAMAGE.
 *
 * @section DESCRIPTION
 * Typedefs for the implementation.
 **/

#ifndef TYPEDEFS_HPP
#define TYPEDEFS_HPP

#ifdef USE_MPI
#include <mpi.h>
#endif

#include <Initializer/preProcessorMacros.fpp>
#include <Kernels/precision.hpp>
#include <Kernels/equations.hpp>
#include <Model/datastructures.hpp>
#include <generated_code/tensor.h>

#include <cstddef>

enum mpiTag {
  localIntegrationData = 0,
  neighboringIntegrationData = 1,
  timeData = 2
};

enum TimeClustering {
  // global time stepping
  single    = 0,
  // offline clustering computed in pre-processing
  offline   = 1,
  // online clustering resulting in a multi-rate scheme
  multiRate = 2,
  // online clustering aiming at LTS for slithers only
  slithers  = 3
};

// face types
enum faceType {
  // regular: inside the computational domain
  regular = 0,

  // free surface boundary
  freeSurface = 1,
  
  // dynamic rupture boundary
  dynamicRupture = 3,

  // absorbing/outflow boundary
  outflow = 5,

  // periodic boundary
  periodic = 6
};

// cross-cluster time stepping information
struct TimeStepping {
  /*
   * Number of lts clusters prensent throughout the entire domain.
   */
  unsigned int numberOfGlobalClusters;

  /*
   * Time step rate the cluster is smaller than the next one.
   */
  unsigned int *globalTimeStepRates;

  /*
   * Time step widths of the global time clusters according to CFL.
   */
  double *globalCflTimeStepWidths;

  /*
   * Time all clusters are aiming to reach.
   */
  double synchronizationTime;

  /*
   * Number of local clusters present on this rank.
   */
  unsigned int numberOfLocalClusters;

  /*
   * Ids of the local clusters with respect to global ordering.
   */
  unsigned int *clusterIds;
};

// cell local information
struct CellLocalInformation {
  // types of the faces
  enum faceType faceTypes[4];

  // mapping of the neighboring elements to the references element in relation to this element
  int faceRelations[4][2];

  // ids of the face neighbors
  unsigned int faceNeighborIds[4];

  // LTS setup
  unsigned short ltsSetup;

  // unique global id of the time cluster
  unsigned int clusterId;
};

struct MeshStructure {
  /*
   * Number of regions in the ghost and copy layer.
   * This is equivalent to the number of ranks in a MPI setting.
   */
  unsigned int numberOfRegions;

  /*
   * Region-specific neighboring clusters
   * [0]: rank
   * [1]: global time cluster id
   */
  int (*neighboringClusters)[2];

  /*
   * Total number of ghost cells.
   */
  unsigned int numberOfGhostCells;

  /*
   * Number of ghost cells in each region of the ghost layer.
   */
  unsigned int *numberOfGhostRegionCells;

  /*
   * Number of cells with derivatives in each region of the ghost layer.
   */
  unsigned int *numberOfGhostRegionDerivatives;

  /*
   * Pointers to the memory chunks of the ghost regions.
   */
  real** ghostRegions;

  /*
   * Sizes of the ghost regions (in reals).
   */
  unsigned int *ghostRegionSizes;

  /*
   * Total number of copy cells.
   */
  unsigned int numberOfCopyCells;

  /*
   * Number of copy cells in each region of the copy layer.
   */
  unsigned int *numberOfCopyRegionCells;

  /*
   * Number of cells with communicating derivatives in each region of the ghost layer.
   */
  unsigned int *numberOfCommunicatedCopyRegionDerivatives;

  /*
   * Pointers to the memory chunks of the copy regions.
   *   Remark: For the cells in the copy layer more information will be stored (in general).
   *           The pointers only point to communcation related chunks.
   */
  real** copyRegions;

  /*
   * Sizes of the copy regions (in reals).
   */
  unsigned int *copyRegionSizes;


  /*
   * Total number of interior cells without MPI-face-neighbors.
   */
  unsigned int numberOfInteriorCells;

  /*
   * Message identifiers for the sends.
   */
  int *sendIdentifiers;

  /*
   * Message identifiers for the receives.
   */
  int *receiveIdentifiers;

#ifdef USE_MPI
  /*
   * MPI send requests.
   */
  MPI_Request *sendRequests;

  /*
   * MPI receive requests.
   */
  MPI_Request *receiveRequests;
#endif

};

struct GlobalData {  
  /**
   * Addresses of the global change of basis matrices (multiplied by the inverse diagonal mass matrix):
   * 
   *    0: \f$ M^{-1} R^1 \f$
   *    1: \f$ M^{-1} R^2 \f$
   *    2: \f$ M^{-1} R^3 \f$
   *    3: \f$ M^{-1} R^4 \f$
   **/
  seissol::tensor::rDivM::Container<real const*> changeOfBasisMatrices;
  
  /**
   * Addresses of the transposed global change of basis matrices left-multiplied with the local flux matrix:
   * 
   *    0: \f$ F^- ( R^1 )^T \f$
   *    1: \f$ F^- ( R^2 )^T \f$
   *    2: \f$ F^- ( R^3 )^T \f$
   *    3: \f$ F^- ( R^4 )^T \f$
   **/
  seissol::tensor::fMrT::Container<real const*> localChangeOfBasisMatricesTransposed;
  
  /**
   * Addresses of the transposed global change of basis matrices:
   * 
   *    0: \f$ ( R^1 )^T \f$
   *    1: \f$ ( R^2 )^T \f$
   *    2: \f$ ( R^3 )^T \f$
   *    3: \f$ ( R^4 )^T \f$
   **/
  seissol::tensor::rT::Container<real const*> neighbourChangeOfBasisMatricesTransposed;
  
  /**
   * Addresses of the global flux matrices:
   * 
   *    0: \f$ F^{+,1} \f$
   *    1: \f$ F^{+,2} \f$
   *    2: \f$ F^{+,3} \f$
   **/
  seissol::tensor::fP::Container<real const*> neighbourFluxMatrices;

  /** 
   * Addresses of the global stiffness matrices (multiplied by the inverse diagonal mass matrix):
   *
   *    0:  \f$ M^{-1} K^\xi \f$
   *    1:  \f$ M^{-1} K^\eta \f$
   *    2:  \f$ M^{-1} K^\zeta f$
   *
   *   Remark: The ordering of the pointers is identical to the ordering of the memory chunks (except for the additional flux matrix).
   **/ 
  seissol::tensor::kDivM::Container<real const*> stiffnessMatrices;

  /** 
   * Addresses of the transposed global stiffness matrices (multiplied by the inverse diagonal mass matrix):
   *
   *    0:  \f$ M^{-1} ( K^\xi )^T \f$
   *    1:  \f$ M^{-1} ( K^\eta )^T \f$
   *    2:  \f$ M^{-1} ( K^\zeta )^T \f$
   *
   *   Remark: The ordering of the pointers is identical to the ordering of the memory chunks (except for the additional flux matrix).
   **/ 
  seissol::tensor::kDivMT::Container<real const*> stiffnessMatricesTransposed;

  /**
   * Address of the (thread-local) local time stepping integration buffers used in the neighbor integral computation
   **/
  real *integrationBufferLTS;
  
   /** 
   * Addresses of the global nodal flux matrices
   *
   *    0:  \f$ P^{+,1} \f$
   *    1:  \f$ P^{-,1,1} \f$
   *    2:  \f$ P^{-,1,2} \f$
   *    3 : \f$ P^{-,1,3} \f$
   *    4:  \f$ P^{+,2} \f$
   *    5:  \f$ P^{-,2,1} \f$
   *    6:  \f$ P^{-,2,2} \f$
   *    7 : \f$ P^{-,2,3} \f$
   *    [..]
   *    15: \f$ P^{-,4,3} \f$
   **/ 
  seissol::tensor::V3mTo2nTWDivM::Container<real const*> nodalFluxMatrices;
  
  /** 
   * Addresses of the global face to nodal matrices
   *
   *    0:  \f$ N^{+,1} \f$
   *    1:  \f$ N^{-,1,1} \f$
   *    2:  \f$ N^{-,1,2} \f$
   *    3 : \f$ N^{-,1,3} \f$
   *    4:  \f$ N^{+,2} \f$
   *    5:  \f$ N^{-,2,1} \f$
   *    6:  \f$ N^{-,2,2} \f$
   *    7 : \f$ N^{-,2,3} \f$
   *    [..]
   *    15: \f$ N^{-,4,3} \f$
   **/ 
<<<<<<< HEAD
  seissol::tensor::V3mTo2n::Container<real const*> faceToNodalMatrices;
=======
  real* faceToNodalMatrices[4][4];

  //! Modal basis to quadrature points
  real* evalAtQPMatrix;

  //! Project function evaluated at quadrature points to modal basis
  real* projectQPMatrix;
>>>>>>> daad7f42
  
  //! Switch to nodal for plasticity
  real* vandermondeMatrix;
  real* vandermondeMatrixInverse;
};

// data for the cell local integration
struct LocalIntegrationData {
  // star matrices
  real starMatrices[3][seissol::tensor::star::size(0)];

  // flux solver for element local contribution
  real nApNm1[4][seissol::tensor::AplusT::size()];

  // equation-specific data
  seissol::model::LocalData specific;
};

// data for the neighboring boundary integration
struct NeighboringIntegrationData {
  // flux solver for the contribution of the neighboring elements
  real nAmNm1[4][seissol::tensor::AminusT::size()];

  // equation-specific data
  seissol::model::NeighborData specific;
};

// material constants per cell
struct CellMaterialData {
  seissol::model::Material local;
  seissol::model::Material neighbor[4];
};

// plasticity information per cell
struct PlasticityData {
  // initial loading (stress tensor)
  real initialLoading[6][NUMBER_OF_BASIS_FUNCTIONS];
  real cohesionTimesCosAngularFriction;
  real sinAngularFriction;
  real mufactor;
};

/** A piecewise linear function.
 * 
 *  Say t \in I_j, then
 *    f(t) = m_j * t + n_j,
 *  where I_j is the half-open interval [t_o + j*dt, t_o + (j+1)*dt).
 *  j runs through 0,...,n-1.
 **/
struct PiecewiseLinearFunction1D {
   /** slopes[i] = m_i */
  real* slopes;

  /** intercepts[i] = n_i */
  real* intercepts;
  
  /** numberOfPieces = n */
  unsigned numberOfPieces;
  
  /** onsetTime = t_o */
  real onsetTime;
  
  /** samplingInterval = dt */
  real samplingInterval;
  
  PiecewiseLinearFunction1D() : slopes(NULL), intercepts(NULL), numberOfPieces(0) {}
  ~PiecewiseLinearFunction1D() { delete[] slopes; delete[] intercepts; numberOfPieces = 0; }
};

struct DRFaceInformation {
  unsigned meshFace;
  unsigned plusSide;
  unsigned minusSide;
  unsigned faceRelation;
};

struct DRGodunovData {
  real godunovMatrixPlus[seissol::tensor::godunovMatrix::size()];
  real godunovMatrixMinus[seissol::tensor::godunovMatrix::size()];
};

struct CellDRMapping {
  unsigned side;
  unsigned faceRelation;
  real* godunov;
  real* fluxSolver;
};

#endif<|MERGE_RESOLUTION|>--- conflicted
+++ resolved
@@ -333,17 +333,13 @@
    *    [..]
    *    15: \f$ N^{-,4,3} \f$
    **/ 
-<<<<<<< HEAD
+
   seissol::tensor::V3mTo2n::Container<real const*> faceToNodalMatrices;
-=======
-  real* faceToNodalMatrices[4][4];
-
   //! Modal basis to quadrature points
   real* evalAtQPMatrix;
 
   //! Project function evaluated at quadrature points to modal basis
   real* projectQPMatrix;
->>>>>>> daad7f42
   
   //! Switch to nodal for plasticity
   real* vandermondeMatrix;
