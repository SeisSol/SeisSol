--- conflicted
+++ resolved
@@ -457,19 +457,17 @@
   size_t pagesizeStack{PAGESIZE_STACK};
 };
 
-<<<<<<< HEAD
 namespace seissol {
 struct GravitationSetup {
   double acceleration = 9.81; // m/s
 };
 } // namespace seissol
-=======
+
 struct TravellingWaveParameters {
   std::array<double, 3> origin;
   std::array<double, 3> kVec;
   std::vector<int> varField;
   std::vector<std::complex<double>> ampField;
 };
->>>>>>> bde3b8fe
 
 #endif