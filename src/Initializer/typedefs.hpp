/**
 * @file
 * This file is part of SeisSol.
 *
 * @author Alex Breuer (breuer AT mytum.de, http://www5.in.tum.de/wiki/index.php/Dipl.-Math._Alexander_Breuer)
 * @author Carsten Uphoff (c.uphoff AT tum.de, http://www5.in.tum.de/wiki/index.php/Carsten_Uphoff,_M.Sc.)
 * @author Sebastian Wolf (wolf.sebastian AT in.tum.de, https://www5.in.tum.de/wiki/index.php/Sebastian_Wolf,_M.Sc.)
 *
 * @section LICENSE
 * Copyright (c) 2013-2020, SeisSol Group
 * All rights reserved.
 * 
 * Redistribution and use in source and binary forms, with or without
 * modification, are permitted provided that the following conditions are met:
 * 
 * 1. Redistributions of source code must retain the above copyright notice,
 *    this list of conditions and the following disclaimer.
 * 
 * 2. Redistributions in binary form must reproduce the above copyright notice,
 *    this list of conditions and the following disclaimer in the documentation
 *    and/or other materials provided with the distribution.
 * 
 * 3. Neither the name of the copyright holder nor the names of its
 *    contributors may be used to endorse or promote products derived from this
 *    software without specific prior written permission.
 *
 * THIS SOFTWARE IS PROVIDED BY THE COPYRIGHT HOLDERS AND CONTRIBUTORS "AS IS"
 * AND ANY EXPRESS OR IMPLIED WARRANTIES, INCLUDING, BUT NOT LIMITED TO, THE
 * IMPLIED WARRANTIES OF MERCHANTABILITY AND FITNESS FOR A PARTICULAR PURPOSE
 * ARE DISCLAIMED. IN NO EVENT SHALL THE COPYRIGHT HOLDER OR CONTRIBUTORS BE
 * LIABLE FOR ANY DIRECT, INDIRECT, INCIDENTAL, SPECIAL, EXEMPLARY, OR
 * CONSEQUENTIAL DAMAGES (INCLUDING, BUT NOT LIMITED TO, PROCUREMENT OF
 * SUBSTITUTE GOODS OR SERVICES; LOSS OF USE, DATA, OR PROFITS; OR BUSINESS
 * INTERRUPTION) HOWEVER CAUSED AND ON ANY THEORY OF LIABILITY, WHETHER IN
 * CONTRACT, STRICT LIABILITY, OR TORT (INCLUDING NEGLIGENCE OR OTHERWISE)
 * ARISING IN ANY WAY OUT OF THE USE OF THIS SOFTWARE, EVEN IF ADVISED OF THE
 * POSSIBILITY OF SUCH DAMAGE.
 *
 * @section DESCRIPTION
 * Typedefs for the implementation.
 **/

#ifndef TYPEDEFS_HPP
#define TYPEDEFS_HPP

#ifdef USE_MPI
#include <mpi.h>
#endif

#include "BasicTypedefs.hpp"
#include <Initializer/preProcessorMacros.hpp>
#include <Kernels/common.hpp>
#include "Equations/datastructures.hpp"
#include <generated_code/tensor.h>
#include <DynamicRupture/Typedefs.hpp>
#include <DynamicRupture/Misc.h>

#include <cstddef>
#include <vector>

// cross-cluster time stepping information
struct TimeStepping {
  /*
   * Number of lts clusters present throughout the entire domain.
   */
  unsigned int numberOfGlobalClusters;

  /*
   * Time step rate the cluster is smaller than the next one.
   */
  unsigned int *globalTimeStepRates;

  /*
   * Time step widths of the global time clusters according to CFL.
   */
  double *globalCflTimeStepWidths;

  /*
   * Time all clusters are aiming to reach.
   */
  double synchronizationTime;

  /*
   * Number of local clusters present on this rank.
   */
  unsigned int numberOfLocalClusters;

  /*
   * Ids of the local clusters with respect to global ordering.
   */
  unsigned int *clusterIds;
};

// cell local information
struct CellLocalInformation {
  // types of the faces
  FaceType faceTypes[4];

  // mapping of the neighboring elements to the references element in relation to this element
  int faceRelations[4][2];

  // ids of the face neighbors
  unsigned int faceNeighborIds[4];

  // LTS setup
  unsigned short ltsSetup;

  // unique global id of the time cluster
  unsigned int clusterId;
};

struct MeshStructure {
  /*
   * Number of regions in the ghost and copy layer.
   * This is equivalent to the number of ranks in a MPI setting.
   */
  unsigned int numberOfRegions;

  /*
   * Region-specific neighboring clusters
   * [0]: rank
   * [1]: global time cluster id
   */
  int (*neighboringClusters)[2];

  /*
   * Total number of ghost cells.
   */
  unsigned int numberOfGhostCells;

  /*
   * Number of ghost cells in each region of the ghost layer.
   */
  unsigned int *numberOfGhostRegionCells;

  /*
   * Number of cells with derivatives in each region of the ghost layer.
   */
  unsigned int *numberOfGhostRegionDerivatives;

  /*
   * Pointers to the memory chunks of the ghost regions.
   */
  real** ghostRegions;

  /*
   * Sizes of the ghost regions (in reals).
   */
  unsigned int *ghostRegionSizes;

  /*
   * Total number of copy cells.
   */
  unsigned int numberOfCopyCells;

  /*
   * Number of copy cells in each region of the copy layer.
   */
  unsigned int *numberOfCopyRegionCells;

  /*
   * Number of cells with communicating derivatives in each region of the ghost layer.
   */
  unsigned int *numberOfCommunicatedCopyRegionDerivatives;

  /*
   * Pointers to the memory chunks of the copy regions.
   *   Remark: For the cells in the copy layer more information will be stored (in general).
   *           The pointers only point to communcation related chunks.
   */
  real** copyRegions;

  /*
   * Sizes of the copy regions (in reals).
   */
  unsigned int *copyRegionSizes;


  /*
   * Total number of interior cells without MPI-face-neighbors.
   */
  unsigned int numberOfInteriorCells;

  /*
   * Message identifiers for the sends.
   */
  int *sendIdentifiers;

  /*
   * Message identifiers for the receives.
   */
  int *receiveIdentifiers;

#ifdef USE_MPI
  /*
   * MPI send requests.
   */
  MPI_Request *sendRequests;

  /*
   * MPI receive requests.
   */
  MPI_Request *receiveRequests;
#endif

};

struct GlobalData {  
  /**
   * Addresses of the global change of basis matrices (multiplied by the inverse diagonal mass matrix):
   * 
   *    0: \f$ M^{-1} R^1 \f$
   *    1: \f$ M^{-1} R^2 \f$
   *    2: \f$ M^{-1} R^3 \f$
   *    3: \f$ M^{-1} R^4 \f$
   **/
  seissol::tensor::rDivM::Container<real const*> changeOfBasisMatrices;
  
  /**
   * Addresses of the transposed global change of basis matrices left-multiplied with the local flux matrix:
   * 
   *    0: \f$ F^- ( R^1 )^T \f$
   *    1: \f$ F^- ( R^2 )^T \f$
   *    2: \f$ F^- ( R^3 )^T \f$
   *    3: \f$ F^- ( R^4 )^T \f$
   **/
  seissol::tensor::fMrT::Container<real const*> localChangeOfBasisMatricesTransposed;
  
  /**
   * Addresses of the transposed global change of basis matrices:
   * 
   *    0: \f$ ( R^1 )^T \f$
   *    1: \f$ ( R^2 )^T \f$
   *    2: \f$ ( R^3 )^T \f$
   *    3: \f$ ( R^4 )^T \f$
   **/
  seissol::tensor::rT::Container<real const*> neighbourChangeOfBasisMatricesTransposed;
  
  /**
   * Addresses of the global flux matrices:
   * 
   *    0: \f$ F^{+,1} \f$
   *    1: \f$ F^{+,2} \f$
   *    2: \f$ F^{+,3} \f$
   **/
  seissol::tensor::fP::Container<real const*> neighbourFluxMatrices;

  /** 
   * Addresses of the global stiffness matrices (multiplied by the inverse diagonal mass matrix):
   *
   *    0:  \f$ M^{-1} K^\xi \f$
   *    1:  \f$ M^{-1} K^\eta \f$
   *    2:  \f$ M^{-1} K^\zeta f$
   *
   *   Remark: The ordering of the pointers is identical to the ordering of the memory chunks (except for the additional flux matrix).
   **/ 
  seissol::tensor::kDivM::Container<real const*> stiffnessMatrices;

  /** 
   * Addresses of the transposed global stiffness matrices (multiplied by the inverse diagonal mass matrix):
   *
   *    0:  \f$ M^{-1} ( K^\xi )^T \f$
   *    1:  \f$ M^{-1} ( K^\eta )^T \f$
   *    2:  \f$ M^{-1} ( K^\zeta )^T \f$
   *
   *   Remark: The ordering of the pointers is identical to the ordering of the memory chunks (except for the additional flux matrix).
   **/ 
  seissol::tensor::kDivMT::Container<real const*> stiffnessMatricesTransposed;

  /**
   * Address of the (thread-local) local time stepping integration buffers used in the neighbor integral computation
   **/
  real *integrationBufferLTS{nullptr};
  
   /** 
   * Addresses of the global nodal flux matrices
   *
   *    0:  \f$ P^{+,1} \f$
   *    1:  \f$ P^{-,1,1} \f$
   *    2:  \f$ P^{-,1,2} \f$
   *    3 : \f$ P^{-,1,3} \f$
   *    4:  \f$ P^{+,2} \f$
   *    5:  \f$ P^{-,2,1} \f$
   *    6:  \f$ P^{-,2,2} \f$
   *    7 : \f$ P^{-,2,3} \f$
   *    [..]
   *    15: \f$ P^{-,4,3} \f$
   **/ 
  seissol::tensor::V3mTo2nTWDivM::Container<real const*> nodalFluxMatrices;

  seissol::nodal::tensor::V3mTo2nFace::Container<real const*> V3mTo2nFace;
  seissol::tensor::project2nFaceTo3m::Container<real const*> project2nFaceTo3m;

  /** 
   * Addresses of the global face to nodal matrices
   *
   *    0:  \f$ N^{+,1} \f$
   *    1:  \f$ N^{-,1,1} \f$
   *    2:  \f$ N^{-,1,2} \f$
   *    3 : \f$ N^{-,1,3} \f$
   *    4:  \f$ N^{+,2} \f$
   *    5:  \f$ N^{-,2,1} \f$
   *    6:  \f$ N^{-,2,2} \f$
   *    7 : \f$ N^{-,2,3} \f$
   *    [..]
   *    15: \f$ N^{-,4,3} \f$
   **/ 

#if defined(ACL_DEVICE) && defined(USE_PREMULTIPLY_FLUX)
  seissol::tensor::plusFluxMatrices::Container<real const*> plusFluxMatrices;
  seissol::tensor::minusFluxMatrices::Container<real const*> minusFluxMatrices;
#endif //ACL_DEVICE
 
  seissol::tensor::V3mTo2n::Container<real const*> faceToNodalMatrices;

  //! Modal basis to quadrature points
  real* evalAtQPMatrix{nullptr};

  //! Project function evaluated at quadrature points to modal basis
  real* projectQPMatrix{nullptr};
  
  //! Switch to nodal for plasticity
  real* vandermondeMatrix{nullptr};
  real* vandermondeMatrixInverse{nullptr};

  // A vector of ones. Note: It is only relevant for GPU computing.
  // It allows us to allocate this vector only once in the GPU memory
  real* replicateStresses{nullptr};
};

struct CompoundGlobalData {
  GlobalData* onHost{nullptr};
  GlobalData* onDevice{nullptr};
};

// data for the cell local integration
struct LocalIntegrationData {
  // star matrices
  real starMatrices[3][seissol::tensor::star::size(0)];

  // flux solver for element local contribution
  real nApNm1[4][seissol::tensor::AplusT::size()];

  // equation-specific data
  //TODO(Lukas/Sebastian):
  //Get rid of ifdefs
#if defined USE_ANISOTROPIC
  seissol::model::AnisotropicLocalData specific;
#elif defined USE_VISCOELASTIC || defined USE_VISCOELASTIC2
  seissol::model::ViscoElasticLocalData specific;
#elif defined USE_ELASTIC
  seissol::model::ElasticLocalData specific;
#elif defined USE_POROELASTIC
  seissol::model::PoroelasticLocalData specific;
#endif
};

// data for the neighboring boundary integration
struct NeighboringIntegrationData {
  // flux solver for the contribution of the neighboring elements
  real nAmNm1[4][seissol::tensor::AminusT::size()];

  // equation-specific data
  //TODO(Lukas/Sebastian):
  //Get rid of ifdefs
#if defined USE_ANISOTROPIC
  seissol::model::AnisotropicNeighborData specific;
#elif defined USE_VISCOELASTIC || defined USE_VISCOELASTIC2
  seissol::model::ViscoElasticNeighborData specific;
#elif defined USE_ELASTIC
  seissol::model::ElasticNeighborData specific;
#elif defined USE_POROELASTIC
  seissol::model::PoroelasticNeighborData specific;
#endif
};

// material constants per cell
struct CellMaterialData {
  //TODO(Lukas/Sebastian):
  //Get rid of ifdefs
#if defined USE_ANISOTROPIC
  seissol::model::AnisotropicMaterial local;
  seissol::model::AnisotropicMaterial neighbor[4];
#elif defined USE_VISCOELASTIC || defined USE_VISCOELASTIC2
  seissol::model::ViscoElasticMaterial local;
  seissol::model::ViscoElasticMaterial neighbor[4];
#elif defined USE_ELASTIC
  seissol::model::ElasticMaterial local;
  seissol::model::ElasticMaterial neighbor[4];
#elif defined USE_POROELASTIC
  seissol::model::PoroElasticMaterial local;
  seissol::model::PoroElasticMaterial neighbor[4];
#else
  static_assert(false, "No Compiler flag for the material behavior has been given. Current implementation allows: USE_ANISOTROPIC, USE_ELASTIC, USE_POROELASTIC, USE_VISCOELASTIC, USE_VISCOELASTIC2");
#endif
};

struct DRFaceInformation {
  unsigned meshFace;
  unsigned plusSide;
  unsigned minusSide;
  unsigned faceRelation;
  bool     plusSideOnThisRank;
};

struct DRGodunovData {
  real TinvT[seissol::tensor::TinvT::size()];
  real tractionPlusMatrix[seissol::tensor::tractionPlusMatrix::size()];
  real tractionMinusMatrix[seissol::tensor::tractionMinusMatrix::size()];
  double doubledSurfaceArea;
};

struct DREnergyOutput {
  real slip[seissol::tensor::slipRateInterpolated::size()];
  real accumulatedSlip[seissol::dr::misc::numPaddedPoints];
  real frictionalEnergy[seissol::dr::misc::numPaddedPoints];
};

struct CellDRMapping {
  unsigned side;
  unsigned faceRelation;
  real* godunov;
  real* fluxSolver;
};

struct CellBoundaryMapping {
  real* nodes;
  real* TData;
  real* TinvData;
  real* easiBoundaryConstant;
  real* easiBoundaryMap;
};

struct BoundaryFaceInformation {
  // nodes is an array of 3d-points in global coordinates.
  real nodes[seissol::nodal::tensor::nodes2D::Shape[0] * 3];
  real TData[seissol::tensor::T::size()];
  real TinvData[seissol::tensor::Tinv::size()];
  real easiBoundaryConstant[seissol::tensor::easiBoundaryConstant::size()];
  real easiBoundaryMap[seissol::tensor::easiBoundaryMap::size()];
};


/*
 * \class MemoryProperties
 *
 * \brief An auxiliary data structure for a policy-based design
 *
 * Attributes are initialized with CPU memory properties by default.
 * See, an example of a policy-based design in GlobalData.cpp
 * */
struct MemoryProperties {
  size_t alignment{ALIGNMENT};
  size_t pagesizeHeap{PAGESIZE_HEAP};
  size_t pagesizeStack{PAGESIZE_STACK};
};

namespace seissol {
struct GravitationSetup {
  double acceleration = 9.81; // m/s
};
} // namespace seissol

struct TravellingWaveParameters {
  std::array<double, 3> origin;
  std::array<double, 3> kVec;
  std::vector<int> varField;
  std::vector<std::complex<double>> ampField;
};

<<<<<<< HEAD
struct AcousticTravellingWaveParametersITM {
    double k;
=======
struct PressureInjectionParameters {
  std::array<double, 3> origin;
  double magnitude;
  double width;
>>>>>>> 47477bbd
};

#endif<|MERGE_RESOLUTION|>--- conflicted
+++ resolved
@@ -468,15 +468,14 @@
   std::vector<std::complex<double>> ampField;
 };
 
-<<<<<<< HEAD
 struct AcousticTravellingWaveParametersITM {
-    double k;
-=======
+  double k;
+};
+
 struct PressureInjectionParameters {
   std::array<double, 3> origin;
   double magnitude;
   double width;
->>>>>>> 47477bbd
 };
 
 #endif