/**
 * @file
 * This file is part of SeisSol.
 *
 * @author Alex Breuer (breuer AT mytum.de, http://www5.in.tum.de/wiki/index.php/Dipl.-Math._Alexander_Breuer)
 * @author Carsten Uphoff (c.uphoff AT tum.de, http://www5.in.tum.de/wiki/index.php/Carsten_Uphoff,_M.Sc.)
 * @author Sebastian Wolf (wolf.sebastian AT in.tum.de, https://www5.in.tum.de/wiki/index.php/Sebastian_Wolf,_M.Sc.)
 *
 * @section LICENSE
 * Copyright (c) 2013-2020, SeisSol Group
 * All rights reserved.
 * 
 * Redistribution and use in source and binary forms, with or without
 * modification, are permitted provided that the following conditions are met:
 * 
 * 1. Redistributions of source code must retain the above copyright notice,
 *    this list of conditions and the following disclaimer.
 * 
 * 2. Redistributions in binary form must reproduce the above copyright notice,
 *    this list of conditions and the following disclaimer in the documentation
 *    and/or other materials provided with the distribution.
 * 
 * 3. Neither the name of the copyright holder nor the names of its
 *    contributors may be used to endorse or promote products derived from this
 *    software without specific prior written permission.
 *
 * THIS SOFTWARE IS PROVIDED BY THE COPYRIGHT HOLDERS AND CONTRIBUTORS "AS IS"
 * AND ANY EXPRESS OR IMPLIED WARRANTIES, INCLUDING, BUT NOT LIMITED TO, THE
 * IMPLIED WARRANTIES OF MERCHANTABILITY AND FITNESS FOR A PARTICULAR PURPOSE
 * ARE DISCLAIMED. IN NO EVENT SHALL THE COPYRIGHT HOLDER OR CONTRIBUTORS BE
 * LIABLE FOR ANY DIRECT, INDIRECT, INCIDENTAL, SPECIAL, EXEMPLARY, OR
 * CONSEQUENTIAL DAMAGES (INCLUDING, BUT NOT LIMITED TO, PROCUREMENT OF
 * SUBSTITUTE GOODS OR SERVICES; LOSS OF USE, DATA, OR PROFITS; OR BUSINESS
 * INTERRUPTION) HOWEVER CAUSED AND ON ANY THEORY OF LIABILITY, WHETHER IN
 * CONTRACT, STRICT LIABILITY, OR TORT (INCLUDING NEGLIGENCE OR OTHERWISE)
 * ARISING IN ANY WAY OUT OF THE USE OF THIS SOFTWARE, EVEN IF ADVISED OF THE
 * POSSIBILITY OF SUCH DAMAGE.
 *
 * @section DESCRIPTION
 * Typedefs for the implementation.
 **/

#ifndef TYPEDEFS_HPP
#define TYPEDEFS_HPP

#ifdef USE_MPI
#include <mpi.h>
#endif

#include "BasicTypedefs.hpp"
#include <Initializer/preProcessorMacros.fpp>
#include <Kernels/equations.hpp>
#include "Equations/datastructures.hpp"
#include <generated_code/tensor.h>

#include <cstddef>

<<<<<<< HEAD
enum mpiTag {
  localIntegrationData = 0,
  neighboringIntegrationData = 1,
  timeData = 2
};

enum TimeClustering {
  // global time stepping
  single    = 0,
  // offline clustering computed in pre-processing
  offline   = 1,
  // online clustering resulting in a multi-rate scheme
  multiRate = 2,
  // online clustering aiming at LTS for slithers only
  slithers  = 3
};

// face types
// Note: When introducting new types also change
// int seissol::initializers::time_stepping::LtsWeights::getBoundaryCondition
// and PUMLReader. Otherwise it might become a DR face...
// Only relevant if bc id > 64!
enum class FaceType {
  // regular: inside the computational domain
  regular = 0,

  // free surface boundary
  freeSurface = 1,

  // free surface boundary with gravity
  freeSurfaceGravity = 2,
  
  // dynamic rupture boundary
  dynamicRupture = 3,

  // Dirichlet boundary
  dirichlet = 4,

  // absorbing/outflow boundary
  outflow = 5,

  // periodic boundary
  periodic = 6,

  // analytical boundary (from initial cond.)
  analytical = 7,

  // velocity inlet
  // TODO(Lukas) Actually include this better in the code.
  velocityInlet = 8,

  // Always keep this last!
  NUMBER_OF_FACETYPES
};

=======
>>>>>>> 1906bad6
// cross-cluster time stepping information
struct TimeStepping {
  /*
   * Number of lts clusters prensent throughout the entire domain.
   */
  unsigned int numberOfGlobalClusters;

  /*
   * Time step rate the cluster is smaller than the next one.
   */
  unsigned int *globalTimeStepRates;

  /*
   * Time step widths of the global time clusters according to CFL.
   */
  double *globalCflTimeStepWidths;

  /*
   * Time all clusters are aiming to reach.
   */
  double synchronizationTime;

  /*
   * Number of local clusters present on this rank.
   */
  unsigned int numberOfLocalClusters;

  /*
   * Ids of the local clusters with respect to global ordering.
   */
  unsigned int *clusterIds;
};

// cell local information
struct CellLocalInformation {
  // types of the faces
  FaceType faceTypes[4];

  // mapping of the neighboring elements to the references element in relation to this element
  int faceRelations[4][2];

  // ids of the face neighbors
  unsigned int faceNeighborIds[4];

  // LTS setup
  unsigned short ltsSetup;

  // unique global id of the time cluster
  unsigned int clusterId;
};

struct MeshStructure {
  /*
   * Number of regions in the ghost and copy layer.
   * This is equivalent to the number of ranks in a MPI setting.
   */
  unsigned int numberOfRegions;

  /*
   * Region-specific neighboring clusters
   * [0]: rank
   * [1]: global time cluster id
   */
  int (*neighboringClusters)[2];

  /*
   * Total number of ghost cells.
   */
  unsigned int numberOfGhostCells;

  /*
   * Number of ghost cells in each region of the ghost layer.
   */
  unsigned int *numberOfGhostRegionCells;

  /*
   * Number of cells with derivatives in each region of the ghost layer.
   */
  unsigned int *numberOfGhostRegionDerivatives;

  /*
   * Pointers to the memory chunks of the ghost regions.
   */
  real** ghostRegions;

  /*
   * Sizes of the ghost regions (in reals).
   */
  unsigned int *ghostRegionSizes;

  /*
   * Total number of copy cells.
   */
  unsigned int numberOfCopyCells;

  /*
   * Number of copy cells in each region of the copy layer.
   */
  unsigned int *numberOfCopyRegionCells;

  /*
   * Number of cells with communicating derivatives in each region of the ghost layer.
   */
  unsigned int *numberOfCommunicatedCopyRegionDerivatives;

  /*
   * Pointers to the memory chunks of the copy regions.
   *   Remark: For the cells in the copy layer more information will be stored (in general).
   *           The pointers only point to communcation related chunks.
   */
  real** copyRegions;

  /*
   * Sizes of the copy regions (in reals).
   */
  unsigned int *copyRegionSizes;


  /*
   * Total number of interior cells without MPI-face-neighbors.
   */
  unsigned int numberOfInteriorCells;

  /*
   * Message identifiers for the sends.
   */
  int *sendIdentifiers;

  /*
   * Message identifiers for the receives.
   */
  int *receiveIdentifiers;

#ifdef USE_MPI
  /*
   * MPI send requests.
   */
  MPI_Request *sendRequests;

  /*
   * MPI receive requests.
   */
  MPI_Request *receiveRequests;
#endif

};

struct GlobalData {  
  /**
   * Addresses of the global change of basis matrices (multiplied by the inverse diagonal mass matrix):
   * 
   *    0: \f$ M^{-1} R^1 \f$
   *    1: \f$ M^{-1} R^2 \f$
   *    2: \f$ M^{-1} R^3 \f$
   *    3: \f$ M^{-1} R^4 \f$
   **/
  seissol::tensor::rDivM::Container<real const*> changeOfBasisMatrices;
  
  /**
   * Addresses of the transposed global change of basis matrices left-multiplied with the local flux matrix:
   * 
   *    0: \f$ F^- ( R^1 )^T \f$
   *    1: \f$ F^- ( R^2 )^T \f$
   *    2: \f$ F^- ( R^3 )^T \f$
   *    3: \f$ F^- ( R^4 )^T \f$
   **/
  seissol::tensor::fMrT::Container<real const*> localChangeOfBasisMatricesTransposed;
  
  /**
   * Addresses of the transposed global change of basis matrices:
   * 
   *    0: \f$ ( R^1 )^T \f$
   *    1: \f$ ( R^2 )^T \f$
   *    2: \f$ ( R^3 )^T \f$
   *    3: \f$ ( R^4 )^T \f$
   **/
  seissol::tensor::rT::Container<real const*> neighbourChangeOfBasisMatricesTransposed;
  
  /**
   * Addresses of the global flux matrices:
   * 
   *    0: \f$ F^{+,1} \f$
   *    1: \f$ F^{+,2} \f$
   *    2: \f$ F^{+,3} \f$
   **/
  seissol::tensor::fP::Container<real const*> neighbourFluxMatrices;

  /** 
   * Addresses of the global stiffness matrices (multiplied by the inverse diagonal mass matrix):
   *
   *    0:  \f$ M^{-1} K^\xi \f$
   *    1:  \f$ M^{-1} K^\eta \f$
   *    2:  \f$ M^{-1} K^\zeta f$
   *
   *   Remark: The ordering of the pointers is identical to the ordering of the memory chunks (except for the additional flux matrix).
   **/ 
  seissol::tensor::kDivM::Container<real const*> stiffnessMatrices;

  /** 
   * Addresses of the transposed global stiffness matrices (multiplied by the inverse diagonal mass matrix):
   *
   *    0:  \f$ M^{-1} ( K^\xi )^T \f$
   *    1:  \f$ M^{-1} ( K^\eta )^T \f$
   *    2:  \f$ M^{-1} ( K^\zeta )^T \f$
   *
   *   Remark: The ordering of the pointers is identical to the ordering of the memory chunks (except for the additional flux matrix).
   **/ 
  seissol::tensor::kDivMT::Container<real const*> stiffnessMatricesTransposed;

  /**
   * Address of the (thread-local) local time stepping integration buffers used in the neighbor integral computation
   **/
  real *integrationBufferLTS{nullptr};
  
   /** 
   * Addresses of the global nodal flux matrices
   *
   *    0:  \f$ P^{+,1} \f$
   *    1:  \f$ P^{-,1,1} \f$
   *    2:  \f$ P^{-,1,2} \f$
   *    3 : \f$ P^{-,1,3} \f$
   *    4:  \f$ P^{+,2} \f$
   *    5:  \f$ P^{-,2,1} \f$
   *    6:  \f$ P^{-,2,2} \f$
   *    7 : \f$ P^{-,2,3} \f$
   *    [..]
   *    15: \f$ P^{-,4,3} \f$
   **/ 
  seissol::tensor::V3mTo2nTWDivM::Container<real const*> nodalFluxMatrices;

  seissol::nodal::tensor::V3mTo2nFace::Container<real const*> V3mTo2nFace;
  seissol::tensor::project2nFaceTo3m::Container<real const*> project2nFaceTo3m;

  /** 
   * Addresses of the global face to nodal matrices
   *
   *    0:  \f$ N^{+,1} \f$
   *    1:  \f$ N^{-,1,1} \f$
   *    2:  \f$ N^{-,1,2} \f$
   *    3 : \f$ N^{-,1,3} \f$
   *    4:  \f$ N^{+,2} \f$
   *    5:  \f$ N^{-,2,1} \f$
   *    6:  \f$ N^{-,2,2} \f$
   *    7 : \f$ N^{-,2,3} \f$
   *    [..]
   *    15: \f$ N^{-,4,3} \f$
   **/ 

 
  seissol::tensor::V3mTo2n::Container<real const*> faceToNodalMatrices;

  //! Modal basis to quadrature points
  real* evalAtQPMatrix{nullptr};

  //! Project function evaluated at quadrature points to modal basis
  real* projectQPMatrix{nullptr};
  
  //! Switch to nodal for plasticity
  real* vandermondeMatrix{nullptr};
  real* vandermondeMatrixInverse{nullptr};

  // A vector of ones. Note: It is only relevant for GPU computing.
  // It allows us to allocate this vector only once in the GPU memory
  real* replicateStresses{nullptr};
};

struct CompoundGlobalData {
  GlobalData* onHost{nullptr};
  GlobalData* onDevice{nullptr};
};

// data for the cell local integration
struct LocalIntegrationData {
  // star matrices
  real starMatrices[3][seissol::tensor::star::size(0)];

  // flux solver for element local contribution
  real nApNm1[4][seissol::tensor::AplusT::size()];

  // equation-specific data
  //TODO(Lukas/Sebastian):
  //Get rid of ifdefs
#if defined USE_ANISOTROPIC
  seissol::model::AnisotropicLocalData specific;
#elif defined USE_VISCOELASTIC || defined USE_VISCOELASTIC2
  seissol::model::ViscoElasticLocalData specific;
#elif defined USE_ELASTIC
  seissol::model::ElasticLocalData specific;
#endif
};

// data for the neighboring boundary integration
struct NeighboringIntegrationData {
  // flux solver for the contribution of the neighboring elements
  real nAmNm1[4][seissol::tensor::AminusT::size()];

  // equation-specific data
  //TODO(Lukas/Sebastian):
  //Get rid of ifdefs
#if defined USE_ANISOTROPIC
  seissol::model::AnisotropicNeighborData specific;
#elif defined USE_VISCOELASTIC || defined USE_VISCOELASTIC2
  seissol::model::ViscoElasticNeighborData specific;
#elif defined USE_ELASTIC
  seissol::model::ElasticNeighborData specific;
#endif
};

// material constants per cell
struct CellMaterialData {
  //TODO(Lukas/Sebastian):
  //Get rid of ifdefs
#if defined USE_ANISOTROPIC
  seissol::model::AnisotropicMaterial local;
  seissol::model::AnisotropicMaterial neighbor[4];
#elif defined USE_VISCOELASTIC || defined USE_VISCOELASTIC2
  seissol::model::ViscoElasticMaterial local;
  seissol::model::ViscoElasticMaterial neighbor[4];
#elif defined USE_ELASTIC
  seissol::model::ElasticMaterial local;
  seissol::model::ElasticMaterial neighbor[4];
#else
  static_assert(false, "No Compiler flag for the material behavior has been given. Current implementation allows: USE_ANISOTROPIC, USE_ISOTROPIC, USE_VISCOELASTIC, USE_VISCOELASTIC2");
#endif
};

/** A piecewise linear function.
 * 
 *  Say t \in I_j, then
 *    f(t) = m_j * t + n_j,
 *  where I_j is the half-open interval [t_o + j*dt, t_o + (j+1)*dt).
 *  j runs through 0,...,n-1.
 **/
struct PiecewiseLinearFunction1D {
   /** slopes[i] = m_i */
  real* slopes;

  /** intercepts[i] = n_i */
  real* intercepts;
  
  /** numberOfPieces = n */
  unsigned numberOfPieces;
  
  /** onsetTime = t_o */
  real onsetTime;
  
  /** samplingInterval = dt */
  real samplingInterval;
  
  PiecewiseLinearFunction1D() : slopes(NULL), intercepts(NULL), numberOfPieces(0) {}
  ~PiecewiseLinearFunction1D() { delete[] slopes; delete[] intercepts; numberOfPieces = 0; }
};

struct DRFaceInformation {
  unsigned meshFace;
  unsigned plusSide;
  unsigned minusSide;
  unsigned faceRelation;
};

struct DRGodunovData {
  real TinvT[seissol::tensor::TinvT::size()];
};

struct CellDRMapping {
  unsigned side;
  unsigned faceRelation;
  real* godunov;
  real* fluxSolver;
};

struct CellBoundaryMapping {
  real* nodes;
  real* TData;
  real* TinvData;
  real* easiBoundaryConstant;
  real* easiBoundaryMap;
};

struct BoundaryFaceInformation {
  // nodes is an array of 3d-points in global coordinates.
  real nodes[seissol::nodal::tensor::nodes2D::Shape[0] * 3];
  real TData[seissol::tensor::T::size()];
  real TinvData[seissol::tensor::Tinv::size()];
  real easiBoundaryConstant[seissol::tensor::easiBoundaryConstant::size()];
  real easiBoundaryMap[seissol::tensor::easiBoundaryMap::size()];
};

/*
 * \class MemoryProperties
 *
 * \brief An auxiliary data structure for a policy-based design
 *
 * Attributes are initialized with CPU memory properties by default.
 * See, an example of a policy-based design in GlobalData.cpp
 * */
struct MemoryProperties {
  size_t alignment{ALIGNMENT};
  size_t pagesizeHeap{PAGESIZE_HEAP};
  size_t pagesizeStack{PAGESIZE_STACK};
};

namespace seissol {
struct GravitationSetup {
  double acceleration = 9.81; // m/s
};
} // namespace seissol

#endif<|MERGE_RESOLUTION|>--- conflicted
+++ resolved
@@ -55,64 +55,6 @@
 
 #include <cstddef>
 
-<<<<<<< HEAD
-enum mpiTag {
-  localIntegrationData = 0,
-  neighboringIntegrationData = 1,
-  timeData = 2
-};
-
-enum TimeClustering {
-  // global time stepping
-  single    = 0,
-  // offline clustering computed in pre-processing
-  offline   = 1,
-  // online clustering resulting in a multi-rate scheme
-  multiRate = 2,
-  // online clustering aiming at LTS for slithers only
-  slithers  = 3
-};
-
-// face types
-// Note: When introducting new types also change
-// int seissol::initializers::time_stepping::LtsWeights::getBoundaryCondition
-// and PUMLReader. Otherwise it might become a DR face...
-// Only relevant if bc id > 64!
-enum class FaceType {
-  // regular: inside the computational domain
-  regular = 0,
-
-  // free surface boundary
-  freeSurface = 1,
-
-  // free surface boundary with gravity
-  freeSurfaceGravity = 2,
-  
-  // dynamic rupture boundary
-  dynamicRupture = 3,
-
-  // Dirichlet boundary
-  dirichlet = 4,
-
-  // absorbing/outflow boundary
-  outflow = 5,
-
-  // periodic boundary
-  periodic = 6,
-
-  // analytical boundary (from initial cond.)
-  analytical = 7,
-
-  // velocity inlet
-  // TODO(Lukas) Actually include this better in the code.
-  velocityInlet = 8,
-
-  // Always keep this last!
-  NUMBER_OF_FACETYPES
-};
-
-=======
->>>>>>> 1906bad6
 // cross-cluster time stepping information
 struct TimeStepping {
   /*
