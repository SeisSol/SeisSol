/**
 * @file
 * This file is part of SeisSol.
 *
 * @author Alex Breuer (breuer AT mytum.de, http://www5.in.tum.de/wiki/index.php/Dipl.-Math._Alexander_Breuer)
 * @author Carsten Uphoff (c.uphoff AT tum.de, http://www5.in.tum.de/wiki/index.php/Carsten_Uphoff,_M.Sc.)
 * @author Sebastian Wolf (wolf.sebastian AT in.tum.de, https://www5.in.tum.de/wiki/index.php/Sebastian_Wolf,_M.Sc.)
 *
 * @section LICENSE
 * Copyright (c) 2013-2020, SeisSol Group
 * All rights reserved.
 *
 * Redistribution and use in source and binary forms, with or without
 * modification, are permitted provided that the following conditions are met:
 *
 * 1. Redistributions of source code must retain the above copyright notice,
 *    this list of conditions and the following disclaimer.
 *
 * 2. Redistributions in binary form must reproduce the above copyright notice,
 *    this list of conditions and the following disclaimer in the documentation
 *    and/or other materials provided with the distribution.
 *
 * 3. Neither the name of the copyright holder nor the names of its
 *    contributors may be used to endorse or promote products derived from this
 *    software without specific prior written permission.
 *
 * THIS SOFTWARE IS PROVIDED BY THE COPYRIGHT HOLDERS AND CONTRIBUTORS "AS IS"
 * AND ANY EXPRESS OR IMPLIED WARRANTIES, INCLUDING, BUT NOT LIMITED TO, THE
 * IMPLIED WARRANTIES OF MERCHANTABILITY AND FITNESS FOR A PARTICULAR PURPOSE
 * ARE DISCLAIMED. IN NO EVENT SHALL THE COPYRIGHT HOLDER OR CONTRIBUTORS BE
 * LIABLE FOR ANY DIRECT, INDIRECT, INCIDENTAL, SPECIAL, EXEMPLARY, OR
 * CONSEQUENTIAL DAMAGES (INCLUDING, BUT NOT LIMITED TO, PROCUREMENT OF
 * SUBSTITUTE GOODS OR SERVICES; LOSS OF USE, DATA, OR PROFITS; OR BUSINESS
 * INTERRUPTION) HOWEVER CAUSED AND ON ANY THEORY OF LIABILITY, WHETHER IN
 * CONTRACT, STRICT LIABILITY, OR TORT (INCLUDING NEGLIGENCE OR OTHERWISE)
 * ARISING IN ANY WAY OUT OF THE USE OF THIS SOFTWARE, EVEN IF ADVISED OF THE
 * POSSIBILITY OF SUCH DAMAGE.
 *
 * @section DESCRIPTION
 * Typedefs for the implementation.
 **/

#ifndef TYPEDEFS_HPP
#define TYPEDEFS_HPP

#ifdef USE_MPI
#include <mpi.h>
#endif

#include "BasicTypedefs.hpp"
#include <Initializer/preProcessorMacros.hpp>
#include <Kernels/common.hpp>
#include "Equations/datastructures.hpp"
#include <generated_code/tensor.h>
#include <DynamicRupture/Typedefs.hpp>
#include <DynamicRupture/Misc.h>

#include <cstddef>
#include <vector>

// cross-cluster time stepping information
struct TimeStepping {
  /*
   * Number of lts clusters present throughout the entire domain.
   */
  unsigned int numberOfGlobalClusters;

  /*
   * Time step rate the cluster is smaller than the next one.
   */
  unsigned int *globalTimeStepRates;

  /*
   * Time step widths of the global time clusters according to CFL.
   */
  double *globalCflTimeStepWidths;

  /*
   * Time all clusters are aiming to reach.
   */
  double synchronizationTime;

  /*
   * Number of local clusters present on this rank.
   */
  unsigned int numberOfLocalClusters;

  /*
   * Ids of the local clusters with respect to global ordering.
   */
  unsigned int *clusterIds;
};

// cell local information
struct CellLocalInformation {
  // types of the faces
  FaceType faceTypes[4];

  // mapping of the neighboring elements to the references element in relation to this element
  int faceRelations[4][2];

  // ids of the face neighbors
  unsigned int faceNeighborIds[4];

  // LTS setup
  unsigned short ltsSetup;

  // unique global id of the time cluster
  unsigned int clusterId;
};

struct MeshStructure {
  /*
   * Number of regions in the ghost and copy layer.
   * This is equivalent to the number of ranks in a MPI setting.
   */
  unsigned int numberOfRegions;

  /*
   * Region-specific neighboring clusters
   * [0]: rank
   * [1]: global time cluster id
   */
  int (*neighboringClusters)[2];

  /*
   * Total number of ghost cells.
   */
  unsigned int numberOfGhostCells;

  /*
   * Number of ghost cells in each region of the ghost layer.
   */
  unsigned int *numberOfGhostRegionCells;

  /*
   * Number of cells with derivatives in each region of the ghost layer.
   */
  unsigned int *numberOfGhostRegionDerivatives;

  /*
   * Pointers to the memory chunks of the ghost regions.
   */
  real** ghostRegions;

  /*
   * Sizes of the ghost regions (in reals).
   */
  unsigned int *ghostRegionSizes;

  /*
   * Total number of copy cells.
   */
  unsigned int numberOfCopyCells;

  /*
   * Number of copy cells in each region of the copy layer.
   */
  unsigned int *numberOfCopyRegionCells;

  /*
   * Number of cells with communicating derivatives in each region of the ghost layer.
   */
  unsigned int *numberOfCommunicatedCopyRegionDerivatives;

  /*
   * Pointers to the memory chunks of the copy regions.
   *   Remark: For the cells in the copy layer more information will be stored (in general).
   *           The pointers only point to communcation related chunks.
   */
  real** copyRegions;

  /*
   * Sizes of the copy regions (in reals).
   */
  unsigned int *copyRegionSizes;


  /*
   * Total number of interior cells without MPI-face-neighbors.
   */
  unsigned int numberOfInteriorCells;

  /*
   * Message identifiers for the sends.
   */
  int *sendIdentifiers;

  /*
   * Message identifiers for the receives.
   */
  int *receiveIdentifiers;

#ifdef USE_MPI
  /*
   * MPI send requests.
   */
  MPI_Request *sendRequests;

  /*
   * MPI receive requests.
   */
  MPI_Request *receiveRequests;
#endif

};

struct GlobalData {
  /**
   * Addresses of the global change of basis matrices (multiplied by the inverse diagonal mass matrix):
   *
   *    0: \f$ M^{-1} R^1 \f$
   *    1: \f$ M^{-1} R^2 \f$
   *    2: \f$ M^{-1} R^3 \f$
   *    3: \f$ M^{-1} R^4 \f$
   **/
  seissol::tensor::rDivM::Container<real const*> changeOfBasisMatrices;

  /**
   * Addresses of the transposed global change of basis matrices left-multiplied with the local flux matrix:
   *
   *    0: \f$ F^- ( R^1 )^T \f$
   *    1: \f$ F^- ( R^2 )^T \f$
   *    2: \f$ F^- ( R^3 )^T \f$
   *    3: \f$ F^- ( R^4 )^T \f$
   **/
  seissol::tensor::fMrT::Container<real const*> localChangeOfBasisMatricesTransposed;

  /**
   * Addresses of the transposed global change of basis matrices:
   *
   *    0: \f$ ( R^1 )^T \f$
   *    1: \f$ ( R^2 )^T \f$
   *    2: \f$ ( R^3 )^T \f$
   *    3: \f$ ( R^4 )^T \f$
   **/
  seissol::tensor::rT::Container<real const*> neighbourChangeOfBasisMatricesTransposed;

  /**
   * Addresses of the global flux matrices:
   *
   *    0: \f$ F^{+,1} \f$
   *    1: \f$ F^{+,2} \f$
   *    2: \f$ F^{+,3} \f$
   **/
  seissol::tensor::fP::Container<real const*> neighbourFluxMatrices;

  /**
   * Addresses of the global stiffness matrices (multiplied by the inverse diagonal mass matrix):
   *
   *    0:  \f$ M^{-1} K^\xi \f$
   *    1:  \f$ M^{-1} K^\eta \f$
   *    2:  \f$ M^{-1} K^\zeta f$
   *
   *   Remark: The ordering of the pointers is identical to the ordering of the memory chunks (except for the additional flux matrix).
   **/
  seissol::tensor::kDivM::Container<real const*> stiffnessMatrices;

  /**
   * Addresses of the transposed global stiffness matrices (multiplied by the inverse diagonal mass matrix):
   *
   *    0:  \f$ M^{-1} ( K^\xi )^T \f$
   *    1:  \f$ M^{-1} ( K^\eta )^T \f$
   *    2:  \f$ M^{-1} ( K^\zeta )^T \f$
   *
   *   Remark: The ordering of the pointers is identical to the ordering of the memory chunks (except for the additional flux matrix).
   **/
  seissol::tensor::kDivMT::Container<real const*> stiffnessMatricesTransposed;

  /**
   * Address of the (thread-local) local time stepping integration buffers used in the neighbor integral computation
   **/
  real *integrationBufferLTS{nullptr};

   /**
   * Addresses of the global nodal flux matrices
   *
   *    0:  \f$ P^{+,1} \f$
   *    1:  \f$ P^{-,1,1} \f$
   *    2:  \f$ P^{-,1,2} \f$
   *    3 : \f$ P^{-,1,3} \f$
   *    4:  \f$ P^{+,2} \f$
   *    5:  \f$ P^{-,2,1} \f$
   *    6:  \f$ P^{-,2,2} \f$
   *    7 : \f$ P^{-,2,3} \f$
   *    [..]
   *    15: \f$ P^{-,4,3} \f$
   **/
  seissol::tensor::V3mTo2nTWDivM::Container<real const*> nodalFluxMatrices;

  seissol::nodal::tensor::V3mTo2nFace::Container<real const*> V3mTo2nFace;
  seissol::tensor::project2nFaceTo3m::Container<real const*> project2nFaceTo3m;

  /**
   * Addresses of the global face to nodal matrices
   *
   *    0:  \f$ N^{+,1} \f$
   *    1:  \f$ N^{-,1,1} \f$
   *    2:  \f$ N^{-,1,2} \f$
   *    3 : \f$ N^{-,1,3} \f$
   *    4:  \f$ N^{+,2} \f$
   *    5:  \f$ N^{-,2,1} \f$
   *    6:  \f$ N^{-,2,2} \f$
   *    7 : \f$ N^{-,2,3} \f$
   *    [..]
   *    15: \f$ N^{-,4,3} \f$
   **/


<<<<<<< HEAD
=======
#if defined(ACL_DEVICE) && defined(USE_PREMULTIPLY_FLUX)
  seissol::tensor::plusFluxMatrices::Container<real const*> plusFluxMatrices;
  seissol::tensor::minusFluxMatrices::Container<real const*> minusFluxMatrices;
#endif //ACL_DEVICE
 
>>>>>>> cfd59610
  seissol::tensor::V3mTo2n::Container<real const*> faceToNodalMatrices;

  //! Modal basis to quadrature points
  real* evalAtQPMatrix{nullptr};

  //! Project function evaluated at quadrature points to modal basis
  real* projectQPMatrix{nullptr};

  //! Switch to nodal for plasticity
  real* vandermondeMatrix{nullptr};
  real* vandermondeMatrixInverse{nullptr};

  // A vector of ones. Note: It is only relevant for GPU computing.
  // It allows us to allocate this vector only once in the GPU memory
  real* replicateStresses{nullptr};
};

struct CompoundGlobalData {
  GlobalData* onHost{nullptr};
  GlobalData* onDevice{nullptr};
};

// data for the cell local integration
struct LocalIntegrationData {
  // star matrices
  real starMatrices[3][seissol::tensor::star::size(0)];

  // flux solver for element local contribution
  real nApNm1[4][seissol::tensor::AplusT::size()];

  // GlobalmeshId
  unsigned int globalMeshId;

  // equation-specific data
  //TODO(Lukas/Sebastian):
  //Get rid of ifdefs
#if defined USE_ANISOTROPIC
  seissol::model::AnisotropicLocalData specific;
#elif defined USE_VISCOELASTIC || defined USE_VISCOELASTIC2
  seissol::model::ViscoElasticLocalData specific;
#elif defined USE_ELASTIC
  seissol::model::ElasticLocalData specific;
#elif defined USE_POROELASTIC
  seissol::model::PoroelasticLocalData specific;
#elif defined USE_DAMAGEDELASTIC
  real gradXiEtaZeta[3][3];
  real T[4][seissol::tensor::T::size()];
  real TT[4][seissol::tensor::TT::size()];
  real Tinv[4][seissol::tensor::Tinv::size()];
  real TinvT[4][seissol::tensor::TinvT::size()];
  real fluxScales[4];
  real surfaceNormal[4][3];
  real ATtildeBC[seissol::tensor::star::size(0)];
  seissol::model::DamagedElasticLocalData specific;
#else
  static_assert(false, "No Compiler flag for the material behavior has been given. Current implementation allows: USE_ANISOTROPIC, USE_DAMAGEDELASTIC, USE_ELASTIC, USE_POROELASTIC, USE_VISCOELASTIC, USE_VISCOELASTIC2");
#endif
};

// data for the neighboring boundary integration
struct NeighboringIntegrationData {
  // flux solver for the contribution of the neighboring elements
  real nAmNm1[4][seissol::tensor::AminusT::size()];

  // equation-specific data
  //TODO(Lukas/Sebastian):
  //Get rid of ifdefs
#if defined USE_ANISOTROPIC
  seissol::model::AnisotropicNeighborData specific;
#elif defined USE_VISCOELASTIC || defined USE_VISCOELASTIC2
  seissol::model::ViscoElasticNeighborData specific;
#elif defined USE_ELASTIC
  seissol::model::ElasticNeighborData specific;
#elif defined USE_POROELASTIC
  seissol::model::PoroelasticNeighborData specific;
#elif defined USE_DAMAGEDELASTIC
  seissol::model::DamagedElasticNeighborData specific;
#else
  static_assert(false, "No Compiler flag for the material behavior has been given. Current implementation allows: USE_ANISOTROPIC, USE_DAMAGEDELASTIC, USE_ELASTIC, USE_POROELASTIC, USE_VISCOELASTIC, USE_VISCOELASTIC2");
#endif
};

// material constants per cell
struct CellMaterialData {
  //TODO(Lukas/Sebastian):
  //Get rid of ifdefs
#if defined USE_ANISOTROPIC
  seissol::model::AnisotropicMaterial local;
  seissol::model::AnisotropicMaterial neighbor[4];
#elif defined USE_VISCOELASTIC || defined USE_VISCOELASTIC2
  seissol::model::ViscoElasticMaterial local;
  seissol::model::ViscoElasticMaterial neighbor[4];
#elif defined USE_ELASTIC
  seissol::model::ElasticMaterial local;
  seissol::model::ElasticMaterial neighbor[4];
#elif defined USE_POROELASTIC
  seissol::model::PoroElasticMaterial local;
  seissol::model::PoroElasticMaterial neighbor[4];
#elif defined USE_DAMAGEDELASTIC
  seissol::model::DamagedElasticMaterial local;
  seissol::model::DamagedElasticMaterial neighbor[4];
#else
  static_assert(false, "No Compiler flag for the material behavior has been given. Current implementation allows: USE_ANISOTROPIC, USE_DAMAGEDELASTIC, USE_ELASTIC, USE_POROELASTIC, USE_VISCOELASTIC, USE_VISCOELASTIC2");
#endif
};

<<<<<<< HEAD
/** A piecewise linear function.
 *
 *  Say t \in I_j, then
 *    f(t) = m_j * t + n_j,
 *  where I_j is the half-open interval [t_o + j*dt, t_o + (j+1)*dt).
 *  j runs through 0,...,n-1.
 **/
struct PiecewiseLinearFunction1D {
   /** slopes[i] = m_i */
  real* slopes;

  /** intercepts[i] = n_i */
  real* intercepts;

  /** numberOfPieces = n */
  unsigned numberOfPieces;

  /** onsetTime = t_o */
  real onsetTime;

  /** samplingInterval = dt */
  real samplingInterval;

  PiecewiseLinearFunction1D() : slopes(NULL), intercepts(NULL), numberOfPieces(0) {}
  ~PiecewiseLinearFunction1D() { delete[] slopes; delete[] intercepts; numberOfPieces = 0; }
};

=======
>>>>>>> cfd59610
struct DRFaceInformation {
  unsigned meshFace;
  unsigned plusSide;
  unsigned minusSide;
  unsigned faceRelation;
  bool     plusSideOnThisRank;
};

struct DRGodunovData {
  real TinvT[seissol::tensor::TinvT::size()];
  real tractionPlusMatrix[seissol::tensor::tractionPlusMatrix::size()];
  real tractionMinusMatrix[seissol::tensor::tractionMinusMatrix::size()];
  // When integrating quantities over the fault
  // we need to integrate over each physical element.
  // The integration is effectively done in the reference element, and the scaling factor of
  // the transformation, the surface Jacobian (e.g. |n^e(\chi)| in eq. (35) of Uphoff et al. (2023))
  // is incorporated. This explains the factor 2 (doubledSurfaceArea)
  //
  // Uphoff, C., May, D. A., & Gabriel, A. A. (2023). A discontinuous Galerkin method for
  // sequences of earthquakes and aseismic slip on multiple faults using unstructured curvilinear
  // grids. Geophysical Journal International, 233(1), 586-626.
  double doubledSurfaceArea;
};

struct DREnergyOutput {
  real slip[seissol::tensor::slipInterpolated::size()];
  real accumulatedSlip[seissol::dr::misc::numPaddedPoints];
  real frictionalEnergy[seissol::dr::misc::numPaddedPoints];
};

struct CellDRMapping {
  unsigned side;
  unsigned faceRelation;
  real* godunov;
  real* fluxSolver;
};

struct CellBoundaryMapping {
  real* nodes;
  real* TData;
  real* TinvData;
  real* easiBoundaryConstant;
  real* easiBoundaryMap;
};

struct BoundaryFaceInformation {
  // nodes is an array of 3d-points in global coordinates.
  real nodes[seissol::nodal::tensor::nodes2D::Shape[0] * 3];
  real TData[seissol::tensor::T::size()];
  real TinvData[seissol::tensor::Tinv::size()];
  real easiBoundaryConstant[seissol::tensor::easiBoundaryConstant::size()];
  real easiBoundaryMap[seissol::tensor::easiBoundaryMap::size()];
};


/*
 * \class MemoryProperties
 *
 * \brief An auxiliary data structure for a policy-based design
 *
 * Attributes are initialized with CPU memory properties by default.
 * See, an example of a policy-based design in GlobalData.cpp
 * */
struct MemoryProperties {
  size_t alignment{ALIGNMENT};
  size_t pagesizeHeap{PAGESIZE_HEAP};
  size_t pagesizeStack{PAGESIZE_STACK};
};

namespace seissol {
struct GravitationSetup {
  double acceleration = 9.81; // m/s
};
} // namespace seissol

struct TravellingWaveParameters {
  Eigen::Vector3d origin;
  Eigen::Vector3d kVec;
  std::vector<int> varField;
  std::vector<std::complex<double>> ampField;
};

struct AcousticTravellingWaveParametersITM {
  double k;
  double itmStartingTime;
  double itmDuration;
  double itmVelocityScalingFactor;
};

struct PressureInjectionParameters {
  std::array<double, 3> origin;
  double magnitude;
  double width;
};

#endif<|MERGE_RESOLUTION|>--- conflicted
+++ resolved
@@ -9,17 +9,17 @@
  * @section LICENSE
  * Copyright (c) 2013-2020, SeisSol Group
  * All rights reserved.
- *
+ * 
  * Redistribution and use in source and binary forms, with or without
  * modification, are permitted provided that the following conditions are met:
- *
+ * 
  * 1. Redistributions of source code must retain the above copyright notice,
  *    this list of conditions and the following disclaimer.
- *
+ * 
  * 2. Redistributions in binary form must reproduce the above copyright notice,
  *    this list of conditions and the following disclaimer in the documentation
  *    and/or other materials provided with the distribution.
- *
+ * 
  * 3. Neither the name of the copyright holder nor the names of its
  *    contributors may be used to endorse or promote products derived from this
  *    software without specific prior written permission.
@@ -205,47 +205,47 @@
 
 };
 
-struct GlobalData {
+struct GlobalData {  
   /**
    * Addresses of the global change of basis matrices (multiplied by the inverse diagonal mass matrix):
-   *
+   * 
    *    0: \f$ M^{-1} R^1 \f$
    *    1: \f$ M^{-1} R^2 \f$
    *    2: \f$ M^{-1} R^3 \f$
    *    3: \f$ M^{-1} R^4 \f$
    **/
   seissol::tensor::rDivM::Container<real const*> changeOfBasisMatrices;
-
+  
   /**
    * Addresses of the transposed global change of basis matrices left-multiplied with the local flux matrix:
-   *
+   * 
    *    0: \f$ F^- ( R^1 )^T \f$
    *    1: \f$ F^- ( R^2 )^T \f$
    *    2: \f$ F^- ( R^3 )^T \f$
    *    3: \f$ F^- ( R^4 )^T \f$
    **/
   seissol::tensor::fMrT::Container<real const*> localChangeOfBasisMatricesTransposed;
-
+  
   /**
    * Addresses of the transposed global change of basis matrices:
-   *
+   * 
    *    0: \f$ ( R^1 )^T \f$
    *    1: \f$ ( R^2 )^T \f$
    *    2: \f$ ( R^3 )^T \f$
    *    3: \f$ ( R^4 )^T \f$
    **/
   seissol::tensor::rT::Container<real const*> neighbourChangeOfBasisMatricesTransposed;
-
+  
   /**
    * Addresses of the global flux matrices:
-   *
+   * 
    *    0: \f$ F^{+,1} \f$
    *    1: \f$ F^{+,2} \f$
    *    2: \f$ F^{+,3} \f$
    **/
   seissol::tensor::fP::Container<real const*> neighbourFluxMatrices;
 
-  /**
+  /** 
    * Addresses of the global stiffness matrices (multiplied by the inverse diagonal mass matrix):
    *
    *    0:  \f$ M^{-1} K^\xi \f$
@@ -253,10 +253,10 @@
    *    2:  \f$ M^{-1} K^\zeta f$
    *
    *   Remark: The ordering of the pointers is identical to the ordering of the memory chunks (except for the additional flux matrix).
-   **/
+   **/ 
   seissol::tensor::kDivM::Container<real const*> stiffnessMatrices;
 
-  /**
+  /** 
    * Addresses of the transposed global stiffness matrices (multiplied by the inverse diagonal mass matrix):
    *
    *    0:  \f$ M^{-1} ( K^\xi )^T \f$
@@ -264,15 +264,15 @@
    *    2:  \f$ M^{-1} ( K^\zeta )^T \f$
    *
    *   Remark: The ordering of the pointers is identical to the ordering of the memory chunks (except for the additional flux matrix).
-   **/
+   **/ 
   seissol::tensor::kDivMT::Container<real const*> stiffnessMatricesTransposed;
 
   /**
    * Address of the (thread-local) local time stepping integration buffers used in the neighbor integral computation
    **/
   real *integrationBufferLTS{nullptr};
-
-   /**
+  
+   /** 
    * Addresses of the global nodal flux matrices
    *
    *    0:  \f$ P^{+,1} \f$
@@ -285,13 +285,13 @@
    *    7 : \f$ P^{-,2,3} \f$
    *    [..]
    *    15: \f$ P^{-,4,3} \f$
-   **/
+   **/ 
   seissol::tensor::V3mTo2nTWDivM::Container<real const*> nodalFluxMatrices;
 
   seissol::nodal::tensor::V3mTo2nFace::Container<real const*> V3mTo2nFace;
   seissol::tensor::project2nFaceTo3m::Container<real const*> project2nFaceTo3m;
 
-  /**
+  /** 
    * Addresses of the global face to nodal matrices
    *
    *    0:  \f$ N^{+,1} \f$
@@ -304,17 +304,13 @@
    *    7 : \f$ N^{-,2,3} \f$
    *    [..]
    *    15: \f$ N^{-,4,3} \f$
-   **/
-
-
-<<<<<<< HEAD
-=======
+   **/ 
+
 #if defined(ACL_DEVICE) && defined(USE_PREMULTIPLY_FLUX)
   seissol::tensor::plusFluxMatrices::Container<real const*> plusFluxMatrices;
   seissol::tensor::minusFluxMatrices::Container<real const*> minusFluxMatrices;
 #endif //ACL_DEVICE
  
->>>>>>> cfd59610
   seissol::tensor::V3mTo2n::Container<real const*> faceToNodalMatrices;
 
   //! Modal basis to quadrature points
@@ -322,7 +318,7 @@
 
   //! Project function evaluated at quadrature points to modal basis
   real* projectQPMatrix{nullptr};
-
+  
   //! Switch to nodal for plasticity
   real* vandermondeMatrix{nullptr};
   real* vandermondeMatrixInverse{nullptr};
@@ -421,36 +417,6 @@
 #endif
 };
 
-<<<<<<< HEAD
-/** A piecewise linear function.
- *
- *  Say t \in I_j, then
- *    f(t) = m_j * t + n_j,
- *  where I_j is the half-open interval [t_o + j*dt, t_o + (j+1)*dt).
- *  j runs through 0,...,n-1.
- **/
-struct PiecewiseLinearFunction1D {
-   /** slopes[i] = m_i */
-  real* slopes;
-
-  /** intercepts[i] = n_i */
-  real* intercepts;
-
-  /** numberOfPieces = n */
-  unsigned numberOfPieces;
-
-  /** onsetTime = t_o */
-  real onsetTime;
-
-  /** samplingInterval = dt */
-  real samplingInterval;
-
-  PiecewiseLinearFunction1D() : slopes(NULL), intercepts(NULL), numberOfPieces(0) {}
-  ~PiecewiseLinearFunction1D() { delete[] slopes; delete[] intercepts; numberOfPieces = 0; }
-};
-
-=======
->>>>>>> cfd59610
 struct DRFaceInformation {
   unsigned meshFace;
   unsigned plusSide;
