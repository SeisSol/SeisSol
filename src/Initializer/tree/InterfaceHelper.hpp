--- conflicted
+++ resolved
@@ -59,9 +59,6 @@
 #define _LTSTREE_MEMBER_PTR(N, HANDLE_STRUCT, X) seissol::extract_type<decltype(HANDLE_STRUCT::X)>::type* X = nullptr;
 #define _LTSTREE_MEMBER_REF(N, HANDLE_STRUCT, X) seissol::extract_type<decltype(HANDLE_STRUCT::X)>::type& X;
 #define _LTSTREE_MEMBER_REF_CS(HANDLE_STRUCT, X) seissol::extract_type<decltype(HANDLE_STRUCT::X)>::type& X
-<<<<<<< HEAD
-#define _LTSTREE_LOAD(N, HANDLE_STRUCT, X) X = tree.var(handleStruct.X, place);
-=======
 #define _LTSTREE_MEMBER_PTR_CS(HANDLE_STRUCT, X) seissol::extract_type<decltype(HANDLE_STRUCT::X)>::type* X
 #define _LTSTREE_MEMBER_GETTER(N, HANDLE_STRUCT, X)             seissol::extract_type<decltype(HANDLE_STRUCT::X)>::type& X()       noexcept { return *X ##_ptr; }
 #define _LTSTREE_MEMBER_CONST_GETTER(N, HANDLE_STRUCT, X) const seissol::extract_type<decltype(HANDLE_STRUCT::X)>::type& X() const noexcept { return *X ##_ptr; }
@@ -69,18 +66,13 @@
 #define _LTSTREE_MEMBER_GETTERED_PTR(N, HANDLE_STRUCT, X) _LTSTREE_MEMBER_SUFFIXED_PTR(N, HANDLE_STRUCT, X ) \
                                                           _LTSTREE_MEMBER_GETTER(N, HANDLE_STRUCT, X ) \
                                                           _LTSTREE_MEMBER_CONST_GETTER(N, HANDLE_STRUCT, X )
-#define _LTSTREE_LOAD(N, HANDLE_STRUCT, X) X = tree.var(handleStruct.X);
->>>>>>> 0dc28456
+#define _LTSTREE_LOAD(N, HANDLE_STRUCT, X) X = tree.var(handleStruct.X, place);
 #define _LTSTREE_INIT_MEMBER(HANDLE_STRUCT, X) X(X)
 #define _LTSTREE_INIT_MEMBER_PTR(HANDLE_STRUCT, X) X ##_ptr(X)
 #define _LTSTREE_INIT_MEMBER_PTRREF(HANDLE_STRUCT, X) X ##_ptr(&X)
 #define _LTSTREE_ACCESS(HANDLE_STRUCT, X) X[index]
-<<<<<<< HEAD
+#define _LTSTREE_PTR_ACCESS(HANDLE_STRUCT, X) X + index
 #define _LTSTREE_LOOKUP(HANDLE_STRUCT, X) lut.lookup(handleStruct.X, meshId)
-=======
-#define _LTSTREE_PTR_ACCESS(HANDLE_STRUCT, X) X + index
-#define _LTSTREE_LOOKUP(HANDLE_STRUCT, X) lut.lookup(handleStruct.X,meshId)
->>>>>>> 0dc28456
 #define LTSTREE_GENERATE_INTERFACE(NAME, HANDLE_STRUCT, ...)  struct NAME { \
                                                                 MAGIC_FOR_EACH(_LTSTREE_MEMBER_REF, HANDLE_STRUCT, __VA_ARGS__) \
                                                                 NAME(MAGIC_FOR_EACH_COMMA_SEPARATED(_LTSTREE_MEMBER_REF_CS, HANDLE_STRUCT, __VA_ARGS__)) \
@@ -114,7 +106,7 @@
                                                                 struct Loader { \
                                                                   MAGIC_FOR_EACH(_LTSTREE_MEMBER_PTR, HANDLE_STRUCT, __VA_ARGS__) \
                                                                   template<typename T> \
-                                                                  void load(HANDLE_STRUCT const & handleStruct, T& tree) { \
+                                                                  void load(HANDLE_STRUCT const & handleStruct, T& tree, seissol::initializer::AllocationPlace place = seissol::initializer::AllocationPlace::Host) { \
                                                                     MAGIC_FOR_EACH(_LTSTREE_LOAD, HANDLE_STRUCT, __VA_ARGS__) \
                                                                   } \
                                                                   NAME entry(unsigned index) { \
