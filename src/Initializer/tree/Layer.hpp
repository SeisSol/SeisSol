/**
 * @file
 * This file is part of SeisSol.
 *
 * @author Carsten Uphoff (c.uphoff AT tum.de,
 *http://www5.in.tum.de/wiki/index.php/Carsten_Uphoff,_M.Sc.)
 *
 * @section LICENSE
 * Copyright (c) 2016, SeisSol Group
 * All rights reserved.
 *
 * Redistribution and use in source and binary forms, with or without
 * modification, are permitted provided that the following conditions are met:
 *
 * 1. Redistributions of source code must retain the above copyright notice,
 *    this list of conditions and the following disclaimer.
 *
 * 2. Redistributions in binary form must reproduce the above copyright notice,
 *    this list of conditions and the following disclaimer in the documentation
 *    and/or other materials provided with the distribution.
 *
 * 3. Neither the name of the copyright holder nor the names of its
 *    contributors may be used to endorse or promote products derived from this
 *    software without specific prior written permission.
 *
 * THIS SOFTWARE IS PROVIDED BY THE COPYRIGHT HOLDERS AND CONTRIBUTORS "AS IS"
 * AND ANY EXPRESS OR IMPLIED WARRANTIES, INCLUDING, BUT NOT LIMITED TO, THE
 * IMPLIED WARRANTIES OF MERCHANTABILITY AND FITNESS FOR A PARTICULAR PURPOSE
 * ARE DISCLAIMED. IN NO EVENT SHALL THE COPYRIGHT HOLDER OR CONTRIBUTORS BE
 * LIABLE FOR ANY DIRECT, INDIRECT, INCIDENTAL, SPECIAL, EXEMPLARY, OR
 * CONSEQUENTIAL DAMAGES (INCLUDING, BUT NOT LIMITED TO, PROCUREMENT OF
 * SUBSTITUTE GOODS OR SERVICES; LOSS OF USE, DATA, OR PROFITS; OR BUSINESS
 * INTERRUPTION) HOWEVER CAUSED AND ON ANY THEORY OF LIABILITY, WHETHER IN
 * CONTRACT, STRICT LIABILITY, OR TORT (INCLUDING NEGLIGENCE OR OTHERWISE)
 * ARISING IN ANY WAY OUT OF THE USE OF THIS SOFTWARE, EVEN IF ADVISED OF THE
 * POSSIBILITY OF SUCH DAMAGE.
 *
 * @section DESCRIPTION
 **/

#ifndef INITIALIZER_TREE_LAYER_HPP_
#define INITIALIZER_TREE_LAYER_HPP_

#include "Initializer/BatchRecorders/DataTypes/ConditionalTable.hpp"
#include "Initializer/DeviceGraph.h"
#include "Initializer/MemoryAllocator.h"
#include "Node.hpp"
#include <bitset>
#include <cstring>
#include <limits>
#include <type_traits>
#include <vector>

enum LayerType { Ghost = (1 << 0), Copy = (1 << 1), Interior = (1 << 2), NUMBER_OF_LAYERS };

namespace seissol::initializer {
using LayerMask = std::bitset<NUMBER_OF_LAYERS>;

enum class AllocationMode {
  HostOnly,
  HostOnlyHBM,
  HostDeviceUnified,
  HostDeviceSplit,
  HostDeviceSplitPinned,
  HostDevicePinned,
  DeviceOnly
};

enum class AllocationPlace { Host, Device };

struct DualMemoryContainer {
  void* host = nullptr;
  void* device = nullptr;
  AllocationMode allocationMode;
  std::size_t allocationSize;
  std::size_t allocationAlignment;
  bool constant;

  void* get(AllocationPlace place) const {
    if (place == AllocationPlace::Host) {
      return host;
    } else if (place == AllocationPlace::Device) {
      return device;
    } else {
      return nullptr; // should not happen
    }
  }

  void allocate(seissol::memory::ManagedAllocator& allocator,
                std::size_t size,
                std::size_t alignment,
                AllocationMode mode) {
    if (mode == AllocationMode::HostOnly) {
      host = allocator.allocateMemory(size, alignment, seissol::memory::Memkind::Standard);
      device = nullptr;
    }
    if (mode == AllocationMode::HostOnlyHBM) {
      host = allocator.allocateMemory(size, alignment, seissol::memory::Memkind::HighBandwidth);
      device = nullptr;
    }
    if (mode == AllocationMode::DeviceOnly) {
      host = nullptr;
      device =
          allocator.allocateMemory(size, alignment, seissol::memory::Memkind::DeviceGlobalMemory);
    }
    if (mode == AllocationMode::HostDeviceUnified) {
      host =
          allocator.allocateMemory(size, alignment, seissol::memory::Memkind::DeviceUnifiedMemory);
      device = host;
    }
    if (mode == AllocationMode::HostDevicePinned) {
      host = allocator.allocateMemory(size, alignment, seissol::memory::Memkind::PinnedMemory);
      device = seissol::memory::hostToDevicePointer(host, seissol::memory::Memkind::PinnedMemory);
    }
    if (mode == AllocationMode::HostDeviceSplit) {
      host = allocator.allocateMemory(size, alignment, seissol::memory::Memkind::Standard);
      device =
          allocator.allocateMemory(size, alignment, seissol::memory::Memkind::DeviceGlobalMemory);
    }
    if (mode == AllocationMode::HostDeviceSplitPinned) {
      host = allocator.allocateMemory(size, alignment, seissol::memory::Memkind::PinnedMemory);
      device =
          allocator.allocateMemory(size, alignment, seissol::memory::Memkind::DeviceGlobalMemory);
    }
    allocationMode = mode;
    allocationSize = size;
  }

  void synchronizeTo(AllocationPlace place, void* stream) {
#ifdef ACL_DEVICE
    if (allocationMode == AllocationMode::HostDeviceSplit ||
        allocationMode == AllocationMode::HostDeviceSplitPinned) {
      if (place == AllocationPlace::Host) {
        // do not copy back constant data (we ignore the other direction for now)
        if (!constant) {
          device::DeviceInstance::getInstance().api->copyFromAsync(
              host, device, allocationSize, stream);
        }
      } else {
        device::DeviceInstance::getInstance().api->copyToAsync(
            device, host, allocationSize, stream);
      }
    }
    if (allocationMode == AllocationMode::HostDeviceUnified) {
      // currently broken (?)
      if (place == AllocationPlace::Host) {
        // device::DeviceInstance::getInstance().api->prefetchUnifiedMemTo(device::Destination::Host,
        // host, allocationSize, stream);
      } else {
        // device::DeviceInstance::getInstance().api->prefetchUnifiedMemTo(device::Destination::CurrentDevice,
        // device, allocationSize, stream);
      }
    }
#endif
  }

  void offsetFrom(const DualMemoryContainer& container, std::size_t offset, std::size_t size) {
    host = nullptr;
    device = nullptr;

    allocationMode = container.allocationMode;
    allocationSize = size;
    if (container.host != nullptr) {
      host = reinterpret_cast<char*>(container.host) + offset;
    }
    if (container.device != nullptr) {
      device = reinterpret_cast<char*>(container.device) + offset;
    }
  }
};

template <typename T>
struct Variable {
  unsigned index;
  LayerMask mask;
  unsigned count;
  size_t block;
  Variable(size_t block=1) : index(std::numeric_limits<unsigned>::max()), count(1), block(block) {}
};

struct Bucket {
  unsigned index;

  Bucket() : index(std::numeric_limits<unsigned>::max()) {}
};

#ifdef ACL_DEVICE
struct ScratchpadMemory : public Bucket {};
#endif

struct MemoryInfo {
  size_t bytes;
  size_t alignment;
  size_t elemsize;
  LayerMask mask;
<<<<<<< HEAD
  size_t block;
  seissol::memory::Memkind memkind;
=======
  // seissol::memory::Memkind memkind;
  AllocationMode allocMode;
  bool constant{false};
>>>>>>> 429f1ede
};

class Layer : public Node {
  private:
  enum LayerType m_layerType;
  unsigned m_numberOfCells;
  std::vector<DualMemoryContainer> m_vars;
  std::vector<DualMemoryContainer> m_buckets;
  std::vector<size_t> m_bucketSizes;

#ifdef ACL_DEVICE
  std::vector<DualMemoryContainer> m_scratchpads{};
  std::vector<size_t> m_scratchpadSizes{};
  std::unordered_map<GraphKey, device::DeviceGraphHandle, GraphKeyHash> m_computeGraphHandles{};
  ConditionalPointersToRealsTable m_conditionalPointersToRealsTable{};
  DrConditionalPointersToRealsTable m_drConditionalPointersToRealsTable{};
  ConditionalMaterialTable m_conditionalMaterialTable{};
  ConditionalIndicesTable m_conditionalIndicesTable;
#endif

  public:
  Layer() : m_numberOfCells(0) {}
  ~Layer() override = default;

  void synchronizeTo(AllocationPlace place, void* stream) {
    for (auto& variable : m_vars) {
      variable.synchronizeTo(place, stream);
    }
    for (auto& bucket : m_buckets) {
      bucket.synchronizeTo(place, stream);
    }
#ifdef ACL_DEVICE
    for (auto& scratchpad : m_scratchpads) {
      scratchpad.synchronizeTo(place, stream);
    }
#endif
  }

  template <typename T>
  T* var(const Variable<T>& handle, AllocationPlace place = AllocationPlace::Host) {
    assert(handle.index != std::numeric_limits<unsigned>::max());
    assert(m_vars.size() > handle.index);
    return static_cast<T*>(m_vars[handle.index].get(place));
  }

  template <typename T>
  void varSynchronizeTo(const Variable<T>& handle, AllocationPlace place, void* stream) {
    assert(handle.index != std::numeric_limits<unsigned>::max());
    assert(m_vars.size() > handle.index);
    m_vars[handle.index].synchronizeTo(place, stream);
  }

  void* bucket(const Bucket& handle, AllocationPlace place = AllocationPlace::Host) {
    assert(handle.index != std::numeric_limits<unsigned>::max());
    assert(m_buckets.size() > handle.index);
    return m_buckets[handle.index].get(place);
  }

  void bucketSynchronizeTo(const Bucket& handle, AllocationPlace place, void* stream) {
    assert(handle.index != std::numeric_limits<unsigned>::max());
    assert(m_buckets.size() > handle.index);
    m_buckets[handle.index].synchronizeTo(place, stream);
  }

#ifdef ACL_DEVICE
  void* getScratchpadMemory(const ScratchpadMemory& handle,
                            AllocationPlace place = AllocationPlace::Host) {
    assert(handle.index != std::numeric_limits<unsigned>::max());
    assert(m_scratchpads.size() > handle.index);
    return (m_scratchpads[handle.index].get(place));
  }
#endif

  /// i-th bit of layerMask shall be set if data is masked on the i-th layer
  inline bool isMasked(LayerMask layerMask) const {
    return (LayerMask(m_layerType) & layerMask).any();
  }

  inline void setLayerType(enum LayerType layerType) { m_layerType = layerType; }

  inline enum LayerType getLayerType() const { return m_layerType; }

  inline unsigned getNumberOfCells() const { return m_numberOfCells; }

  inline void setNumberOfCells(unsigned numberOfCells) { m_numberOfCells = numberOfCells; }

  inline void allocatePointerArrays(unsigned numVars, unsigned numBuckets) {
    assert(m_vars.empty() && m_buckets.empty() && m_bucketSizes.empty());
    m_vars.resize(numVars);
    m_buckets.resize(numBuckets);
    m_bucketSizes.resize(numBuckets, 0);
  }

#ifdef ACL_DEVICE
  inline void allocateScratchpadArrays(unsigned numScratchPads) {
    assert(m_scratchpads.empty() && m_scratchpadSizes.empty());

    m_scratchpads.resize(numScratchPads);
    m_scratchpadSizes.resize(numScratchPads, 0);
  }
#endif

  inline void setBucketSize(const Bucket& handle, size_t size) {
    assert(m_bucketSizes.size() > handle.index);
    m_bucketSizes[handle.index] = size;
  }

#ifdef ACL_DEVICE
  inline void setScratchpadSize(const ScratchpadMemory& handle, size_t size) {
    assert(m_scratchpadSizes.size() > handle.index);
    m_scratchpadSizes[handle.index] = size;
  }
#endif

  inline size_t getBucketSize(const Bucket& handle) {
    assert(m_bucketSizes.size() > handle.index);
    return m_bucketSizes[handle.index];
  }

  void addVariableSizes(const std::vector<MemoryInfo>& vars, std::vector<size_t>& bytes) {
    for (unsigned var = 0; var < vars.size(); ++var) {
      if (!isMasked(vars[var].mask)) {
        bytes[var] += ((m_numberOfCells + vars[var].block - 1) / vars[var].block) * vars[var].bytes;
      }
    }
  }

  void addBucketSizes(std::vector<size_t>& bytes) {
    for (unsigned bucket = 0; bucket < bytes.size(); ++bucket) {
      bytes[bucket] += m_bucketSizes[bucket];
    }
  }

#ifdef ACL_DEVICE
  // Overrides array's elements; if the corresponding local
  // scratchpad mem. size is bigger then the one inside of the array
  void findMaxScratchpadSizes(std::vector<size_t>& bytes) {
    for (size_t id = 0; id < bytes.size(); ++id) {
      bytes[id] = std::max(bytes[id], m_scratchpadSizes[id]);
    }
  }
#endif

  void setMemoryRegionsForVariables(const std::vector<MemoryInfo>& vars,
                                    const std::vector<DualMemoryContainer>& memory,
                                    const std::vector<size_t>& offsets) {
    assert(m_vars.size() >= vars.size());
    for (unsigned var = 0; var < vars.size(); ++var) {
      if (!isMasked(vars[var].mask)) {
        m_vars[var].offsetFrom(memory[var], offsets[var], m_numberOfCells * vars[var].bytes);
      }
    }
  }

  void setMemoryRegionsForBuckets(const std::vector<DualMemoryContainer>& memory,
                                  const std::vector<size_t>& offsets) {
    assert(m_buckets.size() >= offsets.size());
    for (unsigned bucket = 0; bucket < offsets.size(); ++bucket) {
      m_buckets[bucket].offsetFrom(memory[bucket], offsets[bucket], m_bucketSizes[bucket]);
    }
  }

#ifdef ACL_DEVICE
  void setMemoryRegionsForScratchpads(const std::vector<DualMemoryContainer>& memory) {
    assert(m_scratchpads.size() == memory.size());
    for (size_t id = 0; id < m_scratchpads.size(); ++id) {
      m_scratchpads[id] = memory[id];
    }
  }
#endif

  void touchVariables(const std::vector<MemoryInfo>& vars) {
    for (unsigned var = 0; var < vars.size(); ++var) {

      // NOTE: we don't touch device global memory because it is in a different address space
      // we will do deep-copy from the host to a device later on
      if (!isMasked(vars[var].mask) && (m_vars[var].host != nullptr)) {
#ifdef _OPENMP
#pragma omp parallel for schedule(static)
#endif
<<<<<<< HEAD
        for (unsigned cell = 0; cell < ((m_numberOfCells + vars[var].block - 1) / vars[var].block); ++cell) {
          memset(static_cast<char*>(m_vars[var]) + cell * vars[var].bytes, 0, vars[var].bytes);
=======
        for (unsigned cell = 0; cell < m_numberOfCells; ++cell) {
          memset(static_cast<char*>(m_vars[var].host) + cell * vars[var].bytes, 0, vars[var].bytes);
>>>>>>> 429f1ede
        }
      }
    }
  }

#ifdef ACL_DEVICE
  template <typename InnerKeyType>
  auto& getConditionalTable() {
    if constexpr (std::is_same_v<InnerKeyType, inner_keys::Wp>) {
      return m_conditionalPointersToRealsTable;
    }

    if constexpr (std::is_same_v<InnerKeyType, inner_keys::Dr>) {
      return m_drConditionalPointersToRealsTable;
    }

    if constexpr (std::is_same_v<InnerKeyType, inner_keys::Material>) {
      return m_conditionalMaterialTable;
    }

    if constexpr (std::is_same_v<InnerKeyType, inner_keys::Indices>) {
      return m_conditionalIndicesTable;
    }
  }

  template <typename InnerKeyType>
  const auto& getConditionalTable() const {
    if constexpr (std::is_same_v<InnerKeyType, inner_keys::Wp>) {
      return m_conditionalPointersToRealsTable;
    }

    if constexpr (std::is_same_v<InnerKeyType, inner_keys::Dr>) {
      return m_drConditionalPointersToRealsTable;
    }

    if constexpr (std::is_same_v<InnerKeyType, inner_keys::Material>) {
      return m_conditionalMaterialTable;
    }

    if constexpr (std::is_same_v<InnerKeyType, inner_keys::Indices>) {
      return m_conditionalIndicesTable;
    }
  }

  device::DeviceGraphHandle getDeviceComputeGraphHandle(GraphKey graphKey) {
    if (m_computeGraphHandles.find(graphKey) != m_computeGraphHandles.end()) {
      return m_computeGraphHandles[graphKey];
    } else {
      return device::DeviceGraphHandle();
    }
  }

  void updateDeviceComputeGraphHandle(GraphKey graphKey, device::DeviceGraphHandle graphHandle) {
    assert(m_computeGraphHandles.find(graphKey) == m_computeGraphHandles.end() &&
           "an entry of hash table must be empty on write");
    if (graphHandle.isInitialized()) {
      m_computeGraphHandles[graphKey] = graphHandle;
    }
  }
#endif // ACL_DEVICE
};

} // namespace seissol::initializer

#endif<|MERGE_RESOLUTION|>--- conflicted
+++ resolved
@@ -193,14 +193,9 @@
   size_t alignment;
   size_t elemsize;
   LayerMask mask;
-<<<<<<< HEAD
   size_t block;
-  seissol::memory::Memkind memkind;
-=======
-  // seissol::memory::Memkind memkind;
   AllocationMode allocMode;
   bool constant{false};
->>>>>>> 429f1ede
 };
 
 class Layer : public Node {
@@ -381,13 +376,8 @@
 #ifdef _OPENMP
 #pragma omp parallel for schedule(static)
 #endif
-<<<<<<< HEAD
         for (unsigned cell = 0; cell < ((m_numberOfCells + vars[var].block - 1) / vars[var].block); ++cell) {
-          memset(static_cast<char*>(m_vars[var]) + cell * vars[var].bytes, 0, vars[var].bytes);
-=======
-        for (unsigned cell = 0; cell < m_numberOfCells; ++cell) {
           memset(static_cast<char*>(m_vars[var].host) + cell * vars[var].bytes, 0, vars[var].bytes);
->>>>>>> 429f1ede
         }
       }
     }
