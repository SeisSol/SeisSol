// SPDX-FileCopyrightText: 2020 SeisSol Group
//
// SPDX-License-Identifier: BSD-3-Clause
// SPDX-LicenseComments: Full text under /LICENSE and /LICENSES/
//
// SPDX-FileContributor: Author lists in /AUTHORS and /CITATION.cff

#include "GeneratedCode/tensor.h"
#include "Kernels/Interface.h"
#include "Recorders.h"
#include <DataTypes/ConditionalKey.h>
#include <DataTypes/EncodedConstants.h>
#include <GeneratedCode/tensor.h>
#include <Kernels/Precision.h>
#include <Memory/Descriptor/LTS.h>
#include <Memory/Tree/Layer.h>
#include <cstddef>
#include <vector>
#include <yateto.h>

using namespace device;
using namespace seissol::initializer;
using namespace seissol::initializer::recording;

void PlasticityRecorder::record(LTS::Layer& layer) {
  setUpContext(layer);

  auto* pstrains = currentLayer->var<LTS::PStrain>(AllocationPlace::Device);
  size_t nodalStressTensorCounter = 0;
  real* scratchMem =
      static_cast<real*>(currentLayer->var<LTS::IntegratedDofsScratch>(AllocationPlace::Device));
  real* qEtaNodalScratch =
      static_cast<real*>(currentLayer->var<LTS::QEtaNodalScratch>(AllocationPlace::Device));
  real* qStressNodalScratch =
      static_cast<real*>(currentLayer->var<LTS::QStressNodalScratch>(AllocationPlace::Device));
  real* prevDofsScratch =
      static_cast<real*>(currentLayer->var<LTS::PrevDofsScratch>(AllocationPlace::Device));
  const auto size = currentLayer->size();
  if (size > 0) {
    std::vector<real*> dofsPtrs(size, nullptr);
    std::vector<real*> qstressNodalPtrs(size, nullptr);
    std::vector<real*> pstransPtrs(size, nullptr);
    std::vector<real*> initialLoadPtrs(size, nullptr);
    std::vector<real*> qEtaNodalPtrs(size, nullptr);
    std::vector<real*> qStressNodalPtrs(size, nullptr);
    std::vector<real*> prevDofsPtrs(size, nullptr);

    for (unsigned cell = 0; cell < size; ++cell) {
<<<<<<< HEAD
      auto data = currentLayer->cellRef<Cfg>(cell, AllocationPlace::Device);
=======
      auto data = currentLayer->cellRef(cell, AllocationPlace::Device);
>>>>>>> af7df1d3
      dofsPtrs[cell] = static_cast<real*>(data.get<LTS::Dofs>());
      qstressNodalPtrs[cell] = &scratchMem[nodalStressTensorCounter];
      nodalStressTensorCounter += tensor::QStressNodal<Cfg>::size();
      pstransPtrs[cell] = static_cast<real*>(pstrains[cell]);
      initialLoadPtrs[cell] = static_cast<real*>(data.get<LTS::Plasticity>().initialLoading);
<<<<<<< HEAD
      qEtaNodalPtrs[cell] = qEtaNodalScratch + cell * tensor::QEtaNodal<Cfg>::size();
      qStressNodalPtrs[cell] = qStressNodalScratch + cell * tensor::QStressNodal<Cfg>::size();
      prevDofsPtrs[cell] = prevDofsScratch + cell * tensor::Q<Cfg>::size();
=======
      qEtaNodalPtrs[cell] = qEtaNodalScratch + cell * tensor::QEtaNodal::size();
      qStressNodalPtrs[cell] = qStressNodalScratch + cell * tensor::QStressNodal::size();
      prevDofsPtrs[cell] = prevDofsScratch + cell * tensor::Q::size();
>>>>>>> af7df1d3
    }

    const ConditionalKey key(*KernelNames::Plasticity);
    checkKey(key);
    (*currentTable)[key].set(inner_keys::Wp::Id::Dofs, dofsPtrs);
    (*currentTable)[key].set(inner_keys::Wp::Id::NodalStressTensor, qstressNodalPtrs);
    (*currentTable)[key].set(inner_keys::Wp::Id::Pstrains, pstransPtrs);
    (*currentTable)[key].set(inner_keys::Wp::Id::InitialLoad, initialLoadPtrs);
    (*currentTable)[key].set(inner_keys::Wp::Id::PrevDofs, prevDofsPtrs);
    (*currentTable)[key].set(inner_keys::Wp::Id::QEtaNodal, qEtaNodalPtrs);
    (*currentTable)[key].set(inner_keys::Wp::Id::DuDtStrain, qStressNodalPtrs);
  }
}<|MERGE_RESOLUTION|>--- conflicted
+++ resolved
@@ -10,7 +10,6 @@
 #include "Recorders.h"
 #include <DataTypes/ConditionalKey.h>
 #include <DataTypes/EncodedConstants.h>
-#include <GeneratedCode/tensor.h>
 #include <Kernels/Precision.h>
 #include <Memory/Descriptor/LTS.h>
 #include <Memory/Tree/Layer.h>
@@ -46,25 +45,15 @@
     std::vector<real*> prevDofsPtrs(size, nullptr);
 
     for (unsigned cell = 0; cell < size; ++cell) {
-<<<<<<< HEAD
       auto data = currentLayer->cellRef<Cfg>(cell, AllocationPlace::Device);
-=======
-      auto data = currentLayer->cellRef(cell, AllocationPlace::Device);
->>>>>>> af7df1d3
       dofsPtrs[cell] = static_cast<real*>(data.get<LTS::Dofs>());
       qstressNodalPtrs[cell] = &scratchMem[nodalStressTensorCounter];
       nodalStressTensorCounter += tensor::QStressNodal<Cfg>::size();
       pstransPtrs[cell] = static_cast<real*>(pstrains[cell]);
       initialLoadPtrs[cell] = static_cast<real*>(data.get<LTS::Plasticity>().initialLoading);
-<<<<<<< HEAD
       qEtaNodalPtrs[cell] = qEtaNodalScratch + cell * tensor::QEtaNodal<Cfg>::size();
       qStressNodalPtrs[cell] = qStressNodalScratch + cell * tensor::QStressNodal<Cfg>::size();
       prevDofsPtrs[cell] = prevDofsScratch + cell * tensor::Q<Cfg>::size();
-=======
-      qEtaNodalPtrs[cell] = qEtaNodalScratch + cell * tensor::QEtaNodal::size();
-      qStressNodalPtrs[cell] = qStressNodalScratch + cell * tensor::QStressNodal::size();
-      prevDofsPtrs[cell] = prevDofsScratch + cell * tensor::Q::size();
->>>>>>> af7df1d3
     }
 
     const ConditionalKey key(*KernelNames::Plasticity);
