// SPDX-FileCopyrightText: 2020 SeisSol Group
//
// SPDX-License-Identifier: BSD-3-Clause
// SPDX-LicenseComments: Full text under /LICENSE and /LICENSES/
//
// SPDX-FileContributor: Author lists in /AUTHORS and /CITATION.cff

#include "Kernels/Interface.h"
#include "Recorders.h"
#include <DataTypes/ConditionalKey.h>
#include <DataTypes/EncodedConstants.h>
#include <Kernels/Precision.h>
#include <Memory/Descriptor/LTS.h>
#include <Memory/Tree/Layer.h>
#include <cstddef>
#include <tensor.h>
#include <vector>
#include <yateto.h>

using namespace device;
using namespace seissol::initializer;
using namespace seissol::initializer::recording;

void PlasticityRecorder::record(const seissol::LTS& lts, Layer& layer) {
  setUpContext(layer);

  auto* pstrains = currentLayer->var<LTS::PStrain>(AllocationPlace::Device);
  size_t nodalStressTensorCounter = 0;
<<<<<<< HEAD
  real* scratchMem =
      static_cast<real*>(currentLayer->var<LTS::IntegratedDofsScratch>(AllocationPlace::Device));
=======
  real* scratchMem = static_cast<real*>(
      currentLayer->var(currentHandler->integratedDofsScratch, AllocationPlace::Device));
  real* qEtaNodalScratch = static_cast<real*>(
      currentLayer->var(currentHandler->qEtaNodalScratch, AllocationPlace::Device));
  real* qStressNodalScratch = static_cast<real*>(
      currentLayer->var(currentHandler->qStressNodalScratch, AllocationPlace::Device));
  real* prevDofsScratch = static_cast<real*>(
      currentLayer->var(currentHandler->prevDofsScratch, AllocationPlace::Device));
>>>>>>> 68f18eef
  const auto size = currentLayer->size();
  if (size > 0) {
    std::vector<real*> dofsPtrs(size, nullptr);
    std::vector<real*> qstressNodalPtrs(size, nullptr);
    std::vector<real*> pstransPtrs(size, nullptr);
    std::vector<real*> initialLoadPtrs(size, nullptr);
    std::vector<real*> qEtaNodalPtrs(size, nullptr);
    std::vector<real*> qStressNodalPtrs(size, nullptr);
    std::vector<real*> prevDofsPtrs(size, nullptr);

    for (unsigned cell = 0; cell < size; ++cell) {
      auto data = currentLayer->cellRef(cell, AllocationPlace::Device);
      dofsPtrs[cell] = static_cast<real*>(data.get<LTS::Dofs>());
      qstressNodalPtrs[cell] = &scratchMem[nodalStressTensorCounter];
      nodalStressTensorCounter += tensor::QStressNodal::size();
      pstransPtrs[cell] = static_cast<real*>(pstrains[cell]);
<<<<<<< HEAD
      initialLoadPtrs[cell] = static_cast<real*>(data.get<LTS::Plasticity>().initialLoading);
=======
      initialLoadPtrs[cell] = static_cast<real*>(data.plasticity().initialLoading);
      qEtaNodalPtrs[cell] = qEtaNodalScratch + cell * tensor::QEtaNodal::size();
      qStressNodalPtrs[cell] = qStressNodalScratch + cell * tensor::QStressNodal::size();
      prevDofsPtrs[cell] = prevDofsScratch + cell * tensor::Q::size();
>>>>>>> 68f18eef
    }

    const ConditionalKey key(*KernelNames::Plasticity);
    checkKey(key);
    (*currentTable)[key].set(inner_keys::Wp::Id::Dofs, dofsPtrs);
    (*currentTable)[key].set(inner_keys::Wp::Id::NodalStressTensor, qstressNodalPtrs);
    (*currentTable)[key].set(inner_keys::Wp::Id::Pstrains, pstransPtrs);
    (*currentTable)[key].set(inner_keys::Wp::Id::InitialLoad, initialLoadPtrs);
    (*currentTable)[key].set(inner_keys::Wp::Id::PrevDofs, prevDofsPtrs);
    (*currentTable)[key].set(inner_keys::Wp::Id::QEtaNodal, qEtaNodalPtrs);
    (*currentTable)[key].set(inner_keys::Wp::Id::DuDtStrain, qStressNodalPtrs);
  }
}<|MERGE_RESOLUTION|>--- conflicted
+++ resolved
@@ -26,19 +26,14 @@
 
   auto* pstrains = currentLayer->var<LTS::PStrain>(AllocationPlace::Device);
   size_t nodalStressTensorCounter = 0;
-<<<<<<< HEAD
   real* scratchMem =
       static_cast<real*>(currentLayer->var<LTS::IntegratedDofsScratch>(AllocationPlace::Device));
-=======
-  real* scratchMem = static_cast<real*>(
-      currentLayer->var(currentHandler->integratedDofsScratch, AllocationPlace::Device));
   real* qEtaNodalScratch = static_cast<real*>(
       currentLayer->var(currentHandler->qEtaNodalScratch, AllocationPlace::Device));
   real* qStressNodalScratch = static_cast<real*>(
       currentLayer->var(currentHandler->qStressNodalScratch, AllocationPlace::Device));
   real* prevDofsScratch = static_cast<real*>(
       currentLayer->var(currentHandler->prevDofsScratch, AllocationPlace::Device));
->>>>>>> 68f18eef
   const auto size = currentLayer->size();
   if (size > 0) {
     std::vector<real*> dofsPtrs(size, nullptr);
@@ -55,14 +50,10 @@
       qstressNodalPtrs[cell] = &scratchMem[nodalStressTensorCounter];
       nodalStressTensorCounter += tensor::QStressNodal::size();
       pstransPtrs[cell] = static_cast<real*>(pstrains[cell]);
-<<<<<<< HEAD
       initialLoadPtrs[cell] = static_cast<real*>(data.get<LTS::Plasticity>().initialLoading);
-=======
-      initialLoadPtrs[cell] = static_cast<real*>(data.plasticity().initialLoading);
       qEtaNodalPtrs[cell] = qEtaNodalScratch + cell * tensor::QEtaNodal::size();
       qStressNodalPtrs[cell] = qStressNodalScratch + cell * tensor::QStressNodal::size();
       prevDofsPtrs[cell] = prevDofsScratch + cell * tensor::Q::size();
->>>>>>> 68f18eef
     }
 
     const ConditionalKey key(*KernelNames::Plasticity);
