// SPDX-FileCopyrightText: 2020 SeisSol Group
//
// SPDX-License-Identifier: BSD-3-Clause
// SPDX-LicenseComments: Full text under /LICENSE and /LICENSES/
//
// SPDX-FileContributor: Author lists in /AUTHORS and /CITATION.cff

#include "GeneratedCode/tensor.h"
#include "Kernels/Interface.h"
#include "Recorders.h"
#include "utils/logger.h"
#include <DataTypes/ConditionalKey.h>
#include <DataTypes/EncodedConstants.h>
#include <GeneratedCode/tensor.h>
#include <Initializer/BasicTypedefs.h>
#include <Initializer/Typedefs.h>
#include <Kernels/Precision.h>
#include <Memory/Descriptor/LTS.h>
#include <Memory/Tree/Layer.h>
#include <array>
#include <cassert>
#include <cstddef>
#include <vector>
#include <yateto.h>

using namespace device;
using namespace seissol::initializer;
using namespace seissol::initializer::recording;

void NeighIntegrationRecorder::record(LTS::Layer& layer) {
  setUpContext(layer);
  idofsAddressRegistry.clear();

  recordDofsTimeEvaluation();
  recordNeighborFluxIntegrals();
}

void NeighIntegrationRecorder::recordDofsTimeEvaluation() {
  real*(*faceNeighborsDevice)[4] = currentLayer->var<LTS::FaceNeighborsDevice>();
  real* integratedDofsScratch =
      static_cast<real*>(currentLayer->var<LTS::IntegratedDofsScratch>(AllocationPlace::Device));

  const auto size = currentLayer->size();
  if (size > 0) {
    std::vector<real*> ltsIDofsPtrs{};
    std::vector<real*> ltsDerivativesPtrs{};
    std::vector<real*> gtsDerivativesPtrs{};
    std::vector<real*> gtsIDofsPtrs{};

    for (std::size_t cell = 0; cell < size; ++cell) {
<<<<<<< HEAD
      auto dataHost = currentLayer->cellRef<Cfg>(cell, AllocationPlace::Host);
=======
      auto dataHost = currentLayer->cellRef(cell, AllocationPlace::Host);
>>>>>>> af7df1d3

      for (std::size_t face = 0; face < Cell::NumFaces; ++face) {
        real* neighborBuffer = faceNeighborsDevice[cell][face];

        // check whether a neighbor element idofs has not been counted twice
        if ((idofsAddressRegistry.find(neighborBuffer) == idofsAddressRegistry.end())) {

          // maybe, because of BCs, a pointer can be a nullptr, i.e. skip it
          if (neighborBuffer != nullptr) {
            if (dataHost.get<LTS::CellInformation>().faceTypes[face] != FaceType::Outflow &&
                dataHost.get<LTS::CellInformation>().faceTypes[face] != FaceType::DynamicRupture) {

              const bool isNeighbProvidesDerivatives =
                  dataHost.get<LTS::CellInformation>().ltsSetup.neighborHasDerivatives(face);

              if (isNeighbProvidesDerivatives) {
                real* nextTempIDofsPtr = &integratedDofsScratch[integratedDofsAddressCounter];

                const bool isGtsNeighbor =
                    dataHost.get<LTS::CellInformation>().ltsSetup.neighborGTS(face);
                if (isGtsNeighbor) {

                  idofsAddressRegistry[neighborBuffer] = nextTempIDofsPtr;
                  gtsIDofsPtrs.push_back(nextTempIDofsPtr);
                  gtsDerivativesPtrs.push_back(neighborBuffer);

                } else {
                  idofsAddressRegistry[neighborBuffer] = nextTempIDofsPtr;
                  ltsIDofsPtrs.push_back(nextTempIDofsPtr);
                  ltsDerivativesPtrs.push_back(neighborBuffer);
                }
                integratedDofsAddressCounter += tensor::I<Cfg>::size();
              } else {
                idofsAddressRegistry[neighborBuffer] = neighborBuffer;
              }
            }
          }
        }
      }
    }

    if (!gtsIDofsPtrs.empty()) {
      const ConditionalKey key(*KernelNames::NeighborFlux, *ComputationKind::WithGtsDerivatives);
      checkKey(key);
      (*currentTable)[key].set(inner_keys::Wp::Id::Derivatives, gtsDerivativesPtrs);
      (*currentTable)[key].set(inner_keys::Wp::Id::Idofs, gtsIDofsPtrs);
    }

    if (!ltsIDofsPtrs.empty()) {
      const ConditionalKey key(*KernelNames::NeighborFlux, *ComputationKind::WithLtsDerivatives);
      checkKey(key);
      (*currentTable)[key].set(inner_keys::Wp::Id::Derivatives, ltsDerivativesPtrs);
      (*currentTable)[key].set(inner_keys::Wp::Id::Idofs, ltsIDofsPtrs);
    }
  }
}

void NeighIntegrationRecorder::recordNeighborFluxIntegrals() {
  real*(*faceNeighborsDevice)[4] = currentLayer->var<LTS::FaceNeighborsDevice>();

  std::array<std::vector<real*>[*FaceRelations::Count], *FaceId::Count> regularPeriodicDofs {};
  std::array<std::vector<real*>[*FaceRelations::Count], *FaceId::Count> regularPeriodicIDofs {};
  std::array<std::vector<real*>[*FaceRelations::Count], *FaceId::Count> regularPeriodicAminusT {};

  std::array<std::vector<real*>[*DrFaceRelations::Count], *FaceId::Count> drDofs {};
  std::array<std::vector<real*>[*DrFaceRelations::Count], *FaceId::Count> drGodunov {};
  std::array<std::vector<real*>[*DrFaceRelations::Count], *FaceId::Count> drFluxSolver {};

  std::array<std::vector<real*>[*FaceRelations::Count], *FaceId::Count> regularDofsExt {};
  std::array<std::vector<real*>[*DrFaceRelations::Count], *FaceId::Count> drDofsExt {};

<<<<<<< HEAD
  CellDRMapping<Cfg>(*drMappingDevice)[4] = currentLayer->var<LTS::DRMappingDevice>(Cfg());
=======
  CellDRMapping(*drMappingDevice)[4] = currentLayer->var<LTS::DRMappingDevice>();
>>>>>>> af7df1d3

#ifdef USE_VISCOELASTIC2
  auto* dofsExt = currentLayer->var<LTS::DofsExtScratch>(AllocationPlace::Device);
#endif

  const auto size = currentLayer->size();
  for (std::size_t cell = 0; cell < size; ++cell) {
<<<<<<< HEAD
    auto data = currentLayer->cellRef<Cfg>(cell, AllocationPlace::Device);
    auto dataHost = currentLayer->cellRef<Cfg>(cell, AllocationPlace::Host);
=======
    auto data = currentLayer->cellRef(cell, AllocationPlace::Device);
    auto dataHost = currentLayer->cellRef(cell, AllocationPlace::Host);
>>>>>>> af7df1d3

    for (std::size_t face = 0; face < Cell::NumFaces; face++) {
      switch (dataHost.get<LTS::CellInformation>().faceTypes[face]) {
      case FaceType::Regular:
        [[fallthrough]];
      case FaceType::Periodic: {
        // compute face type relation

        real* neighborBufferPtr = faceNeighborsDevice[cell][face];
        // maybe, because of BCs, a pointer can be a nullptr, i.e. skip it
        if (neighborBufferPtr != nullptr) {
          const auto faceRelation =
              dataHost.get<LTS::CellInformation>().faceRelations[face][1] +
              3 * dataHost.get<LTS::CellInformation>().faceRelations[face][0] + 12 * face;

          assert((*FaceRelations::Count) > faceRelation &&
                 "incorrect face relation count has been detected");

          regularPeriodicDofs[face][faceRelation].push_back(
              static_cast<real*>(data.get<LTS::Dofs>()));
          regularPeriodicIDofs[face][faceRelation].push_back(
              idofsAddressRegistry[neighborBufferPtr]);
          regularPeriodicAminusT[face][faceRelation].push_back(
              reinterpret_cast<real*>(&data.get<LTS::NeighboringIntegration>()));
#ifdef USE_VISCOELASTIC2
          regularDofsExt[face][faceRelation].push_back(static_cast<real*>(dofsExt) +
                                                       tensor::Qext<Cfg>::size() * cell);
#endif
        }
        break;
      }
      case FaceType::FreeSurface: {
        break;
      }
      case FaceType::DynamicRupture: {
        const auto faceRelation =
            drMappingDevice[cell][face].side + 4 * drMappingDevice[cell][face].faceRelation;
        assert((*DrFaceRelations::Count) > faceRelation &&
               "incorrect face relation count in dyn. rupture has been detected");
        drDofs[face][faceRelation].push_back(static_cast<real*>(data.get<LTS::Dofs>()));
        drGodunov[face][faceRelation].push_back(drMappingDevice[cell][face].godunov);
        drFluxSolver[face][faceRelation].push_back(drMappingDevice[cell][face].fluxSolver);
#ifdef USE_VISCOELASTIC2
        drDofsExt[face][faceRelation].push_back(static_cast<real*>(dofsExt) +
                                                tensor::Qext<Cfg>::size() * cell);
#endif
        break;
      }
      case FaceType::Outflow:
        [[fallthrough]];
      case FaceType::Analytical:
        [[fallthrough]];
      case FaceType::FreeSurfaceGravity:
        [[fallthrough]];
      case FaceType::Dirichlet: {
        // Do not need to compute anything in the neighboring macro-kernel
        // for outflow, analytical, freeSurfaceGravity and dirichlet
        // boundary conditions
        break;
      }
      default: {
        logError() << "unknown boundary condition type: "
                   << static_cast<int>(dataHost.get<LTS::CellInformation>().faceTypes[face]);
      }
      }
    }
  }

  for (std::size_t face = 0; face < Cell::NumFaces; ++face) {
    // regular and periodic
    for (size_t faceRelation = 0; faceRelation < (*FaceRelations::Count); ++faceRelation) {
      if (!regularPeriodicDofs[face][faceRelation].empty()) {
        const ConditionalKey key(*KernelNames::NeighborFlux,
                                 (FaceKinds::Regular || FaceKinds::Periodic),
                                 face,
                                 faceRelation);
        checkKey(key);

        (*currentTable)[key].set(inner_keys::Wp::Id::Idofs,
                                 regularPeriodicIDofs[face][faceRelation]);
        (*currentTable)[key].set(inner_keys::Wp::Id::Dofs, regularPeriodicDofs[face][faceRelation]);
        (*currentTable)[key].set(inner_keys::Wp::Id::NeighborIntegrationData,
                                 regularPeriodicAminusT[face][faceRelation]);
#ifdef USE_VISCOELASTIC2
        (*currentTable)[key].set(inner_keys::Wp::Id::DofsExt, regularDofsExt[face][faceRelation]);
#endif
      }
    }

    // dynamic rupture
    for (std::size_t faceRelation = 0; faceRelation < (*DrFaceRelations::Count); ++faceRelation) {
      if (!drDofs[face][faceRelation].empty()) {
        const ConditionalKey key(
            *KernelNames::NeighborFlux, *FaceKinds::DynamicRupture, face, faceRelation);
        checkKey(key);

        (*currentTable)[key].set(inner_keys::Wp::Id::Dofs, drDofs[face][faceRelation]);
        (*currentTable)[key].set(inner_keys::Wp::Id::Godunov, drGodunov[face][faceRelation]);
        (*currentTable)[key].set(inner_keys::Wp::Id::FluxSolver, drFluxSolver[face][faceRelation]);
#ifdef USE_VISCOELASTIC2
        (*currentTable)[key].set(inner_keys::Wp::Id::DofsExt, drDofsExt[face][faceRelation]);
#endif
      }
    }
  }
}<|MERGE_RESOLUTION|>--- conflicted
+++ resolved
@@ -11,7 +11,6 @@
 #include "utils/logger.h"
 #include <DataTypes/ConditionalKey.h>
 #include <DataTypes/EncodedConstants.h>
-#include <GeneratedCode/tensor.h>
 #include <Initializer/BasicTypedefs.h>
 #include <Initializer/Typedefs.h>
 #include <Kernels/Precision.h>
@@ -48,11 +47,7 @@
     std::vector<real*> gtsIDofsPtrs{};
 
     for (std::size_t cell = 0; cell < size; ++cell) {
-<<<<<<< HEAD
       auto dataHost = currentLayer->cellRef<Cfg>(cell, AllocationPlace::Host);
-=======
-      auto dataHost = currentLayer->cellRef(cell, AllocationPlace::Host);
->>>>>>> af7df1d3
 
       for (std::size_t face = 0; face < Cell::NumFaces; ++face) {
         real* neighborBuffer = faceNeighborsDevice[cell][face];
@@ -124,11 +119,7 @@
   std::array<std::vector<real*>[*FaceRelations::Count], *FaceId::Count> regularDofsExt {};
   std::array<std::vector<real*>[*DrFaceRelations::Count], *FaceId::Count> drDofsExt {};
 
-<<<<<<< HEAD
   CellDRMapping<Cfg>(*drMappingDevice)[4] = currentLayer->var<LTS::DRMappingDevice>(Cfg());
-=======
-  CellDRMapping(*drMappingDevice)[4] = currentLayer->var<LTS::DRMappingDevice>();
->>>>>>> af7df1d3
 
 #ifdef USE_VISCOELASTIC2
   auto* dofsExt = currentLayer->var<LTS::DofsExtScratch>(AllocationPlace::Device);
@@ -136,13 +127,8 @@
 
   const auto size = currentLayer->size();
   for (std::size_t cell = 0; cell < size; ++cell) {
-<<<<<<< HEAD
     auto data = currentLayer->cellRef<Cfg>(cell, AllocationPlace::Device);
     auto dataHost = currentLayer->cellRef<Cfg>(cell, AllocationPlace::Host);
-=======
-    auto data = currentLayer->cellRef(cell, AllocationPlace::Device);
-    auto dataHost = currentLayer->cellRef(cell, AllocationPlace::Host);
->>>>>>> af7df1d3
 
     for (std::size_t face = 0; face < Cell::NumFaces; face++) {
       switch (dataHost.get<LTS::CellInformation>().faceTypes[face]) {
