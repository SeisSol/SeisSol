--- conflicted
+++ resolved
@@ -61,21 +61,13 @@
                 dataHost.get<LTS::CellInformation>().faceTypes[face] != FaceType::DynamicRupture) {
 
               const bool isNeighbProvidesDerivatives =
-<<<<<<< HEAD
-                  dataHost.cellInformation().ltsSetup.neighborHasDerivatives(face);
-=======
-                  ((dataHost.get<LTS::CellInformation>().ltsSetup >> face) % 2) == 1;
->>>>>>> f8c88e0f
+                  dataHost.get<LTS::CellInformation>().ltsSetup.neighborHasDerivatives(face);
 
               if (isNeighbProvidesDerivatives) {
                 real* nextTempIDofsPtr = &integratedDofsScratch[integratedDofsAddressCounter];
 
-<<<<<<< HEAD
-                const bool isGtsNeighbor = dataHost.cellInformation().ltsSetup.neighborGTS(face);
-=======
                 const bool isGtsNeighbor =
-                    ((dataHost.get<LTS::CellInformation>().ltsSetup >> (face + 4)) % 2) == 1;
->>>>>>> f8c88e0f
+                    dataHost.get<LTS::CellInformation>().ltsSetup.neighborGTS(face);
                 if (isGtsNeighbor) {
 
                   idofsAddressRegistry[neighborBuffer] = nextTempIDofsPtr;
