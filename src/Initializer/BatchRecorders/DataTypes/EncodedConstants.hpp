#ifndef SEISSOL_ENCODINGCONSTANTS_HPP
#define SEISSOL_ENCODINGCONSTANTS_HPP

#include "Kernels/precision.hpp"
#include <cstdlib>

namespace seissol::initializer::recording::inner_keys {

/**
 * The structure contains encoded variables names
 * of the Wave Propagation (Wp) solver.
 */
struct Wp {
  using DataType = real*;
  enum struct Id : size_t {
    Dofs = 0,
    Idofs,
    Star,
    Buffers,
    Derivatives,
    AplusT,
    AminusT,
    Godunov,
    FluxSolver,
    Ivelocities, // 6th, 7the and 8th columns of Idofs
    FaceDisplacement,
    NodalStressTensor,
    Pstrains,
    InitialLoad,
    NodalAvgDisplacements,
    T,
    Tinv,
    EasiBoundaryMap,
    EasiBoundaryConstant,
<<<<<<< HEAD
    Zinv,
    Stp,
    StpRhs,
    W,
    Omega,
    E,
    IdofsAne,
    DofsAne,
    DofsExt,
    DerivativesAne,
    DerivativesExt,
    Count,
=======
    Analytical,
    Count
>>>>>>> 60aedc8c
  };
};

/**
 * The structure contains encoded variables names
 * of the Dynamic Rupture (Dr) solver.
 */
struct Dr {
  using DataType = real*;
  enum struct Id : size_t {
    DerivativesPlus = 0,
    DerivativesMinus,
    IdofsPlus,
    IdofsMinus,
    QInterpolatedPlus,
    QInterpolatedMinus,
    TinvT,
    Count
  };
};

struct Material {
  using DataType = double;
  enum struct Id : size_t { Rho = 0, Lambda, Count };
};

struct Indices {
  using DataType = unsigned;
  enum struct Id : size_t { Cells = 0, Count };
};
} // namespace seissol::initializer::recording::inner_keys

namespace seissol::initializer::recording {
constexpr size_t ALL_BITS = ~static_cast<size_t>(0);
constexpr size_t encodeAny(unsigned count) { return ~(ALL_BITS << count); }

enum struct KernelNames : size_t {
  Time = 1 << 0,
  Volume = 1 << 1,
  LocalFlux = 1 << 2,
  NeighborFlux = 1 << 3,
  FaceDisplacements = 1 << 4,
  Plasticity = 1 << 5,
  DrTime = 1 << 6,
  DrSpaceMap = 1 << 7,
  BoundaryConditions = 1 << 8,
  Count = 9,
  Any = encodeAny(Count)
};

enum struct ComputationKind : size_t {
  WithoutDerivatives = 1 << 0,
  WithDerivatives = 1 << 1,
  WithLtsDerivatives = 1 << 2,
  WithGtsDerivatives = 1 << 3,
  WithGtsBuffers = 1 << 4,
  WithLtsBuffers = 1 << 5,
  FreeSurfaceGravity = 1 << 6,
  Dirichlet = 1 << 7,
  Analytical = 1 << 8,
  Count = 9,
  None = encodeAny(Count)
};

enum struct FaceKinds : size_t {
  Regular = 1 << 0,
  FreeSurface = 1 << 1,
  Outflow = 1 << 2,
  DynamicRupture = 1 << 3,
  Periodic = 1 << 4,
  Count = 5,
  None = encodeAny(Count)
};

enum struct FaceId : size_t { Count = 4, Any = ALL_BITS };
enum struct FaceRelations : size_t { Count = 48, Any = ALL_BITS };
enum struct DrFaceRelations : size_t { Count = 16, Any = ALL_BITS };

enum struct ExchangeInfo : size_t {
  Buffers = 1 << 0,
  Derivatives = 1 << 1,
  Count = 2,
  Any = encodeAny(Count)
};

} // namespace seissol::initializer::recording

#endif // SEISSOL_ENCODINGCONSTANTS_HPP<|MERGE_RESOLUTION|>--- conflicted
+++ resolved
@@ -32,7 +32,6 @@
     Tinv,
     EasiBoundaryMap,
     EasiBoundaryConstant,
-<<<<<<< HEAD
     Zinv,
     Stp,
     StpRhs,
@@ -44,11 +43,8 @@
     DofsExt,
     DerivativesAne,
     DerivativesExt,
-    Count,
-=======
     Analytical,
     Count
->>>>>>> 60aedc8c
   };
 };
 
