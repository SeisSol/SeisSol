--- conflicted
+++ resolved
@@ -92,38 +92,34 @@
       }
 
       // stars
-<<<<<<< HEAD
-      starPtrs[cell] = static_cast<real*>(data.localIntegrationOnDevice().starMatrices[0]);
+      starPtrs[cell] = static_cast<real*>(data.localIntegration().starMatrices[0]);
 #ifdef USE_POROELASTIC
-      zinvPtrs[cell] = static_cast<real*>(data.localIntegrationOnDevice().specific.Zinv);
+      zinvPtrs[cell] = static_cast<real*>(data.localIntegration().specific.Zinv);
 #endif
 #ifdef USE_VISCOELASTIC2
-      wPtrs[cell] = static_cast<real*>(data.localIntegrationOnDevice().specific.W);
-      omegaPtrs[cell] = static_cast<real*>(data.localIntegrationOnDevice().specific.w);
-      ePtrs[cell] = static_cast<real*>(data.localIntegrationOnDevice().specific.E);
-
-      auto* dofsAne = currentLayer->var(currentHandler->dofsAne);
+      wPtrs[cell] = static_cast<real*>(data.localIntegration().specific.W);
+      omegaPtrs[cell] = static_cast<real*>(data.localIntegration().specific.w);
+      ePtrs[cell] = static_cast<real*>(data.localIntegration().specific.E);
+
+      auto* dofsAne = currentLayer->var(currentHandler->dofsAne, AllocationPlace::Device);
       dofsAnePtrs[cell] = dofsAne[cell];
 
-      auto* idofsAne = currentLayer->getScratchpadMemory(currentHandler->idofsAneScratch);
+      auto* idofsAne = currentLayer->getScratchpadMemory(currentHandler->idofsAneScratch, AllocationPlace::Device);
       idofsAnePtrs[cell] = static_cast<real*>(idofsAne) + tensor::Iane::size() * cell;
 
       auto* derivativesExt =
-          currentLayer->getScratchpadMemory(currentHandler->derivativesExtScratch);
+          currentLayer->getScratchpadMemory(currentHandler->derivativesExtScratch, AllocationPlace::Device);
       derivativesExtPtrs[cell] = static_cast<real*>(derivativesExt) +
                                  (tensor::dQext::size(1) + tensor::dQext::size(2)) * cell;
 
       auto* derivativesAne =
-          currentLayer->getScratchpadMemory(currentHandler->derivativesAneScratch);
+          currentLayer->getScratchpadMemory(currentHandler->derivativesAneScratch, AllocationPlace::Device);
       derivativesAnePtrs[cell] = static_cast<real*>(derivativesAne) +
                                  (tensor::dQane::size(1) + tensor::dQane::size(2)) * cell;
 
-      auto* dofsExt = currentLayer->getScratchpadMemory(currentHandler->dofsExtScratch);
+      auto* dofsExt = currentLayer->getScratchpadMemory(currentHandler->dofsExtScratch, AllocationPlace::Device);
       dofsExtPtrs[cell] = static_cast<real*>(dofsExt) + tensor::Qext::size() * cell;
 #endif
-=======
-      starPtrs[cell] = static_cast<real*>(data.localIntegration().starMatrices[0]);
->>>>>>> 60aedc8c
 
       // derivatives
       bool isDerivativesProvided = ((dataHost.cellInformation().ltsSetup >> 9) % 2) == 1;
@@ -190,15 +186,11 @@
       if (dataHost.cellInformation().faceTypes[face] != FaceType::dynamicRupture) {
         idofsPtrs.push_back(idofsAddressRegistry[cell]);
         dofsPtrs.push_back(static_cast<real*>(data.dofs()));
-<<<<<<< HEAD
-        aplusTPtrs.push_back(static_cast<real*>(data.localIntegrationOnDevice().nApNm1[face]));
+        aplusTPtrs.push_back(static_cast<real*>(data.localIntegration().nApNm1[face]));
 #ifdef USE_VISCOELASTIC2
-        auto* dofsExt = currentLayer->getScratchpadMemory(currentHandler->dofsExtScratch);
+        auto* dofsExt = currentLayer->getScratchpadMemory(currentHandler->dofsExtScratch, AllocationPlace::Device);
         dofsExtPtrs.push_back(static_cast<real*>(dofsExt) + tensor::Qext::size() * cell);
 #endif
-=======
-        aplusTPtrs.push_back(static_cast<real*>(data.localIntegration().nApNm1[face]));
->>>>>>> 60aedc8c
       }
     }
 
@@ -293,15 +285,7 @@
           Tinv[face].push_back(data.boundaryMapping()[face].TinvData);
 
           rhos[face].push_back(data.material().local.rho);
-<<<<<<< HEAD
-#ifdef USE_ANISOTROPIC
-          lambdas[face].push_back(data.material().local.getLambda());
-#else
-          lambdas[face].push_back(data.material().local.lambda);
-#endif
-=======
           lambdas[face].push_back(data.material().local.getLambdaBar());
->>>>>>> 60aedc8c
 
           real* displ{&nodalAvgDisplacements[nodalAvgDisplacementsCounter]};
           nodalAvgDisplacementsPtrs[face].push_back(displ);
