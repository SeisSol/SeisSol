// SPDX-FileCopyrightText: 2020 SeisSol Group
//
// SPDX-License-Identifier: BSD-3-Clause
// SPDX-LicenseComments: Full text under /LICENSE and /LICENSES/
//
// SPDX-FileContributor: Author lists in /AUTHORS and /CITATION.cff

#include "Recorders.h"
#include <DataTypes/ConditionalKey.h>
#include <Initializer/BasicTypedefs.h>
#include <Kernels/Precision.h>
#include <Memory/Descriptor/LTS.h>
#include <Memory/Tree/Layer.h>
#include <array>
#include <cassert>
#include <cstddef>
#include <init.h>
#include <tensor.h>
#include <vector>
#include <yateto.h>

#include "DataTypes/Condition.h"
#include "DataTypes/ConditionalTable.h"
#include "DataTypes/EncodedConstants.h"

using namespace device;
using namespace seissol::initializer;
using namespace seissol::initializer::recording;

void LocalIntegrationRecorder::record(const seissol::LTS& lts, Layer& layer) {
  setUpContext(layer);
  idofsAddressRegistry.clear();

  recordTimeAndVolumeIntegrals();
  recordFreeSurfaceGravityBc();
  recordDirichletBc();
  recordAnalyticalBc(layer);
  recordLocalFluxIntegral();
  recordDisplacements();
}

void LocalIntegrationRecorder::recordTimeAndVolumeIntegrals() {
  real* integratedDofsScratch =
      static_cast<real*>(currentLayer->var<LTS::IntegratedDofsScratch>(AllocationPlace::Device));
  real* derivativesScratch =
      static_cast<real*>(currentLayer->var<LTS::DerivativesScratch>(AllocationPlace::Device));

  const auto size = currentLayer->size();
  if (size > 0) {
    std::vector<real*> dofsPtrs(size, nullptr);
    std::vector<real*> dofsAnePtrs(size, nullptr);
    std::vector<real*> dofsExtPtrs(size, nullptr);
    std::vector<real*> localPtrs(size, nullptr);
    std::vector<real*> idofsPtrs{};
    std::vector<real*> idofsAnePtrs(size, nullptr);
    std::vector<real*> derivativesAnePtrs(size, nullptr);
    std::vector<real*> derivativesExtPtrs(size, nullptr);
    std::vector<real*> ltsBuffers{};
    std::vector<real*> idofsForLtsBuffers{};

    idofsPtrs.reserve(size);
    dQPtrs.resize(size);

    real** derivatives = currentLayer->var<LTS::DerivativesDevice>();
    real** buffers = currentLayer->var<LTS::BuffersDevice>();

    for (unsigned cell = 0; cell < size; ++cell) {
      auto data = currentLayer->cellRef(cell, AllocationPlace::Device);
      auto dataHost = currentLayer->cellRef(cell, AllocationPlace::Host);

      // dofs
      dofsPtrs[cell] = static_cast<real*>(data.get<LTS::Dofs>());

      // idofs
      real* nextIdofPtr = &integratedDofsScratch[integratedDofsAddressCounter];
      const bool isBuffersProvided =
          ((dataHost.get<LTS::CellInformation>().ltsSetup >> 8) % 2) == 1;
      const bool isLtsBuffers = ((dataHost.get<LTS::CellInformation>().ltsSetup >> 10) % 2) == 1;

      if (isBuffersProvided) {
        if (isLtsBuffers) {
          // lts buffers may require either accumulation or overriding (in case of reset command)
          idofsPtrs.push_back(nextIdofPtr);

          idofsForLtsBuffers.push_back(nextIdofPtr);
          ltsBuffers.push_back(buffers[cell]);

          idofsAddressRegistry[cell] = nextIdofPtr;
          integratedDofsAddressCounter += tensor::I::size();
        } else {
          // gts buffers have to be always overridden
          idofsPtrs.push_back(buffers[cell]);
          idofsAddressRegistry[cell] = buffers[cell];
        }
      } else {
        idofsPtrs.push_back(nextIdofPtr);
        idofsAddressRegistry[cell] = nextIdofPtr;
        integratedDofsAddressCounter += tensor::I::size();
      }

      // stars
      localPtrs[cell] = reinterpret_cast<real*>(&data.get<LTS::LocalIntegration>());
#ifdef USE_VISCOELASTIC2
      auto* dofsAne = currentLayer->var<LTS::DofsAne>(AllocationPlace::Device);
      dofsAnePtrs[cell] = dofsAne[cell];

      auto* idofsAne = currentLayer->var<LTS::IDofsAneScratch>(AllocationPlace::Device);
      idofsAnePtrs[cell] = static_cast<real*>(idofsAne) + tensor::Iane::size() * cell;

      auto* derivativesExt = currentLayer->var<LTS::DerivativesExtScratch>(AllocationPlace::Device);
      derivativesExtPtrs[cell] = static_cast<real*>(derivativesExt) +
                                 (tensor::dQext::size(1) + tensor::dQext::size(2)) * cell;

      auto* derivativesAne = currentLayer->var<LTS::DerivativesAneScratch>(AllocationPlace::Device);
      derivativesAnePtrs[cell] = static_cast<real*>(derivativesAne) +
                                 (tensor::dQane::size(1) + tensor::dQane::size(2)) * cell;

      auto* dofsExt = currentLayer->var<LTS::DofsExtScratch>(AllocationPlace::Device);
      dofsExtPtrs[cell] = static_cast<real*>(dofsExt) + tensor::Qext::size() * cell;
#endif

      // derivatives
      const bool isDerivativesProvided =
          ((dataHost.get<LTS::CellInformation>().ltsSetup >> 9) % 2) == 1;
      if (isDerivativesProvided) {
        dQPtrs[cell] = derivatives[cell];

      } else {
        dQPtrs[cell] = &derivativesScratch[derivativesAddressCounter];
        derivativesAddressCounter += yateto::computeFamilySize<tensor::dQ>();
      }
    }
    // just to be sure that we took all branches while filling in idofsPtrs vector
    assert(dofsPtrs.size() == idofsPtrs.size());

    const ConditionalKey key(KernelNames::Time || KernelNames::Volume);
    checkKey(key);

    (*currentTable)[key].set(inner_keys::Wp::Id::Dofs, dofsPtrs);
    (*currentTable)[key].set(inner_keys::Wp::Id::LocalIntegrationData, localPtrs);
    (*currentTable)[key].set(inner_keys::Wp::Id::Idofs, idofsPtrs);
    (*currentTable)[key].set(inner_keys::Wp::Id::Derivatives, dQPtrs);

    if (!idofsForLtsBuffers.empty()) {
      const ConditionalKey key(*KernelNames::Time, *ComputationKind::WithLtsBuffers);

      (*currentTable)[key].set(inner_keys::Wp::Id::Buffers, ltsBuffers);
      (*currentTable)[key].set(inner_keys::Wp::Id::Idofs, idofsForLtsBuffers);
    }

#ifdef USE_VISCOELASTIC2
    (*currentTable)[key].set(inner_keys::Wp::Id::DofsAne, dofsAnePtrs);
    (*currentTable)[key].set(inner_keys::Wp::Id::DofsExt, dofsExtPtrs);
    (*currentTable)[key].set(inner_keys::Wp::Id::IdofsAne, idofsAnePtrs);
    (*currentTable)[key].set(inner_keys::Wp::Id::DerivativesAne, derivativesAnePtrs);
    (*currentTable)[key].set(inner_keys::Wp::Id::DerivativesExt, derivativesExtPtrs);
#endif
  }
}

void LocalIntegrationRecorder::recordLocalFluxIntegral() {
  const auto size = currentLayer->size();
  for (unsigned face = 0; face < 4; ++face) {
    std::vector<real*> idofsPtrs{};
    std::vector<real*> dofsPtrs{};
    std::vector<real*> localPtrs{};

    std::vector<real*> dofsExtPtrs{};

    idofsPtrs.reserve(size);
    dofsPtrs.reserve(size);
    localPtrs.reserve(size);

    for (unsigned cell = 0; cell < size; ++cell) {
      auto data = currentLayer->cellRef(cell, AllocationPlace::Device);
      auto dataHost = currentLayer->cellRef(cell, AllocationPlace::Host);

      // no element local contribution in the case of dynamic rupture boundary conditions
      if (dataHost.get<LTS::CellInformation>().faceTypes[face] != FaceType::DynamicRupture) {
        idofsPtrs.push_back(idofsAddressRegistry[cell]);
        dofsPtrs.push_back(static_cast<real*>(data.get<LTS::Dofs>()));
        localPtrs.push_back(reinterpret_cast<real*>(&data.get<LTS::LocalIntegration>()));
#ifdef USE_VISCOELASTIC2
        auto* dofsExt = currentLayer->var<LTS::DofsExtScratch>(AllocationPlace::Device);
        dofsExtPtrs.push_back(static_cast<real*>(dofsExt) + tensor::Qext::size() * cell);
#endif
      }
    }

    // NOTE: we can check any container, but we must check that a set is not empty!
    if (!dofsPtrs.empty()) {
      const ConditionalKey key(*KernelNames::LocalFlux, !FaceKinds::DynamicRupture, face);
      checkKey(key);
      (*currentTable)[key].set(inner_keys::Wp::Id::Idofs, idofsPtrs);
      (*currentTable)[key].set(inner_keys::Wp::Id::Dofs, dofsPtrs);
      (*currentTable)[key].set(inner_keys::Wp::Id::LocalIntegrationData, localPtrs);
#ifdef USE_VISCOELASTIC2
      (*currentTable)[key].set(inner_keys::Wp::Id::DofsExt, dofsExtPtrs);
#endif
    }
  }
}

void LocalIntegrationRecorder::recordDisplacements() {
  real*(*faceDisplacements)[4] = currentLayer->var<LTS::FaceDisplacementsDevice>();
  std::array<std::vector<real*>, 4> iVelocitiesPtrs{{}};
  std::array<std::vector<real*>, 4> displacementsPtrs{};

  const auto size = currentLayer->size();
  for (unsigned cell = 0; cell < size; ++cell) {
    auto dataHost = currentLayer->cellRef(cell, AllocationPlace::Host);

    for (unsigned face = 0; face < 4; ++face) {
      auto isRequired = faceDisplacements[cell][face] != nullptr;
      auto notFreeSurfaceGravity =
          dataHost.get<LTS::CellInformation>().faceTypes[face] != FaceType::FreeSurfaceGravity;

      if (isRequired && notFreeSurfaceGravity) {
        auto iview = init::I::view::create(idofsAddressRegistry[cell]);
        // NOTE: velocity components are between 6th and 8th columns
        constexpr unsigned FirstVelocityComponent{6};
        iVelocitiesPtrs[face].push_back(
            &multisim::multisimWrap(iview, 0, 0, FirstVelocityComponent));
        displacementsPtrs[face].push_back(faceDisplacements[cell][face]);
      }
    }
  }

  for (unsigned face = 0; face < 4; ++face) {
    if (!displacementsPtrs[face].empty()) {
      const ConditionalKey key(*KernelNames::FaceDisplacements, *ComputationKind::None, face);
      checkKey(key);
      (*currentTable)[key].set(inner_keys::Wp::Id::Ivelocities, iVelocitiesPtrs[face]);
      (*currentTable)[key].set(inner_keys::Wp::Id::FaceDisplacement, displacementsPtrs[face]);
    }
  }
}

void LocalIntegrationRecorder::recordFreeSurfaceGravityBc() {
  const auto size = currentLayer->size();
  constexpr size_t NodalAvgDisplacementsSize = tensor::averageNormalDisplacement::size();

  real* nodalAvgDisplacements =
      static_cast<real*>(currentLayer->var<LTS::NodalAvgDisplacements>(AllocationPlace::Device));

  real* rotateDisplacementToFaceNormalScratch = static_cast<real*>(currentLayer->var(
      currentHandler->rotateDisplacementToFaceNormalScratch, AllocationPlace::Device));
  real* rotateDisplacementToGlobalScratch = static_cast<real*>(currentLayer->var(
      currentHandler->rotateDisplacementToGlobalScratch, AllocationPlace::Device));
  real* rotatedFaceDisplacementScratch = static_cast<real*>(
      currentLayer->var(currentHandler->rotatedFaceDisplacementScratch, AllocationPlace::Device));
  real* dofsFaceNodalScratch = static_cast<real*>(
      currentLayer->var(currentHandler->dofsFaceNodalScratch, AllocationPlace::Device));
  real* prevCoefficientsScratch = static_cast<real*>(
      currentLayer->var(currentHandler->prevCoefficientsScratch, AllocationPlace::Device));

  if (size > 0) {
    std::array<std::vector<unsigned>, 4> cellIndices{};
    std::array<std::vector<real*>, 4> nodalAvgDisplacementsPtrs{};
    std::array<std::vector<real*>, 4> displacementsPtrs{};

    std::array<std::vector<real*>, 4> derivatives{};
    std::array<std::vector<real*>, 4> dofsPtrs{};
    std::array<std::vector<real*>, 4> idofsPtrs{};
    std::array<std::vector<real*>, 4> neighPtrs{};
    std::array<std::vector<real*>, 4> t{};
    std::array<std::vector<real*>, 4> tInv{};

    std::array<std::vector<inner_keys::Material::DataType>, 4> rhos;
    std::array<std::vector<inner_keys::Material::DataType>, 4> lambdas;

    std::array<std::vector<real*>, 4> rotateDisplacementToFaceNormalPtrs{};
    std::array<std::vector<real*>, 4> rotateDisplacementToGlobalPtrs{};
    std::array<std::vector<real*>, 4> rotatedFaceDisplacementPtrs{};
    std::array<std::vector<real*>, 4> dofsFaceNodalPtrs{};
    std::array<std::vector<real*>, 4> prevCoefficientsPtrs{};
    std::array<std::vector<double>, 4> invImpedances{};

    std::array<std::size_t, 4> counter{};

    size_t nodalAvgDisplacementsCounter{0};

    for (unsigned cell = 0; cell < size; ++cell) {
      auto data = currentLayer->cellRef(cell, AllocationPlace::Device);
      auto dataHost = currentLayer->cellRef(cell, AllocationPlace::Host);

      for (unsigned face = 0; face < 4; ++face) {
        if (dataHost.get<LTS::CellInformation>().faceTypes[face] == FaceType::FreeSurfaceGravity) {
          assert(dataHost.get<LTS::FaceDisplacementsDevice>()[face] != nullptr);
          cellIndices[face].push_back(cell);

          derivatives[face].push_back(dQPtrs[cell]);
          dofsPtrs[face].push_back(static_cast<real*>(data.get<LTS::Dofs>()));
          idofsPtrs[face].push_back(idofsAddressRegistry[cell]);

          neighPtrs[face].push_back(
              reinterpret_cast<real*>(&data.get<LTS::NeighboringIntegration>()));
          displacementsPtrs[face].push_back(dataHost.get<LTS::FaceDisplacementsDevice>()[face]);
          t[face].push_back(dataHost.get<LTS::BoundaryMappingDevice>()[face].TData);
          tInv[face].push_back(dataHost.get<LTS::BoundaryMappingDevice>()[face].TinvData);

          rhos[face].push_back(dataHost.get<LTS::Material>().local.rho);
          lambdas[face].push_back(dataHost.get<LTS::Material>().local.getLambdaBar());

          real* displ{&nodalAvgDisplacements[nodalAvgDisplacementsCounter]};
          nodalAvgDisplacementsPtrs[face].push_back(displ);
          nodalAvgDisplacementsCounter += NodalAvgDisplacementsSize;

          rotateDisplacementToFaceNormalPtrs[face].push_back(
              rotateDisplacementToFaceNormalScratch +
              counter[face] * init::displacementRotationMatrix::Size);
          rotateDisplacementToGlobalPtrs[face].push_back(
              rotateDisplacementToGlobalScratch +
              counter[face] * init::displacementRotationMatrix::Size);
          rotatedFaceDisplacementPtrs[face].push_back(
              rotatedFaceDisplacementScratch + counter[face] * init::rotatedFaceDisplacement::Size);
          dofsFaceNodalPtrs[face].push_back(dofsFaceNodalScratch +
                                            counter[face] * tensor::INodal::size());
          prevCoefficientsPtrs[face].push_back(prevCoefficientsScratch +
                                               counter[face] * nodal::tensor::nodes2D::Shape[0]);
          invImpedances[face].push_back(0);

          ++counter[face];
        }
      }
    }

    for (unsigned face = 0; face < 4; ++face) {
      if (!cellIndices[face].empty()) {
        const ConditionalKey key(
            *KernelNames::BoundaryConditions, *ComputationKind::FreeSurfaceGravity, face);
        checkKey(key);
        (*currentIndicesTable)[key].set(inner_keys::Indices::Id::Cells, cellIndices[face]);

        (*currentTable)[key].set(inner_keys::Wp::Id::Derivatives, derivatives[face]);
        (*currentTable)[key].set(inner_keys::Wp::Id::Dofs, dofsPtrs[face]);
        (*currentTable)[key].set(inner_keys::Wp::Id::Idofs, idofsPtrs[face]);
        (*currentTable)[key].set(inner_keys::Wp::Id::NeighborIntegrationData, neighPtrs[face]);

        (*currentTable)[key].set(inner_keys::Wp::Id::T, t[face]);
        (*currentTable)[key].set(inner_keys::Wp::Id::Tinv, tInv[face]);

        (*currentTable)[key].set(inner_keys::Wp::Id::FaceDisplacement, displacementsPtrs[face]);
        (*currentMaterialTable)[key].set(inner_keys::Material::Id::Rho, rhos[face]);
        (*currentMaterialTable)[key].set(inner_keys::Material::Id::Lambda, lambdas[face]);

        (*currentTable)[key].set(inner_keys::Wp::Id::NodalAvgDisplacements,
                                 nodalAvgDisplacementsPtrs[face]);

        (*currentTable)[key].set(inner_keys::Wp::Id::RotateDisplacementToFaceNormal,
                                 rotateDisplacementToFaceNormalPtrs[face]);
        (*currentTable)[key].set(inner_keys::Wp::Id::RotateDisplacementToGlobal,
                                 rotateDisplacementToGlobalPtrs[face]);
        (*currentTable)[key].set(inner_keys::Wp::Id::RotatedFaceDisplacement,
                                 rotatedFaceDisplacementPtrs[face]);
        (*currentTable)[key].set(inner_keys::Wp::Id::DofsFaceNodal, dofsFaceNodalPtrs[face]);
        (*currentTable)[key].set(inner_keys::Wp::Id::PrevCoefficients, prevCoefficientsPtrs[face]);
        (*currentMaterialTable)[key].set(inner_keys::Material::Id::InvImpedances,
                                         invImpedances[face]);
      }
    }
  }
}

void LocalIntegrationRecorder::recordDirichletBc() {
  const auto size = currentLayer->size();
  if (size > 0) {
    std::array<std::vector<real*>, 4> dofsPtrs{};
    std::array<std::vector<real*>, 4> idofsPtrs{};
    std::array<std::vector<real*>, 4> tInv{};
    std::array<std::vector<real*>, 4> neighPtrs{};

    std::array<std::vector<real*>, 4> easiBoundaryMapPtrs{};
    std::array<std::vector<real*>, 4> easiBoundaryConstantPtrs{};

    std::array<std::vector<real*>, 4> dofsFaceBoundaryNodalPtrs{};

    std::array<std::size_t, 4> counter{};

    real* dofsFaceBoundaryNodalScratch = static_cast<real*>(
        currentLayer->var(currentHandler->dofsFaceBoundaryNodalScratch, AllocationPlace::Device));

    for (unsigned cell = 0; cell < size; ++cell) {
      auto data = currentLayer->cellRef(cell, AllocationPlace::Device);
      auto dataHost = currentLayer->cellRef(cell, AllocationPlace::Host);

      for (unsigned face = 0; face < 4; ++face) {
        if (dataHost.get<LTS::CellInformation>().faceTypes[face] == FaceType::Dirichlet) {

          dofsPtrs[face].push_back(static_cast<real*>(data.get<LTS::Dofs>()));
          idofsPtrs[face].push_back(idofsAddressRegistry[cell]);

          tInv[face].push_back(dataHost.get<LTS::BoundaryMappingDevice>()[face].TinvData);
          neighPtrs[face].push_back(
              reinterpret_cast<real*>(&data.get<LTS::NeighboringIntegration>()));

          easiBoundaryMapPtrs[face].push_back(
              dataHost.get<LTS::BoundaryMappingDevice>()[face].easiBoundaryMap);
          easiBoundaryConstantPtrs[face].push_back(
<<<<<<< HEAD
              dataHost.get<LTS::BoundaryMappingDevice>()[face].easiBoundaryConstant);
=======
              dataHost.boundaryMappingDevice()[face].easiBoundaryConstant);

          dofsFaceBoundaryNodalPtrs[face].push_back(dofsFaceBoundaryNodalScratch +
                                                    counter[face] * tensor::INodal::size());
          ++counter[face];
>>>>>>> 68f18eef
        }
      }
    }

    for (unsigned face = 0; face < 4; ++face) {
      if (!dofsPtrs[face].empty()) {
        const ConditionalKey key(
            *KernelNames::BoundaryConditions, *ComputationKind::Dirichlet, face);
        checkKey(key);
        (*currentTable)[key].set(inner_keys::Wp::Id::Dofs, dofsPtrs[face]);
        (*currentTable)[key].set(inner_keys::Wp::Id::Idofs, idofsPtrs[face]);
        (*currentTable)[key].set(inner_keys::Wp::Id::NeighborIntegrationData, neighPtrs[face]);
        (*currentTable)[key].set(inner_keys::Wp::Id::Tinv, tInv[face]);

        (*currentTable)[key].set(inner_keys::Wp::Id::EasiBoundaryMap, easiBoundaryMapPtrs[face]);
        (*currentTable)[key].set(inner_keys::Wp::Id::EasiBoundaryConstant,
                                 easiBoundaryConstantPtrs[face]);

        (*currentTable)[key].set(inner_keys::Wp::Id::DofsFaceBoundaryNodal,
                                 dofsFaceBoundaryNodalPtrs[face]);
      }
    }
  }
}

void LocalIntegrationRecorder::recordAnalyticalBc(Layer& layer) {
  const auto size = currentLayer->size();
  if (size > 0) {
    std::array<std::vector<real*>, 4> dofsPtrs{};
    std::array<std::vector<real*>, 4> neighPtrs{};
    std::array<std::vector<unsigned>, 4> cellIndices{};
    std::array<std::vector<real*>, 4> analytical{};

    real* analyticScratch =
        reinterpret_cast<real*>(layer.var<LTS::AnalyticScratch>(AllocationPlace::Device));

    for (unsigned cell = 0; cell < size; ++cell) {
      auto data = currentLayer->cellRef(cell, AllocationPlace::Device);
      auto dataHost = currentLayer->cellRef(cell, AllocationPlace::Host);

      for (unsigned face = 0; face < 4; ++face) {
        if (dataHost.get<LTS::CellInformation>().faceTypes[face] == FaceType::Analytical) {
          cellIndices[face].push_back(cell);
          dofsPtrs[face].push_back(data.get<LTS::Dofs>());
          neighPtrs[face].push_back(
              reinterpret_cast<real*>(&data.get<LTS::NeighboringIntegration>()));
          analytical[face].push_back(analyticScratch + cell * tensor::INodal::size());
        }
      }
    }

    for (unsigned face = 0; face < 4; ++face) {
      if (!cellIndices[face].empty()) {
        const ConditionalKey key(
            *KernelNames::BoundaryConditions, *ComputationKind::Analytical, face);
        checkKey(key);
        (*currentIndicesTable)[key].set(inner_keys::Indices::Id::Cells, cellIndices[face]);

        (*currentTable)[key].set(inner_keys::Wp::Id::Dofs, dofsPtrs[face]);
        (*currentTable)[key].set(inner_keys::Wp::Id::NeighborIntegrationData, neighPtrs[face]);

        (*currentTable)[key].set(inner_keys::Wp::Id::Analytical, analytical[face]);
      }
    }
  }
}<|MERGE_RESOLUTION|>--- conflicted
+++ resolved
@@ -397,15 +397,11 @@
           easiBoundaryMapPtrs[face].push_back(
               dataHost.get<LTS::BoundaryMappingDevice>()[face].easiBoundaryMap);
           easiBoundaryConstantPtrs[face].push_back(
-<<<<<<< HEAD
               dataHost.get<LTS::BoundaryMappingDevice>()[face].easiBoundaryConstant);
-=======
-              dataHost.boundaryMappingDevice()[face].easiBoundaryConstant);
 
           dofsFaceBoundaryNodalPtrs[face].push_back(dofsFaceBoundaryNodalScratch +
                                                     counter[face] * tensor::INodal::size());
           ++counter[face];
->>>>>>> 68f18eef
         }
       }
     }
