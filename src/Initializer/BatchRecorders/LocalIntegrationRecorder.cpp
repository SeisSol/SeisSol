--- conflicted
+++ resolved
@@ -224,13 +224,8 @@
           T[face].push_back(data.boundaryMapping()[face].TData);
           Tinv[face].push_back(data.boundaryMapping()[face].TinvData);
 
-<<<<<<< HEAD
-          rhos[face].push_back(dataHost.material().local.rho);
-          lambdas[face].push_back(dataHost.material().local.lambda);
-=======
           rhos[face].push_back(data.material().local.rho);
           lambdas[face].push_back(data.material().local.getLambdaBar());
->>>>>>> f5487cc8
 
           real* displ{&nodalAvgDisplacements[nodalAvgDisplacementsCounter]};
           nodalAvgDisplacementsPtrs[face].push_back(displ);
