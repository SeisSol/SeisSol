--- conflicted
+++ resolved
@@ -77,11 +77,7 @@
       // idofs
       real* nextIdofPtr = &integratedDofsScratch[integratedDofsAddressCounter];
       const bool isBuffersProvided = dataHost.get<LTS::CellInformation>().ltsSetup.hasBuffers();
-<<<<<<< HEAD
-      const bool isLtsBuffers = dataHost.get<LTS::CellInformation>().ltsSetup.cacheBuffers();
-=======
       const bool isLtsBuffers = dataHost.get<LTS::CellInformation>().ltsSetup.accumulateBuffers();
->>>>>>> 7e819c84
 
       if (isBuffersProvided) {
         if (isLtsBuffers) {
