--- conflicted
+++ resolved
@@ -55,13 +55,8 @@
 
       // idofs
       real* nextIdofPtr = &integratedDofsScratch[integratedDofsAddressCounter];
-<<<<<<< HEAD
-      bool isBuffersProvided = ((dataHost.cellInformation.ltsSetup >> 8) % 2) == 1;
-      bool isLtsBuffers = ((dataHost.cellInformation.ltsSetup >> 10) % 2) == 1;
-=======
-      bool isBuffersProvided = ((data.cellInformation().ltsSetup >> 8) % 2) == 1;
-      bool isLtsBuffers = ((data.cellInformation().ltsSetup >> 10) % 2) == 1;
->>>>>>> 0dc28456
+      bool isBuffersProvided = ((dataHost.cellInformation().ltsSetup >> 8) % 2) == 1;
+      bool isLtsBuffers = ((dataHost.cellInformation().ltsSetup >> 10) % 2) == 1;
 
       if (isBuffersProvided) {
         if (isLtsBuffers) {
@@ -85,17 +80,10 @@
       }
 
       // stars
-<<<<<<< HEAD
-      starPtrs[cell] = static_cast<real*>(data.localIntegration.starMatrices[0]);
+      starPtrs[cell] = static_cast<real*>(data.localIntegration().starMatrices[0]);
 
       // derivatives
-      bool isDerivativesProvided = ((dataHost.cellInformation.ltsSetup >> 9) % 2) == 1;
-=======
-      starPtrs[cell] = static_cast<real*>(data.localIntegrationOnDevice().starMatrices[0]);
-
-      // derivatives
-      bool isDerivativesProvided = ((data.cellInformation().ltsSetup >> 9) % 2) == 1;
->>>>>>> 0dc28456
+      bool isDerivativesProvided = ((dataHost.cellInformation().ltsSetup >> 9) % 2) == 1;
       if (isDerivativesProvided) {
         dQPtrs[cell] = derivatives[cell];
 
@@ -140,17 +128,10 @@
       auto dataHost = currentLoaderHost->entry(cell);
 
       // no element local contribution in the case of dynamic rupture boundary conditions
-<<<<<<< HEAD
-      if (dataHost.cellInformation.faceTypes[face] != FaceType::dynamicRupture) {
-        idofsPtrs.push_back(idofsAddressRegistry[cell]);
-        dofsPtrs.push_back(static_cast<real*>(data.dofs));
-        aplusTPtrs.push_back(static_cast<real*>(data.localIntegration.nApNm1[face]));
-=======
-      if (data.cellInformation().faceTypes[face] != FaceType::dynamicRupture) {
+      if (dataHost.cellInformation().faceTypes[face] != FaceType::dynamicRupture) {
         idofsPtrs.push_back(idofsAddressRegistry[cell]);
         dofsPtrs.push_back(static_cast<real*>(data.dofs()));
-        aplusTPtrs.push_back(static_cast<real*>(data.localIntegrationOnDevice().nApNm1[face]));
->>>>>>> 0dc28456
+        aplusTPtrs.push_back(static_cast<real*>(data.localIntegration().nApNm1[face]));
       }
     }
 
@@ -177,11 +158,7 @@
     for (unsigned face = 0; face < 4; ++face) {
       auto isRequired = faceDisplacements[cell][face] != nullptr;
       auto notFreeSurfaceGravity =
-<<<<<<< HEAD
-          dataHost.cellInformation.faceTypes[face] != FaceType::freeSurfaceGravity;
-=======
-          data.cellInformation().faceTypes[face] != FaceType::freeSurfaceGravity;
->>>>>>> 0dc28456
+          dataHost.cellInformation().faceTypes[face] != FaceType::freeSurfaceGravity;
 
       if (isRequired && notFreeSurfaceGravity) {
         auto Iview = init::I::view::create(idofsAddressRegistry[cell]);
@@ -232,36 +209,21 @@
       auto dataHost = currentLoaderHost->entry(cell);
 
       for (unsigned face = 0; face < 4; ++face) {
-<<<<<<< HEAD
-        if (dataHost.cellInformation.faceTypes[face] == FaceType::freeSurfaceGravity) {
-          assert(data.faceDisplacements[face] != nullptr);
-=======
-        if (data.cellInformation().faceTypes[face] == FaceType::freeSurfaceGravity) {
+        if (dataHost.cellInformation().faceTypes[face] == FaceType::freeSurfaceGravity) {
           assert(data.faceDisplacements()[face] != nullptr);
->>>>>>> 0dc28456
           cellIndices[face].push_back(cell);
 
           derivatives[face].push_back(dQPtrs[cell]);
           dofsPtrs[face].push_back(static_cast<real*>(data.dofs()));
           idofsPtrs[face].push_back(idofsAddressRegistry[cell]);
 
-<<<<<<< HEAD
-          aminusTPtrs[face].push_back(data.neighboringIntegration.nAmNm1[face]);
-          displacementsPtrs[face].push_back(dataHost.faceDisplacementsDevice[face]);
-          T[face].push_back(data.boundaryMapping[face].TData);
-          Tinv[face].push_back(data.boundaryMapping[face].TinvData);
-
-          rhos[face].push_back(dataHost.material.local.rho);
-          lambdas[face].push_back(dataHost.material.local.lambda);
-=======
-          aminusTPtrs[face].push_back(data.neighIntegrationOnDevice().nAmNm1[face]);
-          displacementsPtrs[face].push_back(data.faceDisplacements()[face]);
+          aminusTPtrs[face].push_back(data.neighboringIntegration().nAmNm1[face]);
+          displacementsPtrs[face].push_back(dataHost.faceDisplacementsDevice()[face]);
           T[face].push_back(data.boundaryMapping()[face].TData);
           Tinv[face].push_back(data.boundaryMapping()[face].TinvData);
 
-          rhos[face].push_back(data.material().local.rho);
-          lambdas[face].push_back(data.material().local.lambda);
->>>>>>> 0dc28456
+          rhos[face].push_back(dataHost.material().local.rho);
+          lambdas[face].push_back(dataHost.material().local.lambda);
 
           real* displ{&nodalAvgDisplacements[nodalAvgDisplacementsCounter]};
           nodalAvgDisplacementsPtrs[face].push_back(displ);
@@ -312,22 +274,13 @@
       auto dataHost = currentLoaderHost->entry(cell);
 
       for (unsigned face = 0; face < 4; ++face) {
-<<<<<<< HEAD
-        if (dataHost.cellInformation.faceTypes[face] == FaceType::dirichlet) {
-=======
-        if (data.cellInformation().faceTypes[face] == FaceType::dirichlet) {
->>>>>>> 0dc28456
+        if (dataHost.cellInformation().faceTypes[face] == FaceType::dirichlet) {
 
           dofsPtrs[face].push_back(static_cast<real*>(data.dofs()));
           idofsPtrs[face].push_back(idofsAddressRegistry[cell]);
 
-<<<<<<< HEAD
-          Tinv[face].push_back(data.boundaryMapping[face].TinvData);
-          aminusTPtrs[face].push_back(data.neighboringIntegration.nAmNm1[face]);
-=======
           Tinv[face].push_back(data.boundaryMapping()[face].TinvData);
-          aminusTPtrs[face].push_back(data.neighIntegrationOnDevice().nAmNm1[face]);
->>>>>>> 0dc28456
+          aminusTPtrs[face].push_back(data.neighboringIntegration().nAmNm1[face]);
 
           easiBoundaryMapPtrs[face].push_back(data.boundaryMapping()[face].easiBoundaryMap);
           easiBoundaryConstantPtrs[face].push_back(
@@ -363,11 +316,7 @@
       auto dataHost = currentLoaderHost->entry(cell);
 
       for (unsigned face = 0; face < 4; ++face) {
-<<<<<<< HEAD
-        if (dataHost.cellInformation.faceTypes[face] == FaceType::analytical) {
-=======
-        if (data.cellInformation().faceTypes[face] == FaceType::analytical) {
->>>>>>> 0dc28456
+        if (dataHost.cellInformation().faceTypes[face] == FaceType::analytical) {
           cellIndices[face].push_back(cell);
           idofsPtrs[face].push_back(idofsAddressRegistry[cell]);
         }
