// SPDX-FileCopyrightText: 2023 SeisSol Group
//
// SPDX-License-Identifier: BSD-3-Clause
// SPDX-LicenseComments: Full text under /LICENSE and /LICENSES/
//
// SPDX-FileContributor: Author lists in /AUTHORS and /CITATION.cff

#ifndef SEISSOL_SRC_INITIALIZER_PARAMETERS_DRPARAMETERS_H_
#define SEISSOL_SRC_INITIALIZER_PARAMETERS_DRPARAMETERS_H_

#include <string>

#include <Eigen/Dense>

#include "Kernels/Precision.h"
#include "ParameterReader.h"

#include <Solver/MultipleSimulations.h>

namespace seissol::initializer::parameters {

constexpr std::size_t MaxNucleactions = 16;

/**
 * Stores the different types of friction laws
 * The values resemble the identifiers used in the old fortran implementation
 */
enum class FrictionLawType : unsigned int {
  NoFault = 0,
  LinearSlipWeakeningLegacy = 2,
  LinearSlipWeakening = 16,
  LinearSlipWeakeningBimaterial = 6,
  LinearSlipWeakeningTPApprox = 1058,
  RateAndStateAgingLaw = 3,
  RateAndStateSlipLaw = 4,
  RateAndStateFastVelocityWeakening = 103,
  ImposedSlipRatesYoffe = 33,
  ImposedSlipRatesGaussian = 34,
  ImposedSlipRatesDelta = 35,
  RateAndStateSevereVelocityWeakening = 7,
  RateAndStateAgingNucleation = 101,
};

enum class OutputType : int {
  None = 0,
  AtPickpoint = 3,
  Elementwise = 4,
  AtPickpointAndElementwise = 5
};

enum class RefPointMethod : int { Point = 0, Normal = 1 };

enum class SlipRateOutputType : int {
  VelocityDifference = 0,
  TractionsAndFailure = 1,
};

struct DRParameters {
  bool isDynamicRuptureEnabled{true};
  bool isThermalPressureOn{false};
  bool isFrictionEnergyRequired{false};
  bool isCheckAbortCriteraEnabled{false};
  bool energiesFromAcrossFaultVelocities{false};
  OutputType outputPointType{3};
  RefPointMethod refPointMethod{0};
  SlipRateOutputType slipRateOutputType{1};
  FrictionLawType frictionLawType{0};
  real healingThreshold{-1.0};
  std::array<real, MaxNucleactions> t0{};
  std::array<real, MaxNucleactions> s0{};
  real tpProxyExponent{0.0};
  real rsF0{0.0};
  real rsB{0.0};
  real rsSr0{0.0};
  real rsInitialSlipRate1{0.0};
  real rsInitialSlipRate2{0.0};
  real muW{0.0};
  real thermalDiffusivity{0.0};
  real heatCapacity{0.0};
  real undrainedTPResponse{0.0};
  real initialTemperature{0.0};
  real initialPressure{0.0};
  real vStar{0.0}; // Prakash-Clifton regularization parameter
  real prakashLength{0.0};
  std::string faultFileName;
  std::array<std::optional<std::string>, seissol::multisim::NumSimulations> faultFileNames;
  Eigen::Vector3d referencePoint;
  real terminatorSlipRateThreshold{0.0};
  double etaHack{1.0};
<<<<<<< HEAD
  double etaStop{0.0};
=======
  int nucleationCount{0};
>>>>>>> 051c041a
};

DRParameters readDRParameters(ParameterReader* baseReader);

} // namespace seissol::initializer::parameters

#endif // SEISSOL_SRC_INITIALIZER_PARAMETERS_DRPARAMETERS_H_<|MERGE_RESOLUTION|>--- conflicted
+++ resolved
@@ -87,11 +87,8 @@
   Eigen::Vector3d referencePoint;
   real terminatorSlipRateThreshold{0.0};
   double etaHack{1.0};
-<<<<<<< HEAD
   double etaStop{0.0};
-=======
   int nucleationCount{0};
->>>>>>> 051c041a
 };
 
 DRParameters readDRParameters(ParameterReader* baseReader);
