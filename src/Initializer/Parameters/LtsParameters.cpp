--- conflicted
+++ resolved
@@ -13,10 +13,7 @@
 #include <cassert>
 #include <cmath>
 
-<<<<<<< HEAD
-=======
 #include <cstddef>
->>>>>>> ce8e48c6
 #include <cstdint>
 #include <limits>
 #include <math.h>
