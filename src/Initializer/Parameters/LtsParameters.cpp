--- conflicted
+++ resolved
@@ -12,11 +12,7 @@
 #include <algorithm>
 #include <cassert>
 #include <cmath>
-<<<<<<< HEAD
-
-=======
 #include <cstddef>
->>>>>>> 59e2669b
 #include <cstdint>
 #include <limits>
 #include <math.h>
@@ -61,11 +57,7 @@
     rates.emplace_back(1);
   }
 
-<<<<<<< HEAD
-  for (std::size_t i = 0; i < rates.size() - 1; ++i) {
-=======
   for (std::size_t i = 0; i + 1 < rates.size(); ++i) {
->>>>>>> 59e2669b
     if (rates[i] == 1) {
       logError() << "Invalid LTS rate (1) found in" << rates << ". Aborting.";
     }
