--- conflicted
+++ resolved
@@ -10,11 +10,8 @@
 #include <Initializer/Parameters/ParameterReader.h>
 #include <algorithm>
 #include <cassert>
-<<<<<<< HEAD
-
-=======
+
 #include <cmath>
->>>>>>> 4defb1ff
 #include <cstddef>
 #include <cstdint>
 #include <limits>
@@ -60,11 +57,7 @@
     rates.emplace_back(1);
   }
 
-<<<<<<< HEAD
-  for (std::size_t i = 0; i < rates.size() - 1; ++i) {
-=======
   for (std::size_t i = 0; i + 1 < rates.size(); ++i) {
->>>>>>> 4defb1ff
     if (rates[i] == 1) {
       logError() << "Invalid LTS rate (1) found in" << rates << ". Aborting.";
     }
