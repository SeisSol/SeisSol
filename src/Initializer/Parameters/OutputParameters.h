#ifndef SEISSOL_OUTPUT_PARAMETERS_H
#define SEISSOL_OUTPUT_PARAMETERS_H

#include <list>
#include <string>
#include <unordered_set>

#include <xdmfwriter/backends/Backend.h>

#include "Equations/Datastructures.h"
#include "Initializer/InputAux.h"
#include "ParameterReader.h"

namespace seissol::initializer::parameters {

constexpr double VeryLongTime = 1.0e100;

enum class FaultRefinement { Triple = 1, Quad = 2, None = 3 };

enum class OutputFormat : int { None = 10, Xdmf = 6 };

enum class VolumeRefinement : int { NoRefine = 0, Refine4 = 1, Refine8 = 2, Refine32 = 3 };

struct CheckpointParameters {
  bool enabled;
  double interval;
};

struct ElementwiseFaultParameters {
  double printTimeIntervalSec{1.0};
  std::array<bool, 12> outputMask{true, true, true, true};
  FaultRefinement refinementStrategy{FaultRefinement::Quad};
  int refinement{2};
  int vtkorder{-1};
};

struct EnergyOutputParameters {
  bool enabled;
  int computeVolumeEnergiesEveryOutput;
  double interval;
  bool terminalOutput;
  int terminalPrecision;
  double terminatorMaxTimePostRupture;
  double terminatorMomentRateThreshold;
};

struct FreeSurfaceOutputParameters {
  bool enabled;
  unsigned refinement;
  double interval;
  int vtkorder{-1};
};

struct PickpointParameters {
  int printTimeInterval{1};
  int maxPickStore{50};
  std::array<bool, 12> outputMask{true, true, true};
<<<<<<< HEAD
  std::string pickpointFileName;
=======
  std::string pickpointFileName{};
  bool collectiveio{false};
>>>>>>> e08e4c52
};

struct ReceiverOutputParameters {
  bool enabled;
  bool computeRotation;
  bool computeStrain;
  double interval;
  double samplingInterval;
  std::string fileName;
  bool collectiveio{false};
};

struct OutputInterval {
  double lower;
  double upper;

  [[nodiscard]] bool contains(double value) const { return value >= lower && value <= upper; }
};

struct OutputBounds {
  bool enabled;
  OutputInterval boundsX, boundsY, boundsZ;

  OutputBounds() = default;
  OutputBounds(bool enabled,
               OutputInterval intervalX,
               OutputInterval intervalY,
               OutputInterval intervalZ)
      : enabled(enabled), boundsX(intervalX), boundsY(intervalY), boundsZ(intervalZ) {};

  [[nodiscard]] bool contains(double x, double y, double z) const {
    if (enabled) {
      return boundsX.contains(x) && boundsY.contains(y) && boundsZ.contains(z);
    } else {
      return true;
    }
  }
};

struct WaveFieldOutputParameters {
  bool enabled;
  int vtkorder;
  double interval;
  VolumeRefinement refinement;
  OutputBounds bounds;
  std::array<bool, seissol::model::MaterialT::NumQuantities> outputMask;
  std::array<bool, 7> plasticityMask;
  std::array<bool, 9> integrationMask;
  std::unordered_set<int> groups;
};

struct OutputParameters {
  bool loopStatisticsNetcdfOutput;
  OutputFormat format;
  xdmfwriter::BackendType xdmfWriterBackend;
  std::string prefix;
  CheckpointParameters checkpointParameters;
  ElementwiseFaultParameters elementwiseParameters;
  EnergyOutputParameters energyParameters;
  FreeSurfaceOutputParameters freeSurfaceParameters;
  PickpointParameters pickpointParameters;
  ReceiverOutputParameters receiverParameters;
  WaveFieldOutputParameters waveFieldParameters;

  OutputParameters() = default;
  OutputParameters(bool loopStatisticsNetcdfOutput,
                   OutputFormat format,
                   xdmfwriter::BackendType xdmfWriterBackend,
                   const std::string& prefix,
                   const CheckpointParameters& checkpointParameters,
                   const ElementwiseFaultParameters& elementwiseParameters,
                   const EnergyOutputParameters& energyParameters,
                   const FreeSurfaceOutputParameters& freeSurfaceParameters,
                   const PickpointParameters& pickpointParameters,
                   const ReceiverOutputParameters& receiverParameters,
                   const WaveFieldOutputParameters& waveFieldParameters)
      : loopStatisticsNetcdfOutput(loopStatisticsNetcdfOutput), format(format),
        xdmfWriterBackend(xdmfWriterBackend), prefix(prefix),
        checkpointParameters(checkpointParameters), elementwiseParameters(elementwiseParameters),
        energyParameters(energyParameters), freeSurfaceParameters(freeSurfaceParameters),
        pickpointParameters(pickpointParameters), receiverParameters(receiverParameters),
        waveFieldParameters(waveFieldParameters) {}
};

void warnIntervalAndDisable(bool& enabled,
                            double interval,
                            const std::string& valName,
                            const std::string& intName);
CheckpointParameters readCheckpointParameters(ParameterReader* baseReader);
ElementwiseFaultParameters readElementwiseParameters(ParameterReader* baseReader);
EnergyOutputParameters readEnergyParameters(ParameterReader* baseReader);
FreeSurfaceOutputParameters readFreeSurfaceParameters(ParameterReader* baseReader);
PickpointParameters readPickpointParameters(ParameterReader* baseReader);
ReceiverOutputParameters readReceiverParameters(ParameterReader* baseReader);
WaveFieldOutputParameters readWaveFieldParameters(ParameterReader* baseReader);
OutputParameters readOutputParameters(ParameterReader* baseReader);
} // namespace seissol::initializer::parameters
#endif<|MERGE_RESOLUTION|>--- conflicted
+++ resolved
@@ -55,12 +55,8 @@
   int printTimeInterval{1};
   int maxPickStore{50};
   std::array<bool, 12> outputMask{true, true, true};
-<<<<<<< HEAD
   std::string pickpointFileName;
-=======
-  std::string pickpointFileName{};
   bool collectiveio{false};
->>>>>>> e08e4c52
 };
 
 struct ReceiverOutputParameters {
