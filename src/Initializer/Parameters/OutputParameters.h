--- conflicted
+++ resolved
@@ -127,18 +127,7 @@
   OutputParameters() = default;
   OutputParameters(bool loopStatisticsNetcdfOutput,
                    OutputFormat format,
-<<<<<<< HEAD
                    XdmfBackend xdmfWriterBackend,
-                   std::string prefix,
-                   CheckpointParameters checkpointParameters,
-                   ElementwiseFaultParameters elementwiseParameters,
-                   EnergyOutputParameters energyParameters,
-                   FreeSurfaceOutputParameters freeSurfaceParameters,
-                   PickpointParameters pickpointParameters,
-                   ReceiverOutputParameters receiverParameters,
-                   WaveFieldOutputParameters waveFieldParameters)
-=======
-                   xdmfwriter::BackendType xdmfWriterBackend,
                    const std::string& prefix,
                    const CheckpointParameters& checkpointParameters,
                    const ElementwiseFaultParameters& elementwiseParameters,
@@ -147,7 +136,6 @@
                    const PickpointParameters& pickpointParameters,
                    const ReceiverOutputParameters& receiverParameters,
                    const WaveFieldOutputParameters& waveFieldParameters)
->>>>>>> 91377508
       : loopStatisticsNetcdfOutput(loopStatisticsNetcdfOutput), format(format),
         xdmfWriterBackend(xdmfWriterBackend), prefix(prefix),
         checkpointParameters(checkpointParameters), elementwiseParameters(elementwiseParameters),
