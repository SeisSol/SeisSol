// SPDX-FileCopyrightText: 2023 SeisSol Group
//
// SPDX-License-Identifier: BSD-3-Clause
// SPDX-LicenseComments: Full text under /LICENSE and /LICENSES/
//
// SPDX-FileContributor: Author lists in /AUTHORS and /CITATION.cff

#ifndef SEISSOL_SRC_INITIALIZER_PARAMETERS_INITIALIZATIONPARAMETERS_H_
#define SEISSOL_SRC_INITIALIZER_PARAMETERS_INITIALIZATIONPARAMETERS_H_

#include "Equations/Datastructures.h"
#include "Initializer/InputAux.h"
#include "ParameterReader.h"

#include <Eigen/Dense>

namespace seissol::initializer::parameters {

enum class InitializationType : int {
  Zero,
  Planarwave,
  SuperimposedPlanarwave,
  Travelling,
  AcousticTravellingWithITM,
  Scholte,
  Snell,
  Ocean0,
  Ocean1,
  Ocean2,
  PressureInjection,
  Easi
};

struct InitializationParameters {
  InitializationType type{InitializationType::Zero};
  Eigen::Vector3d origin;
  Eigen::Vector3d kVec;
<<<<<<< HEAD
  Eigen::VectorXd ampField;
  double magnitude;
  double width;
  double k;
=======
  Eigen::Vector<double, seissol::model::MaterialT::NumQuantities> ampField;
  double magnitude{};
  double width{};
  double k{};
>>>>>>> 0c079542
  std::string filename;
  bool hasTime{false};
  bool avoidIC{false};
};

InitializationParameters readInitializationParameters(ParameterReader* baseReader);
} // namespace seissol::initializer::parameters

#endif // SEISSOL_SRC_INITIALIZER_PARAMETERS_INITIALIZATIONPARAMETERS_H_<|MERGE_RESOLUTION|>--- conflicted
+++ resolved
@@ -35,17 +35,10 @@
   InitializationType type{InitializationType::Zero};
   Eigen::Vector3d origin;
   Eigen::Vector3d kVec;
-<<<<<<< HEAD
   Eigen::VectorXd ampField;
-  double magnitude;
-  double width;
-  double k;
-=======
-  Eigen::Vector<double, seissol::model::MaterialT::NumQuantities> ampField;
   double magnitude{};
   double width{};
   double k{};
->>>>>>> 0c079542
   std::string filename;
   bool hasTime{false};
   bool avoidIC{false};
