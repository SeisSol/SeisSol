--- conflicted
+++ resolved
@@ -2,13 +2,10 @@
 #include <Initializer/Parameters/ParameterReader.h>
 #include <Kernels/Precision.h>
 #include <cmath>
-<<<<<<< HEAD
 #include <cstddef>
 #include <string>
-=======
 #include <limits>
 #include <utils/logger.h>
->>>>>>> 5e75cf71
 
 namespace seissol::initializer::parameters {
 
@@ -90,18 +87,18 @@
   const auto vStar = reader->readIfRequired<real>("pc_vstar", isBiMaterial);
   const auto prakashLength = reader->readIfRequired<real>("pc_prakashlength", isBiMaterial);
 
-<<<<<<< HEAD
-  std::string faultFileName = reader->readWithDefault("modelfilename", std::string(""));
+  auto faultFileName = reader->readPath("modelfilename");
 
   if (MULTIPLE_SIMULATIONS > 1) {
-    size_t pos = faultFileName.find(".yaml");
-    if (pos != std::string::npos) {
-      faultFileName = faultFileName.substr(0, pos) + "_" + std::to_string(i) + ".yaml";
+    if (faultFileName) {
+      size_t pos = faultFileName->find(".yaml");
+      if (pos != std::string::npos) {
+        *faultFileName = faultFileName->substr(0, pos) + "_" + std::to_string(i) + ".yaml";
+      }
+    } else {
+      logError() << "fault file name has no entry";
     }
   }
-=======
-  const auto faultFileName = reader->readPath("modelfilename");
->>>>>>> 5e75cf71
 
   auto* outputReader = baseReader->readSubNode("output");
   const bool isFrictionEnergyRequired = outputReader->readWithDefault("energyoutput", false);
