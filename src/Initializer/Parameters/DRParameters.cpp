// SPDX-FileCopyrightText: 2023 SeisSol Group
//
// SPDX-License-Identifier: BSD-3-Clause
// SPDX-LicenseComments: Full text under /LICENSE and /LICENSES/
//
// SPDX-FileContributor: Author lists in /AUTHORS and /CITATION.cff

#include "DRParameters.h"
#include <Initializer/Parameters/ParameterReader.h>
#include <array>
#include <cmath>
#include <cstddef>
#include <limits>
#include <optional>
#include <string>
#include <utils/logger.h>
#include <vector>

namespace seissol::initializer::parameters {

DRParameters readDRParameters(ParameterReader* baseReader) {
  auto* reader = baseReader->readSubNode("dynamicrupture");

  const double xref = reader->readWithDefault("xref", 0.0);
  const double yref = reader->readWithDefault("yref", 0.0);
  const double zref = reader->readWithDefault("zref", 0.0);
  const Eigen::Vector3d referencePoint = {xref, yref, zref};

  const auto refPointMethod = reader->readWithDefaultEnum<RefPointMethod>(
      "refpointmethod", RefPointMethod::Point, {RefPointMethod::Point, RefPointMethod::Normal});

  const auto outputPointType =
      reader->readWithDefaultEnum<OutputType>("outputpointtype",
                                              OutputType::None,
                                              {OutputType::None,
                                               OutputType::AtPickpoint,
                                               OutputType::Elementwise,
                                               OutputType::AtPickpointAndElementwise});
  auto frictionLawType = reader->readWithDefaultEnum<FrictionLawType>(
      "fl",
      FrictionLawType::NoFault,
      {FrictionLawType::NoFault,
       FrictionLawType::LinearSlipWeakening,
       FrictionLawType::LinearSlipWeakeningLegacy,
       FrictionLawType::LinearSlipWeakeningBimaterial,
       FrictionLawType::LinearSlipWeakeningTPApprox,
       FrictionLawType::RateAndStateAgingLaw,
       FrictionLawType::RateAndStateSlipLaw,
       FrictionLawType::RateAndStateFastVelocityWeakening,
       FrictionLawType::ImposedSlipRatesYoffe,
       FrictionLawType::ImposedSlipRatesGaussian,
       FrictionLawType::ImposedSlipRatesDelta,
       FrictionLawType::RateAndStateSevereVelocityWeakening,
       FrictionLawType::RateAndStateAgingNucleation});
  if (frictionLawType == FrictionLawType::LinearSlipWeakeningLegacy) {
    logWarning() << "Using FL=2 for the linear slip weakening friction law is deprecated; consider "
                    "switching it to FL=16";
  }
  auto slipRateOutputType = reader->readWithDefaultEnum<SlipRateOutputType>(
      "sliprateoutputtype",
      SlipRateOutputType::TractionsAndFailure,
      {SlipRateOutputType::VelocityDifference, SlipRateOutputType::TractionsAndFailure});
  if (((frictionLawType == FrictionLawType::ImposedSlipRatesYoffe) or
       (frictionLawType == FrictionLawType::ImposedSlipRatesGaussian) or
       (frictionLawType == FrictionLawType::ImposedSlipRatesDelta)) and
      (slipRateOutputType == SlipRateOutputType::TractionsAndFailure)) {
    logWarning() << "SlipRateOutputType=1 is incompatible with imposed slip rates friction laws, "
                    "switching to SlipRateOutputType=0";
    slipRateOutputType = SlipRateOutputType::VelocityDifference;
  }
  const auto isThermalPressureOn = reader->readWithDefault("thermalpress", false);
  const auto healingThreshold =
      static_cast<double>(reader->readWithDefault("lsw_healingthreshold", -1.0));
  const auto nucleationCount = reader->readWithDefault("nucleationcount", 1U);
  if (nucleationCount > MaxNucleactions) {
    logError() << "You requested more nucleations than supported by this build of SeisSol. Either "
                  "adjust that yourself, or complain to the developers. :)";
  }
  std::array<double, MaxNucleactions> t0;
  std::array<double, MaxNucleactions> s0;
  for (std::size_t i = 0; i < nucleationCount; ++i) {
    const std::string t0name = i == 0 ? "t_0" : ("t" + std::to_string(i + 1) + "_0");
    t0[i] = static_cast<double>(reader->readWithDefault(t0name, 0.0));
    const std::string s0name = i == 0 ? "s_0" : ("s" + std::to_string(i + 1) + "_0");
    s0[i] = static_cast<double>(reader->readWithDefault(s0name, 0.0));
  }
  const auto tpProxyExponent =
      static_cast<double>(reader->readWithDefault("tpproxyexponent", 1. / 3.));

  const bool isRateAndState =
      (frictionLawType == FrictionLawType::RateAndStateAgingLaw) or
      (frictionLawType == FrictionLawType::RateAndStateSlipLaw) or
      (frictionLawType == FrictionLawType::RateAndStateSevereVelocityWeakening) or
      (frictionLawType == FrictionLawType::RateAndStateFastVelocityWeakening);

  const auto rsF0 = reader->readIfRequired<double>("rs_f0", isRateAndState);
  const auto rsB = reader->readIfRequired<double>("rs_b", isRateAndState);
  const auto rsSr0 = reader->readIfRequired<double>("rs_sr0", isRateAndState);
  const auto rsInitialSlipRate1 = reader->readIfRequired<double>("rs_inisliprate1", isRateAndState);
  const auto rsInitialSlipRate2 = reader->readIfRequired<double>("rs_inisliprate2", isRateAndState);

  const auto muW = reader->readIfRequiredAlternatives<double>(
      {"rs_muw", "mu_w"}, frictionLawType == FrictionLawType::RateAndStateFastVelocityWeakening);

  const auto thermalDiffusivity = reader->readIfRequiredAlternatives<double>(
      {"tp_thermaldiffusivity", "alpha_th"}, isThermalPressureOn);
  const auto heatCapacity =
      reader->readIfRequiredAlternatives<double>({"tp_heatcapacity", "rho_c"}, isThermalPressureOn);
  const auto undrainedTPResponse = reader->readIfRequiredAlternatives<double>(
      {"tp_undrainedtpresponse", "tp_lambda"}, isThermalPressureOn);
  const auto initialTemperature =
      reader->readIfRequiredAlternatives<double>({"tp_initemp", "initemp"}, isThermalPressureOn);
  const auto initialPressure = reader->readIfRequiredAlternatives<double>(
      {"tp_inipressure", "inipressure"}, isThermalPressureOn);

  const bool isBiMaterial = frictionLawType == FrictionLawType::LinearSlipWeakeningBimaterial;
  const auto vStar =
      reader->readIfRequiredAlternatives<double>({"pc_vstar", "v_star"}, isBiMaterial);
  const auto prakashLength =
      reader->readIfRequiredAlternatives<double>({"pc_prakashlength", "l"}, isBiMaterial);

  const auto faultFileName = reader->readPath("modelfilename");

  std::vector<std::optional<std::string>> faultFileNames;

  bool isDynamicRuptureEnabled = false;

  if (!faultFileName.value_or("").empty()) {
    faultFileNames.emplace_back(faultFileName.value());
    isDynamicRuptureEnabled = true;
  }

  for (std::size_t i = 0; i < 64; ++i) {
    const auto fieldname = "modelfilename" + std::to_string(i);
    if (reader->hasField(fieldname)) {
<<<<<<< HEAD
      for (std::size_t j = faultFileNames.size(); j < i; ++j) {
        faultFileNames.emplace_back();
      }
      faultFileNames[i] = reader->read<std::string>(fieldname);
=======
      faultFileNames[i] = reader->readPath(fieldname);
>>>>>>> adcdcbce
      isDynamicRuptureEnabled = true;
    }
  }

  auto* outputReader = baseReader->readSubNode("output");
  const bool isFrictionEnergyRequired = outputReader->readWithDefault("energyoutput", false);
  const bool energiesFromAcrossFaultVelocities =
      outputReader->readWithDefault("faultenergiesfromacrossfaultvelocities", false);

  auto* abortCriteriaReader = baseReader->readSubNode("abortcriteria");
  const auto terminatorSlipRateThreshold = static_cast<double>(abortCriteriaReader->readWithDefault(
      "terminatorslipratethreshold", std::numeric_limits<double>::infinity()));
  const auto terminatorMaxTimePostRupture = abortCriteriaReader->readWithDefault(
      "terminatormaxtimepostrupture", std::numeric_limits<double>::infinity());
  const bool isCheckAbortCriteraEnabled = std::isfinite(terminatorMaxTimePostRupture);

  const double etaDamp = [&]() {
    const auto dampRead1 = reader->read<double>("etadamp");
    if (dampRead1.has_value()) {
      return dampRead1.value();
    } else {
      const auto dampRead2 = reader->read<double>("etahack");
      const auto dampRead3 = outputReader->read<double>("etahack");
      if (dampRead2.has_value() || dampRead3.has_value()) {
        logWarning()
            << "The name \"etahack\" is deprecated and may be "
               "removed in a future version of SeisSol. Put the parameter into the dynamicrupture "
               "section instead and name it \"etadamp\" instead.";
      }
      return dampRead2.value_or(dampRead3.value_or(1.0));
    }
  }();

  const auto etaDampEnd = reader->read<double>("etadampend")
                              .value_or(reader->read<double>("etastop").value_or(
                                  std::numeric_limits<double>::infinity()));

  reader->warnDeprecated({"rf_output_on", "backgroundtype"});

  return DRParameters{isDynamicRuptureEnabled,
                      isThermalPressureOn,
                      isFrictionEnergyRequired,
                      isCheckAbortCriteraEnabled,
                      energiesFromAcrossFaultVelocities,
                      outputPointType,
                      refPointMethod,
                      slipRateOutputType,
                      frictionLawType,
                      healingThreshold,
                      t0,
                      s0,
                      tpProxyExponent,
                      rsF0,
                      rsB,
                      rsSr0,
                      rsInitialSlipRate1,
                      rsInitialSlipRate2,
                      muW,
                      thermalDiffusivity,
                      heatCapacity,
                      undrainedTPResponse,
                      initialTemperature,
                      initialPressure,
                      vStar,
                      prakashLength,
                      faultFileName.value_or(""),
                      faultFileNames,
                      referencePoint,
                      terminatorSlipRateThreshold,
                      etaDamp,
                      etaDampEnd,
                      nucleationCount};
}
} // namespace seissol::initializer::parameters<|MERGE_RESOLUTION|>--- conflicted
+++ resolved
@@ -133,14 +133,10 @@
   for (std::size_t i = 0; i < 64; ++i) {
     const auto fieldname = "modelfilename" + std::to_string(i);
     if (reader->hasField(fieldname)) {
-<<<<<<< HEAD
       for (std::size_t j = faultFileNames.size(); j < i; ++j) {
         faultFileNames.emplace_back();
       }
-      faultFileNames[i] = reader->read<std::string>(fieldname);
-=======
       faultFileNames[i] = reader->readPath(fieldname);
->>>>>>> adcdcbce
       isDynamicRuptureEnabled = true;
     }
   }
