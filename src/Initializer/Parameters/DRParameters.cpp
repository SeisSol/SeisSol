--- conflicted
+++ resolved
@@ -202,10 +202,7 @@
                       referencePoint,
                       terminatorSlipRateThreshold,
                       etaHack,
-<<<<<<< HEAD
-                      hackStop};
-=======
+                      hackStop,
                       nucleationCount};
->>>>>>> 051c041a
 }
 } // namespace seissol::initializer::parameters