--- conflicted
+++ resolved
@@ -69,9 +69,8 @@
 
   const bool plasticity = reader->readWithDefault("plasticity", false);
 
-<<<<<<< HEAD
   const bool plasticityPointwise = reader->readWithDefault("plasticitypointwise", true);
-=======
+
   const auto plasticityDisabledGroupsRaw =
       reader->readWithDefault<std::string>("plasticitydisabledgroups", "");
   std::unordered_set<int> plasticityDisabledGroups;
@@ -81,7 +80,6 @@
       plasticityDisabledGroups.emplace(std::stoi(group));
     }
   }
->>>>>>> a92556dd
 
   const bool useCellHomogenizedMaterial =
       reader->readWithDefault("usecellhomogenizedmaterial", true);
@@ -122,11 +120,8 @@
 
   return ModelParameters{hasBoundaryFile,
                          plasticity,
-<<<<<<< HEAD
                          plasticityPointwise,
-=======
                          plasticityDisabledGroups,
->>>>>>> a92556dd
                          useCellHomogenizedMaterial,
                          freqCentral,
                          freqRatio,
