--- conflicted
+++ resolved
@@ -33,48 +33,6 @@
   return ITMParameters{
       itmEnabled, itmStartingTime, itmDuration, itmVelocityScalingFactor, reflectionType};
 }
-DamagedElasticParameters readDamagedElasticParameters(ParameterReader* baseReader) {
-  auto* reader = baseReader->readSubNode("equations");
-  const auto epsInitxx = reader->readWithDefault<real>("epsinitxx", 0);
-  const auto epsInityy = reader->readWithDefault<real>("epsinityy", 0);
-  const auto epsInitzz = reader->readWithDefault<real>("epsinitzz", 0);
-  const auto epsInitxy = reader->readWithDefault<real>("epsinitxy", 10);
-  const auto epsInityz = reader->readWithDefault<real>("epsinityz", 0);
-  const auto epsInitzx = reader->readWithDefault<real>("epsinitzx", 0);
-  const auto beta_alpha = reader->readWithDefault<real>("betaalpha", 0);
-  const auto aB0 = reader->readWithDefault<real>("ab0", 0);
-  const auto aB1 = reader->readWithDefault<real>("ab1", 0);
-  const auto aB2 = reader->readWithDefault<real>("ab2", 0);
-  const auto aB3 = reader->readWithDefault<real>("ab3", 0);
-  const auto scalingvalue = reader->readWithDefault<real>("scalingvalue", 0);
-
-  if (!isModelDamagedElastic()) {
-    reader->markUnused({"epsinitxx",
-                        "epsinityy",
-                        "epsinitzz",
-                        "epsinitxy",
-                        "epsinityz",
-                        "epsinitzx",
-                        "betaalpha",
-                        "aB0",
-                        "aB1",
-                        "aB2",
-                        "aB3",
-                        "scalingvalue"});
-  }
-  return DamagedElasticParameters{epsInitxx,
-                                  epsInityy,
-                                  epsInitzz,
-                                  epsInitxy,
-                                  epsInityz,
-                                  epsInitzx,
-                                  beta_alpha,
-                                  aB0,
-                                  aB1,
-                                  aB2,
-                                  aB3,
-                                  scalingvalue};
-}
 
 DamagedElasticParameters readDamagedElasticParameters(ParameterReader* baseReader){
     auto* reader = baseReader -> readSubNode("equations");
@@ -91,7 +49,7 @@
     const auto aB3 = reader->readWithDefault<real>("ab3", -5.067e9);
     const auto scalingValue = reader->readWithDefault("scalingvalue", 1e2);
 
-    if(!isDamagedElastic()){
+    if(!isModelDamagedElastic()){
       reader->markUnused(
           {"epsinitxx", "epsinityy", "epsinitzz", "epsinitxy", "epsinityz", "epsinitzx", "betaalpha", "ab0", "ab1", "ab2", "ab3", "scalingvalue"});
     }
@@ -125,12 +83,7 @@
   }
 
   const ITMParameters itmParameters = readITMParameters(baseReader);
-<<<<<<< HEAD
   const DamagedElasticParameters damagedElasticParameters = readDamagedElasticParameters(baseReader);
-=======
-  const DamagedElasticParameters damagedElasticParameters =
-      readDamagedElasticParameters(baseReader);
->>>>>>> 8225f6e9
 
   reader->warnDeprecated({"adjoint", "adjfilename", "anisotropy"});
 
