--- conflicted
+++ resolved
@@ -31,11 +31,8 @@
 struct ModelParameters {
   bool hasBoundaryFile{false};
   bool plasticity{false};
-<<<<<<< HEAD
   bool plasticityPointwise{true};
-=======
   std::unordered_set<int> plasticityDisabledGroups;
->>>>>>> a92556dd
   bool useCellHomogenizedMaterial{true};
   double freqCentral{};
   double freqRatio{1.0};
