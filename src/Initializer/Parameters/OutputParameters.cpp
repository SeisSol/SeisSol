--- conflicted
+++ resolved
@@ -23,41 +23,17 @@
   auto* reader = baseReader->readSubNode("output");
 
   auto enabled = reader->readWithDefault("checkpoint", true);
-<<<<<<< HEAD
-  const auto interval = reader->readWithDefault("checkpointinterval", 0.0);
-
-  warnIntervalAndDisable(enabled, interval, "checkpoint", "checkpointinterval");
-
-  reader->warnDeprecated({"checkpointbackend", "checkpointfilename"});
-
-  return CheckpointParameters{enabled, interval};
-=======
-  CheckpointingBackend backend = CheckpointingBackend::DISABLED;
   double interval = 0.0;
-  std::string fileName = "";
   if (enabled) {
     interval = reader->readWithDefault("checkpointinterval", 0.0);
     warnIntervalAndDisable(enabled, interval, "checkpoint", "checkpointinterval");
   } else {
     reader->markUnused({"checkpointinterval"});
   }
-  // separate if{} here because `enabled` may change after `warnIntervalAndDisable` function
-  if (enabled) {
-    backend = reader->readWithDefaultStringEnum<CheckpointingBackend>(
-        "checkpointbackend",
-        "none",
-        {{"none", CheckpointingBackend::DISABLED},
-         {"posix", CheckpointingBackend::POSIX},
-         {"hdf5", CheckpointingBackend::HDF5},
-         {"mpio", CheckpointingBackend::MPIO},
-         {"mpio_async", CheckpointingBackend::MPIO_ASYNC},
-         {"sionlib", CheckpointingBackend::SIONLIB}});
-    fileName = reader->readOrFail<std::string>("checkpointfile", "No checkpoint fileName given.");
-  } else {
-    reader->markUnused({"checkpointbackend", "checkpointfile"});
-  }
-  return CheckpointParameters{enabled, interval, backend, fileName};
->>>>>>> a16a711e
+
+  reader->warnDeprecated({"checkpointbackend", "checkpointfile"});
+
+  return CheckpointParameters{enabled, interval};
 }
 
 ElementwiseFaultParameters readElementwiseParameters(ParameterReader* baseReader) {
