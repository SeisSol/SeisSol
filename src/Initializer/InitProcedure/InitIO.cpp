// SPDX-FileCopyrightText: 2023 SeisSol Group
//
// SPDX-License-Identifier: BSD-3-Clause
// SPDX-LicenseComments: Full text under /LICENSE and /LICENSES/
//
// SPDX-FileContributor: Author lists in /AUTHORS and /CITATION.cff

#include "InitIO.h"
#include "Common/Filesystem.h"
#include "Equations/Datastructures.h"
#include "IO/Instance/Geometry/Geometry.h"
#include "IO/Writer/Writer.h"
#include "Init.h"
#include "Numerical/Transformation.h"
#include "SeisSol.h"
#include <Common/Constants.h>
#include <Geometry/MeshDefinition.h>
#include <IO/Instance/Geometry/Typedefs.h>
#include <Kernels/Precision.h>
#include <Memory/Descriptor/DynamicRupture.h>
#include <Memory/MemoryAllocator.h>
#include <Memory/Tree/Layer.h>
#include <Model/Plasticity.h>
#include <Solver/FreeSurfaceIntegrator.h>
#include <Solver/MultipleSimulations.h>
#include <algorithm>
#include <array>
#include <cstdint>
#include <cstring>
#include <init.h>
#include <kernel.h>
#include <string>
#include <tensor.h>
#include <utils/logger.h>
#include <vector>

#include "Parallel/MPI.h"

namespace {

void setupCheckpointing(seissol::SeisSol& seissolInstance) {
  auto& checkpoint = seissolInstance.getOutputManager().getCheckpointManager();

  {
    auto* tree = seissolInstance.getMemoryManager().getLtsTree();
    std::vector<std::size_t> globalIds(tree->size(seissol::initializer::LayerMask(Ghost)));
    const auto* ltsToMesh = seissolInstance.getMemoryManager().getLtsLut()->getLtsToMeshLut(
        seissol::initializer::LayerMask(Ghost));
#ifdef _OPENMP
#pragma omp parallel for schedule(static)
#endif
    for (std::size_t i = 0; i < globalIds.size(); ++i) {
      globalIds[i] = seissolInstance.meshReader().getElements()[ltsToMesh[i]].globalId;
    }
    checkpoint.registerTree("lts", tree, globalIds);
    seissolInstance.getMemoryManager().getLts()->registerCheckpointVariables(checkpoint, tree);
  }

  {
    auto* tree = seissolInstance.getMemoryManager().getDynamicRuptureTree();
    auto* dynrup = seissolInstance.getMemoryManager().getDynamicRupture();
    std::vector<std::size_t> faceIdentifiers(tree->size(seissol::initializer::LayerMask(Ghost)));
    const auto* drFaceInformation = tree->var(dynrup->faceInformation);
#ifdef _OPENMP
#pragma omp parallel for schedule(static)
#endif
    for (std::size_t i = 0; i < faceIdentifiers.size(); ++i) {
      auto faultFace = drFaceInformation[i].meshFace;
      const auto& fault = seissolInstance.meshReader().getFault()[faultFace];
      // take the positive cell and side as fault face identifier
      // (should result in roughly twice as large numbers as when indexing all faces; cf. handshake
      // theorem)
      faceIdentifiers[i] = fault.globalId * 4 + fault.side;
    }
    checkpoint.registerTree("dynrup", tree, faceIdentifiers);
    dynrup->registerCheckpointVariables(checkpoint, tree);
  }

  {
    auto* tree = seissolInstance.getMemoryManager().getSurfaceTree();
    auto* surf = seissolInstance.getMemoryManager().getSurface();
    std::vector<std::size_t> faceIdentifiers(tree->size(seissol::initializer::LayerMask(Ghost)));
    const auto* meshIds = tree->var(surf->meshId);
    const auto* sides = tree->var(surf->side);
#ifdef _OPENMP
#pragma omp parallel for schedule(static)
#endif
    for (std::size_t i = 0; i < faceIdentifiers.size(); ++i) {
      // same as for DR
      faceIdentifiers[i] = meshIds[i] * 4 + static_cast<std::size_t>(sides[i]);
    }
    checkpoint.registerTree("surface", tree, faceIdentifiers);
    surf->registerCheckpointVariables(checkpoint, tree);
  }

  const auto& checkpointFile = seissolInstance.getCheckpointLoadFile();
  if (checkpointFile.has_value()) {
    const double time = seissolInstance.getOutputManager().loadCheckpoint(checkpointFile.value());
    seissolInstance.simulator().setCurrentTime(time);
  }

  if (seissolInstance.getSeisSolParameters().output.checkpointParameters.enabled) {
    // FIXME: for now, we allow only _one_ checkpoint interval which checkpoints everything existent
    seissolInstance.getOutputManager().setupCheckpoint(
        seissolInstance.getSeisSolParameters().output.checkpointParameters.interval);
  }
}

void setupOutput(seissol::SeisSol& seissolInstance) {
  const auto& seissolParams = seissolInstance.getSeisSolParameters();
  auto& memoryManager = seissolInstance.getMemoryManager();
  auto* lts = memoryManager.getLts();
  auto* ltsTree = memoryManager.getLtsTree();
  auto* ltsLut = memoryManager.getLtsLut();
  auto* dynRup = memoryManager.getDynamicRupture();
  auto* dynRupTree = memoryManager.getDynamicRuptureTree();
  auto* globalData = memoryManager.getGlobalDataOnHost();
  const auto& backupTimeStamp = seissolInstance.getBackupTimeStamp();

  constexpr auto NumQuantities =
      tensor::Q::Shape[sizeof(tensor::Q::Shape) / sizeof(tensor::Q::Shape[0]) - 1];
  // TODO(David): handle attenuation properly here. We'll probably not want it to be contained in
  // numberOfQuantities. But the compile-time parameter
  // seissol::model::MaterialT::NumQuantities contains it nonetheless.

  // TODO(David): change Yateto/TensorForge interface to make padded sizes more accessible
  constexpr auto QDofSizePadded =
      tensor::Q::Size / tensor::Q::Shape[multisim::BasisFunctionDimension + 1];
  constexpr auto FaceDisplacementPadded =
      tensor::faceDisplacement::Size /
      tensor::faceDisplacement::Shape[multisim::BasisFunctionDimension + 1];

  const auto namewrap = [](const std::string& name, std::size_t sim) {
    if constexpr (multisim::MultisimEnabled) {
      return name + "-" + std::to_string(sim + 1);
    } else {
      return name;
    }
  };

  if (seissolParams.output.waveFieldParameters.enabled) {
    const auto orderIO = seissolParams.output.waveFieldParameters.vtkorder;
    const auto order = std::max(0, orderIO);
    auto& meshReader = seissolInstance.meshReader();

    // TODO: store somewhere
    std::vector<std::size_t> celllist;
    celllist.reserve(meshReader.getElements().size());
    if (seissolParams.output.waveFieldParameters.bounds.enabled ||
        !seissolParams.output.waveFieldParameters.groups.empty()) {
      const auto& vertexArray = meshReader.getVertices();
      for (std::size_t i = 0; i < meshReader.getElements().size(); ++i) {
        const auto& element = meshReader.getElements()[i];
        const auto& vertex0 = vertexArray[element.vertices[0]].coords;
        const auto& vertex1 = vertexArray[element.vertices[1]].coords;
        const auto& vertex2 = vertexArray[element.vertices[2]].coords;
        const auto& vertex3 = vertexArray[element.vertices[3]].coords;
        const bool inGroup = seissolParams.output.waveFieldParameters.groups.empty() ||
                             seissolParams.output.waveFieldParameters.groups.find(element.group) !=
                                 seissolParams.output.waveFieldParameters.groups.end();
        const bool inRegion = !seissolParams.output.waveFieldParameters.bounds.enabled ||
                              (seissolParams.output.waveFieldParameters.bounds.contains(
                                   vertex0[0], vertex0[1], vertex0[2]) ||
                               seissolParams.output.waveFieldParameters.bounds.contains(
                                   vertex1[0], vertex1[1], vertex1[2]) ||
                               seissolParams.output.waveFieldParameters.bounds.contains(
                                   vertex2[0], vertex2[1], vertex2[2]) ||
                               seissolParams.output.waveFieldParameters.bounds.contains(
                                   vertex3[0], vertex3[1], vertex3[2]));
        if (inGroup && inRegion) {
          celllist.push_back(i);
        }
      }
    } else {
      for (std::size_t i = 0; i < meshReader.getElements().size(); ++i) {
        celllist.push_back(i);
      }
    }
    auto* cellIndices = new std::size_t[celllist.size()];
    std::copy(celllist.begin(), celllist.end(), cellIndices);

    io::writer::ScheduledWriter schedWriter;
    schedWriter.name = "wavefield";
    schedWriter.interval = seissolParams.output.waveFieldParameters.interval;
    auto writer = io::instance::geometry::GeometryWriter(
        "wavefield", celllist.size(), io::instance::geometry::Shape::Tetrahedron, order);

    writer.addPointProjector([=](double* target, std::size_t index) {
      const auto& element = meshReader.getElements()[cellIndices[index]];
      const auto& vertexArray = meshReader.getVertices();

      const auto trueOrder = order > 0 ? order : 1;

      // for the very time being, circumvent the bounding box mechanism of Yateto as follows.
      const double zero[3] = {0, 0, 0};
      seissol::transformations::tetrahedronReferenceToGlobal(
          vertexArray[element.vertices[0]].coords,
          vertexArray[element.vertices[1]].coords,
          vertexArray[element.vertices[2]].coords,
          vertexArray[element.vertices[3]].coords,
          zero,
          &target[0]);
      for (std::size_t i = 1; i < tensor::vtk3d::Shape[trueOrder][1]; ++i) {
        double point[3] = {init::vtk3d::Values[trueOrder][i * 3 - 3 + 0],
                           init::vtk3d::Values[trueOrder][i * 3 - 3 + 1],
                           init::vtk3d::Values[trueOrder][i * 3 - 3 + 2]};
        seissol::transformations::tetrahedronReferenceToGlobal(
            vertexArray[element.vertices[0]].coords,
            vertexArray[element.vertices[1]].coords,
            vertexArray[element.vertices[2]].coords,
            vertexArray[element.vertices[3]].coords,
            point,
            &target[i * 3]);
      }
    });

    writer.addCellData<uint64_t>("clustering", {}, true, [=](uint64_t* target, std::size_t index) {
      target[0] = meshReader.getElements()[index].clusterId;
    });

    writer.addCellData<std::size_t>(
        "global-id", {}, true, [=](std::size_t* target, std::size_t index) {
          target[0] = meshReader.getElements()[index].globalId;
        });

    for (std::size_t sim = 0; sim < seissol::multisim::NumSimulations; ++sim) {
      for (std::size_t quantity = 0; quantity < seissol::model::MaterialT::Quantities.size();
           ++quantity) {
        if (seissolParams.output.waveFieldParameters.outputMask[quantity]) {
          writer.addGeometryOutput<real>(
              namewrap(seissol::model::MaterialT::Quantities[quantity], sim),
              {},
              false,
              [=](real* target, std::size_t index) {
                const auto* dofsAllQuantities = ltsLut->lookup(lts->dofs, cellIndices[index]);
                const auto* dofsSingleQuantity = dofsAllQuantities + QDofSizePadded * quantity;
                kernel::projectBasisToVtkVolume vtkproj{};
                memory::AlignedArray<real, multisim::NumSimulations> simselect;
                simselect[sim] = 1;
                vtkproj.simselect = simselect.data();
                vtkproj.qb = dofsSingleQuantity;
                vtkproj.xv(order) = target;
                vtkproj.collvv(ConvergenceOrder, order) =
                    init::collvv::Values[ConvergenceOrder + (ConvergenceOrder + 1) * order];
                vtkproj.execute(order);
              });
        }
      }
      if (seissolParams.model.plasticity) {
        for (std::size_t quantity = 0; quantity < seissol::model::PlasticityData::Quantities.size();
             ++quantity) {
          if (seissolParams.output.waveFieldParameters.plasticityMask[quantity]) {
            writer.addGeometryOutput<real>(
                namewrap(seissol::model::PlasticityData::Quantities[quantity], sim),
                {},
                false,
                [=](real* target, std::size_t index) {
                  const auto* dofsAllQuantities = ltsLut->lookup(lts->pstrain, cellIndices[index]);
                  const auto* dofsSingleQuantity = dofsAllQuantities + QDofSizePadded * quantity;
                  kernel::projectBasisToVtkVolume vtkproj{};
                  memory::AlignedArray<real, multisim::NumSimulations> simselect;
                  simselect[sim] = 1;
                  vtkproj.simselect = simselect.data();
                  vtkproj.qb = dofsSingleQuantity;
                  vtkproj.xv(order) = target;
                  vtkproj.collvv(ConvergenceOrder, order) =
                      init::collvv::Values[ConvergenceOrder + (ConvergenceOrder + 1) * order];
                  vtkproj.execute(order);
                });
          }
        }
      }
    }
    schedWriter.planWrite = writer.makeWriter();
    seissolInstance.getOutputManager().addOutput(schedWriter);
  }

  if (seissolParams.output.freeSurfaceParameters.enabled) {
    const auto orderIO = seissolParams.output.freeSurfaceParameters.vtkorder;
    const auto order = std::max(0, orderIO);

    auto& freeSurfaceIntegrator = seissolInstance.freeSurfaceIntegrator();
    auto& meshReader = seissolInstance.meshReader();
    io::writer::ScheduledWriter schedWriter;
    schedWriter.name = "free-surface";
    schedWriter.interval = seissolParams.output.freeSurfaceParameters.interval;
    auto* surfaceMeshIds =
        freeSurfaceIntegrator.surfaceLtsTree->var(freeSurfaceIntegrator.surfaceLts->meshId);
    auto* surfaceMeshSides =
        freeSurfaceIntegrator.surfaceLtsTree->var(freeSurfaceIntegrator.surfaceLts->side);
    auto* surfaceLocationFlag =
        freeSurfaceIntegrator.surfaceLtsTree->var(freeSurfaceIntegrator.surfaceLts->locationFlag);
    auto writer =
        io::instance::geometry::GeometryWriter("free-surface",
                                               freeSurfaceIntegrator.surfaceLtsTree->size(),
                                               io::instance::geometry::Shape::Triangle,
                                               order);
    writer.addPointProjector([=, &freeSurfaceIntegrator](double* target, std::size_t index) {
      auto meshId = surfaceMeshIds[freeSurfaceIntegrator.backmap[index]];
      auto side = surfaceMeshSides[freeSurfaceIntegrator.backmap[index]];
      const auto& element = meshReader.getElements()[meshId];
      const auto& vertexArray = meshReader.getVertices();

      const auto trueOrder = order > 0 ? order : 1;

      // for the very time being, circumvent the bounding box mechanism of Yateto as follows.
      const double zero[2] = {0, 0};
      double xez[3];
      seissol::transformations::chiTau2XiEtaZeta(side, zero, xez);
      seissol::transformations::tetrahedronReferenceToGlobal(
          vertexArray[element.vertices[0]].coords,
          vertexArray[element.vertices[1]].coords,
          vertexArray[element.vertices[2]].coords,
          vertexArray[element.vertices[3]].coords,
          xez,
          &target[0]);
      for (std::size_t i = 1; i < tensor::vtk2d::Shape[trueOrder][1]; ++i) {
        double point[2] = {init::vtk2d::Values[trueOrder][i * 2 - 2 + 0],
                           init::vtk2d::Values[trueOrder][i * 2 - 2 + 1]};
        seissol::transformations::chiTau2XiEtaZeta(side, point, xez);
        seissol::transformations::tetrahedronReferenceToGlobal(
            vertexArray[element.vertices[0]].coords,
            vertexArray[element.vertices[1]].coords,
            vertexArray[element.vertices[2]].coords,
            vertexArray[element.vertices[3]].coords,
            xez,
            &target[i * 3]);
      }
    });

    writer.addCellData<std::uint8_t>(
<<<<<<< HEAD
        "locationFlag", {}, true, [=](std::uint8_t* target, std::size_t index) {
          target[0] = surfaceLocationFlag[index];
        });

    writer.addCellData<std::size_t>(
        "global-id", {}, true, [=](std::size_t* target, std::size_t index) {
          const auto meshId = surfaceMeshIds[index];
          const auto side = surfaceMeshSides[index];
=======
        "locationFlag", {}, [=, &freeSurfaceIntegrator](std::uint8_t* target, std::size_t index) {
          target[0] = surfaceLocationFlag[freeSurfaceIntegrator.backmap[index]];
        });

    writer.addCellData<std::size_t>(
        "global-id", {}, [=, &freeSurfaceIntegrator](std::size_t* target, std::size_t index) {
          const auto meshId = surfaceMeshIds[freeSurfaceIntegrator.backmap[index]];
          const auto side = surfaceMeshSides[freeSurfaceIntegrator.backmap[index]];
>>>>>>> 43916e76
          target[0] = meshReader.getElements()[meshId].globalId * 4 + side;
        });

    std::vector<std::string> quantityLabels = {"v1", "v2", "v3", "u1", "u2", "u3"};
    for (std::size_t sim = 0; sim < seissol::multisim::NumSimulations; ++sim) {
      for (std::size_t quantity = 0;
           quantity < seissol::solver::FreeSurfaceIntegrator::NumComponents;
           ++quantity) {
        writer.addGeometryOutput<real>(
            namewrap(quantityLabels[quantity], sim),
            {},
            false,
            [=, &freeSurfaceIntegrator](real* target, std::size_t index) {
              auto meshId = surfaceMeshIds[freeSurfaceIntegrator.backmap[index]];
              auto side = surfaceMeshSides[freeSurfaceIntegrator.backmap[index]];
              const auto* dofsAllQuantities = ltsLut->lookup(lts->dofs, meshId);
              const auto* dofsSingleQuantity =
                  dofsAllQuantities + QDofSizePadded * (6 + quantity); // velocities
              kernel::projectBasisToVtkFaceFromVolume vtkproj{};
              memory::AlignedArray<real, multisim::NumSimulations> simselect;
              simselect[sim] = 1;
              vtkproj.simselect = simselect.data();
              vtkproj.qb = dofsSingleQuantity;
              vtkproj.xf(order) = target;
              vtkproj.collvf(ConvergenceOrder, order, side) =
                  init::collvf::Values[ConvergenceOrder +
                                       (ConvergenceOrder + 1) * (order + 9 * side)];
              vtkproj.execute(order, side);
            });
      }
      for (std::size_t quantity = 0;
           quantity < seissol::solver::FreeSurfaceIntegrator::NumComponents;
           ++quantity) {
        writer.addGeometryOutput<real>(
            namewrap(
                quantityLabels[quantity + seissol::solver::FreeSurfaceIntegrator::NumComponents],
                sim),
            {},
            false,
            [=, &freeSurfaceIntegrator](real* target, std::size_t index) {
              auto meshId = surfaceMeshIds[freeSurfaceIntegrator.backmap[index]];
              auto side = surfaceMeshSides[freeSurfaceIntegrator.backmap[index]];
              const auto* faceDisplacements = ltsLut->lookup(lts->faceDisplacements, meshId);
              const auto* faceDisplacementVariable =
                  faceDisplacements[side] + FaceDisplacementPadded * quantity;
              kernel::projectNodalToVtkFace vtkproj{};
              memory::AlignedArray<real, multisim::NumSimulations> simselect;
              simselect[sim] = 1;
              vtkproj.simselect = simselect.data();
              vtkproj.pn = faceDisplacementVariable;
              vtkproj.MV2nTo2m = nodal::init::MV2nTo2m::Values;
              vtkproj.xf(order) = target;
              vtkproj.collff(ConvergenceOrder, order) =
                  init::collff::Values[ConvergenceOrder + (ConvergenceOrder + 1) * order];
              vtkproj.execute(order);
            });
      }
    }
    schedWriter.planWrite = writer.makeWriter();
    seissolInstance.getOutputManager().addOutput(schedWriter);
  }

  if (seissolParams.output.receiverParameters.enabled) {
    auto& receiverWriter = seissolInstance.receiverWriter();
    // Initialize receiver output
    receiverWriter.init(seissolParams.output.prefix,
                        seissolParams.timeStepping.endTime,
                        seissolParams.output.receiverParameters);
    receiverWriter.addPoints(
        seissolInstance.meshReader(), *ltsLut, *lts, memoryManager.getGlobalData());
    seissolInstance.timeManager().setReceiverClusters(receiverWriter);
  }

  if (seissolParams.output.energyParameters.enabled) {
    auto& energyOutput = seissolInstance.energyOutput();

    energyOutput.init(globalData,
                      dynRup,
                      dynRupTree,
                      &seissolInstance.meshReader(),
                      ltsTree,
                      lts,
                      seissolParams.model.plasticity,
                      seissolParams.output.prefix,
                      seissolParams.output.energyParameters);
  }

  seissolInstance.flopCounter().init(seissolParams.output.prefix);

  seissolInstance.analysisWriter().init(&seissolInstance.meshReader(), seissolParams.output.prefix);
}

void initFaultOutputManager(seissol::SeisSol& seissolInstance) {
  const auto& backupTimeStamp = seissolInstance.getBackupTimeStamp();
  seissolInstance.getMemoryManager().initFaultOutputManager(backupTimeStamp);
  auto* faultOutputManager = seissolInstance.getMemoryManager().getFaultOutputManager();
  seissolInstance.timeManager().setFaultOutputManager(faultOutputManager);
}

void enableFreeSurfaceOutput(seissol::SeisSol& seissolInstance) {
  const auto& seissolParams = seissolInstance.getSeisSolParameters();
  auto& memoryManager = seissolInstance.getMemoryManager();
}

void setIntegralMask(seissol::SeisSol& seissolInstance) {
  const auto& seissolParams = seissolInstance.getSeisSolParameters();
  seissolInstance.postProcessor().setIntegrationMask(
      seissolParams.output.waveFieldParameters.integrationMask);
}

} // namespace

void seissol::initializer::initprocedure::initIO(seissol::SeisSol& seissolInstance) {
  const auto rank = MPI::mpi.rank();
  logInfo() << "Begin init output.";

  const auto& seissolParams = seissolInstance.getSeisSolParameters();
  const filesystem::path outputPath(seissolParams.output.prefix);
  const auto outputDir = filesystem::directory_entry(outputPath.parent_path());
  if (!filesystem::exists(outputDir)) {
    logWarning() << "Output directory does not exist yet. We therefore create it now.";
    if (rank == 0) {
      filesystem::create_directory(outputDir);
    }
  }
  seissol::MPI::barrier(MPI::mpi.comm());

  setIntegralMask(seissolInstance);
  enableFreeSurfaceOutput(seissolInstance);
  initFaultOutputManager(seissolInstance);
  setupCheckpointing(seissolInstance);
  setupOutput(seissolInstance);
  logInfo() << "End init output.";
}<|MERGE_RESOLUTION|>--- conflicted
+++ resolved
@@ -329,25 +329,17 @@
     });
 
     writer.addCellData<std::uint8_t>(
-<<<<<<< HEAD
-        "locationFlag", {}, true, [=](std::uint8_t* target, std::size_t index) {
-          target[0] = surfaceLocationFlag[index];
-        });
-
-    writer.addCellData<std::size_t>(
-        "global-id", {}, true, [=](std::size_t* target, std::size_t index) {
-          const auto meshId = surfaceMeshIds[index];
-          const auto side = surfaceMeshSides[index];
-=======
-        "locationFlag", {}, [=, &freeSurfaceIntegrator](std::uint8_t* target, std::size_t index) {
+        "locationFlag",
+        {},
+        true,
+        [=, &freeSurfaceIntegrator](std::uint8_t* target, std::size_t index) {
           target[0] = surfaceLocationFlag[freeSurfaceIntegrator.backmap[index]];
         });
 
     writer.addCellData<std::size_t>(
-        "global-id", {}, [=, &freeSurfaceIntegrator](std::size_t* target, std::size_t index) {
+        "global-id", {}, true, [=, &freeSurfaceIntegrator](std::size_t* target, std::size_t index) {
           const auto meshId = surfaceMeshIds[freeSurfaceIntegrator.backmap[index]];
           const auto side = surfaceMeshSides[freeSurfaceIntegrator.backmap[index]];
->>>>>>> 43916e76
           target[0] = meshReader.getElements()[meshId].globalId * 4 + side;
         });
 
