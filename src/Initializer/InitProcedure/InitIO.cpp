// SPDX-FileCopyrightText: 2023 SeisSol Group
//
// SPDX-License-Identifier: BSD-3-Clause
// SPDX-LicenseComments: Full text under /LICENSE and /LICENSES/
//
// SPDX-FileContributor: Author lists in /AUTHORS and /CITATION.cff

#include "InitIO.h"
#include "Common/Filesystem.h"
#include "Equations/Datastructures.h"
#include "IO/Instance/Geometry/Geometry.h"
#include "IO/Writer/Writer.h"
#include "Init.h"
#include "Numerical/Transformation.h"
#include "SeisSol.h"
#include <Common/Constants.h>
#include <Geometry/MeshDefinition.h>
#include <Kernels/Common.h>
#include <Kernels/Precision.h>
#include <Memory/Descriptor/DynamicRupture.h>
#include <Memory/Tree/Layer.h>
#include <Model/Plasticity.h>
#include <Solver/FreeSurfaceIntegrator.h>
#include <algorithm>
#include <cstring>
#include <init.h>
#include <kernel.h>
#include <string>
#include <tensor.h>
#include <utils/logger.h>
#include <vector>

#include "Parallel/MPI.h"

namespace {

void setupCheckpointing(seissol::SeisSol& seissolInstance) {
  auto& checkpoint = seissolInstance.getOutputManager().getCheckpointManager();

  {
    auto* tree = seissolInstance.getMemoryManager().getLtsTree();
    std::vector<std::size_t> globalIds(tree->size(seissol::initializer::LayerMask(Ghost)));
    const auto* ltsToMesh = seissolInstance.getMemoryManager().getLtsLut()->getLtsToMeshLut(
        seissol::initializer::LayerMask(Ghost));
#ifdef _OPENMP
#pragma omp parallel for schedule(static)
#endif
    for (std::size_t i = 0; i < globalIds.size(); ++i) {
      globalIds[i] = seissolInstance.meshReader().getElements()[ltsToMesh[i]].globalId;
    }
    checkpoint.registerTree("lts", tree, globalIds);
    seissolInstance.getMemoryManager().getLts()->registerCheckpointVariables(checkpoint, tree);
  }

  {
    auto* tree = seissolInstance.getMemoryManager().getDynamicRuptureTree();
    auto* dynrup = seissolInstance.getMemoryManager().getDynamicRupture();
    std::vector<std::size_t> faceIdentifiers(tree->size(seissol::initializer::LayerMask(Ghost)));
    const auto* drFaceInformation = tree->var(dynrup->faceInformation);
#ifdef _OPENMP
#pragma omp parallel for schedule(static)
#endif
    for (std::size_t i = 0; i < faceIdentifiers.size(); ++i) {
      auto faultFace = drFaceInformation[i].meshFace;
      const auto& fault = seissolInstance.meshReader().getFault()[faultFace];
      // take the positive cell and side as fault face identifier
      // (should result in roughly twice as large numbers as when indexing all faces; cf. handshake
      // theorem)
      faceIdentifiers[i] = fault.globalId * 4 + fault.side;
    }
    checkpoint.registerTree("dynrup", tree, faceIdentifiers);
    dynrup->registerCheckpointVariables(checkpoint, tree);
  }

  const auto& checkpointFile = seissolInstance.getCheckpointLoadFile();
  if (checkpointFile.has_value()) {
    const double time = seissolInstance.getOutputManager().loadCheckpoint(checkpointFile.value());
    seissolInstance.simulator().setCurrentTime(time);
  }

  if (seissolInstance.getSeisSolParameters().output.checkpointParameters.enabled) {
    // FIXME: for now, we allow only _one_ checkpoint interval which checkpoints everything existent
    seissolInstance.getOutputManager().setupCheckpoint(
        seissolInstance.getSeisSolParameters().output.checkpointParameters.interval);
  }
}

void setupOutput(seissol::SeisSol& seissolInstance) {
  const auto& seissolParams = seissolInstance.getSeisSolParameters();
  auto& memoryManager = seissolInstance.getMemoryManager();
  auto* lts = memoryManager.getLts();
  auto* ltsTree = memoryManager.getLtsTree();
  auto* ltsLut = memoryManager.getLtsLut();
  auto* dynRup = memoryManager.getDynamicRupture();
  auto* dynRupTree = memoryManager.getDynamicRuptureTree();
  auto* globalData = memoryManager.getGlobalDataOnHost();
  const auto& backupTimeStamp = seissolInstance.getBackupTimeStamp();

  constexpr auto NumQuantities =
      tensor::Q::Shape[sizeof(tensor::Q::Shape) / sizeof(tensor::Q::Shape[0]) - 1];
  // TODO(David): handle attenuation properly here. We'll probably not want it to be contained in
  // numberOfQuantities. But the compile-time parameter
  // seissol::model::MaterialT::NumQuantities contains it nonetheless.

<<<<<<< HEAD
=======
  if (seissolParams.output.waveFieldParameters.enabled &&
      seissolParams.output.waveFieldParameters.vtkorder < 0) {
    // record the clustering info i.e., distribution of elements within an LTS tree
    const std::vector<Element>& meshElements = seissolInstance.meshReader().getElements();
    std::vector<unsigned> ltsClusteringData(meshElements.size());
    for (const auto& element : meshElements) {
      ltsClusteringData[element.localId] = element.clusterId;
    }
    // Initialize wave field output
    seissolInstance.waveFieldWriter().init(
        NumQuantities,
        ConvergenceOrder,
        NumAlignedBasisFunctions,
        seissolInstance.meshReader(),
        ltsClusteringData,
        reinterpret_cast<const real*>(ltsTree->var(lts->dofs)),
        reinterpret_cast<const real*>(ltsTree->var(lts->pstrain)),
        seissolInstance.postProcessor().getIntegrals(ltsTree),
        ltsLut->getMeshToLtsLut(ltsTree->info(lts->dofs).mask)[0].data(),
        seissolParams.output.waveFieldParameters,
        seissolParams.output.xdmfWriterBackend,
        backupTimeStamp);
  }

>>>>>>> b3e8c77d
  // TODO(David): change Yateto/TensorForge interface to make padded sizes more accessible
  constexpr auto QDofSizePadded = tensor::Q::Size / tensor::Q::Shape[1];
  constexpr auto FaceDisplacementPadded =
      tensor::faceDisplacement::Size / tensor::faceDisplacement::Shape[1];

  if (seissolParams.output.waveFieldParameters.enabled) {
    auto order = seissolParams.output.waveFieldParameters.vtkorder;
    auto& meshReader = seissolInstance.meshReader();

    // TODO: store somewhere
    std::vector<std::size_t> celllist;
    celllist.reserve(meshReader.getElements().size());
    if (seissolParams.output.waveFieldParameters.bounds.enabled ||
        !seissolParams.output.waveFieldParameters.groups.empty()) {
      const auto& vertexArray = meshReader.getVertices();
      for (std::size_t i = 0; i < meshReader.getElements().size(); ++i) {
        const auto& element = meshReader.getElements()[i];
        const auto& vertex0 = vertexArray[element.vertices[0]].coords;
        const auto& vertex1 = vertexArray[element.vertices[1]].coords;
        const auto& vertex2 = vertexArray[element.vertices[2]].coords;
        const auto& vertex3 = vertexArray[element.vertices[3]].coords;
        const bool inGroup = seissolParams.output.waveFieldParameters.groups.empty() ||
                             seissolParams.output.waveFieldParameters.groups.find(element.group) !=
                                 seissolParams.output.waveFieldParameters.groups.end();
        const bool inRegion = !seissolParams.output.waveFieldParameters.bounds.enabled ||
                              (seissolParams.output.waveFieldParameters.bounds.contains(
                                   vertex0[0], vertex0[1], vertex0[2]) ||
                               seissolParams.output.waveFieldParameters.bounds.contains(
                                   vertex1[0], vertex1[1], vertex1[2]) ||
                               seissolParams.output.waveFieldParameters.bounds.contains(
                                   vertex2[0], vertex2[1], vertex2[2]) ||
                               seissolParams.output.waveFieldParameters.bounds.contains(
                                   vertex3[0], vertex3[1], vertex3[2]));
        if (inGroup && inRegion) {
          celllist.push_back(i);
        }
      }
    } else {
      for (std::size_t i = 0; i < meshReader.getElements().size(); ++i) {
        celllist.push_back(i);
      }
    }
    auto* cellIndices = new std::size_t[celllist.size()];
    std::copy(celllist.begin(), celllist.end(), cellIndices);

    io::writer::ScheduledWriter schedWriter;
    schedWriter.name = "wavefield";
    schedWriter.interval = seissolParams.output.waveFieldParameters.interval;
    auto writer = io::instance::geometry::GeometryWriter("wavefield", celllist.size(), 3, order);

    writer.addPointProjector([=](double* target, std::size_t index) {
      const auto& element = meshReader.getElements()[cellIndices[index]];
      const auto& vertexArray = meshReader.getVertices();

      // for the very time being, circumvent the bounding box mechanism of Yateto as follows.
      const double zero[3] = {0, 0, 0};
      seissol::transformations::tetrahedronReferenceToGlobal(
          vertexArray[element.vertices[0]].coords,
          vertexArray[element.vertices[1]].coords,
          vertexArray[element.vertices[2]].coords,
          vertexArray[element.vertices[3]].coords,
          zero,
          &target[0]);
      for (std::size_t i = 1; i < tensor::vtk3d::Shape[order][1]; ++i) {
        double point[3] = {init::vtk3d::Values[order][i * 3 - 3 + 0],
                           init::vtk3d::Values[order][i * 3 - 3 + 1],
                           init::vtk3d::Values[order][i * 3 - 3 + 2]};
        seissol::transformations::tetrahedronReferenceToGlobal(
            vertexArray[element.vertices[0]].coords,
            vertexArray[element.vertices[1]].coords,
            vertexArray[element.vertices[2]].coords,
            vertexArray[element.vertices[3]].coords,
            point,
            &target[i * 3]);
      }
    });

    for (std::size_t quantity = 0; quantity < seissol::model::MaterialT::Quantities.size();
         ++quantity) {
      if (seissolParams.output.waveFieldParameters.outputMask[quantity]) {
        writer.addGeometryOutput<real>(
            seissol::model::MaterialT::Quantities[quantity],
            {},
            [=](real* target, std::size_t index) {
              const auto* dofsAllQuantities = ltsLut->lookup(lts->dofs, cellIndices[index]);
              const auto* dofsSingleQuantity = dofsAllQuantities + QDofSizePadded * quantity;
              kernel::projectBasisToVtkVolume vtkproj;
              vtkproj.qb = dofsSingleQuantity;
              vtkproj.xv(order) = target;
              vtkproj.collvv(ConvergenceOrder, order) =
                  init::collvv::Values[ConvergenceOrder + (ConvergenceOrder + 1) * order];
              vtkproj.execute(order);
            });
      }
    }
    if (seissolParams.model.plasticity) {
      for (std::size_t quantity = 0; quantity < seissol::model::PlasticityData::Quantities.size();
           ++quantity) {
        if (seissolParams.output.waveFieldParameters.plasticityMask[quantity]) {
          writer.addGeometryOutput<real>(
              seissol::model::PlasticityData::Quantities[quantity],
              {},
              [=](real* target, std::size_t index) {
                const auto* dofsAllQuantities = ltsLut->lookup(lts->pstrain, cellIndices[index]);
                const auto* dofsSingleQuantity = dofsAllQuantities + QDofSizePadded * quantity;
                kernel::projectBasisToVtkVolume vtkproj;
                vtkproj.qb = dofsSingleQuantity;
                vtkproj.xv(order) = target;
                vtkproj.collvv(ConvergenceOrder, order) =
                    init::collvv::Values[ConvergenceOrder + (ConvergenceOrder + 1) * order];
                vtkproj.execute(order);
              });
        }
      }
    }
    schedWriter.planWrite = writer.makeWriter();
    seissolInstance.getOutputManager().addOutput(schedWriter);
  }

  if (seissolParams.output.freeSurfaceParameters.enabled) {
    auto order = seissolParams.output.freeSurfaceParameters.vtkorder;
    auto& freeSurfaceIntegrator = seissolInstance.freeSurfaceIntegrator();
    auto& meshReader = seissolInstance.meshReader();
    io::writer::ScheduledWriter schedWriter;
    schedWriter.name = "free-surface";
    schedWriter.interval = seissolParams.output.freeSurfaceParameters.interval;
    auto* surfaceMeshIds =
        freeSurfaceIntegrator.surfaceLtsTree.var(freeSurfaceIntegrator.surfaceLts.meshId);
    auto* surfaceMeshSides =
        freeSurfaceIntegrator.surfaceLtsTree.var(freeSurfaceIntegrator.surfaceLts.side);
<<<<<<< HEAD
    auto writer = io::instance::geometry::GeometryWriter(
        "free-surface", freeSurfaceIntegrator.surfaceLtsTree.getNumberOfCells(), 2, order);
=======
    auto writer = io::instance::mesh::VtkHdfWriter(
        "free-surface", freeSurfaceIntegrator.surfaceLtsTree.size(), 2, order);
>>>>>>> b3e8c77d
    writer.addPointProjector([=](double* target, std::size_t index) {
      auto meshId = surfaceMeshIds[index];
      auto side = surfaceMeshSides[index];
      const auto& element = meshReader.getElements()[meshId];
      const auto& vertexArray = meshReader.getVertices();

      // for the very time being, circumvent the bounding box mechanism of Yateto as follows.
      const double zero[2] = {0, 0};
      double xez[3];
      seissol::transformations::chiTau2XiEtaZeta(side, zero, xez);
      seissol::transformations::tetrahedronReferenceToGlobal(
          vertexArray[element.vertices[0]].coords,
          vertexArray[element.vertices[1]].coords,
          vertexArray[element.vertices[2]].coords,
          vertexArray[element.vertices[3]].coords,
          xez,
          &target[0]);
      for (std::size_t i = 1; i < tensor::vtk2d::Shape[order][1]; ++i) {
        double point[2] = {init::vtk2d::Values[order][i * 2 - 2 + 0],
                           init::vtk2d::Values[order][i * 2 - 2 + 1]};
        seissol::transformations::chiTau2XiEtaZeta(side, point, xez);
        seissol::transformations::tetrahedronReferenceToGlobal(
            vertexArray[element.vertices[0]].coords,
            vertexArray[element.vertices[1]].coords,
            vertexArray[element.vertices[2]].coords,
            vertexArray[element.vertices[3]].coords,
            xez,
            &target[i * 3]);
      }
    });
    std::vector<std::string> quantityLabels = {"v1", "v2", "v3", "u1", "u2", "u3"};
    for (std::size_t quantity = 0; quantity < FREESURFACE_NUMBER_OF_COMPONENTS; ++quantity) {
      writer.addGeometryOutput<real>(
          quantityLabels[quantity], {}, [=](real* target, std::size_t index) {
            auto meshId = surfaceMeshIds[index];
            auto side = surfaceMeshSides[index];
            const auto* dofsAllQuantities = ltsLut->lookup(lts->dofs, meshId);
            const auto* dofsSingleQuantity =
                dofsAllQuantities + QDofSizePadded * (6 + quantity); // velocities
            kernel::projectBasisToVtkFaceFromVolume vtkproj;
            vtkproj.qb = dofsSingleQuantity;
            vtkproj.xf(order) = target;
            vtkproj.collvf(ConvergenceOrder, order, side) =
                init::collvf::Values[ConvergenceOrder +
                                     (ConvergenceOrder + 1) * (order + 9 * side)];
            vtkproj.execute(order, side);
          });
    }
    for (std::size_t quantity = 0; quantity < FREESURFACE_NUMBER_OF_COMPONENTS; ++quantity) {
      writer.addGeometryOutput<real>(
          quantityLabels[quantity + FREESURFACE_NUMBER_OF_COMPONENTS],
          {},
          [=](real* target, std::size_t index) {
            auto meshId = surfaceMeshIds[index];
            auto side = surfaceMeshSides[index];
            const auto* faceDisplacements = ltsLut->lookup(lts->faceDisplacements, meshId);
            const auto* faceDisplacementVariable =
                faceDisplacements[side] + FaceDisplacementPadded * quantity;
            kernel::projectNodalToVtkFace vtkproj;
            vtkproj.pn = faceDisplacementVariable;
            vtkproj.MV2nTo2m = nodal::init::MV2nTo2m::Values;
            vtkproj.xf(order) = target;
            vtkproj.collff(ConvergenceOrder, order) =
                init::collff::Values[ConvergenceOrder + (ConvergenceOrder + 1) * order];
            vtkproj.execute(order);
          });
    }
    schedWriter.planWrite = writer.makeWriter();
    seissolInstance.getOutputManager().addOutput(schedWriter);
  }

  if (seissolParams.output.receiverParameters.enabled) {
    auto& receiverWriter = seissolInstance.receiverWriter();
    // Initialize receiver output
    receiverWriter.init(seissolParams.output.prefix,
                        seissolParams.timeStepping.endTime,
                        seissolParams.output.receiverParameters);
    receiverWriter.addPoints(
        seissolInstance.meshReader(), *ltsLut, *lts, memoryManager.getGlobalData());
    seissolInstance.timeManager().setReceiverClusters(receiverWriter);
  }

  if (seissolParams.output.energyParameters.enabled) {
    auto& energyOutput = seissolInstance.energyOutput();

    energyOutput.init(globalData,
                      dynRup,
                      dynRupTree,
                      &seissolInstance.meshReader(),
                      ltsTree,
                      lts,
                      seissolParams.model.plasticity,
                      seissolParams.output.prefix,
                      seissolParams.output.energyParameters);
  }

  seissolInstance.flopCounter().init(seissolParams.output.prefix);

  seissolInstance.analysisWriter().init(&seissolInstance.meshReader(), seissolParams.output.prefix);
}

void initFaultOutputManager(seissol::SeisSol& seissolInstance) {
  const auto& backupTimeStamp = seissolInstance.getBackupTimeStamp();
  seissolInstance.getMemoryManager().initFaultOutputManager(backupTimeStamp);
  auto* faultOutputManager = seissolInstance.getMemoryManager().getFaultOutputManager();
  seissolInstance.timeManager().setFaultOutputManager(faultOutputManager);
}

void enableFreeSurfaceOutput(seissol::SeisSol& seissolInstance) {
  const auto& seissolParams = seissolInstance.getSeisSolParameters();
  auto& memoryManager = seissolInstance.getMemoryManager();
  if (seissolParams.output.freeSurfaceParameters.enabled) {
    int refinement = seissolParams.output.freeSurfaceParameters.refinement;
    if (seissolParams.output.freeSurfaceParameters.vtkorder >= 0) {
      refinement = 0;
    }

    seissolInstance.freeSurfaceIntegrator().initialize(refinement,
                                                       memoryManager.getGlobalDataOnHost(),
                                                       memoryManager.getLts(),
                                                       memoryManager.getLtsTree());
  }
}

void setIntegralMask(seissol::SeisSol& seissolInstance) {
  const auto& seissolParams = seissolInstance.getSeisSolParameters();
  seissolInstance.postProcessor().setIntegrationMask(
      seissolParams.output.waveFieldParameters.integrationMask);
}

} // namespace

void seissol::initializer::initprocedure::initIO(seissol::SeisSol& seissolInstance) {
  const auto rank = MPI::mpi.rank();
  logInfo() << "Begin init output.";

  const auto& seissolParams = seissolInstance.getSeisSolParameters();
  const filesystem::path outputPath(seissolParams.output.prefix);
  const auto outputDir = filesystem::directory_entry(outputPath.parent_path());
  if (!filesystem::exists(outputDir)) {
    logWarning() << "Output directory does not exist yet. We therefore create it now.";
    if (rank == 0) {
      filesystem::create_directory(outputDir);
    }
  }
  seissol::MPI::barrier(MPI::mpi.comm());

  setIntegralMask(seissolInstance);
  enableFreeSurfaceOutput(seissolInstance);
  initFaultOutputManager(seissolInstance);
  setupCheckpointing(seissolInstance);
  setupOutput(seissolInstance);
  logInfo() << "End init output.";
}<|MERGE_RESOLUTION|>--- conflicted
+++ resolved
@@ -102,33 +102,6 @@
   // numberOfQuantities. But the compile-time parameter
   // seissol::model::MaterialT::NumQuantities contains it nonetheless.
 
-<<<<<<< HEAD
-=======
-  if (seissolParams.output.waveFieldParameters.enabled &&
-      seissolParams.output.waveFieldParameters.vtkorder < 0) {
-    // record the clustering info i.e., distribution of elements within an LTS tree
-    const std::vector<Element>& meshElements = seissolInstance.meshReader().getElements();
-    std::vector<unsigned> ltsClusteringData(meshElements.size());
-    for (const auto& element : meshElements) {
-      ltsClusteringData[element.localId] = element.clusterId;
-    }
-    // Initialize wave field output
-    seissolInstance.waveFieldWriter().init(
-        NumQuantities,
-        ConvergenceOrder,
-        NumAlignedBasisFunctions,
-        seissolInstance.meshReader(),
-        ltsClusteringData,
-        reinterpret_cast<const real*>(ltsTree->var(lts->dofs)),
-        reinterpret_cast<const real*>(ltsTree->var(lts->pstrain)),
-        seissolInstance.postProcessor().getIntegrals(ltsTree),
-        ltsLut->getMeshToLtsLut(ltsTree->info(lts->dofs).mask)[0].data(),
-        seissolParams.output.waveFieldParameters,
-        seissolParams.output.xdmfWriterBackend,
-        backupTimeStamp);
-  }
-
->>>>>>> b3e8c77d
   // TODO(David): change Yateto/TensorForge interface to make padded sizes more accessible
   constexpr auto QDofSizePadded = tensor::Q::Size / tensor::Q::Shape[1];
   constexpr auto FaceDisplacementPadded =
@@ -259,13 +232,8 @@
         freeSurfaceIntegrator.surfaceLtsTree.var(freeSurfaceIntegrator.surfaceLts.meshId);
     auto* surfaceMeshSides =
         freeSurfaceIntegrator.surfaceLtsTree.var(freeSurfaceIntegrator.surfaceLts.side);
-<<<<<<< HEAD
     auto writer = io::instance::geometry::GeometryWriter(
-        "free-surface", freeSurfaceIntegrator.surfaceLtsTree.getNumberOfCells(), 2, order);
-=======
-    auto writer = io::instance::mesh::VtkHdfWriter(
         "free-surface", freeSurfaceIntegrator.surfaceLtsTree.size(), 2, order);
->>>>>>> b3e8c77d
     writer.addPointProjector([=](double* target, std::size_t index) {
       auto meshId = surfaceMeshIds[index];
       auto side = surfaceMeshSides[index];
