#include "InitIO.h"
#include "Common/Filesystem.h"
#include "Equations/Datastructures.h"
#include "IO/Instance/Mesh/VtkHdf.h"
#include "IO/Writer/Writer.h"
#include "Init.h"
#include "Numerical/Transformation.h"
#include "SeisSol.h"
#include <Common/Constants.h>
#include <Geometry/MeshDefinition.h>
#include <Initializer/DynamicRupture.h>
#include <Initializer/Tree/Layer.h>
#include <Kernels/Common.h>
#include <Kernels/Precision.h>
#include <Solver/FreeSurfaceIntegrator.h>
#include <algorithm>
#include <cstring>
#include <init.h>
#include <kernel.h>
#include <string>
#include <tensor.h>
#include <utils/logger.h>
#include <vector>

#include "Parallel/MPI.h"

namespace {

<<<<<<< HEAD
// static void setupCheckpointing(seissol::SeisSol& seissolInstance) {
//   const auto& seissolParams = seissolInstance.getSeisSolParameters();
//   auto& memoryManager = seissolInstance.getMemoryManager();

//   auto* lts = memoryManager.getLts();
//   auto* ltsTree = memoryManager.getLtsTree();
//   auto dynRup = memoryManager.getDynamicRupture();
//   auto dynRupTree = memoryManager.getDynamicRuptureTree();

//   // Initialize checkpointing
//   int faultTimeStep;

//   // Only R&S friction explicitly stores the state variable, otherwise use the accumulated slip
//   // magnitude
//   real* stateVariable{nullptr};
//   if (dynamic_cast<seissol::initializer::LTSRateAndState*>(dynRup)) {
//     stateVariable = reinterpret_cast<real*>(dynRupTree->var(
//         dynamic_cast<seissol::initializer::LTSRateAndState*>(dynRup)->stateVariable));
//   } else {
//     stateVariable = reinterpret_cast<real*>(dynRupTree->var(dynRup->accumulatedSlipMagnitude));
//   }
//   // Only with prakash-clifton regularization, we store the fault strength, otherwise use the
//   // friction coefficient
//   real* strength{nullptr};
//   if (dynamic_cast<seissol::initializer::LTSLinearSlipWeakeningBimaterial*>(dynRup)) {
//     stateVariable = reinterpret_cast<real*>(dynRupTree->var(
//         dynamic_cast<seissol::initializer::LTSLinearSlipWeakeningBimaterial*>(dynRup)
//             ->regularisedStrength));
//   } else {
//     stateVariable = reinterpret_cast<real*>(dynRupTree->var(dynRup->mu));
//   }

//   size_t numSides = seissolInstance.meshReader().getFault().size();
//   unsigned int numBndGP = seissol::dr::misc::numberOfBoundaryGaussPoints;

//   bool hasCheckpoint = seissolInstance.checkPointManager().init(
//       reinterpret_cast<real*>(ltsTree->var(lts->dofs)),
//       ltsTree->getNumberOfCells(lts->dofs.mask) * tensor::Q::size(),
//       reinterpret_cast<real*>(dynRupTree->var(dynRup->mu)),
//       reinterpret_cast<real*>(dynRupTree->var(dynRup->slipRate1)),
//       reinterpret_cast<real*>(dynRupTree->var(dynRup->slipRate2)),
//       reinterpret_cast<real*>(dynRupTree->var(dynRup->accumulatedSlipMagnitude)),
//       reinterpret_cast<real*>(dynRupTree->var(dynRup->slip1)),
//       reinterpret_cast<real*>(dynRupTree->var(dynRup->slip2)),
//       stateVariable,
//       strength,
//       numSides,
//       numBndGP,
//       faultTimeStep);
//   if (hasCheckpoint) {
//     seissolInstance.simulator().setCurrentTime(seissolInstance.checkPointManager().header().time());
//     seissolInstance.faultWriter().setTimestep(faultTimeStep);
//   }
// }
=======
static void setupCheckpointing(seissol::SeisSol& seissolInstance) {
  auto& checkpoint = seissolInstance.getOutputManager().getCheckpointManager();

  {
    auto* tree = seissolInstance.getMemoryManager().getLtsTree();
    std::vector<std::size_t> globalIds(
        tree->getNumberOfCells(seissol::initializer::LayerMask(Ghost)));
    const auto* ltsToMesh = seissolInstance.getMemoryManager().getLtsLut()->getLtsToMeshLut(
        seissol::initializer::LayerMask(Ghost));
#ifdef _OPENMP
#pragma omp parallel for schedule(static)
#endif
    for (std::size_t i = 0; i < globalIds.size(); ++i) {
      globalIds[i] = seissolInstance.meshReader().getElements()[ltsToMesh[i]].globalId;
    }
    checkpoint.registerTree("lts", tree, globalIds);
    seissolInstance.getMemoryManager().getLts()->registerCheckpointVariables(checkpoint, tree);
  }

  {
    auto* tree = seissolInstance.getMemoryManager().getDynamicRuptureTree();
    auto* dynrup = seissolInstance.getMemoryManager().getDynamicRupture();
    std::vector<std::size_t> faceIdentifiers(
        tree->getNumberOfCells(seissol::initializer::LayerMask(Ghost)));
    const auto* drFaceInformation = tree->var(dynrup->faceInformation);
#ifdef _OPENMP
#pragma omp parallel for schedule(static)
#endif
    for (std::size_t i = 0; i < faceIdentifiers.size(); ++i) {
      auto faultFace = drFaceInformation[i].meshFace;
      const auto& fault = seissolInstance.meshReader().getFault()[faultFace];
      // take the positive cell and side as fault face identifier
      // (should result in roughly twice as large numbers as when indexing all faces; cf. handshake
      // theorem)
      faceIdentifiers[i] = fault.globalId * 4 + fault.side;
    }
    checkpoint.registerTree("dynrup", tree, faceIdentifiers);
    dynrup->registerCheckpointVariables(checkpoint, tree);
  }

  if (seissolInstance.getCheckpointLoadFile().has_value()) {
    const double time = seissolInstance.getOutputManager().loadCheckpoint(
        seissolInstance.getCheckpointLoadFile().value());
    seissolInstance.simulator().setCurrentTime(time);
  }

  if (seissolInstance.getSeisSolParameters().output.checkpointParameters.enabled) {
    // FIXME: for now, we allow only _one_ checkpoint interval which checkpoints everything existent
    seissolInstance.getOutputManager().setupCheckpoint(
        seissolInstance.getSeisSolParameters().output.checkpointParameters.interval);
  }
}
>>>>>>> 5e75cf71

static void setupOutput(seissol::SeisSol& seissolInstance) {
  const auto& seissolParams = seissolInstance.getSeisSolParameters();
  auto& memoryManager = seissolInstance.getMemoryManager();
  auto* lts = memoryManager.getLts();
  auto* ltsTree = memoryManager.getLtsTree();
  auto* ltsLut = memoryManager.getLtsLut();
  auto dynRup = memoryManager.getDynamicRupture();
  auto dynRupTree = memoryManager.getDynamicRuptureTree();
  auto* globalData = memoryManager.getGlobalDataOnHost();
  const auto& backupTimeStamp = seissolInstance.getBackupTimeStamp();

  constexpr auto NumQuantities =
      tensor::Q::Shape[sizeof(tensor::Q::Shape) / sizeof(tensor::Q::Shape[0]) - 1];
  // TODO(David): handle attenuation properly here. We'll probably not want it to be contained in
  // numberOfQuantities. But the compile-time parameter
  // seissol::model::MaterialT::NumQuantities contains it nonetheless.

  if (seissolParams.output.waveFieldParameters.enabled &&
      seissolParams.output.waveFieldParameters.vtkorder < 0) {
    // record the clustering info i.e., distribution of elements within an LTS tree
    const std::vector<Element>& meshElements = seissolInstance.meshReader().getElements();
    std::vector<unsigned> ltsClusteringData(meshElements.size());
    auto& ltsLayout = seissolInstance.getLtsLayout();
    for (const auto& element : meshElements) {
      ltsClusteringData[element.localId] = ltsLayout.getGlobalClusterId(element.localId);
    }
    // Initialize wave field output
    seissolInstance.waveFieldWriter().init(
        NumQuantities,
        ConvergenceOrder,
        NumAlignedBasisFunctions,
        seissolInstance.meshReader(),
        ltsClusteringData,
        reinterpret_cast<const real*>(ltsTree->var(lts->dofs)),
        reinterpret_cast<const real*>(ltsTree->var(lts->pstrain)),
        seissolInstance.postProcessor().getIntegrals(ltsTree),
        ltsLut->getMeshToLtsLut(lts->dofs.mask)[0],
        seissolParams.output.waveFieldParameters,
        seissolParams.output.xdmfWriterBackend,
        backupTimeStamp);
  }

  // TODO(David): change Yateto/TensorForge interface to make padded sizes more accessible
  constexpr auto QDofSizePadded = tensor::Q::Size / tensor::Q::Shape[1];
  constexpr auto FaceDisplacementPadded =
      tensor::faceDisplacement::Size / tensor::faceDisplacement::Shape[1];

  if (seissolParams.output.waveFieldParameters.enabled &&
      seissolParams.output.waveFieldParameters.vtkorder >= 0) {

    // Effectively temporary code for now. To be refactored.
    if (seissolParams.output.waveFieldParameters.vtkorder == 0) {
      logError() << "VTK order 0 is currently not supported for the wavefield output.";
    }

    auto order = seissolParams.output.waveFieldParameters.vtkorder;
    auto& meshReader = seissolInstance.meshReader();

    // TODO: store somewhere
    std::vector<std::size_t> celllist;
    celllist.reserve(meshReader.getElements().size());
    if (seissolParams.output.waveFieldParameters.bounds.enabled ||
        !seissolParams.output.waveFieldParameters.groups.empty()) {
      const auto& vertexArray = meshReader.getVertices();
      for (std::size_t i = 0; i < meshReader.getElements().size(); ++i) {
        const auto& element = meshReader.getElements()[i];
        const auto& vertex0 = vertexArray[element.vertices[0]].coords;
        const auto& vertex1 = vertexArray[element.vertices[1]].coords;
        const auto& vertex2 = vertexArray[element.vertices[2]].coords;
        const auto& vertex3 = vertexArray[element.vertices[3]].coords;
        const bool inGroup = seissolParams.output.waveFieldParameters.groups.empty() ||
                             seissolParams.output.waveFieldParameters.groups.find(element.group) !=
                                 seissolParams.output.waveFieldParameters.groups.end();
        const bool inRegion = !seissolParams.output.waveFieldParameters.bounds.enabled ||
                              (seissolParams.output.waveFieldParameters.bounds.contains(
                                   vertex0[0], vertex0[1], vertex0[2]) ||
                               seissolParams.output.waveFieldParameters.bounds.contains(
                                   vertex1[0], vertex1[1], vertex1[2]) ||
                               seissolParams.output.waveFieldParameters.bounds.contains(
                                   vertex2[0], vertex2[1], vertex2[2]) ||
                               seissolParams.output.waveFieldParameters.bounds.contains(
                                   vertex3[0], vertex3[1], vertex3[2]));
        if (inGroup && inRegion) {
          celllist.push_back(i);
        }
      }
    } else {
      for (std::size_t i = 0; i < meshReader.getElements().size(); ++i) {
        celllist.push_back(i);
      }
    }
    std::size_t* cellIndices = new std::size_t[celllist.size()];
    std::copy(celllist.begin(), celllist.end(), cellIndices);

    io::writer::ScheduledWriter schedWriter;
    schedWriter.name = "wavefield";
    schedWriter.interval = seissolParams.output.waveFieldParameters.interval;
    auto writer = io::instance::mesh::VtkHdfWriter("wavefield", celllist.size(), 3, order);

    writer.addPointProjector([=](double* target, std::size_t index) {
      const auto& element = meshReader.getElements()[cellIndices[index]];
      const auto& vertexArray = meshReader.getVertices();

      // for the very time being, circumvent the bounding box mechanism of Yateto as follows.
      const double zero[3] = {0, 0, 0};
      seissol::transformations::tetrahedronReferenceToGlobal(
          vertexArray[element.vertices[0]].coords,
          vertexArray[element.vertices[1]].coords,
          vertexArray[element.vertices[2]].coords,
          vertexArray[element.vertices[3]].coords,
          zero,
          &target[0]);
      for (std::size_t i = 1; i < tensor::vtk3d::Shape[order][1]; ++i) {
        double point[3] = {init::vtk3d::Values[order][i * 3 - 3 + 0],
                           init::vtk3d::Values[order][i * 3 - 3 + 1],
                           init::vtk3d::Values[order][i * 3 - 3 + 2]};
        seissol::transformations::tetrahedronReferenceToGlobal(
            vertexArray[element.vertices[0]].coords,
            vertexArray[element.vertices[1]].coords,
            vertexArray[element.vertices[2]].coords,
            vertexArray[element.vertices[3]].coords,
            point,
            &target[i * 3]);
      }
    });

    // TODO: make those being read from the material class
    std::vector<std::string> quantityLabels = {
        "sigma_xx",
        "sigma_yy",
        "sigma_zz",
        "sigma_xy",
        "sigma_yz",
        "sigma_xz",
        "u",
        "v",
        "w",
#ifdef USE_POROELASTIC
        "p",
        "u_f",
        "v_f",
        "w_f",
#endif
    };
    std::vector<std::string> plasticityLabels = {
        "ep_xx", "ep_yy", "ep_zz", "ep_xy", "ep_yz", "ep_xz", "eta"};
    for (std::size_t quantity = 0; quantity < seissol::model::MaterialT::NumQuantities;
         ++quantity) {
      if (seissolParams.output.waveFieldParameters.outputMask[quantity]) {
        writer.addPointData<real>(
            quantityLabels[quantity], {}, [=](real* target, std::size_t index) {
              const auto* dofsAllQuantities = ltsLut->lookup(lts->dofs, cellIndices[index]);
              const auto* dofsSingleQuantity = dofsAllQuantities + QDofSizePadded * quantity;
              kernel::projectBasisToVtkVolume vtkproj;
              vtkproj.qb = dofsSingleQuantity;
              vtkproj.xv(order) = target;
              vtkproj.collvv(ConvergenceOrder, order) =
                  init::collvv::Values[ConvergenceOrder + (ConvergenceOrder + 1) * order];
              vtkproj.execute(order);
            });
      }
    }
    if (seissolParams.model.plasticity) {
      for (std::size_t quantity = 0; quantity < 7; ++quantity) {
        if (seissolParams.output.waveFieldParameters.plasticityMask[quantity]) {
          writer.addPointData<real>(
              plasticityLabels[quantity], {}, [=](real* target, std::size_t index) {
                const auto* dofsAllQuantities = ltsLut->lookup(lts->pstrain, cellIndices[index]);
                const auto* dofsSingleQuantity = dofsAllQuantities + QDofSizePadded * quantity;
                kernel::projectBasisToVtkVolume vtkproj;
                vtkproj.qb = dofsSingleQuantity;
                vtkproj.xv(order) = target;
                vtkproj.collvv(ConvergenceOrder, order) =
                    init::collvv::Values[ConvergenceOrder + (ConvergenceOrder + 1) * order];
                vtkproj.execute(order);
              });
        }
      }
    }
    schedWriter.planWrite = writer.makeWriter();
    seissolInstance.getOutputManager().addOutput(schedWriter);
  }

  if (seissolParams.output.freeSurfaceParameters.enabled &&
      seissolParams.output.freeSurfaceParameters.vtkorder < 0) {
    // Initialize free surface output
    seissolInstance.freeSurfaceWriter().init(seissolInstance.meshReader(),
                                             &seissolInstance.freeSurfaceIntegrator(),
                                             seissolParams.output.prefix.c_str(),
                                             seissolParams.output.freeSurfaceParameters.interval,
                                             seissolParams.output.xdmfWriterBackend,
                                             backupTimeStamp);
  }

  if (seissolParams.output.freeSurfaceParameters.enabled &&
      seissolParams.output.freeSurfaceParameters.vtkorder >= 0) {
    // Effectively temporary code for now. To be refactored.
    if (seissolParams.output.freeSurfaceParameters.vtkorder == 0) {
      logError() << "VTK order 0 is currently not supported for the free surface output.";
    }

    auto order = seissolParams.output.freeSurfaceParameters.vtkorder;
    auto& freeSurfaceIntegrator = seissolInstance.freeSurfaceIntegrator();
    auto& meshReader = seissolInstance.meshReader();
    io::writer::ScheduledWriter schedWriter;
    schedWriter.name = "free-surface";
    schedWriter.interval = seissolParams.output.freeSurfaceParameters.interval;
    auto* surfaceMeshIds =
        freeSurfaceIntegrator.surfaceLtsTree.var(freeSurfaceIntegrator.surfaceLts.meshId);
    auto* surfaceMeshSides =
        freeSurfaceIntegrator.surfaceLtsTree.var(freeSurfaceIntegrator.surfaceLts.side);
    auto writer = io::instance::mesh::VtkHdfWriter(
        "free-surface", freeSurfaceIntegrator.surfaceLtsTree.getNumberOfCells(), 2, order);
    writer.addPointProjector([=](double* target, std::size_t index) {
      auto meshId = surfaceMeshIds[index];
      auto side = surfaceMeshSides[index];
      const auto& element = meshReader.getElements()[meshId];
      const auto& vertexArray = meshReader.getVertices();

      // for the very time being, circumvent the bounding box mechanism of Yateto as follows.
      const double zero[2] = {0, 0};
      double xez[3];
      seissol::transformations::chiTau2XiEtaZeta(side, zero, xez);
      seissol::transformations::tetrahedronReferenceToGlobal(
          vertexArray[element.vertices[0]].coords,
          vertexArray[element.vertices[1]].coords,
          vertexArray[element.vertices[2]].coords,
          vertexArray[element.vertices[3]].coords,
          xez,
          &target[0]);
      for (std::size_t i = 1; i < tensor::vtk2d::Shape[order][1]; ++i) {
        double point[2] = {init::vtk2d::Values[order][i * 2 - 2 + 0],
                           init::vtk2d::Values[order][i * 2 - 2 + 1]};
        seissol::transformations::chiTau2XiEtaZeta(side, point, xez);
        seissol::transformations::tetrahedronReferenceToGlobal(
            vertexArray[element.vertices[0]].coords,
            vertexArray[element.vertices[1]].coords,
            vertexArray[element.vertices[2]].coords,
            vertexArray[element.vertices[3]].coords,
            xez,
            &target[i * 3]);
      }
    });
    std::vector<std::string> quantityLabels = {"v1", "v2", "v3", "u1", "u2", "u3"};
    for (std::size_t quantity = 0; quantity < FREESURFACE_NUMBER_OF_COMPONENTS; ++quantity) {
      writer.addPointData<real>(quantityLabels[quantity], {}, [=](real* target, std::size_t index) {
        auto meshId = surfaceMeshIds[index];
        auto side = surfaceMeshSides[index];
        const auto* dofsAllQuantities = ltsLut->lookup(lts->dofs, meshId);
        const auto* dofsSingleQuantity =
            dofsAllQuantities + QDofSizePadded * (6 + quantity); // velocities
        kernel::projectBasisToVtkFaceFromVolume vtkproj;
        vtkproj.qb = dofsSingleQuantity;
        vtkproj.xf(order) = target;
        vtkproj.collvf(ConvergenceOrder, order, side) =
            init::collvf::Values[ConvergenceOrder + (ConvergenceOrder + 1) * (order + 9 * side)];
        vtkproj.execute(order, side);
      });
    }
    for (std::size_t quantity = 0; quantity < FREESURFACE_NUMBER_OF_COMPONENTS; ++quantity) {
      writer.addPointData<real>(
          quantityLabels[quantity + FREESURFACE_NUMBER_OF_COMPONENTS],
          {},
          [=](real* target, std::size_t index) {
            auto meshId = surfaceMeshIds[index];
            auto side = surfaceMeshSides[index];
            const auto* faceDisplacements = ltsLut->lookup(lts->faceDisplacements, meshId);
            const auto* faceDisplacementVariable =
                faceDisplacements[side] + FaceDisplacementPadded * quantity;
            kernel::projectNodalToVtkFace vtkproj;
            vtkproj.pn = faceDisplacementVariable;
            vtkproj.MV2nTo2m = nodal::init::MV2nTo2m::Values;
            vtkproj.xf(order) = target;
            vtkproj.collff(ConvergenceOrder, order) =
                init::collff::Values[ConvergenceOrder + (ConvergenceOrder + 1) * order];
            vtkproj.execute(order);
          });
    }
    schedWriter.planWrite = writer.makeWriter();
    seissolInstance.getOutputManager().addOutput(schedWriter);
  }

  if (seissolParams.output.receiverParameters.enabled) {
    auto& receiverWriter = seissolInstance.receiverWriter();
    // Initialize receiver output
    receiverWriter.init(seissolParams.output.prefix,
                        seissolParams.timeStepping.endTime,
                        seissolParams.output.receiverParameters);
    receiverWriter.addPoints(seissolInstance.meshReader(), *ltsLut, *lts, globalData);
    seissolInstance.timeManager().setReceiverClusters(receiverWriter);
  }

  if (seissolParams.output.energyParameters.enabled) {
    auto& energyOutput = seissolInstance.energyOutput();

    energyOutput.init(globalData,
                      dynRup,
                      dynRupTree,
                      &seissolInstance.meshReader(),
                      ltsTree,
                      lts,
                      ltsLut,
                      seissolParams.model.plasticity,
                      seissolParams.output.prefix,
                      seissolParams.output.energyParameters);
  }

  seissolInstance.flopCounter().init(seissolParams.output.prefix.c_str());

  seissolInstance.analysisWriter().init(&seissolInstance.meshReader(),
                                        seissolParams.output.prefix.c_str());
}

static void initFaultOutputManager(seissol::SeisSol& seissolInstance) {
  const auto& backupTimeStamp = seissolInstance.getBackupTimeStamp();
  seissolInstance.getMemoryManager().initFaultOutputManager(backupTimeStamp);
  auto faultOutputManager = seissolInstance.getMemoryManager().getFaultOutputManager();
  seissolInstance.timeManager().setFaultOutputManager(faultOutputManager);
  for (unsigned int i = 0; i < MULTIPLE_SIMULATIONS; i++) {
    seissolInstance.getMemoryManager().getFaultOutputManager()[i]->initFaceToLtsMap();
  }
}

static void enableWaveFieldOutput(seissol::SeisSol& seissolInstance) {
  const auto& seissolParams = seissolInstance.getSeisSolParameters();
  if (seissolParams.output.waveFieldParameters.enabled &&
      seissolParams.output.waveFieldParameters.vtkorder < 0) {
    seissolInstance.waveFieldWriter().enable();
    seissolInstance.waveFieldWriter().setFilename(seissolParams.output.prefix.c_str());
    seissolInstance.waveFieldWriter().setWaveFieldInterval(
        seissolParams.output.waveFieldParameters.interval);
  }
}

static void enableFreeSurfaceOutput(seissol::SeisSol& seissolInstance) {
  const auto& seissolParams = seissolInstance.getSeisSolParameters();
  auto& memoryManager = seissolInstance.getMemoryManager();
  if (seissolParams.output.freeSurfaceParameters.enabled) {
    int refinement = seissolParams.output.freeSurfaceParameters.refinement;
    if (seissolParams.output.freeSurfaceParameters.vtkorder < 0) {
      seissolInstance.freeSurfaceWriter().enable();
    } else {
      refinement = 0;
    }

    seissolInstance.freeSurfaceIntegrator().initialize(refinement,
                                                       memoryManager.getGlobalDataOnHost(),
                                                       memoryManager.getLts(),
                                                       memoryManager.getLtsTree(),
                                                       memoryManager.getLtsLut());
  }
}

static void setIntegralMask(seissol::SeisSol& seissolInstance) {
  const auto& seissolParams = seissolInstance.getSeisSolParameters();
  seissolInstance.postProcessor().setIntegrationMask(
      seissolParams.output.waveFieldParameters.integrationMask);
}

} // namespace

void seissol::initializer::initprocedure::initIO(seissol::SeisSol& seissolInstance) {
  const auto rank = MPI::mpi.rank();
  logInfo(rank) << "Begin init output.";

  const auto& seissolParams = seissolInstance.getSeisSolParameters();
  const filesystem::path outputPath(seissolParams.output.prefix);
  const auto outputDir = filesystem::directory_entry(outputPath.parent_path());
  if (!filesystem::exists(outputDir)) {
    logWarning(rank) << "Output directory does not exist yet. We therefore create it now.";
    if (rank == 0) {
      filesystem::create_directory(outputDir);
    }
  }
  MPI::mpi.barrier(MPI::mpi.comm());

<<<<<<< HEAD
  // always enable checkpointing first
  // enableCheckpointing(seissolInstance);
=======
>>>>>>> 5e75cf71
  enableWaveFieldOutput(seissolInstance);
  setIntegralMask(seissolInstance);
  enableFreeSurfaceOutput(seissolInstance);
  initFaultOutputManager(seissolInstance);
  // setupCheckpointing(seissolInstance);
  setupOutput(seissolInstance);
  logInfo(rank) << "End init output.";
}<|MERGE_RESOLUTION|>--- conflicted
+++ resolved
@@ -26,115 +26,58 @@
 
 namespace {
 
-<<<<<<< HEAD
 // static void setupCheckpointing(seissol::SeisSol& seissolInstance) {
-//   const auto& seissolParams = seissolInstance.getSeisSolParameters();
-//   auto& memoryManager = seissolInstance.getMemoryManager();
-
-//   auto* lts = memoryManager.getLts();
-//   auto* ltsTree = memoryManager.getLtsTree();
-//   auto dynRup = memoryManager.getDynamicRupture();
-//   auto dynRupTree = memoryManager.getDynamicRuptureTree();
-
-//   // Initialize checkpointing
-//   int faultTimeStep;
-
-//   // Only R&S friction explicitly stores the state variable, otherwise use the accumulated slip
-//   // magnitude
-//   real* stateVariable{nullptr};
-//   if (dynamic_cast<seissol::initializer::LTSRateAndState*>(dynRup)) {
-//     stateVariable = reinterpret_cast<real*>(dynRupTree->var(
-//         dynamic_cast<seissol::initializer::LTSRateAndState*>(dynRup)->stateVariable));
-//   } else {
-//     stateVariable = reinterpret_cast<real*>(dynRupTree->var(dynRup->accumulatedSlipMagnitude));
+//   auto& checkpoint = seissolInstance.getOutputManager().getCheckpointManager();
+
+//   {
+//     auto* tree = seissolInstance.getMemoryManager().getLtsTree();
+//     std::vector<std::size_t> globalIds(
+//         tree->getNumberOfCells(seissol::initializer::LayerMask(Ghost)));
+//     const auto* ltsToMesh = seissolInstance.getMemoryManager().getLtsLut()->getLtsToMeshLut(
+//         seissol::initializer::LayerMask(Ghost));
+// #ifdef _OPENMP
+// #pragma omp parallel for schedule(static)
+// #endif
+//     for (std::size_t i = 0; i < globalIds.size(); ++i) {
+//       globalIds[i] = seissolInstance.meshReader().getElements()[ltsToMesh[i]].globalId;
+//     }
+//     checkpoint.registerTree("lts", tree, globalIds);
+//     seissolInstance.getMemoryManager().getLts()->registerCheckpointVariables(checkpoint, tree);
 //   }
-//   // Only with prakash-clifton regularization, we store the fault strength, otherwise use the
-//   // friction coefficient
-//   real* strength{nullptr};
-//   if (dynamic_cast<seissol::initializer::LTSLinearSlipWeakeningBimaterial*>(dynRup)) {
-//     stateVariable = reinterpret_cast<real*>(dynRupTree->var(
-//         dynamic_cast<seissol::initializer::LTSLinearSlipWeakeningBimaterial*>(dynRup)
-//             ->regularisedStrength));
-//   } else {
-//     stateVariable = reinterpret_cast<real*>(dynRupTree->var(dynRup->mu));
+
+//   {
+//     auto* tree = seissolInstance.getMemoryManager().getDynamicRuptureTree();
+//     auto* dynrup = seissolInstance.getMemoryManager().getDynamicRupture();
+//     std::vector<std::size_t> faceIdentifiers(
+//         tree->getNumberOfCells(seissol::initializer::LayerMask(Ghost)));
+//     const auto* drFaceInformation = tree->var(dynrup->faceInformation);
+// #ifdef _OPENMP
+// #pragma omp parallel for schedule(static)
+// #endif
+//     for (std::size_t i = 0; i < faceIdentifiers.size(); ++i) {
+//       auto faultFace = drFaceInformation[i].meshFace;
+//       const auto& fault = seissolInstance.meshReader().getFault()[faultFace];
+//       // take the positive cell and side as fault face identifier
+//       // (should result in roughly twice as large numbers as when indexing all faces; cf. handshake
+//       // theorem)
+//       faceIdentifiers[i] = fault.globalId * 4 + fault.side;
+//     }
+//     checkpoint.registerTree("dynrup", tree, faceIdentifiers);
+//     dynrup->registerCheckpointVariables(checkpoint, tree);
 //   }
 
-//   size_t numSides = seissolInstance.meshReader().getFault().size();
-//   unsigned int numBndGP = seissol::dr::misc::numberOfBoundaryGaussPoints;
-
-//   bool hasCheckpoint = seissolInstance.checkPointManager().init(
-//       reinterpret_cast<real*>(ltsTree->var(lts->dofs)),
-//       ltsTree->getNumberOfCells(lts->dofs.mask) * tensor::Q::size(),
-//       reinterpret_cast<real*>(dynRupTree->var(dynRup->mu)),
-//       reinterpret_cast<real*>(dynRupTree->var(dynRup->slipRate1)),
-//       reinterpret_cast<real*>(dynRupTree->var(dynRup->slipRate2)),
-//       reinterpret_cast<real*>(dynRupTree->var(dynRup->accumulatedSlipMagnitude)),
-//       reinterpret_cast<real*>(dynRupTree->var(dynRup->slip1)),
-//       reinterpret_cast<real*>(dynRupTree->var(dynRup->slip2)),
-//       stateVariable,
-//       strength,
-//       numSides,
-//       numBndGP,
-//       faultTimeStep);
-//   if (hasCheckpoint) {
-//     seissolInstance.simulator().setCurrentTime(seissolInstance.checkPointManager().header().time());
-//     seissolInstance.faultWriter().setTimestep(faultTimeStep);
+//   if (seissolInstance.getCheckpointLoadFile().has_value()) {
+//     const double time = seissolInstance.getOutputManager().loadCheckpoint(
+//         seissolInstance.getCheckpointLoadFile().value());
+//     seissolInstance.simulator().setCurrentTime(time);
+//   }
+
+//   if (seissolInstance.getSeisSolParameters().output.checkpointParameters.enabled) {
+//     // FIXME: for now, we allow only _one_ checkpoint interval which checkpoints everything existent
+//     seissolInstance.getOutputManager().setupCheckpoint(
+//         seissolInstance.getSeisSolParameters().output.checkpointParameters.interval);
 //   }
 // }
-=======
-static void setupCheckpointing(seissol::SeisSol& seissolInstance) {
-  auto& checkpoint = seissolInstance.getOutputManager().getCheckpointManager();
-
-  {
-    auto* tree = seissolInstance.getMemoryManager().getLtsTree();
-    std::vector<std::size_t> globalIds(
-        tree->getNumberOfCells(seissol::initializer::LayerMask(Ghost)));
-    const auto* ltsToMesh = seissolInstance.getMemoryManager().getLtsLut()->getLtsToMeshLut(
-        seissol::initializer::LayerMask(Ghost));
-#ifdef _OPENMP
-#pragma omp parallel for schedule(static)
-#endif
-    for (std::size_t i = 0; i < globalIds.size(); ++i) {
-      globalIds[i] = seissolInstance.meshReader().getElements()[ltsToMesh[i]].globalId;
-    }
-    checkpoint.registerTree("lts", tree, globalIds);
-    seissolInstance.getMemoryManager().getLts()->registerCheckpointVariables(checkpoint, tree);
-  }
-
-  {
-    auto* tree = seissolInstance.getMemoryManager().getDynamicRuptureTree();
-    auto* dynrup = seissolInstance.getMemoryManager().getDynamicRupture();
-    std::vector<std::size_t> faceIdentifiers(
-        tree->getNumberOfCells(seissol::initializer::LayerMask(Ghost)));
-    const auto* drFaceInformation = tree->var(dynrup->faceInformation);
-#ifdef _OPENMP
-#pragma omp parallel for schedule(static)
-#endif
-    for (std::size_t i = 0; i < faceIdentifiers.size(); ++i) {
-      auto faultFace = drFaceInformation[i].meshFace;
-      const auto& fault = seissolInstance.meshReader().getFault()[faultFace];
-      // take the positive cell and side as fault face identifier
-      // (should result in roughly twice as large numbers as when indexing all faces; cf. handshake
-      // theorem)
-      faceIdentifiers[i] = fault.globalId * 4 + fault.side;
-    }
-    checkpoint.registerTree("dynrup", tree, faceIdentifiers);
-    dynrup->registerCheckpointVariables(checkpoint, tree);
-  }
-
-  if (seissolInstance.getCheckpointLoadFile().has_value()) {
-    const double time = seissolInstance.getOutputManager().loadCheckpoint(
-        seissolInstance.getCheckpointLoadFile().value());
-    seissolInstance.simulator().setCurrentTime(time);
-  }
-
-  if (seissolInstance.getSeisSolParameters().output.checkpointParameters.enabled) {
-    // FIXME: for now, we allow only _one_ checkpoint interval which checkpoints everything existent
-    seissolInstance.getOutputManager().setupCheckpoint(
-        seissolInstance.getSeisSolParameters().output.checkpointParameters.interval);
-  }
-}
->>>>>>> 5e75cf71
 
 static void setupOutput(seissol::SeisSol& seissolInstance) {
   const auto& seissolParams = seissolInstance.getSeisSolParameters();
@@ -512,11 +455,8 @@
   }
   MPI::mpi.barrier(MPI::mpi.comm());
 
-<<<<<<< HEAD
   // always enable checkpointing first
   // enableCheckpointing(seissolInstance);
-=======
->>>>>>> 5e75cf71
   enableWaveFieldOutput(seissolInstance);
   setIntegralMask(seissolInstance);
   enableFreeSurfaceOutput(seissolInstance);
