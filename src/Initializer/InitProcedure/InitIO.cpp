// SPDX-FileCopyrightText: 2023 SeisSol Group
//
// SPDX-License-Identifier: BSD-3-Clause
// SPDX-LicenseComments: Full text under /LICENSE and /LICENSES/
//
// SPDX-FileContributor: Author lists in /AUTHORS and /CITATION.cff

#include "InitIO.h"
#include "Common/Filesystem.h"
#include "Equations/Datastructures.h"
#include "IO/Instance/Mesh/VtkHdf.h"
#include "IO/Writer/Writer.h"
#include "Init.h"
#include "Numerical/Transformation.h"
#include "SeisSol.h"
#include <Common/Constants.h>
#include <Geometry/MeshDefinition.h>
#include <Kernels/Common.h>
#include <Kernels/Precision.h>
#include <Memory/Descriptor/DynamicRupture.h>
#include <Memory/Descriptor/LTS.h>
#include <Memory/MemoryAllocator.h>
#include <Memory/Tree/Layer.h>
#include <Model/Plasticity.h>
#include <Solver/FreeSurfaceIntegrator.h>
#include <Solver/MultipleSimulations.h>
#include <algorithm>
#include <array>
#include <cstdint>
#include <cstring>
#include <init.h>
#include <kernel.h>
#include <string>
#include <tensor.h>
#include <utils/logger.h>
#include <vector>

#include "Parallel/MPI.h"

namespace {

void setupCheckpointing(seissol::SeisSol& seissolInstance) {
  auto& checkpoint = seissolInstance.getOutputManager().getCheckpointManager();

  {
    auto* tree = seissolInstance.getMemoryManager().getLtsTree();
    std::vector<std::size_t> globalIds(tree->size(seissol::initializer::LayerMask(Ghost)));
    const auto* ltsToMesh = seissolInstance.getMemoryManager().getLtsLut()->getLtsToMeshLut(
        seissol::initializer::LayerMask(Ghost));
#ifdef _OPENMP
#pragma omp parallel for schedule(static)
#endif
    for (std::size_t i = 0; i < globalIds.size(); ++i) {
      globalIds[i] = seissolInstance.meshReader().getElements()[ltsToMesh[i]].globalId;
    }
    checkpoint.registerTree("lts", tree, globalIds);
    LTS::registerCheckpointVariables(checkpoint, tree);
  }

  {
    auto* tree = seissolInstance.getMemoryManager().getDynamicRuptureTree();
    auto* dynrup = seissolInstance.getMemoryManager().getDynamicRupture();
    std::vector<std::size_t> faceIdentifiers(tree->size(seissol::initializer::LayerMask(Ghost)));
    const auto* drFaceInformation = tree->var<DynamicRupture::FaceInformation>();
#ifdef _OPENMP
#pragma omp parallel for schedule(static)
#endif
    for (std::size_t i = 0; i < faceIdentifiers.size(); ++i) {
      auto faultFace = drFaceInformation[i].meshFace;
      const auto& fault = seissolInstance.meshReader().getFault()[faultFace];
      // take the positive cell and side as fault face identifier
      // (should result in roughly twice as large numbers as when indexing all faces; cf. handshake
      // theorem)
      faceIdentifiers[i] = fault.globalId * 4 + fault.side;
    }
    checkpoint.registerTree("dynrup", tree, faceIdentifiers);
    dynrup->registerCheckpointVariables(checkpoint, tree);
  }

  {
    auto* tree = seissolInstance.getMemoryManager().getSurfaceTree();
    auto* surf = seissolInstance.getMemoryManager().getSurface();
    std::vector<std::size_t> faceIdentifiers(tree->size(seissol::initializer::LayerMask(Ghost)));
    const auto* meshIds = tree->var(surf->meshId);
    const auto* sides = tree->var(surf->side);
#ifdef _OPENMP
#pragma omp parallel for schedule(static)
#endif
    for (std::size_t i = 0; i < faceIdentifiers.size(); ++i) {
      // same as for DR
      faceIdentifiers[i] = meshIds[i] * 4 + static_cast<std::size_t>(sides[i]);
    }
    checkpoint.registerTree("surface", tree, faceIdentifiers);
    surf->registerCheckpointVariables(checkpoint, tree);
  }

  const auto& checkpointFile = seissolInstance.getCheckpointLoadFile();
  if (checkpointFile.has_value()) {
    const double time = seissolInstance.getOutputManager().loadCheckpoint(checkpointFile.value());
    seissolInstance.simulator().setCurrentTime(time);
  }

  if (seissolInstance.getSeisSolParameters().output.checkpointParameters.enabled) {
    // FIXME: for now, we allow only _one_ checkpoint interval which checkpoints everything existent
    seissolInstance.getOutputManager().setupCheckpoint(
        seissolInstance.getSeisSolParameters().output.checkpointParameters.interval);
  }
}

void setupOutput(seissol::SeisSol& seissolInstance) {
  const auto& seissolParams = seissolInstance.getSeisSolParameters();
  auto& memoryManager = seissolInstance.getMemoryManager();
  auto* ltsTree = memoryManager.getLtsTree();
  auto* ltsLut = memoryManager.getLtsLut();
  auto* dynRup = memoryManager.getDynamicRupture();
  auto* dynRupTree = memoryManager.getDynamicRuptureTree();
  auto* globalData = memoryManager.getGlobalDataOnHost();
  const auto& backupTimeStamp = seissolInstance.getBackupTimeStamp();

  constexpr auto NumQuantities =
      tensor::Q::Shape[sizeof(tensor::Q::Shape) / sizeof(tensor::Q::Shape[0]) - 1];
  // TODO(David): handle attenuation properly here. We'll probably not want it to be contained in
  // numberOfQuantities. But the compile-time parameter
  // seissol::model::MaterialT::NumQuantities contains it nonetheless.

  if (seissolParams.output.waveFieldParameters.enabled &&
      seissolParams.output.waveFieldParameters.vtkorder < 0) {
    // record the clustering info i.e., distribution of elements within an LTS tree
    const std::vector<Element>& meshElements = seissolInstance.meshReader().getElements();
    std::vector<unsigned> ltsClusteringData(meshElements.size());
    std::vector<unsigned> ltsIdData(meshElements.size());
    for (const auto& element : meshElements) {
      ltsClusteringData[element.localId] = element.clusterId;
      ltsIdData[element.localId] = element.globalId;
    }
    // Initialize wave field output
    seissolInstance.waveFieldWriter().init(
        NumQuantities,
        ConvergenceOrder,
        NumAlignedBasisFunctions,
        seissolInstance.meshReader(),
        ltsClusteringData,
<<<<<<< HEAD
        reinterpret_cast<const real*>(ltsTree->var<LTS::Dofs>()),
        reinterpret_cast<const real*>(ltsTree->var<LTS::PStrain>()),
=======
        ltsIdData,
        reinterpret_cast<const real*>(ltsTree->var(lts->dofs)),
        reinterpret_cast<const real*>(ltsTree->var(lts->pstrain)),
>>>>>>> 77db23d4
        seissolInstance.postProcessor().getIntegrals(ltsTree),
        ltsLut->getMeshToLtsLut(ltsTree->info<LTS::Dofs>().mask)[0].data(),
        seissolParams.output.waveFieldParameters,
        seissolParams.output.xdmfWriterBackend,
        backupTimeStamp);
  }

  // TODO(David): change Yateto/TensorForge interface to make padded sizes more accessible
  constexpr auto QDofSizePadded =
      tensor::Q::Size / tensor::Q::Shape[multisim::BasisFunctionDimension + 1];
  constexpr auto FaceDisplacementPadded =
      tensor::faceDisplacement::Size /
      tensor::faceDisplacement::Shape[multisim::BasisFunctionDimension + 1];

  const auto namewrap = [](const std::string& name, std::size_t sim) {
    if constexpr (multisim::MultisimEnabled) {
      return name + "-" + std::to_string(sim + 1);
    } else {
      return name;
    }
  };

  if (seissolParams.output.waveFieldParameters.enabled &&
      seissolParams.output.waveFieldParameters.vtkorder >= 0) {

    // Effectively temporary code for now. To be refactored.
    if (seissolParams.output.waveFieldParameters.vtkorder == 0) {
      logError() << "VTK order 0 is currently not supported for the wavefield output.";
    }

    auto order = seissolParams.output.waveFieldParameters.vtkorder;
    auto& meshReader = seissolInstance.meshReader();

    // TODO: store somewhere
    std::vector<std::size_t> celllist;
    celllist.reserve(meshReader.getElements().size());
    if (seissolParams.output.waveFieldParameters.bounds.enabled ||
        !seissolParams.output.waveFieldParameters.groups.empty()) {
      const auto& vertexArray = meshReader.getVertices();
      for (std::size_t i = 0; i < meshReader.getElements().size(); ++i) {
        const auto& element = meshReader.getElements()[i];
        const auto& vertex0 = vertexArray[element.vertices[0]].coords;
        const auto& vertex1 = vertexArray[element.vertices[1]].coords;
        const auto& vertex2 = vertexArray[element.vertices[2]].coords;
        const auto& vertex3 = vertexArray[element.vertices[3]].coords;
        const bool inGroup = seissolParams.output.waveFieldParameters.groups.empty() ||
                             seissolParams.output.waveFieldParameters.groups.find(element.group) !=
                                 seissolParams.output.waveFieldParameters.groups.end();
        const bool inRegion = !seissolParams.output.waveFieldParameters.bounds.enabled ||
                              (seissolParams.output.waveFieldParameters.bounds.contains(
                                   vertex0[0], vertex0[1], vertex0[2]) ||
                               seissolParams.output.waveFieldParameters.bounds.contains(
                                   vertex1[0], vertex1[1], vertex1[2]) ||
                               seissolParams.output.waveFieldParameters.bounds.contains(
                                   vertex2[0], vertex2[1], vertex2[2]) ||
                               seissolParams.output.waveFieldParameters.bounds.contains(
                                   vertex3[0], vertex3[1], vertex3[2]));
        if (inGroup && inRegion) {
          celllist.push_back(i);
        }
      }
    } else {
      for (std::size_t i = 0; i < meshReader.getElements().size(); ++i) {
        celllist.push_back(i);
      }
    }
    auto* cellIndices = new std::size_t[celllist.size()];
    std::copy(celllist.begin(), celllist.end(), cellIndices);

    io::writer::ScheduledWriter schedWriter;
    schedWriter.name = "wavefield";
    schedWriter.interval = seissolParams.output.waveFieldParameters.interval;
    auto writer = io::instance::mesh::VtkHdfWriter("wavefield", celllist.size(), 3, order);

    writer.addPointProjector([=](double* target, std::size_t index) {
      const auto& element = meshReader.getElements()[cellIndices[index]];
      const auto& vertexArray = meshReader.getVertices();

      // for the very time being, circumvent the bounding box mechanism of Yateto as follows.
      const double zero[3] = {0, 0, 0};
      seissol::transformations::tetrahedronReferenceToGlobal(
          vertexArray[element.vertices[0]].coords,
          vertexArray[element.vertices[1]].coords,
          vertexArray[element.vertices[2]].coords,
          vertexArray[element.vertices[3]].coords,
          zero,
          &target[0]);
      for (std::size_t i = 1; i < tensor::vtk3d::Shape[order][1]; ++i) {
        double point[3] = {init::vtk3d::Values[order][i * 3 - 3 + 0],
                           init::vtk3d::Values[order][i * 3 - 3 + 1],
                           init::vtk3d::Values[order][i * 3 - 3 + 2]};
        seissol::transformations::tetrahedronReferenceToGlobal(
            vertexArray[element.vertices[0]].coords,
            vertexArray[element.vertices[1]].coords,
            vertexArray[element.vertices[2]].coords,
            vertexArray[element.vertices[3]].coords,
            point,
            &target[i * 3]);
      }
    });

    writer.addCellData<uint64_t>("clustering", {}, [=](uint64_t* target, std::size_t index) {
      target[0] = meshReader.getElements()[index].clusterId;
    });

    writer.addCellData<std::size_t>("global-id", {}, [=](std::size_t* target, std::size_t index) {
      target[0] = meshReader.getElements()[index].globalId;
    });

    for (std::size_t sim = 0; sim < seissol::multisim::NumSimulations; ++sim) {
      for (std::size_t quantity = 0; quantity < seissol::model::MaterialT::Quantities.size();
           ++quantity) {
        if (seissolParams.output.waveFieldParameters.outputMask[quantity]) {
          writer.addPointData<real>(
              namewrap(seissol::model::MaterialT::Quantities[quantity], sim),
              {},
              [=](real* target, std::size_t index) {
                const auto* dofsAllQuantities = ltsLut->lookup<LTS::Dofs>(cellIndices[index]);
                const auto* dofsSingleQuantity = dofsAllQuantities + QDofSizePadded * quantity;
                kernel::projectBasisToVtkVolume vtkproj{};
                memory::AlignedArray<real, multisim::NumSimulations> simselect;
                simselect[sim] = 1;
                vtkproj.simselect = simselect.data();
                vtkproj.qb = dofsSingleQuantity;
                vtkproj.xv(order) = target;
                vtkproj.collvv(ConvergenceOrder, order) =
                    init::collvv::Values[ConvergenceOrder + (ConvergenceOrder + 1) * order];
                vtkproj.execute(order);
              });
        }
      }
      if (seissolParams.model.plasticity) {
        for (std::size_t quantity = 0; quantity < seissol::model::PlasticityData::Quantities.size();
             ++quantity) {
          if (seissolParams.output.waveFieldParameters.plasticityMask[quantity]) {
            writer.addPointData<real>(
                namewrap(seissol::model::PlasticityData::Quantities[quantity], sim),
                {},
                [=](real* target, std::size_t index) {
                  const auto* dofsAllQuantities = ltsLut->lookup<LTS::PStrain>(cellIndices[index]);
                  const auto* dofsSingleQuantity = dofsAllQuantities + QDofSizePadded * quantity;
                  kernel::projectBasisToVtkVolume vtkproj{};
                  memory::AlignedArray<real, multisim::NumSimulations> simselect;
                  simselect[sim] = 1;
                  vtkproj.simselect = simselect.data();
                  vtkproj.qb = dofsSingleQuantity;
                  vtkproj.xv(order) = target;
                  vtkproj.collvv(ConvergenceOrder, order) =
                      init::collvv::Values[ConvergenceOrder + (ConvergenceOrder + 1) * order];
                  vtkproj.execute(order);
                });
          }
        }
      }
    }
    schedWriter.planWrite = writer.makeWriter();
    seissolInstance.getOutputManager().addOutput(schedWriter);
  }

  if (seissolParams.output.freeSurfaceParameters.enabled &&
      seissolParams.output.freeSurfaceParameters.vtkorder < 0) {
    // Initialize free surface output
    seissolInstance.freeSurfaceWriter().init(seissolInstance.meshReader(),
                                             &seissolInstance.freeSurfaceIntegrator(),
                                             seissolParams.output.prefix.c_str(),
                                             seissolParams.output.freeSurfaceParameters.interval,
                                             seissolParams.output.xdmfWriterBackend,
                                             backupTimeStamp);
  }

  if (seissolParams.output.freeSurfaceParameters.enabled &&
      seissolParams.output.freeSurfaceParameters.vtkorder >= 0) {
    // Effectively temporary code for now. To be refactored.
    if (seissolParams.output.freeSurfaceParameters.vtkorder == 0) {
      logError() << "VTK order 0 is currently not supported for the free surface output.";
    }

    auto order = seissolParams.output.freeSurfaceParameters.vtkorder;
    auto& freeSurfaceIntegrator = seissolInstance.freeSurfaceIntegrator();
    auto& meshReader = seissolInstance.meshReader();
    io::writer::ScheduledWriter schedWriter;
    schedWriter.name = "free-surface";
    schedWriter.interval = seissolParams.output.freeSurfaceParameters.interval;
<<<<<<< HEAD
    auto* surfaceMeshIds = freeSurfaceIntegrator.surfaceLtsTree.var<SurfaceLTS::MeshId>();
    auto* surfaceMeshSides = freeSurfaceIntegrator.surfaceLtsTree.var<SurfaceLTS::Side>();
=======
    auto* surfaceMeshIds =
        freeSurfaceIntegrator.surfaceLtsTree->var(freeSurfaceIntegrator.surfaceLts->meshId);
    auto* surfaceMeshSides =
        freeSurfaceIntegrator.surfaceLtsTree->var(freeSurfaceIntegrator.surfaceLts->side);
    auto* surfaceLocationFlag =
        freeSurfaceIntegrator.surfaceLtsTree->var(freeSurfaceIntegrator.surfaceLts->locationFlag);
>>>>>>> 77db23d4
    auto writer = io::instance::mesh::VtkHdfWriter(
        "free-surface", freeSurfaceIntegrator.totalNumberOfFreeSurfaces, 2, order);
    writer.addPointProjector([=, &freeSurfaceIntegrator](double* target, std::size_t index) {
      auto meshId = surfaceMeshIds[freeSurfaceIntegrator.backmap[index]];
      auto side = surfaceMeshSides[freeSurfaceIntegrator.backmap[index]];
      const auto& element = meshReader.getElements()[meshId];
      const auto& vertexArray = meshReader.getVertices();

      // for the very time being, circumvent the bounding box mechanism of Yateto as follows.
      const double zero[2] = {0, 0};
      double xez[3];
      seissol::transformations::chiTau2XiEtaZeta(side, zero, xez);
      seissol::transformations::tetrahedronReferenceToGlobal(
          vertexArray[element.vertices[0]].coords,
          vertexArray[element.vertices[1]].coords,
          vertexArray[element.vertices[2]].coords,
          vertexArray[element.vertices[3]].coords,
          xez,
          &target[0]);
      for (std::size_t i = 1; i < tensor::vtk2d::Shape[order][1]; ++i) {
        double point[2] = {init::vtk2d::Values[order][i * 2 - 2 + 0],
                           init::vtk2d::Values[order][i * 2 - 2 + 1]};
        seissol::transformations::chiTau2XiEtaZeta(side, point, xez);
        seissol::transformations::tetrahedronReferenceToGlobal(
            vertexArray[element.vertices[0]].coords,
            vertexArray[element.vertices[1]].coords,
            vertexArray[element.vertices[2]].coords,
            vertexArray[element.vertices[3]].coords,
            xez,
            &target[i * 3]);
      }
    });

    writer.addCellData<std::uint8_t>(
        "locationFlag", {}, [=](std::uint8_t* target, std::size_t index) {
          target[0] = surfaceLocationFlag[index];
        });

    writer.addCellData<std::size_t>("global-id", {}, [=](std::size_t* target, std::size_t index) {
      const auto meshId = surfaceMeshIds[index];
      const auto side = surfaceMeshSides[index];
      target[0] = meshReader.getElements()[meshId].globalId * 4 + side;
    });

    std::vector<std::string> quantityLabels = {"v1", "v2", "v3", "u1", "u2", "u3"};
    for (std::size_t sim = 0; sim < seissol::multisim::NumSimulations; ++sim) {
      for (std::size_t quantity = 0;
           quantity < seissol::solver::FreeSurfaceIntegrator::NumComponents;
           ++quantity) {
        writer.addPointData<real>(
<<<<<<< HEAD
            namewrap(quantityLabels[quantity], sim), {}, [=](real* target, std::size_t index) {
              auto meshId = surfaceMeshIds[index];
              auto side = surfaceMeshSides[index];
              const auto* dofsAllQuantities = ltsLut->lookup<LTS::Dofs>(meshId);
=======
            namewrap(quantityLabels[quantity], sim),
            {},
            [=, &freeSurfaceIntegrator](real* target, std::size_t index) {
              auto meshId = surfaceMeshIds[freeSurfaceIntegrator.backmap[index]];
              auto side = surfaceMeshSides[freeSurfaceIntegrator.backmap[index]];
              const auto* dofsAllQuantities = ltsLut->lookup(lts->dofs, meshId);
>>>>>>> 77db23d4
              const auto* dofsSingleQuantity =
                  dofsAllQuantities + QDofSizePadded * (6 + quantity); // velocities
              kernel::projectBasisToVtkFaceFromVolume vtkproj{};
              memory::AlignedArray<real, multisim::NumSimulations> simselect;
              simselect[sim] = 1;
              vtkproj.simselect = simselect.data();
              vtkproj.qb = dofsSingleQuantity;
              vtkproj.xf(order) = target;
              vtkproj.collvf(ConvergenceOrder, order, side) =
                  init::collvf::Values[ConvergenceOrder +
                                       (ConvergenceOrder + 1) * (order + 9 * side)];
              vtkproj.execute(order, side);
            });
      }
      for (std::size_t quantity = 0;
           quantity < seissol::solver::FreeSurfaceIntegrator::NumComponents;
           ++quantity) {
        writer.addPointData<real>(
            namewrap(
                quantityLabels[quantity + seissol::solver::FreeSurfaceIntegrator::NumComponents],
                sim),
            {},
<<<<<<< HEAD
            [=](real* target, std::size_t index) {
              auto meshId = surfaceMeshIds[index];
              auto side = surfaceMeshSides[index];
              const auto* faceDisplacements = ltsLut->lookup<LTS::FaceDisplacements>(meshId);
=======
            [=, &freeSurfaceIntegrator](real* target, std::size_t index) {
              auto meshId = surfaceMeshIds[freeSurfaceIntegrator.backmap[index]];
              auto side = surfaceMeshSides[freeSurfaceIntegrator.backmap[index]];
              const auto* faceDisplacements = ltsLut->lookup(lts->faceDisplacements, meshId);
>>>>>>> 77db23d4
              const auto* faceDisplacementVariable =
                  faceDisplacements[side] + FaceDisplacementPadded * quantity;
              kernel::projectNodalToVtkFace vtkproj{};
              memory::AlignedArray<real, multisim::NumSimulations> simselect;
              simselect[sim] = 1;
              vtkproj.simselect = simselect.data();
              vtkproj.pn = faceDisplacementVariable;
              vtkproj.MV2nTo2m = nodal::init::MV2nTo2m::Values;
              vtkproj.xf(order) = target;
              vtkproj.collff(ConvergenceOrder, order) =
                  init::collff::Values[ConvergenceOrder + (ConvergenceOrder + 1) * order];
              vtkproj.execute(order);
            });
      }
    }
    schedWriter.planWrite = writer.makeWriter();
    seissolInstance.getOutputManager().addOutput(schedWriter);
  }

  if (seissolParams.output.receiverParameters.enabled) {
    auto& receiverWriter = seissolInstance.receiverWriter();
    // Initialize receiver output
    receiverWriter.init(seissolParams.output.prefix,
                        seissolParams.timeStepping.endTime,
                        seissolParams.output.receiverParameters);
    receiverWriter.addPoints(seissolInstance.meshReader(), *ltsLut, memoryManager.getGlobalData());
    seissolInstance.timeManager().setReceiverClusters(receiverWriter);
  }

  if (seissolParams.output.energyParameters.enabled) {
    auto& energyOutput = seissolInstance.energyOutput();

    energyOutput.init(globalData,
                      dynRupTree,
                      &seissolInstance.meshReader(),
                      ltsTree,
                      seissolParams.model.plasticity,
                      seissolParams.output.prefix,
                      seissolParams.output.energyParameters);
  }

  seissolInstance.flopCounter().init(seissolParams.output.prefix);

  seissolInstance.analysisWriter().init(&seissolInstance.meshReader(), seissolParams.output.prefix);
}

void initFaultOutputManager(seissol::SeisSol& seissolInstance) {
  const auto& backupTimeStamp = seissolInstance.getBackupTimeStamp();
  seissolInstance.getMemoryManager().initFaultOutputManager(backupTimeStamp);
  auto* faultOutputManager = seissolInstance.getMemoryManager().getFaultOutputManager();
  seissolInstance.timeManager().setFaultOutputManager(faultOutputManager);
}

void enableWaveFieldOutput(seissol::SeisSol& seissolInstance) {
  const auto& seissolParams = seissolInstance.getSeisSolParameters();
  if (seissolParams.output.waveFieldParameters.enabled &&
      seissolParams.output.waveFieldParameters.vtkorder < 0) {
    seissolInstance.waveFieldWriter().enable();
    seissolInstance.waveFieldWriter().setFilename(seissolParams.output.prefix.c_str());
    seissolInstance.waveFieldWriter().setWaveFieldInterval(
        seissolParams.output.waveFieldParameters.interval);
  }
}

void enableFreeSurfaceOutput(seissol::SeisSol& seissolInstance) {
  const auto& seissolParams = seissolInstance.getSeisSolParameters();
  auto& memoryManager = seissolInstance.getMemoryManager();
<<<<<<< HEAD
  if (seissolParams.output.freeSurfaceParameters.enabled) {
    int refinement = seissolParams.output.freeSurfaceParameters.refinement;
    if (seissolParams.output.freeSurfaceParameters.vtkorder < 0) {
      seissolInstance.freeSurfaceWriter().enable();
    } else {
      refinement = 0;
    }

    seissolInstance.freeSurfaceIntegrator().initialize(
        refinement, memoryManager.getGlobalDataOnHost(), memoryManager.getLtsTree());
=======
  if (seissolParams.output.freeSurfaceParameters.enabled &&
      seissolParams.output.freeSurfaceParameters.vtkorder < 0) {
    seissolInstance.freeSurfaceWriter().enable();
>>>>>>> 77db23d4
  }
}

void setIntegralMask(seissol::SeisSol& seissolInstance) {
  const auto& seissolParams = seissolInstance.getSeisSolParameters();
  seissolInstance.postProcessor().setIntegrationMask(
      seissolParams.output.waveFieldParameters.integrationMask);
}

} // namespace

void seissol::initializer::initprocedure::initIO(seissol::SeisSol& seissolInstance) {
  const auto rank = MPI::mpi.rank();
  logInfo() << "Begin init output.";

  const auto& seissolParams = seissolInstance.getSeisSolParameters();
  const filesystem::path outputPath(seissolParams.output.prefix);
  const auto outputDir = filesystem::directory_entry(outputPath.parent_path());
  if (!filesystem::exists(outputDir)) {
    logWarning() << "Output directory does not exist yet. We therefore create it now.";
    if (rank == 0) {
      filesystem::create_directory(outputDir);
    }
  }
  seissol::MPI::barrier(MPI::mpi.comm());

  enableWaveFieldOutput(seissolInstance);
  setIntegralMask(seissolInstance);
  enableFreeSurfaceOutput(seissolInstance);
  initFaultOutputManager(seissolInstance);
  setupCheckpointing(seissolInstance);
  setupOutput(seissolInstance);
  logInfo() << "End init output.";
}<|MERGE_RESOLUTION|>--- conflicted
+++ resolved
@@ -79,10 +79,9 @@
 
   {
     auto* tree = seissolInstance.getMemoryManager().getSurfaceTree();
-    auto* surf = seissolInstance.getMemoryManager().getSurface();
     std::vector<std::size_t> faceIdentifiers(tree->size(seissol::initializer::LayerMask(Ghost)));
-    const auto* meshIds = tree->var(surf->meshId);
-    const auto* sides = tree->var(surf->side);
+    const auto* meshIds = tree->var<SurfaceLTS::MeshId>();
+    const auto* sides = tree->var<SurfaceLTS::Side>();
 #ifdef _OPENMP
 #pragma omp parallel for schedule(static)
 #endif
@@ -91,7 +90,7 @@
       faceIdentifiers[i] = meshIds[i] * 4 + static_cast<std::size_t>(sides[i]);
     }
     checkpoint.registerTree("surface", tree, faceIdentifiers);
-    surf->registerCheckpointVariables(checkpoint, tree);
+    SurfaceLTS::registerCheckpointVariables(checkpoint, tree);
   }
 
   const auto& checkpointFile = seissolInstance.getCheckpointLoadFile();
@@ -140,14 +139,9 @@
         NumAlignedBasisFunctions,
         seissolInstance.meshReader(),
         ltsClusteringData,
-<<<<<<< HEAD
+        ltsIdData,
         reinterpret_cast<const real*>(ltsTree->var<LTS::Dofs>()),
         reinterpret_cast<const real*>(ltsTree->var<LTS::PStrain>()),
-=======
-        ltsIdData,
-        reinterpret_cast<const real*>(ltsTree->var(lts->dofs)),
-        reinterpret_cast<const real*>(ltsTree->var(lts->pstrain)),
->>>>>>> 77db23d4
         seissolInstance.postProcessor().getIntegrals(ltsTree),
         ltsLut->getMeshToLtsLut(ltsTree->info<LTS::Dofs>().mask)[0].data(),
         seissolParams.output.waveFieldParameters,
@@ -331,17 +325,10 @@
     io::writer::ScheduledWriter schedWriter;
     schedWriter.name = "free-surface";
     schedWriter.interval = seissolParams.output.freeSurfaceParameters.interval;
-<<<<<<< HEAD
-    auto* surfaceMeshIds = freeSurfaceIntegrator.surfaceLtsTree.var<SurfaceLTS::MeshId>();
-    auto* surfaceMeshSides = freeSurfaceIntegrator.surfaceLtsTree.var<SurfaceLTS::Side>();
-=======
-    auto* surfaceMeshIds =
-        freeSurfaceIntegrator.surfaceLtsTree->var(freeSurfaceIntegrator.surfaceLts->meshId);
-    auto* surfaceMeshSides =
-        freeSurfaceIntegrator.surfaceLtsTree->var(freeSurfaceIntegrator.surfaceLts->side);
+    auto* surfaceMeshIds = freeSurfaceIntegrator.surfaceLtsTree->var<SurfaceLTS::MeshId>();
+    auto* surfaceMeshSides = freeSurfaceIntegrator.surfaceLtsTree->var<SurfaceLTS::Side>();
     auto* surfaceLocationFlag =
-        freeSurfaceIntegrator.surfaceLtsTree->var(freeSurfaceIntegrator.surfaceLts->locationFlag);
->>>>>>> 77db23d4
+        freeSurfaceIntegrator.surfaceLtsTree->var<SurfaceLTS::LocationFlag>();
     auto writer = io::instance::mesh::VtkHdfWriter(
         "free-surface", freeSurfaceIntegrator.totalNumberOfFreeSurfaces, 2, order);
     writer.addPointProjector([=, &freeSurfaceIntegrator](double* target, std::size_t index) {
@@ -392,19 +379,12 @@
            quantity < seissol::solver::FreeSurfaceIntegrator::NumComponents;
            ++quantity) {
         writer.addPointData<real>(
-<<<<<<< HEAD
-            namewrap(quantityLabels[quantity], sim), {}, [=](real* target, std::size_t index) {
-              auto meshId = surfaceMeshIds[index];
-              auto side = surfaceMeshSides[index];
-              const auto* dofsAllQuantities = ltsLut->lookup<LTS::Dofs>(meshId);
-=======
             namewrap(quantityLabels[quantity], sim),
             {},
             [=, &freeSurfaceIntegrator](real* target, std::size_t index) {
               auto meshId = surfaceMeshIds[freeSurfaceIntegrator.backmap[index]];
               auto side = surfaceMeshSides[freeSurfaceIntegrator.backmap[index]];
-              const auto* dofsAllQuantities = ltsLut->lookup(lts->dofs, meshId);
->>>>>>> 77db23d4
+              const auto* dofsAllQuantities = ltsLut->lookup<LTS::Dofs>(meshId);
               const auto* dofsSingleQuantity =
                   dofsAllQuantities + QDofSizePadded * (6 + quantity); // velocities
               kernel::projectBasisToVtkFaceFromVolume vtkproj{};
@@ -427,17 +407,10 @@
                 quantityLabels[quantity + seissol::solver::FreeSurfaceIntegrator::NumComponents],
                 sim),
             {},
-<<<<<<< HEAD
-            [=](real* target, std::size_t index) {
-              auto meshId = surfaceMeshIds[index];
-              auto side = surfaceMeshSides[index];
-              const auto* faceDisplacements = ltsLut->lookup<LTS::FaceDisplacements>(meshId);
-=======
             [=, &freeSurfaceIntegrator](real* target, std::size_t index) {
               auto meshId = surfaceMeshIds[freeSurfaceIntegrator.backmap[index]];
               auto side = surfaceMeshSides[freeSurfaceIntegrator.backmap[index]];
-              const auto* faceDisplacements = ltsLut->lookup(lts->faceDisplacements, meshId);
->>>>>>> 77db23d4
+              const auto* faceDisplacements = ltsLut->lookup<LTS::FaceDisplacements>(meshId);
               const auto* faceDisplacementVariable =
                   faceDisplacements[side] + FaceDisplacementPadded * quantity;
               kernel::projectNodalToVtkFace vtkproj{};
@@ -505,22 +478,9 @@
 void enableFreeSurfaceOutput(seissol::SeisSol& seissolInstance) {
   const auto& seissolParams = seissolInstance.getSeisSolParameters();
   auto& memoryManager = seissolInstance.getMemoryManager();
-<<<<<<< HEAD
-  if (seissolParams.output.freeSurfaceParameters.enabled) {
-    int refinement = seissolParams.output.freeSurfaceParameters.refinement;
-    if (seissolParams.output.freeSurfaceParameters.vtkorder < 0) {
-      seissolInstance.freeSurfaceWriter().enable();
-    } else {
-      refinement = 0;
-    }
-
-    seissolInstance.freeSurfaceIntegrator().initialize(
-        refinement, memoryManager.getGlobalDataOnHost(), memoryManager.getLtsTree());
-=======
   if (seissolParams.output.freeSurfaceParameters.enabled &&
       seissolParams.output.freeSurfaceParameters.vtkorder < 0) {
     seissolInstance.freeSurfaceWriter().enable();
->>>>>>> 77db23d4
   }
 }
 
