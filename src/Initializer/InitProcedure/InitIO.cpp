// SPDX-FileCopyrightText: 2023 SeisSol Group
//
// SPDX-License-Identifier: BSD-3-Clause
// SPDX-LicenseComments: Full text under /LICENSE and /LICENSES/
//
// SPDX-FileContributor: Author lists in /AUTHORS and /CITATION.cff

#include "InitIO.h"
#include "Common/Filesystem.h"
#include "Equations/Datastructures.h"
<<<<<<< HEAD
#include "IO/Instance/Geometry/Geometry.h"
=======
#include "GeneratedCode/init.h"
#include "GeneratedCode/kernel.h"
#include "GeneratedCode/tensor.h"
#include "IO/Instance/Mesh/VtkHdf.h"
>>>>>>> 4f2134b9
#include "IO/Writer/Writer.h"
#include "Numerical/Transformation.h"
#include "SeisSol.h"
#include <Common/Constants.h>
#include <Geometry/MeshDefinition.h>
#include <IO/Instance/Geometry/Typedefs.h>
#include <Kernels/Precision.h>
#include <Memory/Descriptor/DynamicRupture.h>
#include <Memory/MemoryAllocator.h>
#include <Memory/Tree/Layer.h>
#include <Model/Plasticity.h>
#include <Solver/FreeSurfaceIntegrator.h>
#include <Solver/MultipleSimulations.h>
#include <algorithm>
#include <array>
#include <cstdint>
#include <cstring>
#include <string>
#include <utils/logger.h>
#include <vector>

#include "Parallel/MPI.h"

namespace {

void setupCheckpointing(seissol::SeisSol& seissolInstance) {
  auto& checkpoint = seissolInstance.getOutputManager().getCheckpointManager();

  {
    auto* tree = seissolInstance.getMemoryManager().getLtsTree();
    std::vector<std::size_t> globalIds(tree->size(seissol::initializer::LayerMask(Ghost)));
    const auto* ltsToMesh = seissolInstance.getMemoryManager().getLtsLut()->getLtsToMeshLut(
        seissol::initializer::LayerMask(Ghost));
#ifdef _OPENMP
#pragma omp parallel for schedule(static)
#endif
    for (std::size_t i = 0; i < globalIds.size(); ++i) {
      globalIds[i] = seissolInstance.meshReader().getElements()[ltsToMesh[i]].globalId;
    }
    checkpoint.registerTree("lts", tree, globalIds);
    seissolInstance.getMemoryManager().getLts()->registerCheckpointVariables(checkpoint, tree);
  }

  {
    auto* tree = seissolInstance.getMemoryManager().getDynamicRuptureTree();
    auto* dynrup = seissolInstance.getMemoryManager().getDynamicRupture();
    std::vector<std::size_t> faceIdentifiers(tree->size(seissol::initializer::LayerMask(Ghost)));
    const auto* drFaceInformation = tree->var(dynrup->faceInformation);
#ifdef _OPENMP
#pragma omp parallel for schedule(static)
#endif
    for (std::size_t i = 0; i < faceIdentifiers.size(); ++i) {
      auto faultFace = drFaceInformation[i].meshFace;
      const auto& fault = seissolInstance.meshReader().getFault()[faultFace];
      // take the positive cell and side as fault face identifier
      // (should result in roughly twice as large numbers as when indexing all faces; cf. handshake
      // theorem)
      faceIdentifiers[i] = fault.globalId * 4 + fault.side;
    }
    checkpoint.registerTree("dynrup", tree, faceIdentifiers);
    dynrup->registerCheckpointVariables(checkpoint, tree);
  }

  {
    auto* tree = seissolInstance.getMemoryManager().getSurfaceTree();
    auto* surf = seissolInstance.getMemoryManager().getSurface();
    std::vector<std::size_t> faceIdentifiers(tree->size(seissol::initializer::LayerMask(Ghost)));
    const auto* meshIds = tree->var(surf->meshId);
    const auto* sides = tree->var(surf->side);
#ifdef _OPENMP
#pragma omp parallel for schedule(static)
#endif
    for (std::size_t i = 0; i < faceIdentifiers.size(); ++i) {
      // same as for DR
      faceIdentifiers[i] = meshIds[i] * 4 + static_cast<std::size_t>(sides[i]);
    }
    checkpoint.registerTree("surface", tree, faceIdentifiers);
    surf->registerCheckpointVariables(checkpoint, tree);
  }

  const auto& checkpointFile = seissolInstance.getCheckpointLoadFile();
  if (checkpointFile.has_value()) {
    const double time = seissolInstance.getOutputManager().loadCheckpoint(checkpointFile.value());
    seissolInstance.simulator().setCurrentTime(time);
  }

  if (seissolInstance.getSeisSolParameters().output.checkpointParameters.enabled) {
    // FIXME: for now, we allow only _one_ checkpoint interval which checkpoints everything existent
    seissolInstance.getOutputManager().setupCheckpoint(
        seissolInstance.getSeisSolParameters().output.checkpointParameters.interval);
  }
}

void setupOutput(seissol::SeisSol& seissolInstance) {
  const auto& seissolParams = seissolInstance.getSeisSolParameters();
  auto& memoryManager = seissolInstance.getMemoryManager();
  auto* lts = memoryManager.getLts();
  auto* ltsTree = memoryManager.getLtsTree();
  auto* ltsLut = memoryManager.getLtsLut();
  auto* dynRup = memoryManager.getDynamicRupture();
  auto* dynRupTree = memoryManager.getDynamicRuptureTree();
  auto* globalData = memoryManager.getGlobalDataOnHost();
  const auto& backupTimeStamp = seissolInstance.getBackupTimeStamp();

  constexpr auto NumQuantities =
      tensor::Q::Shape[sizeof(tensor::Q::Shape) / sizeof(tensor::Q::Shape[0]) - 1];
  // TODO(David): handle attenuation properly here. We'll probably not want it to be contained in
  // numberOfQuantities. But the compile-time parameter
  // seissol::model::MaterialT::NumQuantities contains it nonetheless.

  // TODO(David): change Yateto/TensorForge interface to make padded sizes more accessible
  constexpr auto QDofSizePadded =
      tensor::Q::Size / tensor::Q::Shape[multisim::BasisFunctionDimension + 1];
  constexpr auto FaceDisplacementPadded =
      tensor::faceDisplacement::Size /
      tensor::faceDisplacement::Shape[multisim::BasisFunctionDimension + 1];

  const auto namewrap = [](const std::string& name, std::size_t sim) {
    if constexpr (multisim::MultisimEnabled) {
      return name + "-" + std::to_string(sim + 1);
    } else {
      return name;
    }
  };

  if (seissolParams.output.waveFieldParameters.enabled) {
    const auto orderIO = seissolParams.output.waveFieldParameters.vtkorder;
    const auto order = std::max(0, orderIO);
    auto& meshReader = seissolInstance.meshReader();

    // TODO: store somewhere
    std::vector<std::size_t> celllist;
    celllist.reserve(meshReader.getElements().size());
    if (seissolParams.output.waveFieldParameters.bounds.enabled ||
        !seissolParams.output.waveFieldParameters.groups.empty()) {
      const auto& vertexArray = meshReader.getVertices();
      for (std::size_t i = 0; i < meshReader.getElements().size(); ++i) {
        const auto& element = meshReader.getElements()[i];
        const auto& vertex0 = vertexArray[element.vertices[0]].coords;
        const auto& vertex1 = vertexArray[element.vertices[1]].coords;
        const auto& vertex2 = vertexArray[element.vertices[2]].coords;
        const auto& vertex3 = vertexArray[element.vertices[3]].coords;
        const bool inGroup = seissolParams.output.waveFieldParameters.groups.empty() ||
                             seissolParams.output.waveFieldParameters.groups.find(element.group) !=
                                 seissolParams.output.waveFieldParameters.groups.end();
        const bool inRegion = !seissolParams.output.waveFieldParameters.bounds.enabled ||
                              (seissolParams.output.waveFieldParameters.bounds.contains(
                                   vertex0[0], vertex0[1], vertex0[2]) ||
                               seissolParams.output.waveFieldParameters.bounds.contains(
                                   vertex1[0], vertex1[1], vertex1[2]) ||
                               seissolParams.output.waveFieldParameters.bounds.contains(
                                   vertex2[0], vertex2[1], vertex2[2]) ||
                               seissolParams.output.waveFieldParameters.bounds.contains(
                                   vertex3[0], vertex3[1], vertex3[2]));
        if (inGroup && inRegion) {
          celllist.push_back(i);
        }
      }
    } else {
      for (std::size_t i = 0; i < meshReader.getElements().size(); ++i) {
        celllist.push_back(i);
      }
    }
    auto* cellIndices = new std::size_t[celllist.size()];
    std::copy(celllist.begin(), celllist.end(), cellIndices);

    io::writer::ScheduledWriter schedWriter;
    schedWriter.name = "wavefield";
    schedWriter.interval = seissolParams.output.waveFieldParameters.interval;
    auto writer = io::instance::geometry::GeometryWriter(
        "wavefield", celllist.size(), io::instance::geometry::Shape::Tetrahedron, order);

    writer.addPointProjector([=](double* target, std::size_t index) {
      const auto& element = meshReader.getElements()[cellIndices[index]];
      const auto& vertexArray = meshReader.getVertices();

      const auto trueOrder = order > 0 ? order : 1;

      // for the very time being, circumvent the bounding box mechanism of Yateto as follows.
      const double zero[3] = {0, 0, 0};
      seissol::transformations::tetrahedronReferenceToGlobal(
          vertexArray[element.vertices[0]].coords,
          vertexArray[element.vertices[1]].coords,
          vertexArray[element.vertices[2]].coords,
          vertexArray[element.vertices[3]].coords,
          zero,
          &target[0]);
      for (std::size_t i = 1; i < tensor::vtk3d::Shape[trueOrder][1]; ++i) {
        double point[3] = {init::vtk3d::Values[trueOrder][i * 3 - 3 + 0],
                           init::vtk3d::Values[trueOrder][i * 3 - 3 + 1],
                           init::vtk3d::Values[trueOrder][i * 3 - 3 + 2]};
        seissol::transformations::tetrahedronReferenceToGlobal(
            vertexArray[element.vertices[0]].coords,
            vertexArray[element.vertices[1]].coords,
            vertexArray[element.vertices[2]].coords,
            vertexArray[element.vertices[3]].coords,
            point,
            &target[i * 3]);
      }
    });

    writer.addCellData<uint64_t>("clustering", {}, true, [=](uint64_t* target, std::size_t index) {
      target[0] = meshReader.getElements()[index].clusterId;
    });

    writer.addCellData<std::size_t>(
        "global-id", {}, true, [=](std::size_t* target, std::size_t index) {
          target[0] = meshReader.getElements()[index].globalId;
        });

    for (std::size_t sim = 0; sim < seissol::multisim::NumSimulations; ++sim) {
      for (std::size_t quantity = 0; quantity < seissol::model::MaterialT::Quantities.size();
           ++quantity) {
        if (seissolParams.output.waveFieldParameters.outputMask[quantity]) {
          writer.addGeometryOutput<real>(
              namewrap(seissol::model::MaterialT::Quantities[quantity], sim),
              {},
              false,
              [=](real* target, std::size_t index) {
                const auto* dofsAllQuantities = ltsLut->lookup(lts->dofs, cellIndices[index]);
                const auto* dofsSingleQuantity = dofsAllQuantities + QDofSizePadded * quantity;
                kernel::projectBasisToVtkVolume vtkproj{};
                memory::AlignedArray<real, multisim::NumSimulations> simselect;
                simselect[sim] = 1;
                vtkproj.simselect = simselect.data();
                vtkproj.qb = dofsSingleQuantity;
                vtkproj.xv(order) = target;
                vtkproj.collvv(ConvergenceOrder, order) =
                    init::collvv::Values[ConvergenceOrder + (ConvergenceOrder + 1) * order];
                vtkproj.execute(order);
              });
        }
      }
      if (seissolParams.model.plasticity) {
        for (std::size_t quantity = 0; quantity < seissol::model::PlasticityData::Quantities.size();
             ++quantity) {
          if (seissolParams.output.waveFieldParameters.plasticityMask[quantity]) {
            writer.addGeometryOutput<real>(
                namewrap(seissol::model::PlasticityData::Quantities[quantity], sim),
                {},
                false,
                [=](real* target, std::size_t index) {
                  const auto* dofsAllQuantities = ltsLut->lookup(lts->pstrain, cellIndices[index]);
                  const auto* dofsSingleQuantity = dofsAllQuantities + QDofSizePadded * quantity;
                  kernel::projectBasisToVtkVolume vtkproj{};
                  memory::AlignedArray<real, multisim::NumSimulations> simselect;
                  simselect[sim] = 1;
                  vtkproj.simselect = simselect.data();
                  vtkproj.qb = dofsSingleQuantity;
                  vtkproj.xv(order) = target;
                  vtkproj.collvv(ConvergenceOrder, order) =
                      init::collvv::Values[ConvergenceOrder + (ConvergenceOrder + 1) * order];
                  vtkproj.execute(order);
                });
          }
        }
      }
    }
    schedWriter.planWrite = writer.makeWriter();
    seissolInstance.getOutputManager().addOutput(schedWriter);
  }

  if (seissolParams.output.freeSurfaceParameters.enabled) {
    const auto orderIO = seissolParams.output.freeSurfaceParameters.vtkorder;
    const auto order = std::max(0, orderIO);

    auto& freeSurfaceIntegrator = seissolInstance.freeSurfaceIntegrator();
    auto& meshReader = seissolInstance.meshReader();
    io::writer::ScheduledWriter schedWriter;
    schedWriter.name = "free-surface";
    schedWriter.interval = seissolParams.output.freeSurfaceParameters.interval;
    auto* surfaceMeshIds =
        freeSurfaceIntegrator.surfaceLtsTree->var(freeSurfaceIntegrator.surfaceLts->meshId);
    auto* surfaceMeshSides =
        freeSurfaceIntegrator.surfaceLtsTree->var(freeSurfaceIntegrator.surfaceLts->side);
    auto* surfaceLocationFlag =
        freeSurfaceIntegrator.surfaceLtsTree->var(freeSurfaceIntegrator.surfaceLts->locationFlag);
    auto writer =
        io::instance::geometry::GeometryWriter("free-surface",
                                               freeSurfaceIntegrator.surfaceLtsTree->size(),
                                               io::instance::geometry::Shape::Triangle,
                                               order);
    writer.addPointProjector([=, &freeSurfaceIntegrator](double* target, std::size_t index) {
      auto meshId = surfaceMeshIds[freeSurfaceIntegrator.backmap[index]];
      auto side = surfaceMeshSides[freeSurfaceIntegrator.backmap[index]];
      const auto& element = meshReader.getElements()[meshId];
      const auto& vertexArray = meshReader.getVertices();

      const auto trueOrder = order > 0 ? order : 1;

      // for the very time being, circumvent the bounding box mechanism of Yateto as follows.
      const double zero[2] = {0, 0};
      double xez[3];
      seissol::transformations::chiTau2XiEtaZeta(side, zero, xez);
      seissol::transformations::tetrahedronReferenceToGlobal(
          vertexArray[element.vertices[0]].coords,
          vertexArray[element.vertices[1]].coords,
          vertexArray[element.vertices[2]].coords,
          vertexArray[element.vertices[3]].coords,
          xez,
          &target[0]);
      for (std::size_t i = 1; i < tensor::vtk2d::Shape[trueOrder][1]; ++i) {
        double point[2] = {init::vtk2d::Values[trueOrder][i * 2 - 2 + 0],
                           init::vtk2d::Values[trueOrder][i * 2 - 2 + 1]};
        seissol::transformations::chiTau2XiEtaZeta(side, point, xez);
        seissol::transformations::tetrahedronReferenceToGlobal(
            vertexArray[element.vertices[0]].coords,
            vertexArray[element.vertices[1]].coords,
            vertexArray[element.vertices[2]].coords,
            vertexArray[element.vertices[3]].coords,
            xez,
            &target[i * 3]);
      }
    });

    writer.addCellData<std::uint8_t>(
        "locationFlag",
        {},
        true,
        [=, &freeSurfaceIntegrator](std::uint8_t* target, std::size_t index) {
          target[0] = surfaceLocationFlag[freeSurfaceIntegrator.backmap[index]];
        });

    writer.addCellData<std::size_t>(
        "global-id", {}, true, [=, &freeSurfaceIntegrator](std::size_t* target, std::size_t index) {
          const auto meshId = surfaceMeshIds[freeSurfaceIntegrator.backmap[index]];
          const auto side = surfaceMeshSides[freeSurfaceIntegrator.backmap[index]];
          target[0] = meshReader.getElements()[meshId].globalId * 4 + side;
        });

    std::vector<std::string> quantityLabels = {"v1", "v2", "v3", "u1", "u2", "u3"};
    for (std::size_t sim = 0; sim < seissol::multisim::NumSimulations; ++sim) {
      for (std::size_t quantity = 0;
           quantity < seissol::solver::FreeSurfaceIntegrator::NumComponents;
           ++quantity) {
        writer.addGeometryOutput<real>(
            namewrap(quantityLabels[quantity], sim),
            {},
            false,
            [=, &freeSurfaceIntegrator](real* target, std::size_t index) {
              auto meshId = surfaceMeshIds[freeSurfaceIntegrator.backmap[index]];
              auto side = surfaceMeshSides[freeSurfaceIntegrator.backmap[index]];
              const auto* dofsAllQuantities = ltsLut->lookup(lts->dofs, meshId);
              const auto* dofsSingleQuantity =
                  dofsAllQuantities + QDofSizePadded * (6 + quantity); // velocities
              kernel::projectBasisToVtkFaceFromVolume vtkproj{};
              memory::AlignedArray<real, multisim::NumSimulations> simselect;
              simselect[sim] = 1;
              vtkproj.simselect = simselect.data();
              vtkproj.qb = dofsSingleQuantity;
              vtkproj.xf(order) = target;
              vtkproj.collvf(ConvergenceOrder, order, side) =
                  init::collvf::Values[ConvergenceOrder +
                                       (ConvergenceOrder + 1) * (order + 9 * side)];
              vtkproj.execute(order, side);
            });
      }
      for (std::size_t quantity = 0;
           quantity < seissol::solver::FreeSurfaceIntegrator::NumComponents;
           ++quantity) {
        writer.addGeometryOutput<real>(
            namewrap(
                quantityLabels[quantity + seissol::solver::FreeSurfaceIntegrator::NumComponents],
                sim),
            {},
            false,
            [=, &freeSurfaceIntegrator](real* target, std::size_t index) {
              auto meshId = surfaceMeshIds[freeSurfaceIntegrator.backmap[index]];
              auto side = surfaceMeshSides[freeSurfaceIntegrator.backmap[index]];
              const auto* faceDisplacements = ltsLut->lookup(lts->faceDisplacements, meshId);
              const auto* faceDisplacementVariable =
                  faceDisplacements[side] + FaceDisplacementPadded * quantity;
              kernel::projectNodalToVtkFace vtkproj{};
              memory::AlignedArray<real, multisim::NumSimulations> simselect;
              simselect[sim] = 1;
              vtkproj.simselect = simselect.data();
              vtkproj.pn = faceDisplacementVariable;
              vtkproj.MV2nTo2m = nodal::init::MV2nTo2m::Values;
              vtkproj.xf(order) = target;
              vtkproj.collff(ConvergenceOrder, order) =
                  init::collff::Values[ConvergenceOrder + (ConvergenceOrder + 1) * order];
              vtkproj.execute(order);
            });
      }
    }
    schedWriter.planWrite = writer.makeWriter();
    seissolInstance.getOutputManager().addOutput(schedWriter);
  }

  if (seissolParams.output.receiverParameters.enabled) {
    auto& receiverWriter = seissolInstance.receiverWriter();
    // Initialize receiver output
    receiverWriter.init(seissolParams.output.prefix,
                        seissolParams.timeStepping.endTime,
                        seissolParams.output.receiverParameters);
    receiverWriter.addPoints(
        seissolInstance.meshReader(), *ltsLut, *lts, memoryManager.getGlobalData());
    seissolInstance.timeManager().setReceiverClusters(receiverWriter);
  }

  if (seissolParams.output.energyParameters.enabled) {
    auto& energyOutput = seissolInstance.energyOutput();

    energyOutput.init(globalData,
                      dynRup,
                      dynRupTree,
                      &seissolInstance.meshReader(),
                      ltsTree,
                      lts,
                      seissolParams.model.plasticity,
                      seissolParams.output.prefix,
                      seissolParams.output.energyParameters);
  }

  seissolInstance.flopCounter().init(seissolParams.output.prefix);

  seissolInstance.analysisWriter().init(&seissolInstance.meshReader(), seissolParams.output.prefix);
}

void initFaultOutputManager(seissol::SeisSol& seissolInstance) {
  const auto& backupTimeStamp = seissolInstance.getBackupTimeStamp();
  seissolInstance.getMemoryManager().initFaultOutputManager(backupTimeStamp);
  auto* faultOutputManager = seissolInstance.getMemoryManager().getFaultOutputManager();
  seissolInstance.timeManager().setFaultOutputManager(faultOutputManager);
}

void enableFreeSurfaceOutput(seissol::SeisSol& seissolInstance) {
  const auto& seissolParams = seissolInstance.getSeisSolParameters();
<<<<<<< HEAD
  auto& memoryManager = seissolInstance.getMemoryManager();
=======

  if (seissolParams.output.freeSurfaceParameters.enabled &&
      seissolParams.output.freeSurfaceParameters.vtkorder < 0) {
    seissolInstance.freeSurfaceWriter().enable();
  }
>>>>>>> 4f2134b9
}

void setIntegralMask(seissol::SeisSol& seissolInstance) {
  const auto& seissolParams = seissolInstance.getSeisSolParameters();
  seissolInstance.postProcessor().setIntegrationMask(
      seissolParams.output.waveFieldParameters.integrationMask);
}

} // namespace

void seissol::initializer::initprocedure::initIO(seissol::SeisSol& seissolInstance) {
  const auto rank = MPI::mpi.rank();
  logInfo() << "Begin init output.";

  const auto& seissolParams = seissolInstance.getSeisSolParameters();
  const filesystem::path outputPath(seissolParams.output.prefix);
  const auto outputDir = filesystem::directory_entry(outputPath.parent_path());
  if (!filesystem::exists(outputDir)) {
    logWarning() << "Output directory does not exist yet. We therefore create it now.";
    if (rank == 0) {
      filesystem::create_directory(outputDir);
    }
  }
  seissol::MPI::barrier(MPI::mpi.comm());

  setIntegralMask(seissolInstance);
  enableFreeSurfaceOutput(seissolInstance);
  initFaultOutputManager(seissolInstance);
  setupCheckpointing(seissolInstance);
  setupOutput(seissolInstance);
  logInfo() << "End init output.";
}<|MERGE_RESOLUTION|>--- conflicted
+++ resolved
@@ -8,14 +8,11 @@
 #include "InitIO.h"
 #include "Common/Filesystem.h"
 #include "Equations/Datastructures.h"
-<<<<<<< HEAD
-#include "IO/Instance/Geometry/Geometry.h"
-=======
 #include "GeneratedCode/init.h"
 #include "GeneratedCode/kernel.h"
 #include "GeneratedCode/tensor.h"
+#include "IO/Instance/Geometry/Geometry.h"
 #include "IO/Instance/Mesh/VtkHdf.h"
->>>>>>> 4f2134b9
 #include "IO/Writer/Writer.h"
 #include "Numerical/Transformation.h"
 #include "SeisSol.h"
@@ -71,8 +68,8 @@
       auto faultFace = drFaceInformation[i].meshFace;
       const auto& fault = seissolInstance.meshReader().getFault()[faultFace];
       // take the positive cell and side as fault face identifier
-      // (should result in roughly twice as large numbers as when indexing all faces; cf. handshake
-      // theorem)
+      // (should result in roughly twice as large numbers as when indexing all faces; cf.
+      // handshake theorem)
       faceIdentifiers[i] = fault.globalId * 4 + fault.side;
     }
     checkpoint.registerTree("dynrup", tree, faceIdentifiers);
@@ -103,7 +100,8 @@
   }
 
   if (seissolInstance.getSeisSolParameters().output.checkpointParameters.enabled) {
-    // FIXME: for now, we allow only _one_ checkpoint interval which checkpoints everything existent
+    // FIXME: for now, we allow only _one_ checkpoint interval which checkpoints everything
+    // existent
     seissolInstance.getOutputManager().setupCheckpoint(
         seissolInstance.getSeisSolParameters().output.checkpointParameters.interval);
   }
@@ -442,18 +440,7 @@
   seissolInstance.timeManager().setFaultOutputManager(faultOutputManager);
 }
 
-void enableFreeSurfaceOutput(seissol::SeisSol& seissolInstance) {
-  const auto& seissolParams = seissolInstance.getSeisSolParameters();
-<<<<<<< HEAD
-  auto& memoryManager = seissolInstance.getMemoryManager();
-=======
-
-  if (seissolParams.output.freeSurfaceParameters.enabled &&
-      seissolParams.output.freeSurfaceParameters.vtkorder < 0) {
-    seissolInstance.freeSurfaceWriter().enable();
-  }
->>>>>>> 4f2134b9
-}
+void enableFreeSurfaceOutput(seissol::SeisSol& seissolInstance) {}
 
 void setIntegralMask(seissol::SeisSol& seissolInstance) {
   const auto& seissolParams = seissolInstance.getSeisSolParameters();
