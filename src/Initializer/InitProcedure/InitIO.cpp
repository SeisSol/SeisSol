--- conflicted
+++ resolved
@@ -13,6 +13,7 @@
 #include "GeneratedCode/init.h"
 #include "GeneratedCode/kernel.h"
 #include "GeneratedCode/tensor.h"
+#include "Geometry/CellTransform.h"
 #include "Geometry/MeshDefinition.h"
 #include "IO/Instance/Mesh/VtkHdf.h"
 #include "IO/Writer/Writer.h"
@@ -26,23 +27,9 @@
 #include "Numerical/Transformation.h"
 #include "Parallel/MPI.h"
 #include "SeisSol.h"
-<<<<<<< HEAD
-#include <Common/Constants.h>
-#include <Geometry/CellTransform.h>
-#include <Geometry/MeshDefinition.h>
-#include <Kernels/Common.h>
-#include <Kernels/Precision.h>
-#include <Memory/Descriptor/DynamicRupture.h>
-#include <Memory/MemoryAllocator.h>
-#include <Memory/Tree/Layer.h>
-#include <Model/Plasticity.h>
-#include <Solver/FreeSurfaceIntegrator.h>
-#include <Solver/MultipleSimulations.h>
-=======
 #include "Solver/FreeSurfaceIntegrator.h"
 #include "Solver/MultipleSimulations.h"
 
->>>>>>> 1c7b449f
 #include <algorithm>
 #include <array>
 #include <cassert>
@@ -261,9 +248,8 @@
     auto writer = io::instance::mesh::VtkHdfWriter("wavefield", celllist.size(), 3, order);
 
     writer.addPointProjector([=](double* target, std::size_t index) {
-      const auto& element = meshReader.getElements()[cellIndices[index]];
-      const auto& vertexArray = meshReader.getVertices();
-      const auto transform = seissol::geometry::AffineTransform::fromMeshCell(index, meshReader);
+      const auto transform =
+          seissol::geometry::AffineTransform::fromMeshCell(cellIndices[index], meshReader);
 
       // for the very time being, circumvent the bounding box mechanism of Yateto as follows.
       std::array<double, 3> point{};
@@ -369,9 +355,7 @@
     writer.addPointProjector([=, &freeSurfaceIntegrator](double* target, std::size_t index) {
       auto meshId = surfaceMeshIds[freeSurfaceIntegrator.backmap[index]];
       auto side = surfaceMeshSides[freeSurfaceIntegrator.backmap[index]];
-      const auto& element = meshReader.getElements()[meshId];
-      const auto& vertexArray = meshReader.getVertices();
-      const auto transform = seissol::geometry::AffineTransform::fromMeshCell(index, meshReader);
+      const auto transform = seissol::geometry::AffineTransform::fromMeshCell(meshId, meshReader);
 
       // for the very time being, circumvent the bounding box mechanism of Yateto as follows.
       const auto zero = std::array<double, 2>{0, 0};
