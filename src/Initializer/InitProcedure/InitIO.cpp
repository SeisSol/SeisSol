--- conflicted
+++ resolved
@@ -329,13 +329,9 @@
     auto* surfaceMeshIds =
         freeSurfaceIntegrator.surfaceLtsTree->var(freeSurfaceIntegrator.surfaceLts->meshId);
     auto* surfaceMeshSides =
-<<<<<<< HEAD
         freeSurfaceIntegrator.surfaceLtsTree->var(freeSurfaceIntegrator.surfaceLts->side);
-=======
-        freeSurfaceIntegrator.surfaceLtsTree.var(freeSurfaceIntegrator.surfaceLts.side);
     auto* surfaceLocationFlag =
-        freeSurfaceIntegrator.surfaceLtsTree.var(freeSurfaceIntegrator.surfaceLts.locationFlag);
->>>>>>> 6b5e9d68
+        freeSurfaceIntegrator.surfaceLtsTree->var(freeSurfaceIntegrator.surfaceLts->locationFlag);
     auto writer = io::instance::mesh::VtkHdfWriter(
         "free-surface", freeSurfaceIntegrator.totalNumberOfFreeSurfaces, 2, order);
     writer.addPointProjector([=, &freeSurfaceIntegrator](double* target, std::size_t index) {
