--- conflicted
+++ resolved
@@ -8,12 +8,9 @@
 #include "InitIO.h"
 #include "Common/Filesystem.h"
 #include "Equations/Datastructures.h"
-<<<<<<< HEAD
 #include "GeneratedCode/init.h"
+#include "IO/Instance/Geometry/Geometry.h"
 #include "IO/Instance/Mesh/VtkHdf.h"
-=======
-#include "IO/Instance/Geometry/Geometry.h"
->>>>>>> abf8b7a1
 #include "IO/Writer/Writer.h"
 #include "Numerical/Transformation.h"
 #include "SeisSol.h"
@@ -132,49 +129,6 @@
   // numberOfQuantities. But the compile-time parameter
   // seissol::model::MaterialT::NumQuantities contains it nonetheless.
 
-<<<<<<< HEAD
-  if (seissolParams.output.waveFieldParameters.enabled &&
-      seissolParams.output.waveFieldParameters.vtkorder < 0) {
-    // record the clustering info i.e., distribution of elements within an LTS storage
-    const std::vector<Element>& meshElements = seissolInstance.meshReader().getElements();
-    std::vector<unsigned> ltsClusteringData(meshElements.size());
-    std::vector<unsigned> ltsIdData(meshElements.size());
-    for (const auto& element : meshElements) {
-      ltsClusteringData[element.localId] = element.clusterId;
-      ltsIdData[element.localId] = element.globalId;
-    }
-    std::vector<std::size_t> meshToLts(ltsStorage.size(seissol::initializer::LayerMask(Ghost)));
-    std::size_t offset = 0;
-    for (auto& layer : ltsStorage.leaves(Ghost)) {
-#ifdef _OPENMP
-#pragma omp parallel for schedule(static)
-#endif
-      for (std::size_t i = 0; i < layer.size(); ++i) {
-        const auto meshId = layer.var<LTS::SecondaryInformation>()[i].meshId;
-        meshToLts[offset + i] = meshId;
-      }
-      offset += layer.size();
-    }
-
-    // Initialize wave field output
-    seissolInstance.waveFieldWriter().init(
-        NumQuantities,
-        Cfg::ConvergenceOrder,
-        QDofSizePadded,
-        seissolInstance.meshReader(),
-        ltsClusteringData,
-        ltsIdData,
-        reinterpret_cast<const real*>(ltsStorage.var<LTS::Dofs>()),
-        reinterpret_cast<const real*>(ltsStorage.var<LTS::PStrain>()),
-        seissolInstance.postProcessor().getIntegrals(ltsStorage),
-        meshToLts.data(),
-        seissolParams.output.waveFieldParameters,
-        seissolParams.output.xdmfWriterBackend,
-        backupTimeStamp);
-  }
-
-=======
->>>>>>> abf8b7a1
   // TODO(David): change Yateto/TensorForge interface to make padded sizes more accessible
   constexpr auto FaceDisplacementPadded =
       tensor::faceDisplacement<Cfg>::Size /
@@ -250,17 +204,10 @@
           vertexArray[element.vertices[3]].coords,
           zero,
           &target[0]);
-<<<<<<< HEAD
-      for (std::size_t i = 1; i < tensor::vtk3d<Cfg>::Shape[order][1]; ++i) {
-        double point[3] = {init::vtk3d<Cfg>::Values[order][i * 3 - 3 + 0],
-                           init::vtk3d<Cfg>::Values[order][i * 3 - 3 + 1],
-                           init::vtk3d<Cfg>::Values[order][i * 3 - 3 + 2]};
-=======
-      for (std::size_t i = 1; i < tensor::vtk3d::Shape[trueOrder][1]; ++i) {
-        double point[3] = {init::vtk3d::Values[trueOrder][i * 3 - 3 + 0],
-                           init::vtk3d::Values[trueOrder][i * 3 - 3 + 1],
-                           init::vtk3d::Values[trueOrder][i * 3 - 3 + 2]};
->>>>>>> abf8b7a1
+      for (std::size_t i = 1; i < tensor::vtk3d<Cfg>::Shape[trueOrder][1]; ++i) {
+        double point[3] = {init::vtk3d<Cfg>::Values[trueOrder][i * 3 - 3 + 0],
+                           init::vtk3d<Cfg>::Values[trueOrder][i * 3 - 3 + 1],
+                           init::vtk3d<Cfg>::Values[trueOrder][i * 3 - 3 + 2]};
         seissol::transformations::tetrahedronReferenceToGlobal(
             vertexArray[element.vertices[0]].coords,
             vertexArray[element.vertices[1]].coords,
@@ -284,21 +231,12 @@
       for (std::size_t quantity = 0; quantity < seissol::model::MaterialTT<Cfg>::Quantities.size();
            ++quantity) {
         if (seissolParams.output.waveFieldParameters.outputMask[quantity]) {
-<<<<<<< HEAD
-          writer.addPointData<real>(
+          writer.addGeometryOutput<real>(
               namewrap(seissol::model::MaterialTT<Cfg>::Quantities[quantity], sim),
               {},
               [=, &ltsStorage, &backmap](real* target, std::size_t index) {
                 const auto position = backmap.get(cellIndices[index]);
                 const auto* dofsAllQuantities = ltsStorage.lookup<LTS::Dofs>(Cfg(), position);
-=======
-          writer.addGeometryOutput<real>(
-              namewrap(seissol::model::MaterialT::Quantities[quantity], sim),
-              {},
-              false,
-              [=](real* target, std::size_t index) {
-                const auto* dofsAllQuantities = ltsLut->lookup(lts->dofs, cellIndices[index]);
->>>>>>> abf8b7a1
                 const auto* dofsSingleQuantity = dofsAllQuantities + QDofSizePadded * quantity;
                 kernel::projectBasisToVtkVolume<Cfg> vtkproj{};
                 memory::AlignedArray<real, multisim::NumSimulations> simselect;
@@ -318,21 +256,13 @@
              quantity < seissol::model::PlasticityData<Real<Cfg>>::Quantities.size();
              ++quantity) {
           if (seissolParams.output.waveFieldParameters.plasticityMask[quantity]) {
-<<<<<<< HEAD
-            writer.addPointData<real>(
+            writer.addGeometryOutput<real>(
                 namewrap(seissol::model::PlasticityData<Real<Cfg>>::Quantities[quantity], sim),
                 {},
+                false,
                 [=, &ltsStorage, &backmap](real* target, std::size_t index) {
                   const auto position = backmap.get(cellIndices[index]);
                   const auto* dofsAllQuantities = ltsStorage.lookup<LTS::PStrain>(Cfg(), position);
-=======
-            writer.addGeometryOutput<real>(
-                namewrap(seissol::model::PlasticityData::Quantities[quantity], sim),
-                {},
-                false,
-                [=](real* target, std::size_t index) {
-                  const auto* dofsAllQuantities = ltsLut->lookup(lts->pstrain, cellIndices[index]);
->>>>>>> abf8b7a1
                   const auto* dofsSingleQuantity = dofsAllQuantities + QDofSizePadded * quantity;
                   kernel::projectBasisToVtkVolume<Cfg> vtkproj{};
                   memory::AlignedArray<real, multisim::NumSimulations> simselect;
@@ -365,18 +295,12 @@
     auto* surfaceMeshIds = freeSurfaceIntegrator.surfaceStorage->var<SurfaceLTS::MeshId>();
     auto* surfaceMeshSides = freeSurfaceIntegrator.surfaceStorage->var<SurfaceLTS::Side>();
     auto* surfaceLocationFlag =
-<<<<<<< HEAD
-        freeSurfaceIntegrator.surfaceStorage->var<SurfaceLTS::LocationFlag>();
-    auto writer = io::instance::mesh::VtkHdfWriter(
-        "free-surface", freeSurfaceIntegrator.totalNumberOfFreeSurfaces, 2, order);
-=======
-        freeSurfaceIntegrator.surfaceLtsTree->var(freeSurfaceIntegrator.surfaceLts->locationFlag);
+        freeSurfaceIntegrator.surfaceLtsTree->var<SurfaceLTS::LocationFlag>();
     auto writer =
         io::instance::geometry::GeometryWriter("free-surface",
                                                freeSurfaceIntegrator.surfaceLtsTree->size(),
                                                io::instance::geometry::Shape::Triangle,
                                                order);
->>>>>>> abf8b7a1
     writer.addPointProjector([=, &freeSurfaceIntegrator](double* target, std::size_t index) {
       auto meshId = surfaceMeshIds[freeSurfaceIntegrator.backmap[index]];
       auto side = surfaceMeshSides[freeSurfaceIntegrator.backmap[index]];
@@ -396,15 +320,9 @@
           vertexArray[element.vertices[3]].coords,
           xez,
           &target[0]);
-<<<<<<< HEAD
-      for (std::size_t i = 1; i < tensor::vtk2d<Cfg>::Shape[order][1]; ++i) {
-        double point[2] = {init::vtk2d<Cfg>::Values[order][i * 2 - 2 + 0],
-                           init::vtk2d<Cfg>::Values[order][i * 2 - 2 + 1]};
-=======
-      for (std::size_t i = 1; i < tensor::vtk2d::Shape[trueOrder][1]; ++i) {
-        double point[2] = {init::vtk2d::Values[trueOrder][i * 2 - 2 + 0],
-                           init::vtk2d::Values[trueOrder][i * 2 - 2 + 1]};
->>>>>>> abf8b7a1
+      for (std::size_t i = 1; i < tensor::vtk2d<Cfg>::Shape[trueOrder][1]; ++i) {
+        double point[2] = {init::vtk2d<Cfg>::Values[trueOrder][i * 2 - 2 + 0],
+                           init::vtk2d<Cfg>::Values[trueOrder][i * 2 - 2 + 1]};
         seissol::transformations::chiTau2XiEtaZeta(side, point, xez);
         seissol::transformations::tetrahedronReferenceToGlobal(
             vertexArray[element.vertices[0]].coords,
@@ -436,12 +354,8 @@
         writer.addGeometryOutput<real>(
             namewrap(quantityLabels[quantity], sim),
             {},
-<<<<<<< HEAD
+            false,
             [=, &freeSurfaceIntegrator, &ltsStorage, &backmap](real* target, std::size_t index) {
-=======
-            false,
-            [=, &freeSurfaceIntegrator](real* target, std::size_t index) {
->>>>>>> abf8b7a1
               auto meshId = surfaceMeshIds[freeSurfaceIntegrator.backmap[index]];
               auto side = surfaceMeshSides[freeSurfaceIntegrator.backmap[index]];
               const auto position = backmap.get(meshId);
@@ -468,12 +382,8 @@
                 quantityLabels[quantity + seissol::solver::FreeSurfaceIntegrator::NumComponents],
                 sim),
             {},
-<<<<<<< HEAD
+            false,
             [=, &freeSurfaceIntegrator, &ltsStorage, &backmap](real* target, std::size_t index) {
-=======
-            false,
-            [=, &freeSurfaceIntegrator](real* target, std::size_t index) {
->>>>>>> abf8b7a1
               auto meshId = surfaceMeshIds[freeSurfaceIntegrator.backmap[index]];
               auto side = surfaceMeshSides[freeSurfaceIntegrator.backmap[index]];
               const auto position = backmap.get(meshId);
