// SPDX-FileCopyrightText: 2025 SeisSol Group
//
// SPDX-License-Identifier: BSD-3-Clause
// SPDX-LicenseComments: Full text under /LICENSE and /LICENSES/
//
// SPDX-FileContributor: Author lists in /AUTHORS and /CITATION.cff
#include "InitLayout.h"
#include "Internal/MeshLayout.h"
#include "SeisSol.h"
#include <Common/ConfigHelper.h>
#include <Common/Constants.h>
#include <Common/Iterator.h>
#include <Config.h>
#include <Geometry/MeshReader.h>
#include <Initializer/BasicTypedefs.h>
#include <Initializer/CellLocalMatrices.h>
#include <Initializer/InitProcedure/InitModel.h>
#include <Initializer/InitProcedure/Internal/Buckets.h>
#include <Initializer/InitProcedure/Internal/LtsSetup.h>
#include <Initializer/TimeStepping/ClusterLayout.h>
#include <Initializer/TimeStepping/Halo.h>
#include <Memory/Descriptor/DynamicRupture.h>
#include <Memory/Descriptor/LTS.h>
#include <Memory/Tree/Backmap.h>
#include <Memory/Tree/Colormap.h>
#include <Memory/Tree/LTSTree.h>
#include <Parallel/MPI.h>
#include <Physics/InstantaneousTimeMirrorManager.h>
#include <array>
#include <cassert>
#include <cstddef>
#include <cstdint>
#include <map>
#include <mpi.h>
#include <numeric>
#include <unordered_map>
#include <utils/logger.h>
#include <vector>

namespace {
using namespace seissol::initializer;

<<<<<<< HEAD
void initializeCellMatrices(seissol::SeisSol& seissolInstance) {
  const auto& seissolParams = seissolInstance.getSeisSolParameters();

  // \todo Move this to some common initialization place
  auto& meshReader = seissolInstance.meshReader();
  auto& memoryManager = seissolInstance.getMemoryManager();

  seissol::initializer::initializeCellLocalMatrices(meshReader,
                                                    memoryManager.getLtsStorage(),
                                                    memoryManager.clusterLayout(),
                                                    seissolParams.model);

  if (seissolParams.drParameters.etaHack != 1.0) {
    logWarning() << "The \"eta hack\" has been enabled in the timeframe [0,"
                 << seissolParams.drParameters.etaStop
                 << ") to mitigate quasi-divergent solutions in the "
                    "friction law. The results may not conform to the existing benchmarks.";
  }

  seissol::initializer::initializeDynamicRuptureMatrices(meshReader,
                                                         memoryManager.getLtsStorage(),
                                                         memoryManager.getBackmap(),
                                                         memoryManager.getDRStorage());

  memoryManager.initFrictionData();

  seissol::initializer::initializeBoundaryMappings(
      meshReader, memoryManager.getEasiBoundaryReader(), memoryManager.getLtsStorage());

#ifdef ACL_DEVICE
  memoryManager.recordExecutionPaths(seissolParams.model.plasticity);
#endif

  auto itmParameters = seissolInstance.getSeisSolParameters().model.itmParameters;

  if (itmParameters.itmEnabled) {
    auto& timeMirrorManagers = seissolInstance.getTimeMirrorManagers();
    const double scalingFactor = itmParameters.itmVelocityScalingFactor;
    const double startingTime = itmParameters.itmStartingTime;

    auto& ltsStorage = memoryManager.getLtsStorage();
    const auto* timeStepping = &seissolInstance.timeManager().getClusterLayout();

    initializeTimeMirrorManagers(scalingFactor,
                                 startingTime,
                                 &meshReader,
                                 ltsStorage,
                                 timeMirrorManagers.first,
                                 timeMirrorManagers.second,
                                 seissolInstance,
                                 timeStepping);
=======
void verifyHaloSetup(const LTS::Storage& ltsStorage, const std::vector<ClusterMap>& meshLayout) {
  // just verify everything. I.e. exchange the global IDs of copy and ghost layers, and see if they
  // match (or not).

  std::vector<std::size_t> copyGlobalIds(ltsStorage.size(Ghost | Interior));
  std::vector<std::size_t> ghostGlobalIds(ltsStorage.size(Copy | Interior));
  std::vector<MPI_Request> requests;

  std::size_t copyI = 0;
  std::size_t ghostI = 0;
  for (const auto& layer : ltsStorage.leaves(Interior)) {
    const auto& layout = meshLayout[layer.id()];
    std::size_t copyIL = 0;
    for (const auto& region : layout.regions) {
      auto& request = requests.emplace_back(MPI_REQUEST_NULL);
      if (layer.getIdentifier().halo == HaloType::Copy) {
        for (std::size_t i = 0; i < region.count; ++i) {
          copyGlobalIds[copyI + i] = layer.var<LTS::SecondaryInformation>()[copyIL + i].globalId;
        }
        MPI_Isend(&copyGlobalIds[copyI],
                  region.count,
                  seissol::MPI::castToMpiType<std::size_t>(),
                  region.rank,
                  region.tag,
                  seissol::MPI::mpi.comm(),
                  &request);
        copyI += region.count;
        copyIL += region.count;
      }
      if (layer.getIdentifier().halo == HaloType::Ghost) {
        MPI_Irecv(&ghostGlobalIds[ghostI],
                  region.count,
                  seissol::MPI::castToMpiType<std::size_t>(),
                  region.rank,
                  region.tag,
                  seissol::MPI::mpi.comm(),
                  &request);
        ghostI += region.count;
      }
    }
  }

  MPI_Waitall(requests.size(), requests.data(), MPI_STATUSES_IGNORE);

  std::size_t ghostC = 0;
  for (const auto& layer : ltsStorage.leaves(Copy | Interior)) {
    for (std::size_t i = 0; i < layer.size(); ++i) {
      if (layer.var<LTS::SecondaryInformation>()[i].globalId != ghostGlobalIds[ghostC]) {
        logError() << "Internal error: halo setup. Global IDs"
                   << layer.var<LTS::SecondaryInformation>()[i].globalId << "vs"
                   << ghostGlobalIds[ghostC];
      }
      ++ghostC;
    }
>>>>>>> 318057ba
  }
}

void setupMemory(seissol::SeisSol& seissolInstance) {
  const auto& seissolParams = seissolInstance.getSeisSolParameters();
  const auto& meshReader = seissolInstance.meshReader();

  const auto rank = seissol::MPI::mpi.rank();

  logInfo() << "Determining cell colors...";

  const auto clusterLayout =
      ClusterLayout::fromMesh(seissolParams.timeStepping.lts.getRate(),
                              seissolInstance.meshReader(),
                              seissolParams.timeStepping.lts.getWiggleFactor(),
                              true);

  seissolInstance.getMemoryManager().setClusterLayout(clusterLayout);

  std::vector<std::size_t> clusterMap(clusterLayout.globalClusterCount);
  std::iota(clusterMap.begin(), clusterMap.end(), 0);

  std::vector<uint8_t> configUsed(ConfigVariantList.size());
  for (const auto& element : meshReader.getElements()) {
    configUsed[element.configId] = 1;
  }
  MPI_Allreduce(MPI_IN_PLACE,
                configUsed.data(),
                configUsed.size(),
                MPI_UINT8_T,
                MPI_MAX,
                seissol::MPI::mpi.comm());

  std::vector<ConfigVariant> configVariants;
  for (std::size_t i = 0; i < configUsed.size(); ++i) {
    if (configUsed[i] != 0) {
      configVariants.push_back(ConfigVariantList[i]);
      seissolInstance.getMemoryManager().getGlobalData().init(i);
    }
  }

  const LTSColorMap colorMap(
      initializer::EnumLayer<HaloType>({HaloType::Ghost, HaloType::Copy, HaloType::Interior}),
      initializer::EnumLayer<std::size_t>(clusterMap),
      initializer::TraitLayer<ConfigVariant>(configVariants));

  std::vector<std::size_t> colors(meshReader.getElements().size());
  for (std::size_t i = 0; i < colors.size(); ++i) {
    const auto& element = meshReader.getElements()[i];
    const auto halo = geometry::isCopy(element, rank) ? HaloType::Copy : HaloType::Interior;
    colors[i] = colorMap.color(halo, element.clusterId, ConfigVariantList[element.configId]);
  }

  const auto ghostSize = meshReader.linearGhostlayer().size();

  std::vector<std::size_t> colorsGhost(ghostSize);
<<<<<<< HEAD
  std::size_t linearId = 0;
  std::map<std::pair<int, std::size_t>, std::size_t> toLinear;
  std::vector<std::pair<int, std::size_t>> fromLinear(ghostSize);
  for (const auto& [rank, _] : meshReader.getMPINeighbors()) {
    for (const auto [i, element] : common::enumerate(meshReader.getGhostlayerMetadata().at(rank))) {
      const auto halo = HaloType::Ghost;
      colorsGhost[linearId] =
          colorMap.color(halo, element.clusterId, ConfigVariantList[element.configId]);
      toLinear[std::pair<int, std::size_t>(rank, i)] = linearId;
      fromLinear[linearId] = std::pair<int, std::size_t>(rank, i);
      ++linearId;
    }
=======
  for (const auto [i, linearGhost] : common::enumerate(meshReader.linearGhostlayer())) {
    const auto& element =
        meshReader.getGhostlayerMetadata().at(linearGhost.rank)[linearGhost.inRankIndices[0]];
    const auto halo = HaloType::Ghost;
    colorsGhost[i] = colorMap.color(halo, element.clusterId, Config());
>>>>>>> 318057ba
  }

  logInfo() << "Creating mesh layout...";

  const auto meshLayout = internal::layoutCells(colors, colorsGhost, colorMap, meshReader);

  auto& ltsStorage = seissolInstance.getMemoryManager().getLtsStorage();
  auto& backmap = seissolInstance.getMemoryManager().getBackmap();
  LTS::addTo(ltsStorage, seissolInstance.getSeisSolParameters().model.plasticity);
  seissolInstance.postProcessor().allocateMemory(ltsStorage);
  ltsStorage.setName("cluster");
  ltsStorage.setLayerCount(colorMap);
  ltsStorage.fixate();
  for (auto& layer : ltsStorage.leaves()) {
    layer.setNumberOfCells(meshLayout[layer.id()].cellMap.size());
  }
  ltsStorage.allocateVariables();
  ltsStorage.touchVariables();
  backmap.setSize(meshReader.getElements().size());

  StorageBackmap<Cell::NumFaces> backmapGhost;
  backmapGhost.setSize(ghostSize);
  std::vector<std::unordered_map<std::size_t, StoragePosition>> backmapGhostMap(ghostSize);

  logInfo() << "Setting up cell storage...";
  // just need pick a test variable that is available everywhere
  const auto* zero = ltsStorage.var<LTS::SecondaryInformation>();
  for (auto& layer : ltsStorage.leaves()) {
    auto* zeroLayer = layer.var<LTS::SecondaryInformation>();
    const auto& layout = meshLayout[layer.id()];
    auto regionIt = layout.regions.begin();
    std::size_t regionOffset = 0;

    const auto addToBackmapCopyInterior = [&](auto cell, auto index) {
      return backmap.addElement(layer.id(), zero, zeroLayer, cell, index);
    };
    const auto addToBackmapGhost = [&](auto cell, auto index) {
      assert(regionIt != layout.regions.end());
      const auto dup = backmapGhost.addElement(layer.id(), zero, zeroLayer, cell, index);
      backmapGhostMap.at(cell)[regionIt->remoteId] = backmapGhost.getDup(cell, dup).value();
      return dup;
    };
    const auto& addToBackmap = [&](auto cell, auto index) {
      if (layer.getIdentifier().halo == HaloType::Ghost) {
        return addToBackmapGhost(cell, index);
      } else {
        return addToBackmapCopyInterior(cell, index);
      }
    };

    for (const auto [i, cell] : common::enumerate(layout.cellMap)) {
      while (regionIt != layout.regions.end() && i >= regionOffset + regionIt->count) {
        regionOffset += regionIt->count;
        ++regionIt;
      }

      const auto dup = addToBackmap(cell, i);

      zeroLayer[i].meshId = cell;
      zeroLayer[i].configId = layer.getIdentifier().config.index();
      zeroLayer[i].clusterId = layer.getIdentifier().lts;
      zeroLayer[i].duplicate = dup;
      zeroLayer[i].halo = layer.getIdentifier().halo;
      zeroLayer[i].rank = -1;
      for (std::size_t face = 0; face < Cell::NumFaces; ++face) {
        zeroLayer[i].neighborRanks[face] = -1;
        zeroLayer[i].faceNeighbors[face] = StoragePosition::NullPosition;
      }
    }
  }

  logInfo() << "Setting up cell information data...";
  for (auto& layer : ltsStorage.leaves()) {
    const auto& layout = meshLayout[layer.id()];
    auto* secondaryCellInformation = layer.var<LTS::SecondaryInformation>();
    auto* cellInformation = layer.var<LTS::CellInformation>();
    const auto& cells = layout.cellMap;
    if (layer.getIdentifier().halo == HaloType::Interior ||
        layer.getIdentifier().halo == HaloType::Copy) {
#ifdef _OPENMP
#pragma omp parallel for schedule(static)
#endif
      for (std::size_t i = 0; i < cells.size(); ++i) {
        const auto cell = cells[i];
        const auto index = i;
        const auto& element = meshReader.getElements()[cell];

        secondaryCellInformation[index].rank = rank;
        secondaryCellInformation[index].globalId = element.globalId;
        for (std::size_t face = 0; face < Cell::NumFaces; ++face) {
          secondaryCellInformation[index].neighborRanks[face] = element.neighborRanks[face];
          cellInformation[index].faceTypes[face] = static_cast<FaceType>(element.boundaries[face]);
          cellInformation[index].faceRelations[face][0] = element.neighborSides[face];
          cellInformation[index].faceRelations[face][1] = element.sideOrientations[face];

          if (element.neighbors[face] != meshReader.getElements().size() ||
              element.neighborRanks[face] != rank) {

            const bool ghostNeighbor = element.neighborRanks[face] != rank;
            const auto rank = element.neighborRanks[face];
            const auto mpiIndex = element.mpiIndices[face];

            secondaryCellInformation[index].faceNeighbors[face] = [&]() {
              if (ghostNeighbor) {
<<<<<<< HEAD
=======
                const auto rank = element.neighborRanks[face];
                const auto mpiIndex = element.mpiIndices[face];
                const auto linear = meshReader.toLinearGhostlayer().at({rank, mpiIndex});
>>>>>>> 318057ba
                // ghost layer
                return backmapGhostMap.at(linear).at(layer.id());
              } else {
                // copy/interior layer
                return backmap.get(element.neighbors[face]);
              }
            }();

            cellInformation[index].neighborConfigIds[face] = [&]() {
              if (ghostNeighbor) {
                // ghost layer
                return meshReader.getGhostlayerMetadata().at(rank)[mpiIndex].configId;
              } else {
                // copy/interior layer
                return meshReader.getElements()[element.neighbors[face]].configId;
              }
            }();

          } else {

            secondaryCellInformation[index].faceNeighbors[face] = StoragePosition::NullPosition;
            cellInformation[index].neighborConfigIds[face] = element.configId;
          }
        }
      }
    } else if (layer.getIdentifier().halo == HaloType::Ghost) {
#ifdef _OPENMP
#pragma omp parallel for schedule(static)
#endif
      for (std::size_t i = 0; i < cells.size(); ++i) {
        const auto cell = cells[i];

<<<<<<< HEAD
        const auto delinear = fromLinear[cell];
        const auto& boundaryElement =
            meshReader.getMPINeighbors().at(delinear.first).elements[delinear.second];
        secondaryCellInformation[index].rank = delinear.first;
        const auto neighbor = backmap.get(boundaryElement.localElement);
        const auto& elementNeighbor = meshReader.getElements()[boundaryElement.localElement];

        // TODO: remove?
        secondaryCellInformation[index].meshId = delinear.second;

        secondaryCellInformation[index].globalId =
            meshReader.getGhostlayerMetadata().at(delinear.first)[delinear.second].globalId;
        secondaryCellInformation[index].faceNeighbors[boundaryElement.localSide] = neighbor;

        const auto face = elementNeighbor.neighborSides[boundaryElement.localSide];

        secondaryCellInformation[index].neighborRanks[face] = rank;
        cellInformation[index].neighborConfigIds[face] = elementNeighbor.configId;
        cellInformation[index].faceTypes[face] =
            static_cast<FaceType>(elementNeighbor.boundaries[boundaryElement.localSide]);
        cellInformation[index].faceRelations[face][0] = boundaryElement.localSide;
        cellInformation[index].faceRelations[face][1] =
            elementNeighbor.sideOrientations[boundaryElement.localSide];
=======
        const auto& linear = meshReader.linearGhostlayer()[cell];
        secondaryCellInformation[i].rank = linear.rank;

        for (const auto& index : linear.inRankIndices) {
          const auto& boundaryElement =
              meshReader.getMPINeighbors().at(linear.rank).elements[index];
          const auto neighbor = backmap.get(boundaryElement.localElement);
          const auto& elementNeighbor = meshReader.getElements()[boundaryElement.localElement];

          secondaryCellInformation[i].globalId =
              meshReader.getGhostlayerMetadata().at(linear.rank)[index].globalId;

          // equivalent to elementNeighbor.neighborSides[boundaryElement.localSide]
          const auto face = boundaryElement.neighborSide;

          secondaryCellInformation[i].faceNeighbors[face] = neighbor;

          secondaryCellInformation[i].neighborRanks[face] = rank;
          cellInformation[i].neighborConfigIds[face] = neighbor.color;
          cellInformation[i].faceTypes[face] =
              static_cast<FaceType>(elementNeighbor.boundaries[boundaryElement.localSide]);
          cellInformation[i].faceRelations[face][0] = boundaryElement.localSide;
          cellInformation[i].faceRelations[face][1] =
              elementNeighbor.sideOrientations[boundaryElement.localSide];
        }
>>>>>>> 318057ba
      }
    }
  }

  logInfo() << "Verify the halo setup...";
  verifyHaloSetup(ltsStorage, meshLayout);

  // pass 3: LTS setup
  logInfo() << "Setting up LTS configuration...";
  internal::deriveLtsSetups(meshLayout, ltsStorage);

  seissolInstance.getMemoryManager().initializeFrictionLaw();

  logInfo() << "Setting up DR...";

  const auto drLayout = internal::layoutDR(colors, colorsGhost, colorMap, meshReader);

  auto& drStorage = seissolInstance.getMemoryManager().getDRStorage();

  drStorage.setName("dr");

  /// Dynamic rupture storage
  seissolInstance.getMemoryManager().getDynamicRupture().addTo(drStorage);

  drStorage.setLayerCount(ltsStorage.getColorMap());
  drStorage.fixate();

  for (auto& layer : drStorage.leaves()) {
    layer.setNumberOfCells(drLayout[layer.id()].size());
  }

  drStorage.allocateVariables();
  drStorage.touchVariables();

  auto& drBackmap = seissolInstance.getMemoryManager().getDRBackmap();
  drBackmap.setSize(meshReader.getFault().size());

  const auto* zeroDR = drStorage.var<DynamicRupture::FaceInformation>();
  for (auto& layer : drStorage.leaves()) {
    auto* zeroDRLayer = layer.var<DynamicRupture::FaceInformation>();
    assert(layer.getIdentifier().halo != HaloType::Ghost || layer.size() == 0);
    for (std::size_t cell = 0; cell < layer.size(); ++cell) {
      zeroDRLayer[cell].meshFace = drLayout[layer.id()][cell];
      drBackmap.addElement(layer.id(), zeroDR, zeroDRLayer, drLayout[layer.id()][cell], cell);
    }
  }

  seissolInstance.getMemoryManager().fixateLtsStorage();

  seissol::initializer::initprocedure::initModel(seissolInstance);

  // pass 4: correct LTS setup, again. Do bucket setup, determine communication datastructures
  logInfo() << "Setting up data exchange and face displacements (buckets)...";
  const auto haloCommunication = internal::bucketsAndCommunication(ltsStorage, meshLayout);

  logInfo() << "Finish setting up the DR etc.";
  seissolInstance.getMemoryManager().initializeMemoryLayout();

  seissolInstance.getMemoryManager().fixateBoundaryStorage();

  logInfo() << "Initializing cell materials...";
  initializeCellMatrices(seissolInstance);

  logInfo() << "Setting up kernel clusters...";
  seissolInstance.timeManager().addClusters(clusterLayout,
                                            haloCommunication,
                                            seissolInstance.getMemoryManager(),
                                            seissolParams.model.plasticity);
}

} // namespace

namespace seissol::initializer::initprocedure {
void initLayout(seissol::SeisSol& seissolInstance) {
  logInfo() << "Begin init layout.";

  setupMemory(seissolInstance);

  logInfo() << "End init layout.";
}
} // namespace seissol::initializer::initprocedure<|MERGE_RESOLUTION|>--- conflicted
+++ resolved
@@ -40,7 +40,6 @@
 namespace {
 using namespace seissol::initializer;
 
-<<<<<<< HEAD
 void initializeCellMatrices(seissol::SeisSol& seissolInstance) {
   const auto& seissolParams = seissolInstance.getSeisSolParameters();
 
@@ -53,11 +52,13 @@
                                                     memoryManager.clusterLayout(),
                                                     seissolParams.model);
 
-  if (seissolParams.drParameters.etaHack != 1.0) {
-    logWarning() << "The \"eta hack\" has been enabled in the timeframe [0,"
-                 << seissolParams.drParameters.etaStop
+  if (seissolParams.drParameters.etaDamp != 1.0) {
+    logWarning() << "The \"eta damp\" (=" << seissolParams.drParameters.etaDamp
+                 << ") has been enabled in the timeframe [0,"
+                 << seissolParams.drParameters.etaDampEnd
                  << ") to mitigate quasi-divergent solutions in the "
-                    "friction law. The results may not conform to the existing benchmarks.";
+                    "friction law. The results may not conform to the existing benchmarks (which "
+                    "are (mostly) computed with \"eta damp\" = 1).";
   }
 
   seissol::initializer::initializeDynamicRuptureMatrices(meshReader,
@@ -92,7 +93,9 @@
                                  timeMirrorManagers.second,
                                  seissolInstance,
                                  timeStepping);
-=======
+  }
+}
+
 void verifyHaloSetup(const LTS::Storage& ltsStorage, const std::vector<ClusterMap>& meshLayout) {
   // just verify everything. I.e. exchange the global IDs of copy and ghost layers, and see if they
   // match (or not).
@@ -147,7 +150,6 @@
       }
       ++ghostC;
     }
->>>>>>> 318057ba
   }
 }
 
@@ -204,26 +206,11 @@
   const auto ghostSize = meshReader.linearGhostlayer().size();
 
   std::vector<std::size_t> colorsGhost(ghostSize);
-<<<<<<< HEAD
-  std::size_t linearId = 0;
-  std::map<std::pair<int, std::size_t>, std::size_t> toLinear;
-  std::vector<std::pair<int, std::size_t>> fromLinear(ghostSize);
-  for (const auto& [rank, _] : meshReader.getMPINeighbors()) {
-    for (const auto [i, element] : common::enumerate(meshReader.getGhostlayerMetadata().at(rank))) {
-      const auto halo = HaloType::Ghost;
-      colorsGhost[linearId] =
-          colorMap.color(halo, element.clusterId, ConfigVariantList[element.configId]);
-      toLinear[std::pair<int, std::size_t>(rank, i)] = linearId;
-      fromLinear[linearId] = std::pair<int, std::size_t>(rank, i);
-      ++linearId;
-    }
-=======
   for (const auto [i, linearGhost] : common::enumerate(meshReader.linearGhostlayer())) {
     const auto& element =
         meshReader.getGhostlayerMetadata().at(linearGhost.rank)[linearGhost.inRankIndices[0]];
     const auto halo = HaloType::Ghost;
-    colorsGhost[i] = colorMap.color(halo, element.clusterId, Config());
->>>>>>> 318057ba
+    colorsGhost[i] = colorMap.color(halo, element.clusterId, ConfigVariantList[element.configId]);
   }
 
   logInfo() << "Creating mesh layout...";
@@ -328,12 +315,9 @@
 
             secondaryCellInformation[index].faceNeighbors[face] = [&]() {
               if (ghostNeighbor) {
-<<<<<<< HEAD
-=======
                 const auto rank = element.neighborRanks[face];
                 const auto mpiIndex = element.mpiIndices[face];
                 const auto linear = meshReader.toLinearGhostlayer().at({rank, mpiIndex});
->>>>>>> 318057ba
                 // ghost layer
                 return backmapGhostMap.at(linear).at(layer.id());
               } else {
@@ -366,31 +350,6 @@
       for (std::size_t i = 0; i < cells.size(); ++i) {
         const auto cell = cells[i];
 
-<<<<<<< HEAD
-        const auto delinear = fromLinear[cell];
-        const auto& boundaryElement =
-            meshReader.getMPINeighbors().at(delinear.first).elements[delinear.second];
-        secondaryCellInformation[index].rank = delinear.first;
-        const auto neighbor = backmap.get(boundaryElement.localElement);
-        const auto& elementNeighbor = meshReader.getElements()[boundaryElement.localElement];
-
-        // TODO: remove?
-        secondaryCellInformation[index].meshId = delinear.second;
-
-        secondaryCellInformation[index].globalId =
-            meshReader.getGhostlayerMetadata().at(delinear.first)[delinear.second].globalId;
-        secondaryCellInformation[index].faceNeighbors[boundaryElement.localSide] = neighbor;
-
-        const auto face = elementNeighbor.neighborSides[boundaryElement.localSide];
-
-        secondaryCellInformation[index].neighborRanks[face] = rank;
-        cellInformation[index].neighborConfigIds[face] = elementNeighbor.configId;
-        cellInformation[index].faceTypes[face] =
-            static_cast<FaceType>(elementNeighbor.boundaries[boundaryElement.localSide]);
-        cellInformation[index].faceRelations[face][0] = boundaryElement.localSide;
-        cellInformation[index].faceRelations[face][1] =
-            elementNeighbor.sideOrientations[boundaryElement.localSide];
-=======
         const auto& linear = meshReader.linearGhostlayer()[cell];
         secondaryCellInformation[i].rank = linear.rank;
 
@@ -409,14 +368,13 @@
           secondaryCellInformation[i].faceNeighbors[face] = neighbor;
 
           secondaryCellInformation[i].neighborRanks[face] = rank;
-          cellInformation[i].neighborConfigIds[face] = neighbor.color;
+          cellInformation[i].neighborConfigIds[face] = elementNeighbor.configId;
           cellInformation[i].faceTypes[face] =
               static_cast<FaceType>(elementNeighbor.boundaries[boundaryElement.localSide]);
           cellInformation[i].faceRelations[face][0] = boundaryElement.localSide;
           cellInformation[i].faceRelations[face][1] =
               elementNeighbor.sideOrientations[boundaryElement.localSide];
         }
->>>>>>> 318057ba
       }
     }
   }
