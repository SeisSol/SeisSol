--- conflicted
+++ resolved
@@ -8,6 +8,7 @@
 
 #include "Common/Constants.h"
 #include "Common/Iterator.h"
+#include "Config.h"
 #include "Geometry/MeshReader.h"
 #include "Initializer/BasicTypedefs.h"
 #include "Initializer/InitProcedure/Internal/Buckets.h"
@@ -23,11 +24,10 @@
 #include "Memory/Tree/Layer.h"
 #include "Parallel/MPI.h"
 #include "SeisSol.h"
-<<<<<<< HEAD
+
 #include <Common/ConfigHelper.h>
 #include <Common/Constants.h>
 #include <Common/Iterator.h>
-#include <Config.h>
 #include <Geometry/MeshReader.h>
 #include <Initializer/BasicTypedefs.h>
 #include <Initializer/CellLocalMatrices.h>
@@ -44,17 +44,11 @@
 #include <Memory/Tree/Layer.h>
 #include <Parallel/MPI.h>
 #include <Physics/InstantaneousTimeMirrorManager.h>
-=======
-
->>>>>>> 0c079542
 #include <array>
 #include <cassert>
 #include <cstddef>
 #include <cstdint>
-<<<<<<< HEAD
-=======
 #include <limits>
->>>>>>> 0c079542
 #include <map>
 #include <mpi.h>
 #include <numeric>
@@ -206,7 +200,7 @@
                 configUsed.size(),
                 MPI_UINT8_T,
                 MPI_MAX,
-                seissol::MPI::mpi.comm());
+                seissol::Mpi::mpi.comm());
 
   std::vector<ConfigVariant> configVariants;
   for (std::size_t i = 0; i < configUsed.size(); ++i) {
@@ -366,12 +360,7 @@
           } else {
 
             secondaryCellInformation[index].faceNeighbors[face] = StoragePosition::NullPosition;
-<<<<<<< HEAD
             cellInformation[index].neighborConfigIds[face] = element.configId;
-=======
-            cellInformation[index].neighborConfigIds[face] =
-                std::numeric_limits<std::uint32_t>::max();
->>>>>>> 0c079542
           }
         }
       }
