--- conflicted
+++ resolved
@@ -57,11 +57,7 @@
     // this rather strange offset behavior is required by clang-tidy (and the reason makes sense)
     data = reinterpret_cast<T*>(bucketPtr + offset);
     if (memsetCpu) {
-<<<<<<< HEAD
-      // std::memset(data, 0, sizeof(T));
-=======
       std::memset(data, 0, sizeof(T) * count);
->>>>>>> 2e6d5a24
     } else {
 #ifdef ACL_DEVICE
       void* stream = device::DeviceInstance::getInstance().api->getDefaultStream();
@@ -205,8 +201,8 @@
 
   auto* buffersDerivativesDevice = layer.var<LTS::BuffersDerivatives>(cfg, AllocationPlace::Device);
 
-  const auto bufferSize = tensor::I::size();
-  const auto derivativeSize = yateto::computeFamilySize<tensor::dQ>();
+  const auto bufferSize = tensor::I<Cfg>::size();
+  const auto derivativeSize = kernels::Solver<Cfg>::template DerivativesSize<Cfg>;
 
 #ifdef _OPENMP
 #pragma omp parallel
