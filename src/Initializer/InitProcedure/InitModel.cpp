--- conflicted
+++ resolved
@@ -11,10 +11,7 @@
 #include "Initializer/Typedefs.h"
 #include "Memory/Descriptor/LTS.h"
 #include "Memory/Tree/LTSTree.h"
-<<<<<<< HEAD
 #include <Common/ConfigHelper.h>
-=======
->>>>>>> a42fd205
 #include <Common/Constants.h>
 #include <Common/Real.h>
 #include <Config.h>
@@ -37,10 +34,6 @@
 #include <array>
 #include <cassert>
 #include <cstddef>
-<<<<<<< HEAD
-=======
-#include <memory>
->>>>>>> a42fd205
 #include <string>
 #include <unordered_map>
 #include <utils/env.h>
@@ -129,7 +122,6 @@
       for (std::size_t cell = 0; cell < layer.size(); ++cell) {
         const auto& localSecondaryInformation = secondaryInformation[cell];
 
-<<<<<<< HEAD
         auto neighborRank = localSecondaryInformation.rank;
         auto neighborRankIdx = localSecondaryInformation.meshId;
         auto materialGhostIdx = ghostIdxMap.at(neighborRank)[neighborRankIdx];
@@ -149,16 +141,6 @@
       }
     } else {
       auto* materialArray = layer.var<LTS::Material>();
-=======
-  logDebug() << "Setting cell materials in the storage (for interior and copy layers).";
-  const auto& elements = meshReader.getElements();
-
-  for (auto& layer : memoryManager.getLtsStorage().leaves(Ghost)) {
-    auto* cellInformation = layer.var<LTS::CellInformation>();
-    auto* secondaryInformation = layer.var<LTS::SecondaryInformation>();
-    auto* materialArray = layer.var<LTS::Material>();
-    auto* plasticityArray = seissolParams.model.plasticity ? layer.var<LTS::Plasticity>() : nullptr;
->>>>>>> a42fd205
 
 #ifdef _OPENMP
 #pragma omp parallel for schedule(static)
@@ -177,7 +159,6 @@
           using Cfg = decltype(cfg);
           using MaterialT = model::MaterialTT<Cfg>;
 
-<<<<<<< HEAD
           const auto& localMaterial = std::get<MaterialT>(materials[meshId]);
 
           initAssign(materialData, localMaterial);
@@ -214,61 +195,6 @@
         }
       }
     }
-=======
-void initializeCellMatrices(seissol::SeisSol& seissolInstance) {
-  const auto& seissolParams = seissolInstance.getSeisSolParameters();
-
-  // \todo Move this to some common initialization place
-  auto& meshReader = seissolInstance.meshReader();
-  auto& memoryManager = seissolInstance.getMemoryManager();
-
-  seissol::initializer::initializeCellLocalMatrices(meshReader,
-                                                    memoryManager.getLtsStorage(),
-                                                    memoryManager.clusterLayout(),
-                                                    seissolParams.model);
-
-  if (seissolParams.drParameters.etaHack != 1.0) {
-    logWarning() << "The \"eta hack\" has been enabled in the timeframe [0,"
-                 << seissolParams.drParameters.etaStop
-                 << ") to mitigate quasi-divergent solutions in the "
-                    "friction law. The results may not conform to the existing benchmarks.";
-  }
-
-  seissol::initializer::initializeDynamicRuptureMatrices(meshReader,
-                                                         memoryManager.getLtsStorage(),
-                                                         memoryManager.getBackmap(),
-                                                         memoryManager.getDRStorage(),
-                                                         *memoryManager.getGlobalData().onHost,
-                                                         seissolParams.drParameters.etaHack);
-
-  memoryManager.initFrictionData();
-
-  seissol::initializer::initializeBoundaryMappings(
-      meshReader, memoryManager.getEasiBoundaryReader(), memoryManager.getLtsStorage());
-
-#ifdef ACL_DEVICE
-  memoryManager.recordExecutionPaths(seissolParams.model.plasticity);
-#endif
-
-  auto itmParameters = seissolInstance.getSeisSolParameters().model.itmParameters;
-
-  if (itmParameters.itmEnabled) {
-    auto& timeMirrorManagers = seissolInstance.getTimeMirrorManagers();
-    const double scalingFactor = itmParameters.itmVelocityScalingFactor;
-    const double startingTime = itmParameters.itmStartingTime;
-
-    auto& ltsStorage = memoryManager.getLtsStorage();
-    const auto* timeStepping = &seissolInstance.timeManager().getClusterLayout();
-
-    initializeTimeMirrorManagers(scalingFactor,
-                                 startingTime,
-                                 &meshReader,
-                                 ltsStorage,
-                                 timeMirrorManagers.first,
-                                 timeMirrorManagers.second,
-                                 seissolInstance,
-                                 timeStepping);
->>>>>>> a42fd205
   }
 }
 
@@ -300,17 +226,6 @@
   }
 }
 
-<<<<<<< HEAD
-=======
-void initializeMemoryLayout(seissol::SeisSol& seissolInstance) {
-  const auto& seissolParams = seissolInstance.getSeisSolParameters();
-
-  seissolInstance.getMemoryManager().initializeMemoryLayout();
-
-  seissolInstance.getMemoryManager().fixateBoundaryStorage();
-}
-
->>>>>>> a42fd205
 } // namespace
 
 void seissol::initializer::initprocedure::initModel(seissol::SeisSol& seissolInstance) {
@@ -325,7 +240,6 @@
   watch.start();
 
   // these four methods need to be called in this order.
-<<<<<<< HEAD
   logInfo() << "Model infos:";
   for (std::size_t i = 0; i < std::variant_size_v<ConfigVariant>; ++i) {
     logInfo() << "Model" << i;
@@ -336,19 +250,12 @@
           logInfo() << "Order:" << Cfg::ConvergenceOrder;
           logInfo() << "Precision:"
                     << (Cfg::Precision == RealType::F32 ? "single (f32)" : "double (f64)");
+          logInfo() << "Number of simulations: " << Cfg::NumSimulations;
         },
         ConfigVariantList[i]);
   }
 
   logInfo() << "Other model settings:";
-=======
-  logInfo() << "Model info:";
-  logInfo() << "Material:" << MaterialT::Text.c_str();
-  logInfo() << "Order:" << ConvergenceOrder;
-  logInfo() << "Precision:"
-            << (Config::Precision == RealType::F32 ? "single (f32)" : "double (f64)");
-  logInfo() << "Number of simulations: " << Config::NumSimulations;
->>>>>>> a42fd205
   logInfo() << "Plasticity:"
             << (seissolInstance.getSeisSolParameters().model.plasticity ? "on" : "off");
   logInfo() << "Flux:"
@@ -367,17 +274,6 @@
     hostDeviceCoexecution(seissolInstance);
   }
 
-<<<<<<< HEAD
-=======
-  // init memory layout (needs cell material values to initialize e.g. displacements correctly)
-  logInfo() << "Initialize Memory layout.";
-  initializeMemoryLayout(seissolInstance);
-
-  // init cell matrices
-  logInfo() << "Initialize cell-local matrices.";
-  initializeCellMatrices(seissolInstance);
-
->>>>>>> a42fd205
   watch.pause();
   watch.printTime("Model initialized in:");
 
