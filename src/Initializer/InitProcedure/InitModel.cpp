--- conflicted
+++ resolved
@@ -129,11 +129,12 @@
 #endif
       for (std::size_t cell = 0; cell < layer.size(); ++cell) {
         const auto& localSecondaryInformation = secondaryInformation[cell];
-<<<<<<< HEAD
-
-        auto neighborRank = localSecondaryInformation.rank;
-        auto neighborRankIdx = localSecondaryInformation.meshId;
-        auto materialGhostIdx = ghostIdxMap.at(neighborRank)[neighborRankIdx];
+        const auto meshId = localSecondaryInformation.meshId;
+        const auto& linear = meshReader.linearGhostlayer()[meshId];
+
+        const auto neighborRank = linear.rank;
+        const auto neighborRankIdx = linear.inRankIndices[0];
+        const auto materialGhostIdx = ghostIdxMap.at(neighborRank)[neighborRankIdx];
 
         layer.wrap([&](auto cfg) {
           // NOLINTNEXTLINE
@@ -147,20 +148,6 @@
 
           initAssign(materialData, localMaterial);
         });
-=======
-        const auto meshId = localSecondaryInformation.meshId;
-        const auto& linear = meshReader.linearGhostlayer()[meshId];
-
-        // explicitly use polymorphic pointer arithmetic here
-        // NOLINTNEXTLINE
-        auto& materialData = materialDataArray[cell];
-
-        const auto neighborRank = linear.rank;
-        const auto neighborRankIdx = linear.inRankIndices[0];
-        const auto materialGhostIdx = ghostIdxMap.at(neighborRank)[neighborRankIdx];
-        const auto& localMaterial = materialsDBGhost[materialGhostIdx];
-        initAssign(materialData, localMaterial);
->>>>>>> 318057ba
       }
     } else {
       auto* materialArray = layer.var<LTS::Material>();
@@ -227,67 +214,6 @@
   }
 }
 
-<<<<<<< HEAD
-=======
-void initializeCellMatrices(seissol::SeisSol& seissolInstance) {
-  const auto& seissolParams = seissolInstance.getSeisSolParameters();
-
-  // \todo Move this to some common initialization place
-  auto& meshReader = seissolInstance.meshReader();
-  auto& memoryManager = seissolInstance.getMemoryManager();
-
-  seissol::initializer::initializeCellLocalMatrices(meshReader,
-                                                    memoryManager.getLtsStorage(),
-                                                    memoryManager.clusterLayout(),
-                                                    seissolParams.model);
-
-  if (seissolParams.drParameters.etaDamp != 1.0) {
-    logWarning() << "The \"eta damp\" (=" << seissolParams.drParameters.etaDamp
-                 << ") has been enabled in the timeframe [0,"
-                 << seissolParams.drParameters.etaDampEnd
-                 << ") to mitigate quasi-divergent solutions in the "
-                    "friction law. The results may not conform to the existing benchmarks (which "
-                    "are (mostly) computed with \"eta damp\" = 1).";
-  }
-
-  seissol::initializer::initializeDynamicRuptureMatrices(meshReader,
-                                                         memoryManager.getLtsStorage(),
-                                                         memoryManager.getBackmap(),
-                                                         memoryManager.getDRStorage(),
-                                                         *memoryManager.getGlobalData().onHost,
-                                                         seissolParams.drParameters.etaDamp);
-
-  memoryManager.initFrictionData();
-
-  seissol::initializer::initializeBoundaryMappings(
-      meshReader, memoryManager.getEasiBoundaryReader(), memoryManager.getLtsStorage());
-
-#ifdef ACL_DEVICE
-  memoryManager.recordExecutionPaths(seissolParams.model.plasticity);
-#endif
-
-  auto itmParameters = seissolInstance.getSeisSolParameters().model.itmParameters;
-
-  if (itmParameters.itmEnabled) {
-    auto& timeMirrorManagers = seissolInstance.getTimeMirrorManagers();
-    const double scalingFactor = itmParameters.itmVelocityScalingFactor;
-    const double startingTime = itmParameters.itmStartingTime;
-
-    auto& ltsStorage = memoryManager.getLtsStorage();
-    const auto* timeStepping = &seissolInstance.timeManager().getClusterLayout();
-
-    initializeTimeMirrorManagers(scalingFactor,
-                                 startingTime,
-                                 &meshReader,
-                                 ltsStorage,
-                                 timeMirrorManagers.first,
-                                 timeMirrorManagers.second,
-                                 seissolInstance,
-                                 timeStepping);
-  }
-}
-
->>>>>>> 318057ba
 void hostDeviceCoexecution(seissol::SeisSol& seissolInstance) {
   if constexpr (isDeviceOn()) {
     const auto hdswitch = seissolInstance.env().get<std::string>("DEVICE_HOST_SWITCH", "none");
