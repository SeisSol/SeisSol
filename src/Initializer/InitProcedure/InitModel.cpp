--- conflicted
+++ resolved
@@ -147,7 +147,6 @@
 #ifdef _OPENMP
 #pragma omp parallel for schedule(static)
 #endif
-<<<<<<< HEAD
       for (std::size_t cell = 0; cell < layer.size(); ++cell) {
         const auto& localSecondaryInformation = secondaryInformation[cell];
         const auto meshId = localSecondaryInformation.meshId;
@@ -177,29 +176,11 @@
 
         initAssign(materialData, localMaterial);
         material.local = &materialData;
-        for (std::size_t side = 0; side < 4; ++side) {
+        for (std::size_t side = 0; side < Cell::NumFaces; ++side) {
           if (isInternalFaceType(localCellInformation.faceTypes[side])) {
             // use the neighbor face material info in case that we are not at a boundary
             material.neighbor[side] =
                 &materialDataArrayGlobal[localSecondaryInformation.faceNeighborIds[side]];
-=======
-    for (std::size_t cell = 0; cell < layer.size(); ++cell) {
-      // set the materials for the cell volume and its faces
-      auto meshId = secondaryInformation[cell].meshId;
-      auto& material = materialArray[cell];
-      const auto& localMaterial = materialsDB[meshId];
-      const auto& element = elements[meshId];
-      const auto& localCellInformation = cellInformation[cell];
-
-      initAssign(material.local, localMaterial);
-      for (std::size_t side = 0; side < Cell::NumFaces; ++side) {
-        if (isInternalFaceType(localCellInformation.faceTypes[side])) {
-          // use the neighbor face material info in case that we are not at a boundary
-          if (element.neighborRanks[side] == seissol::MPI::mpi.rank()) {
-            // material from interior or copy
-            auto neighbor = element.neighbors[side];
-            initAssign(material.neighbor[side], materialsDB[neighbor]);
->>>>>>> 57f533fd
           } else {
             // otherwise, use the material from the own cell
             material.neighbor[side] = material.local;
