
#include "Equations/Datastructures.h"
#include "Initializer/CellLocalMatrices.h"
#include "Initializer/LTS.h"
#include "Initializer/ParameterDB.h"
#include "Initializer/Parameters/SeisSolParameters.h"
#include "Initializer/TimeStepping/Common.h"
#include "Initializer/Tree/LTSSync.h"
#include "Initializer/Tree/LTSTree.h"
#include "Initializer/Tree/Lut.h"
#include "Initializer/Typedefs.h"
#include "Physics/Attenuation.h"
#include <Initializer/BasicTypedefs.h>
#include <Initializer/MemoryManager.h>
#include <Initializer/Parameters/ModelParameters.h>
#include <Initializer/TimeStepping/ClusterLayout.h>
#include <Initializer/Tree/Layer.h>
#include <Model/CommonDatastructures.h>
#include <Model/Plasticity.h>
#include <Modules/Modules.h>
#include <Monitoring/Stopwatch.h>
#include <Physics/InstantaneousTimeMirrorManager.h>
#include <Solver/Clustering/Communication/NeighborCluster.h>
#include <array>
#include <cassert>
#include <cstddef>
#include <string>
#include <unordered_map>
#include <utils/logger.h>
#include <vector>

#include "InitModel.h"
#include "SeisSol.h"

#include "Parallel/MPI.h"

#include <cmath>

using namespace seissol::initializer;

namespace {

using MaterialT = seissol::model::MaterialT;
using Plasticity = seissol::model::Plasticity;

template <typename T>
std::vector<T> queryDB(seissol::initializer::QueryGenerator* queryGen,
                       const std::string& fileName,
                       size_t size) {
  std::vector<T> vectorDB(size);
  seissol::initializer::MaterialParameterDB<T> parameterDB;
  parameterDB.setMaterialVector(&vectorDB);
  parameterDB.evaluateModel(fileName, queryGen);
  return vectorDB;
}

void initializeCellMaterial(seissol::SeisSol& seissolInstance) {
  const auto& seissolParams = seissolInstance.getSeisSolParameters();
  const auto& meshReader = seissolInstance.meshReader();
  initializer::MemoryManager& memoryManager = seissolInstance.getMemoryManager();

  // unpack ghost layer (merely a re-ordering operation, since the CellToVertexArray right now
  // requires an vector there)
  std::vector<std::array<std::array<double, 3>, 4>> ghostVertices;
  std::vector<int> ghostGroups;
  std::unordered_map<int, std::vector<unsigned>> ghostIdxMap;
  for (const auto& neighbor : meshReader.getGhostlayerMetadata()) {
    ghostIdxMap[neighbor.first].reserve(neighbor.second.size());
    for (const auto& metadata : neighbor.second) {
      ghostIdxMap[neighbor.first].push_back(ghostVertices.size());
      std::array<std::array<double, 3>, 4> vertices{};
      for (size_t i = 0; i < 4; ++i) {
        for (size_t j = 0; j < 3; ++j) {
          vertices[i][j] = metadata.vertices[i][j];
        }
      }
      ghostVertices.emplace_back(vertices);
      ghostGroups.push_back(metadata.group);
    }
  }

  // just a helper function for better readability
  auto getBestQueryGenerator = [&](const seissol::initializer::CellToVertexArray& ctvArray) {
    return seissol::initializer::getBestQueryGenerator(
        seissol::initializer::parameters::isModelAnelastic(),
        seissolParams.model.plasticity,
        seissol::initializer::parameters::isModelAnisotropic(),
        seissol::initializer::parameters::isModelPoroelastic(),
        seissolParams.model.useCellHomogenizedMaterial,
        ctvArray);
  };

  // material retrieval for copy+interior layers
  seissol::initializer::QueryGenerator* queryGen =
      getBestQueryGenerator(seissol::initializer::CellToVertexArray::fromMeshReader(meshReader));
  auto materialsDB = queryDB<MaterialT>(
      queryGen, seissolParams.model.materialFileName, meshReader.getElements().size());

  // plasticity (if needed)
  std::vector<Plasticity> plasticityDB;
  if (seissolParams.model.plasticity) {
    // plasticity information is only needed on all interior+copy cells.
    plasticityDB = queryDB<Plasticity>(
        queryGen, seissolParams.model.materialFileName, meshReader.getElements().size());
  }

  // material retrieval for ghost layers
  seissol::initializer::QueryGenerator* queryGenGhost = getBestQueryGenerator(
      seissol::initializer::CellToVertexArray::fromVectors(ghostVertices, ghostGroups));
  auto materialsDBGhost =
      queryDB<MaterialT>(queryGenGhost, seissolParams.model.materialFileName, ghostVertices.size());

#if defined(USE_VISCOELASTIC) || defined(USE_VISCOELASTIC2)
  // we need to compute all model parameters before we can use them...
  // TODO(David): integrate this with the Viscoelastic material class or the ParameterDB directly?
  logDebug() << "Initializing attenuation.";
#ifdef _OPENMP
#pragma omp parallel for schedule(static)
#endif
  for (size_t i = 0; i < materialsDB.size(); ++i) {
    auto& cellMat = materialsDB[i];
    seissol::physics::fitAttenuation(
        cellMat, seissolParams.model.freqCentral, seissolParams.model.freqRatio);
  }
#ifdef _OPENMP
#pragma omp parallel for schedule(static)
#endif
  for (size_t i = 0; i < materialsDBGhost.size(); ++i) {
    auto& cellMat = materialsDBGhost[i];
    seissol::physics::fitAttenuation(
        cellMat, seissolParams.model.freqCentral, seissolParams.model.freqRatio);
  }
#endif

  logDebug() << "Setting cell materials in the LTS tree (for interior and copy layers).";
  const auto& elements = meshReader.getElements();
  const unsigned* ltsToMesh =
      memoryManager.getLtsLut()->getLtsToMeshLut(memoryManager.getLts()->material.mask);

  for (auto& layer : memoryManager.getLtsTree()->leaves(Ghost)) {
    auto* cellInformation = layer.var(memoryManager.getLts()->cellInformation);
    auto* materialArray = layer.var(memoryManager.getLts()->material);
    auto* plasticityArray =
        seissolParams.model.plasticity ? layer.var(memoryManager.getLts()->plasticity) : nullptr;

#ifdef _OPENMP
#pragma omp parallel for schedule(static)
#endif
    for (std::size_t cell = 0; cell < layer.getNumberOfCells(); ++cell) {
      // set the materials for the cell volume and its faces
      auto meshId = ltsToMesh[cell];
      auto& material = materialArray[cell];
      const auto& localMaterial = materialsDB[meshId];
      const auto& element = elements[meshId];
      const auto& localCellInformation = cellInformation[cell];

      initAssign(material.local, localMaterial);
      for (std::size_t side = 0; side < 4; ++side) {
        if (isInternalFaceType(localCellInformation.faceTypes[side])) {
          // use the neighbor face material info in case that we are not at a boundary
          if (element.neighborRanks[side] == seissol::MPI::mpi.rank()) {
            // material from interior or copy
            auto neighbor = element.neighbors[side];
            initAssign(material.neighbor[side], materialsDB[neighbor]);
          } else {
            // material from ghost layer (computed locally)
            auto neighborRank = element.neighborRanks[side];
            auto neighborRankIdx = element.mpiIndices[side];
            auto materialGhostIdx = ghostIdxMap.at(neighborRank)[neighborRankIdx];
            initAssign(material.neighbor[side], materialsDBGhost[materialGhostIdx]);
          }
        } else {
          // otherwise, use the material from the own cell
          initAssign(material.neighbor[side], localMaterial);
        }
      }

      // if enabled, set up the plasticity as well
      if (seissolParams.model.plasticity) {
        auto& plasticity = plasticityArray[cell];
        const auto& localPlasticity = plasticityDB[meshId];

        initAssign(plasticity, seissol::model::PlasticityData(localPlasticity, &material.local));
      }
    }
    ltsToMesh += layer.getNumberOfCells();
  }
}

struct LtsInfo {
  unsigned* ltsMeshToFace = nullptr;
  MeshStructure* meshStructure = nullptr;
  TimeStepping timeStepping{};

  // IMPORTANT: DO NOT DEALLOCATE THE ABOVE POINTERS... THEY ARE PASSED ON AND REQUIRED DURING
  // RUNTIME
};

void initializeCellMatrices(LtsInfo& ltsInfo, seissol::SeisSol& seissolInstance) {
  const auto& seissolParams = seissolInstance.getSeisSolParameters();

  // \todo Move this to some common initialization place
  auto& meshReader = seissolInstance.meshReader();
  auto& memoryManager = seissolInstance.getMemoryManager();

  seissol::initializer::initializeCellLocalMatrices(meshReader,
                                                    memoryManager.getLtsTree(),
                                                    memoryManager.getLts(),
                                                    memoryManager.getLtsLut(),
                                                    ltsInfo.timeStepping,
                                                    seissolParams.model);

  if (seissolParams.drParameters.etaHack != 1.0) {
    logWarning(seissol::MPI::mpi.rank())
        << "The \"eta hack\" has been enabled to mitigate quasi-divergent solutions in the "
           "friction law. The results may not conform to the existing benchmarks.";
  }

  seissol::initializer::initializeDynamicRuptureMatrices(meshReader,
                                                         memoryManager.getLtsTree(),
                                                         memoryManager.getLts(),
                                                         memoryManager.getLtsLut(),
                                                         memoryManager.getDynamicRuptureTree(),
                                                         memoryManager.getDynamicRupture(),
                                                         ltsInfo.ltsMeshToFace,
                                                         *memoryManager.getGlobalDataOnHost(),
                                                         seissolParams.drParameters.etaHack);

  memoryManager.initFrictionData();

  seissol::initializer::initializeBoundaryMappings(meshReader,
                                                   memoryManager.getEasiBoundaryReader(),
                                                   memoryManager.getLtsTree(),
                                                   memoryManager.getLts(),
                                                   memoryManager.getLtsLut());

#ifdef ACL_DEVICE
  initializer::copyCellMatricesToDevice(memoryManager.getLtsTree(),
                                        memoryManager.getLts(),
                                        memoryManager.getDynamicRuptureTree(),
                                        memoryManager.getDynamicRupture(),
                                        memoryManager.getBoundaryTree(),
                                        memoryManager.getBoundary());

  memoryManager.recordExecutionPaths(seissolParams.model.plasticity);
#endif

  auto itmParameters = seissolInstance.getSeisSolParameters().model.itmParameters;

  if (itmParameters.itmEnabled) {
    auto& timeMirrorManagers = seissolInstance.getTimeMirrorManagers();
    const double scalingFactor = itmParameters.itmVelocityScalingFactor;
    const double startingTime = itmParameters.itmStartingTime;

    auto* mLtsTree = memoryManager.getLtsTree();
    auto* mLts = memoryManager.getLts();
    auto* mLtsLut = memoryManager.getLtsLut();
<<<<<<< HEAD
    auto* mTimeStepping = new TimeStepping(ltsInfo.timeStepping);
=======
    const auto* mTimeStepping = seissolInstance.timeManager().getTimeStepping();
>>>>>>> 91377508

    initializeTimeMirrorManagers(scalingFactor,
                                 startingTime,
                                 &meshReader,
                                 mLtsTree,
                                 mLts,
                                 mLtsLut,
                                 timeMirrorManagers.first,
                                 timeMirrorManagers.second,
                                 seissolInstance,
                                 mTimeStepping);
  }
}

void initializeClusteredLts(LtsInfo& ltsInfo, seissol::SeisSol& seissolInstance) {
  const auto& seissolParams = seissolInstance.getSeisSolParameters();

  assert(seissolParams.timeStepping.lts.getRate() > 0);

  if (seissolParams.timeStepping.lts.getRate() == 1) {
    seissolInstance.getLtsLayout().deriveLayout(TimeClustering::Single, 1);
  } else {
    seissolInstance.getLtsLayout().deriveLayout(TimeClustering::MultiRate,
                                                seissolParams.timeStepping.lts.getRate());
  }

  seissolInstance.getLtsLayout().getMeshStructure(ltsInfo.meshStructure);
  seissolInstance.getLtsLayout().getCrossClusterTimeStepping(ltsInfo.timeStepping);

  seissolInstance.getMemoryManager().initializeFrictionLaw();

  unsigned* numberOfDRCopyFaces = nullptr;
  unsigned* numberOfDRInteriorFaces = nullptr;

  seissolInstance.getLtsLayout().getDynamicRuptureInformation(
      ltsInfo.ltsMeshToFace, numberOfDRCopyFaces, numberOfDRInteriorFaces);

  seissolInstance.getMemoryManager().fixateLtsTree(ltsInfo.timeStepping,
                                                   ltsInfo.meshStructure,
                                                   numberOfDRCopyFaces,
                                                   numberOfDRInteriorFaces,
                                                   seissolParams.model.plasticity);

  seissolInstance.getMemoryManager().setLtsToFace(ltsInfo.ltsMeshToFace);

  delete[] numberOfDRCopyFaces;
  delete[] numberOfDRInteriorFaces;

  const auto& ltsTree = seissolInstance.getMemoryManager().getLtsTree();
  const auto& lts = seissolInstance.getMemoryManager().getLts();

  unsigned* ltsToMesh = nullptr;
  unsigned numberOfMeshCells = 0;

  seissolInstance.getLtsLayout().getCellInformation(
      ltsTree->var(lts->cellInformation), ltsToMesh, numberOfMeshCells);

  // TODO(David): move all of this method to the MemoryManager
  seissolInstance.getMemoryManager().getLtsLutUnsafe().createLuts(
      ltsTree, ltsToMesh, numberOfMeshCells);

  delete[] ltsToMesh;

  seissol::initializer::time_stepping::deriveLtsSetups(ltsInfo.timeStepping.numberOfLocalClusters,
                                                       ltsInfo.meshStructure,
                                                       ltsTree->var(lts->cellInformation));
}

void initializeMemoryLayout(LtsInfo& ltsInfo, seissol::SeisSol& seissolInstance) {
  const auto& seissolParams = seissolInstance.getSeisSolParameters();

  seissolInstance.getMemoryManager().initializeMemoryLayout();

  std::vector<int> localClusters(ltsInfo.timeStepping.clusterIds,
                                 ltsInfo.timeStepping.clusterIds +
                                     ltsInfo.timeStepping.numberOfLocalClusters);
  auto layout = initializer::ClusterLayout(ltsInfo.timeStepping.globalTimeStepRates[0],
                                           ltsInfo.timeStepping.globalCflTimeStepWidths[0],
                                           ltsInfo.timeStepping.numberOfGlobalClusters,
                                           localClusters);

  solver::clustering::communication::HaloCommunication halo =
      solver::clustering::communication::getHaloCommunication(
          ltsInfo.timeStepping.numberOfLocalClusters, ltsInfo.meshStructure);

  seissolInstance.timeManager().addClusters(
      layout, halo, seissolInstance.getMemoryManager(), seissolParams.model.plasticity);

  // set tv for all time clusters (this needs to be done, after the time clusters start existing)
  if (seissolParams.model.plasticity) {
    seissolInstance.timeManager().setTv(seissolParams.model.tv);
  }

  seissolInstance.getMemoryManager().fixateBoundaryLtsTree();
}

} // namespace

void seissol::initializer::initprocedure::initModel(seissol::SeisSol& seissolInstance) {
  SCOREP_USER_REGION("init_model", SCOREP_USER_REGION_TYPE_FUNCTION);

  logInfo(seissol::MPI::mpi.rank()) << "Begin init model.";

  // Call the pre mesh initialization hook
  seissol::Modules::callHook<ModuleHook::PreModel>();

  seissol::Stopwatch watch;
  watch.start();

  LtsInfo ltsInfo;

  // these four methods need to be called in this order.

  // init LTS
  logInfo(seissol::MPI::mpi.rank()) << "Initialize LTS.";
  initializeClusteredLts(ltsInfo, seissolInstance);

  // init cell materials (needs LTS, to place the material in; this part was translated from
  // FORTRAN)
  logInfo(seissol::MPI::mpi.rank()) << "Initialize cell material parameters.";
  initializeCellMaterial(seissolInstance);

  // init memory layout (needs cell material values to initialize e.g. displacements correctly)
  logInfo(seissol::MPI::mpi.rank()) << "Initialize Memory layout.";
  initializeMemoryLayout(ltsInfo, seissolInstance);

  // init cell matrices
  logInfo(seissol::MPI::mpi.rank()) << "Initialize cell-local matrices.";
  initializeCellMatrices(ltsInfo, seissolInstance);

  watch.pause();
  watch.printTime("Model initialized in:");

  // Call the post mesh initialization hook
  seissol::Modules::callHook<ModuleHook::PostModel>();

  logInfo(seissol::MPI::mpi.rank()) << "End init model.";
}<|MERGE_RESOLUTION|>--- conflicted
+++ resolved
@@ -255,11 +255,7 @@
     auto* mLtsTree = memoryManager.getLtsTree();
     auto* mLts = memoryManager.getLts();
     auto* mLtsLut = memoryManager.getLtsLut();
-<<<<<<< HEAD
-    auto* mTimeStepping = new TimeStepping(ltsInfo.timeStepping);
-=======
-    const auto* mTimeStepping = seissolInstance.timeManager().getTimeStepping();
->>>>>>> 91377508
+    const auto* mTimeStepping = new TimeStepping(ltsInfo.timeStepping);
 
     initializeTimeMirrorManagers(scalingFactor,
                                  startingTime,
