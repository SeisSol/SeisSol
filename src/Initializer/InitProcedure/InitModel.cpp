--- conflicted
+++ resolved
@@ -11,10 +11,7 @@
 #include "Initializer/Typedefs.h"
 #include "Memory/Descriptor/LTS.h"
 #include "Memory/Tree/LTSTree.h"
-<<<<<<< HEAD
 #include <Common/ConfigHelper.h>
-=======
->>>>>>> af7df1d3
 #include <Common/Constants.h>
 #include <Common/Real.h>
 #include <Config.h>
@@ -38,10 +35,6 @@
 #include <array>
 #include <cassert>
 #include <cstddef>
-<<<<<<< HEAD
-=======
-#include <memory>
->>>>>>> af7df1d3
 #include <string>
 #include <unordered_map>
 #include <utils/env.h>
@@ -53,13 +46,6 @@
 #include "InitModel.h"
 #include "SeisSol.h"
 
-<<<<<<< HEAD
-=======
-#if defined(USE_VISCOELASTIC) || defined(USE_VISCOELASTIC2)
-#include "Physics/Attenuation.h"
-#endif
-
->>>>>>> af7df1d3
 using namespace seissol::initializer;
 
 namespace {
@@ -114,20 +100,20 @@
   }
 
   // plasticity (if needed)
-  std::array<std::vector<Plasticity>, seissol::multisim::NumSimulations> plasticityDB;
+  std::vector<std::vector<Plasticity>> plasticityDB;
   if (seissolParams.model.plasticity) {
     // plasticity information is only needed on all interior+copy cells.
-<<<<<<< HEAD
     const auto queryGen = seissol::initializer::getBestQueryGenerator<Plasticity>(
         seissolParams.model.plasticity, seissolParams.model.useCellHomogenizedMaterial, meshArray);
-    plasticityDB = queryDB<Plasticity>(
-        queryGen, seissolParams.model.materialFileName, meshReader.getElements().size());
-=======
-    for (size_t i = 0; i < seissol::multisim::NumSimulations; i++) {
+
+    const auto simcount = 1; // TODO (again)
+
+    plasticityDB.resize(simcount);
+
+    for (size_t i = 0; i < simcount; i++) {
       plasticityDB[i] = queryDB<Plasticity>(
           queryGen, seissolParams.model.plasticityFileNames[i], meshReader.getElements().size());
     }
->>>>>>> af7df1d3
   }
 
   logDebug() << "Setting cell materials in the storage (for interior and copy layers).";
@@ -144,7 +130,6 @@
       for (std::size_t cell = 0; cell < layer.size(); ++cell) {
         const auto& localSecondaryInformation = secondaryInformation[cell];
 
-<<<<<<< HEAD
         auto neighborRank = localSecondaryInformation.rank;
         auto neighborRankIdx = localSecondaryInformation.meshId;
         auto materialGhostIdx = ghostIdxMap.at(neighborRank)[neighborRankIdx];
@@ -164,52 +149,15 @@
       }
     } else {
       auto* materialArray = layer.var<LTS::Material>();
-=======
-  logDebug() << "Setting cell materials in the storage (for interior and copy layers).";
-  const auto& elements = meshReader.getElements();
-
-  auto* materialDataArrayGlobal = memoryManager.getLtsStorage().var<LTS::MaterialData>();
-
-  for (auto& layer : memoryManager.getLtsStorage().leaves()) {
-    auto* cellInformation = layer.var<LTS::CellInformation>();
-    auto* secondaryInformation = layer.var<LTS::SecondaryInformation>();
-    auto* materialDataArray = layer.var<LTS::MaterialData>();
->>>>>>> af7df1d3
-
-    if (layer.getIdentifier().halo == HaloType::Ghost) {
+
 #ifdef _OPENMP
 #pragma omp parallel for schedule(static)
 #endif
       for (std::size_t cell = 0; cell < layer.size(); ++cell) {
-<<<<<<< HEAD
-=======
-        const auto& localSecondaryInformation = secondaryInformation[cell];
-        const auto meshId = localSecondaryInformation.meshId;
-
-        // explicitly use polymorphic pointer arithmetic here
-        // NOLINTNEXTLINE
-        auto& materialData = materialDataArray[cell];
-
-        auto neighborRank = localSecondaryInformation.rank;
-        auto neighborRankIdx = localSecondaryInformation.meshId;
-        auto materialGhostIdx = ghostIdxMap.at(neighborRank)[neighborRankIdx];
-        const auto& localMaterial = materialsDBGhost[materialGhostIdx];
-        initAssign(materialData, localMaterial);
-      }
-    } else {
-      auto* materialArray = layer.var<LTS::Material>();
-      auto* plasticityArray =
-          seissolParams.model.plasticity ? layer.var<LTS::Plasticity>() : nullptr;
-#ifdef _OPENMP
-#pragma omp parallel for schedule(static)
-#endif
-      for (std::size_t cell = 0; cell < layer.size(); ++cell) {
->>>>>>> af7df1d3
         // set the materials for the cell volume and its faces
         const auto& localSecondaryInformation = secondaryInformation[cell];
         const auto meshId = localSecondaryInformation.meshId;
         auto& material = materialArray[cell];
-<<<<<<< HEAD
         const auto& localCellInformation = cellInformation[cell];
 
         layer.wrap([&](auto cfg) {
@@ -229,7 +177,7 @@
         for (std::size_t side = 0; side < Cell::NumFaces; ++side) {
           if (isInternalFaceType(localCellInformation.faceTypes[side])) {
             // use the neighbor face material info in case that we are not at a boundary
-            const auto globalNeighborIndex = localSecondaryInformation.faceNeighbors[side];
+            const auto& globalNeighborIndex = localSecondaryInformation.faceNeighbors[side];
 
             memoryManager.getLtsStorage().lookupWrap<LTS::MaterialData>(
                 globalNeighborIndex,
@@ -248,6 +196,12 @@
             using Cfg = decltype(cfg);
 
             auto& plasticity = layer.var<LTS::Plasticity>(cfg)[cell];
+            assert(plasticityDB.size() == seissol::multisim::NumSimulations<Cfg> &&
+                   "Plasticity database size mismatch with number of simulations");
+            std::array<Plasticity, seissol::multisim::NumSimulations<Cfg>> localPlasticity;
+            for (size_t i = 0; i < seissol::multisim::NumSimulations<Cfg>; ++i) {
+              localPlasticity[i] = plasticityDB[i][meshId];
+            }
 
             initAssign(plasticity,
                        seissol::model::PlasticityData<Real<Cfg>>(localPlasticity, material.local));
@@ -255,100 +209,6 @@
         }
       }
     }
-=======
-        const auto& localMaterial = materialsDB[meshId];
-        const auto& localCellInformation = cellInformation[cell];
-
-        // explicitly use polymorphic pointer arithmetic here
-        // NOLINTNEXTLINE
-        auto& materialData = materialDataArray[cell];
-        initAssign(materialData, localMaterial);
-        material.local = &materialData;
-
-        for (std::size_t side = 0; side < Cell::NumFaces; ++side) {
-          if (isInternalFaceType(localCellInformation.faceTypes[side])) {
-            // use the neighbor face material info in case that we are not at a boundary
-            const auto& globalNeighborIndex = localSecondaryInformation.faceNeighbors[side];
-
-            auto* materialNeighbor =
-                &memoryManager.getLtsStorage().lookup<LTS::MaterialData>(globalNeighborIndex);
-            material.neighbor[side] = materialNeighbor;
-          } else {
-            // otherwise, use the material from the own cell
-            material.neighbor[side] = material.local;
-          }
-        }
-
-        // if enabled, set up the plasticity as well
-        if (seissolParams.model.plasticity) {
-          auto& plasticity = plasticityArray[cell];
-          assert(plasticityDB.size() == seissol::multisim::NumSimulations &&
-                 "Plasticity database size mismatch with number of simulations");
-          std::array<Plasticity, seissol::multisim::NumSimulations> localPlasticity;
-          for (size_t i = 0; i < seissol::multisim::NumSimulations; ++i) {
-            localPlasticity[i] = plasticityDB[i][meshId];
-          }
-          initAssign(plasticity, seissol::model::PlasticityData(localPlasticity, material.local));
-        }
-      }
-    }
-  }
-}
-
-void initializeCellMatrices(seissol::SeisSol& seissolInstance) {
-  const auto& seissolParams = seissolInstance.getSeisSolParameters();
-
-  // \todo Move this to some common initialization place
-  auto& meshReader = seissolInstance.meshReader();
-  auto& memoryManager = seissolInstance.getMemoryManager();
-
-  seissol::initializer::initializeCellLocalMatrices(meshReader,
-                                                    memoryManager.getLtsStorage(),
-                                                    memoryManager.clusterLayout(),
-                                                    seissolParams.model);
-
-  if (seissolParams.drParameters.etaHack != 1.0) {
-    logWarning() << "The \"eta hack\" has been enabled in the timeframe [0,"
-                 << seissolParams.drParameters.etaStop
-                 << ") to mitigate quasi-divergent solutions in the "
-                    "friction law. The results may not conform to the existing benchmarks.";
-  }
-
-  seissol::initializer::initializeDynamicRuptureMatrices(meshReader,
-                                                         memoryManager.getLtsStorage(),
-                                                         memoryManager.getBackmap(),
-                                                         memoryManager.getDRStorage(),
-                                                         *memoryManager.getGlobalData().onHost,
-                                                         seissolParams.drParameters.etaHack);
-
-  memoryManager.initFrictionData();
-
-  seissol::initializer::initializeBoundaryMappings(
-      meshReader, memoryManager.getEasiBoundaryReader(), memoryManager.getLtsStorage());
-
-#ifdef ACL_DEVICE
-  memoryManager.recordExecutionPaths(seissolParams.model.plasticity);
-#endif
-
-  auto itmParameters = seissolInstance.getSeisSolParameters().model.itmParameters;
-
-  if (itmParameters.itmEnabled) {
-    auto& timeMirrorManagers = seissolInstance.getTimeMirrorManagers();
-    const double scalingFactor = itmParameters.itmVelocityScalingFactor;
-    const double startingTime = itmParameters.itmStartingTime;
-
-    auto& ltsStorage = memoryManager.getLtsStorage();
-    const auto* timeStepping = &seissolInstance.timeManager().getClusterLayout();
-
-    initializeTimeMirrorManagers(scalingFactor,
-                                 startingTime,
-                                 &meshReader,
-                                 ltsStorage,
-                                 timeMirrorManagers.first,
-                                 timeMirrorManagers.second,
-                                 seissolInstance,
-                                 timeStepping);
->>>>>>> af7df1d3
   }
 }
 
@@ -380,17 +240,6 @@
   }
 }
 
-<<<<<<< HEAD
-=======
-void initializeMemoryLayout(seissol::SeisSol& seissolInstance) {
-  const auto& seissolParams = seissolInstance.getSeisSolParameters();
-
-  seissolInstance.getMemoryManager().initializeMemoryLayout();
-
-  seissolInstance.getMemoryManager().fixateBoundaryStorage();
-}
-
->>>>>>> af7df1d3
 } // namespace
 
 void seissol::initializer::initprocedure::initModel(seissol::SeisSol& seissolInstance) {
@@ -439,17 +288,6 @@
     hostDeviceCoexecution(seissolInstance);
   }
 
-<<<<<<< HEAD
-=======
-  // init memory layout (needs cell material values to initialize e.g. displacements correctly)
-  logInfo() << "Initialize Memory layout.";
-  initializeMemoryLayout(seissolInstance);
-
-  // init cell matrices
-  logInfo() << "Initialize cell-local matrices.";
-  initializeCellMatrices(seissolInstance);
-
->>>>>>> af7df1d3
   watch.pause();
   watch.printTime("Model initialized in:");
 
