--- conflicted
+++ resolved
@@ -136,20 +136,12 @@
   logDebug() << "Setting cell materials in the storage (for interior and copy layers).";
   const auto& elements = meshReader.getElements();
 
-<<<<<<< HEAD
   auto* materialDataArrayGlobal = memoryManager.getLtsStorage().var<LTS::MaterialData>();
 
   for (auto& layer : memoryManager.getLtsStorage().leaves(Ghost)) {
     auto* cellInformation = layer.var<LTS::CellInformation>();
     auto* secondaryInformation = layer.var<LTS::SecondaryInformation>();
     auto* materialDataArray = layer.var<LTS::MaterialData>();
-=======
-  for (auto& layer : memoryManager.getLtsStorage().leaves(Ghost)) {
-    auto* cellInformation = layer.var<LTS::CellInformation>();
-    auto* secondaryInformation = layer.var<LTS::SecondaryInformation>();
-    auto* materialArray = layer.var<LTS::Material>();
-    auto* plasticityArray = seissolParams.model.plasticity ? layer.var<LTS::Plasticity>() : nullptr;
->>>>>>> 59e2669b
 
     if (layer.getIdentifier().halo == HaloType::Ghost) {
 #ifdef _OPENMP
