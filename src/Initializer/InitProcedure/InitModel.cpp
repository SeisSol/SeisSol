// SPDX-FileCopyrightText: 2023-2024 SeisSol Group
//
// SPDX-License-Identifier: BSD-3-Clause
// SPDX-LicenseComments: Full text under /LICENSE and /LICENSES/
//
// SPDX-FileContributor: Author lists in /AUTHORS and /CITATION.cff

#include "Equations/Datastructures.h"
#include "Initializer/CellLocalMatrices.h"
#include "Initializer/LTS.h"
#include "Initializer/ParameterDB.h"
#include "Initializer/Parameters/SeisSolParameters.h"
#include "Initializer/TimeStepping/Common.h"
#include "Initializer/Tree/LTSSync.h"
#include "Initializer/Tree/LTSTree.h"
#include "Initializer/Tree/Lut.h"
#include "Initializer/Typedefs.h"
#include <Common/Constants.h>
#include <Initializer/BasicTypedefs.h>
#include <Initializer/MemoryManager.h>
#include <Initializer/Parameters/ModelParameters.h>
#include <Initializer/Tree/Layer.h>
#include <Kernels/Common.h>
#include <Kernels/Precision.h>
#include <Model/CommonDatastructures.h>
#include <Model/Plasticity.h>
#include <Modules/Modules.h>
#include <Monitoring/Stopwatch.h>
#include <Physics/InstantaneousTimeMirrorManager.h>
#include <Solver/Estimator.h>
#include <array>
#include <cassert>
#include <cstddef>
#include <memory>
#include <string>
#include <unordered_map>
#include <utils/env.h>
#include <utils/logger.h>
#include <utils/stringutils.h>
#include <vector>

#include "InitModel.h"
#include "SeisSol.h"

#include "Parallel/MPI.h"

#include <cmath>

#if defined(USE_VISCOELASTIC) || defined(USE_VISCOELASTIC2)
#include "Physics/Attenuation.h"
#endif

using namespace seissol::initializer;

namespace {

using MaterialT = seissol::model::MaterialT;
using Plasticity = seissol::model::Plasticity;

template <typename T>
std::vector<T> queryDB(const std::shared_ptr<seissol::initializer::QueryGenerator>& queryGen,
                       const std::string& fileName,
                       size_t size) {
  std::vector<T> vectorDB(size);
  seissol::initializer::MaterialParameterDB<T> parameterDB;
  parameterDB.setMaterialVector(&vectorDB);
  parameterDB.evaluateModel(fileName, *queryGen);
  return vectorDB;
}

void initializeCellMaterial(seissol::SeisSol& seissolInstance) {
  const auto& seissolParams = seissolInstance.getSeisSolParameters();
  const auto& meshReader = seissolInstance.meshReader();
  initializer::MemoryManager& memoryManager = seissolInstance.getMemoryManager();

  // unpack ghost layer (merely a re-ordering operation, since the CellToVertexArray right now
  // requires an vector there)
  std::vector<std::array<std::array<double, 3>, 4>> ghostVertices;
  std::vector<int> ghostGroups;
  std::unordered_map<int, std::vector<unsigned>> ghostIdxMap;
  for (const auto& neighbor : meshReader.getGhostlayerMetadata()) {
    ghostIdxMap[neighbor.first].reserve(neighbor.second.size());
    for (const auto& metadata : neighbor.second) {
      ghostIdxMap[neighbor.first].push_back(ghostVertices.size());
      std::array<std::array<double, 3>, 4> vertices{};
      for (size_t i = 0; i < 4; ++i) {
        for (size_t j = 0; j < 3; ++j) {
          vertices[i][j] = metadata.vertices[i][j];
        }
      }
      ghostVertices.emplace_back(vertices);
      ghostGroups.push_back(metadata.group);
    }
  }

  // just a helper function for better readability
  const auto getBestQueryGenerator = [&](const seissol::initializer::CellToVertexArray& ctvArray) {
    return seissol::initializer::getBestQueryGenerator(
        seissolParams.model.plasticity, seissolParams.model.useCellHomogenizedMaterial, ctvArray);
  };

  // material retrieval for copy+interior layers
  const auto queryGen =
      getBestQueryGenerator(seissol::initializer::CellToVertexArray::fromMeshReader(meshReader));
  auto materialsDB = queryDB<MaterialT>(
      queryGen, seissolParams.model.materialFileName, meshReader.getElements().size());

  // plasticity (if needed)
  std::vector<Plasticity> plasticityDB;
  if (seissolParams.model.plasticity) {
    // plasticity information is only needed on all interior+copy cells.
    plasticityDB = queryDB<Plasticity>(
        queryGen, seissolParams.model.materialFileName, meshReader.getElements().size());
  }

  // material retrieval for ghost layers
  auto queryGenGhost = getBestQueryGenerator(
      seissol::initializer::CellToVertexArray::fromVectors(ghostVertices, ghostGroups));
  auto materialsDBGhost =
      queryDB<MaterialT>(queryGenGhost, seissolParams.model.materialFileName, ghostVertices.size());

#if defined(USE_VISCOELASTIC) || defined(USE_VISCOELASTIC2)
  // we need to compute all model parameters before we can use them...
  // TODO(David): integrate this with the Viscoelastic material class or the ParameterDB directly?
  logDebug() << "Initializing attenuation.";
#ifdef _OPENMP
#pragma omp parallel for schedule(static)
#endif
  for (size_t i = 0; i < materialsDB.size(); ++i) {
    auto& cellMat = materialsDB[i];
    seissol::physics::fitAttenuation(
        cellMat, seissolParams.model.freqCentral, seissolParams.model.freqRatio);
  }
#ifdef _OPENMP
#pragma omp parallel for schedule(static)
#endif
  for (size_t i = 0; i < materialsDBGhost.size(); ++i) {
    auto& cellMat = materialsDBGhost[i];
    seissol::physics::fitAttenuation(
        cellMat, seissolParams.model.freqCentral, seissolParams.model.freqRatio);
  }
#endif

  logDebug() << "Setting cell materials in the LTS tree (for interior and copy layers).";
  const auto& elements = meshReader.getElements();
  const unsigned* ltsToMesh =
      memoryManager.getLtsLut()->getLtsToMeshLut(memoryManager.getLts()->material.mask);

  for (auto& layer : memoryManager.getLtsTree()->leaves(Ghost)) {
    auto* cellInformation = layer.var(memoryManager.getLts()->cellInformation);
    auto* materialArray = layer.var(memoryManager.getLts()->material);
    auto* plasticityArray =
        seissolParams.model.plasticity ? layer.var(memoryManager.getLts()->plasticity) : nullptr;

#ifdef _OPENMP
#pragma omp parallel for schedule(static)
#endif
    for (std::size_t cell = 0; cell < layer.getNumberOfCells(); ++cell) {
      // set the materials for the cell volume and its faces
      auto meshId = ltsToMesh[cell];
      auto& material = materialArray[cell];
      const auto& localMaterial = materialsDB[meshId];
      const auto& element = elements[meshId];
      const auto& localCellInformation = cellInformation[cell];

      initAssign(material.local, localMaterial);
      for (std::size_t side = 0; side < 4; ++side) {
        if (isInternalFaceType(localCellInformation.faceTypes[side])) {
          // use the neighbor face material info in case that we are not at a boundary
          if (element.neighborRanks[side] == seissol::MPI::mpi.rank()) {
            // material from interior or copy
            auto neighbor = element.neighbors[side];
            initAssign(material.neighbor[side], materialsDB[neighbor]);
          } else {
            // material from ghost layer (computed locally)
            auto neighborRank = element.neighborRanks[side];
            auto neighborRankIdx = element.mpiIndices[side];
            auto materialGhostIdx = ghostIdxMap.at(neighborRank)[neighborRankIdx];
            initAssign(material.neighbor[side], materialsDBGhost[materialGhostIdx]);
          }
        } else {
          // otherwise, use the material from the own cell
          initAssign(material.neighbor[side], localMaterial);
        }
      }

      // if enabled, set up the plasticity as well
      if (seissolParams.model.plasticity) {
        auto& plasticity = plasticityArray[cell];
        const auto& localPlasticity = plasticityDB[meshId];

        initAssign(plasticity, seissol::model::PlasticityData(localPlasticity, &material.local));
      }
    }
    ltsToMesh += layer.getNumberOfCells();
  }
}

struct LtsInfo {
  unsigned* ltsMeshToFace = nullptr;
  MeshStructure* meshStructure = nullptr;
  TimeStepping timeStepping{};

  // IMPORTANT: DO NOT DEALLOCATE THE ABOVE POINTERS... THEY ARE PASSED ON AND REQUIRED DURING
  // RUNTIME
};

void initializeCellMatrices(LtsInfo& ltsInfo, seissol::SeisSol& seissolInstance) {
  const auto& seissolParams = seissolInstance.getSeisSolParameters();

  // \todo Move this to some common initialization place
  auto& meshReader = seissolInstance.meshReader();
  auto& memoryManager = seissolInstance.getMemoryManager();

  seissol::initializer::initializeCellLocalMatrices(meshReader,
                                                    memoryManager.getLtsTree(),
                                                    memoryManager.getLts(),
                                                    memoryManager.getLtsLut(),
                                                    ltsInfo.timeStepping,
                                                    seissolParams.model);

<<<<<<< HEAD
  if (seissolParams.drParameters[0]->etaHack !=
      1.0) { // (TO DISCUSS: I guess this should be fine. Can etaHack be different for different
             // simulations?)
    logWarning(seissol::MPI::mpi.rank())
=======
  if (seissolParams.drParameters.etaHack != 1.0) {
    logWarning()
>>>>>>> c19cf489
        << "The \"eta hack\" has been enabled to mitigate quasi-divergent solutions in the "
           "friction law. The results may not conform to the existing benchmarks.";
  }

  seissol::initializer::initializeDynamicRuptureMatrices(
      meshReader,
      memoryManager.getLtsTree(),
      memoryManager.getLts(),
      memoryManager.getLtsLut(),
      memoryManager.getDynamicRuptureTree(),
      memoryManager.getDynamicRupture(),
      ltsInfo.ltsMeshToFace,
      *memoryManager.getGlobalDataOnHost(),
      seissolParams.drParameters[0]
          ->etaHack); // Checked for 2 cells in the first simulation, 3rd cell in the second
                      // simulation does exactly the same as master

  memoryManager.initFrictionData();

  seissol::initializer::initializeBoundaryMappings(meshReader,
                                                   memoryManager.getEasiBoundaryReader(),
                                                   memoryManager.getLtsTree(),
                                                   memoryManager.getLts(),
                                                   memoryManager.getLtsLut());

#ifdef ACL_DEVICE
  initializer::copyCellMatricesToDevice(memoryManager.getLtsTree(),
                                        memoryManager.getLts(),
                                        memoryManager.getDynamicRuptureTree(),
                                        memoryManager.getDynamicRupture(),
                                        memoryManager.getBoundaryTree(),
                                        memoryManager.getBoundary());

  memoryManager.recordExecutionPaths(seissolParams.model.plasticity);
#endif

  auto itmParameters = seissolInstance.getSeisSolParameters().model.itmParameters;

  if (itmParameters.itmEnabled) {
    auto& timeMirrorManagers = seissolInstance.getTimeMirrorManagers();
    const double scalingFactor = itmParameters.itmVelocityScalingFactor;
    const double startingTime = itmParameters.itmStartingTime;

    auto* mLtsTree = memoryManager.getLtsTree();
    auto* mLts = memoryManager.getLts();
    auto* mLtsLut = memoryManager.getLtsLut();
    const auto* mTimeStepping = seissolInstance.timeManager().getTimeStepping();

    initializeTimeMirrorManagers(scalingFactor,
                                 startingTime,
                                 &meshReader,
                                 mLtsTree,
                                 mLts,
                                 mLtsLut,
                                 timeMirrorManagers.first,
                                 timeMirrorManagers.second,
                                 seissolInstance,
                                 mTimeStepping);
  }
}

void hostDeviceCoexecution(seissol::SeisSol& seissolInstance) {
  if constexpr (isDeviceOn()) {
    const auto hdswitch = utils::Env::get<std::string>("SEISSOL_DEVICE_HOST_SWITCH", "none");
    bool hdenabled = false;
    if (hdswitch == "none") {
      hdenabled = false;
      logInfo() << "No host-device switching. Everything runs on the GPU.";
    } else if (hdswitch == "auto") {
      hdenabled = true;
      logInfo() << "Automatic host-device switchpoint detection.";
      const auto hdswitchInt = solver::hostDeviceSwitch();
      seissolInstance.setExecutionPlaceCutoff(hdswitchInt);
    } else {
      hdenabled = true;
      const auto hdswitchInt = utils::StringUtils::parse<int>(hdswitch);
      logInfo() << "Manual host-device cutoff set to" << hdswitchInt << ".";
      seissolInstance.setExecutionPlaceCutoff(hdswitchInt);
    }

#ifdef ACL_DEVICE
    const bool usmDefault = useUSM();
#else
    const bool usmDefault = false;
#endif

    if (!usmDefault && hdenabled) {
      logWarning() << "Using the host-device execution on non-USM systems is not fully supported "
                      "yet. Expect incorrect results.";
    }
  }
}

void initializeClusteredLts(LtsInfo& ltsInfo, seissol::SeisSol& seissolInstance) {
  const auto& seissolParams = seissolInstance.getSeisSolParameters();

  assert(seissolParams.timeStepping.lts.getRate() > 0);

  if (seissolParams.timeStepping.lts.getRate() == 1) {
    seissolInstance.getLtsLayout().deriveLayout(TimeClustering::Single, 1);
  } else {
    seissolInstance.getLtsLayout().deriveLayout(TimeClustering::MultiRate,
                                                seissolParams.timeStepping.lts.getRate());
  }

  seissolInstance.getLtsLayout().getMeshStructure(ltsInfo.meshStructure);
  seissolInstance.getLtsLayout().getCrossClusterTimeStepping(ltsInfo.timeStepping);

  seissolInstance.getMemoryManager().initializeFrictionLaw();

  unsigned* numberOfDRCopyFaces = nullptr;
  unsigned* numberOfDRInteriorFaces = nullptr;

  seissolInstance.getLtsLayout().getDynamicRuptureInformation(
      ltsInfo.ltsMeshToFace, numberOfDRCopyFaces, numberOfDRInteriorFaces);

  seissolInstance.getMemoryManager().fixateLtsTree(ltsInfo.timeStepping,
                                                   ltsInfo.meshStructure,
                                                   numberOfDRCopyFaces,
                                                   numberOfDRInteriorFaces,
                                                   seissolParams.model.plasticity);

  seissolInstance.getMemoryManager().setLtsToFace(ltsInfo.ltsMeshToFace);

  delete[] numberOfDRCopyFaces;
  delete[] numberOfDRInteriorFaces;

  const auto& ltsTree = seissolInstance.getMemoryManager().getLtsTree();
  const auto& lts = seissolInstance.getMemoryManager().getLts();

  unsigned* ltsToMesh = nullptr;
  unsigned numberOfMeshCells = 0;

  seissolInstance.getLtsLayout().getCellInformation(
      ltsTree->var(lts->cellInformation), ltsToMesh, numberOfMeshCells);

  // TODO(David): move all of this method to the MemoryManager
  seissolInstance.getMemoryManager().getLtsLutUnsafe().createLuts(
      ltsTree, ltsToMesh, numberOfMeshCells);

  delete[] ltsToMesh;

  seissol::initializer::time_stepping::deriveLtsSetups(ltsInfo.timeStepping.numberOfLocalClusters,
                                                       ltsInfo.meshStructure,
                                                       ltsTree->var(lts->cellInformation));
}

void initializeMemoryLayout(LtsInfo& ltsInfo, seissol::SeisSol& seissolInstance) {
  const auto& seissolParams = seissolInstance.getSeisSolParameters();
  seissolInstance.getMemoryManager().initializeMemoryLayout();

  seissolInstance.timeManager().addClusters(ltsInfo.timeStepping,
                                            ltsInfo.meshStructure,
                                            seissolInstance.getMemoryManager(),
                                            seissolParams.model.plasticity);

  // set tv for all time clusters (this needs to be done, after the time clusters start existing)
  if (seissolParams.model.plasticity) {
    seissolInstance.timeManager().setTv(seissolParams.model.tv);
  }

  seissolInstance.getMemoryManager().fixateBoundaryLtsTree();
}

} // namespace

void seissol::initializer::initprocedure::initModel(seissol::SeisSol& seissolInstance) {
  SCOREP_USER_REGION("init_model", SCOREP_USER_REGION_TYPE_FUNCTION);

  logInfo() << "Begin init model.";

  // Call the pre mesh initialization hook
  seissol::Modules::callHook<ModuleHook::PreModel>();

  seissol::Stopwatch watch;
  watch.start();

  LtsInfo ltsInfo;

  // these four methods need to be called in this order.
  logInfo() << "Model info:";
  logInfo() << "Material:" << MaterialT::Text.c_str();
  logInfo() << "Order:" << ConvergenceOrder;
  logInfo() << "Precision:" << (sizeof(real) == 4 ? "single (f32)" : "double (f64)");
  logInfo() << "Plasticity:"
            << (seissolInstance.getSeisSolParameters().model.plasticity ? "on" : "off");
  logInfo() << "Flux:"
            << parameters::fluxToString(seissolInstance.getSeisSolParameters().model.flux).c_str();
  logInfo() << "Flux near fault:"
            << parameters::fluxToString(seissolInstance.getSeisSolParameters().model.fluxNearFault)
                   .c_str();

  // init LTS
  logInfo() << "Initialize LTS.";
  initializeClusteredLts(ltsInfo, seissolInstance);

  // init cell materials (needs LTS, to place the material in; this part was translated from
  // FORTRAN)
  logInfo() << "Initialize cell material parameters.";
  initializeCellMaterial(seissolInstance);

  if constexpr (isDeviceOn()) {
    logInfo() << "Determine Host-Device switchpoint";
    hostDeviceCoexecution(seissolInstance);
  }

  // init memory layout (needs cell material values to initialize e.g. displacements correctly)
  logInfo() << "Initialize Memory layout.";
  initializeMemoryLayout(ltsInfo, seissolInstance);

  // init cell matrices
  logInfo() << "Initialize cell-local matrices.";
  initializeCellMatrices(ltsInfo, seissolInstance);

  watch.pause();
  watch.printTime("Model initialized in:");

  // Call the post mesh initialization hook
  seissol::Modules::callHook<ModuleHook::PostModel>();

  logInfo() << "End init model.";
}<|MERGE_RESOLUTION|>--- conflicted
+++ resolved
@@ -219,15 +219,10 @@
                                                     ltsInfo.timeStepping,
                                                     seissolParams.model);
 
-<<<<<<< HEAD
   if (seissolParams.drParameters[0]->etaHack !=
       1.0) { // (TO DISCUSS: I guess this should be fine. Can etaHack be different for different
              // simulations?)
     logWarning(seissol::MPI::mpi.rank())
-=======
-  if (seissolParams.drParameters.etaHack != 1.0) {
-    logWarning()
->>>>>>> c19cf489
         << "The \"eta hack\" has been enabled to mitigate quasi-divergent solutions in the "
            "friction law. The results may not conform to the existing benchmarks.";
   }
