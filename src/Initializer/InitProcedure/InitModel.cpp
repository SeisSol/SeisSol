--- conflicted
+++ resolved
@@ -200,27 +200,17 @@
           }
         }
 
-<<<<<<< HEAD
         // if enabled, set up the plasticity as well
         if (seissolParams.model.plasticity) {
           auto& plasticity = plasticityArray[cell];
-          const auto& localPlasticity = plasticityDB[meshId];
-
-          initAssign(plasticity, seissol::model::PlasticityData(localPlasticity, material.local));
+          assert(plasticityDB.size() == seissol::multisim::NumSimulations &&
+                 "Plasticity database size mismatch with number of simulations");
+          std::array<Plasticity, seissol::multisim::NumSimulations> localPlasticity;
+          for (size_t i = 0; i < seissol::multisim::NumSimulations; ++i) {
+            localPlasticity[i] = plasticityDB[i][meshId];
+          }
+          initAssign(plasticity, seissol::model::PlasticityData(localPlasticity, &material.local));
         }
-=======
-      // if enabled, set up the plasticity as well
-
-      if (seissolParams.model.plasticity) {
-        auto& plasticity = plasticityArray[cell];
-        assert(plasticityDB.size() == seissol::multisim::NumSimulations &&
-               "Plasticity database size mismatch with number of simulations");
-        std::array<Plasticity, seissol::multisim::NumSimulations> localPlasticity;
-        for (size_t i = 0; i < seissol::multisim::NumSimulations; ++i) {
-          localPlasticity[i] = plasticityDB[i][meshId];
-        }
-        initAssign(plasticity, seissol::model::PlasticityData(localPlasticity, &material.local));
->>>>>>> 0190bbac
       }
     }
   }
