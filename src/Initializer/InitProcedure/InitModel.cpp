// SPDX-FileCopyrightText: 2023 SeisSol Group
//
// SPDX-License-Identifier: BSD-3-Clause
// SPDX-LicenseComments: Full text under /LICENSE and /LICENSES/
//
// SPDX-FileContributor: Author lists in /AUTHORS and /CITATION.cff

#include "Equations/Datastructures.h"
#include "Initializer/CellLocalMatrices.h"
#include "Initializer/ParameterDB.h"
#include "Initializer/Parameters/SeisSolParameters.h"
#include "Initializer/TimeStepping/Common.h"
#include "Initializer/Typedefs.h"
#include "Memory/Descriptor/LTS.h"
#include "Memory/Tree/LTSSync.h"
#include "Memory/Tree/LTSTree.h"
#include "Memory/Tree/Lut.h"
#include <Common/Constants.h>
#include <Common/Real.h>
#include <Config.h>
#include <Initializer/BasicTypedefs.h>
#include <Initializer/MemoryManager.h>
#include <Initializer/Parameters/ModelParameters.h>
#include <Kernels/Common.h>
#include <Memory/Tree/Layer.h>
#include <Model/CommonDatastructures.h>
#include <Model/Plasticity.h>
#include <Modules/Modules.h>
#include <Monitoring/Stopwatch.h>
#include <Physics/InstantaneousTimeMirrorManager.h>
#include <Solver/Estimator.h>
#include <array>
#include <cassert>
#include <cstddef>
#include <memory>
#include <string>
#include <unordered_map>
#include <utils/env.h>
#include <utils/logger.h>
#include <utils/stringutils.h>
#include <vector>

#include "InitModel.h"
#include "SeisSol.h"

#include "Parallel/MPI.h"

#if defined(USE_VISCOELASTIC) || defined(USE_VISCOELASTIC2)
#include "Physics/Attenuation.h"
#endif

using namespace seissol::initializer;

namespace {

using MaterialT = seissol::model::MaterialT;
using Plasticity = seissol::model::Plasticity;

template <typename T>
std::vector<T> queryDB(const std::shared_ptr<seissol::initializer::QueryGenerator>& queryGen,
                       const std::string& fileName,
                       size_t size) {
  std::vector<T> vectorDB(size);
  seissol::initializer::MaterialParameterDB<T> parameterDB;
  parameterDB.setMaterialVector(&vectorDB);
  parameterDB.evaluateModel(fileName, *queryGen);
  return vectorDB;
}

void initializeCellMaterial(seissol::SeisSol& seissolInstance) {
  const auto& seissolParams = seissolInstance.getSeisSolParameters();
  const auto& meshReader = seissolInstance.meshReader();
  initializer::MemoryManager& memoryManager = seissolInstance.getMemoryManager();

  // unpack ghost layer (merely a re-ordering operation, since the CellToVertexArray right now
  // requires an vector there)
  std::vector<std::array<std::array<double, 3>, 4>> ghostVertices;
  std::vector<int> ghostGroups;
  std::unordered_map<int, std::vector<unsigned>> ghostIdxMap;
  for (const auto& neighbor : meshReader.getGhostlayerMetadata()) {
    ghostIdxMap[neighbor.first].reserve(neighbor.second.size());
    for (const auto& metadata : neighbor.second) {
      ghostIdxMap[neighbor.first].push_back(ghostVertices.size());
      std::array<std::array<double, 3>, 4> vertices{};
      for (size_t i = 0; i < 4; ++i) {
        for (size_t j = 0; j < 3; ++j) {
          vertices[i][j] = metadata.vertices[i][j];
        }
      }
      ghostVertices.emplace_back(vertices);
      ghostGroups.push_back(metadata.group);
    }
  }

  // just a helper function for better readability
  const auto getBestQueryGenerator = [&](const seissol::initializer::CellToVertexArray& ctvArray) {
    return seissol::initializer::getBestQueryGenerator(
        seissolParams.model.plasticity, seissolParams.model.useCellHomogenizedMaterial, ctvArray);
  };

  // material retrieval for copy+interior layers
  const auto queryGen =
      getBestQueryGenerator(seissol::initializer::CellToVertexArray::fromMeshReader(meshReader));
  auto materialsDB = queryDB<MaterialT>(
      queryGen, seissolParams.model.materialFileName, meshReader.getElements().size());

  // plasticity (if needed)
  std::vector<Plasticity> plasticityDB;
  if (seissolParams.model.plasticity) {
    // plasticity information is only needed on all interior+copy cells.
    plasticityDB = queryDB<Plasticity>(
        queryGen, seissolParams.model.materialFileName, meshReader.getElements().size());
  }

  // material retrieval for ghost layers
  auto queryGenGhost = getBestQueryGenerator(
      seissol::initializer::CellToVertexArray::fromVectors(ghostVertices, ghostGroups));
  auto materialsDBGhost =
      queryDB<MaterialT>(queryGenGhost, seissolParams.model.materialFileName, ghostVertices.size());

#if defined(USE_VISCOELASTIC) || defined(USE_VISCOELASTIC2)
  // we need to compute all model parameters before we can use them...
  // TODO(David): integrate this with the Viscoelastic material class or the ParameterDB directly?
  logDebug() << "Initializing attenuation.";
#ifdef _OPENMP
#pragma omp parallel for schedule(static)
#endif
  for (size_t i = 0; i < materialsDB.size(); ++i) {
    auto& cellMat = materialsDB[i];
    seissol::physics::fitAttenuation(
        cellMat, seissolParams.model.freqCentral, seissolParams.model.freqRatio);
  }
#ifdef _OPENMP
#pragma omp parallel for schedule(static)
#endif
  for (size_t i = 0; i < materialsDBGhost.size(); ++i) {
    auto& cellMat = materialsDBGhost[i];
    seissol::physics::fitAttenuation(
        cellMat, seissolParams.model.freqCentral, seissolParams.model.freqRatio);
  }
#endif

  logDebug() << "Setting cell materials in the LTS tree (for interior and copy layers).";
  const auto& elements = meshReader.getElements();

  for (auto& layer : memoryManager.getLtsTree()->leaves(Ghost)) {
    auto* cellInformation = layer.var(memoryManager.getLts()->cellInformation);
    auto* secondaryInformation = layer.var(memoryManager.getLts()->secondaryInformation);
    auto* materialArray = layer.var(memoryManager.getLts()->material);
    auto* plasticityArray =
        seissolParams.model.plasticity ? layer.var(memoryManager.getLts()->plasticity) : nullptr;

#ifdef _OPENMP
#pragma omp parallel for schedule(static)
#endif
    for (std::size_t cell = 0; cell < layer.getNumberOfCells(); ++cell) {
      // set the materials for the cell volume and its faces
      auto meshId = secondaryInformation[cell].meshId;
      auto& material = materialArray[cell];
      const auto& localMaterial = materialsDB[meshId];
      const auto& element = elements[meshId];
      const auto& localCellInformation = cellInformation[cell];

      initAssign(material.local, localMaterial);
      for (std::size_t side = 0; side < 4; ++side) {
        if (isInternalFaceType(localCellInformation.faceTypes[side])) {
          // use the neighbor face material info in case that we are not at a boundary
          if (element.neighborRanks[side] == seissol::MPI::mpi.rank()) {
            // material from interior or copy
            auto neighbor = element.neighbors[side];
            initAssign(material.neighbor[side], materialsDB[neighbor]);
          } else {
            // material from ghost layer (computed locally)
            auto neighborRank = element.neighborRanks[side];
            auto neighborRankIdx = element.mpiIndices[side];
            auto materialGhostIdx = ghostIdxMap.at(neighborRank)[neighborRankIdx];
            initAssign(material.neighbor[side], materialsDBGhost[materialGhostIdx]);
          }
        } else {
          // otherwise, use the material from the own cell
          initAssign(material.neighbor[side], localMaterial);
        }
      }

      // if enabled, set up the plasticity as well
      if (seissolParams.model.plasticity) {
        auto& plasticity = plasticityArray[cell];
        const auto& localPlasticity = plasticityDB[meshId];

        initAssign(plasticity, seissol::model::PlasticityData(localPlasticity, &material.local));
      }
    }
  }
}

struct LtsInfo {
  unsigned* ltsMeshToFace = nullptr;
  MeshStructure* meshStructure = nullptr;
  TimeStepping timeStepping{};

  // IMPORTANT: DO NOT DEALLOCATE THE ABOVE POINTERS... THEY ARE PASSED ON AND REQUIRED DURING
  // RUNTIME
};

void initializeCellMatrices(LtsInfo& ltsInfo, seissol::SeisSol& seissolInstance) {
  const auto& seissolParams = seissolInstance.getSeisSolParameters();

  // \todo Move this to some common initialization place
  auto& meshReader = seissolInstance.meshReader();
  auto& memoryManager = seissolInstance.getMemoryManager();

  seissol::initializer::initializeCellLocalMatrices(meshReader,
                                                    memoryManager.getLtsTree(),
                                                    memoryManager.getLts(),
                                                    memoryManager.getLtsLut(),
                                                    ltsInfo.timeStepping,
                                                    seissolParams.model);

  if (seissolParams.drParameters.etaHack != 1.0) {
    logWarning() << "The \"eta hack\" has been enabled in the timeframe [0,"
                 << seissolParams.drParameters.etaStop
                 << ") to mitigate quasi-divergent solutions in the "
                    "friction law. The results may not conform to the existing benchmarks.";
  }

  seissol::initializer::initializeDynamicRuptureMatrices(meshReader,
                                                         memoryManager.getLtsTree(),
                                                         memoryManager.getLts(),
                                                         memoryManager.getLtsLut(),
                                                         memoryManager.getDynamicRuptureTree(),
                                                         memoryManager.getDynamicRupture(),
                                                         ltsInfo.ltsMeshToFace,
                                                         *memoryManager.getGlobalDataOnHost(),
                                                         seissolParams.drParameters.etaHack);

  memoryManager.initFrictionData();

  seissol::initializer::initializeBoundaryMappings(meshReader,
                                                   memoryManager.getEasiBoundaryReader(),
                                                   memoryManager.getLtsTree(),
                                                   memoryManager.getLts(),
                                                   memoryManager.getLtsLut());

#ifdef ACL_DEVICE
  memoryManager.recordExecutionPaths(seissolParams.model.plasticity);
#endif

  auto itmParameters = seissolInstance.getSeisSolParameters().model.itmParameters;

  if (itmParameters.itmEnabled) {
    auto& timeMirrorManagers = seissolInstance.getTimeMirrorManagers();
    const double scalingFactor = itmParameters.itmVelocityScalingFactor;
    const double startingTime = itmParameters.itmStartingTime;

    auto* mLtsTree = memoryManager.getLtsTree();
    auto* mLts = memoryManager.getLts();
    auto* mLtsLut = memoryManager.getLtsLut();
    const auto* mTimeStepping = seissolInstance.timeManager().getTimeStepping();

    initializeTimeMirrorManagers(scalingFactor,
                                 startingTime,
                                 &meshReader,
                                 mLtsTree,
                                 mLts,
                                 mLtsLut,
                                 timeMirrorManagers.first,
                                 timeMirrorManagers.second,
                                 seissolInstance,
                                 mTimeStepping);
  }
}

void hostDeviceCoexecution(seissol::SeisSol& seissolInstance) {
  if constexpr (isDeviceOn()) {
    const auto hdswitch = seissolInstance.env().get<std::string>("DEVICE_HOST_SWITCH", "none");
    bool hdenabled = false;
    if (hdswitch == "none") {
      hdenabled = false;
      logInfo() << "No host-device switching. Everything runs on the GPU.";
    } else if (hdswitch == "auto") {
      hdenabled = true;
      logInfo() << "Automatic host-device switchpoint detection.";
      const auto hdswitchInt = solver::hostDeviceSwitch();
      seissolInstance.setExecutionPlaceCutoff(hdswitchInt);
    } else {
      hdenabled = true;
      const auto hdswitchInt = utils::StringUtils::parse<int>(hdswitch);
      logInfo() << "Manual host-device cutoff set to" << hdswitchInt << ".";
      seissolInstance.setExecutionPlaceCutoff(hdswitchInt);
    }

#ifdef ACL_DEVICE
    const bool usmDefault = useUSM();
#else
    const bool usmDefault = false;
#endif

    if (!usmDefault && hdenabled) {
      logWarning() << "Using the host-device execution on non-USM systems is not fully supported "
                      "yet. Expect incorrect results.";
    }
  }
}

void initializeClusteredLts(LtsInfo& ltsInfo, seissol::SeisSol& seissolInstance) {
  const auto& seissolParams = seissolInstance.getSeisSolParameters();

  assert(seissolParams.timeStepping.lts.getRate() > 0);

  seissolInstance.getLtsLayout().deriveLayout(TimeClustering::MultiRate,
                                              seissolParams.timeStepping.lts.getRate());

  seissolInstance.getLtsLayout().getMeshStructure(ltsInfo.meshStructure);
  seissolInstance.getLtsLayout().getCrossClusterTimeStepping(ltsInfo.timeStepping);

  seissolInstance.getMemoryManager().initializeFrictionLaw();

  unsigned* numberOfDRCopyFaces = nullptr;
  unsigned* numberOfDRInteriorFaces = nullptr;

  seissolInstance.getLtsLayout().getDynamicRuptureInformation(
      ltsInfo.ltsMeshToFace, numberOfDRCopyFaces, numberOfDRInteriorFaces);

  seissolInstance.getMemoryManager().fixateLtsTree(ltsInfo.timeStepping,
                                                   ltsInfo.meshStructure,
                                                   numberOfDRCopyFaces,
                                                   numberOfDRInteriorFaces,
                                                   seissolParams.model.plasticity);

  seissolInstance.getMemoryManager().setLtsToFace(ltsInfo.ltsMeshToFace);

  delete[] numberOfDRCopyFaces;
  delete[] numberOfDRInteriorFaces;

  const auto& ltsTree = seissolInstance.getMemoryManager().getLtsTree();
  const auto& lts = seissolInstance.getMemoryManager().getLts();

  unsigned* ltsToMesh = nullptr;
  unsigned numberOfMeshCells = 0;

  seissolInstance.getLtsLayout().getCellInformation(ltsTree->var(lts->cellInformation),
                                                    ltsTree->var(lts->secondaryInformation),
                                                    ltsToMesh,
                                                    numberOfMeshCells);

  // TODO(David): move all of this method to the MemoryManager
  seissolInstance.getMemoryManager().getLtsLutUnsafe().createLuts(
      ltsTree, ltsToMesh, numberOfMeshCells);

  delete[] ltsToMesh;

  seissol::initializer::time_stepping::deriveLtsSetups(ltsInfo.timeStepping.numberOfLocalClusters,
                                                       ltsInfo.meshStructure,
                                                       ltsTree->var(lts->cellInformation),
                                                       ltsTree->var(lts->secondaryInformation));
}

void initializeMemoryLayout(LtsInfo& ltsInfo, seissol::SeisSol& seissolInstance) {
  const auto& seissolParams = seissolInstance.getSeisSolParameters();

  seissolInstance.getMemoryManager().initializeMemoryLayout();

  seissolInstance.timeManager().addClusters(ltsInfo.timeStepping,
                                            ltsInfo.meshStructure,
                                            seissolInstance.getMemoryManager(),
                                            seissolParams.model.plasticity);

  // set tv for all time clusters (this needs to be done, after the time clusters start existing)
  if (seissolParams.model.plasticity) {
    seissolInstance.timeManager().setTv(seissolParams.model.tv);
  }

  seissolInstance.getMemoryManager().fixateBoundaryLtsTree();
}

} // namespace

void seissol::initializer::initprocedure::initModel(seissol::SeisSol& seissolInstance) {
  SCOREP_USER_REGION("init_model", SCOREP_USER_REGION_TYPE_FUNCTION);

  logInfo() << "Begin init model.";

  // Call the pre mesh initialization hook
  seissol::Modules::callHook<ModuleHook::PreModel>();

  seissol::Stopwatch watch;
  watch.start();

  LtsInfo ltsInfo;

  // these four methods need to be called in this order.
  logInfo() << "Model info:";
  logInfo() << "Material:" << MaterialT::Text.c_str();
  logInfo() << "Order:" << ConvergenceOrder;
<<<<<<< HEAD
  logInfo() << "Precision:" << (sizeof(real) == 4 ? "single (f32)" : "double (f64)");
  logInfo() << "Number of simultaneous simulations:" << Config::NumSimulations;
  logInfo() << "Elementwise matrices:" << (Config::GlobalElementwise ? "on" : "off");
=======
  logInfo() << "Precision:"
            << (Config::Precision == RealType::F32 ? "single (f32)" : "double (f64)");
>>>>>>> 58e05fb4
  logInfo() << "Plasticity:"
            << (seissolInstance.getSeisSolParameters().model.plasticity ? "on" : "off");
  logInfo() << "Flux:"
            << parameters::fluxToString(seissolInstance.getSeisSolParameters().model.flux).c_str();
  logInfo() << "Flux near fault:"
            << parameters::fluxToString(seissolInstance.getSeisSolParameters().model.fluxNearFault)
                   .c_str();

  // init LTS
  logInfo() << "Initialize LTS.";
  initializeClusteredLts(ltsInfo, seissolInstance);

  // init cell materials (needs LTS, to place the material in; this part was translated from
  // FORTRAN)
  logInfo() << "Initialize cell material parameters.";
  initializeCellMaterial(seissolInstance);

  if constexpr (isDeviceOn()) {
    logInfo() << "Determine Host-Device switchpoint";
    hostDeviceCoexecution(seissolInstance);
  }

  // init memory layout (needs cell material values to initialize e.g. displacements correctly)
  logInfo() << "Initialize Memory layout.";
  initializeMemoryLayout(ltsInfo, seissolInstance);

  // init cell matrices
  logInfo() << "Initialize cell-local matrices.";
  initializeCellMatrices(ltsInfo, seissolInstance);

  watch.pause();
  watch.printTime("Model initialized in:");

  // Call the post mesh initialization hook
  seissol::Modules::callHook<ModuleHook::PostModel>();

  logInfo() << "End init model.";
}<|MERGE_RESOLUTION|>--- conflicted
+++ resolved
@@ -392,14 +392,11 @@
   logInfo() << "Model info:";
   logInfo() << "Material:" << MaterialT::Text.c_str();
   logInfo() << "Order:" << ConvergenceOrder;
-<<<<<<< HEAD
   logInfo() << "Precision:" << (sizeof(real) == 4 ? "single (f32)" : "double (f64)");
   logInfo() << "Number of simultaneous simulations:" << Config::NumSimulations;
   logInfo() << "Elementwise matrices:" << (Config::GlobalElementwise ? "on" : "off");
-=======
   logInfo() << "Precision:"
             << (Config::Precision == RealType::F32 ? "single (f32)" : "double (f64)");
->>>>>>> 58e05fb4
   logInfo() << "Plasticity:"
             << (seissolInstance.getSeisSolParameters().model.plasticity ? "on" : "off");
   logInfo() << "Flux:"
