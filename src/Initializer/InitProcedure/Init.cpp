--- conflicted
+++ resolved
@@ -86,15 +86,7 @@
 }
 
 void closeSeisSol(seissol::SeisSol& seissolInstance) {
-<<<<<<< HEAD
-  logInfo(seissol::MPI::mpi.rank()) << "Cleaning up memory.";
-=======
-  logInfo() << "Closing IO.";
-  // cleanup IO
-  seissolInstance.waveFieldWriter().close();
-  seissolInstance.faultWriter().close();
-  seissolInstance.freeSurfaceWriter().close();
->>>>>>> 10f0001e
+  logInfo() << "Cleaning up memory.";
 
   // deallocate memory manager
   seissolInstance.deleteMemoryManager();
