--- conflicted
+++ resolved
@@ -83,14 +83,10 @@
   logInfo(seissol::MPI::mpi.rank()) << "Closing IO.";
   // cleanup IO
   seissolInstance.waveFieldWriter().close();
-<<<<<<< HEAD
-  seissolInstance.checkPointManager().close();
+  // seissolInstance.checkPointManager().close();
   for (unsigned int i = 0; i < MULTIPLE_SIMULATIONS; i++) {
     seissolInstance.faultWriter()[i]->close();
   }
-=======
-  seissolInstance.faultWriter().close();
->>>>>>> 5e75cf71
   seissolInstance.freeSurfaceWriter().close();
 
   // deallocate memory manager
