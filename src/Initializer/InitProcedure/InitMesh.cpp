--- conflicted
+++ resolved
@@ -196,24 +196,12 @@
 
   auto ltsWeights = getLtsWeightsImplementation(
       seissolParams.timeStepping.lts.getLtsWeightsType(), config, seissolInstance);
-<<<<<<< HEAD
-  auto* meshReader =
-      new seissol::geometry::PUMLReader(seissolParams.mesh.meshFileName.c_str(),
-                                        seissolParams.mesh.partitioningLib.c_str(),
-                                        seissolParams.timeStepping.maxTimestepWidth,
-                                        seissolParams.output.checkpointParameters.fileName.c_str(),
-                                        boundaryFormat,
-                                        ltsWeights.get(),
-                                        nodeWeight,
-                                        readPartitionFromFile);
-=======
-  auto meshReader = new seissol::geometry::PUMLReader(seissolParams.mesh.meshFileName.c_str(),
+  auto* meshReader = new seissol::geometry::PUMLReader(seissolParams.mesh.meshFileName.c_str(),
                                                       seissolParams.mesh.partitioningLib.c_str(),
                                                       seissolParams.timeStepping.maxTimestepWidth,
                                                       boundaryFormat,
                                                       ltsWeights.get(),
                                                       nodeWeight);
->>>>>>> e08e4c52
   seissolInstance.setMeshReader(meshReader);
 
   watch.pause();
