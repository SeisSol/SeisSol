--- conflicted
+++ resolved
@@ -7,14 +7,6 @@
 
 #include "InitMesh.h"
 
-<<<<<<< HEAD
-#include <Geometry/MeshDefinition.h>
-#include <Initializer/Parameters/MeshParameters.h>
-#include <Initializer/Parameters/SeisSolParameters.h>
-#include <Initializer/TimeStepping/LtsWeights/LtsWeights.h>
-#include <Monitoring/Instrumentation.h>
-#include <Solver/Estimator.h>
-=======
 #include "Geometry/CubeGenerator.h"
 #include "Geometry/MeshDefinition.h"
 #include "Initializer/Parameters/MeshParameters.h"
@@ -25,7 +17,6 @@
 
 #include <Eigen/Core>
 #include <Eigen/Dense>
->>>>>>> 0c079542
 #include <algorithm>
 #include <cmath>
 #include <cstring>
@@ -293,14 +284,9 @@
 
   auto ltsWeights = getLtsWeightsImplementation(
       seissolParams.timeStepping.lts.getLtsWeightsType(), config, seissolInstance);
-<<<<<<< HEAD
-  auto* meshReader = new seissol::geometry::PUMLReader(seissolParams.mesh.meshFileName.c_str(),
-                                                       seissolParams.mesh.partitioningLib.c_str(),
-                                                       configMap,
-=======
   auto* meshReader = new seissol::geometry::PUMLReader(seissolParams.mesh.meshFileName,
                                                        seissolParams.mesh.partitioningLib,
->>>>>>> 0c079542
+                                                       configMap,
                                                        boundaryFormat,
                                                        topologyFormat,
                                                        ltsWeights.get(),
