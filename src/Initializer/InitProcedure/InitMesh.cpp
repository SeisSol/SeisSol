--- conflicted
+++ resolved
@@ -58,10 +58,8 @@
   meshReader.displaceMesh(displacement);
   meshReader.scaleMesh(scalingMatrix);
 
-  logInfo(seissol::MPI::mpi.rank()) << "Exchanging ghostlayer metadata.";
-  meshReader.exchangeGhostlayerMetadata();
-
-<<<<<<< HEAD
+  logInfo(seissol::MPI::mpi.rank()) << "Extracting fault information.";
+
   auto drParameters = seissolInstance.getMemoryManager().getDRParameters();
 
   VrtxCoords center{drParameters[0]->referencePoint[0],
@@ -69,14 +67,9 @@
                     drParameters[0]->referencePoint[2]}; /// \todo (VK) find a cleaner better way to do this for fused simulations. Right now, we are assuming
                     // that the user does not mess up and put different reference points in different simulation files
   meshReader.extractFaultInformation(center, drParameters[0]->refPointMethod); /// \todo (VK): same as above
-=======
-  logInfo(seissol::MPI::mpi.rank()) << "Extracting fault information.";
-  auto* drParameters = seissolInstance.getMemoryManager().getDRParameters();
-  const VrtxCoords center{drParameters->referencePoint[0],
-                          drParameters->referencePoint[1],
-                          drParameters->referencePoint[2]};
-  meshReader.extractFaultInformation(center, drParameters->refPointMethod);
->>>>>>> 5e75cf71
+
+  logInfo(seissol::MPI::mpi.rank()) << "Exchanging ghostlayer metadata.";
+  meshReader.exchangeGhostlayerMetadata();
 
   seissolInstance.getLtsLayout().setMesh(meshReader);
 }
