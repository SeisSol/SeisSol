--- conflicted
+++ resolved
@@ -1,14 +1,9 @@
 #include "InitMesh.hpp"
 
-<<<<<<< HEAD
-#include <Kernels/precision.hpp>
-#include <algorithm>
-=======
 #include <Geometry/MeshDefinition.h>
 #include <Initializer/Parameters/MeshParameters.h>
 #include <Initializer/Parameters/SeisSolParameters.h>
 #include <Initializer/time_stepping/LtsWeights/LtsWeights.h>
->>>>>>> 1200e1ff
 #include <cstring>
 
 #include "utils/env.h"
@@ -280,33 +275,27 @@
   seissol::Stopwatch watch;
   watch.start();
 
-<<<<<<< HEAD
-  std::string realMeshFileName = seissolParams.mesh.meshFileName;
+  const std::string realMeshFileName = seissolParams.mesh.meshFileName;
   bool addNC = true;
   if (realMeshFileName.size() >= 3) {
     const auto lastCharacters = realMeshFileName.substr(realMeshFileName.size() - 3);
     addNC = lastCharacters != ".nc";
   }
 
-=======
-  const std::string realMeshFileName = seissolParams.mesh.meshFileName;
->>>>>>> 1200e1ff
   switch (meshFormat) {
   case seissol::initializer::parameters::MeshFormat::Netcdf: {
 #if USE_NETCDF
-<<<<<<< HEAD
-    if (addNC) {
-      realMeshFileName = seissolParams.mesh.meshFileName + ".nc";
-      logInfo(commRank)
-          << "The Netcdf file extension \".nc\" has been appended. Updated mesh file name:"
-          << realMeshFileName;
-    }
-=======
-    const auto realMeshFileNameNetcdf = seissolParams.mesh.meshFileName + ".nc";
-    logInfo(commRank)
-        << "The Netcdf file extension \".nc\" has been appended. Updated mesh file name:"
-        << realMeshFileNameNetcdf;
->>>>>>> 1200e1ff
+    const auto realMeshFileNameNetcdf = [&]() {
+      if (addNC) {
+        const auto newRealMeshFileName = realMeshFileName + ".nc";
+        logInfo(commRank)
+            << "The Netcdf file extension \".nc\" has been appended. Updated mesh file name:"
+            << newRealMeshFileName;
+        return newRealMeshFileName;
+      } else {
+        return realMeshFileName;
+      }
+    }();
     seissolInstance.setMeshReader(
         new seissol::geometry::NetcdfReader(commRank, commSize, realMeshFileNameNetcdf.c_str()));
 #else
