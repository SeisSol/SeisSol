--- conflicted
+++ resolved
@@ -622,18 +622,7 @@
   delete[] l_requests;
 }
 
-<<<<<<< HEAD
-void seissol::initializer::time_stepping::LtsLayout::deriveLayout( unsigned int        i_clusterRate ) {
-  m_globalTimeStepRates.resize(1);
-  m_globalTimeStepRates[0] = i_clusterRate;
-  
-  for (std::size_t i = 1; i < m_numberOfGlobalClusters; ++i) {
-    m_globalTimeStepWidths[i] = m_globalTimeStepWidths[i - 1] * i_clusterRate;
-  }
-
-=======
 void seissol::initializer::time_stepping::LtsLayout::deriveLayout(  ) {
->>>>>>> 531885e8
   // derive plain copy and the interior
   derivePlainCopyInterior();
 
@@ -653,304 +642,11 @@
   deriveDynamicRupturePlainCopyInterior();
 }
 
-<<<<<<< HEAD
 seissol::initializer::ClusterLayout seissol::initializer::time_stepping::LtsLayout::clusterLayout() const {
   return ClusterLayout({m_globalTimeStepRates[0]}, m_globalTimeStepWidths[0], m_numberOfGlobalClusters);
 }
 
 void seissol::initializer::time_stepping::LtsLayout::getDynamicRuptureInformation( unsigned*&  ltsToFace )
-=======
-void seissol::initializer::time_stepping::LtsLayout::getCellInformation( CellLocalInformation* io_cellLocalInformation,
-                                                                          SecondaryCellLocalInformation* secondaryInformation,
-                                                                          std::size_t         *&o_ltsToMesh,
-                                                                          std::size_t          &o_numberOfMeshCells ) {
-	const int rank = seissol::MPI::mpi.rank();
-
-  // total sizes of the communication layers covering all clusters
-  unsigned int l_totalGhostLayerSize, l_totalCopyLayerSize, l_totalInteriorSize;
-  l_totalGhostLayerSize = l_totalCopyLayerSize = l_totalInteriorSize = 0;
-
-  // ghost region offsets offsets relative to the absolute start of the lts setup
-  std::vector< std::vector< unsigned int > > l_ghostOffsets;
-  l_ghostOffsets.resize( m_clusteredCopy.size() );
-
-  // copy region offsets offsets relative to the absolute start of the lts setup
-  std::vector< std::vector< unsigned int > > l_copyOffsets;
-  l_copyOffsets.resize( m_clusteredGhost.size() );
-
-  // interior offsets offsets relative to the absolute start of the lts setup
-  std::vector< unsigned int >  l_interiorOffsets;
-  l_interiorOffsets.resize( m_clusteredInterior.size() );
-
-  // last offset
-  unsigned int l_lastOffset = 0;
-
-  // derive offsets
-  for( unsigned int l_cluster = 0; l_cluster < m_clusteredInterior.size(); l_cluster++ ) {
-    l_ghostOffsets[l_cluster].resize( m_clusteredGhost[l_cluster].size() );
-    // iterate over ghost regions
-    for( unsigned int l_ghostRegion = 0; l_ghostRegion < m_clusteredGhost[l_cluster].size(); l_ghostRegion++ ) {
-      l_ghostOffsets[l_cluster][l_ghostRegion] = l_lastOffset;
-      l_lastOffset += m_clusteredGhost[l_cluster][l_ghostRegion].second.size();
-    }
-
-    l_copyOffsets[l_cluster].resize( m_clusteredCopy[l_cluster].size() );
-    // iterate over copy regions
-    for( unsigned int l_copyRegion = 0; l_copyRegion < m_clusteredCopy[l_cluster].size(); l_copyRegion++ ) {
-      l_copyOffsets[l_cluster][l_copyRegion] = l_lastOffset;
-      l_lastOffset += m_clusteredCopy[l_cluster][l_copyRegion].second.size();
-    }
-
-    l_interiorOffsets[l_cluster] = l_lastOffset;
-    l_lastOffset += m_clusteredInterior[l_cluster].size();
-  }
-
-  // derive size of the ghost and copy layer
-  for( unsigned int l_cluster = 0; l_cluster < m_clusteredCopy.size(); l_cluster++ ) {
-    for( unsigned int l_region = 0; l_region < m_clusteredCopy[l_cluster].size(); l_region++ ) {
-      l_totalGhostLayerSize += m_clusteredGhost[l_cluster][l_region].second.size();
-      l_totalCopyLayerSize  += m_clusteredCopy[l_cluster][l_region].second.size();
-    }
-  }
-
-  // derive size of the interior
-  for( unsigned int l_cluster = 0; l_cluster < m_clusteredInterior.size(); l_cluster++ ) {
-    l_totalInteriorSize += m_clusteredInterior[l_cluster].size();
-  }
-
-  // set number of mesh and lts cells
-  o_numberOfMeshCells         = m_cells.size();
-  unsigned numberOfLtsCells   = l_totalGhostLayerSize + l_totalCopyLayerSize + l_totalInteriorSize;
-
-  std::vector<int> duplicate(m_cells.size());
-
-
-  // allocate memory
-  // TODO: free sometime somewhere
-  o_ltsToMesh            = new std::size_t[ numberOfLtsCells ];
-
-  // current lts cell
-  std::size_t l_ltsCell = 0;
-  unsigned int layerId = 0;
-
-  // iterate over the setup an derive a linear layout
-  for( unsigned int l_cluster = 0; l_cluster < m_clusteredInterior.size(); l_cluster++ ) {
-    /*
-     * iterate over ghost layer
-     */
-    for( unsigned int l_region = 0; l_region < m_clusteredGhost[l_cluster].size(); l_region++ ) {
-      for( unsigned int l_ghostCell = 0; l_ghostCell < m_clusteredGhost[l_cluster][l_region].second.size(); l_ghostCell++ ) {
-        // get values
-        unsigned int l_clusterId = m_clusteredCopy[l_cluster][l_region].first[1];
-
-        // set mapping invalid
-        o_ltsToMesh[l_ltsCell] = std::numeric_limits<std::size_t>::max();
-
-        secondaryInformation[l_ltsCell].clusterId = l_clusterId;
-        secondaryInformation[l_ltsCell].meshId = l_ghostCell;
-        secondaryInformation[l_ltsCell].duplicate = 0;
-        secondaryInformation[l_ltsCell].halo = HaloType::Ghost;
-
-        secondaryInformation[l_ltsCell].globalId = m_mesh->getGhostlayerMetadata().at(m_clusteredCopy[l_cluster][l_region].first[0])[l_ghostCell].globalId; // TODO: check
-        secondaryInformation[l_ltsCell].rank = m_clusteredCopy[l_cluster][l_region].first[0];
-        secondaryInformation[l_ltsCell].layerId = layerId;
-        secondaryInformation[l_ltsCell].configId = 0;
-
-        l_ltsCell++;
-        ++layerId;
-      }
-    }
-    layerId = 0;
-
-    /*
-     * iterate over copy layer
-     */
-    for( unsigned int l_region = 0; l_region < m_clusteredCopy[l_cluster].size(); l_region++ ) {
-      for( unsigned int l_copyCell = 0; l_copyCell < m_clusteredCopy[l_cluster][l_region].second.size(); l_copyCell++ ) {
-        // get values
-        unsigned int l_clusterId  = m_localClusters[l_cluster];
-        unsigned int l_meshId     = m_clusteredCopy[l_cluster][l_region].second[l_copyCell];
-
-        // store face independent information
-
-        // set mappings
-        o_ltsToMesh[l_ltsCell]                   = l_meshId;
-
-        secondaryInformation[l_ltsCell].clusterId = l_clusterId;
-        secondaryInformation[l_ltsCell].meshId = l_meshId;
-        secondaryInformation[l_ltsCell].duplicate = duplicate[l_meshId];
-        ++duplicate[l_meshId];
-
-        secondaryInformation[l_ltsCell].halo = HaloType::Copy;
-        secondaryInformation[l_ltsCell].globalId = m_cells[l_meshId].globalId;
-        secondaryInformation[l_ltsCell].rank = rank;
-        secondaryInformation[l_ltsCell].layerId = layerId;
-        secondaryInformation[l_ltsCell].configId = 0;
-        std::memcpy(secondaryInformation[l_ltsCell].neighborRanks, m_cells[l_meshId].neighborRanks, sizeof(int[4]));
-
-        // iterate over faces
-        for( unsigned int l_face = 0; l_face < Cell::NumFaces; l_face++ ) {
-          // store mpi-independent values
-          io_cellLocalInformation[l_ltsCell].faceTypes[l_face]        = getFaceType( m_cells[l_meshId].boundaries[l_face] );
-          io_cellLocalInformation[l_ltsCell].faceRelations[l_face][0] = m_cells[l_meshId].neighborSides[l_face];
-          io_cellLocalInformation[l_ltsCell].faceRelations[l_face][1] = m_cells[l_meshId].sideOrientations[l_face];
-
-          // neighboring cell is part of the corresponding ghost region
-          if( m_cells[l_meshId].neighborRanks[l_face] != rank ) {
-            // remark: it is not sufficient to just search in the corresponding ghost region as copy cells can have more than one mpi-neighbor
-
-            // global neighboring cluster id
-            unsigned int l_globalNeighboringCluster = m_mesh->getGhostlayerMetadata().at(m_cells[l_meshId].neighborRanks[l_face])[ m_cells[l_meshId].mpiIndices[l_face]].clusterId;
-
-            // find local neighboring region
-            unsigned int l_localNeighboringRegion;
-            for( l_localNeighboringRegion = 0; l_localNeighboringRegion < m_clusteredCopy[l_cluster].size(); l_localNeighboringRegion++ ) {
-              // match if the ghost regions matches the neighboring rank and cluster
-              if( m_clusteredCopy[l_cluster][l_localNeighboringRegion].first[0]
-						== static_cast<unsigned int>(m_cells[l_meshId].neighborRanks[l_face]) &&
-                  m_clusteredCopy[l_cluster][l_localNeighboringRegion].first[1] == l_globalNeighboringCluster ) break;
-
-              // make sure there's a match
-              if( l_localNeighboringRegion == m_clusteredCopy[l_cluster].size() -1 ) logError() << "no matching neighboring ghost region";
-            }
-
-            // get mesh id in the neighboring domain
-            unsigned int l_neighboringMeshId = m_mesh->getGhostlayerMetadata().at(m_cells[l_meshId].neighborRanks[l_face])[ m_cells[l_meshId].mpiIndices[l_face]].localId;
-
-            unsigned int l_localGhostId = searchClusteredGhostCell( l_neighboringMeshId,
-                                                                    l_cluster,
-                                                                    l_localNeighboringRegion );
-
-            // store value
-            secondaryInformation[l_ltsCell].faceNeighborIds[l_face] = l_ghostOffsets[l_cluster][l_localNeighboringRegion] + l_localGhostId;
-          }
-          // else neighboring cell is part of the interior or copy layer
-          else if (io_cellLocalInformation[l_ltsCell].faceTypes[l_face] == FaceType::Regular ||
-                   io_cellLocalInformation[l_ltsCell].faceTypes[l_face] == FaceType::Periodic ||
-                   io_cellLocalInformation[l_ltsCell].faceTypes[l_face] == FaceType::DynamicRupture) {
-            // neighboring mesh id
-            unsigned int l_neighboringMeshId = m_cells[l_meshId].neighbors[l_face];
-
-            // neighboring cell is part of the copy layers
-            if( m_cells[l_neighboringMeshId].neighborRanks[0] != rank ||
-                m_cells[l_neighboringMeshId].neighborRanks[1] != rank ||
-                m_cells[l_neighboringMeshId].neighborRanks[2] != rank ||
-                m_cells[l_neighboringMeshId].neighborRanks[3] != rank    ) {
-
-              // get neighboring copy positions
-              unsigned int l_localNeighboringClusterId;
-              // TODO check if these values are really initialized by searchClusterCopyCell()
-			  unsigned int l_neighboringCopyRegion = std::numeric_limits<unsigned int>::max();
-			  unsigned int l_localNeighboringCellId = std::numeric_limits<unsigned int>::max();
-
-              searchClusteredCopyCell( l_neighboringMeshId,
-                                       l_localNeighboringClusterId,
-                                       l_neighboringCopyRegion,
-                                       l_localNeighboringCellId );
-
-              secondaryInformation[l_ltsCell].faceNeighborIds[l_face] = l_copyOffsets[l_localNeighboringClusterId][l_neighboringCopyRegion] + l_localNeighboringCellId;
-            }
-            // neighboring cell is part of the interior: search for the position of the neighboring cell in the interior of the cluster
-            else {
-              // get neighboring interior cell positions
-              unsigned int l_localNeighboringClusterId, l_localNeighboringCellId;
-
-              searchClusteredInteriorCell( l_neighboringMeshId,
-                                           l_localNeighboringClusterId,
-                                           l_localNeighboringCellId );
-
-              // store values
-              secondaryInformation[l_ltsCell].faceNeighborIds[l_face] = l_interiorOffsets[l_localNeighboringClusterId] + l_localNeighboringCellId;
-            }
-          }
-        }
-
-        l_ltsCell++;
-        ++layerId;
-      }
-    }
-    layerId = 0;
-
-    /*
-     * interate over interior
-     */
-    for( unsigned int l_interiorCell = 0; l_interiorCell <  m_clusteredInterior[l_cluster].size(); l_interiorCell++ ) {
-      // get values
-      unsigned int l_clusterId  = m_localClusters[l_cluster];
-      unsigned int l_meshId     = m_clusteredInterior[l_cluster][l_interiorCell];
-
-      // store face independent information
-      secondaryInformation[l_ltsCell].clusterId = l_clusterId;
-      secondaryInformation[l_ltsCell].meshId = l_meshId;
-      secondaryInformation[l_ltsCell].duplicate = 0;
-      secondaryInformation[l_ltsCell].halo = HaloType::Interior;
-      secondaryInformation[l_ltsCell].globalId = m_cells[l_meshId].globalId;
-      secondaryInformation[l_ltsCell].rank = rank;
-      secondaryInformation[l_ltsCell].layerId = layerId;
-      secondaryInformation[l_ltsCell].configId = 0;
-      std::memcpy(secondaryInformation[l_ltsCell].neighborRanks, m_cells[l_meshId].neighborRanks, sizeof(int[4]));
-
-      // set mappings
-      o_ltsToMesh[l_ltsCell]                   = l_meshId;
-
-      // iterate over faces
-      for( unsigned int l_face = 0; l_face < Cell::NumFaces; l_face++ ) {
-        // store mpi-independent values
-        io_cellLocalInformation[l_ltsCell].faceTypes[l_face]        = getFaceType( m_cells[l_meshId].boundaries[l_face] );
-        io_cellLocalInformation[l_ltsCell].faceRelations[l_face][0] = m_cells[l_meshId].neighborSides[l_face];
-        io_cellLocalInformation[l_ltsCell].faceRelations[l_face][1] = m_cells[l_meshId].sideOrientations[l_face];
-
-        if(io_cellLocalInformation[l_ltsCell].faceTypes[l_face] == FaceType::Regular ||
-           io_cellLocalInformation[l_ltsCell].faceTypes[l_face] == FaceType::Periodic ||
-           io_cellLocalInformation[l_ltsCell].faceTypes[l_face] == FaceType::DynamicRupture) {
-          // neighboring mesh id
-          unsigned int l_neighboringMeshId = m_cells[l_meshId].neighbors[l_face];
-
-          // neighboring cell is part of the copy layers
-          if( m_cells[l_neighboringMeshId].neighborRanks[0] != rank ||
-              m_cells[l_neighboringMeshId].neighborRanks[1] != rank ||
-              m_cells[l_neighboringMeshId].neighborRanks[2] != rank ||
-              m_cells[l_neighboringMeshId].neighborRanks[3] != rank    ) {
-
-            // get neighboring copy positions
-            unsigned int l_localNeighboringClusterId;
-            // TODO check if these values are really initialized by searchClusterCopyCell()
-			unsigned int l_neighboringCopyRegion = std::numeric_limits<unsigned int>::max();
-			unsigned int l_localNeighboringCellId = std::numeric_limits<unsigned int>::max();
-
-            searchClusteredCopyCell( l_neighboringMeshId,
-                                     l_localNeighboringClusterId,
-                                     l_neighboringCopyRegion,
-                                     l_localNeighboringCellId );
-
-            secondaryInformation[l_ltsCell].faceNeighborIds[l_face] = l_copyOffsets[l_localNeighboringClusterId][l_neighboringCopyRegion] + l_localNeighboringCellId;
-          }
-          // neighboring cell is part of the interior: search for the position of the neighboring cell in the interior of the cluster
-          else {
-            // get neighboring interior cell positions
-            unsigned int l_localNeighboringClusterId, l_localNeighboringCellId;
-
-            searchClusteredInteriorCell( l_neighboringMeshId,
-                                         l_localNeighboringClusterId,
-                                         l_localNeighboringCellId );
-
-            // store values
-            secondaryInformation[l_ltsCell].faceNeighborIds[l_face] = l_interiorOffsets[l_localNeighboringClusterId] + l_localNeighboringCellId;
-          }
-        }
-      }
-
-      l_ltsCell++;
-      ++layerId;
-    }
-    layerId = 0;
-  }
-}
-
-void seissol::initializer::time_stepping::LtsLayout::getDynamicRuptureInformation( unsigned*&  ltsToFace,
-                                                                                    unsigned*&   numberOfDRCopyFaces,
-                                                                                    unsigned*&   numberOfDRInteriorFaces )
->>>>>>> 531885e8
 {
   assert( m_dynamicRupturePlainCopy.size() == m_dynamicRupturePlainInterior.size() );
   
