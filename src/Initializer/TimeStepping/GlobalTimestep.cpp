// SPDX-FileCopyrightText: 2023 SeisSol Group
//
// SPDX-License-Identifier: BSD-3-Clause
// SPDX-LicenseComments: Full text under /LICENSE and /LICENSES/
//
// SPDX-FileContributor: Author lists in /AUTHORS and /CITATION.cff

#include "GlobalTimestep.h"

<<<<<<< HEAD
#include <Common/ConfigHelper.h>
=======
#include "Common/Constants.h"
#include "Equations/Datastructures.h"
#include "Initializer/ParameterDB.h"
#include "Initializer/Parameters//SeisSolParameters.h"
#include "Initializer/Parameters/ModelParameters.h"
#include "Parallel/MPI.h"

#include <Eigen/Core>
>>>>>>> 0c079542
#include <Eigen/Dense>
#include <algorithm>
#include <array>
#include <cmath>
#include <cstddef>
#include <mpi.h>
#include <variant>
#include <vector>

namespace {

<<<<<<< HEAD
double
    computeCellTimestep(const std::array<Eigen::Vector3d, 4>& vertices,
                        double pWaveVel,
                        double cfl,
                        double maximumAllowedTimeStep,
                        std::size_t convergenceOrder,
                        const seissol::initializer::parameters::SeisSolParameters& seissolParams) {
=======
double computeCellTimestep(const std::array<Eigen::Vector3d, 4>& vertices,
                           double pWaveVel,
                           double cfl,
                           double maximumAllowedTimeStep) {
>>>>>>> 0c079542
  // Compute insphere radius
  std::array<Eigen::Vector3d, 4> x = vertices;
  Eigen::Matrix4d a;
  a << x[0](0), x[0](1), x[0](2), 1.0, x[1](0), x[1](1), x[1](2), 1.0, x[2](0), x[2](1), x[2](2),
      1.0, x[3](0), x[3](1), x[3](2), 1.0;

  const double alpha = a.determinant();
  const double nabc = ((x[1] - x[0]).cross(x[2] - x[0])).norm();
  const double nabd = ((x[1] - x[0]).cross(x[3] - x[0])).norm();
  const double nacd = ((x[2] - x[0]).cross(x[3] - x[0])).norm();
  const double nbcd = ((x[2] - x[1]).cross(x[3] - x[1])).norm();
  const double insphere = std::fabs(alpha) / (nabc + nabd + nacd + nbcd);

  // Compute maximum timestep
  return std::fmin(maximumAllowedTimeStep,
                   cfl * 2.0 * insphere / (pWaveVel * (2 * convergenceOrder - 1)));
}

} // namespace

namespace seissol::initializer {

GlobalTimestep
    computeTimesteps(const seissol::initializer::CellToVertexArray& cellToVertex,
                     const seissol::initializer::parameters::SeisSolParameters& seissolParams) {

  const auto materials = queryMaterials(seissolParams.model, cellToVertex);

  GlobalTimestep timestep;
  timestep.cellTimeStepWidths.resize(cellToVertex.size);

<<<<<<< HEAD
  for (std::size_t cell = 0; cell < cellToVertex.size; ++cell) {
    std::visit(
        [&](auto cfg) {
          using Cfg = decltype(cfg);
          using MaterialT = model::MaterialTT<Cfg>;
          const auto& material = std::get<MaterialT>(materials[cell]);
          const double pWaveVel = material.getMaxWaveSpeed();
          const std::array<Eigen::Vector3d, 4> vertices = cellToVertex.elementCoordinates(cell);
          const auto materialMaxTimestep = material.maximumTimestep();
          const auto cellMaxTimestep =
              std::min(materialMaxTimestep, seissolParams.timeStepping.maxTimestepWidth);
          timestep.cellTimeStepWidths[cell] = computeCellTimestep(vertices,
                                                                  pWaveVel,
                                                                  seissolParams.timeStepping.cfl,
                                                                  cellMaxTimestep,
                                                                  Cfg::ConvergenceOrder,
                                                                  seissolParams);
        },
        ConfigVariantList[cellToVertex.elementConfigs(cell)]);
=======
  for (unsigned cell = 0; cell < cellToVertex.size; ++cell) {
    const double pWaveVel = materials[cell].getMaxWaveSpeed();
    const std::array<Eigen::Vector3d, 4> vertices = cellToVertex.elementCoordinates(cell);
    const auto materialMaxTimestep = materials[cell].maximumTimestep();
    const auto cellMaxTimestep =
        std::min(materialMaxTimestep, seissolParams.timeStepping.maxTimestepWidth);
    timestep.cellTimeStepWidths[cell] =
        computeCellTimestep(vertices, pWaveVel, seissolParams.timeStepping.cfl, cellMaxTimestep);
>>>>>>> 0c079542
  }

  const auto minmaxCellPosition =
      std::minmax_element(timestep.cellTimeStepWidths.begin(), timestep.cellTimeStepWidths.end());

  double localMinTimestep = *minmaxCellPosition.first;
  double localMaxTimestep = *minmaxCellPosition.second;

  MPI_Allreduce(&localMinTimestep,
                &timestep.globalMinTimeStep,
                1,
                MPI_DOUBLE,
                MPI_MIN,
                seissol::Mpi::mpi.comm());
  MPI_Allreduce(&localMaxTimestep,
                &timestep.globalMaxTimeStep,
                1,
                MPI_DOUBLE,
                MPI_MAX,
                seissol::Mpi::mpi.comm());
  return timestep;
}
} // namespace seissol::initializer<|MERGE_RESOLUTION|>--- conflicted
+++ resolved
@@ -7,9 +7,6 @@
 
 #include "GlobalTimestep.h"
 
-<<<<<<< HEAD
-#include <Common/ConfigHelper.h>
-=======
 #include "Common/Constants.h"
 #include "Equations/Datastructures.h"
 #include "Initializer/ParameterDB.h"
@@ -17,8 +14,8 @@
 #include "Initializer/Parameters/ModelParameters.h"
 #include "Parallel/MPI.h"
 
+#include <Common/ConfigHelper.h>
 #include <Eigen/Core>
->>>>>>> 0c079542
 #include <Eigen/Dense>
 #include <algorithm>
 #include <array>
@@ -30,20 +27,11 @@
 
 namespace {
 
-<<<<<<< HEAD
-double
-    computeCellTimestep(const std::array<Eigen::Vector3d, 4>& vertices,
-                        double pWaveVel,
-                        double cfl,
-                        double maximumAllowedTimeStep,
-                        std::size_t convergenceOrder,
-                        const seissol::initializer::parameters::SeisSolParameters& seissolParams) {
-=======
 double computeCellTimestep(const std::array<Eigen::Vector3d, 4>& vertices,
                            double pWaveVel,
                            double cfl,
-                           double maximumAllowedTimeStep) {
->>>>>>> 0c079542
+                           double maximumAllowedTimeStep,
+                           std::size_t convergenceOrder) {
   // Compute insphere radius
   std::array<Eigen::Vector3d, 4> x = vertices;
   Eigen::Matrix4d a;
@@ -75,7 +63,6 @@
   GlobalTimestep timestep;
   timestep.cellTimeStepWidths.resize(cellToVertex.size);
 
-<<<<<<< HEAD
   for (std::size_t cell = 0; cell < cellToVertex.size; ++cell) {
     std::visit(
         [&](auto cfg) {
@@ -91,20 +78,9 @@
                                                                   pWaveVel,
                                                                   seissolParams.timeStepping.cfl,
                                                                   cellMaxTimestep,
-                                                                  Cfg::ConvergenceOrder,
-                                                                  seissolParams);
+                                                                  Cfg::ConvergenceOrder);
         },
         ConfigVariantList[cellToVertex.elementConfigs(cell)]);
-=======
-  for (unsigned cell = 0; cell < cellToVertex.size; ++cell) {
-    const double pWaveVel = materials[cell].getMaxWaveSpeed();
-    const std::array<Eigen::Vector3d, 4> vertices = cellToVertex.elementCoordinates(cell);
-    const auto materialMaxTimestep = materials[cell].maximumTimestep();
-    const auto cellMaxTimestep =
-        std::min(materialMaxTimestep, seissolParams.timeStepping.maxTimestepWidth);
-    timestep.cellTimeStepWidths[cell] =
-        computeCellTimestep(vertices, pWaveVel, seissolParams.timeStepping.cfl, cellMaxTimestep);
->>>>>>> 0c079542
   }
 
   const auto minmaxCellPosition =
