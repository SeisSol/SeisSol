--- conflicted
+++ resolved
@@ -19,13 +19,8 @@
   const int maxCluster =
       getCluster(m_details.globalMaxTimeStep, m_details.globalMinTimeStep, wiggleFactor, m_rate);
 
-<<<<<<< HEAD
-  for (unsigned cell = 0; cell < m_cellCosts.size(); ++cell) {
-    const int factor = ratepow(m_rate, m_clusterIds[cell], maxCluster);
-=======
   for (std::size_t cell = 0; cell < m_cellCosts.size(); ++cell) {
-    const int factor = LtsWeights::ipow(m_rate, maxCluster - m_clusterIds[cell]);
->>>>>>> 57f533fd
+    const auto factor = ratepow(m_rate, m_clusterIds[cell], maxCluster);
     m_vertexWeights[m_ncon * cell] = factor * m_cellCosts[cell];
   }
 }
@@ -43,13 +38,8 @@
   const int maxCluster =
       getCluster(m_details.globalMaxTimeStep, m_details.globalMinTimeStep, wiggleFactor, m_rate);
 
-<<<<<<< HEAD
-  for (unsigned cell = 0; cell < m_cellCosts.size(); ++cell) {
-    const int factor = ratepow(m_rate, m_clusterIds[cell], maxCluster);
-=======
   for (std::size_t cell = 0; cell < m_cellCosts.size(); ++cell) {
-    const int factor = LtsWeights::ipow(m_rate, maxCluster - m_clusterIds[cell]);
->>>>>>> 57f533fd
+    const auto factor = ratepow(m_rate, m_clusterIds[cell], maxCluster);
     m_vertexWeights[m_ncon * cell] = factor * m_cellCosts[cell];
 
     constexpr int MemoryWeight{1};
