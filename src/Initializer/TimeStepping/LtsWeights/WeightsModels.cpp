--- conflicted
+++ resolved
@@ -1,13 +1,6 @@
-<<<<<<< HEAD
 // SPDX-FileCopyrightText: 2021-2024 SeisSol Group
 //
 // SPDX-License-Identifier: BSD-3-Clause
-
-#include "PUML/PUML.h"
-#include "PUML/Downward.h"
-#include "PUML/Upward.h"
-=======
->>>>>>> 7f8b7cde
 
 #include "WeightsModels.h"
 
@@ -84,8 +77,4 @@
     m_imbalances[i] = MediumLtsWeightImbalance;
   }
 }
-<<<<<<< HEAD
-}
-=======
-} // namespace seissol::initializer::time_stepping
->>>>>>> 7f8b7cde
+} // namespace seissol::initializer::time_stepping