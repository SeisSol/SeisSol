// SPDX-FileCopyrightText: 2017 SeisSol Group
//
// SPDX-License-Identifier: BSD-3-Clause
// SPDX-LicenseComments: Full text under /LICENSE and /LICENSES/
//
// SPDX-FileContributor: Author lists in /AUTHORS and /CITATION.cff
// SPDX-FileContributor: Carsten Uphoff
// SPDX-FileContributor: Sebastian Wolf

#include "LtsWeights.h"

#include "Geometry/PUMLReader.h"
#include <Common/ConfigHelper.h>
#include <Common/Constants.h>
#include <Equations/Datastructures.h>
#include <Initializer/BasicTypedefs.h>
#include <Initializer/ParameterDB.h>
#include <Initializer/Parameters/LtsParameters.h>
#include <algorithm>
#include <cassert>
#include <cmath>
#include <cstddef>
#include <cstdint>
#include <limits>
#include <map>
#include <optional>
#include <string>
#include <unordered_map>
#include <utility>
#include <utils/logger.h>
#include <variant>
#include <vector>

#include <mpi.h>

#include "PUML/Downward.h"
#include "PUML/Upward.h"

#include "GeneratedCode/init.h"
#include "Initializer/TimeStepping/GlobalTimestep.h"
#include "Parallel/MPI.h"
#include "SeisSol.h"

namespace seissol::initializer::time_stepping {

double computeLocalCostOfClustering(const std::vector<int>& clusterIds,
                                    const std::vector<int>& cellCosts,
                                    const std::vector<uint64_t>& rate,
                                    double wiggleFactor,
                                    double minimalTimestep) {
  assert(clusterIds.size() == cellCosts.size());

  double cost = 0.0;
  for (auto i = 0U; i < clusterIds.size(); ++i) {
    const auto cluster = clusterIds[i];
    const auto cellCost = cellCosts[i];
    const auto invUpdateFactor = ratepow(rate, 0, cluster);
    cost += cellCost / static_cast<double>(invUpdateFactor);
  }

  const auto minDtWithWiggle = minimalTimestep * wiggleFactor;
  return cost / minDtWithWiggle;
}

double computeGlobalCostOfClustering(const std::vector<int>& clusterIds,
                                     const std::vector<int>& cellCosts,
                                     const std::vector<uint64_t>& rate,
                                     double wiggleFactor,
                                     double minimalTimestep,
                                     MPI_Comm comm) {
  double cost =
      computeLocalCostOfClustering(clusterIds, cellCosts, rate, wiggleFactor, minimalTimestep);
  MPI_Allreduce(MPI_IN_PLACE, &cost, 1, MPI_DOUBLE, MPI_SUM, comm);

  return cost;
}

std::vector<int> enforceMaxClusterId(const std::vector<int>& clusterIds, int maxClusterId) {
  auto newClusterIds = clusterIds;
  assert(maxClusterId >= 0);
  std::for_each(newClusterIds.begin(), newClusterIds.end(), [maxClusterId](auto& clusterId) {
    clusterId = std::min(clusterId, maxClusterId);
  });

  return newClusterIds;
}

// Merges clusters such that new cost is max oldCost * allowedPerformanceLossRatio
int computeMaxClusterIdAfterAutoMerge(const std::vector<int>& clusterIds,
                                      const std::vector<int>& cellCosts,
                                      const std::vector<uint64_t>& rate,
                                      double maximalAdmissibleCost,
                                      double wiggleFactor,
                                      double minimalTimestep) {
  int maxClusterId = *std::max_element(clusterIds.begin(), clusterIds.end());
  MPI_Allreduce(MPI_IN_PLACE, &maxClusterId, 1, MPI_INT, MPI_MAX, MPI::mpi.comm());

  // Iteratively merge clusters until we found the first number of clusters that has a cost that is
  // too high
  for (auto curMaxClusterId = maxClusterId; curMaxClusterId >= 0; --curMaxClusterId) {
    const auto newClustering = enforceMaxClusterId(clusterIds, curMaxClusterId);
    const double cost = computeGlobalCostOfClustering(
        newClustering, cellCosts, rate, wiggleFactor, minimalTimestep, MPI::mpi.comm());
    if (cost > maximalAdmissibleCost) {
      // This is the first number of clusters that resulted in an inadmissible cost
      // Hence, it was admissible in the previous iteration
      return std::min(maxClusterId, curMaxClusterId + 1);
    }
  }
  return 0;
}

LtsWeights::LtsWeights(const LtsWeightsConfig& config, seissol::SeisSol& seissolInstance)
    : seissolInstance(seissolInstance), m_rate(config.rate),
      m_vertexWeightElement(config.vertexWeightElement),
      m_vertexWeightDynamicRupture(config.vertexWeightDynamicRupture),
      m_vertexWeightFreeSurfaceWithGravity(config.vertexWeightFreeSurfaceWithGravity),
      boundaryFormat(config.boundaryFormat) {}

<<<<<<< HEAD
void LtsWeights::computeWeights(const PUML::TETPUML& mesh, const ConfigMap& configMap) {
=======
void LtsWeights::computeWeights(const seissol::geometry::PumlMesh& meshTopology,
                                const seissol::geometry::PumlMesh& meshGeometry) {
>>>>>>> efa86455
  bool continueComputation = true;
  const auto* groups = reinterpret_cast<const int*>(mesh.cellData(0));

  std::size_t ltsUnsupported = 0;
  std::string unsupportedExample;
  for (std::size_t i = 0; i < mesh.cells().size(); ++i) {
    const auto config = 0; // groups[i];

    std::visit(
        [&](auto cfg) {
          using Cfg = decltype(cfg);
          if constexpr (!model::MaterialTT<Cfg>::SupportsLTS) {
            ++ltsUnsupported;

            unsupportedExample = model::MaterialTT<Cfg>::Text;
          }
        },
        ConfigVariantList[config]);
  }

  MPI_Allreduce(MPI_IN_PLACE,
                &ltsUnsupported,
                1,
                seissol::MPI::castToMpiType<std::size_t>(),
                MPI_SUM,
                seissol::MPI::mpi.comm());

  if (ltsUnsupported > 0) {
    logInfo() << "Materials without LTS support found; e.g." << unsupportedExample
              << "Switching to GTS.";
    continueComputation = false;
  }
  if (m_rate.empty() || (m_rate.size() == 1 && m_rate[0] == 1)) {
    logInfo() << "GTS has been selected.";
    continueComputation = false;
  }

  logInfo() << "Computing LTS weights.";

  // Note: Return value optimization is guaranteed while returning temp. objects in C++17
<<<<<<< HEAD
  m_mesh = &mesh;
  m_details = collectGlobalTimeStepDetails(configMap);
=======
  m_meshTopology = &meshTopology;
  m_meshGeometry = &meshGeometry;
  m_details = collectGlobalTimeStepDetails();
>>>>>>> efa86455
  m_cellCosts = computeCostsPerTimestep();

  auto& ltsParameters = seissolInstance.getSeisSolParameters().timeStepping.lts;
  auto maxClusterIdToEnforce = ltsParameters.getMaxNumberOfClusters() - 1;

  if (!continueComputation) {
    // enforce GTS
    maxClusterIdToEnforce = 0;
  }

  prepareDifferenceEnforcement();

  if ((ltsParameters.isWiggleFactorUsed() || ltsParameters.isAutoMergeUsed()) &&
      continueComputation) {
    auto autoMergeBaseline = ltsParameters.getAutoMergeCostBaseline();
    if (!(ltsParameters.isWiggleFactorUsed() && ltsParameters.isAutoMergeUsed())) {
      // Cost models only change things if both wiggle factor and auto merge are on.
      // In all other cases, choose the cheapest cost model.
      autoMergeBaseline = seissol::initializer::parameters::AutoMergeCostBaseline::MaxWiggleFactor;
    }

    ComputeWiggleFactorResult wiggleFactorResult{};
    if (autoMergeBaseline ==
        seissol::initializer::parameters::AutoMergeCostBaseline::BestWiggleFactor) {
      // First compute wiggle factor without merging as baseline cost
      logInfo() << "Using best wiggle factor as baseline cost for auto merging.";
      logInfo() << "1. Compute best wiggle factor without merging clusters";
      const auto wiggleFactorResultBaseline = computeBestWiggleFactor(std::nullopt, false);
      // Compute wiggle factor a second time with merging and using the previous cost as baseline
      logInfo() << "2. Compute best wiggle factor with merging clusters, using the previous cost "
                   "estimate as baseline";
      const auto baselineCost = wiggleFactorResultBaseline.cost;
      wiggleFactorResult = computeBestWiggleFactor(baselineCost, ltsParameters.isAutoMergeUsed());
    } else {
      assert(autoMergeBaseline ==
             seissol::initializer::parameters::AutoMergeCostBaseline::MaxWiggleFactor);
      wiggleFactorResult = computeBestWiggleFactor(std::nullopt, ltsParameters.isAutoMergeUsed());
    }

    wiggleFactor = wiggleFactorResult.wiggleFactor;
    if (ltsParameters.isAutoMergeUsed()) {
      maxClusterIdToEnforce = std::min(maxClusterIdToEnforce, wiggleFactorResult.maxClusterId);
    }
  } else {
    wiggleFactor = 1.0;
  }
  ltsParameters.setWiggleFactor(wiggleFactor);

  m_ncon = evaluateNumberOfConstraints();
  auto finalNumberOfReductions = computeClusterIdsAndEnforceMaximumDifferenceCached(wiggleFactor);

  if (!ltsParameters.getWiggleFactorEnforceMaximumDifference()) {
    finalNumberOfReductions += enforceMaximumDifference();
  }

  logInfo() << "Limiting number of clusters to" << maxClusterIdToEnforce + 1;
  m_clusterIds = enforceMaxClusterId(m_clusterIds, maxClusterIdToEnforce);

  int maxNumberOfClusters = *std::max_element(m_clusterIds.begin(), m_clusterIds.end()) + 1;
  MPI_Allreduce(MPI_IN_PLACE, &maxNumberOfClusters, 1, MPI_INT, MPI_MAX, MPI::mpi.comm());
  ltsParameters.setMaxNumberOfClusters(maxNumberOfClusters);

  if (!m_vertexWeights.empty()) {
    m_vertexWeights.clear();
  }
  m_vertexWeights.resize(m_clusterIds.size() * m_ncon);

  // calling virtual functions
  setVertexWeights();
  setAllowedImbalances();

  logInfo() << "Computing LTS weights. Done. " << utils::nospace << '(' << finalNumberOfReductions
            << " reductions.)";
}
LtsWeights::ComputeWiggleFactorResult
    LtsWeights::computeBestWiggleFactor(std::optional<double> baselineCost, bool isAutoMergeUsed) {

  // Maps that keep track of number of clusters vs cost
  auto mapMaxClusterIdToLowestCost = std::map<int, double>{};
  auto maxMapClusterIdToBestWiggleFactor = std::map<int, double>{};

  const auto& ltsParameters = seissolInstance.getSeisSolParameters().timeStepping.lts;
  const double minWiggleFactor = ltsParameters.getWiggleFactorMinimum();
  const double maxWiggleFactor = 1.0;

  const double stepSizeWiggleFactor = ltsParameters.getWiggleFactorStepsize();
  const int numberOfStepsWiggleFactor =
      std::ceil((maxWiggleFactor - minWiggleFactor) / stepSizeWiggleFactor) + 1;

  auto computeWiggleFactor = [minWiggleFactor, stepSizeWiggleFactor, maxWiggleFactor](auto ith) {
    return std::min(minWiggleFactor + ith * stepSizeWiggleFactor, maxWiggleFactor);
  };

  auto totalWiggleFactorReductions = 0U;

  if (baselineCost) {
    logInfo() << "Baseline cost before cluster merging is" << *baselineCost;
  } else {
    // Compute baselineCost cost before wiggle factor and merging of clusters
    totalWiggleFactorReductions +=
        computeClusterIdsAndEnforceMaximumDifferenceCached(maxWiggleFactor);
    baselineCost = computeGlobalCostOfClustering(m_clusterIds,
                                                 m_cellCosts,
                                                 m_rate,
                                                 maxWiggleFactor,
                                                 m_details.globalMinTimeStep,
                                                 MPI::mpi.comm());
    logInfo() << "Baseline cost, without wiggle factor and cluster merging is" << *baselineCost;
  }
  assert(baselineCost);

  const double maxAdmissibleCost =
      ltsParameters.getAllowedPerformanceLossRatioAutoMerge() * *baselineCost;

  if (isAutoMergeUsed) {
    logInfo() << "Maximal admissible cost after cluster merging is" << maxAdmissibleCost;
  }

  for (int i = 0; i < numberOfStepsWiggleFactor; ++i) {
    const double curWiggleFactor = computeWiggleFactor(i);
    totalWiggleFactorReductions +=
        computeClusterIdsAndEnforceMaximumDifferenceCached(curWiggleFactor);

    // Note: Merging clusters does not invalidate invariance generated by enforceMaximumDifference()
    // This can be shown by enumerating all possible cases
    auto maxClusterIdToEnforce = ltsParameters.getMaxNumberOfClusters() - 1;
    if (isAutoMergeUsed) {
      const auto maxClusterIdAfterMerging =
          computeMaxClusterIdAfterAutoMerge(m_clusterIds,
                                            m_cellCosts,
                                            m_rate,
                                            maxAdmissibleCost,
                                            curWiggleFactor,
                                            m_details.globalMinTimeStep);
      maxClusterIdToEnforce = std::min(maxClusterIdAfterMerging, maxClusterIdToEnforce);
    }

    m_clusterIds = enforceMaxClusterId(m_clusterIds, maxClusterIdToEnforce);
    auto maxClusterId = *std::max_element(m_clusterIds.begin(), m_clusterIds.end());
    MPI_Allreduce(MPI_IN_PLACE, &maxClusterId, 1, MPI_INT, MPI_MAX, MPI::mpi.comm());

    m_ncon = evaluateNumberOfConstraints();

    // Compute cost
    const double cost = computeGlobalCostOfClustering(m_clusterIds,
                                                      m_cellCosts,
                                                      m_rate,
                                                      curWiggleFactor,
                                                      m_details.globalMinTimeStep,
                                                      MPI::mpi.comm());

    if (auto it = mapMaxClusterIdToLowestCost.find(maxClusterId);
        it == mapMaxClusterIdToLowestCost.end() || cost <= it->second) {
      maxMapClusterIdToBestWiggleFactor[maxClusterId] = curWiggleFactor;
      mapMaxClusterIdToLowestCost[maxClusterId] = cost;
    }
  }

  // Find best wiggle factor after merging of clusters
  // We compare against cost of baselineCost.
  int minAdmissibleMaxClusterId = std::numeric_limits<int>::max();
  if (isAutoMergeUsed) {
    // When merging clusters, we want to find the minimum number of clusters with admissible
    // performance.
    bool foundAdmissibleMerge = false;
    for (const auto& [noOfClusters, cost] : mapMaxClusterIdToLowestCost) {
      if (cost <= maxAdmissibleCost) {
        foundAdmissibleMerge = true;
        minAdmissibleMaxClusterId = std::min(minAdmissibleMaxClusterId, noOfClusters);
        logDebug() << "Admissible. cluster:" << noOfClusters << ",cost" << cost
                   << "with wiggle factor" << maxMapClusterIdToBestWiggleFactor[noOfClusters];
      } else {
        logDebug() << "Not admissible. cluster:" << noOfClusters << ",cost" << cost
                   << "with wiggle factor" << maxMapClusterIdToBestWiggleFactor[noOfClusters];
      }
    }
    if (!foundAdmissibleMerge) {
      logError() << "Found no admissible wiggle factor with cluster merge. Aborting.";
    }
  } else {
    // Otherwise choose one with the smallest cost
    minAdmissibleMaxClusterId =
        std::min_element(mapMaxClusterIdToLowestCost.begin(),
                         mapMaxClusterIdToLowestCost.end(),
                         [](const auto& a, const auto& b) { return a.second < b.second; })
            ->first;
  }

  logInfo() << "Enforcing maximum difference when finding best wiggle factor took"
            << totalWiggleFactorReductions << "reductions.";

  const auto bestWiggleFactor = maxMapClusterIdToBestWiggleFactor[minAdmissibleMaxClusterId];
  const auto bestCostEstimate = mapMaxClusterIdToLowestCost[minAdmissibleMaxClusterId];
  logInfo() << "The best wiggle factor is" << bestWiggleFactor << "with cost" << bestCostEstimate
            << "and" << minAdmissibleMaxClusterId + 1 << "time clusters";

  if (baselineCost > bestCostEstimate) {
    logInfo() << "Cost decreased" << (*baselineCost - bestCostEstimate) / *baselineCost * 100
              << "% with absolute cost decrease of" << *baselineCost - bestCostEstimate
              << "compared to the baseline";
  } else {
    logInfo() << "Cost increased" << (bestCostEstimate - *baselineCost) / *baselineCost * 100
              << "% with absolute cost increase of" << bestCostEstimate - *baselineCost
              << "compared to the baseline";
    logInfo() << "Note: Cost increased due to cluster merging!";
  }

  return ComputeWiggleFactorResult{minAdmissibleMaxClusterId, bestWiggleFactor, bestCostEstimate};
}

const int* LtsWeights::vertexWeights() const {
  assert(!m_vertexWeights.empty() && "vertex weights are not initialized");
  return m_vertexWeights.data();
}

const double* LtsWeights::imbalances() const {
  assert(!m_imbalances.empty() && "weight imbalances are not initialized");
  return m_imbalances.data();
}

const std::vector<int>& LtsWeights::clusterIds() const { return m_clusterIds; }

const std::vector<double>& LtsWeights::timesteps() const { return m_details.cellTimeStepWidths; }

int LtsWeights::nWeightsPerVertex() const {
  assert(m_ncon != std::numeric_limits<int>::infinity() &&
         "num. constrains has not been initialized yet");
  return m_ncon;
}

std::uint64_t LtsWeights::getCluster(double timestep,
                                     double globalMinTimestep,
                                     double ltsWiggleFactor,
                                     const std::vector<uint64_t>& rate) {
  if (rate.empty()) {
    return 0;
  }

  double upper = ltsWiggleFactor * rate[0] * globalMinTimestep;

  std::uint64_t cluster = 0;
  while (upper <= timestep) {
    const auto currentRate = rate.size() > (cluster + 1) ? rate[cluster + 1] : rate.back();
    if (currentRate == 1) {
      break;
    }
    upper *= currentRate;
    ++cluster;
  }
  return cluster;
}

FaceType LtsWeights::getBoundaryCondition(const void* boundaryCond, size_t cell, unsigned face) {
  int bcCurrentFace = seissol::geometry::decodeBoundary(boundaryCond, cell, face, boundaryFormat);
  if (bcCurrentFace > 64) {
    bcCurrentFace = 3;
  }
  return static_cast<FaceType>(bcCurrentFace);
}

std::uint64_t ratepow(const std::vector<std::uint64_t>& rate, std::uint64_t a, std::uint64_t b) {
  std::uint64_t factor = 1;
  for (std::uint64_t i = a; i < b; ++i) {
    factor *= i < rate.size() ? rate[i] : rate.back();
  }
  return factor;
}

seissol::initializer::GlobalTimestep
    LtsWeights::collectGlobalTimeStepDetails(const ConfigMap& configMap) {
  return seissol::initializer::computeTimesteps(
<<<<<<< HEAD
      seissol::initializer::CellToVertexArray::fromPUML(*m_mesh, configMap),
=======
      seissol::initializer::CellToVertexArray::fromPUML(*m_meshGeometry),
>>>>>>> efa86455
      seissolInstance.getSeisSolParameters());
}

int LtsWeights::computeClusterIdsAndEnforceMaximumDifferenceCached(double curWiggleFactor) {
  int numberOfReductions = 0;
  auto lb = clusteringCache.lower_bound(curWiggleFactor);

  if (lb != clusteringCache.end() && !(clusteringCache.key_comp()(curWiggleFactor, lb->first))) {
    m_clusterIds = lb->second;
  } else {
    // re-use best computed maxdiff enforcement available
    // reason that works: cf. Lukas' proof for cluster merging not violating maximum difference
    // we may generalize due to the fact that min(a, min(b,c)) = min(min(a,b), c) = min(min(a,c),
    // b), essentially establishing a partial ordering of clusterings, where A >= B iff
    // cluster(A[i]) >= cluster(B[i]) for all cells i. Thus: walking through the wiggle factors from
    // lower to higher will save a lot of reductions

    int cellchanges = 0;
    if (lb != clusteringCache.end()) {
      // use the cache
      const auto newClusterIds = computeClusterIds(curWiggleFactor);
#ifdef _OPENMP
#pragma omp parallel for reduction(+ : cellchanges)
#endif
      for (std::size_t cell = 0; cell < m_meshTopology->cells().size(); ++cell) {
        if (lb->second[cell] > newClusterIds[cell]) {
          ++cellchanges;
        }
        m_clusterIds[cell] = std::min(lb->second[cell], newClusterIds[cell]);
      }
    } else {
      m_clusterIds = computeClusterIds(curWiggleFactor);
      cellchanges = m_meshTopology->cells().size();
    }
    const auto& ltsParameters = seissolInstance.getSeisSolParameters().timeStepping.lts;
    if (ltsParameters.getWiggleFactorEnforceMaximumDifference()) {
      MPI_Allreduce(MPI_IN_PLACE, &cellchanges, 1, MPI_INT, MPI_SUM, seissol::MPI::mpi.comm());
      if (cellchanges > 0) {
        numberOfReductions = enforceMaximumDifference();
      }
    }
    clusteringCache[curWiggleFactor] = m_clusterIds;
  }

  return numberOfReductions;
}

std::vector<int> LtsWeights::computeClusterIds(double curWiggleFactor) {
  const auto& cells = m_meshTopology->cells();
  std::vector<int> clusterIds(cells.size(), 0);
#ifdef _OPENMP
#pragma omp parallel for
#endif
  for (std::size_t cell = 0; cell < cells.size(); ++cell) {
    clusterIds[cell] = getCluster(
        m_details.cellTimeStepWidths[cell], m_details.globalMinTimeStep, curWiggleFactor, m_rate);
  }
  return clusterIds;
}

std::vector<int> LtsWeights::computeCostsPerTimestep() {
  const auto& cells = m_meshTopology->cells();

  std::vector<int> cellCosts(cells.size());
  const void* boundaryCond = m_meshTopology->cellData(1);
  for (std::size_t cell = 0; cell < cells.size(); ++cell) {
    int dynamicRupture = 0;
    int freeSurfaceWithGravity = 0;

    unsigned int faceids[Cell::NumFaces];
    PUML::Downward::faces(*m_meshTopology, cells[cell], faceids);

    for (std::size_t face = 0; face < Cell::NumFaces; ++face) {
      const auto faceType = getBoundaryCondition(boundaryCond, cell, face);
      dynamicRupture += (faceType == FaceType::DynamicRupture) ? 1 : 0;
      freeSurfaceWithGravity += (faceType == FaceType::FreeSurfaceGravity) ? 1 : 0;
    }

    const int costDynamicRupture = m_vertexWeightDynamicRupture * dynamicRupture;
    const int costDisplacement = m_vertexWeightFreeSurfaceWithGravity * freeSurfaceWithGravity;
    cellCosts[cell] = m_vertexWeightElement + costDynamicRupture + costDisplacement;
  }
  return cellCosts;
}

int LtsWeights::enforceMaximumDifference() {
  int totalNumberOfReductions = 0;
  int globalNumberOfReductions = 0;
  do {
    int localNumberOfReductions = enforceMaximumDifferenceLocal();

    MPI_Allreduce(&localNumberOfReductions,
                  &globalNumberOfReductions,
                  1,
                  MPI_INT,
                  MPI_SUM,
                  seissol::MPI::mpi.comm());
    totalNumberOfReductions += globalNumberOfReductions;
  } while (globalNumberOfReductions > 0);
  return totalNumberOfReductions;
}

void LtsWeights::prepareDifferenceEnforcement() {
  const auto& cells = m_meshTopology->cells();
  const auto& faces = m_meshTopology->faces();
  const void* boundaryCond = m_meshTopology->cellData(1);

  std::unordered_map<int, std::vector<std::size_t>> rankToSharedFacesPre;
  for (std::size_t cell = 0; cell < cells.size(); ++cell) {
    unsigned int faceids[Cell::NumFaces]{};
    bool atBoundary = false;
    PUML::Downward::faces(*m_meshTopology, cells[cell], faceids);
    for (std::size_t f = 0; f < Cell::NumFaces; ++f) {
      const auto boundary = getBoundaryCondition(boundaryCond, cell, f);
      // Continue for regular, dynamic rupture, and periodic boundary cells
      if (isInternalFaceType(boundary)) {
        // We treat MPI neighbors later
        const auto& face = faces.at(faceids[f]);
        if (face.isShared()) {
          rankToSharedFacesPre[face.shared()[0]].push_back(faceids[f]);
          localFaceIdToLocalCellId[faceids[f]] = cell;
          atBoundary = true;
        }
      }
    }
    if (atBoundary) {
      boundaryCells.emplace_back(cell);
    }
  }

  for (auto& sharedFaces : rankToSharedFacesPre) {
    std::sort(sharedFaces.second.begin(),
              sharedFaces.second.end(),
              [&](unsigned int a, unsigned int b) { return faces[a].gid() < faces[b].gid(); });
  }

  rankToSharedFaces =
      decltype(rankToSharedFaces)(rankToSharedFacesPre.begin(), rankToSharedFacesPre.end());

  for (std::size_t ex = 0; ex < rankToSharedFaces.size(); ++ex) {
    const auto& exchange = rankToSharedFaces[ex];
    for (std::size_t i = 0; i < exchange.second.size(); ++i) {
      sharedFaceToExchangeId[exchange.second[i]] = {ex, i};
    }
  }
}

int LtsWeights::enforceMaximumDifferenceLocal(int maxDifference) {
  int numberOfReductions = 0;

  const auto& cells = m_meshTopology->cells();
  const auto& faces = m_meshTopology->faces();
  const void* boundaryCond = m_meshTopology->cellData(1);

#ifdef _OPENMP
#pragma omp parallel for reduction(+ : numberOfReductions)
#endif
  for (std::size_t cell = 0; cell < cells.size(); ++cell) {
    int timeCluster = m_clusterIds[cell];

    unsigned int faceids[Cell::NumFaces]{};
    PUML::Downward::faces(*m_meshTopology, cells[cell], faceids);
    for (std::size_t f = 0; f < Cell::NumFaces; ++f) {
      int difference = maxDifference;
      const auto boundary = getBoundaryCondition(boundaryCond, cell, f);
      // Continue for regular, dynamic rupture, and periodic boundary cells
      if (isInternalFaceType(boundary)) {
        // We treat MPI neighbors later
        const auto& face = faces.at(faceids[f]);
        if (!face.isShared()) {
          int cellIds[2];
          PUML::Upward::cells(*m_meshTopology, face, cellIds);

          const int neighborCell = (cellIds[0] == static_cast<int>(cell)) ? cellIds[1] : cellIds[0];
          const int otherTimeCluster = m_clusterIds[neighborCell];

          if (boundary == FaceType::DynamicRupture) {
            difference = 0;
          }

          if (timeCluster > otherTimeCluster + difference) {
            timeCluster = otherTimeCluster + difference;
            ++numberOfReductions;
          }
        }
      }
    }
    m_clusterIds[cell] = timeCluster;
  }

  const auto numExchanges = rankToSharedFaces.size();
  std::vector<MPI_Request> requests(2 * numExchanges);
  std::vector<std::vector<int>> ghost(numExchanges);
  std::vector<std::vector<int>> copy(numExchanges);

  for (std::size_t ex = 0; ex < numExchanges; ++ex) {
    const auto& exchange = rankToSharedFaces[ex];
    const auto exchangeSize = exchange.second.size();
    ghost[ex].resize(exchangeSize);
    copy[ex].resize(exchangeSize);

    for (std::size_t n = 0; n < exchangeSize; ++n) {
      copy[ex][n] = m_clusterIds[localFaceIdToLocalCellId[exchange.second[n]]];
    }
    MPI_Isend(copy[ex].data(),
              exchangeSize,
              MPI_INT,
              exchange.first,
              0,
              seissol::MPI::mpi.comm(),
              &requests[ex]);
    MPI_Irecv(ghost[ex].data(),
              exchangeSize,
              MPI_INT,
              exchange.first,
              0,
              seissol::MPI::mpi.comm(),
              &requests[numExchanges + ex]);
  }

  MPI_Waitall(2 * numExchanges, requests.data(), MPI_STATUSES_IGNORE);

#ifdef _OPENMP
#pragma omp parallel for reduction(+ : numberOfReductions)
#endif
  for (std::size_t bcell = 0; bcell < boundaryCells.size(); ++bcell) {
    const auto cell = boundaryCells[bcell];
    int& timeCluster = m_clusterIds[cell];

    unsigned int faceids[Cell::NumFaces]{};
    PUML::Downward::faces(*m_meshTopology, cells[cell], faceids);
    for (std::size_t f = 0; f < Cell::NumFaces; ++f) {
      int difference = maxDifference;
      const auto boundary = getBoundaryCondition(boundaryCond, cell, f);
      // Continue for regular, dynamic rupture, and periodic boundary cells
      if (isInternalFaceType(boundary)) {
        // We treat MPI neighbors later
        const auto& face = faces.at(faceids[f]);
        if (face.isShared()) {
          const auto pos = sharedFaceToExchangeId.at(faceids[f]);
          const int otherTimeCluster = ghost[pos.first][pos.second];

          if (boundary == FaceType::DynamicRupture) {
            difference = 0;
          }

          if (timeCluster > otherTimeCluster + difference) {
            timeCluster = otherTimeCluster + difference;
            ++numberOfReductions;
          }
        }
      }
    }
  }

  return numberOfReductions;
}
} // namespace seissol::initializer::time_stepping<|MERGE_RESOLUTION|>--- conflicted
+++ resolved
@@ -117,18 +117,15 @@
       m_vertexWeightFreeSurfaceWithGravity(config.vertexWeightFreeSurfaceWithGravity),
       boundaryFormat(config.boundaryFormat) {}
 
-<<<<<<< HEAD
-void LtsWeights::computeWeights(const PUML::TETPUML& mesh, const ConfigMap& configMap) {
-=======
 void LtsWeights::computeWeights(const seissol::geometry::PumlMesh& meshTopology,
-                                const seissol::geometry::PumlMesh& meshGeometry) {
->>>>>>> efa86455
+                                const seissol::geometry::PumlMesh& meshGeometry,
+                                const ConfigMap& configMap) {
   bool continueComputation = true;
-  const auto* groups = reinterpret_cast<const int*>(mesh.cellData(0));
+  const auto* groups = reinterpret_cast<const int*>(meshGeometry.cellData(0));
 
   std::size_t ltsUnsupported = 0;
   std::string unsupportedExample;
-  for (std::size_t i = 0; i < mesh.cells().size(); ++i) {
+  for (std::size_t i = 0; i < meshGeometry.cells().size(); ++i) {
     const auto config = 0; // groups[i];
 
     std::visit(
@@ -163,14 +160,9 @@
   logInfo() << "Computing LTS weights.";
 
   // Note: Return value optimization is guaranteed while returning temp. objects in C++17
-<<<<<<< HEAD
-  m_mesh = &mesh;
-  m_details = collectGlobalTimeStepDetails(configMap);
-=======
   m_meshTopology = &meshTopology;
   m_meshGeometry = &meshGeometry;
-  m_details = collectGlobalTimeStepDetails();
->>>>>>> efa86455
+  m_details = collectGlobalTimeStepDetails(configMap);
   m_cellCosts = computeCostsPerTimestep();
 
   auto& ltsParameters = seissolInstance.getSeisSolParameters().timeStepping.lts;
@@ -442,11 +434,7 @@
 seissol::initializer::GlobalTimestep
     LtsWeights::collectGlobalTimeStepDetails(const ConfigMap& configMap) {
   return seissol::initializer::computeTimesteps(
-<<<<<<< HEAD
-      seissol::initializer::CellToVertexArray::fromPUML(*m_mesh, configMap),
-=======
-      seissol::initializer::CellToVertexArray::fromPUML(*m_meshGeometry),
->>>>>>> efa86455
+      seissol::initializer::CellToVertexArray::fromPUML(*m_meshGeometry, configMap),
       seissolInstance.getSeisSolParameters());
 }
 
