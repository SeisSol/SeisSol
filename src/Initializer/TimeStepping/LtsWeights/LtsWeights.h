// SPDX-FileCopyrightText: 2017 SeisSol Group
//
// SPDX-License-Identifier: BSD-3-Clause
// SPDX-LicenseComments: Full text under /LICENSE and /LICENSES/
//
// SPDX-FileContributor: Author lists in /AUTHORS and /CITATION.cff
// SPDX-FileContributor: Carsten Uphoff
// SPDX-FileContributor: Sebastian Wolf

#ifndef SEISSOL_SRC_INITIALIZER_TIMESTEPPING_LTSWEIGHTS_LTSWEIGHTS_H_
#define SEISSOL_SRC_INITIALIZER_TIMESTEPPING_LTSWEIGHTS_LTSWEIGHTS_H_

#include "Geometry/PUMLReader.h"
#include <limits>
#include <map>
#include <optional>
#include <string>
#include <vector>

#include "Initializer/TimeStepping/GlobalTimestep.h"

#ifndef PUML_PUML_H
namespace PUML {
class TETPUML;
}
#endif // PUML_PUML_H

namespace seissol {
class SeisSol;
namespace initializer::time_stepping {
struct LtsWeightsConfig {
  seissol::initializer::parameters::BoundaryFormat boundaryFormat;
  std::vector<uint64_t> rate;
  int vertexWeightElement{};
  int vertexWeightDynamicRupture{};
  int vertexWeightFreeSurfaceWithGravity{};
};

double computeLocalCostOfClustering(const std::vector<int>& clusterIds,
                                    const std::vector<int>& cellCosts,
                                    const std::vector<uint64_t>& rate,
                                    double wiggleFactor,
                                    double minimalTimestep);

double computeGlobalCostOfClustering(const std::vector<int>& clusterIds,
                                     const std::vector<int>& cellCosts,
                                     const std::vector<uint64_t>& rate,
                                     double wiggleFactor,
                                     double minimalTimestep,
                                     MPI_Comm comm);

std::vector<int> enforceMaxClusterId(const std::vector<int>& clusterIds, int maxClusterId);

int computeMaxClusterIdAfterAutoMerge(const std::vector<int>& clusterIds,
                                      const std::vector<int>& cellCosts,
                                      const std::vector<uint64_t>& rate,
                                      double maximalAdmissibleCost,
                                      double wiggleFactor,
                                      double minimalTimestep);

std::uint64_t ratepow(const std::vector<std::uint64_t>& rate, std::uint64_t a, std::uint64_t b);

class LtsWeights {
  public:
  LtsWeights(const LtsWeightsConfig& config, seissol::SeisSol& seissolInstance);

  virtual ~LtsWeights() = default;
<<<<<<< HEAD
  void computeWeights(PUML::TETPUML const& mesh, const ConfigMap& configMap);
=======
  void computeWeights(const PUML::TETPUML& mesh);
>>>>>>> 86cfbd80

  [[nodiscard]] const int* vertexWeights() const;
  [[nodiscard]] const double* imbalances() const;
  [[nodiscard]] const std::vector<int>& clusterIds() const;
  [[nodiscard]] const std::vector<double>& timesteps() const;
  [[nodiscard]] int nWeightsPerVertex() const;

  private:
  seissol::SeisSol& seissolInstance;

  protected:
  seissol::initializer::GlobalTimestep m_details;

  seissol::initializer::GlobalTimestep collectGlobalTimeStepDetails(const ConfigMap& configMap);
  std::uint64_t getCluster(double timestep,
                           double globalMinTimestep,
                           double wiggleFactor,
                           const std::vector<uint64_t>& rate);
  FaceType getBoundaryCondition(const void* boundaryCond, size_t cell, unsigned face);
  std::vector<int> computeClusterIds(double curWiggleFactor);
  // returns number of reductions for maximum difference
  int computeClusterIdsAndEnforceMaximumDifferenceCached(double curWiggleFactor);
  int enforceMaximumDifference();
  int enforceMaximumDifferenceLocal(int maxDifference = 1);
  std::vector<int> computeCostsPerTimestep();

  virtual void setVertexWeights() = 0;
  virtual void setAllowedImbalances() = 0;
  virtual int evaluateNumberOfConstraints() = 0;

  std::vector<uint64_t> m_rate;
  std::vector<int> m_vertexWeights;
  std::vector<double> m_imbalances;
  std::vector<int> m_cellCosts;
  int m_vertexWeightElement{};
  int m_vertexWeightDynamicRupture{};
  int m_vertexWeightFreeSurfaceWithGravity{};
  int m_ncon{std::numeric_limits<int>::infinity()};
  const PUML::TETPUML* m_mesh{nullptr};
  std::vector<int> m_clusterIds;
  double wiggleFactor = 1.0;
  std::map<double, decltype(m_clusterIds), std::greater<>>
      clusteringCache; // Maps wiggle factor to clustering
  seissol::initializer::parameters::BoundaryFormat boundaryFormat;
  struct ComputeWiggleFactorResult {
    int maxClusterId;
    double wiggleFactor;
    double cost;
  };
  ComputeWiggleFactorResult computeBestWiggleFactor(std::optional<double> baselineCost,
                                                    bool isAutoMergeUsed);
  void prepareDifferenceEnforcement();

  std::vector<std::pair<int, std::vector<std::size_t>>> rankToSharedFaces;
  std::unordered_map<std::size_t, std::size_t> localFaceIdToLocalCellId;
  std::unordered_map<std::size_t, std::pair<std::size_t, std::size_t>> sharedFaceToExchangeId;
  std::vector<std::size_t> boundaryCells;
};
} // namespace initializer::time_stepping
} // namespace seissol

#endif // SEISSOL_SRC_INITIALIZER_TIMESTEPPING_LTSWEIGHTS_LTSWEIGHTS_H_<|MERGE_RESOLUTION|>--- conflicted
+++ resolved
@@ -65,11 +65,7 @@
   LtsWeights(const LtsWeightsConfig& config, seissol::SeisSol& seissolInstance);
 
   virtual ~LtsWeights() = default;
-<<<<<<< HEAD
-  void computeWeights(PUML::TETPUML const& mesh, const ConfigMap& configMap);
-=======
-  void computeWeights(const PUML::TETPUML& mesh);
->>>>>>> 86cfbd80
+  void computeWeights(const PUML::TETPUML& mesh, const ConfigMap& configMap);
 
   [[nodiscard]] const int* vertexWeights() const;
   [[nodiscard]] const double* imbalances() const;
