--- conflicted
+++ resolved
@@ -34,8 +34,10 @@
 #include "Numerical/Eigenvalues.h"
 #include "Numerical/Transformation.h"
 #include "Parameters/ModelParameters.h"
-<<<<<<< HEAD
+#include "Solver/MultipleSimulations.h"
+
 #include <Common/Constants.h>
+#include <Eigen/Core>
 #include <Equations/Datastructures.h> // IWYU pragma: keep
 #include <Geometry/MeshDefinition.h>
 #include <Geometry/MeshReader.h>
@@ -49,11 +51,6 @@
 #include <Model/CommonDatastructures.h>
 #include <Numerical/Eigenvalues.h>
 #include <Solver/MultipleSimulations.h>
-=======
-#include "Solver/MultipleSimulations.h"
-
-#include <Eigen/Core>
->>>>>>> 0c079542
 #include <algorithm>
 #include <array>
 #include <cassert>
@@ -236,7 +233,6 @@
             z[vertex] = coords[2];
           }
 
-<<<<<<< HEAD
           seissol::transformations::tetrahedronGlobalToReferenceJacobian(
               x, y, z, gradXi, gradEta, gradZeta);
 
@@ -263,7 +259,7 @@
             MeshTools::normalize(tangent1, tangent1);
             MeshTools::normalize(tangent2, tangent2);
 
-            double nLocalData[6 * 6];
+            std::array<double, 36> nLocalData{};
             seissol::model::getBondMatrix(normal, tangent1, tangent2, nLocalData);
             seissol::model::getTransposedGodunovState<Cfg>(
                 seissol::model::getRotatedMaterialCoefficients<Cfg>(nLocalData, materialLocal),
@@ -291,35 +287,6 @@
                   if (ci.faceTypes[i] == FaceType::DynamicRupture) {
                     hasAtLeastOneDRFace = true;
                   }
-=======
-          std::array<double, 36> nLocalData{};
-          seissol::model::getBondMatrix(normal, tangent1, tangent2, nLocalData);
-          seissol::model::getTransposedGodunovState(
-              seissol::model::getRotatedMaterialCoefficients(nLocalData, materialLocal),
-              seissol::model::getRotatedMaterialCoefficients(
-                  nLocalData, *dynamic_cast<model::MaterialT*>(material[cell].neighbor[side])),
-              cellInformation[cell].faceTypes[side],
-              qGodLocal,
-              qGodNeighbor);
-          seissol::model::getTransposedCoefficientMatrix(
-              seissol::model::getRotatedMaterialCoefficients(nLocalData, materialLocal),
-              0,
-              matATtilde);
-
-          // Calculate transposed T instead
-          seissol::model::getFaceRotationMatrix(normal, tangent1, tangent2, matT, matTinv);
-
-          // Scale with |S_side|/|J| and multiply with -1 as the flux matrices
-          // must be subtracted.
-          const double fluxScale = -2.0 * surface / (6.0 * volume);
-
-          const auto isSpecialBC = [&](int side) {
-            const auto hasDRFace = [](const CellLocalInformation& ci) {
-              bool hasAtLeastOneDRFace = false;
-              for (size_t i = 0; i < Cell::NumFaces; ++i) {
-                if (ci.faceTypes[i] == FaceType::DynamicRupture) {
-                  hasAtLeastOneDRFace = true;
->>>>>>> 0c079542
                 }
                 return hasAtLeastOneDRFace;
               };
@@ -519,13 +486,6 @@
                                       LTS::Storage& ltsStorage,
                                       const LTS::Backmap& backmap,
                                       DynamicRupture::Storage& drStorage) {
-<<<<<<< HEAD
-=======
-  real matTData[tensor::T::size()];
-  real matTinvData[tensor::Tinv::size()];
-  real matAPlusData[tensor::star::size(0)];
-  real matAMinusData[tensor::star::size(0)];
->>>>>>> 0c079542
 
   const auto& fault = meshReader.getFault();
   const auto& elements = meshReader.getElements();
