/**
 * @file
 * This file is part of SeisSol.
 *
 * @author Carsten Uphoff (c.uphoff AT tum.de, http://www5.in.tum.de/wiki/index.php/Carsten_Uphoff,_M.Sc.)
 * @author Sebastian Wolf (wolf.sebastian AT in.tum.de, https://www5.in.tum.de/wiki/index.php/Sebastian_Wolf,_M.Sc.)
 *
 * @section LICENSE
 * Copyright (c) 2015 - 2020, SeisSol Group
 * All rights reserved.
 *
 * Redistribution and use in source and binary forms, with or without
 * modification, are permitted provided that the following conditions are met:
 *
 * 1. Redistributions of source code must retain the above copyright notice,
 *    this list of conditions and the following disclaimer.
 *
 * 2. Redistributions in binary form must reproduce the above copyright notice,
 *    this list of conditions and the following disclaimer in the documentation
 *    and/or other materials provided with the distribution.
 *
 * 3. Neither the name of the copyright holder nor the names of its
 *    contributors may be used to endorse or promote products derived from this
 *    software without specific prior written permission.
 *
 * THIS SOFTWARE IS PROVIDED BY THE COPYRIGHT HOLDERS AND CONTRIBUTORS "AS IS"
 * AND ANY EXPRESS OR IMPLIED WARRANTIES, INCLUDING, BUT NOT LIMITED TO, THE
 * IMPLIED WARRANTIES OF MERCHANTABILITY AND FITNESS FOR A PARTICULAR PURPOSE
 * ARE DISCLAIMED. IN NO EVENT SHALL THE COPYRIGHT HOLDER OR CONTRIBUTORS BE
 * LIABLE FOR ANY DIRECT, INDIRECT, INCIDENTAL, SPECIAL, EXEMPLARY, OR
 * CONSEQUENTIAL DAMAGES (INCLUDING, BUT NOT LIMITED TO, PROCUREMENT OF
 * SUBSTITUTE GOODS OR SERVICES; LOSS OF USE, DATA, OR PROFITS; OR BUSINESS
 * INTERRUPTION) HOWEVER CAUSED AND ON ANY THEORY OF LIABILITY, WHETHER IN
 * CONTRACT, STRICT LIABILITY, OR TORT (INCLUDING NEGLIGENCE OR OTHERWISE)
 * ARISING IN ANY WAY OUT OF THE USE OF THIS SOFTWARE, EVEN IF ADVISED OF THE
 * POSSIBILITY OF SUCH DAMAGE.
 *
 * @section DESCRIPTION
 * Setup of SeisSol's cell local matrices.
 **/

#include "CellLocalMatrices.h"

<<<<<<< HEAD
#include <Initializer/DynamicRupture.h>
#include <Initializer/tree/LTSTree.hpp>
=======
#include <Initializer/BasicTypedefs.h>
>>>>>>> 5e75cf71
#include <cassert>

#include "Initializer/MemoryManager.h"
#include "Initializer/ParameterDB.h"
#include "Parameters/ModelParameters.h"
#include "Tree/Layer.h"
#include "Numerical/Transformation.h"
#include "Equations/Setup.h" // IWYU pragma: keep
#include "Model/Common.h"
#include "Geometry/MeshTools.h"
#include "generated_code/tensor.h"
#include "generated_code/kernel.h"
#include <utils/logger.h>
#ifdef ACL_DEVICE
#include <device.h>
#endif

void setStarMatrix( real* i_AT,
                    real* i_BT,
                    real* i_CT,
                    real  i_grad[3],
                    real* o_starMatrix )
{
  for (unsigned idx = 0; idx < seissol::tensor::star::size(0); ++idx) {
    o_starMatrix[idx] = i_grad[0] * i_AT[idx];
  }

  for (unsigned idx = 0; idx < seissol::tensor::star::size(1); ++idx) {
    o_starMatrix[idx] += i_grad[1] * i_BT[idx];
  }

  for (unsigned idx = 0; idx < seissol::tensor::star::size(2); ++idx) {
    o_starMatrix[idx] += i_grad[2] * i_CT[idx];
  }
}

<<<<<<< HEAD
void seissol::initializer::initializeCellLocalMatrices(
    const seissol::geometry::MeshReader& i_meshReader,
    LTSTree* io_ltsTree,
    LTS* i_lts,
    Lut* i_ltsLut,
    const TimeStepping& timeStepping) {
  const std::vector<Element>& elements = i_meshReader.getElements();
  const std::vector<Vertex>& vertices = i_meshReader.getVertices();
=======
void seissol::initializer::initializeCellLocalMatrices( seissol::geometry::MeshReader const&      i_meshReader,
                                                         LTSTree*               io_ltsTree,
                                                         LTS*                   i_lts,
                                                         Lut*                   i_ltsLut,
                                                         TimeStepping const&    timeStepping,
                                                         const parameters::ModelParameters& modelParameters )
{
  std::vector<Element> const& elements = i_meshReader.getElements();
  std::vector<Vertex> const& vertices = i_meshReader.getVertices();
>>>>>>> 5e75cf71

  assert(seissol::tensor::AplusT::Shape[0] == seissol::tensor::AminusT::Shape[0]);
  assert(seissol::tensor::AplusT::Shape[1] == seissol::tensor::AminusT::Shape[1]);

  unsigned* ltsToMesh = i_ltsLut->getLtsToMeshLut(i_lts->material.mask);

  assert(LayerMask(Ghost) == i_lts->material.mask);
  assert(LayerMask(Ghost) == i_lts->localIntegration.mask);
  assert(LayerMask(Ghost) == i_lts->neighboringIntegration.mask);

  assert(ltsToMesh      == i_ltsLut->getLtsToMeshLut(i_lts->localIntegration.mask));
  assert(ltsToMesh      == i_ltsLut->getLtsToMeshLut(i_lts->neighboringIntegration.mask));

  const auto*       cellInformationAll         = io_ltsTree->var(i_lts->cellInformation);

  for (auto it = io_ltsTree->beginLeaf(LayerMask(Ghost)); it != io_ltsTree->endLeaf(); ++it) {
    CellMaterialData*           material                = it->var(i_lts->material);
    LocalIntegrationData*       localIntegration        = it->var(i_lts->localIntegration);
    NeighboringIntegrationData* neighboringIntegration  = it->var(i_lts->neighboringIntegration);
    CellLocalInformation*       cellInformation         = it->var(i_lts->cellInformation);

#ifdef _OPENMP
  #pragma omp parallel
    {
#endif
    real ATData[tensor::star::size(0)];
    real ATtildeData[tensor::star::size(0)];
    real BTData[tensor::star::size(1)];
    real CTData[tensor::star::size(2)];
    auto AT = init::star::view<0>::create(ATData);
    // AT with elastic parameters in local coordinate system, used for flux kernel
    auto ATtilde = init::star::view<0>::create(ATtildeData);
    auto BT = init::star::view<0>::create(BTData);
    auto CT = init::star::view<0>::create(CTData);

    real TData[seissol::tensor::T::size()];
    real TinvData[seissol::tensor::Tinv::size()];
    auto T = init::T::view::create(TData);
    auto Tinv = init::Tinv::view::create(TinvData);

    real QgodLocalData[tensor::QgodLocal::size()];
    real QgodNeighborData[tensor::QgodNeighbor::size()];
    auto QgodLocal = init::QgodLocal::view::create(QgodLocalData);
    auto QgodNeighbor = init::QgodNeighbor::view::create(QgodNeighborData);

    real rusanovPlusNull[tensor::QcorrLocal::size()]{};
    real rusanovMinusNull[tensor::QcorrNeighbor::size()]{};
    
#ifdef _OPENMP
    #pragma omp for schedule(static)
#endif
    for (unsigned cell = 0; cell < it->getNumberOfCells(); ++cell) {
      unsigned clusterId = cellInformation[cell].clusterId;
      auto timeStepWidth = timeStepping.globalCflTimeStepWidths[clusterId];
      unsigned meshId = ltsToMesh[cell];

      real x[4];
      real y[4];
      real z[4];
      real gradXi[3];
      real gradEta[3];
      real gradZeta[3];

      // Iterate over all 4 vertices of the tetrahedron
      for (unsigned vertex = 0; vertex < 4; ++vertex) {
        const VrtxCoords& coords = vertices[elements[meshId].vertices[vertex]].coords;
        x[vertex] = coords[0];
        y[vertex] = coords[1];
        z[vertex] = coords[2];
      }

      seissol::transformations::tetrahedronGlobalToReferenceJacobian( x, y, z, gradXi, gradEta, gradZeta );

      seissol::model::getTransposedCoefficientMatrix( material[cell].local, 0, AT );
      seissol::model::getTransposedCoefficientMatrix( material[cell].local, 1, BT );
      seissol::model::getTransposedCoefficientMatrix( material[cell].local, 2, CT );
      setStarMatrix(ATData, BTData, CTData, gradXi, localIntegration[cell].starMatrices[0]);
      setStarMatrix(ATData, BTData, CTData, gradEta, localIntegration[cell].starMatrices[1]);
      setStarMatrix(ATData, BTData, CTData, gradZeta, localIntegration[cell].starMatrices[2]);

      double volume = MeshTools::volume(elements[meshId], vertices);

      for (unsigned side = 0; side < 4; ++side) {
        VrtxCoords normal;
        VrtxCoords tangent1;
        VrtxCoords tangent2;
        MeshTools::normalAndTangents(elements[meshId], side, vertices, normal, tangent1, tangent2);
        double surface = MeshTools::surface(normal);
        MeshTools::normalize(normal, normal);
        MeshTools::normalize(tangent1, tangent1);
        MeshTools::normalize(tangent2, tangent2);

        real NLocalData[6*6];
        seissol::model::getBondMatrix(normal, tangent1, tangent2, NLocalData);
        if (material[cell].local.getMaterialType() == seissol::model::MaterialType::Anisotropic) {
          seissol::model::getTransposedGodunovState(  seissol::model::getRotatedMaterialCoefficients(NLocalData, *dynamic_cast<seissol::model::AnisotropicMaterial*>(&material[cell].local)),
                                                      seissol::model::getRotatedMaterialCoefficients(NLocalData, *dynamic_cast<seissol::model::AnisotropicMaterial*>(&material[cell].neighbor[side])),
                                                      cellInformation[cell].faceTypes[side],
                                                      QgodLocal,
                                                      QgodNeighbor );
          seissol::model::getTransposedCoefficientMatrix( seissol::model::getRotatedMaterialCoefficients(NLocalData, *dynamic_cast<seissol::model::AnisotropicMaterial*>(&material[cell].local)), 0, ATtilde );
        } else {
          seissol::model::getTransposedGodunovState(  material[cell].local,
                                                      material[cell].neighbor[side],     
                                                      cellInformation[cell].faceTypes[side],
                                                      QgodLocal,
                                                      QgodNeighbor );
          seissol::model::getTransposedCoefficientMatrix( material[cell].local, 0, ATtilde );
        }

        // Calculate transposed T instead
        seissol::model::getFaceRotationMatrix(normal, tangent1, tangent2, T, Tinv);

        // Scale with |S_side|/|J| and multiply with -1 as the flux matrices
        // must be subtracted.
        real fluxScale = -2.0 * surface / (6.0 * volume);

        const auto isSpecialBC = [&cellInformation, &cellInformationAll, cell](int side) {
          const auto hasDRFace = [](const CellLocalInformation& ci) {
            bool hasAtLeastOneDRFace = false;
            for (size_t i = 0; i < 4; ++i) {
              if (ci.faceTypes[i] == FaceType::DynamicRupture) {
                hasAtLeastOneDRFace = true;
              }
            }
            return hasAtLeastOneDRFace;
          };
          const bool thisCellHasAtLeastOneDRFace = hasDRFace(cellInformation[cell]);
          const auto neighborID = cellInformation[cell].faceNeighborIds[side];
          const bool neighborBehindSideHasAtLeastOneDRFace = hasDRFace(cellInformationAll[neighborID]);
          const bool adjacentDRFaceExists = thisCellHasAtLeastOneDRFace || neighborBehindSideHasAtLeastOneDRFace;
          return (cellInformation[cell].faceTypes[side] == FaceType::Regular) && adjacentDRFaceExists;
        };

        const auto wavespeedLocal = material[cell].local.getMaxWaveSpeed();
        const auto wavespeedNeighbor = material[cell].neighbor[side].getMaxWaveSpeed();
        const auto wavespeed = std::max(wavespeedLocal, wavespeedNeighbor);

        real centralFluxData[tensor::QgodLocal::size()]{};
        real rusanovPlusData[tensor::QcorrLocal::size()]{};
        real rusanovMinusData[tensor::QcorrNeighbor::size()]{};
        auto centralFluxView = init::QgodLocal::view::create(centralFluxData);
        auto rusanovPlusView = init::QcorrLocal::view::create(rusanovPlusData);
        auto rusanovMinusView = init::QcorrNeighbor::view::create(rusanovMinusData);
        for (size_t i = 0; i < std::min(tensor::QgodLocal::Shape[0], tensor::QgodLocal::Shape[1]); i++) {
          centralFluxView(i, i) = 0.5;
          rusanovPlusView(i, i) = wavespeed * 0.5;
          rusanovMinusView(i, i) = -wavespeed * 0.5;
        }

        // check if we're on a face that has an adjacent cell with DR face
        const auto fluxDefault = isSpecialBC(side) ?
          modelParameters.fluxNearFault : modelParameters.flux;
        
        // exclude boundary conditions
        static const std::vector<FaceType> GodunovBoundaryConditions = {
          FaceType::FreeSurface,
          FaceType::FreeSurfaceGravity,
          FaceType::Analytical
        };

        const auto enforceGodunov
          = std::any_of(GodunovBoundaryConditions.begin(), GodunovBoundaryConditions.end(),
              [&](auto condition) {return condition == cellInformation[cell].faceTypes[side];});

        const auto flux = enforceGodunov ? parameters::NumericalFlux::Godunov : fluxDefault;

        kernel::computeFluxSolverLocal localKrnl;
        localKrnl.fluxScale = fluxScale;
        localKrnl.AplusT = localIntegration[cell].nApNm1[side];
        if (flux == parameters::NumericalFlux::Rusanov) {
          localKrnl.QgodLocal = centralFluxData;
          localKrnl.QcorrLocal = rusanovPlusData;
        } else {
          localKrnl.QgodLocal = QgodLocalData;
          localKrnl.QcorrLocal = rusanovPlusNull;
        }
        localKrnl.T = TData;
        localKrnl.Tinv = TinvData;
        localKrnl.star(0) = ATtildeData;
        localKrnl.execute();

        kernel::computeFluxSolverNeighbor neighKrnl;
        neighKrnl.fluxScale = fluxScale;
        neighKrnl.AminusT = neighboringIntegration[cell].nAmNm1[side];
        if (flux == parameters::NumericalFlux::Rusanov) {
          neighKrnl.QgodNeighbor = centralFluxData;
          neighKrnl.QcorrNeighbor = rusanovMinusData;
        } else {
          neighKrnl.QgodNeighbor = QgodNeighborData;
          neighKrnl.QcorrNeighbor = rusanovMinusNull;
        }
        neighKrnl.T = TData;
        neighKrnl.Tinv = TinvData;
        neighKrnl.star(0) = ATtildeData;
        if (cellInformation[cell].faceTypes[side] == FaceType::Dirichlet ||
            cellInformation[cell].faceTypes[side] == FaceType::FreeSurfaceGravity) {
          // already rotated
          neighKrnl.Tinv = init::identityT::Values;
        }
        neighKrnl.execute();
      }

      seissol::model::initializeSpecificLocalData(  material[cell].local,
                                                    timeStepWidth,
                                                    &localIntegration[cell].specific );

      seissol::model::initializeSpecificNeighborData( material[cell].local,
                                                      &neighboringIntegration[cell].specific );

    }
#ifdef _OPENMP
    }
#endif
    ltsToMesh += it->getNumberOfCells();
  }
}

void surfaceAreaAndVolume(const seissol::geometry::MeshReader& i_meshReader,
                          unsigned meshId,
                          unsigned side,
                          double* surfaceArea,
                          double* volume) {
  const std::vector<Vertex>& vertices = i_meshReader.getVertices();
  const std::vector<Element>& elements = i_meshReader.getElements();

  VrtxCoords normal;
  VrtxCoords tangent1;
  VrtxCoords tangent2;
  MeshTools::normalAndTangents(elements[meshId], side, vertices, normal, tangent1, tangent2);

  *volume = MeshTools::volume(elements[meshId], vertices);
  *surfaceArea = MeshTools::surface(normal);
}

void seissol::initializer::initializeBoundaryMappings(const seissol::geometry::MeshReader& i_meshReader,
                                                       const EasiBoundary* easiBoundary,
                                                       LTSTree* io_ltsTree,
                                                       LTS* i_lts,
                                                       Lut* i_ltsLut) {
  const std::vector<Element>& elements = i_meshReader.getElements();
  const std::vector<Vertex>& vertices = i_meshReader.getVertices();

  unsigned* ltsToMesh = i_ltsLut->getLtsToMeshLut(i_lts->material.mask);

  for (auto it = io_ltsTree->beginLeaf(LayerMask(Ghost)); it != io_ltsTree->endLeaf(); ++it) {
    auto* cellInformation = it->var(i_lts->cellInformation);
    auto* boundary = it->var(i_lts->boundaryMapping);

#ifdef _OPENMP
#pragma omp for schedule(static)
#endif
    for (unsigned cell = 0; cell < it->getNumberOfCells(); ++cell) {
      const auto& element = elements[ltsToMesh[cell]];
      const double* coords[4];
      for (unsigned v = 0; v < 4; ++v) {
        coords[v] = vertices[ element.vertices[ v ] ].coords;
      }
      for (unsigned side = 0; side < 4; ++side) {
        if (cellInformation[cell].faceTypes[side] != FaceType::FreeSurfaceGravity
            && cellInformation[cell].faceTypes[side] != FaceType::Dirichlet
            && cellInformation[cell].faceTypes[side] != FaceType::Analytical) {
          continue;
        }
        // Compute nodal points in global coordinates for each side.
        real nodesReferenceData[nodal::tensor::nodes2D::Size];
        std::copy_n(nodal::init::nodes2D::Values,
                    nodal::tensor::nodes2D::Size,
                    nodesReferenceData);
        auto nodesReference = nodal::init::nodes2D::view::create(nodesReferenceData);
        auto nodes = boundary[cell][side].nodes;
        assert(nodes != nullptr);
        auto offset = 0;
        for (unsigned int i = 0; i < nodal::tensor::nodes2D::Shape[0]; ++i) {
          double nodeReference[2];
          nodeReference[0] = nodesReference(i,0);
          nodeReference[1] = nodesReference(i,1);
          // Compute the global coordinates for the nodal points.
          double xiEtaZeta[3], xyz[3];
          seissol::transformations::chiTau2XiEtaZeta(side,
                                                     nodeReference,
                                                     xiEtaZeta);
          seissol::transformations::tetrahedronReferenceToGlobal(coords[0],
                                                                 coords[1],
                                                                 coords[2],
                                                                 coords[3],
                                                                 xiEtaZeta,
                                                                 xyz);
          nodes[offset++] = xyz[0];
          nodes[offset++] = xyz[1];
          nodes[offset++] = xyz[2];
        }

        // Compute map that rotates to normal aligned coordinate system.
        real* TData = boundary[cell][side].TData;
        real* TinvData = boundary[cell][side].TinvData;
        assert(TData != nullptr);
        assert(TinvData != nullptr);
        auto T = init::T::view::create(TData);
        auto Tinv = init::Tinv::view::create(TinvData);

        VrtxCoords normal;
        VrtxCoords tangent1;
        VrtxCoords tangent2;
        MeshTools::normalAndTangents(element, side, vertices, normal, tangent1, tangent2);
        MeshTools::normalize(normal, normal);
        MeshTools::normalize(tangent1, tangent1);
        MeshTools::normalize(tangent2, tangent2);
        seissol::model::getFaceRotationMatrix(normal, tangent1, tangent2, T, Tinv);

        // Evaluate easi boundary condition matrices if needed
        real* easiBoundaryMap = boundary[cell][side].easiBoundaryMap;
        real* easiBoundaryConstant = boundary[cell][side].easiBoundaryConstant;
        assert(easiBoundaryMap != nullptr);
        assert(easiBoundaryConstant != nullptr);
        if (cellInformation[cell].faceTypes[side] == FaceType::Dirichlet) {
          easiBoundary->query(nodes, easiBoundaryMap, easiBoundaryConstant);
        } else {
          // Boundary should not be evaluated
          std::fill_n(easiBoundaryMap,
                      seissol::tensor::easiBoundaryMap::size(),
                      std::numeric_limits<real>::signaling_NaN());
          std::fill_n(easiBoundaryConstant,
                      seissol::tensor::easiBoundaryConstant::size(),
                      std::numeric_limits<real>::signaling_NaN());
        }

      }
    }
    ltsToMesh += it->getNumberOfCells();
  }
}

/**
 * Copies an eigen3 matrix to a 2D yateto tensor
 */
template <typename T, int dim1, int dim2>
void copyEigenToYateto(const Eigen::Matrix<T, dim1, dim2>& matrix,
                       yateto::DenseTensorView<2, T>& tensorView) {
  assert(tensorView.shape(0) == dim1);
  assert(tensorView.shape(1) == dim2);

  tensorView.setZero();
  for (size_t row = 0; row < dim1; ++row) {
    for (size_t col = 0; col < dim2; ++col) {
      tensorView(row, col) = matrix(row, col);
    }
  }
}

constexpr int N = tensor::Zminus::Shape[0];
Eigen::Matrix<real, N, N> extractMatrix(eigenvalues::Eigenpair<std::complex<double>, seissol::model::MaterialT::NumQuantities> eigenpair) {
#ifdef USE_POROELASTIC
  constexpr std::array<int, 4> tractionIndices = {0,3,5,9};
  constexpr std::array<int, 4> velocityIndices = {6,7,8,10};
  constexpr std::array<int, 4> columnIndices = {0,1,2,3};
#else
  constexpr std::array<int, 3> tractionIndices = {0,3,5};
  constexpr std::array<int, 3> velocityIndices = {6,7,8};
  constexpr std::array<int, 3> columnIndices = {0,1,2};
#endif
  auto matrix = eigenpair.getVectorsAsMatrix();
  Eigen::Matrix<double, N, N> RT = matrix(tractionIndices, columnIndices).real();
  Eigen::Matrix<double, N, N> RT_inv = RT.inverse();
  Eigen::Matrix<double, N, N> RU = matrix(velocityIndices, columnIndices).real();
  Eigen::Matrix<double, N, N> M = RU * RT_inv;
  return M.cast<real>();
};

void seissol::initializer::initializeDynamicRuptureMatrices(
    const seissol::geometry::MeshReader& i_meshReader,
    LTSTree* io_ltsTree,
    LTS* i_lts,
    Lut* i_ltsLut,
    // LTSTree*               dynRupTree,
    std::array<LTSTree*, MULTIPLE_SIMULATIONS> dynRupTree,
    // DynamicRupture*        dynRup,
    std::array<std::shared_ptr<DynamicRupture>, MULTIPLE_SIMULATIONS> dynRup,
    unsigned* ltsFaceToMeshFace,
    const GlobalData& global,
    double etaHack) {
  real TData[tensor::T::size()] = {0.0};
  real TinvData[tensor::Tinv::size()] = {0.0};
  real APlusData[tensor::star::size(0)] = {0.0};
  real AMinusData[tensor::star::size(0)] = {0.0};

  const std::vector<Fault>& fault = i_meshReader.getFault();
  const std::vector<Element>& elements = i_meshReader.getElements();
  CellDRMapping (*drMapping)[4] = io_ltsTree->var(i_lts->drMapping);
  CellDRMapping (*drMappingDevice)[4] = io_ltsTree->var(i_lts->drMappingDevice);
  CellMaterialData* material = io_ltsTree->var(i_lts->material);
  real** derivatives = io_ltsTree->var(i_lts->derivatives); // The WP derivatives pointer thing
  real* (*faceNeighbors)[4] = io_ltsTree->var(i_lts->faceNeighbors);
  real** derivativesDevice = io_ltsTree->var(i_lts->derivativesDevice);
  real* (*faceNeighborsDevice)[4] = io_ltsTree->var(i_lts->faceNeighborsDevice);
  CellLocalInformation* cellInformation = io_ltsTree->var(i_lts->cellInformation);

<<<<<<< HEAD
  for(unsigned int i=0; i < MULTIPLE_SIMULATIONS; i++){
    unsigned* layerLtsFaceToMeshFace = ltsFaceToMeshFace;
    for (LTSTree::leaf_iterator it = dynRupTree[i]->beginLeaf(LayerMask(Ghost));
         it != dynRupTree[i]->endLeaf(); ++it) {
      real** timeDerivativePlus = it->var(dynRup[i]->timeDerivativePlus);
      real** timeDerivativeMinus = it->var(dynRup[i]->timeDerivativeMinus);
      real** timeDerivativePlusDevice = it->var(dynRup[i]->timeDerivativePlusDevice);
      real** timeDerivativeMinusDevice = it->var(dynRup[i]->timeDerivativeMinusDevice);
      real(*imposedStatePlus)[tensor::QInterpolated::size()] =
          it->var(dynRup[i]->imposedStatePlus, AllocationPlace::Host);
      real(*imposedStateMinus)[tensor::QInterpolated::size()] =
          it->var(dynRup[i]->imposedStateMinus, AllocationPlace::Host);
      real(*imposedStatePlusDevice)[tensor::QInterpolated::size()] =
          it->var(dynRup[i]->imposedStatePlus, AllocationPlace::Device);
      real(*imposedStateMinusDevice)[tensor::QInterpolated::size()] =
          it->var(dynRup[i]->imposedStateMinus, AllocationPlace::Device);
      DRGodunovData* godunovData = it->var(dynRup[i]->godunovData);
      real(*fluxSolverPlus)[tensor::fluxSolver::size()] =
          it->var(dynRup[i]->fluxSolverPlus, AllocationPlace::Host);
      real(*fluxSolverMinus)[tensor::fluxSolver::size()] =
          it->var(dynRup[i]->fluxSolverMinus, AllocationPlace::Host);
      real(*fluxSolverPlusDevice)[tensor::fluxSolver::size()] =
          it->var(dynRup[i]->fluxSolverPlus, AllocationPlace::Device);
      real(*fluxSolverMinusDevice)[tensor::fluxSolver::size()] =
          it->var(dynRup[i]->fluxSolverMinus, AllocationPlace::Device);
      DRFaceInformation* faceInformation = it->var(dynRup[i]->faceInformation);
      seissol::model::IsotropicWaveSpeeds* waveSpeedsPlus = it->var(dynRup[i]->waveSpeedsPlus);
      seissol::model::IsotropicWaveSpeeds* waveSpeedsMinus = it->var(dynRup[i]->waveSpeedsMinus);
      seissol::dr::ImpedancesAndEta* impAndEta = it->var(dynRup[i]->impAndEta);
      seissol::dr::ImpedanceMatrices* impedanceMatrices = it->var(dynRup[i]->impedanceMatrices);
=======
  unsigned* layerLtsFaceToMeshFace = ltsFaceToMeshFace;

  for (auto it = dynRupTree->beginLeaf(LayerMask(Ghost)); it != dynRupTree->endLeaf(); ++it) {
    real**                                timeDerivativePlus                                        = it->var(dynRup->timeDerivativePlus);
    real**                                timeDerivativeMinus                                       = it->var(dynRup->timeDerivativeMinus);
    real**                                timeDerivativePlusDevice                                        = it->var(dynRup->timeDerivativePlusDevice);
    real**                                timeDerivativeMinusDevice                                       = it->var(dynRup->timeDerivativeMinusDevice);
    DRGodunovData*                        godunovData                                               = it->var(dynRup->godunovData);
    real                                (*imposedStatePlus)[tensor::QInterpolated::size()]          = it->var(dynRup->imposedStatePlus, AllocationPlace::Host);
    real                                (*imposedStateMinus)[tensor::QInterpolated::size()]         = it->var(dynRup->imposedStateMinus, AllocationPlace::Host);
    real                                (*fluxSolverPlus)[tensor::fluxSolver::size()]               = it->var(dynRup->fluxSolverPlus, AllocationPlace::Host);
    real                                (*fluxSolverMinus)[tensor::fluxSolver::size()]              = it->var(dynRup->fluxSolverMinus, AllocationPlace::Host);
    real                                (*imposedStatePlusDevice)[tensor::QInterpolated::size()]          = it->var(dynRup->imposedStatePlus, AllocationPlace::Device);
    real                                (*imposedStateMinusDevice)[tensor::QInterpolated::size()]         = it->var(dynRup->imposedStateMinus, AllocationPlace::Device);
    real                                (*fluxSolverPlusDevice)[tensor::fluxSolver::size()]               = it->var(dynRup->fluxSolverPlus, AllocationPlace::Device);
    real                                (*fluxSolverMinusDevice)[tensor::fluxSolver::size()]              = it->var(dynRup->fluxSolverMinus, AllocationPlace::Device);
    DRFaceInformation*                    faceInformation                                           = it->var(dynRup->faceInformation);
    seissol::model::IsotropicWaveSpeeds*  waveSpeedsPlus                                            = it->var(dynRup->waveSpeedsPlus);
    seissol::model::IsotropicWaveSpeeds*  waveSpeedsMinus                                           = it->var(dynRup->waveSpeedsMinus);
    seissol::dr::ImpedancesAndEta*        impAndEta                                                 = it->var(dynRup->impAndEta);
    seissol::dr::ImpedanceMatrices*       impedanceMatrices                                         = it->var(dynRup->impedanceMatrices);

>>>>>>> 5e75cf71

#ifdef _OPENMP
#pragma omp parallel for private(TData, TinvData, APlusData, AMinusData) schedule(static)
#endif
      for (unsigned ltsFace = 0; ltsFace < it->getNumberOfCells(); ++ltsFace) {
        unsigned meshFace = layerLtsFaceToMeshFace[ltsFace];
        assert(fault[meshFace].element >= 0 || fault[meshFace].neighborElement >= 0);

        /// Face information
        faceInformation[ltsFace].meshFace = meshFace;
        faceInformation[ltsFace].plusSide = fault[meshFace].side;
        faceInformation[ltsFace].minusSide = fault[meshFace].neighborSide;
        if (fault[meshFace].element >= 0) {
          faceInformation[ltsFace].faceRelation =
              elements[fault[meshFace].element].sideOrientations[fault[meshFace].side] + 1;
          faceInformation[ltsFace].plusSideOnThisRank = true;
        } else {
          /// \todo check if this is correct
          faceInformation[ltsFace].faceRelation =
              elements[fault[meshFace].neighborElement]
                  .sideOrientations[fault[meshFace].neighborSide] +
              1;
          faceInformation[ltsFace].plusSideOnThisRank = false;
        }

        /// Look for time derivative mapping in all duplicates
        int derivativesMeshId;
        int derivativesSide;
        if (fault[meshFace].element >= 0) {
          derivativesMeshId = fault[meshFace].element;
          derivativesSide = faceInformation[ltsFace].plusSide;
        } else {
          derivativesMeshId = fault[meshFace].neighborElement;
          derivativesSide = faceInformation[ltsFace].minusSide;
        }
        real* timeDerivative1 = nullptr;
        real* timeDerivative2 = nullptr;
        real* timeDerivative1Device = nullptr;
        real* timeDerivative2Device = nullptr;
        for (unsigned duplicate = 0; duplicate < Lut::MaxDuplicates; ++duplicate) {
          unsigned ltsId =
              i_ltsLut->ltsId(i_lts->cellInformation.mask, derivativesMeshId, duplicate);
          if (timeDerivative1 == nullptr && (cellInformation[ltsId].ltsSetup >> 9) % 2 == 1) {
            timeDerivative1 =
                derivatives[i_ltsLut->ltsId(i_lts->derivatives.mask, derivativesMeshId, duplicate)];
            timeDerivative1Device = derivativesDevice[i_ltsLut->ltsId(
                i_lts->derivatives.mask, derivativesMeshId, duplicate)];
          }
          if (timeDerivative2 == nullptr &&
              (cellInformation[ltsId].ltsSetup >> derivativesSide) % 2 == 1) {
            timeDerivative2 = faceNeighbors[i_ltsLut->ltsId(
                i_lts->faceNeighbors.mask, derivativesMeshId, duplicate)][derivativesSide];
            timeDerivative2Device = faceNeighborsDevice[i_ltsLut->ltsId(
                i_lts->faceNeighbors.mask, derivativesMeshId, duplicate)][derivativesSide];
          }
        }

        assert(timeDerivative1 != nullptr && timeDerivative2 != nullptr);

        if (fault[meshFace].element >= 0) {
          timeDerivativePlus[ltsFace] = timeDerivative1; // The respective timederivative pointers are set in DR here -> that means they are already linked correctly
          timeDerivativeMinus[ltsFace] = timeDerivative2; 
          timeDerivativePlusDevice[ltsFace] = timeDerivative1Device;
          timeDerivativeMinusDevice[ltsFace] = timeDerivative2Device;
        } else {
          timeDerivativePlus[ltsFace] = timeDerivative2; // The respective timederivative pointers are set in DR here -> same as above
          timeDerivativeMinus[ltsFace] = timeDerivative1;
          timeDerivativePlusDevice[ltsFace] = timeDerivative2Device;
          timeDerivativeMinusDevice[ltsFace] = timeDerivative1Device;
        }

        assert(timeDerivativePlus[ltsFace] != nullptr && timeDerivativeMinus[ltsFace] != nullptr);

        /// DR mapping for elements
        for (unsigned duplicate = 0; duplicate < Lut::MaxDuplicates; ++duplicate) {
          unsigned plusLtsId =
              (fault[meshFace].element >= 0)
                  ? i_ltsLut->ltsId(i_lts->drMapping.mask, fault[meshFace].element, duplicate)
                  : std::numeric_limits<unsigned>::max();
          unsigned minusLtsId = (fault[meshFace].neighborElement >= 0)
                                    ? i_ltsLut->ltsId(i_lts->drMapping.mask,
                                                      fault[meshFace].neighborElement,
                                                      duplicate)
                                    : std::numeric_limits<unsigned>::max();

          assert(duplicate != 0 || plusLtsId != std::numeric_limits<unsigned>::max() ||
                 minusLtsId != std::numeric_limits<unsigned>::max());

          if (plusLtsId != std::numeric_limits<unsigned>::max()) {
#ifdef _OPENMP
#pragma omp critical
#endif // _OPENMP
            {
              CellDRMapping& mapping = drMapping[plusLtsId][faceInformation[ltsFace].plusSide];
              mapping.side = faceInformation[ltsFace].plusSide;
              mapping.faceRelation = 0;
              mapping.godunov[i] = &imposedStatePlus[ltsFace][0];
              mapping.fluxSolver[i] = &fluxSolverPlus[ltsFace][0];
              CellDRMapping& mappingDevice =
                  drMappingDevice[plusLtsId][faceInformation[ltsFace].plusSide];
              mappingDevice.side = faceInformation[ltsFace].plusSide;
              mappingDevice.faceRelation = 0;
              mappingDevice.godunov[i] = &imposedStatePlusDevice[ltsFace][0];
              mappingDevice.fluxSolver[i] = &fluxSolverPlusDevice[ltsFace][0];
            }
        }
        if (minusLtsId != std::numeric_limits<unsigned>::max()) {
#ifdef _OPENMP
#pragma omp critical
#endif // _OPENMP
          {
            CellDRMapping& mapping = drMapping[minusLtsId][faceInformation[ltsFace].minusSide];
            mapping.side = faceInformation[ltsFace].minusSide;
            mapping.faceRelation = faceInformation[ltsFace].faceRelation;
            mapping.godunov[i] = &imposedStateMinus[ltsFace][0];
            mapping.fluxSolver[i] = &fluxSolverMinus[ltsFace][0];
            CellDRMapping& mappingDevice =
                drMappingDevice[minusLtsId][faceInformation[ltsFace].minusSide];
            mappingDevice.side = faceInformation[ltsFace].minusSide;
            mappingDevice.faceRelation = faceInformation[ltsFace].faceRelation;
            mappingDevice.godunov[i] = &imposedStateMinusDevice[ltsFace][0];
            mappingDevice.fluxSolver[i] = &fluxSolverMinusDevice[ltsFace][0];
          }
        }
        }

        /// Transformation matrix
        auto T = init::T::view::create(TData);
        auto Tinv = init::Tinv::view::create(TinvData);
        seissol::model::getFaceRotationMatrix(
            fault[meshFace].normal, fault[meshFace].tangent1, fault[meshFace].tangent2, T, Tinv);

        /// Materials
        seissol::model::Material* plusMaterial;
        seissol::model::Material* minusMaterial;
        unsigned plusLtsId = (fault[meshFace].element >= 0)
                                 ? i_ltsLut->ltsId(i_lts->material.mask, fault[meshFace].element)
                                 : std::numeric_limits<unsigned>::max();
        unsigned minusLtsId =
            (fault[meshFace].neighborElement >= 0)
                ? i_ltsLut->ltsId(i_lts->material.mask, fault[meshFace].neighborElement)
                : std::numeric_limits<unsigned>::max();

        assert(plusLtsId != std::numeric_limits<unsigned>::max() ||
               minusLtsId != std::numeric_limits<unsigned>::max());

        if (plusLtsId != std::numeric_limits<unsigned>::max()) {
          plusMaterial = &material[plusLtsId].local;
          minusMaterial = &material[plusLtsId].neighbor[faceInformation[ltsFace].plusSide];
        } else {
          assert(minusLtsId != std::numeric_limits<unsigned>::max());
          plusMaterial = &material[minusLtsId].neighbor[faceInformation[ltsFace].minusSide];
          minusMaterial = &material[minusLtsId].local;
        }

<<<<<<< HEAD
        /// Wave speeds and Coefficient Matrices
        auto APlus = init::star::view<0>::create(APlusData);
        auto AMinus = init::star::view<0>::create(AMinusData);

        waveSpeedsPlus[ltsFace].density = plusMaterial->rho;
        waveSpeedsMinus[ltsFace].density = minusMaterial->rho;
        waveSpeedsPlus[ltsFace].pWaveVelocity = plusMaterial->getPWaveSpeed();
        waveSpeedsPlus[ltsFace].sWaveVelocity = plusMaterial->getSWaveSpeed();
        waveSpeedsMinus[ltsFace].pWaveVelocity = minusMaterial->getPWaveSpeed();
        waveSpeedsMinus[ltsFace].sWaveVelocity = minusMaterial->getSWaveSpeed();

        // calculate Impedances Z and eta
        impAndEta[ltsFace].zp =
            (waveSpeedsPlus[ltsFace].density * waveSpeedsPlus[ltsFace].pWaveVelocity);
        impAndEta[ltsFace].zpNeig =
            (waveSpeedsMinus[ltsFace].density * waveSpeedsMinus[ltsFace].pWaveVelocity);
        impAndEta[ltsFace].zs =
            (waveSpeedsPlus[ltsFace].density * waveSpeedsPlus[ltsFace].sWaveVelocity);
        impAndEta[ltsFace].zsNeig =
            (waveSpeedsMinus[ltsFace].density * waveSpeedsMinus[ltsFace].sWaveVelocity);

        impAndEta[ltsFace].invZp = 1 / impAndEta[ltsFace].zp;
        impAndEta[ltsFace].invZpNeig = 1 / impAndEta[ltsFace].zpNeig;
        impAndEta[ltsFace].invZs = 1 / impAndEta[ltsFace].zs;
        impAndEta[ltsFace].invZsNeig = 1 / impAndEta[ltsFace].zsNeig;

        impAndEta[ltsFace].etaP =
            etaHack / (1.0 / impAndEta[ltsFace].zp + 1.0 / impAndEta[ltsFace].zpNeig);
        impAndEta[ltsFace].invEtaS = 1.0 / impAndEta[ltsFace].zs + 1.0 / impAndEta[ltsFace].zsNeig;
        impAndEta[ltsFace].etaS =
            1.0 / (1.0 / impAndEta[ltsFace].zs + 1.0 / impAndEta[ltsFace].zsNeig);

        switch (plusMaterial->getMaterialType()) {
        case seissol::model::MaterialType::acoustic: {
          logError() << "Dynamic Rupture is not possible with an acoustic material.";
=======
      /// Wave speeds and Coefficient Matrices
      auto APlus = init::star::view<0>::create(APlusData);
      auto AMinus = init::star::view<0>::create(AMinusData);
      
      waveSpeedsPlus[ltsFace].density = plusMaterial->rho;
      waveSpeedsMinus[ltsFace].density = minusMaterial->rho;
      waveSpeedsPlus[ltsFace].pWaveVelocity = plusMaterial->getPWaveSpeed();
      waveSpeedsPlus[ltsFace].sWaveVelocity = plusMaterial->getSWaveSpeed();
      waveSpeedsMinus[ltsFace].pWaveVelocity = minusMaterial->getPWaveSpeed();
      waveSpeedsMinus[ltsFace].sWaveVelocity = minusMaterial->getSWaveSpeed();

      //calculate Impedances Z and eta
      impAndEta[ltsFace].zp = (waveSpeedsPlus[ltsFace].density * waveSpeedsPlus[ltsFace].pWaveVelocity);
      impAndEta[ltsFace].zpNeig = (waveSpeedsMinus[ltsFace].density * waveSpeedsMinus[ltsFace].pWaveVelocity);
      impAndEta[ltsFace].zs = (waveSpeedsPlus[ltsFace].density * waveSpeedsPlus[ltsFace].sWaveVelocity);
      impAndEta[ltsFace].zsNeig = (waveSpeedsMinus[ltsFace].density * waveSpeedsMinus[ltsFace].sWaveVelocity);

      impAndEta[ltsFace].invZp = 1/impAndEta[ltsFace].zp;
      impAndEta[ltsFace].invZpNeig = 1/impAndEta[ltsFace].zpNeig;
      impAndEta[ltsFace].invZs = 1/impAndEta[ltsFace].zs;
      impAndEta[ltsFace].invZsNeig = 1/impAndEta[ltsFace].zsNeig;

      impAndEta[ltsFace].etaP = etaHack / (1.0 / impAndEta[ltsFace].zp + 1.0 / impAndEta[ltsFace].zpNeig);
      impAndEta[ltsFace].invEtaS = 1.0 / impAndEta[ltsFace].zs + 1.0 / impAndEta[ltsFace].zsNeig;
      impAndEta[ltsFace].etaS = 1.0 / (1.0 / impAndEta[ltsFace].zs + 1.0 / impAndEta[ltsFace].zsNeig);

      switch (plusMaterial->getMaterialType()) {
        case seissol::model::MaterialType::Acoustic: {
          logError() << "Dynamic Rupture does not work with an acoustic material.";
>>>>>>> 5e75cf71
          break;
        }
        case seissol::model::MaterialType::Poroelastic: {
          // TODO (SW) Extract this into a function
          seissol::model::getTransposedCoefficientMatrix(*dynamic_cast<seissol::model::PoroElasticMaterial*>(plusMaterial), 0, APlus);
          seissol::model::getTransposedCoefficientMatrix(*dynamic_cast<seissol::model::PoroElasticMaterial*>(minusMaterial), 0, AMinus);

          auto plusEigenpair = seissol::model::getEigenDecomposition(*dynamic_cast<seissol::model::PoroElasticMaterial*>(plusMaterial));
          auto minusEigenpair = seissol::model::getEigenDecomposition(*dynamic_cast<seissol::model::PoroElasticMaterial*>(minusMaterial));

          // The impedance matrices are diagonal in the (visco)elastic case, so we only store
          // the values Zp, Zs. In the poroelastic case, the fluid pressure and normal component
          // of the traction depend on each other, so we need a more complicated matrix structure.
          Eigen::Matrix<real, N, N> impedanceMatrix = extractMatrix(plusEigenpair);
          Eigen::Matrix<real, N, N> impedanceNeigMatrix = extractMatrix(minusEigenpair);
          Eigen::Matrix<real, N, N> etaMatrix = (impedanceMatrix + impedanceNeigMatrix).inverse();

          auto impedanceView = init::Zplus::view::create(impedanceMatrices[ltsFace].impedance);
          auto impedanceNeigView = init::Zminus::view::create(impedanceMatrices[ltsFace].impedanceNeig);
          auto etaView = init::eta::view::create(impedanceMatrices[ltsFace].eta);

          copyEigenToYateto(impedanceMatrix, impedanceView);
          copyEigenToYateto(impedanceNeigMatrix, impedanceNeigView);
          copyEigenToYateto(etaMatrix, etaView);

          break;
        }
<<<<<<< HEAD
        case seissol::model::MaterialType::anisotropic: {
          logError() << "Dynamic Rupture does not work with anisotropy yet.";
          //TODO(VK): Make DR work with anisotropy 
=======
        case seissol::model::MaterialType::Anisotropic: {
          logError() << "The Dynamic Rupture mechanism does not work with anisotropy yet.";
          //TODO(SW): Make DR work with anisotropy 
>>>>>>> 5e75cf71
          break;
        }
        case seissol::model::MaterialType::Elastic: {
          seissol::model::getTransposedCoefficientMatrix(*dynamic_cast<seissol::model::ElasticMaterial*>(plusMaterial), 0, APlus);
          seissol::model::getTransposedCoefficientMatrix(*dynamic_cast<seissol::model::ElasticMaterial*>(minusMaterial), 0, AMinus);
          break;
        }
        case seissol::model::MaterialType::Viscoelastic: {
          seissol::model::getTransposedCoefficientMatrix(*dynamic_cast<seissol::model::ViscoElasticMaterial*>(plusMaterial), 0, APlus);
          seissol::model::getTransposedCoefficientMatrix(*dynamic_cast<seissol::model::ViscoElasticMaterial*>(minusMaterial), 0, AMinus);
          break;
        }
        default: {
          logError() << "The Dynamic Rupture mechanism does not work with the given material yet.";
          break;
        }
      }
      /// Traction matrices for "average" traction
      auto tractionPlusMatrix = init::tractionPlusMatrix::view::create(godunovData[ltsFace].tractionPlusMatrix);
      auto tractionMinusMatrix = init::tractionMinusMatrix::view::create(godunovData[ltsFace].tractionMinusMatrix);
      double ZpP = plusMaterial->rho * waveSpeedsPlus[ltsFace].pWaveVelocity;
      double ZsP = plusMaterial->rho * waveSpeedsPlus[ltsFace].sWaveVelocity;
      double ZpM = minusMaterial->rho * waveSpeedsMinus[ltsFace].pWaveVelocity;
      double ZsM = minusMaterial->rho * waveSpeedsMinus[ltsFace].sWaveVelocity;
      double etaP = ZpP*ZpM / (ZpP + ZpM);
      double etaS = ZsP*ZsM / (ZsP + ZsM);

      tractionPlusMatrix.setZero();
      tractionPlusMatrix(0,0) = etaP / ZpP;
      tractionPlusMatrix(3,1) = etaS / ZsP;
      tractionPlusMatrix(5,2) = etaS / ZsP;

      tractionMinusMatrix.setZero();
      tractionMinusMatrix(0,0) = etaP / ZpM;
      tractionMinusMatrix(3,1) = etaS / ZsM;
      tractionMinusMatrix(5,2) = etaS / ZsM;

      /// Transpose Tinv
      dynamicRupture::kernel::transposeTinv ttKrnl;
      ttKrnl.Tinv = TinvData;
      ttKrnl.TinvT = godunovData[ltsFace].TinvT;
      ttKrnl.execute();

      double plusSurfaceArea, plusVolume, minusSurfaceArea, minusVolume;
      double surfaceArea = 0;
      if (fault[meshFace].element >= 0) {
        surfaceAreaAndVolume( i_meshReader, fault[meshFace].element, fault[meshFace].side, &plusSurfaceArea, &plusVolume );
        surfaceArea = plusSurfaceArea;
      } else {
        /// Blow up solution on purpose if used by mistake
        plusSurfaceArea = 1.e99; plusVolume = 1.0;
        logWarning() << "fault[meshFace].element is negative at meshFace: " << meshFace << ", blowing up solution on purpose";
      }
      if (fault[meshFace].neighborElement >= 0) {
        surfaceAreaAndVolume( i_meshReader, fault[meshFace].neighborElement, fault[meshFace].neighborSide, &minusSurfaceArea, &minusVolume );
        surfaceArea = minusSurfaceArea;
      } else {
        /// Blow up solution on purpose if used by mistake
        minusSurfaceArea = 1.e99; minusVolume = 1.0;
        logWarning() << "fault[meshFace].neighborElement is negative at meshFace: " << meshFace << ", blowing up solution on purpose";
      }
      godunovData[ltsFace].doubledSurfaceArea = 2.0 * surfaceArea;

      dynamicRupture::kernel::rotateFluxMatrix krnl;
      krnl.T = TData;

      real                                (*fluxSolverPlusHost)[tensor::fluxSolver::size()]               = it->var(dynRup[i]->fluxSolverPlus);
      real                                (*fluxSolverMinusHost)[tensor::fluxSolver::size()]              = it->var(dynRup[i]->fluxSolverMinus);

      krnl.fluxSolver = fluxSolverPlusHost[ltsFace];
      krnl.fluxScaleDR = -2.0 * plusSurfaceArea / (6.0 * plusVolume);
      krnl.star(0) = APlusData;
      krnl.execute();

      krnl.fluxSolver = fluxSolverMinusHost[ltsFace]; //(TO DISUCSS: Ideally, this should be right if the above is right, right?)
      krnl.fluxScaleDR = 2.0 * minusSurfaceArea / (6.0 * minusVolume);
      krnl.star(0) = AMinusData;
      krnl.execute();
      }

    layerLtsFaceToMeshFace += it->getNumberOfCells();
    }
}
}

void seissol::initializer::copyCellMatricesToDevice(LTSTree*          ltsTree,
                                                     LTS*              lts,
                                                     std::array<LTSTree*, MULTIPLE_SIMULATIONS>          dynRupTree,
                                                     std::array<std::shared_ptr<DynamicRupture>, MULTIPLE_SIMULATIONS>   dynRup,
                                                     LTSTree*          boundaryTree,
                                                     Boundary*         boundary) {
#ifdef ACL_DEVICE

#endif // ACL_DEVICE
}<|MERGE_RESOLUTION|>--- conflicted
+++ resolved
@@ -41,12 +41,9 @@
 
 #include "CellLocalMatrices.h"
 
-<<<<<<< HEAD
 #include <Initializer/DynamicRupture.h>
-#include <Initializer/tree/LTSTree.hpp>
-=======
+#include <Initializer/Tree/LTSTree.h>
 #include <Initializer/BasicTypedefs.h>
->>>>>>> 5e75cf71
 #include <cassert>
 
 #include "Initializer/MemoryManager.h"
@@ -83,16 +80,6 @@
   }
 }
 
-<<<<<<< HEAD
-void seissol::initializer::initializeCellLocalMatrices(
-    const seissol::geometry::MeshReader& i_meshReader,
-    LTSTree* io_ltsTree,
-    LTS* i_lts,
-    Lut* i_ltsLut,
-    const TimeStepping& timeStepping) {
-  const std::vector<Element>& elements = i_meshReader.getElements();
-  const std::vector<Vertex>& vertices = i_meshReader.getVertices();
-=======
 void seissol::initializer::initializeCellLocalMatrices( seissol::geometry::MeshReader const&      i_meshReader,
                                                          LTSTree*               io_ltsTree,
                                                          LTS*                   i_lts,
@@ -102,7 +89,6 @@
 {
   std::vector<Element> const& elements = i_meshReader.getElements();
   std::vector<Vertex> const& vertices = i_meshReader.getVertices();
->>>>>>> 5e75cf71
 
   assert(seissol::tensor::AplusT::Shape[0] == seissol::tensor::AminusT::Shape[0]);
   assert(seissol::tensor::AplusT::Shape[1] == seissol::tensor::AminusT::Shape[1]);
@@ -500,10 +486,9 @@
   real* (*faceNeighborsDevice)[4] = io_ltsTree->var(i_lts->faceNeighborsDevice);
   CellLocalInformation* cellInformation = io_ltsTree->var(i_lts->cellInformation);
 
-<<<<<<< HEAD
   for(unsigned int i=0; i < MULTIPLE_SIMULATIONS; i++){
     unsigned* layerLtsFaceToMeshFace = ltsFaceToMeshFace;
-    for (LTSTree::leaf_iterator it = dynRupTree[i]->beginLeaf(LayerMask(Ghost));
+    for (auto it = dynRupTree[i]->beginLeaf(LayerMask(Ghost));
          it != dynRupTree[i]->endLeaf(); ++it) {
       real** timeDerivativePlus = it->var(dynRup[i]->timeDerivativePlus);
       real** timeDerivativeMinus = it->var(dynRup[i]->timeDerivativeMinus);
@@ -531,30 +516,6 @@
       seissol::model::IsotropicWaveSpeeds* waveSpeedsMinus = it->var(dynRup[i]->waveSpeedsMinus);
       seissol::dr::ImpedancesAndEta* impAndEta = it->var(dynRup[i]->impAndEta);
       seissol::dr::ImpedanceMatrices* impedanceMatrices = it->var(dynRup[i]->impedanceMatrices);
-=======
-  unsigned* layerLtsFaceToMeshFace = ltsFaceToMeshFace;
-
-  for (auto it = dynRupTree->beginLeaf(LayerMask(Ghost)); it != dynRupTree->endLeaf(); ++it) {
-    real**                                timeDerivativePlus                                        = it->var(dynRup->timeDerivativePlus);
-    real**                                timeDerivativeMinus                                       = it->var(dynRup->timeDerivativeMinus);
-    real**                                timeDerivativePlusDevice                                        = it->var(dynRup->timeDerivativePlusDevice);
-    real**                                timeDerivativeMinusDevice                                       = it->var(dynRup->timeDerivativeMinusDevice);
-    DRGodunovData*                        godunovData                                               = it->var(dynRup->godunovData);
-    real                                (*imposedStatePlus)[tensor::QInterpolated::size()]          = it->var(dynRup->imposedStatePlus, AllocationPlace::Host);
-    real                                (*imposedStateMinus)[tensor::QInterpolated::size()]         = it->var(dynRup->imposedStateMinus, AllocationPlace::Host);
-    real                                (*fluxSolverPlus)[tensor::fluxSolver::size()]               = it->var(dynRup->fluxSolverPlus, AllocationPlace::Host);
-    real                                (*fluxSolverMinus)[tensor::fluxSolver::size()]              = it->var(dynRup->fluxSolverMinus, AllocationPlace::Host);
-    real                                (*imposedStatePlusDevice)[tensor::QInterpolated::size()]          = it->var(dynRup->imposedStatePlus, AllocationPlace::Device);
-    real                                (*imposedStateMinusDevice)[tensor::QInterpolated::size()]         = it->var(dynRup->imposedStateMinus, AllocationPlace::Device);
-    real                                (*fluxSolverPlusDevice)[tensor::fluxSolver::size()]               = it->var(dynRup->fluxSolverPlus, AllocationPlace::Device);
-    real                                (*fluxSolverMinusDevice)[tensor::fluxSolver::size()]              = it->var(dynRup->fluxSolverMinus, AllocationPlace::Device);
-    DRFaceInformation*                    faceInformation                                           = it->var(dynRup->faceInformation);
-    seissol::model::IsotropicWaveSpeeds*  waveSpeedsPlus                                            = it->var(dynRup->waveSpeedsPlus);
-    seissol::model::IsotropicWaveSpeeds*  waveSpeedsMinus                                           = it->var(dynRup->waveSpeedsMinus);
-    seissol::dr::ImpedancesAndEta*        impAndEta                                                 = it->var(dynRup->impAndEta);
-    seissol::dr::ImpedanceMatrices*       impedanceMatrices                                         = it->var(dynRup->impedanceMatrices);
-
->>>>>>> 5e75cf71
 
 #ifdef _OPENMP
 #pragma omp parallel for private(TData, TinvData, APlusData, AMinusData) schedule(static)
@@ -710,7 +671,6 @@
           minusMaterial = &material[minusLtsId].local;
         }
 
-<<<<<<< HEAD
         /// Wave speeds and Coefficient Matrices
         auto APlus = init::star::view<0>::create(APlusData);
         auto AMinus = init::star::view<0>::create(AMinusData);
@@ -744,39 +704,8 @@
             1.0 / (1.0 / impAndEta[ltsFace].zs + 1.0 / impAndEta[ltsFace].zsNeig);
 
         switch (plusMaterial->getMaterialType()) {
-        case seissol::model::MaterialType::acoustic: {
+        case seissol::model::MaterialType::Acoustic: {
           logError() << "Dynamic Rupture is not possible with an acoustic material.";
-=======
-      /// Wave speeds and Coefficient Matrices
-      auto APlus = init::star::view<0>::create(APlusData);
-      auto AMinus = init::star::view<0>::create(AMinusData);
-      
-      waveSpeedsPlus[ltsFace].density = plusMaterial->rho;
-      waveSpeedsMinus[ltsFace].density = minusMaterial->rho;
-      waveSpeedsPlus[ltsFace].pWaveVelocity = plusMaterial->getPWaveSpeed();
-      waveSpeedsPlus[ltsFace].sWaveVelocity = plusMaterial->getSWaveSpeed();
-      waveSpeedsMinus[ltsFace].pWaveVelocity = minusMaterial->getPWaveSpeed();
-      waveSpeedsMinus[ltsFace].sWaveVelocity = minusMaterial->getSWaveSpeed();
-
-      //calculate Impedances Z and eta
-      impAndEta[ltsFace].zp = (waveSpeedsPlus[ltsFace].density * waveSpeedsPlus[ltsFace].pWaveVelocity);
-      impAndEta[ltsFace].zpNeig = (waveSpeedsMinus[ltsFace].density * waveSpeedsMinus[ltsFace].pWaveVelocity);
-      impAndEta[ltsFace].zs = (waveSpeedsPlus[ltsFace].density * waveSpeedsPlus[ltsFace].sWaveVelocity);
-      impAndEta[ltsFace].zsNeig = (waveSpeedsMinus[ltsFace].density * waveSpeedsMinus[ltsFace].sWaveVelocity);
-
-      impAndEta[ltsFace].invZp = 1/impAndEta[ltsFace].zp;
-      impAndEta[ltsFace].invZpNeig = 1/impAndEta[ltsFace].zpNeig;
-      impAndEta[ltsFace].invZs = 1/impAndEta[ltsFace].zs;
-      impAndEta[ltsFace].invZsNeig = 1/impAndEta[ltsFace].zsNeig;
-
-      impAndEta[ltsFace].etaP = etaHack / (1.0 / impAndEta[ltsFace].zp + 1.0 / impAndEta[ltsFace].zpNeig);
-      impAndEta[ltsFace].invEtaS = 1.0 / impAndEta[ltsFace].zs + 1.0 / impAndEta[ltsFace].zsNeig;
-      impAndEta[ltsFace].etaS = 1.0 / (1.0 / impAndEta[ltsFace].zs + 1.0 / impAndEta[ltsFace].zsNeig);
-
-      switch (plusMaterial->getMaterialType()) {
-        case seissol::model::MaterialType::Acoustic: {
-          logError() << "Dynamic Rupture does not work with an acoustic material.";
->>>>>>> 5e75cf71
           break;
         }
         case seissol::model::MaterialType::Poroelastic: {
@@ -804,15 +733,9 @@
 
           break;
         }
-<<<<<<< HEAD
-        case seissol::model::MaterialType::anisotropic: {
-          logError() << "Dynamic Rupture does not work with anisotropy yet.";
-          //TODO(VK): Make DR work with anisotropy 
-=======
         case seissol::model::MaterialType::Anisotropic: {
           logError() << "The Dynamic Rupture mechanism does not work with anisotropy yet.";
-          //TODO(SW): Make DR work with anisotropy 
->>>>>>> 5e75cf71
+          //TODO(VK): Make DR work with anisotropy 
           break;
         }
         case seissol::model::MaterialType::Elastic: {
