// SPDX-FileCopyrightText: 2015-2024 SeisSol Group
//
// SPDX-License-Identifier: BSD-3-Clause
// SPDX-LicenseComments: Full text under /LICENSE and /LICENSES/
//
// SPDX-FileContributor: Author lists in /AUTHORS and /CITATION.cff
// SPDX-FileContributor: Carsten Uphoff
// SPDX-FileContributor: Sebastian Wolf

#include "CellLocalMatrices.h"

<<<<<<< HEAD
#include <Initializer/DynamicRupture.h>
#include <Initializer/Tree/LTSTree.h>
#include <Initializer/BasicTypedefs.h>
#include <cassert>

=======
#include "Equations/Setup.h" // IWYU pragma: keep
#include "Geometry/MeshTools.h"
>>>>>>> cf318821
#include "Initializer/MemoryManager.h"
#include "Initializer/ParameterDB.h"
#include "Memory/Tree/Layer.h"
#include "Model/Common.h"
#include "Numerical/Transformation.h"
#include "Parameters/ModelParameters.h"
#include "generated_code/kernel.h"
#include "generated_code/tensor.h"
#include <DynamicRupture/Typedefs.h>
#include <Equations/Datastructures.h> // IWYU pragma: keep
#include <Geometry/MeshDefinition.h>
#include <Geometry/MeshReader.h>
#include <Initializer/BasicTypedefs.h>
#include <Initializer/Typedefs.h>
#include <Kernels/Precision.h>
#include <Memory/Descriptor/DynamicRupture.h>
#include <Memory/Descriptor/LTS.h>
#include <Memory/Tree/LTSTree.h>
#include <Memory/Tree/Lut.h>
#include <Model/CommonDatastructures.h>
#include <Numerical/Eigenvalues.h>
#include <algorithm>
#include <array>
#include <cassert>
#include <complex>
#include <cstddef>
#include <generated_code/init.h>
#include <limits>
#include <utils/logger.h>
#include <vector>
#ifdef ACL_DEVICE
#include <device.h>
#endif

namespace {

void setStarMatrix(
    const real* matAT, const real* matBT, const real* matCT, const real grad[3], real* starMatrix) {
  for (unsigned idx = 0; idx < seissol::tensor::star::size(0); ++idx) {
    starMatrix[idx] = grad[0] * matAT[idx];
  }

  for (unsigned idx = 0; idx < seissol::tensor::star::size(1); ++idx) {
    starMatrix[idx] += grad[1] * matBT[idx];
  }

  for (unsigned idx = 0; idx < seissol::tensor::star::size(2); ++idx) {
    starMatrix[idx] += grad[2] * matCT[idx];
  }
}

void surfaceAreaAndVolume(const seissol::geometry::MeshReader& meshReader,
                          unsigned meshId,
                          unsigned side,
                          double* surfaceArea,
                          double* volume) {
  const std::vector<Vertex>& vertices = meshReader.getVertices();
  const std::vector<Element>& elements = meshReader.getElements();

  VrtxCoords normal;
  VrtxCoords tangent1;
  VrtxCoords tangent2;
  MeshTools::normalAndTangents(elements[meshId], side, vertices, normal, tangent1, tangent2);

  *volume = MeshTools::volume(elements[meshId], vertices);
  *surfaceArea = MeshTools::surface(normal);
}

/**
 * Copies an eigen3 matrix to a 2D yateto tensor
 */
template <typename T, int Dim1, int Dim2>
void copyEigenToYateto(const Eigen::Matrix<T, Dim1, Dim2>& matrix,
                       yateto::DenseTensorView<2, T>& tensorView) {
  assert(tensorView.shape(0) == Dim1);
  assert(tensorView.shape(1) == Dim2);

  tensorView.setZero();
  for (size_t row = 0; row < Dim1; ++row) {
    for (size_t col = 0; col < Dim2; ++col) {
      tensorView(row, col) = matrix(row, col);
    }
  }
}

constexpr int N = tensor::Zminus::Shape[0];
Eigen::Matrix<real, N, N>
    extractMatrix(eigenvalues::Eigenpair<std::complex<double>,
                                         seissol::model::MaterialT::NumQuantities> eigenpair) {
#ifdef USE_POROELASTIC
  constexpr std::array<int, 4> TractionIndices = {0, 3, 5, 9};
  constexpr std::array<int, 4> VelocityIndices = {6, 7, 8, 10};
  constexpr std::array<int, 4> ColumnIndices = {0, 1, 2, 3};
#else
  constexpr std::array<int, 3> TractionIndices = {0, 3, 5};
  constexpr std::array<int, 3> VelocityIndices = {6, 7, 8};
  constexpr std::array<int, 3> ColumnIndices = {0, 1, 2};
#endif
<<<<<<< HEAD
    for (unsigned cell = 0; cell < layer.getNumberOfCells(); ++cell) {
      unsigned clusterId = cellInformation[cell].clusterId;
      auto timeStepWidth = timeStepping.globalCflTimeStepWidths[clusterId];
      unsigned meshId = ltsToMesh[cell];

      real x[4];
      real y[4];
      real z[4];
      real gradXi[3];
      real gradEta[3];
      real gradZeta[3];

      // Iterate over all 4 vertices of the tetrahedron
      for (unsigned vertex = 0; vertex < 4; ++vertex) {
        const VrtxCoords& coords = vertices[elements[meshId].vertices[vertex]].coords;
        x[vertex] = coords[0];
        y[vertex] = coords[1];
        z[vertex] = coords[2];
      }
=======
  auto matrix = eigenpair.getVectorsAsMatrix();
  const Eigen::Matrix<double, N, N> matRT = matrix(TractionIndices, ColumnIndices).real();
  const Eigen::Matrix<double, N, N> matRTInv = matRT.inverse();
  const Eigen::Matrix<double, N, N> matRU = matrix(VelocityIndices, ColumnIndices).real();
  const Eigen::Matrix<double, N, N> matM = matRU * matRTInv;
  return matM.cast<real>();
};
>>>>>>> cf318821

} // namespace

namespace seissol::initializer {

void initializeCellLocalMatrices(const seissol::geometry::MeshReader& meshReader,
                                 LTSTree* ltsTree,
                                 LTS* lts,
                                 Lut* ltsLut,
                                 const TimeStepping& timeStepping,
                                 const parameters::ModelParameters& modelParameters) {
  const std::vector<Element>& elements = meshReader.getElements();
  const std::vector<Vertex>& vertices = meshReader.getVertices();

  static_assert(seissol::tensor::AplusT::Shape[0] == seissol::tensor::AminusT::Shape[0],
                "Shape mismatch for flux matrices");
  static_assert(seissol::tensor::AplusT::Shape[1] == seissol::tensor::AminusT::Shape[1],
                "Shape mismatch for flux matrices");

  assert(LayerMask(Ghost) == lts->material.mask);
  assert(LayerMask(Ghost) == lts->localIntegration.mask);
  assert(LayerMask(Ghost) == lts->neighboringIntegration.mask);

  const auto* cellInformationAll = ltsTree->var(lts->cellInformation);
  for (auto& layer : ltsTree->leaves(Ghost)) {
    auto* material = layer.var(lts->material);
    auto* localIntegration = layer.var(lts->localIntegration);
    auto* neighboringIntegration = layer.var(lts->neighboringIntegration);
    auto* cellInformation = layer.var(lts->cellInformation);
    auto* secondaryInformation = layer.var(lts->secondaryInformation);

#ifdef _OPENMP
#pragma omp parallel
    {
#endif
      real matATData[tensor::star::size(0)];
      real matATtildeData[tensor::star::size(0)];
      real matBTData[tensor::star::size(1)];
      real matCTData[tensor::star::size(2)];
      auto matAT = init::star::view<0>::create(matATData);
      // matAT with elastic parameters in local coordinate system, used for flux kernel
      auto matATtilde = init::star::view<0>::create(matATtildeData);
      auto matBT = init::star::view<0>::create(matBTData);
      auto matCT = init::star::view<0>::create(matCTData);

      real matTData[seissol::tensor::T::size()];
      real matTinvData[seissol::tensor::Tinv::size()];
      auto matT = init::T::view::create(matTData);
      auto matTinv = init::Tinv::view::create(matTinvData);

      real qGodLocalData[tensor::QgodLocal::size()];
      real qGodNeighborData[tensor::QgodNeighbor::size()];
      auto qGodLocal = init::QgodLocal::view::create(qGodLocalData);
      auto qGodNeighbor = init::QgodNeighbor::view::create(qGodNeighborData);

      real rusanovPlusNull[tensor::QcorrLocal::size()]{};
      real rusanovMinusNull[tensor::QcorrNeighbor::size()]{};

#ifdef _OPENMP
#pragma omp for schedule(static)
#endif
      for (unsigned cell = 0; cell < layer.getNumberOfCells(); ++cell) {
        const auto clusterId = secondaryInformation[cell].clusterId;
        const auto timeStepWidth = timeStepping.globalCflTimeStepWidths[clusterId];
        const auto meshId = secondaryInformation[cell].meshId;

        real x[4];
        real y[4];
        real z[4];
        real gradXi[3];
        real gradEta[3];
        real gradZeta[3];

        // Iterate over all 4 vertices of the tetrahedron
        for (unsigned vertex = 0; vertex < 4; ++vertex) {
          const VrtxCoords& coords = vertices[elements[meshId].vertices[vertex]].coords;
          x[vertex] = coords[0];
          y[vertex] = coords[1];
          z[vertex] = coords[2];
        }

        seissol::transformations::tetrahedronGlobalToReferenceJacobian(
            x, y, z, gradXi, gradEta, gradZeta);

        seissol::model::getTransposedCoefficientMatrix(material[cell].local, 0, matAT);
        seissol::model::getTransposedCoefficientMatrix(material[cell].local, 1, matBT);
        seissol::model::getTransposedCoefficientMatrix(material[cell].local, 2, matCT);
        setStarMatrix(
            matATData, matBTData, matCTData, gradXi, localIntegration[cell].starMatrices[0]);
        setStarMatrix(
            matATData, matBTData, matCTData, gradEta, localIntegration[cell].starMatrices[1]);
        setStarMatrix(
            matATData, matBTData, matCTData, gradZeta, localIntegration[cell].starMatrices[2]);

        const double volume = MeshTools::volume(elements[meshId], vertices);

        for (unsigned side = 0; side < 4; ++side) {
          VrtxCoords normal;
          VrtxCoords tangent1;
          VrtxCoords tangent2;
          MeshTools::normalAndTangents(
              elements[meshId], side, vertices, normal, tangent1, tangent2);
          const double surface = MeshTools::surface(normal);
          MeshTools::normalize(normal, normal);
          MeshTools::normalize(tangent1, tangent1);
          MeshTools::normalize(tangent2, tangent2);

          real nLocalData[6 * 6];
          seissol::model::getBondMatrix(normal, tangent1, tangent2, nLocalData);
          seissol::model::getTransposedGodunovState(
              seissol::model::getRotatedMaterialCoefficients(nLocalData, material[cell].local),
              seissol::model::getRotatedMaterialCoefficients(nLocalData,
                                                             material[cell].neighbor[side]),
              cellInformation[cell].faceTypes[side],
              qGodLocal,
              qGodNeighbor);
          seissol::model::getTransposedCoefficientMatrix(
              seissol::model::getRotatedMaterialCoefficients(nLocalData, material[cell].local),
              0,
              matATtilde);

          // Calculate transposed T instead
          seissol::model::getFaceRotationMatrix(normal, tangent1, tangent2, matT, matTinv);

          // Scale with |S_side|/|J| and multiply with -1 as the flux matrices
          // must be subtracted.
          const real fluxScale = -2.0 * surface / (6.0 * volume);

          const auto isSpecialBC =
              [&secondaryInformation, &cellInformation, &cellInformationAll, cell](int side) {
                const auto hasDRFace = [](const CellLocalInformation& ci) {
                  bool hasAtLeastOneDRFace = false;
                  for (size_t i = 0; i < 4; ++i) {
                    if (ci.faceTypes[i] == FaceType::DynamicRupture) {
                      hasAtLeastOneDRFace = true;
                    }
                  }
                  return hasAtLeastOneDRFace;
                };
                const bool thisCellHasAtLeastOneDRFace = hasDRFace(cellInformation[cell]);
                const auto neighborID = secondaryInformation[cell].faceNeighborIds[side];
                const bool neighborBehindSideHasAtLeastOneDRFace =
                    hasDRFace(cellInformationAll[neighborID]);
                const bool adjacentDRFaceExists =
                    thisCellHasAtLeastOneDRFace || neighborBehindSideHasAtLeastOneDRFace;
                return (cellInformation[cell].faceTypes[side] == FaceType::Regular) &&
                       adjacentDRFaceExists;
              };

          const auto wavespeedLocal = material[cell].local.getMaxWaveSpeed();
          const auto wavespeedNeighbor = material[cell].neighbor[side].getMaxWaveSpeed();
          const auto wavespeed = std::max(wavespeedLocal, wavespeedNeighbor);

          real centralFluxData[tensor::QgodLocal::size()]{};
          real rusanovPlusData[tensor::QcorrLocal::size()]{};
          real rusanovMinusData[tensor::QcorrNeighbor::size()]{};
          auto centralFluxView = init::QgodLocal::view::create(centralFluxData);
          auto rusanovPlusView = init::QcorrLocal::view::create(rusanovPlusData);
          auto rusanovMinusView = init::QcorrNeighbor::view::create(rusanovMinusData);
          for (size_t i = 0; i < std::min(tensor::QgodLocal::Shape[0], tensor::QgodLocal::Shape[1]);
               i++) {
            centralFluxView(i, i) = 0.5;
            rusanovPlusView(i, i) = wavespeed * 0.5;
            rusanovMinusView(i, i) = -wavespeed * 0.5;
          }

          // check if we're on a face that has an adjacent cell with DR face
          const auto fluxDefault =
              isSpecialBC(side) ? modelParameters.fluxNearFault : modelParameters.flux;

          // exclude boundary conditions
          static const std::vector<FaceType> GodunovBoundaryConditions = {
              FaceType::FreeSurface,
              FaceType::FreeSurfaceGravity,
              FaceType::Analytical,
              FaceType::Outflow};

          const auto enforceGodunovBc = std::any_of(
              GodunovBoundaryConditions.begin(),
              GodunovBoundaryConditions.end(),
              [&](auto condition) { return condition == cellInformation[cell].faceTypes[side]; });

          const auto enforceGodunovEa = isAtElasticAcousticInterface(material[cell], side);

          const auto enforceGodunov = enforceGodunovBc || enforceGodunovEa;

          const auto flux = enforceGodunov ? parameters::NumericalFlux::Godunov : fluxDefault;

          kernel::computeFluxSolverLocal localKrnl;
          localKrnl.fluxScale = fluxScale;
          localKrnl.AplusT = localIntegration[cell].nApNm1[side];
          if (flux == parameters::NumericalFlux::Rusanov) {
            localKrnl.QgodLocal = centralFluxData;
            localKrnl.QcorrLocal = rusanovPlusData;
          } else {
            localKrnl.QgodLocal = qGodLocalData;
            localKrnl.QcorrLocal = rusanovPlusNull;
          }
          localKrnl.T = matTData;
          localKrnl.Tinv = matTinvData;
          localKrnl.star(0) = matATtildeData;
          localKrnl.execute();

          kernel::computeFluxSolverNeighbor neighKrnl;
          neighKrnl.fluxScale = fluxScale;
          neighKrnl.AminusT = neighboringIntegration[cell].nAmNm1[side];
          if (flux == parameters::NumericalFlux::Rusanov) {
            neighKrnl.QgodNeighbor = centralFluxData;
            neighKrnl.QcorrNeighbor = rusanovMinusData;
          } else {
            neighKrnl.QgodNeighbor = qGodNeighborData;
            neighKrnl.QcorrNeighbor = rusanovMinusNull;
          }
          neighKrnl.T = matTData;
          neighKrnl.Tinv = matTinvData;
          neighKrnl.star(0) = matATtildeData;
          if (cellInformation[cell].faceTypes[side] == FaceType::Dirichlet ||
              cellInformation[cell].faceTypes[side] == FaceType::FreeSurfaceGravity) {
            // already rotated
            neighKrnl.Tinv = init::identityT::Values;
          }
          neighKrnl.execute();
        }

        seissol::model::initializeSpecificLocalData(
            material[cell].local, timeStepWidth, &localIntegration[cell].specific);

        seissol::model::initializeSpecificNeighborData(material[cell].local,
                                                       &neighboringIntegration[cell].specific);
      }
#ifdef _OPENMP
    }
#endif
  }
}

<<<<<<< HEAD
void surfaceAreaAndVolume(const seissol::geometry::MeshReader& i_meshReader,
                          unsigned meshId,
                          unsigned side,
                          double* surfaceArea,
                          double* volume) {
  const std::vector<Vertex>& vertices = i_meshReader.getVertices();
  const std::vector<Element>& elements = i_meshReader.getElements();

  VrtxCoords normal;
  VrtxCoords tangent1;
  VrtxCoords tangent2;
  MeshTools::normalAndTangents(elements[meshId], side, vertices, normal, tangent1, tangent2);

  *volume = MeshTools::volume(elements[meshId], vertices);
  *surfaceArea = MeshTools::surface(normal);
}

void seissol::initializer::initializeBoundaryMappings(const seissol::geometry::MeshReader& i_meshReader,
                                                       const EasiBoundary* easiBoundary,
                                                       LTSTree* io_ltsTree,
                                                       LTS* i_lts,
                                                       Lut* i_ltsLut) {
  const std::vector<Element>& elements = i_meshReader.getElements();
  const std::vector<Vertex>& vertices = i_meshReader.getVertices();

  const unsigned* ltsToMesh = i_ltsLut->getLtsToMeshLut(i_lts->material.mask);
=======
void initializeBoundaryMappings(const seissol::geometry::MeshReader& meshReader,
                                const EasiBoundary* easiBoundary,
                                LTSTree* ltsTree,
                                LTS* lts,
                                Lut* ltsLut) {
  const std::vector<Element>& elements = meshReader.getElements();
  const std::vector<Vertex>& vertices = meshReader.getVertices();
>>>>>>> cf318821

  for (auto& layer : ltsTree->leaves(Ghost)) {
    auto* cellInformation = layer.var(lts->cellInformation);
    auto* boundary = layer.var(lts->boundaryMapping);
    auto* secondaryInformation = layer.var(lts->secondaryInformation);

#ifdef _OPENMP
#pragma omp for schedule(static)
#endif
    for (unsigned cell = 0; cell < layer.getNumberOfCells(); ++cell) {
<<<<<<< HEAD
      const auto& element = elements[ltsToMesh[cell]];
=======
      const auto& element = elements[secondaryInformation[cell].meshId];
>>>>>>> cf318821
      const double* coords[4];
      for (unsigned v = 0; v < 4; ++v) {
        coords[v] = vertices[element.vertices[v]].coords;
      }
      for (unsigned side = 0; side < 4; ++side) {
        if (cellInformation[cell].faceTypes[side] != FaceType::FreeSurfaceGravity &&
            cellInformation[cell].faceTypes[side] != FaceType::Dirichlet &&
            cellInformation[cell].faceTypes[side] != FaceType::Analytical) {
          continue;
        }
        // Compute nodal points in global coordinates for each side.
        real nodesReferenceData[nodal::tensor::nodes2D::Size];
        std::copy_n(nodal::init::nodes2D::Values, nodal::tensor::nodes2D::Size, nodesReferenceData);
        auto nodesReference = nodal::init::nodes2D::view::create(nodesReferenceData);
        auto* nodes = boundary[cell][side].nodes;
        assert(nodes != nullptr);
        auto offset = 0;
        for (unsigned int i = 0; i < nodal::tensor::nodes2D::Shape[0]; ++i) {
          double nodeReference[2];
          nodeReference[0] = nodesReference(i, 0);
          nodeReference[1] = nodesReference(i, 1);
          // Compute the global coordinates for the nodal points.
          double xiEtaZeta[3];
          double xyz[3];
          seissol::transformations::chiTau2XiEtaZeta(side, nodeReference, xiEtaZeta);
          seissol::transformations::tetrahedronReferenceToGlobal(
              coords[0], coords[1], coords[2], coords[3], xiEtaZeta, xyz);
          nodes[offset++] = xyz[0];
          nodes[offset++] = xyz[1];
          nodes[offset++] = xyz[2];
        }

        // Compute map that rotates to normal aligned coordinate system.
        real* matTData = boundary[cell][side].TData;
        real* matTinvData = boundary[cell][side].TinvData;
        assert(matTData != nullptr);
        assert(matTinvData != nullptr);
        auto matT = init::T::view::create(matTData);
        auto matTinv = init::Tinv::view::create(matTinvData);

        VrtxCoords normal;
        VrtxCoords tangent1;
        VrtxCoords tangent2;
        MeshTools::normalAndTangents(element, side, vertices, normal, tangent1, tangent2);
        MeshTools::normalize(normal, normal);
        MeshTools::normalize(tangent1, tangent1);
        MeshTools::normalize(tangent2, tangent2);
        seissol::model::getFaceRotationMatrix(normal, tangent1, tangent2, matT, matTinv);

        // Evaluate easi boundary condition matrices if needed
        real* easiBoundaryMap = boundary[cell][side].easiBoundaryMap;
        real* easiBoundaryConstant = boundary[cell][side].easiBoundaryConstant;
        assert(easiBoundaryMap != nullptr);
        assert(easiBoundaryConstant != nullptr);
        if (cellInformation[cell].faceTypes[side] == FaceType::Dirichlet) {
          easiBoundary->query(nodes, easiBoundaryMap, easiBoundaryConstant);
        } else {
          // Boundary should not be evaluated
          std::fill_n(easiBoundaryMap,
                      seissol::tensor::easiBoundaryMap::size(),
                      std::numeric_limits<real>::signaling_NaN());
          std::fill_n(easiBoundaryConstant,
                      seissol::tensor::easiBoundaryConstant::size(),
                      std::numeric_limits<real>::signaling_NaN());
        }
      }
    }
<<<<<<< HEAD
    ltsToMesh += layer.getNumberOfCells();
  }
}

/**
 * Copies an eigen3 matrix to a 2D yateto tensor
 */
template <typename T, int dim1, int dim2>
void copyEigenToYateto(const Eigen::Matrix<T, dim1, dim2>& matrix,
                       yateto::DenseTensorView<2, T>& tensorView) {
  assert(tensorView.shape(0) == dim1);
  assert(tensorView.shape(1) == dim2);

  tensorView.setZero();
  for (size_t row = 0; row < dim1; ++row) {
    for (size_t col = 0; col < dim2; ++col) {
      tensorView(row, col) = matrix(row, col);
    }
  }
}

constexpr int N = tensor::Zminus::Shape[0];
Eigen::Matrix<real, N, N> extractMatrix(eigenvalues::Eigenpair<std::complex<double>, seissol::model::MaterialT::NumQuantities> eigenpair) {
#ifdef USE_POROELASTIC
  constexpr std::array<int, 4> tractionIndices = {0,3,5,9};
  constexpr std::array<int, 4> velocityIndices = {6,7,8,10};
  constexpr std::array<int, 4> columnIndices = {0,1,2,3};
#else
  constexpr std::array<int, 3> tractionIndices = {0,3,5};
  constexpr std::array<int, 3> velocityIndices = {6,7,8};
  constexpr std::array<int, 3> columnIndices = {0,1,2};
#endif
  auto matrix = eigenpair.getVectorsAsMatrix();
  Eigen::Matrix<double, N, N> RT = matrix(tractionIndices, columnIndices).real();
  Eigen::Matrix<double, N, N> RT_inv = RT.inverse();
  Eigen::Matrix<double, N, N> RU = matrix(velocityIndices, columnIndices).real();
  Eigen::Matrix<double, N, N> M = RU * RT_inv;
  return M.cast<real>();
};

void seissol::initializer::initializeDynamicRuptureMatrices(
    const seissol::geometry::MeshReader& i_meshReader,
    LTSTree* io_ltsTree,
    LTS* i_lts,
    Lut* i_ltsLut,
    std::array<LTSTree*, MULTIPLE_SIMULATIONS> dynRupTree,
    std::array<std::shared_ptr<DynamicRupture>, MULTIPLE_SIMULATIONS> dynRup,
    unsigned* ltsFaceToMeshFace,
    const GlobalData& global,
    double etaHack) {
  
  unsigned int rank = seissol::MPI::mpi.rank();
  real TData[tensor::T::size()] = {0.0};
  real TinvData[tensor::Tinv::size()] = {0.0};
  real APlusData[tensor::star::size(0)] = {0.0};
  real AMinusData[tensor::star::size(0)] = {0.0};

  const std::vector<Fault>& fault = i_meshReader.getFault();
  const std::vector<Element>& elements = i_meshReader.getElements();
  CellDRMapping (*drMapping)[4] = io_ltsTree->var(i_lts->drMapping);
  CellDRMapping (*drMappingDevice)[4] = io_ltsTree->var(i_lts->drMappingDevice);
  CellMaterialData* material = io_ltsTree->var(i_lts->material);
  real** derivatives = io_ltsTree->var(i_lts->derivatives); // The WP derivatives pointer thing
  real* (*faceNeighbors)[4] = io_ltsTree->var(i_lts->faceNeighbors);
  real** derivativesDevice = io_ltsTree->var(i_lts->derivativesDevice);
  real* (*faceNeighborsDevice)[4] = io_ltsTree->var(i_lts->faceNeighborsDevice);
  CellLocalInformation* cellInformation = io_ltsTree->var(i_lts->cellInformation);
=======
  }
}

void initializeDynamicRuptureMatrices(const seissol::geometry::MeshReader& meshReader,
                                      LTSTree* ltsTree,
                                      LTS* lts,
                                      Lut* ltsLut,
                                      LTSTree* dynRupTree,
                                      DynamicRupture* dynRup,
                                      unsigned* ltsFaceToMeshFace,
                                      const GlobalData& global,
                                      double etaHack) {
  real matTData[tensor::T::size()];
  real matTinvData[tensor::Tinv::size()];
  real matAPlusData[tensor::star::size(0)];
  real matAMinusData[tensor::star::size(0)];

  const auto& fault = meshReader.getFault();
  const auto& elements = meshReader.getElements();
  auto* drMapping = ltsTree->var(lts->drMapping);
  auto* drMappingDevice = ltsTree->var(lts->drMappingDevice);
  auto* material = ltsTree->var(lts->material);
  auto* derivatives = ltsTree->var(lts->derivatives);
  auto* faceNeighbors = ltsTree->var(lts->faceNeighbors);
  auto* derivativesDevice = ltsTree->var(lts->derivativesDevice);
  auto* faceNeighborsDevice = ltsTree->var(lts->faceNeighborsDevice);
  auto* cellInformation = ltsTree->var(lts->cellInformation);
>>>>>>> cf318821

for(unsigned int i=0; i < MULTIPLE_SIMULATIONS; i++){
  unsigned* layerLtsFaceToMeshFace = ltsFaceToMeshFace;

<<<<<<< HEAD
  for (auto& layer : dynRupTree[i]->leaves(Ghost)) {
    real**                                timeDerivativePlus                                        = layer.var(dynRup[i]->timeDerivativePlus);
    real**                                timeDerivativeMinus                                       = layer.var(dynRup[i]->timeDerivativeMinus);
    real**                                timeDerivativePlusDevice                                        = layer.var(dynRup[i]->timeDerivativePlusDevice);
    real**                                timeDerivativeMinusDevice                                       = layer.var(dynRup[i]->timeDerivativeMinusDevice);
    DRGodunovData*                        godunovData                                               = layer.var(dynRup[i]->godunovData);
    real                                (*imposedStatePlus)[tensor::QInterpolated::size()]          = layer.var(dynRup[i]->imposedStatePlus, AllocationPlace::Host);
    real                                (*imposedStateMinus)[tensor::QInterpolated::size()]         = layer.var(dynRup[i]->imposedStateMinus, AllocationPlace::Host);
    real                                (*fluxSolverPlus)[tensor::fluxSolver::size()]               = layer.var(dynRup[i]->fluxSolverPlus, AllocationPlace::Host);
    real                                (*fluxSolverMinus)[tensor::fluxSolver::size()]              = layer.var(dynRup[i]->fluxSolverMinus, AllocationPlace::Host);
    real                                (*imposedStatePlusDevice)[tensor::QInterpolated::size()]          = layer.var(dynRup[i]->imposedStatePlus, AllocationPlace::Device);
    real                                (*imposedStateMinusDevice)[tensor::QInterpolated::size()]         = layer.var(dynRup[i]->imposedStateMinus, AllocationPlace::Device);
    real                                (*fluxSolverPlusDevice)[tensor::fluxSolver::size()]               = layer.var(dynRup[i]->fluxSolverPlus, AllocationPlace::Device);
    real                                (*fluxSolverMinusDevice)[tensor::fluxSolver::size()]              = layer.var(dynRup[i]->fluxSolverMinus, AllocationPlace::Device);
    DRFaceInformation*                    faceInformation                                           = layer.var(dynRup[i]->faceInformation);
    seissol::model::IsotropicWaveSpeeds*  waveSpeedsPlus                                            = layer.var(dynRup[i]->waveSpeedsPlus);
    seissol::model::IsotropicWaveSpeeds*  waveSpeedsMinus                                           = layer.var(dynRup[i]->waveSpeedsMinus);
    seissol::dr::ImpedancesAndEta*        impAndEta                                                 = layer.var(dynRup[i]->impAndEta);
    seissol::dr::ImpedanceMatrices*       impedanceMatrices                                         = layer.var(dynRup[i]->impedanceMatrices);

#ifdef _OPENMP
#pragma omp parallel for private(TData, TinvData, APlusData, AMinusData) schedule(static)
=======
  for (auto& layer : dynRupTree->leaves(Ghost)) {
    auto* timeDerivativePlus = layer.var(dynRup->timeDerivativePlus);
    auto* timeDerivativeMinus = layer.var(dynRup->timeDerivativeMinus);
    auto* timeDerivativePlusDevice = layer.var(dynRup->timeDerivativePlusDevice);
    auto* timeDerivativeMinusDevice = layer.var(dynRup->timeDerivativeMinusDevice);
    auto* godunovData = layer.var(dynRup->godunovData);
    auto* imposedStatePlus = layer.var(dynRup->imposedStatePlus, AllocationPlace::Host);
    auto* imposedStateMinus = layer.var(dynRup->imposedStateMinus, AllocationPlace::Host);
    auto* fluxSolverPlus = layer.var(dynRup->fluxSolverPlus, AllocationPlace::Host);
    auto* fluxSolverMinus = layer.var(dynRup->fluxSolverMinus, AllocationPlace::Host);
    auto* imposedStatePlusDevice = layer.var(dynRup->imposedStatePlus, AllocationPlace::Device);
    auto* imposedStateMinusDevice = layer.var(dynRup->imposedStateMinus, AllocationPlace::Device);
    auto* fluxSolverPlusDevice = layer.var(dynRup->fluxSolverPlus, AllocationPlace::Device);
    auto* fluxSolverMinusDevice = layer.var(dynRup->fluxSolverMinus, AllocationPlace::Device);
    auto* faceInformation = layer.var(dynRup->faceInformation);
    auto* waveSpeedsPlus = layer.var(dynRup->waveSpeedsPlus);
    auto* waveSpeedsMinus = layer.var(dynRup->waveSpeedsMinus);
    auto* impAndEta = layer.var(dynRup->impAndEta);
    auto* impedanceMatrices = layer.var(dynRup->impedanceMatrices);

#ifdef _OPENMP
#pragma omp parallel for private(matTData, matTinvData, matAPlusData, matAMinusData)               \
    schedule(static)
>>>>>>> cf318821
#endif
    for (unsigned ltsFace = 0; ltsFace < layer.getNumberOfCells(); ++ltsFace) {
      const unsigned meshFace = layerLtsFaceToMeshFace[ltsFace];
      assert(fault[meshFace].element >= 0 || fault[meshFace].neighborElement >= 0);

<<<<<<< HEAD
        /// Face information
        faceInformation[ltsFace].meshFace = meshFace;
        faceInformation[ltsFace].plusSide = fault[meshFace].side;
        faceInformation[ltsFace].minusSide = fault[meshFace].neighborSide;
        if (fault[meshFace].element >= 0) {
          faceInformation[ltsFace].faceRelation =
              elements[fault[meshFace].element].sideOrientations[fault[meshFace].side] + 1;
          faceInformation[ltsFace].plusSideOnThisRank = true;
        } else {
          /// \todo check if this is correct
          faceInformation[ltsFace].faceRelation =
              elements[fault[meshFace].neighborElement]
                  .sideOrientations[fault[meshFace].neighborSide] +
              1;
          faceInformation[ltsFace].plusSideOnThisRank = false;
        }

        /// Look for time derivative mapping in all duplicates
        int derivativesMeshId;
        int derivativesSide;
        if (fault[meshFace].element >= 0) {
          derivativesMeshId = fault[meshFace].element;
          derivativesSide = faceInformation[ltsFace].plusSide;
        } else {
          derivativesMeshId = fault[meshFace].neighborElement;
          derivativesSide = faceInformation[ltsFace].minusSide;
        }
        real* timeDerivative1 = nullptr;
        real* timeDerivative2 = nullptr;
        real* timeDerivative1Device = nullptr;
        real* timeDerivative2Device = nullptr;
        for (unsigned duplicate = 0; duplicate < Lut::MaxDuplicates; ++duplicate) {
          unsigned ltsId =
              i_ltsLut->ltsId(i_lts->cellInformation.mask, derivativesMeshId, duplicate);
          if (timeDerivative1 == nullptr && (cellInformation[ltsId].ltsSetup >> 9) % 2 == 1) {
            timeDerivative1 =
                derivatives[i_ltsLut->ltsId(i_lts->derivatives.mask, derivativesMeshId, duplicate)];
            timeDerivative1Device = derivativesDevice[i_ltsLut->ltsId(
                i_lts->derivatives.mask, derivativesMeshId, duplicate)];
          }
          if (timeDerivative2 == nullptr &&
              (cellInformation[ltsId].ltsSetup >> derivativesSide) % 2 == 1) {
            timeDerivative2 = faceNeighbors[i_ltsLut->ltsId(
                i_lts->faceNeighbors.mask, derivativesMeshId, duplicate)][derivativesSide];
            timeDerivative2Device = faceNeighborsDevice[i_ltsLut->ltsId(
                i_lts->faceNeighbors.mask, derivativesMeshId, duplicate)][derivativesSide];
          }
=======
      /// Face information
      faceInformation[ltsFace].meshFace = meshFace;
      faceInformation[ltsFace].plusSide = fault[meshFace].side;
      faceInformation[ltsFace].minusSide = fault[meshFace].neighborSide;
      if (fault[meshFace].element >= 0) {
        faceInformation[ltsFace].faceRelation =
            elements[fault[meshFace].element].sideOrientations[fault[meshFace].side] + 1;
        faceInformation[ltsFace].plusSideOnThisRank = true;
      } else {
        /// \todo check if this is correct
        faceInformation[ltsFace].faceRelation =
            elements[fault[meshFace].neighborElement]
                .sideOrientations[fault[meshFace].neighborSide] +
            1;
        faceInformation[ltsFace].plusSideOnThisRank = false;
      }

      /// Look for time derivative mapping in all duplicates
      int derivativesMeshId = 0;
      int derivativesSide = 0;
      if (fault[meshFace].element >= 0) {
        derivativesMeshId = fault[meshFace].element;
        derivativesSide = faceInformation[ltsFace].plusSide;
      } else {
        derivativesMeshId = fault[meshFace].neighborElement;
        derivativesSide = faceInformation[ltsFace].minusSide;
      }
      real* timeDerivative1 = nullptr;
      real* timeDerivative2 = nullptr;
      real* timeDerivative1Device = nullptr;
      real* timeDerivative2Device = nullptr;
      for (unsigned duplicate = 0; duplicate < Lut::MaxDuplicates; ++duplicate) {
        const unsigned ltsId =
            ltsLut->ltsId(lts->cellInformation.mask, derivativesMeshId, duplicate);
        if (timeDerivative1 == nullptr && (cellInformation[ltsId].ltsSetup >> 9) % 2 == 1) {
          timeDerivative1 =
              derivatives[ltsLut->ltsId(lts->derivatives.mask, derivativesMeshId, duplicate)];
          timeDerivative1Device =
              derivativesDevice[ltsLut->ltsId(lts->derivatives.mask, derivativesMeshId, duplicate)];
        }
        if (timeDerivative2 == nullptr &&
            (cellInformation[ltsId].ltsSetup >> derivativesSide) % 2 == 1) {
          timeDerivative2 =
              faceNeighbors[ltsLut->ltsId(lts->faceNeighbors.mask, derivativesMeshId, duplicate)]
                           [derivativesSide];
          timeDerivative2Device = faceNeighborsDevice[ltsLut->ltsId(
              lts->faceNeighbors.mask, derivativesMeshId, duplicate)][derivativesSide];
>>>>>>> cf318821
        }

        assert(timeDerivative1 != nullptr && timeDerivative2 != nullptr);

        if (fault[meshFace].element >= 0) {
          timeDerivativePlus[ltsFace] = timeDerivative1; // The respective timederivative pointers are set in DR here -> that means they are already linked correctly
          timeDerivativeMinus[ltsFace] = timeDerivative2; 
          timeDerivativePlusDevice[ltsFace] = timeDerivative1Device;
          timeDerivativeMinusDevice[ltsFace] = timeDerivative2Device;
        } else {
          timeDerivativePlus[ltsFace] = timeDerivative2; // The respective timederivative pointers are set in DR here -> same as above
          timeDerivativeMinus[ltsFace] = timeDerivative1;
          timeDerivativePlusDevice[ltsFace] = timeDerivative2Device;
          timeDerivativeMinusDevice[ltsFace] = timeDerivative1Device;
        }

        assert(timeDerivativePlus[ltsFace] != nullptr && timeDerivativeMinus[ltsFace] != nullptr);

<<<<<<< HEAD
        /// DR mapping for elements
        for (unsigned duplicate = 0; duplicate < Lut::MaxDuplicates; ++duplicate) {
          unsigned plusLtsId =
              (fault[meshFace].element >= 0)
                  ? i_ltsLut->ltsId(i_lts->drMapping.mask, fault[meshFace].element, duplicate)
                  : std::numeric_limits<unsigned>::max();
          unsigned minusLtsId = (fault[meshFace].neighborElement >= 0)
                                    ? i_ltsLut->ltsId(i_lts->drMapping.mask,
                                                      fault[meshFace].neighborElement,
                                                      duplicate)
                                    : std::numeric_limits<unsigned>::max();

          assert(duplicate != 0 || plusLtsId != std::numeric_limits<unsigned>::max() ||
                 minusLtsId != std::numeric_limits<unsigned>::max());
=======
      /// DR mapping for elements
      for (unsigned duplicate = 0; duplicate < Lut::MaxDuplicates; ++duplicate) {
        const unsigned plusLtsId =
            (fault[meshFace].element >= 0)
                ? ltsLut->ltsId(lts->drMapping.mask, fault[meshFace].element, duplicate)
                : std::numeric_limits<unsigned>::max();
        const unsigned minusLtsId =
            (fault[meshFace].neighborElement >= 0)
                ? ltsLut->ltsId(lts->drMapping.mask, fault[meshFace].neighborElement, duplicate)
                : std::numeric_limits<unsigned>::max();

        assert(duplicate != 0 || plusLtsId != std::numeric_limits<unsigned>::max() ||
               minusLtsId != std::numeric_limits<unsigned>::max());
>>>>>>> cf318821

          if (plusLtsId != std::numeric_limits<unsigned>::max()) {
#ifdef _OPENMP
#pragma omp critical
#endif // _OPENMP
<<<<<<< HEAD
            {
              CellDRMapping& mapping = drMapping[plusLtsId][faceInformation[ltsFace].plusSide];
              mapping.side = faceInformation[ltsFace].plusSide;
              mapping.faceRelation = 0;
              mapping.godunov[i] = &imposedStatePlus[ltsFace][0];
              mapping.fluxSolver[i] = &fluxSolverPlus[ltsFace][0];
              CellDRMapping& mappingDevice =
                  drMappingDevice[plusLtsId][faceInformation[ltsFace].plusSide];
              mappingDevice.side = faceInformation[ltsFace].plusSide;
              mappingDevice.faceRelation = 0;
              mappingDevice.godunov[i] = &imposedStatePlusDevice[ltsFace][0];
              mappingDevice.fluxSolver[i] = &fluxSolverPlusDevice[ltsFace][0];
            }
=======
          {
            CellDRMapping& mapping = drMapping[plusLtsId][faceInformation[ltsFace].plusSide];
            mapping.side = faceInformation[ltsFace].plusSide;
            mapping.faceRelation = 0;
            mapping.godunov = &imposedStatePlus[ltsFace][0];
            mapping.fluxSolver = &fluxSolverPlus[ltsFace][0];
            CellDRMapping& mappingDevice =
                drMappingDevice[plusLtsId][faceInformation[ltsFace].plusSide];
            mappingDevice.side = faceInformation[ltsFace].plusSide;
            mappingDevice.faceRelation = 0;
            mappingDevice.godunov = &imposedStatePlusDevice[ltsFace][0];
            mappingDevice.fluxSolver = &fluxSolverPlusDevice[ltsFace][0];
          }
>>>>>>> cf318821
        }
        if (minusLtsId != std::numeric_limits<unsigned>::max()) {
#ifdef _OPENMP
#pragma omp critical
#endif // _OPENMP
          {
            CellDRMapping& mapping = drMapping[minusLtsId][faceInformation[ltsFace].minusSide];
            mapping.side = faceInformation[ltsFace].minusSide;
            mapping.faceRelation = faceInformation[ltsFace].faceRelation;
<<<<<<< HEAD
            mapping.godunov[i] = &imposedStateMinus[ltsFace][0];
            mapping.fluxSolver[i] = &fluxSolverMinus[ltsFace][0];
=======
            mapping.godunov = &imposedStateMinus[ltsFace][0];
            mapping.fluxSolver = &fluxSolverMinus[ltsFace][0];
>>>>>>> cf318821
            CellDRMapping& mappingDevice =
                drMappingDevice[minusLtsId][faceInformation[ltsFace].minusSide];
            mappingDevice.side = faceInformation[ltsFace].minusSide;
            mappingDevice.faceRelation = faceInformation[ltsFace].faceRelation;
<<<<<<< HEAD
            mappingDevice.godunov[i] = &imposedStateMinusDevice[ltsFace][0];
            mappingDevice.fluxSolver[i] = &fluxSolverMinusDevice[ltsFace][0];
          }
        }
        }

        /// Transformation matrix
        auto T = init::T::view::create(TData);
        auto Tinv = init::Tinv::view::create(TinvData);
        seissol::model::getFaceRotationMatrix(
            fault[meshFace].normal, fault[meshFace].tangent1, fault[meshFace].tangent2, T, Tinv);

        /// Materials
        seissol::model::Material* plusMaterial;
        seissol::model::Material* minusMaterial;
        unsigned plusLtsId = (fault[meshFace].element >= 0)
                                 ? i_ltsLut->ltsId(i_lts->material.mask, fault[meshFace].element)
                                 : std::numeric_limits<unsigned>::max();
        unsigned minusLtsId =
            (fault[meshFace].neighborElement >= 0)
                ? i_ltsLut->ltsId(i_lts->material.mask, fault[meshFace].neighborElement)
                : std::numeric_limits<unsigned>::max();

        assert(plusLtsId != std::numeric_limits<unsigned>::max() ||
               minusLtsId != std::numeric_limits<unsigned>::max());

        if (plusLtsId != std::numeric_limits<unsigned>::max()) {
          plusMaterial = &material[plusLtsId].local;
          minusMaterial = &material[plusLtsId].neighbor[faceInformation[ltsFace].plusSide];
        } else {
          assert(minusLtsId != std::numeric_limits<unsigned>::max());
          plusMaterial = &material[minusLtsId].neighbor[faceInformation[ltsFace].minusSide];
          minusMaterial = &material[minusLtsId].local;
        }

        /// Wave speeds and Coefficient Matrices
        auto APlus = init::star::view<0>::create(APlusData);
        auto AMinus = init::star::view<0>::create(AMinusData);

        waveSpeedsPlus[ltsFace].density = plusMaterial->rho;
        waveSpeedsMinus[ltsFace].density = minusMaterial->rho;
        waveSpeedsPlus[ltsFace].pWaveVelocity = plusMaterial->getPWaveSpeed();
        waveSpeedsPlus[ltsFace].sWaveVelocity = plusMaterial->getSWaveSpeed();
        waveSpeedsMinus[ltsFace].pWaveVelocity = minusMaterial->getPWaveSpeed();
        waveSpeedsMinus[ltsFace].sWaveVelocity = minusMaterial->getSWaveSpeed();

        // calculate Impedances Z and eta
        impAndEta[ltsFace].zp =
            (waveSpeedsPlus[ltsFace].density * waveSpeedsPlus[ltsFace].pWaveVelocity);
        impAndEta[ltsFace].zpNeig =
            (waveSpeedsMinus[ltsFace].density * waveSpeedsMinus[ltsFace].pWaveVelocity);
        impAndEta[ltsFace].zs =
            (waveSpeedsPlus[ltsFace].density * waveSpeedsPlus[ltsFace].sWaveVelocity);
        impAndEta[ltsFace].zsNeig =
            (waveSpeedsMinus[ltsFace].density * waveSpeedsMinus[ltsFace].sWaveVelocity);

        impAndEta[ltsFace].invZp = 1 / impAndEta[ltsFace].zp;
        impAndEta[ltsFace].invZpNeig = 1 / impAndEta[ltsFace].zpNeig;
        impAndEta[ltsFace].invZs = 1 / impAndEta[ltsFace].zs;
        impAndEta[ltsFace].invZsNeig = 1 / impAndEta[ltsFace].zsNeig;

        impAndEta[ltsFace].etaP =
            etaHack / (1.0 / impAndEta[ltsFace].zp + 1.0 / impAndEta[ltsFace].zpNeig);
        impAndEta[ltsFace].invEtaS = 1.0 / impAndEta[ltsFace].zs + 1.0 / impAndEta[ltsFace].zsNeig;
        impAndEta[ltsFace].etaS =
            1.0 / (1.0 / impAndEta[ltsFace].zs + 1.0 / impAndEta[ltsFace].zsNeig);

        switch (plusMaterial->getMaterialType()) {
        case seissol::model::MaterialType::Acoustic: {
          logError() << "Dynamic Rupture is not possible with an acoustic material.";
          break;
        }
        case seissol::model::MaterialType::Poroelastic: {
          // TODO (SW) Extract this into a function
          seissol::model::getTransposedCoefficientMatrix(*dynamic_cast<seissol::model::PoroElasticMaterial*>(plusMaterial), 0, APlus);
          seissol::model::getTransposedCoefficientMatrix(*dynamic_cast<seissol::model::PoroElasticMaterial*>(minusMaterial), 0, AMinus);

          auto plusEigenpair = seissol::model::getEigenDecomposition(*dynamic_cast<seissol::model::PoroElasticMaterial*>(plusMaterial));
          auto minusEigenpair = seissol::model::getEigenDecomposition(*dynamic_cast<seissol::model::PoroElasticMaterial*>(minusMaterial));

          // The impedance matrices are diagonal in the (visco)elastic case, so we only store
          // the values Zp, Zs. In the poroelastic case, the fluid pressure and normal component
          // of the traction depend on each other, so we need a more complicated matrix structure.
          Eigen::Matrix<real, N, N> impedanceMatrix = extractMatrix(plusEigenpair);
          Eigen::Matrix<real, N, N> impedanceNeigMatrix = extractMatrix(minusEigenpair);
          Eigen::Matrix<real, N, N> etaMatrix = (impedanceMatrix + impedanceNeigMatrix).inverse();

          auto impedanceView = init::Zplus::view::create(impedanceMatrices[ltsFace].impedance);
          auto impedanceNeigView = init::Zminus::view::create(impedanceMatrices[ltsFace].impedanceNeig);
          auto etaView = init::eta::view::create(impedanceMatrices[ltsFace].eta);

          copyEigenToYateto(impedanceMatrix, impedanceView);
          copyEigenToYateto(impedanceNeigMatrix, impedanceNeigView);
          copyEigenToYateto(etaMatrix, etaView);

          break;
        }
        case seissol::model::MaterialType::Anisotropic: {
          logError() << "The Dynamic Rupture mechanism does not work with anisotropy yet.";
          //TODO(VK): Make DR work with anisotropy 
          break;
        }
        case seissol::model::MaterialType::Elastic: {
          seissol::model::getTransposedCoefficientMatrix(*dynamic_cast<seissol::model::ElasticMaterial*>(plusMaterial), 0, APlus);
          seissol::model::getTransposedCoefficientMatrix(*dynamic_cast<seissol::model::ElasticMaterial*>(minusMaterial), 0, AMinus);
          break;
        }
        case seissol::model::MaterialType::Viscoelastic: {
          seissol::model::getTransposedCoefficientMatrix(*dynamic_cast<seissol::model::ViscoElasticMaterial*>(plusMaterial), 0, APlus);
          seissol::model::getTransposedCoefficientMatrix(*dynamic_cast<seissol::model::ViscoElasticMaterial*>(minusMaterial), 0, AMinus);
          break;
        }
        default: {
          logError() << "The Dynamic Rupture mechanism does not work with the given material yet.";
          break;
        }
=======
            mappingDevice.godunov = &imposedStateMinusDevice[ltsFace][0];
            mappingDevice.fluxSolver = &fluxSolverMinusDevice[ltsFace][0];
          }
        }
      }

      /// Transformation matrix
      auto matT = init::T::view::create(matTData);
      auto matTinv = init::Tinv::view::create(matTinvData);
      seissol::model::getFaceRotationMatrix(fault[meshFace].normal,
                                            fault[meshFace].tangent1,
                                            fault[meshFace].tangent2,
                                            matT,
                                            matTinv);

      /// Materials
      seissol::model::Material* plusMaterial = nullptr;
      seissol::model::Material* minusMaterial = nullptr;
      const unsigned plusLtsId = (fault[meshFace].element >= 0)
                                     ? ltsLut->ltsId(lts->material.mask, fault[meshFace].element)
                                     : std::numeric_limits<unsigned>::max();
      const unsigned minusLtsId =
          (fault[meshFace].neighborElement >= 0)
              ? ltsLut->ltsId(lts->material.mask, fault[meshFace].neighborElement)
              : std::numeric_limits<unsigned>::max();

      assert(plusLtsId != std::numeric_limits<unsigned>::max() ||
             minusLtsId != std::numeric_limits<unsigned>::max());

      if (plusLtsId != std::numeric_limits<unsigned>::max()) {
        plusMaterial = &material[plusLtsId].local;
        minusMaterial = &material[plusLtsId].neighbor[faceInformation[ltsFace].plusSide];
      } else {
        assert(minusLtsId != std::numeric_limits<unsigned>::max());
        plusMaterial = &material[minusLtsId].neighbor[faceInformation[ltsFace].minusSide];
        minusMaterial = &material[minusLtsId].local;
      }

      /// Wave speeds and Coefficient Matrices
      auto matAPlus = init::star::view<0>::create(matAPlusData);
      auto matAMinus = init::star::view<0>::create(matAMinusData);

      waveSpeedsPlus[ltsFace].density = plusMaterial->rho;
      waveSpeedsMinus[ltsFace].density = minusMaterial->rho;
      waveSpeedsPlus[ltsFace].pWaveVelocity = plusMaterial->getPWaveSpeed();
      waveSpeedsPlus[ltsFace].sWaveVelocity = plusMaterial->getSWaveSpeed();
      waveSpeedsMinus[ltsFace].pWaveVelocity = minusMaterial->getPWaveSpeed();
      waveSpeedsMinus[ltsFace].sWaveVelocity = minusMaterial->getSWaveSpeed();

      // calculate Impedances Z and eta
      impAndEta[ltsFace].zp =
          (waveSpeedsPlus[ltsFace].density * waveSpeedsPlus[ltsFace].pWaveVelocity);
      impAndEta[ltsFace].zpNeig =
          (waveSpeedsMinus[ltsFace].density * waveSpeedsMinus[ltsFace].pWaveVelocity);
      impAndEta[ltsFace].zs =
          (waveSpeedsPlus[ltsFace].density * waveSpeedsPlus[ltsFace].sWaveVelocity);
      impAndEta[ltsFace].zsNeig =
          (waveSpeedsMinus[ltsFace].density * waveSpeedsMinus[ltsFace].sWaveVelocity);

      impAndEta[ltsFace].invZp = 1 / impAndEta[ltsFace].zp;
      impAndEta[ltsFace].invZpNeig = 1 / impAndEta[ltsFace].zpNeig;
      impAndEta[ltsFace].invZs = 1 / impAndEta[ltsFace].zs;
      impAndEta[ltsFace].invZsNeig = 1 / impAndEta[ltsFace].zsNeig;

      impAndEta[ltsFace].etaP =
          etaHack / (1.0 / impAndEta[ltsFace].zp + 1.0 / impAndEta[ltsFace].zpNeig);
      impAndEta[ltsFace].invEtaS = 1.0 / impAndEta[ltsFace].zs + 1.0 / impAndEta[ltsFace].zsNeig;
      impAndEta[ltsFace].etaS =
          1.0 / (1.0 / impAndEta[ltsFace].zs + 1.0 / impAndEta[ltsFace].zsNeig);

      switch (plusMaterial->getMaterialType()) {
      case seissol::model::MaterialType::Elastic: {
        break;
      }
      case seissol::model::MaterialType::Viscoelastic: {
        break;
>>>>>>> cf318821
      }
      case seissol::model::MaterialType::Poroelastic: {
        auto plusEigenpair =
            seissol::model::getEigenDecomposition(*dynamic_cast<model::MaterialT*>(plusMaterial));
        auto minusEigenpair =
            seissol::model::getEigenDecomposition(*dynamic_cast<model::MaterialT*>(minusMaterial));

        // The impedance matrices are diagonal in the (visco)elastic case, so we only store
        // the values Zp, Zs. In the poroelastic case, the fluid pressure and normal component
        // of the traction depend on each other, so we need a more complicated matrix structure.
        const Eigen::Matrix<real, N, N> impedanceMatrix = extractMatrix(plusEigenpair);
        const Eigen::Matrix<real, N, N> impedanceNeigMatrix = extractMatrix(minusEigenpair);
        const Eigen::Matrix<real, N, N> etaMatrix =
            (impedanceMatrix + impedanceNeigMatrix).inverse();

        auto impedanceView = init::Zplus::view::create(impedanceMatrices[ltsFace].impedance);
        auto impedanceNeigView =
            init::Zminus::view::create(impedanceMatrices[ltsFace].impedanceNeig);
        auto etaView = init::eta::view::create(impedanceMatrices[ltsFace].eta);

        copyEigenToYateto(impedanceMatrix, impedanceView);
        copyEigenToYateto(impedanceNeigMatrix, impedanceNeigView);
        copyEigenToYateto(etaMatrix, etaView);

        break;
      }
      default: {
        logError() << "The Dynamic Rupture mechanism does not work with the given material yet. "
                      "(built with:"
                   << model::MaterialT::Text << ")";
        break;
      }
      }
      seissol::model::getTransposedCoefficientMatrix(
          *dynamic_cast<model::MaterialT*>(plusMaterial), 0, matAPlus);
      seissol::model::getTransposedCoefficientMatrix(
          *dynamic_cast<model::MaterialT*>(minusMaterial), 0, matAMinus);

      /// Traction matrices for "average" traction
      auto tractionPlusMatrix =
          init::tractionPlusMatrix::view::create(godunovData[ltsFace].tractionPlusMatrix);
      auto tractionMinusMatrix =
          init::tractionMinusMatrix::view::create(godunovData[ltsFace].tractionMinusMatrix);
      const double cZpP = plusMaterial->rho * waveSpeedsPlus[ltsFace].pWaveVelocity;
      const double cZsP = plusMaterial->rho * waveSpeedsPlus[ltsFace].sWaveVelocity;
      const double cZpM = minusMaterial->rho * waveSpeedsMinus[ltsFace].pWaveVelocity;
      const double cZsM = minusMaterial->rho * waveSpeedsMinus[ltsFace].sWaveVelocity;
      const double etaP = cZpP * cZpM / (cZpP + cZpM);
      const double etaS = cZsP * cZsM / (cZsP + cZsM);

      tractionPlusMatrix.setZero();
      tractionPlusMatrix(0, 0) = etaP / cZpP;
      tractionPlusMatrix(3, 1) = etaS / cZsP;
      tractionPlusMatrix(5, 2) = etaS / cZsP;

      tractionMinusMatrix.setZero();
      tractionMinusMatrix(0, 0) = etaP / cZpM;
      tractionMinusMatrix(3, 1) = etaS / cZsM;
      tractionMinusMatrix(5, 2) = etaS / cZsM;

      /// Transpose matTinv
      dynamicRupture::kernel::transposeTinv ttKrnl;
      ttKrnl.Tinv = matTinvData;
      ttKrnl.TinvT = godunovData[ltsFace].TinvT;
      ttKrnl.execute();

      double plusSurfaceArea = 0;
      double plusVolume = 0;
      double minusSurfaceArea = 0;
      double minusVolume = 0;
      double surfaceArea = 0;
      if (fault[meshFace].element >= 0) {
        surfaceAreaAndVolume(meshReader,
                             fault[meshFace].element,
                             fault[meshFace].side,
                             &plusSurfaceArea,
                             &plusVolume);
        surfaceArea = plusSurfaceArea;
      } else {
<<<<<<< HEAD
        /// Blow up solution on purpose if used by mistake. This happens automatically with higher ranks for DR copy clusters
        plusSurfaceArea = 1.e99; plusVolume = 1.0;
=======
        /// Blow up solution on purpose if used by mistake
        plusSurfaceArea = 1.e99;
        plusVolume = 1.0;
>>>>>>> cf318821
      }
      if (fault[meshFace].neighborElement >= 0) {
        surfaceAreaAndVolume(meshReader,
                             fault[meshFace].neighborElement,
                             fault[meshFace].neighborSide,
                             &minusSurfaceArea,
                             &minusVolume);
        surfaceArea = minusSurfaceArea;
      } else {
<<<<<<< HEAD
        /// Blow up solution on purpose if used by mistake. This happens automatically with higher ranks for DR copy clusters
        minusSurfaceArea = 1.e99; minusVolume = 1.0;
=======
        /// Blow up solution on purpose if used by mistake
        minusSurfaceArea = 1.e99;
        minusVolume = 1.0;
>>>>>>> cf318821
      }
      godunovData[ltsFace].doubledSurfaceArea = 2.0 * surfaceArea;

      dynamicRupture::kernel::rotateFluxMatrix krnl;
      krnl.T = matTData;

<<<<<<< HEAD
      real                                (*fluxSolverPlusHost)[tensor::fluxSolver::size()]               = layer.var(dynRup[i]->fluxSolverPlus);
      real                                (*fluxSolverMinusHost)[tensor::fluxSolver::size()]              = layer.var(dynRup[i]->fluxSolverMinus);

=======
      real(*fluxSolverPlusHost)[tensor::fluxSolver::size()] = layer.var(dynRup->fluxSolverPlus);
      real(*fluxSolverMinusHost)[tensor::fluxSolver::size()] = layer.var(dynRup->fluxSolverMinus);
>>>>>>> cf318821

      krnl.fluxSolver = fluxSolverPlusHost[ltsFace];
      krnl.fluxScaleDR = -2.0 * plusSurfaceArea / (6.0 * plusVolume);
      krnl.star(0) = matAPlusData;
      krnl.execute();

      krnl.fluxSolver = fluxSolverMinusHost[ltsFace]; //(TO DISUCSS: Ideally, this should be right if the above is right, right?)
      krnl.fluxScaleDR = 2.0 * minusSurfaceArea / (6.0 * minusVolume);
      krnl.star(0) = matAMinusData;
      krnl.execute();
      }

    layerLtsFaceToMeshFace += layer.getNumberOfCells();
    }
}
}

<<<<<<< HEAD
void seissol::initializer::copyCellMatricesToDevice(LTSTree*          ltsTree,
                                                     LTS*              lts,
                                                     std::array<LTSTree*, MULTIPLE_SIMULATIONS>          dynRupTree,
                                                     std::array<std::shared_ptr<DynamicRupture>, MULTIPLE_SIMULATIONS>   dynRup,
                                                     LTSTree*          boundaryTree,
                                                     Boundary*         boundary) {
#ifdef ACL_DEVICE

#endif // ACL_DEVICE
}
=======
} // namespace seissol::initializer
>>>>>>> cf318821
<|MERGE_RESOLUTION|>--- conflicted
+++ resolved
@@ -9,16 +9,8 @@
 
 #include "CellLocalMatrices.h"
 
-<<<<<<< HEAD
-#include <Initializer/DynamicRupture.h>
-#include <Initializer/Tree/LTSTree.h>
-#include <Initializer/BasicTypedefs.h>
-#include <cassert>
-
-=======
 #include "Equations/Setup.h" // IWYU pragma: keep
 #include "Geometry/MeshTools.h"
->>>>>>> cf318821
 #include "Initializer/MemoryManager.h"
 #include "Initializer/ParameterDB.h"
 #include "Memory/Tree/Layer.h"
@@ -117,27 +109,6 @@
   constexpr std::array<int, 3> VelocityIndices = {6, 7, 8};
   constexpr std::array<int, 3> ColumnIndices = {0, 1, 2};
 #endif
-<<<<<<< HEAD
-    for (unsigned cell = 0; cell < layer.getNumberOfCells(); ++cell) {
-      unsigned clusterId = cellInformation[cell].clusterId;
-      auto timeStepWidth = timeStepping.globalCflTimeStepWidths[clusterId];
-      unsigned meshId = ltsToMesh[cell];
-
-      real x[4];
-      real y[4];
-      real z[4];
-      real gradXi[3];
-      real gradEta[3];
-      real gradZeta[3];
-
-      // Iterate over all 4 vertices of the tetrahedron
-      for (unsigned vertex = 0; vertex < 4; ++vertex) {
-        const VrtxCoords& coords = vertices[elements[meshId].vertices[vertex]].coords;
-        x[vertex] = coords[0];
-        y[vertex] = coords[1];
-        z[vertex] = coords[2];
-      }
-=======
   auto matrix = eigenpair.getVectorsAsMatrix();
   const Eigen::Matrix<double, N, N> matRT = matrix(TractionIndices, ColumnIndices).real();
   const Eigen::Matrix<double, N, N> matRTInv = matRT.inverse();
@@ -145,7 +116,6 @@
   const Eigen::Matrix<double, N, N> matM = matRU * matRTInv;
   return matM.cast<real>();
 };
->>>>>>> cf318821
 
 } // namespace
 
@@ -382,34 +352,6 @@
   }
 }
 
-<<<<<<< HEAD
-void surfaceAreaAndVolume(const seissol::geometry::MeshReader& i_meshReader,
-                          unsigned meshId,
-                          unsigned side,
-                          double* surfaceArea,
-                          double* volume) {
-  const std::vector<Vertex>& vertices = i_meshReader.getVertices();
-  const std::vector<Element>& elements = i_meshReader.getElements();
-
-  VrtxCoords normal;
-  VrtxCoords tangent1;
-  VrtxCoords tangent2;
-  MeshTools::normalAndTangents(elements[meshId], side, vertices, normal, tangent1, tangent2);
-
-  *volume = MeshTools::volume(elements[meshId], vertices);
-  *surfaceArea = MeshTools::surface(normal);
-}
-
-void seissol::initializer::initializeBoundaryMappings(const seissol::geometry::MeshReader& i_meshReader,
-                                                       const EasiBoundary* easiBoundary,
-                                                       LTSTree* io_ltsTree,
-                                                       LTS* i_lts,
-                                                       Lut* i_ltsLut) {
-  const std::vector<Element>& elements = i_meshReader.getElements();
-  const std::vector<Vertex>& vertices = i_meshReader.getVertices();
-
-  const unsigned* ltsToMesh = i_ltsLut->getLtsToMeshLut(i_lts->material.mask);
-=======
 void initializeBoundaryMappings(const seissol::geometry::MeshReader& meshReader,
                                 const EasiBoundary* easiBoundary,
                                 LTSTree* ltsTree,
@@ -417,7 +359,6 @@
                                 Lut* ltsLut) {
   const std::vector<Element>& elements = meshReader.getElements();
   const std::vector<Vertex>& vertices = meshReader.getVertices();
->>>>>>> cf318821
 
   for (auto& layer : ltsTree->leaves(Ghost)) {
     auto* cellInformation = layer.var(lts->cellInformation);
@@ -428,11 +369,7 @@
 #pragma omp for schedule(static)
 #endif
     for (unsigned cell = 0; cell < layer.getNumberOfCells(); ++cell) {
-<<<<<<< HEAD
-      const auto& element = elements[ltsToMesh[cell]];
-=======
       const auto& element = elements[secondaryInformation[cell].meshId];
->>>>>>> cf318821
       const double* coords[4];
       for (unsigned v = 0; v < 4; ++v) {
         coords[v] = vertices[element.vertices[v]].coords;
@@ -500,75 +437,6 @@
         }
       }
     }
-<<<<<<< HEAD
-    ltsToMesh += layer.getNumberOfCells();
-  }
-}
-
-/**
- * Copies an eigen3 matrix to a 2D yateto tensor
- */
-template <typename T, int dim1, int dim2>
-void copyEigenToYateto(const Eigen::Matrix<T, dim1, dim2>& matrix,
-                       yateto::DenseTensorView<2, T>& tensorView) {
-  assert(tensorView.shape(0) == dim1);
-  assert(tensorView.shape(1) == dim2);
-
-  tensorView.setZero();
-  for (size_t row = 0; row < dim1; ++row) {
-    for (size_t col = 0; col < dim2; ++col) {
-      tensorView(row, col) = matrix(row, col);
-    }
-  }
-}
-
-constexpr int N = tensor::Zminus::Shape[0];
-Eigen::Matrix<real, N, N> extractMatrix(eigenvalues::Eigenpair<std::complex<double>, seissol::model::MaterialT::NumQuantities> eigenpair) {
-#ifdef USE_POROELASTIC
-  constexpr std::array<int, 4> tractionIndices = {0,3,5,9};
-  constexpr std::array<int, 4> velocityIndices = {6,7,8,10};
-  constexpr std::array<int, 4> columnIndices = {0,1,2,3};
-#else
-  constexpr std::array<int, 3> tractionIndices = {0,3,5};
-  constexpr std::array<int, 3> velocityIndices = {6,7,8};
-  constexpr std::array<int, 3> columnIndices = {0,1,2};
-#endif
-  auto matrix = eigenpair.getVectorsAsMatrix();
-  Eigen::Matrix<double, N, N> RT = matrix(tractionIndices, columnIndices).real();
-  Eigen::Matrix<double, N, N> RT_inv = RT.inverse();
-  Eigen::Matrix<double, N, N> RU = matrix(velocityIndices, columnIndices).real();
-  Eigen::Matrix<double, N, N> M = RU * RT_inv;
-  return M.cast<real>();
-};
-
-void seissol::initializer::initializeDynamicRuptureMatrices(
-    const seissol::geometry::MeshReader& i_meshReader,
-    LTSTree* io_ltsTree,
-    LTS* i_lts,
-    Lut* i_ltsLut,
-    std::array<LTSTree*, MULTIPLE_SIMULATIONS> dynRupTree,
-    std::array<std::shared_ptr<DynamicRupture>, MULTIPLE_SIMULATIONS> dynRup,
-    unsigned* ltsFaceToMeshFace,
-    const GlobalData& global,
-    double etaHack) {
-  
-  unsigned int rank = seissol::MPI::mpi.rank();
-  real TData[tensor::T::size()] = {0.0};
-  real TinvData[tensor::Tinv::size()] = {0.0};
-  real APlusData[tensor::star::size(0)] = {0.0};
-  real AMinusData[tensor::star::size(0)] = {0.0};
-
-  const std::vector<Fault>& fault = i_meshReader.getFault();
-  const std::vector<Element>& elements = i_meshReader.getElements();
-  CellDRMapping (*drMapping)[4] = io_ltsTree->var(i_lts->drMapping);
-  CellDRMapping (*drMappingDevice)[4] = io_ltsTree->var(i_lts->drMappingDevice);
-  CellMaterialData* material = io_ltsTree->var(i_lts->material);
-  real** derivatives = io_ltsTree->var(i_lts->derivatives); // The WP derivatives pointer thing
-  real* (*faceNeighbors)[4] = io_ltsTree->var(i_lts->faceNeighbors);
-  real** derivativesDevice = io_ltsTree->var(i_lts->derivativesDevice);
-  real* (*faceNeighborsDevice)[4] = io_ltsTree->var(i_lts->faceNeighborsDevice);
-  CellLocalInformation* cellInformation = io_ltsTree->var(i_lts->cellInformation);
-=======
   }
 }
 
@@ -576,8 +444,8 @@
                                       LTSTree* ltsTree,
                                       LTS* lts,
                                       Lut* ltsLut,
-                                      LTSTree* dynRupTree,
-                                      DynamicRupture* dynRup,
+                                      std::array<LTSTree*, MULTIPLE_SIMULATIONS> dynRupTree,
+                                      std::array<std::shared_ptr<DynamicRupture>, MULTIPLE_SIMULATIONS> dynRup,
                                       unsigned* ltsFaceToMeshFace,
                                       const GlobalData& global,
                                       double etaHack) {
@@ -596,35 +464,10 @@
   auto* derivativesDevice = ltsTree->var(lts->derivativesDevice);
   auto* faceNeighborsDevice = ltsTree->var(lts->faceNeighborsDevice);
   auto* cellInformation = ltsTree->var(lts->cellInformation);
->>>>>>> cf318821
 
 for(unsigned int i=0; i < MULTIPLE_SIMULATIONS; i++){
   unsigned* layerLtsFaceToMeshFace = ltsFaceToMeshFace;
 
-<<<<<<< HEAD
-  for (auto& layer : dynRupTree[i]->leaves(Ghost)) {
-    real**                                timeDerivativePlus                                        = layer.var(dynRup[i]->timeDerivativePlus);
-    real**                                timeDerivativeMinus                                       = layer.var(dynRup[i]->timeDerivativeMinus);
-    real**                                timeDerivativePlusDevice                                        = layer.var(dynRup[i]->timeDerivativePlusDevice);
-    real**                                timeDerivativeMinusDevice                                       = layer.var(dynRup[i]->timeDerivativeMinusDevice);
-    DRGodunovData*                        godunovData                                               = layer.var(dynRup[i]->godunovData);
-    real                                (*imposedStatePlus)[tensor::QInterpolated::size()]          = layer.var(dynRup[i]->imposedStatePlus, AllocationPlace::Host);
-    real                                (*imposedStateMinus)[tensor::QInterpolated::size()]         = layer.var(dynRup[i]->imposedStateMinus, AllocationPlace::Host);
-    real                                (*fluxSolverPlus)[tensor::fluxSolver::size()]               = layer.var(dynRup[i]->fluxSolverPlus, AllocationPlace::Host);
-    real                                (*fluxSolverMinus)[tensor::fluxSolver::size()]              = layer.var(dynRup[i]->fluxSolverMinus, AllocationPlace::Host);
-    real                                (*imposedStatePlusDevice)[tensor::QInterpolated::size()]          = layer.var(dynRup[i]->imposedStatePlus, AllocationPlace::Device);
-    real                                (*imposedStateMinusDevice)[tensor::QInterpolated::size()]         = layer.var(dynRup[i]->imposedStateMinus, AllocationPlace::Device);
-    real                                (*fluxSolverPlusDevice)[tensor::fluxSolver::size()]               = layer.var(dynRup[i]->fluxSolverPlus, AllocationPlace::Device);
-    real                                (*fluxSolverMinusDevice)[tensor::fluxSolver::size()]              = layer.var(dynRup[i]->fluxSolverMinus, AllocationPlace::Device);
-    DRFaceInformation*                    faceInformation                                           = layer.var(dynRup[i]->faceInformation);
-    seissol::model::IsotropicWaveSpeeds*  waveSpeedsPlus                                            = layer.var(dynRup[i]->waveSpeedsPlus);
-    seissol::model::IsotropicWaveSpeeds*  waveSpeedsMinus                                           = layer.var(dynRup[i]->waveSpeedsMinus);
-    seissol::dr::ImpedancesAndEta*        impAndEta                                                 = layer.var(dynRup[i]->impAndEta);
-    seissol::dr::ImpedanceMatrices*       impedanceMatrices                                         = layer.var(dynRup[i]->impedanceMatrices);
-
-#ifdef _OPENMP
-#pragma omp parallel for private(TData, TinvData, APlusData, AMinusData) schedule(static)
-=======
   for (auto& layer : dynRupTree->leaves(Ghost)) {
     auto* timeDerivativePlus = layer.var(dynRup->timeDerivativePlus);
     auto* timeDerivativeMinus = layer.var(dynRup->timeDerivativeMinus);
@@ -648,61 +491,11 @@
 #ifdef _OPENMP
 #pragma omp parallel for private(matTData, matTinvData, matAPlusData, matAMinusData)               \
     schedule(static)
->>>>>>> cf318821
 #endif
     for (unsigned ltsFace = 0; ltsFace < layer.getNumberOfCells(); ++ltsFace) {
       const unsigned meshFace = layerLtsFaceToMeshFace[ltsFace];
       assert(fault[meshFace].element >= 0 || fault[meshFace].neighborElement >= 0);
 
-<<<<<<< HEAD
-        /// Face information
-        faceInformation[ltsFace].meshFace = meshFace;
-        faceInformation[ltsFace].plusSide = fault[meshFace].side;
-        faceInformation[ltsFace].minusSide = fault[meshFace].neighborSide;
-        if (fault[meshFace].element >= 0) {
-          faceInformation[ltsFace].faceRelation =
-              elements[fault[meshFace].element].sideOrientations[fault[meshFace].side] + 1;
-          faceInformation[ltsFace].plusSideOnThisRank = true;
-        } else {
-          /// \todo check if this is correct
-          faceInformation[ltsFace].faceRelation =
-              elements[fault[meshFace].neighborElement]
-                  .sideOrientations[fault[meshFace].neighborSide] +
-              1;
-          faceInformation[ltsFace].plusSideOnThisRank = false;
-        }
-
-        /// Look for time derivative mapping in all duplicates
-        int derivativesMeshId;
-        int derivativesSide;
-        if (fault[meshFace].element >= 0) {
-          derivativesMeshId = fault[meshFace].element;
-          derivativesSide = faceInformation[ltsFace].plusSide;
-        } else {
-          derivativesMeshId = fault[meshFace].neighborElement;
-          derivativesSide = faceInformation[ltsFace].minusSide;
-        }
-        real* timeDerivative1 = nullptr;
-        real* timeDerivative2 = nullptr;
-        real* timeDerivative1Device = nullptr;
-        real* timeDerivative2Device = nullptr;
-        for (unsigned duplicate = 0; duplicate < Lut::MaxDuplicates; ++duplicate) {
-          unsigned ltsId =
-              i_ltsLut->ltsId(i_lts->cellInformation.mask, derivativesMeshId, duplicate);
-          if (timeDerivative1 == nullptr && (cellInformation[ltsId].ltsSetup >> 9) % 2 == 1) {
-            timeDerivative1 =
-                derivatives[i_ltsLut->ltsId(i_lts->derivatives.mask, derivativesMeshId, duplicate)];
-            timeDerivative1Device = derivativesDevice[i_ltsLut->ltsId(
-                i_lts->derivatives.mask, derivativesMeshId, duplicate)];
-          }
-          if (timeDerivative2 == nullptr &&
-              (cellInformation[ltsId].ltsSetup >> derivativesSide) % 2 == 1) {
-            timeDerivative2 = faceNeighbors[i_ltsLut->ltsId(
-                i_lts->faceNeighbors.mask, derivativesMeshId, duplicate)][derivativesSide];
-            timeDerivative2Device = faceNeighborsDevice[i_ltsLut->ltsId(
-                i_lts->faceNeighbors.mask, derivativesMeshId, duplicate)][derivativesSide];
-          }
-=======
       /// Face information
       faceInformation[ltsFace].meshFace = meshFace;
       faceInformation[ltsFace].plusSide = fault[meshFace].side;
@@ -750,7 +543,6 @@
                            [derivativesSide];
           timeDerivative2Device = faceNeighborsDevice[ltsLut->ltsId(
               lts->faceNeighbors.mask, derivativesMeshId, duplicate)][derivativesSide];
->>>>>>> cf318821
         }
 
         assert(timeDerivative1 != nullptr && timeDerivative2 != nullptr);
@@ -769,7 +561,7 @@
 
         assert(timeDerivativePlus[ltsFace] != nullptr && timeDerivativeMinus[ltsFace] != nullptr);
 
-<<<<<<< HEAD
+
         /// DR mapping for elements
         for (unsigned duplicate = 0; duplicate < Lut::MaxDuplicates; ++duplicate) {
           unsigned plusLtsId =
@@ -784,7 +576,7 @@
 
           assert(duplicate != 0 || plusLtsId != std::numeric_limits<unsigned>::max() ||
                  minusLtsId != std::numeric_limits<unsigned>::max());
-=======
+
       /// DR mapping for elements
       for (unsigned duplicate = 0; duplicate < Lut::MaxDuplicates; ++duplicate) {
         const unsigned plusLtsId =
@@ -798,41 +590,26 @@
 
         assert(duplicate != 0 || plusLtsId != std::numeric_limits<unsigned>::max() ||
                minusLtsId != std::numeric_limits<unsigned>::max());
->>>>>>> cf318821
 
           if (plusLtsId != std::numeric_limits<unsigned>::max()) {
 #ifdef _OPENMP
 #pragma omp critical
 #endif // _OPENMP
-<<<<<<< HEAD
-            {
-              CellDRMapping& mapping = drMapping[plusLtsId][faceInformation[ltsFace].plusSide];
-              mapping.side = faceInformation[ltsFace].plusSide;
-              mapping.faceRelation = 0;
-              mapping.godunov[i] = &imposedStatePlus[ltsFace][0];
-              mapping.fluxSolver[i] = &fluxSolverPlus[ltsFace][0];
-              CellDRMapping& mappingDevice =
-                  drMappingDevice[plusLtsId][faceInformation[ltsFace].plusSide];
-              mappingDevice.side = faceInformation[ltsFace].plusSide;
-              mappingDevice.faceRelation = 0;
-              mappingDevice.godunov[i] = &imposedStatePlusDevice[ltsFace][0];
-              mappingDevice.fluxSolver[i] = &fluxSolverPlusDevice[ltsFace][0];
-            }
-=======
+
           {
             CellDRMapping& mapping = drMapping[plusLtsId][faceInformation[ltsFace].plusSide];
             mapping.side = faceInformation[ltsFace].plusSide;
             mapping.faceRelation = 0;
-            mapping.godunov = &imposedStatePlus[ltsFace][0];
-            mapping.fluxSolver = &fluxSolverPlus[ltsFace][0];
+            mapping.godunov[i] = &imposedStatePlus[ltsFace][0];
+            mapping.fluxSolver[i] = &fluxSolverPlus[ltsFace][0];
             CellDRMapping& mappingDevice =
                 drMappingDevice[plusLtsId][faceInformation[ltsFace].plusSide];
             mappingDevice.side = faceInformation[ltsFace].plusSide;
             mappingDevice.faceRelation = 0;
-            mappingDevice.godunov = &imposedStatePlusDevice[ltsFace][0];
-            mappingDevice.fluxSolver = &fluxSolverPlusDevice[ltsFace][0];
+            mappingDevice.godunov[i] = &imposedStatePlusDevice[ltsFace][0];
+            mappingDevice.fluxSolver[i] = &fluxSolverPlusDevice[ltsFace][0];
           }
->>>>>>> cf318821
+
         }
         if (minusLtsId != std::numeric_limits<unsigned>::max()) {
 #ifdef _OPENMP
@@ -842,140 +619,17 @@
             CellDRMapping& mapping = drMapping[minusLtsId][faceInformation[ltsFace].minusSide];
             mapping.side = faceInformation[ltsFace].minusSide;
             mapping.faceRelation = faceInformation[ltsFace].faceRelation;
-<<<<<<< HEAD
             mapping.godunov[i] = &imposedStateMinus[ltsFace][0];
             mapping.fluxSolver[i] = &fluxSolverMinus[ltsFace][0];
-=======
-            mapping.godunov = &imposedStateMinus[ltsFace][0];
-            mapping.fluxSolver = &fluxSolverMinus[ltsFace][0];
->>>>>>> cf318821
+
             CellDRMapping& mappingDevice =
                 drMappingDevice[minusLtsId][faceInformation[ltsFace].minusSide];
             mappingDevice.side = faceInformation[ltsFace].minusSide;
             mappingDevice.faceRelation = faceInformation[ltsFace].faceRelation;
-<<<<<<< HEAD
             mappingDevice.godunov[i] = &imposedStateMinusDevice[ltsFace][0];
             mappingDevice.fluxSolver[i] = &fluxSolverMinusDevice[ltsFace][0];
           }
         }
-        }
-
-        /// Transformation matrix
-        auto T = init::T::view::create(TData);
-        auto Tinv = init::Tinv::view::create(TinvData);
-        seissol::model::getFaceRotationMatrix(
-            fault[meshFace].normal, fault[meshFace].tangent1, fault[meshFace].tangent2, T, Tinv);
-
-        /// Materials
-        seissol::model::Material* plusMaterial;
-        seissol::model::Material* minusMaterial;
-        unsigned plusLtsId = (fault[meshFace].element >= 0)
-                                 ? i_ltsLut->ltsId(i_lts->material.mask, fault[meshFace].element)
-                                 : std::numeric_limits<unsigned>::max();
-        unsigned minusLtsId =
-            (fault[meshFace].neighborElement >= 0)
-                ? i_ltsLut->ltsId(i_lts->material.mask, fault[meshFace].neighborElement)
-                : std::numeric_limits<unsigned>::max();
-
-        assert(plusLtsId != std::numeric_limits<unsigned>::max() ||
-               minusLtsId != std::numeric_limits<unsigned>::max());
-
-        if (plusLtsId != std::numeric_limits<unsigned>::max()) {
-          plusMaterial = &material[plusLtsId].local;
-          minusMaterial = &material[plusLtsId].neighbor[faceInformation[ltsFace].plusSide];
-        } else {
-          assert(minusLtsId != std::numeric_limits<unsigned>::max());
-          plusMaterial = &material[minusLtsId].neighbor[faceInformation[ltsFace].minusSide];
-          minusMaterial = &material[minusLtsId].local;
-        }
-
-        /// Wave speeds and Coefficient Matrices
-        auto APlus = init::star::view<0>::create(APlusData);
-        auto AMinus = init::star::view<0>::create(AMinusData);
-
-        waveSpeedsPlus[ltsFace].density = plusMaterial->rho;
-        waveSpeedsMinus[ltsFace].density = minusMaterial->rho;
-        waveSpeedsPlus[ltsFace].pWaveVelocity = plusMaterial->getPWaveSpeed();
-        waveSpeedsPlus[ltsFace].sWaveVelocity = plusMaterial->getSWaveSpeed();
-        waveSpeedsMinus[ltsFace].pWaveVelocity = minusMaterial->getPWaveSpeed();
-        waveSpeedsMinus[ltsFace].sWaveVelocity = minusMaterial->getSWaveSpeed();
-
-        // calculate Impedances Z and eta
-        impAndEta[ltsFace].zp =
-            (waveSpeedsPlus[ltsFace].density * waveSpeedsPlus[ltsFace].pWaveVelocity);
-        impAndEta[ltsFace].zpNeig =
-            (waveSpeedsMinus[ltsFace].density * waveSpeedsMinus[ltsFace].pWaveVelocity);
-        impAndEta[ltsFace].zs =
-            (waveSpeedsPlus[ltsFace].density * waveSpeedsPlus[ltsFace].sWaveVelocity);
-        impAndEta[ltsFace].zsNeig =
-            (waveSpeedsMinus[ltsFace].density * waveSpeedsMinus[ltsFace].sWaveVelocity);
-
-        impAndEta[ltsFace].invZp = 1 / impAndEta[ltsFace].zp;
-        impAndEta[ltsFace].invZpNeig = 1 / impAndEta[ltsFace].zpNeig;
-        impAndEta[ltsFace].invZs = 1 / impAndEta[ltsFace].zs;
-        impAndEta[ltsFace].invZsNeig = 1 / impAndEta[ltsFace].zsNeig;
-
-        impAndEta[ltsFace].etaP =
-            etaHack / (1.0 / impAndEta[ltsFace].zp + 1.0 / impAndEta[ltsFace].zpNeig);
-        impAndEta[ltsFace].invEtaS = 1.0 / impAndEta[ltsFace].zs + 1.0 / impAndEta[ltsFace].zsNeig;
-        impAndEta[ltsFace].etaS =
-            1.0 / (1.0 / impAndEta[ltsFace].zs + 1.0 / impAndEta[ltsFace].zsNeig);
-
-        switch (plusMaterial->getMaterialType()) {
-        case seissol::model::MaterialType::Acoustic: {
-          logError() << "Dynamic Rupture is not possible with an acoustic material.";
-          break;
-        }
-        case seissol::model::MaterialType::Poroelastic: {
-          // TODO (SW) Extract this into a function
-          seissol::model::getTransposedCoefficientMatrix(*dynamic_cast<seissol::model::PoroElasticMaterial*>(plusMaterial), 0, APlus);
-          seissol::model::getTransposedCoefficientMatrix(*dynamic_cast<seissol::model::PoroElasticMaterial*>(minusMaterial), 0, AMinus);
-
-          auto plusEigenpair = seissol::model::getEigenDecomposition(*dynamic_cast<seissol::model::PoroElasticMaterial*>(plusMaterial));
-          auto minusEigenpair = seissol::model::getEigenDecomposition(*dynamic_cast<seissol::model::PoroElasticMaterial*>(minusMaterial));
-
-          // The impedance matrices are diagonal in the (visco)elastic case, so we only store
-          // the values Zp, Zs. In the poroelastic case, the fluid pressure and normal component
-          // of the traction depend on each other, so we need a more complicated matrix structure.
-          Eigen::Matrix<real, N, N> impedanceMatrix = extractMatrix(plusEigenpair);
-          Eigen::Matrix<real, N, N> impedanceNeigMatrix = extractMatrix(minusEigenpair);
-          Eigen::Matrix<real, N, N> etaMatrix = (impedanceMatrix + impedanceNeigMatrix).inverse();
-
-          auto impedanceView = init::Zplus::view::create(impedanceMatrices[ltsFace].impedance);
-          auto impedanceNeigView = init::Zminus::view::create(impedanceMatrices[ltsFace].impedanceNeig);
-          auto etaView = init::eta::view::create(impedanceMatrices[ltsFace].eta);
-
-          copyEigenToYateto(impedanceMatrix, impedanceView);
-          copyEigenToYateto(impedanceNeigMatrix, impedanceNeigView);
-          copyEigenToYateto(etaMatrix, etaView);
-
-          break;
-        }
-        case seissol::model::MaterialType::Anisotropic: {
-          logError() << "The Dynamic Rupture mechanism does not work with anisotropy yet.";
-          //TODO(VK): Make DR work with anisotropy 
-          break;
-        }
-        case seissol::model::MaterialType::Elastic: {
-          seissol::model::getTransposedCoefficientMatrix(*dynamic_cast<seissol::model::ElasticMaterial*>(plusMaterial), 0, APlus);
-          seissol::model::getTransposedCoefficientMatrix(*dynamic_cast<seissol::model::ElasticMaterial*>(minusMaterial), 0, AMinus);
-          break;
-        }
-        case seissol::model::MaterialType::Viscoelastic: {
-          seissol::model::getTransposedCoefficientMatrix(*dynamic_cast<seissol::model::ViscoElasticMaterial*>(plusMaterial), 0, APlus);
-          seissol::model::getTransposedCoefficientMatrix(*dynamic_cast<seissol::model::ViscoElasticMaterial*>(minusMaterial), 0, AMinus);
-          break;
-        }
-        default: {
-          logError() << "The Dynamic Rupture mechanism does not work with the given material yet.";
-          break;
-        }
-=======
-            mappingDevice.godunov = &imposedStateMinusDevice[ltsFace][0];
-            mappingDevice.fluxSolver = &fluxSolverMinusDevice[ltsFace][0];
-          }
-        }
-      }
 
       /// Transformation matrix
       auto matT = init::T::view::create(matTData);
@@ -1047,7 +701,6 @@
       }
       case seissol::model::MaterialType::Viscoelastic: {
         break;
->>>>>>> cf318821
       }
       case seissol::model::MaterialType::Poroelastic: {
         auto plusEigenpair =
@@ -1127,14 +780,10 @@
                              &plusVolume);
         surfaceArea = plusSurfaceArea;
       } else {
-<<<<<<< HEAD
-        /// Blow up solution on purpose if used by mistake. This happens automatically with higher ranks for DR copy clusters
-        plusSurfaceArea = 1.e99; plusVolume = 1.0;
-=======
         /// Blow up solution on purpose if used by mistake
         plusSurfaceArea = 1.e99;
         plusVolume = 1.0;
->>>>>>> cf318821
+
       }
       if (fault[meshFace].neighborElement >= 0) {
         surfaceAreaAndVolume(meshReader,
@@ -1144,28 +793,18 @@
                              &minusVolume);
         surfaceArea = minusSurfaceArea;
       } else {
-<<<<<<< HEAD
-        /// Blow up solution on purpose if used by mistake. This happens automatically with higher ranks for DR copy clusters
-        minusSurfaceArea = 1.e99; minusVolume = 1.0;
-=======
         /// Blow up solution on purpose if used by mistake
         minusSurfaceArea = 1.e99;
         minusVolume = 1.0;
->>>>>>> cf318821
       }
       godunovData[ltsFace].doubledSurfaceArea = 2.0 * surfaceArea;
 
       dynamicRupture::kernel::rotateFluxMatrix krnl;
       krnl.T = matTData;
 
-<<<<<<< HEAD
-      real                                (*fluxSolverPlusHost)[tensor::fluxSolver::size()]               = layer.var(dynRup[i]->fluxSolverPlus);
-      real                                (*fluxSolverMinusHost)[tensor::fluxSolver::size()]              = layer.var(dynRup[i]->fluxSolverMinus);
-
-=======
-      real(*fluxSolverPlusHost)[tensor::fluxSolver::size()] = layer.var(dynRup->fluxSolverPlus);
-      real(*fluxSolverMinusHost)[tensor::fluxSolver::size()] = layer.var(dynRup->fluxSolverMinus);
->>>>>>> cf318821
+      real(*fluxSolverPlusHost)[tensor::fluxSolver::size()] = layer.var(dynRup[i]->fluxSolverPlus);
+      real(*fluxSolverMinusHost)[tensor::fluxSolver::size()] = layer.var(dynRup[i]->fluxSolverMinus);
+
 
       krnl.fluxSolver = fluxSolverPlusHost[ltsFace];
       krnl.fluxScaleDR = -2.0 * plusSurfaceArea / (6.0 * plusVolume);
@@ -1183,17 +822,5 @@
 }
 }
 
-<<<<<<< HEAD
-void seissol::initializer::copyCellMatricesToDevice(LTSTree*          ltsTree,
-                                                     LTS*              lts,
-                                                     std::array<LTSTree*, MULTIPLE_SIMULATIONS>          dynRupTree,
-                                                     std::array<std::shared_ptr<DynamicRupture>, MULTIPLE_SIMULATIONS>   dynRup,
-                                                     LTSTree*          boundaryTree,
-                                                     Boundary*         boundary) {
-#ifdef ACL_DEVICE
-
-#endif // ACL_DEVICE
-}
-=======
-} // namespace seissol::initializer
->>>>>>> cf318821
+
+}}}} // namespace seissol::initializer