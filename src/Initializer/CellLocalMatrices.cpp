--- conflicted
+++ resolved
@@ -161,6 +161,12 @@
       double volume = MeshTools::volume(elements[meshId], vertices);
 
       for (unsigned side = 0; side < 4; ++side) {
+        seissol::model::getTransposedGodunovState(  material[cell].local,
+                                                    material[cell].neighbor[side],
+                                                    cellInformation[cell].faceTypes[side],
+                                                    QgodLocal,
+                                                    QgodNeighbor );
+
         VrtxCoords normal;
         VrtxCoords tangent1;
         VrtxCoords tangent2;
@@ -350,7 +356,6 @@
   }
 }
 
-<<<<<<< HEAD
 template<typename T, int dim1, int dim2>
 void copyEigenToYateto (Eigen::Matrix<T, dim1, dim2> const& matrix, yateto::DenseTensorView<2, T>& tensorView) {
   assert(tensorView.shape(0) == dim1);
@@ -383,10 +388,7 @@
   return M.cast<real>();
 };
 
-void seissol::initializers::initializeDynamicRuptureMatrices( MeshReader const&      i_meshReader,
-=======
 void seissol::initializers::initializeDynamicRuptureMatrices( seissol::geometry::MeshReader const&      i_meshReader,
->>>>>>> 74d5edb6
                                                               LTSTree*               io_ltsTree,
                                                               LTS*                   i_lts,
                                                               Lut*                   i_ltsLut,
