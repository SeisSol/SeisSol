// SPDX-FileCopyrightText: 2015-2024 SeisSol Group
//
// SPDX-License-Identifier: BSD-3-Clause
// SPDX-LicenseComments: Full text under /LICENSE and /LICENSES/
//
// SPDX-FileContributor: Author lists in /AUTHORS and /CITATION.cff
// SPDX-FileContributor: Carsten Uphoff
// SPDX-FileContributor: Sebastian Wolf

#include "CellLocalMatrices.h"

#include <Initializer/DynamicRupture.h>
#include <Initializer/Tree/LTSTree.h>
#include <Initializer/BasicTypedefs.h>
#include <cassert>

#include "Initializer/MemoryManager.h"
#include "Initializer/ParameterDB.h"
#include "Parameters/ModelParameters.h"
#include "Tree/Layer.h"
#include "Numerical/Transformation.h"
#include "Equations/Setup.h" // IWYU pragma: keep
#include "Model/Common.h"
#include "Geometry/MeshTools.h"
#include "generated_code/tensor.h"
#include "generated_code/kernel.h"
#include <utils/logger.h>
#ifdef ACL_DEVICE
#include <device.h>
#endif

void setStarMatrix( real* i_AT,
                    real* i_BT,
                    real* i_CT,
                    real  i_grad[3],
                    real* o_starMatrix )
{
  for (unsigned idx = 0; idx < seissol::tensor::star::size(0); ++idx) {
    o_starMatrix[idx] = i_grad[0] * i_AT[idx];
  }

  for (unsigned idx = 0; idx < seissol::tensor::star::size(1); ++idx) {
    o_starMatrix[idx] += i_grad[1] * i_BT[idx];
  }

  for (unsigned idx = 0; idx < seissol::tensor::star::size(2); ++idx) {
    o_starMatrix[idx] += i_grad[2] * i_CT[idx];
  }
}

void seissol::initializer::initializeCellLocalMatrices( seissol::geometry::MeshReader const&      i_meshReader,
                                                         LTSTree*               io_ltsTree,
                                                         LTS*                   i_lts,
                                                         Lut*                   i_ltsLut,
                                                         TimeStepping const&    timeStepping,
                                                         const parameters::ModelParameters& modelParameters )
{
  std::vector<Element> const& elements = i_meshReader.getElements();
  std::vector<Vertex> const& vertices = i_meshReader.getVertices();

  static_assert(seissol::tensor::AplusT::Shape[0] == seissol::tensor::AminusT::Shape[0], "Shape mismatch for flux matrices");
  static_assert(seissol::tensor::AplusT::Shape[1] == seissol::tensor::AminusT::Shape[1], "Shape mismatch for flux matrices");

  const unsigned* ltsToMesh = i_ltsLut->getLtsToMeshLut(i_lts->material.mask);

  assert(LayerMask(Ghost) == i_lts->material.mask);
  assert(LayerMask(Ghost) == i_lts->localIntegration.mask);
  assert(LayerMask(Ghost) == i_lts->neighboringIntegration.mask);

  assert(ltsToMesh      == i_ltsLut->getLtsToMeshLut(i_lts->localIntegration.mask));
  assert(ltsToMesh      == i_ltsLut->getLtsToMeshLut(i_lts->neighboringIntegration.mask));

  const auto*       cellInformationAll         = io_ltsTree->var(i_lts->cellInformation);
  for (auto& layer : io_ltsTree->leaves(Ghost)) {
    CellMaterialData*           material                = layer.var(i_lts->material);
    LocalIntegrationData*       localIntegration        = layer.var(i_lts->localIntegration);
    NeighboringIntegrationData* neighboringIntegration  = layer.var(i_lts->neighboringIntegration);
    CellLocalInformation*       cellInformation         = layer.var(i_lts->cellInformation);

#ifdef _OPENMP
  #pragma omp parallel
    {
#endif
    real ATData[tensor::star::size(0)];
    real ATtildeData[tensor::star::size(0)];
    real BTData[tensor::star::size(1)];
    real CTData[tensor::star::size(2)];
    auto AT = init::star::view<0>::create(ATData);
    // AT with elastic parameters in local coordinate system, used for flux kernel
    auto ATtilde = init::star::view<0>::create(ATtildeData);
    auto BT = init::star::view<0>::create(BTData);
    auto CT = init::star::view<0>::create(CTData);

    real TData[seissol::tensor::T::size()];
    real TinvData[seissol::tensor::Tinv::size()];
    auto T = init::T::view::create(TData);
    auto Tinv = init::Tinv::view::create(TinvData);

    real QgodLocalData[tensor::QgodLocal::size()];
    real QgodNeighborData[tensor::QgodNeighbor::size()];
    auto QgodLocal = init::QgodLocal::view::create(QgodLocalData);
    auto QgodNeighbor = init::QgodNeighbor::view::create(QgodNeighborData);

    real rusanovPlusNull[tensor::QcorrLocal::size()]{};
    real rusanovMinusNull[tensor::QcorrNeighbor::size()]{};
    
#ifdef _OPENMP
    #pragma omp for schedule(static)
#endif
    for (unsigned cell = 0; cell < layer.getNumberOfCells(); ++cell) {
      unsigned clusterId = cellInformation[cell].clusterId;
      auto timeStepWidth = timeStepping.globalCflTimeStepWidths[clusterId];
      unsigned meshId = ltsToMesh[cell];

      real x[4];
      real y[4];
      real z[4];
      real gradXi[3];
      real gradEta[3];
      real gradZeta[3];

      // Iterate over all 4 vertices of the tetrahedron
      for (unsigned vertex = 0; vertex < 4; ++vertex) {
        const VrtxCoords& coords = vertices[elements[meshId].vertices[vertex]].coords;
        x[vertex] = coords[0];
        y[vertex] = coords[1];
        z[vertex] = coords[2];
      }

      seissol::transformations::tetrahedronGlobalToReferenceJacobian( x, y, z, gradXi, gradEta, gradZeta );

      seissol::model::getTransposedCoefficientMatrix( material[cell].local, 0, AT );
      seissol::model::getTransposedCoefficientMatrix( material[cell].local, 1, BT );
      seissol::model::getTransposedCoefficientMatrix( material[cell].local, 2, CT );
      setStarMatrix(ATData, BTData, CTData, gradXi, localIntegration[cell].starMatrices[0]);
      setStarMatrix(ATData, BTData, CTData, gradEta, localIntegration[cell].starMatrices[1]);
      setStarMatrix(ATData, BTData, CTData, gradZeta, localIntegration[cell].starMatrices[2]);

      double volume = MeshTools::volume(elements[meshId], vertices);

      for (unsigned side = 0; side < 4; ++side) {
        VrtxCoords normal;
        VrtxCoords tangent1;
        VrtxCoords tangent2;
        MeshTools::normalAndTangents(elements[meshId], side, vertices, normal, tangent1, tangent2);
        double surface = MeshTools::surface(normal);
        MeshTools::normalize(normal, normal);
        MeshTools::normalize(tangent1, tangent1);
        MeshTools::normalize(tangent2, tangent2);

        real nLocalData[6*6];
        seissol::model::getBondMatrix(normal, tangent1, tangent2, nLocalData);
        seissol::model::getTransposedGodunovState(  seissol::model::getRotatedMaterialCoefficients(nLocalData, material[cell].local),
                                                      seissol::model::getRotatedMaterialCoefficients(nLocalData, material[cell].neighbor[side]),
                                                      cellInformation[cell].faceTypes[side],
                                                      QgodLocal,
                                                      QgodNeighbor );
        seissol::model::getTransposedCoefficientMatrix( seissol::model::getRotatedMaterialCoefficients(nLocalData, material[cell].local), 0, ATtilde );

        // Calculate transposed T instead
        seissol::model::getFaceRotationMatrix(normal, tangent1, tangent2, T, Tinv);

        // Scale with |S_side|/|J| and multiply with -1 as the flux matrices
        // must be subtracted.
        real fluxScale = -2.0 * surface / (6.0 * volume);

        const auto isSpecialBC = [&cellInformation, &cellInformationAll, cell](int side) {
          const auto hasDRFace = [](const CellLocalInformation& ci) {
            bool hasAtLeastOneDRFace = false;
            for (size_t i = 0; i < 4; ++i) {
              if (ci.faceTypes[i] == FaceType::DynamicRupture) {
                hasAtLeastOneDRFace = true;
              }
            }
            return hasAtLeastOneDRFace;
          };
          const bool thisCellHasAtLeastOneDRFace = hasDRFace(cellInformation[cell]);
          const auto neighborID = cellInformation[cell].faceNeighborIds[side];
          const bool neighborBehindSideHasAtLeastOneDRFace = hasDRFace(cellInformationAll[neighborID]);
          const bool adjacentDRFaceExists = thisCellHasAtLeastOneDRFace || neighborBehindSideHasAtLeastOneDRFace;
          return (cellInformation[cell].faceTypes[side] == FaceType::Regular) && adjacentDRFaceExists;
        };

        const auto wavespeedLocal = material[cell].local.getMaxWaveSpeed();
        const auto wavespeedNeighbor = material[cell].neighbor[side].getMaxWaveSpeed();
        const auto wavespeed = std::max(wavespeedLocal, wavespeedNeighbor);

        real centralFluxData[tensor::QgodLocal::size()]{};
        real rusanovPlusData[tensor::QcorrLocal::size()]{};
        real rusanovMinusData[tensor::QcorrNeighbor::size()]{};
        auto centralFluxView = init::QgodLocal::view::create(centralFluxData);
        auto rusanovPlusView = init::QcorrLocal::view::create(rusanovPlusData);
        auto rusanovMinusView = init::QcorrNeighbor::view::create(rusanovMinusData);
        for (size_t i = 0; i < std::min(tensor::QgodLocal::Shape[0], tensor::QgodLocal::Shape[1]); i++) {
          centralFluxView(i, i) = 0.5;
          rusanovPlusView(i, i) = wavespeed * 0.5;
          rusanovMinusView(i, i) = -wavespeed * 0.5;
        }

        // check if we're on a face that has an adjacent cell with DR face
        const auto fluxDefault = isSpecialBC(side) ?
          modelParameters.fluxNearFault : modelParameters.flux;
        
        // exclude boundary conditions
        static const std::vector<FaceType> GodunovBoundaryConditions = {
          FaceType::FreeSurface,
          FaceType::FreeSurfaceGravity,
          FaceType::Analytical
        };

        const auto enforceGodunov
          = std::any_of(GodunovBoundaryConditions.begin(), GodunovBoundaryConditions.end(),
              [&](auto condition) {return condition == cellInformation[cell].faceTypes[side];});

        const auto flux = enforceGodunov ? parameters::NumericalFlux::Godunov : fluxDefault;

        kernel::computeFluxSolverLocal localKrnl;
        localKrnl.fluxScale = fluxScale;
        localKrnl.AplusT = localIntegration[cell].nApNm1[side];
        if (flux == parameters::NumericalFlux::Rusanov) {
          localKrnl.QgodLocal = centralFluxData;
          localKrnl.QcorrLocal = rusanovPlusData;
        } else {
          localKrnl.QgodLocal = QgodLocalData;
          localKrnl.QcorrLocal = rusanovPlusNull;
        }
        localKrnl.T = TData;
        localKrnl.Tinv = TinvData;
        localKrnl.star(0) = ATtildeData;
        localKrnl.execute();

        kernel::computeFluxSolverNeighbor neighKrnl;
        neighKrnl.fluxScale = fluxScale;
        neighKrnl.AminusT = neighboringIntegration[cell].nAmNm1[side];
        if (flux == parameters::NumericalFlux::Rusanov) {
          neighKrnl.QgodNeighbor = centralFluxData;
          neighKrnl.QcorrNeighbor = rusanovMinusData;
        } else {
          neighKrnl.QgodNeighbor = QgodNeighborData;
          neighKrnl.QcorrNeighbor = rusanovMinusNull;
        }
        neighKrnl.T = TData;
        neighKrnl.Tinv = TinvData;
        neighKrnl.star(0) = ATtildeData;
        if (cellInformation[cell].faceTypes[side] == FaceType::Dirichlet ||
            cellInformation[cell].faceTypes[side] == FaceType::FreeSurfaceGravity) {
          // already rotated
          neighKrnl.Tinv = init::identityT::Values;
        }
        neighKrnl.execute();
      }

      seissol::model::initializeSpecificLocalData(  material[cell].local,
                                                    timeStepWidth,
                                                    &localIntegration[cell].specific );

      seissol::model::initializeSpecificNeighborData( material[cell].local,
                                                      &neighboringIntegration[cell].specific );

    }
#ifdef _OPENMP
    }
#endif
    ltsToMesh += layer.getNumberOfCells();
  }
}

void surfaceAreaAndVolume(const seissol::geometry::MeshReader& i_meshReader,
                          unsigned meshId,
                          unsigned side,
                          double* surfaceArea,
                          double* volume) {
  const std::vector<Vertex>& vertices = i_meshReader.getVertices();
  const std::vector<Element>& elements = i_meshReader.getElements();

  VrtxCoords normal;
  VrtxCoords tangent1;
  VrtxCoords tangent2;
  MeshTools::normalAndTangents(elements[meshId], side, vertices, normal, tangent1, tangent2);

  *volume = MeshTools::volume(elements[meshId], vertices);
  *surfaceArea = MeshTools::surface(normal);
}

void seissol::initializer::initializeBoundaryMappings(const seissol::geometry::MeshReader& i_meshReader,
                                                       const EasiBoundary* easiBoundary,
                                                       LTSTree* io_ltsTree,
                                                       LTS* i_lts,
                                                       Lut* i_ltsLut) {
  const std::vector<Element>& elements = i_meshReader.getElements();
  const std::vector<Vertex>& vertices = i_meshReader.getVertices();

  const unsigned* ltsToMesh = i_ltsLut->getLtsToMeshLut(i_lts->material.mask);

  for (auto& layer : io_ltsTree->leaves(Ghost)) {
    auto* cellInformation = layer.var(i_lts->cellInformation);
    auto* boundary = layer.var(i_lts->boundaryMapping);

#ifdef _OPENMP
#pragma omp for schedule(static)
#endif
    for (unsigned cell = 0; cell < layer.getNumberOfCells(); ++cell) {
      const auto& element = elements[ltsToMesh[cell]];
      const double* coords[4];
      for (unsigned v = 0; v < 4; ++v) {
        coords[v] = vertices[ element.vertices[ v ] ].coords;
      }
      for (unsigned side = 0; side < 4; ++side) {
        if (cellInformation[cell].faceTypes[side] != FaceType::FreeSurfaceGravity
            && cellInformation[cell].faceTypes[side] != FaceType::Dirichlet
            && cellInformation[cell].faceTypes[side] != FaceType::Analytical) {
          continue;
        }
        // Compute nodal points in global coordinates for each side.
        real nodesReferenceData[nodal::tensor::nodes2D::Size];
        std::copy_n(nodal::init::nodes2D::Values,
                    nodal::tensor::nodes2D::Size,
                    nodesReferenceData);
        auto nodesReference = nodal::init::nodes2D::view::create(nodesReferenceData);
        auto nodes = boundary[cell][side].nodes;
        assert(nodes != nullptr);
        auto offset = 0;
        for (unsigned int i = 0; i < nodal::tensor::nodes2D::Shape[0]; ++i) {
          double nodeReference[2];
          nodeReference[0] = nodesReference(i,0);
          nodeReference[1] = nodesReference(i,1);
          // Compute the global coordinates for the nodal points.
          double xiEtaZeta[3], xyz[3];
          seissol::transformations::chiTau2XiEtaZeta(side,
                                                     nodeReference,
                                                     xiEtaZeta);
          seissol::transformations::tetrahedronReferenceToGlobal(coords[0],
                                                                 coords[1],
                                                                 coords[2],
                                                                 coords[3],
                                                                 xiEtaZeta,
                                                                 xyz);
          nodes[offset++] = xyz[0];
          nodes[offset++] = xyz[1];
          nodes[offset++] = xyz[2];
        }

        // Compute map that rotates to normal aligned coordinate system.
        real* TData = boundary[cell][side].TData;
        real* TinvData = boundary[cell][side].TinvData;
        assert(TData != nullptr);
        assert(TinvData != nullptr);
        auto T = init::T::view::create(TData);
        auto Tinv = init::Tinv::view::create(TinvData);

        VrtxCoords normal;
        VrtxCoords tangent1;
        VrtxCoords tangent2;
        MeshTools::normalAndTangents(element, side, vertices, normal, tangent1, tangent2);
        MeshTools::normalize(normal, normal);
        MeshTools::normalize(tangent1, tangent1);
        MeshTools::normalize(tangent2, tangent2);
        seissol::model::getFaceRotationMatrix(normal, tangent1, tangent2, T, Tinv);

        // Evaluate easi boundary condition matrices if needed
        real* easiBoundaryMap = boundary[cell][side].easiBoundaryMap;
        real* easiBoundaryConstant = boundary[cell][side].easiBoundaryConstant;
        assert(easiBoundaryMap != nullptr);
        assert(easiBoundaryConstant != nullptr);
        if (cellInformation[cell].faceTypes[side] == FaceType::Dirichlet) {
          easiBoundary->query(nodes, easiBoundaryMap, easiBoundaryConstant);
        } else {
          // Boundary should not be evaluated
          std::fill_n(easiBoundaryMap,
                      seissol::tensor::easiBoundaryMap::size(),
                      std::numeric_limits<real>::signaling_NaN());
          std::fill_n(easiBoundaryConstant,
                      seissol::tensor::easiBoundaryConstant::size(),
                      std::numeric_limits<real>::signaling_NaN());
        }

      }
    }
    ltsToMesh += layer.getNumberOfCells();
  }
}

/**
 * Copies an eigen3 matrix to a 2D yateto tensor
 */
template <typename T, int dim1, int dim2>
void copyEigenToYateto(const Eigen::Matrix<T, dim1, dim2>& matrix,
                       yateto::DenseTensorView<2, T>& tensorView) {
  assert(tensorView.shape(0) == dim1);
  assert(tensorView.shape(1) == dim2);

  tensorView.setZero();
  for (size_t row = 0; row < dim1; ++row) {
    for (size_t col = 0; col < dim2; ++col) {
      tensorView(row, col) = matrix(row, col);
    }
  }
}

constexpr int N = tensor::Zminus::Shape[0];
Eigen::Matrix<real, N, N> extractMatrix(eigenvalues::Eigenpair<std::complex<double>, seissol::model::MaterialT::NumQuantities> eigenpair) {
#ifdef USE_POROELASTIC
  constexpr std::array<int, 4> tractionIndices = {0,3,5,9};
  constexpr std::array<int, 4> velocityIndices = {6,7,8,10};
  constexpr std::array<int, 4> columnIndices = {0,1,2,3};
#else
  constexpr std::array<int, 3> tractionIndices = {0,3,5};
  constexpr std::array<int, 3> velocityIndices = {6,7,8};
  constexpr std::array<int, 3> columnIndices = {0,1,2};
#endif
  auto matrix = eigenpair.getVectorsAsMatrix();
  Eigen::Matrix<double, N, N> RT = matrix(tractionIndices, columnIndices).real();
  Eigen::Matrix<double, N, N> RT_inv = RT.inverse();
  Eigen::Matrix<double, N, N> RU = matrix(velocityIndices, columnIndices).real();
  Eigen::Matrix<double, N, N> M = RU * RT_inv;
  return M.cast<real>();
};

void seissol::initializer::initializeDynamicRuptureMatrices(
    const seissol::geometry::MeshReader& i_meshReader,
    LTSTree* io_ltsTree,
    LTS* i_lts,
    Lut* i_ltsLut,
    std::array<LTSTree*, MULTIPLE_SIMULATIONS> dynRupTree,
    std::array<std::shared_ptr<DynamicRupture>, MULTIPLE_SIMULATIONS> dynRup,
    unsigned* ltsFaceToMeshFace,
    const GlobalData& global,
    double etaHack) {
  
  unsigned int rank = seissol::MPI::mpi.rank();
  real TData[tensor::T::size()] = {0.0};
  real TinvData[tensor::Tinv::size()] = {0.0};
  real APlusData[tensor::star::size(0)] = {0.0};
  real AMinusData[tensor::star::size(0)] = {0.0};

  const std::vector<Fault>& fault = i_meshReader.getFault();
  const std::vector<Element>& elements = i_meshReader.getElements();
  CellDRMapping (*drMapping)[4] = io_ltsTree->var(i_lts->drMapping);
  CellDRMapping (*drMappingDevice)[4] = io_ltsTree->var(i_lts->drMappingDevice);
  CellMaterialData* material = io_ltsTree->var(i_lts->material);
  real** derivatives = io_ltsTree->var(i_lts->derivatives); // The WP derivatives pointer thing
  real* (*faceNeighbors)[4] = io_ltsTree->var(i_lts->faceNeighbors);
  real** derivativesDevice = io_ltsTree->var(i_lts->derivativesDevice);
  real* (*faceNeighborsDevice)[4] = io_ltsTree->var(i_lts->faceNeighborsDevice);
  CellLocalInformation* cellInformation = io_ltsTree->var(i_lts->cellInformation);

<<<<<<< HEAD
  for(unsigned int i=0; i < MULTIPLE_SIMULATIONS; i++){
    unsigned* layerLtsFaceToMeshFace = ltsFaceToMeshFace;
    for (auto it = dynRupTree[i]->beginLeaf(LayerMask(Ghost));
         it != dynRupTree[i]->endLeaf(); ++it) {
      real** timeDerivativePlus = it->var(dynRup[i]->timeDerivativePlus);
      real** timeDerivativeMinus = it->var(dynRup[i]->timeDerivativeMinus);
      real** timeDerivativePlusDevice = it->var(dynRup[i]->timeDerivativePlusDevice);
      real** timeDerivativeMinusDevice = it->var(dynRup[i]->timeDerivativeMinusDevice);
      real(*imposedStatePlus)[tensor::QInterpolated::size()] =
          it->var(dynRup[i]->imposedStatePlus, AllocationPlace::Host);
      real(*imposedStateMinus)[tensor::QInterpolated::size()] =
          it->var(dynRup[i]->imposedStateMinus, AllocationPlace::Host);
      real(*imposedStatePlusDevice)[tensor::QInterpolated::size()] =
          it->var(dynRup[i]->imposedStatePlus, AllocationPlace::Device);
      real(*imposedStateMinusDevice)[tensor::QInterpolated::size()] =
          it->var(dynRup[i]->imposedStateMinus, AllocationPlace::Device);
      DRGodunovData* godunovData = it->var(dynRup[i]->godunovData);
      real(*fluxSolverPlus)[tensor::fluxSolver::size()] =
          it->var(dynRup[i]->fluxSolverPlus, AllocationPlace::Host);
      real(*fluxSolverMinus)[tensor::fluxSolver::size()] =
          it->var(dynRup[i]->fluxSolverMinus, AllocationPlace::Host);
      real(*fluxSolverPlusDevice)[tensor::fluxSolver::size()] =
          it->var(dynRup[i]->fluxSolverPlus, AllocationPlace::Device);
      real(*fluxSolverMinusDevice)[tensor::fluxSolver::size()] =
          it->var(dynRup[i]->fluxSolverMinus, AllocationPlace::Device);
      DRFaceInformation* faceInformation = it->var(dynRup[i]->faceInformation);
      seissol::model::IsotropicWaveSpeeds* waveSpeedsPlus = it->var(dynRup[i]->waveSpeedsPlus);
      seissol::model::IsotropicWaveSpeeds* waveSpeedsMinus = it->var(dynRup[i]->waveSpeedsMinus);
      seissol::dr::ImpedancesAndEta* impAndEta = it->var(dynRup[i]->impAndEta);
      seissol::dr::ImpedanceMatrices* impedanceMatrices = it->var(dynRup[i]->impedanceMatrices);
=======
  unsigned* layerLtsFaceToMeshFace = ltsFaceToMeshFace;

  for (auto& layer : dynRupTree->leaves(Ghost)) {
    real**                                timeDerivativePlus                                        = layer.var(dynRup->timeDerivativePlus);
    real**                                timeDerivativeMinus                                       = layer.var(dynRup->timeDerivativeMinus);
    real**                                timeDerivativePlusDevice                                        = layer.var(dynRup->timeDerivativePlusDevice);
    real**                                timeDerivativeMinusDevice                                       = layer.var(dynRup->timeDerivativeMinusDevice);
    DRGodunovData*                        godunovData                                               = layer.var(dynRup->godunovData);
    real                                (*imposedStatePlus)[tensor::QInterpolated::size()]          = layer.var(dynRup->imposedStatePlus, AllocationPlace::Host);
    real                                (*imposedStateMinus)[tensor::QInterpolated::size()]         = layer.var(dynRup->imposedStateMinus, AllocationPlace::Host);
    real                                (*fluxSolverPlus)[tensor::fluxSolver::size()]               = layer.var(dynRup->fluxSolverPlus, AllocationPlace::Host);
    real                                (*fluxSolverMinus)[tensor::fluxSolver::size()]              = layer.var(dynRup->fluxSolverMinus, AllocationPlace::Host);
    real                                (*imposedStatePlusDevice)[tensor::QInterpolated::size()]          = layer.var(dynRup->imposedStatePlus, AllocationPlace::Device);
    real                                (*imposedStateMinusDevice)[tensor::QInterpolated::size()]         = layer.var(dynRup->imposedStateMinus, AllocationPlace::Device);
    real                                (*fluxSolverPlusDevice)[tensor::fluxSolver::size()]               = layer.var(dynRup->fluxSolverPlus, AllocationPlace::Device);
    real                                (*fluxSolverMinusDevice)[tensor::fluxSolver::size()]              = layer.var(dynRup->fluxSolverMinus, AllocationPlace::Device);
    DRFaceInformation*                    faceInformation                                           = layer.var(dynRup->faceInformation);
    seissol::model::IsotropicWaveSpeeds*  waveSpeedsPlus                                            = layer.var(dynRup->waveSpeedsPlus);
    seissol::model::IsotropicWaveSpeeds*  waveSpeedsMinus                                           = layer.var(dynRup->waveSpeedsMinus);
    seissol::dr::ImpedancesAndEta*        impAndEta                                                 = layer.var(dynRup->impAndEta);
    seissol::dr::ImpedanceMatrices*       impedanceMatrices                                         = layer.var(dynRup->impedanceMatrices);

>>>>>>> c19cf489

#ifdef _OPENMP
#pragma omp parallel for private(TData, TinvData, APlusData, AMinusData) schedule(static)
#endif
<<<<<<< HEAD
      for (unsigned ltsFace = 0; ltsFace < it->getNumberOfCells(); ++ltsFace) {
        unsigned meshFace = layerLtsFaceToMeshFace[ltsFace];
        assert(fault[meshFace].element >= 0 || fault[meshFace].neighborElement >= 0);

        /// Face information
        faceInformation[ltsFace].meshFace = meshFace;
        faceInformation[ltsFace].plusSide = fault[meshFace].side;
        faceInformation[ltsFace].minusSide = fault[meshFace].neighborSide;
        if (fault[meshFace].element >= 0) {
          faceInformation[ltsFace].faceRelation =
              elements[fault[meshFace].element].sideOrientations[fault[meshFace].side] + 1;
          faceInformation[ltsFace].plusSideOnThisRank = true;
        } else {
          /// \todo check if this is correct
          faceInformation[ltsFace].faceRelation =
              elements[fault[meshFace].neighborElement]
                  .sideOrientations[fault[meshFace].neighborSide] +
              1;
          faceInformation[ltsFace].plusSideOnThisRank = false;
        }
=======
    for (unsigned ltsFace = 0; ltsFace < layer.getNumberOfCells(); ++ltsFace) {
      unsigned meshFace = layerLtsFaceToMeshFace[ltsFace];
      assert(fault[meshFace].element >= 0 || fault[meshFace].neighborElement >= 0);

      /// Face information
      faceInformation[ltsFace].meshFace = meshFace;
      faceInformation[ltsFace].plusSide = fault[meshFace].side;
      faceInformation[ltsFace].minusSide = fault[meshFace].neighborSide;
      if (fault[meshFace].element >= 0) {
        faceInformation[ltsFace].faceRelation = elements[ fault[meshFace].element ].sideOrientations[ fault[meshFace].side ] + 1;
        faceInformation[ltsFace].plusSideOnThisRank = true;
      } else {
        /// \todo check if this is correct
        faceInformation[ltsFace].faceRelation = elements[ fault[meshFace].neighborElement ].sideOrientations[ fault[meshFace].neighborSide ] + 1;
        faceInformation[ltsFace].plusSideOnThisRank = false;
      }
>>>>>>> c19cf489

        /// Look for time derivative mapping in all duplicates
        int derivativesMeshId;
        int derivativesSide;
        if (fault[meshFace].element >= 0) {
          derivativesMeshId = fault[meshFace].element;
          derivativesSide = faceInformation[ltsFace].plusSide;
        } else {
          derivativesMeshId = fault[meshFace].neighborElement;
          derivativesSide = faceInformation[ltsFace].minusSide;
        }
        real* timeDerivative1 = nullptr;
        real* timeDerivative2 = nullptr;
        real* timeDerivative1Device = nullptr;
        real* timeDerivative2Device = nullptr;
        for (unsigned duplicate = 0; duplicate < Lut::MaxDuplicates; ++duplicate) {
          unsigned ltsId =
              i_ltsLut->ltsId(i_lts->cellInformation.mask, derivativesMeshId, duplicate);
          if (timeDerivative1 == nullptr && (cellInformation[ltsId].ltsSetup >> 9) % 2 == 1) {
            timeDerivative1 =
                derivatives[i_ltsLut->ltsId(i_lts->derivatives.mask, derivativesMeshId, duplicate)];
            timeDerivative1Device = derivativesDevice[i_ltsLut->ltsId(
                i_lts->derivatives.mask, derivativesMeshId, duplicate)];
          }
          if (timeDerivative2 == nullptr &&
              (cellInformation[ltsId].ltsSetup >> derivativesSide) % 2 == 1) {
            timeDerivative2 = faceNeighbors[i_ltsLut->ltsId(
                i_lts->faceNeighbors.mask, derivativesMeshId, duplicate)][derivativesSide];
            timeDerivative2Device = faceNeighborsDevice[i_ltsLut->ltsId(
                i_lts->faceNeighbors.mask, derivativesMeshId, duplicate)][derivativesSide];
          }
        }

        assert(timeDerivative1 != nullptr && timeDerivative2 != nullptr);

        if (fault[meshFace].element >= 0) {
          timeDerivativePlus[ltsFace] = timeDerivative1; // The respective timederivative pointers are set in DR here -> that means they are already linked correctly
          timeDerivativeMinus[ltsFace] = timeDerivative2; 
          timeDerivativePlusDevice[ltsFace] = timeDerivative1Device;
          timeDerivativeMinusDevice[ltsFace] = timeDerivative2Device;
        } else {
          timeDerivativePlus[ltsFace] = timeDerivative2; // The respective timederivative pointers are set in DR here -> same as above
          timeDerivativeMinus[ltsFace] = timeDerivative1;
          timeDerivativePlusDevice[ltsFace] = timeDerivative2Device;
          timeDerivativeMinusDevice[ltsFace] = timeDerivative1Device;
        }

        assert(timeDerivativePlus[ltsFace] != nullptr && timeDerivativeMinus[ltsFace] != nullptr);

        /// DR mapping for elements
        for (unsigned duplicate = 0; duplicate < Lut::MaxDuplicates; ++duplicate) {
          unsigned plusLtsId =
              (fault[meshFace].element >= 0)
                  ? i_ltsLut->ltsId(i_lts->drMapping.mask, fault[meshFace].element, duplicate)
                  : std::numeric_limits<unsigned>::max();
          unsigned minusLtsId = (fault[meshFace].neighborElement >= 0)
                                    ? i_ltsLut->ltsId(i_lts->drMapping.mask,
                                                      fault[meshFace].neighborElement,
                                                      duplicate)
                                    : std::numeric_limits<unsigned>::max();

          assert(duplicate != 0 || plusLtsId != std::numeric_limits<unsigned>::max() ||
                 minusLtsId != std::numeric_limits<unsigned>::max());

          if (plusLtsId != std::numeric_limits<unsigned>::max()) {
#ifdef _OPENMP
#pragma omp critical
#endif // _OPENMP
            {
              CellDRMapping& mapping = drMapping[plusLtsId][faceInformation[ltsFace].plusSide];
              mapping.side = faceInformation[ltsFace].plusSide;
              mapping.faceRelation = 0;
              mapping.godunov[i] = &imposedStatePlus[ltsFace][0];
              mapping.fluxSolver[i] = &fluxSolverPlus[ltsFace][0];
              CellDRMapping& mappingDevice =
                  drMappingDevice[plusLtsId][faceInformation[ltsFace].plusSide];
              mappingDevice.side = faceInformation[ltsFace].plusSide;
              mappingDevice.faceRelation = 0;
              mappingDevice.godunov[i] = &imposedStatePlusDevice[ltsFace][0];
              mappingDevice.fluxSolver[i] = &fluxSolverPlusDevice[ltsFace][0];
            }
        }
        if (minusLtsId != std::numeric_limits<unsigned>::max()) {
#ifdef _OPENMP
#pragma omp critical
#endif // _OPENMP
          {
            CellDRMapping& mapping = drMapping[minusLtsId][faceInformation[ltsFace].minusSide];
            mapping.side = faceInformation[ltsFace].minusSide;
            mapping.faceRelation = faceInformation[ltsFace].faceRelation;
            mapping.godunov[i] = &imposedStateMinus[ltsFace][0];
            mapping.fluxSolver[i] = &fluxSolverMinus[ltsFace][0];
            CellDRMapping& mappingDevice =
                drMappingDevice[minusLtsId][faceInformation[ltsFace].minusSide];
            mappingDevice.side = faceInformation[ltsFace].minusSide;
            mappingDevice.faceRelation = faceInformation[ltsFace].faceRelation;
            mappingDevice.godunov[i] = &imposedStateMinusDevice[ltsFace][0];
            mappingDevice.fluxSolver[i] = &fluxSolverMinusDevice[ltsFace][0];
          }
        }
        }

        /// Transformation matrix
        auto T = init::T::view::create(TData);
        auto Tinv = init::Tinv::view::create(TinvData);
        seissol::model::getFaceRotationMatrix(
            fault[meshFace].normal, fault[meshFace].tangent1, fault[meshFace].tangent2, T, Tinv);

        /// Materials
        seissol::model::Material* plusMaterial;
        seissol::model::Material* minusMaterial;
        unsigned plusLtsId = (fault[meshFace].element >= 0)
                                 ? i_ltsLut->ltsId(i_lts->material.mask, fault[meshFace].element)
                                 : std::numeric_limits<unsigned>::max();
        unsigned minusLtsId =
            (fault[meshFace].neighborElement >= 0)
                ? i_ltsLut->ltsId(i_lts->material.mask, fault[meshFace].neighborElement)
                : std::numeric_limits<unsigned>::max();

        assert(plusLtsId != std::numeric_limits<unsigned>::max() ||
               minusLtsId != std::numeric_limits<unsigned>::max());

        if (plusLtsId != std::numeric_limits<unsigned>::max()) {
          plusMaterial = &material[plusLtsId].local;
          minusMaterial = &material[plusLtsId].neighbor[faceInformation[ltsFace].plusSide];
        } else {
          assert(minusLtsId != std::numeric_limits<unsigned>::max());
          plusMaterial = &material[minusLtsId].neighbor[faceInformation[ltsFace].minusSide];
          minusMaterial = &material[minusLtsId].local;
        }

        /// Wave speeds and Coefficient Matrices
        auto APlus = init::star::view<0>::create(APlusData);
        auto AMinus = init::star::view<0>::create(AMinusData);

        waveSpeedsPlus[ltsFace].density = plusMaterial->rho;
        waveSpeedsMinus[ltsFace].density = minusMaterial->rho;
        waveSpeedsPlus[ltsFace].pWaveVelocity = plusMaterial->getPWaveSpeed();
        waveSpeedsPlus[ltsFace].sWaveVelocity = plusMaterial->getSWaveSpeed();
        waveSpeedsMinus[ltsFace].pWaveVelocity = minusMaterial->getPWaveSpeed();
        waveSpeedsMinus[ltsFace].sWaveVelocity = minusMaterial->getSWaveSpeed();

        // calculate Impedances Z and eta
        impAndEta[ltsFace].zp =
            (waveSpeedsPlus[ltsFace].density * waveSpeedsPlus[ltsFace].pWaveVelocity);
        impAndEta[ltsFace].zpNeig =
            (waveSpeedsMinus[ltsFace].density * waveSpeedsMinus[ltsFace].pWaveVelocity);
        impAndEta[ltsFace].zs =
            (waveSpeedsPlus[ltsFace].density * waveSpeedsPlus[ltsFace].sWaveVelocity);
        impAndEta[ltsFace].zsNeig =
            (waveSpeedsMinus[ltsFace].density * waveSpeedsMinus[ltsFace].sWaveVelocity);

        impAndEta[ltsFace].invZp = 1 / impAndEta[ltsFace].zp;
        impAndEta[ltsFace].invZpNeig = 1 / impAndEta[ltsFace].zpNeig;
        impAndEta[ltsFace].invZs = 1 / impAndEta[ltsFace].zs;
        impAndEta[ltsFace].invZsNeig = 1 / impAndEta[ltsFace].zsNeig;

        impAndEta[ltsFace].etaP =
            etaHack / (1.0 / impAndEta[ltsFace].zp + 1.0 / impAndEta[ltsFace].zpNeig);
        impAndEta[ltsFace].invEtaS = 1.0 / impAndEta[ltsFace].zs + 1.0 / impAndEta[ltsFace].zsNeig;
        impAndEta[ltsFace].etaS =
            1.0 / (1.0 / impAndEta[ltsFace].zs + 1.0 / impAndEta[ltsFace].zsNeig);

        switch (plusMaterial->getMaterialType()) {
        case seissol::model::MaterialType::Acoustic: {
          logError() << "Dynamic Rupture is not possible with an acoustic material.";
          break;
        }
        case seissol::model::MaterialType::Poroelastic: {
          // TODO (SW) Extract this into a function
          seissol::model::getTransposedCoefficientMatrix(*dynamic_cast<seissol::model::PoroElasticMaterial*>(plusMaterial), 0, APlus);
          seissol::model::getTransposedCoefficientMatrix(*dynamic_cast<seissol::model::PoroElasticMaterial*>(minusMaterial), 0, AMinus);

          auto plusEigenpair = seissol::model::getEigenDecomposition(*dynamic_cast<seissol::model::PoroElasticMaterial*>(plusMaterial));
          auto minusEigenpair = seissol::model::getEigenDecomposition(*dynamic_cast<seissol::model::PoroElasticMaterial*>(minusMaterial));

          // The impedance matrices are diagonal in the (visco)elastic case, so we only store
          // the values Zp, Zs. In the poroelastic case, the fluid pressure and normal component
          // of the traction depend on each other, so we need a more complicated matrix structure.
          Eigen::Matrix<real, N, N> impedanceMatrix = extractMatrix(plusEigenpair);
          Eigen::Matrix<real, N, N> impedanceNeigMatrix = extractMatrix(minusEigenpair);
          Eigen::Matrix<real, N, N> etaMatrix = (impedanceMatrix + impedanceNeigMatrix).inverse();

          auto impedanceView = init::Zplus::view::create(impedanceMatrices[ltsFace].impedance);
          auto impedanceNeigView = init::Zminus::view::create(impedanceMatrices[ltsFace].impedanceNeig);
          auto etaView = init::eta::view::create(impedanceMatrices[ltsFace].eta);

          copyEigenToYateto(impedanceMatrix, impedanceView);
          copyEigenToYateto(impedanceNeigMatrix, impedanceNeigView);
          copyEigenToYateto(etaMatrix, etaView);

          break;
        }
        case seissol::model::MaterialType::Anisotropic: {
          logError() << "The Dynamic Rupture mechanism does not work with anisotropy yet.";
          //TODO(VK): Make DR work with anisotropy 
          break;
        }
        case seissol::model::MaterialType::Elastic: {
          seissol::model::getTransposedCoefficientMatrix(*dynamic_cast<seissol::model::ElasticMaterial*>(plusMaterial), 0, APlus);
          seissol::model::getTransposedCoefficientMatrix(*dynamic_cast<seissol::model::ElasticMaterial*>(minusMaterial), 0, AMinus);
          break;
        }
        case seissol::model::MaterialType::Viscoelastic: {
          seissol::model::getTransposedCoefficientMatrix(*dynamic_cast<seissol::model::ViscoElasticMaterial*>(plusMaterial), 0, APlus);
          seissol::model::getTransposedCoefficientMatrix(*dynamic_cast<seissol::model::ViscoElasticMaterial*>(minusMaterial), 0, AMinus);
          break;
        }
        default: {
          logError() << "The Dynamic Rupture mechanism does not work with the given material yet.";
          break;
        }
      }
      /// Traction matrices for "average" traction
      auto tractionPlusMatrix = init::tractionPlusMatrix::view::create(godunovData[ltsFace].tractionPlusMatrix);
      auto tractionMinusMatrix = init::tractionMinusMatrix::view::create(godunovData[ltsFace].tractionMinusMatrix);
      double ZpP = plusMaterial->rho * waveSpeedsPlus[ltsFace].pWaveVelocity;
      double ZsP = plusMaterial->rho * waveSpeedsPlus[ltsFace].sWaveVelocity;
      double ZpM = minusMaterial->rho * waveSpeedsMinus[ltsFace].pWaveVelocity;
      double ZsM = minusMaterial->rho * waveSpeedsMinus[ltsFace].sWaveVelocity;
      double etaP = ZpP*ZpM / (ZpP + ZpM);
      double etaS = ZsP*ZsM / (ZsP + ZsM);

      tractionPlusMatrix.setZero();
      tractionPlusMatrix(0,0) = etaP / ZpP;
      tractionPlusMatrix(3,1) = etaS / ZsP;
      tractionPlusMatrix(5,2) = etaS / ZsP;

      tractionMinusMatrix.setZero();
      tractionMinusMatrix(0,0) = etaP / ZpM;
      tractionMinusMatrix(3,1) = etaS / ZsM;
      tractionMinusMatrix(5,2) = etaS / ZsM;

      /// Transpose Tinv
      dynamicRupture::kernel::transposeTinv ttKrnl;
      ttKrnl.Tinv = TinvData;
      ttKrnl.TinvT = godunovData[ltsFace].TinvT;
      ttKrnl.execute();

      double plusSurfaceArea, plusVolume, minusSurfaceArea, minusVolume;
      double surfaceArea = 0;
      if (fault[meshFace].element >= 0) {
        surfaceAreaAndVolume( i_meshReader, fault[meshFace].element, fault[meshFace].side, &plusSurfaceArea, &plusVolume );
        surfaceArea = plusSurfaceArea;
      } else {
        /// Blow up solution on purpose if used by mistake. This happens automatically with higher ranks for DR copy clusters
        plusSurfaceArea = 1.e99; plusVolume = 1.0;
      }
      if (fault[meshFace].neighborElement >= 0) {
        surfaceAreaAndVolume( i_meshReader, fault[meshFace].neighborElement, fault[meshFace].neighborSide, &minusSurfaceArea, &minusVolume );
        surfaceArea = minusSurfaceArea;
      } else {
        /// Blow up solution on purpose if used by mistake. This happens automatically with higher ranks for DR copy clusters
        minusSurfaceArea = 1.e99; minusVolume = 1.0;
      }
      godunovData[ltsFace].doubledSurfaceArea = 2.0 * surfaceArea;

      dynamicRupture::kernel::rotateFluxMatrix krnl;
      krnl.T = TData;

<<<<<<< HEAD
      real                                (*fluxSolverPlusHost)[tensor::fluxSolver::size()]               = it->var(dynRup[i]->fluxSolverPlus);
      real                                (*fluxSolverMinusHost)[tensor::fluxSolver::size()]              = it->var(dynRup[i]->fluxSolverMinus);
=======
      real                                (*fluxSolverPlusHost)[tensor::fluxSolver::size()]               = layer.var(dynRup->fluxSolverPlus);
      real                                (*fluxSolverMinusHost)[tensor::fluxSolver::size()]              = layer.var(dynRup->fluxSolverMinus);
>>>>>>> c19cf489

      krnl.fluxSolver = fluxSolverPlusHost[ltsFace];
      krnl.fluxScaleDR = -2.0 * plusSurfaceArea / (6.0 * plusVolume);
      krnl.star(0) = APlusData;
      krnl.execute();

      krnl.fluxSolver = fluxSolverMinusHost[ltsFace]; //(TO DISUCSS: Ideally, this should be right if the above is right, right?)
      krnl.fluxScaleDR = 2.0 * minusSurfaceArea / (6.0 * minusVolume);
      krnl.star(0) = AMinusData;
      krnl.execute();
      }

<<<<<<< HEAD
    layerLtsFaceToMeshFace += it->getNumberOfCells();
    }
}
=======
    layerLtsFaceToMeshFace += layer.getNumberOfCells();
  }
>>>>>>> c19cf489
}

void seissol::initializer::copyCellMatricesToDevice(LTSTree*          ltsTree,
                                                     LTS*              lts,
                                                     std::array<LTSTree*, MULTIPLE_SIMULATIONS>          dynRupTree,
                                                     std::array<std::shared_ptr<DynamicRupture>, MULTIPLE_SIMULATIONS>   dynRup,
                                                     LTSTree*          boundaryTree,
                                                     Boundary*         boundary) {
#ifdef ACL_DEVICE

#endif // ACL_DEVICE
}
<|MERGE_RESOLUTION|>--- conflicted
+++ resolved
@@ -444,69 +444,35 @@
   real* (*faceNeighborsDevice)[4] = io_ltsTree->var(i_lts->faceNeighborsDevice);
   CellLocalInformation* cellInformation = io_ltsTree->var(i_lts->cellInformation);
 
-<<<<<<< HEAD
-  for(unsigned int i=0; i < MULTIPLE_SIMULATIONS; i++){
-    unsigned* layerLtsFaceToMeshFace = ltsFaceToMeshFace;
-    for (auto it = dynRupTree[i]->beginLeaf(LayerMask(Ghost));
-         it != dynRupTree[i]->endLeaf(); ++it) {
-      real** timeDerivativePlus = it->var(dynRup[i]->timeDerivativePlus);
-      real** timeDerivativeMinus = it->var(dynRup[i]->timeDerivativeMinus);
-      real** timeDerivativePlusDevice = it->var(dynRup[i]->timeDerivativePlusDevice);
-      real** timeDerivativeMinusDevice = it->var(dynRup[i]->timeDerivativeMinusDevice);
-      real(*imposedStatePlus)[tensor::QInterpolated::size()] =
-          it->var(dynRup[i]->imposedStatePlus, AllocationPlace::Host);
-      real(*imposedStateMinus)[tensor::QInterpolated::size()] =
-          it->var(dynRup[i]->imposedStateMinus, AllocationPlace::Host);
-      real(*imposedStatePlusDevice)[tensor::QInterpolated::size()] =
-          it->var(dynRup[i]->imposedStatePlus, AllocationPlace::Device);
-      real(*imposedStateMinusDevice)[tensor::QInterpolated::size()] =
-          it->var(dynRup[i]->imposedStateMinus, AllocationPlace::Device);
-      DRGodunovData* godunovData = it->var(dynRup[i]->godunovData);
-      real(*fluxSolverPlus)[tensor::fluxSolver::size()] =
-          it->var(dynRup[i]->fluxSolverPlus, AllocationPlace::Host);
-      real(*fluxSolverMinus)[tensor::fluxSolver::size()] =
-          it->var(dynRup[i]->fluxSolverMinus, AllocationPlace::Host);
-      real(*fluxSolverPlusDevice)[tensor::fluxSolver::size()] =
-          it->var(dynRup[i]->fluxSolverPlus, AllocationPlace::Device);
-      real(*fluxSolverMinusDevice)[tensor::fluxSolver::size()] =
-          it->var(dynRup[i]->fluxSolverMinus, AllocationPlace::Device);
-      DRFaceInformation* faceInformation = it->var(dynRup[i]->faceInformation);
-      seissol::model::IsotropicWaveSpeeds* waveSpeedsPlus = it->var(dynRup[i]->waveSpeedsPlus);
-      seissol::model::IsotropicWaveSpeeds* waveSpeedsMinus = it->var(dynRup[i]->waveSpeedsMinus);
-      seissol::dr::ImpedancesAndEta* impAndEta = it->var(dynRup[i]->impAndEta);
-      seissol::dr::ImpedanceMatrices* impedanceMatrices = it->var(dynRup[i]->impedanceMatrices);
-=======
+for(unsigned int i=0; i < MULTIPLE_SIMULATIONS; i++){
   unsigned* layerLtsFaceToMeshFace = ltsFaceToMeshFace;
 
-  for (auto& layer : dynRupTree->leaves(Ghost)) {
-    real**                                timeDerivativePlus                                        = layer.var(dynRup->timeDerivativePlus);
-    real**                                timeDerivativeMinus                                       = layer.var(dynRup->timeDerivativeMinus);
-    real**                                timeDerivativePlusDevice                                        = layer.var(dynRup->timeDerivativePlusDevice);
-    real**                                timeDerivativeMinusDevice                                       = layer.var(dynRup->timeDerivativeMinusDevice);
-    DRGodunovData*                        godunovData                                               = layer.var(dynRup->godunovData);
-    real                                (*imposedStatePlus)[tensor::QInterpolated::size()]          = layer.var(dynRup->imposedStatePlus, AllocationPlace::Host);
-    real                                (*imposedStateMinus)[tensor::QInterpolated::size()]         = layer.var(dynRup->imposedStateMinus, AllocationPlace::Host);
-    real                                (*fluxSolverPlus)[tensor::fluxSolver::size()]               = layer.var(dynRup->fluxSolverPlus, AllocationPlace::Host);
-    real                                (*fluxSolverMinus)[tensor::fluxSolver::size()]              = layer.var(dynRup->fluxSolverMinus, AllocationPlace::Host);
-    real                                (*imposedStatePlusDevice)[tensor::QInterpolated::size()]          = layer.var(dynRup->imposedStatePlus, AllocationPlace::Device);
-    real                                (*imposedStateMinusDevice)[tensor::QInterpolated::size()]         = layer.var(dynRup->imposedStateMinus, AllocationPlace::Device);
-    real                                (*fluxSolverPlusDevice)[tensor::fluxSolver::size()]               = layer.var(dynRup->fluxSolverPlus, AllocationPlace::Device);
-    real                                (*fluxSolverMinusDevice)[tensor::fluxSolver::size()]              = layer.var(dynRup->fluxSolverMinus, AllocationPlace::Device);
-    DRFaceInformation*                    faceInformation                                           = layer.var(dynRup->faceInformation);
-    seissol::model::IsotropicWaveSpeeds*  waveSpeedsPlus                                            = layer.var(dynRup->waveSpeedsPlus);
-    seissol::model::IsotropicWaveSpeeds*  waveSpeedsMinus                                           = layer.var(dynRup->waveSpeedsMinus);
-    seissol::dr::ImpedancesAndEta*        impAndEta                                                 = layer.var(dynRup->impAndEta);
-    seissol::dr::ImpedanceMatrices*       impedanceMatrices                                         = layer.var(dynRup->impedanceMatrices);
-
->>>>>>> c19cf489
+  for (auto& layer : dynRupTree[i]->leaves(Ghost)) {
+    real**                                timeDerivativePlus                                        = layer.var(dynRup[i]->timeDerivativePlus);
+    real**                                timeDerivativeMinus                                       = layer.var(dynRup[i]->timeDerivativeMinus);
+    real**                                timeDerivativePlusDevice                                        = layer.var(dynRup[i]->timeDerivativePlusDevice);
+    real**                                timeDerivativeMinusDevice                                       = layer.var(dynRup[i]->timeDerivativeMinusDevice);
+    DRGodunovData*                        godunovData                                               = layer.var(dynRup[i]->godunovData);
+    real                                (*imposedStatePlus)[tensor::QInterpolated::size()]          = layer.var(dynRup[i]->imposedStatePlus, AllocationPlace::Host);
+    real                                (*imposedStateMinus)[tensor::QInterpolated::size()]         = layer.var(dynRup[i]->imposedStateMinus, AllocationPlace::Host);
+    real                                (*fluxSolverPlus)[tensor::fluxSolver::size()]               = layer.var(dynRup[i]->fluxSolverPlus, AllocationPlace::Host);
+    real                                (*fluxSolverMinus)[tensor::fluxSolver::size()]              = layer.var(dynRup[i]->fluxSolverMinus, AllocationPlace::Host);
+    real                                (*imposedStatePlusDevice)[tensor::QInterpolated::size()]          = layer.var(dynRup[i]->imposedStatePlus, AllocationPlace::Device);
+    real                                (*imposedStateMinusDevice)[tensor::QInterpolated::size()]         = layer.var(dynRup[i]->imposedStateMinus, AllocationPlace::Device);
+    real                                (*fluxSolverPlusDevice)[tensor::fluxSolver::size()]               = layer.var(dynRup[i]->fluxSolverPlus, AllocationPlace::Device);
+    real                                (*fluxSolverMinusDevice)[tensor::fluxSolver::size()]              = layer.var(dynRup[i]->fluxSolverMinus, AllocationPlace::Device);
+    DRFaceInformation*                    faceInformation                                           = layer.var(dynRup[i]->faceInformation);
+    seissol::model::IsotropicWaveSpeeds*  waveSpeedsPlus                                            = layer.var(dynRup[i]->waveSpeedsPlus);
+    seissol::model::IsotropicWaveSpeeds*  waveSpeedsMinus                                           = layer.var(dynRup[i]->waveSpeedsMinus);
+    seissol::dr::ImpedancesAndEta*        impAndEta                                                 = layer.var(dynRup[i]->impAndEta);
+    seissol::dr::ImpedanceMatrices*       impedanceMatrices                                         = layer.var(dynRup[i]->impedanceMatrices);
 
 #ifdef _OPENMP
 #pragma omp parallel for private(TData, TinvData, APlusData, AMinusData) schedule(static)
 #endif
-<<<<<<< HEAD
-      for (unsigned ltsFace = 0; ltsFace < it->getNumberOfCells(); ++ltsFace) {
-        unsigned meshFace = layerLtsFaceToMeshFace[ltsFace];
-        assert(fault[meshFace].element >= 0 || fault[meshFace].neighborElement >= 0);
+    for (unsigned ltsFace = 0; ltsFace < layer.getNumberOfCells(); ++ltsFace) {
+      unsigned meshFace = layerLtsFaceToMeshFace[ltsFace];
+      assert(fault[meshFace].element >= 0 || fault[meshFace].neighborElement >= 0);
 
         /// Face information
         faceInformation[ltsFace].meshFace = meshFace;
@@ -524,24 +490,6 @@
               1;
           faceInformation[ltsFace].plusSideOnThisRank = false;
         }
-=======
-    for (unsigned ltsFace = 0; ltsFace < layer.getNumberOfCells(); ++ltsFace) {
-      unsigned meshFace = layerLtsFaceToMeshFace[ltsFace];
-      assert(fault[meshFace].element >= 0 || fault[meshFace].neighborElement >= 0);
-
-      /// Face information
-      faceInformation[ltsFace].meshFace = meshFace;
-      faceInformation[ltsFace].plusSide = fault[meshFace].side;
-      faceInformation[ltsFace].minusSide = fault[meshFace].neighborSide;
-      if (fault[meshFace].element >= 0) {
-        faceInformation[ltsFace].faceRelation = elements[ fault[meshFace].element ].sideOrientations[ fault[meshFace].side ] + 1;
-        faceInformation[ltsFace].plusSideOnThisRank = true;
-      } else {
-        /// \todo check if this is correct
-        faceInformation[ltsFace].faceRelation = elements[ fault[meshFace].neighborElement ].sideOrientations[ fault[meshFace].neighborSide ] + 1;
-        faceInformation[ltsFace].plusSideOnThisRank = false;
-      }
->>>>>>> c19cf489
 
         /// Look for time derivative mapping in all duplicates
         int derivativesMeshId;
@@ -802,13 +750,9 @@
       dynamicRupture::kernel::rotateFluxMatrix krnl;
       krnl.T = TData;
 
-<<<<<<< HEAD
-      real                                (*fluxSolverPlusHost)[tensor::fluxSolver::size()]               = it->var(dynRup[i]->fluxSolverPlus);
-      real                                (*fluxSolverMinusHost)[tensor::fluxSolver::size()]              = it->var(dynRup[i]->fluxSolverMinus);
-=======
-      real                                (*fluxSolverPlusHost)[tensor::fluxSolver::size()]               = layer.var(dynRup->fluxSolverPlus);
-      real                                (*fluxSolverMinusHost)[tensor::fluxSolver::size()]              = layer.var(dynRup->fluxSolverMinus);
->>>>>>> c19cf489
+      real                                (*fluxSolverPlusHost)[tensor::fluxSolver::size()]               = layer.var(dynRup[i]->fluxSolverPlus);
+      real                                (*fluxSolverMinusHost)[tensor::fluxSolver::size()]              = layer.var(dynRup[i]->fluxSolverMinus);
+
 
       krnl.fluxSolver = fluxSolverPlusHost[ltsFace];
       krnl.fluxScaleDR = -2.0 * plusSurfaceArea / (6.0 * plusVolume);
@@ -821,14 +765,9 @@
       krnl.execute();
       }
 
-<<<<<<< HEAD
-    layerLtsFaceToMeshFace += it->getNumberOfCells();
+    layerLtsFaceToMeshFace += layer.getNumberOfCells();
     }
 }
-=======
-    layerLtsFaceToMeshFace += layer.getNumberOfCells();
-  }
->>>>>>> c19cf489
 }
 
 void seissol::initializer::copyCellMatricesToDevice(LTSTree*          ltsTree,
