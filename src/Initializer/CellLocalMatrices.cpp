--- conflicted
+++ resolved
@@ -43,7 +43,6 @@
 
 #include <Initializer/DynamicRupture.h>
 #include <Initializer/tree/LTSTree.hpp>
-#include <array>
 #include <cassert>
 
 #include "Initializer/MemoryManager.h"
@@ -410,57 +409,35 @@
   std::vector<Fault> const& fault = i_meshReader.getFault();
   std::vector<Element> const& elements = i_meshReader.getElements();
   CellDRMapping (*drMapping)[4] = io_ltsTree->var(i_lts->drMapping);
-<<<<<<< HEAD
-  CellMaterialData* material = io_ltsTree->var(i_lts->material); // This is only cell material -> only wave propagation stuff
-=======
   CellDRMapping (*drMappingDevice)[4] = io_ltsTree->var(i_lts->drMappingDevice);
   CellMaterialData* material = io_ltsTree->var(i_lts->material);
->>>>>>> 5849d62e
   real** derivatives = io_ltsTree->var(i_lts->derivatives);
   real* (*faceNeighbors)[4] = io_ltsTree->var(i_lts->faceNeighbors);
   real** derivativesDevice = io_ltsTree->var(i_lts->derivativesDevice);
   real* (*faceNeighborsDevice)[4] = io_ltsTree->var(i_lts->faceNeighborsDevice);
   CellLocalInformation* cellInformation = io_ltsTree->var(i_lts->cellInformation);
 
-<<<<<<< HEAD
   for(unsigned int i=0; i < MULTIPLE_SIMULATIONS; i++){
     unsigned* layerLtsFaceToMeshFace = ltsFaceToMeshFace;
   for (LTSTree::leaf_iterator it = dynRupTree[i]->beginLeaf(LayerMask(Ghost)); it != dynRupTree[i]->endLeaf(); ++it) {
     real**                                timeDerivativePlus                                        = it->var(dynRup[i]->timeDerivativePlus);
     real**                                timeDerivativeMinus                                       = it->var(dynRup[i]->timeDerivativeMinus);
-    real                                (*imposedStatePlus)[tensor::QInterpolated::size()]          = it->var(dynRup[i]->imposedStatePlus);
-    real                                (*imposedStateMinus)[tensor::QInterpolated::size()]         = it->var(dynRup[i]->imposedStateMinus);
+    real**                                timeDerivativePlusDevice                                  = it->var(dynRup[i]->timeDerivativePlusDevice);
+    real**                                timeDerivativeMinusDevice                                 = it->var(dynRup[i]->timeDerivativeMinusDevice);
+    real                                (*imposedStatePlus)[tensor::QInterpolated::size()]          = it->var(dynRup[i]->imposedStatePlus, AllocationPlace::Host);
+    real                                (*imposedStateMinus)[tensor::QInterpolated::size()]         = it->var(dynRup[i]->imposedStateMinus, AllocationPlace::Host);
+    real                                (*imposedStatePlusDevice)[tensor::QInterpolated::size()]    = it->var(dynRup[i]->imposedStatePlus, AllocationPlace::Device);
+    real                                (*imposedStateMinusDevice)[tensor::QInterpolated::size()]   = it->var(dynRup[i]->imposedStateMinus, AllocationPlace::Device);
     DRGodunovData*                        godunovData                                               = it->var(dynRup[i]->godunovData);
-    real                                (*fluxSolverPlus)[tensor::fluxSolver::size()]               = it->var(dynRup[i]->fluxSolverPlus);
-    real                                (*fluxSolverMinus)[tensor::fluxSolver::size()]              = it->var(dynRup[i]->fluxSolverMinus);
+    real                                (*fluxSolverPlus)[tensor::fluxSolver::size()]               = it->var(dynRup[i]->fluxSolverPlus, AllocationPlace::Host);
+    real                                (*fluxSolverMinus)[tensor::fluxSolver::size()]              = it->var(dynRup[i]->fluxSolverMinus, AllocationPlace::Host);
+    real                                (*fluxSolverPlusDevice)[tensor::fluxSolver::size()]         = it->var(dynRup[i]->fluxSolverPlus, AllocationPlace::Device);
+    real                                (*fluxSolverMinusDevice)[tensor::fluxSolver::size()]        = it->var(dynRup[i]->fluxSolverMinus, AllocationPlace::Device);
     DRFaceInformation*                    faceInformation                                           = it->var(dynRup[i]->faceInformation);
     seissol::model::IsotropicWaveSpeeds*  waveSpeedsPlus                                            = it->var(dynRup[i]->waveSpeedsPlus);
     seissol::model::IsotropicWaveSpeeds*  waveSpeedsMinus                                           = it->var(dynRup[i]->waveSpeedsMinus);
     seissol::dr::ImpedancesAndEta*        impAndEta                                                 = it->var(dynRup[i]->impAndEta);
     seissol::dr::ImpedanceMatrices*       impedanceMatrices                                         = it->var(dynRup[i]->impedanceMatrices);
-=======
-  unsigned* layerLtsFaceToMeshFace = ltsFaceToMeshFace;
-
-  for (LTSTree::leaf_iterator it = dynRupTree->beginLeaf(LayerMask(Ghost)); it != dynRupTree->endLeaf(); ++it) {
-    real**                                timeDerivativePlus                                        = it->var(dynRup->timeDerivativePlus);
-    real**                                timeDerivativeMinus                                       = it->var(dynRup->timeDerivativeMinus);
-    real**                                timeDerivativePlusDevice                                        = it->var(dynRup->timeDerivativePlusDevice);
-    real**                                timeDerivativeMinusDevice                                       = it->var(dynRup->timeDerivativeMinusDevice);
-    DRGodunovData*                        godunovData                                               = it->var(dynRup->godunovData);
-    real                                (*imposedStatePlus)[tensor::QInterpolated::size()]          = it->var(dynRup->imposedStatePlus, AllocationPlace::Host);
-    real                                (*imposedStateMinus)[tensor::QInterpolated::size()]         = it->var(dynRup->imposedStateMinus, AllocationPlace::Host);
-    real                                (*fluxSolverPlus)[tensor::fluxSolver::size()]               = it->var(dynRup->fluxSolverPlus, AllocationPlace::Host);
-    real                                (*fluxSolverMinus)[tensor::fluxSolver::size()]              = it->var(dynRup->fluxSolverMinus, AllocationPlace::Host);
-    real                                (*imposedStatePlusDevice)[tensor::QInterpolated::size()]          = it->var(dynRup->imposedStatePlus, AllocationPlace::Device);
-    real                                (*imposedStateMinusDevice)[tensor::QInterpolated::size()]         = it->var(dynRup->imposedStateMinus, AllocationPlace::Device);
-    real                                (*fluxSolverPlusDevice)[tensor::fluxSolver::size()]               = it->var(dynRup->fluxSolverPlus, AllocationPlace::Device);
-    real                                (*fluxSolverMinusDevice)[tensor::fluxSolver::size()]              = it->var(dynRup->fluxSolverMinus, AllocationPlace::Device);
-    DRFaceInformation*                    faceInformation                                           = it->var(dynRup->faceInformation);
-    seissol::model::IsotropicWaveSpeeds*  waveSpeedsPlus                                            = it->var(dynRup->waveSpeedsPlus);
-    seissol::model::IsotropicWaveSpeeds*  waveSpeedsMinus                                           = it->var(dynRup->waveSpeedsMinus);
-    seissol::dr::ImpedancesAndEta*        impAndEta                                                 = it->var(dynRup->impAndEta);
-    seissol::dr::ImpedanceMatrices*       impedanceMatrices                                         = it->var(dynRup->impedanceMatrices);
->>>>>>> 5849d62e
 
 
 #ifdef _OPENMP
@@ -540,18 +517,13 @@
           CellDRMapping& mapping = drMapping[plusLtsId][ faceInformation[ltsFace].plusSide ];
           mapping.side = faceInformation[ltsFace].plusSide;
           mapping.faceRelation = 0;
-<<<<<<< HEAD
           mapping.godunov[i] = &imposedStatePlus[ltsFace][0];
           mapping.fluxSolver[i] = &fluxSolverPlus[ltsFace][0];
-=======
-          mapping.godunov = &imposedStatePlus[ltsFace][0];
-          mapping.fluxSolver = &fluxSolverPlus[ltsFace][0];
           CellDRMapping& mappingDevice = drMappingDevice[plusLtsId][ faceInformation[ltsFace].plusSide ];
           mappingDevice.side = faceInformation[ltsFace].plusSide;
           mappingDevice.faceRelation = 0;
-          mappingDevice.godunov = &imposedStatePlusDevice[ltsFace][0];
-          mappingDevice.fluxSolver = &fluxSolverPlusDevice[ltsFace][0];
->>>>>>> 5849d62e
+          mappingDevice.godunov[i] = &imposedStatePlusDevice[ltsFace][0];
+          mappingDevice.fluxSolver[i] = &fluxSolverPlusDevice[ltsFace][0];
 }
         }
         if (minusLtsId != std::numeric_limits<unsigned>::max()) {
@@ -562,18 +534,13 @@
           CellDRMapping& mapping = drMapping[minusLtsId][ faceInformation[ltsFace].minusSide ];
           mapping.side = faceInformation[ltsFace].minusSide;
           mapping.faceRelation = faceInformation[ltsFace].faceRelation;
-<<<<<<< HEAD
           mapping.godunov[i] = &imposedStateMinus[ltsFace][0];
           mapping.fluxSolver[i] = &fluxSolverMinus[ltsFace][0];
-=======
-          mapping.godunov = &imposedStateMinus[ltsFace][0];
-          mapping.fluxSolver = &fluxSolverMinus[ltsFace][0];
           CellDRMapping& mappingDevice = drMappingDevice[minusLtsId][ faceInformation[ltsFace].minusSide ];
           mappingDevice.side = faceInformation[ltsFace].minusSide;
           mappingDevice.faceRelation = faceInformation[ltsFace].faceRelation;
-          mappingDevice.godunov = &imposedStateMinusDevice[ltsFace][0];
-          mappingDevice.fluxSolver = &fluxSolverMinusDevice[ltsFace][0];
->>>>>>> 5849d62e
+          mappingDevice.godunov[i] = &imposedStateMinusDevice[ltsFace][0];
+          mappingDevice.fluxSolver[i] = &fluxSolverMinusDevice[ltsFace][0];
 }
         }
       }
@@ -720,8 +687,8 @@
       dynamicRupture::kernel::rotateFluxMatrix krnl;
       krnl.T = TData;
 
-      real                                (*fluxSolverPlusHost)[tensor::fluxSolver::size()]               = it->var(dynRup->fluxSolverPlus);
-      real                                (*fluxSolverMinusHost)[tensor::fluxSolver::size()]              = it->var(dynRup->fluxSolverMinus);
+      real                                (*fluxSolverPlusHost)[tensor::fluxSolver::size()]               = it->var(dynRup[i]->fluxSolverPlus);
+      real                                (*fluxSolverMinusHost)[tensor::fluxSolver::size()]              = it->var(dynRup[i]->fluxSolverMinus);
 
       krnl.fluxSolver = fluxSolverPlusHost[ltsFace];
       krnl.fluxScaleDR = -2.0 * plusSurfaceArea / (6.0 * plusVolume);
