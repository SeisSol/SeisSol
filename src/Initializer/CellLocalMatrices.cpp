/**
 * @file
 * This file is part of SeisSol.
 *
 * @author Carsten Uphoff (c.uphoff AT tum.de, http://www5.in.tum.de/wiki/index.php/Carsten_Uphoff,_M.Sc.)
 *
 * @section LICENSE
 * Copyright (c) 2015, SeisSol Group
 * All rights reserved.
 *
 * Redistribution and use in source and binary forms, with or without
 * modification, are permitted provided that the following conditions are met:
 *
 * 1. Redistributions of source code must retain the above copyright notice,
 *    this list of conditions and the following disclaimer.
 *
 * 2. Redistributions in binary form must reproduce the above copyright notice,
 *    this list of conditions and the following disclaimer in the documentation
 *    and/or other materials provided with the distribution.
 *
 * 3. Neither the name of the copyright holder nor the names of its
 *    contributors may be used to endorse or promote products derived from this
 *    software without specific prior written permission.
 *
 * THIS SOFTWARE IS PROVIDED BY THE COPYRIGHT HOLDERS AND CONTRIBUTORS "AS IS"
 * AND ANY EXPRESS OR IMPLIED WARRANTIES, INCLUDING, BUT NOT LIMITED TO, THE
 * IMPLIED WARRANTIES OF MERCHANTABILITY AND FITNESS FOR A PARTICULAR PURPOSE
 * ARE DISCLAIMED. IN NO EVENT SHALL THE COPYRIGHT HOLDER OR CONTRIBUTORS BE
 * LIABLE FOR ANY DIRECT, INDIRECT, INCIDENTAL, SPECIAL, EXEMPLARY, OR
 * CONSEQUENTIAL DAMAGES (INCLUDING, BUT NOT LIMITED TO, PROCUREMENT OF
 * SUBSTITUTE GOODS OR SERVICES; LOSS OF USE, DATA, OR PROFITS; OR BUSINESS
 * INTERRUPTION) HOWEVER CAUSED AND ON ANY THEORY OF LIABILITY, WHETHER IN
 * CONTRACT, STRICT LIABILITY, OR TORT (INCLUDING NEGLIGENCE OR OTHERWISE)
 * ARISING IN ANY WAY OUT OF THE USE OF THIS SOFTWARE, EVEN IF ADVISED OF THE
 * POSSIBILITY OF SUCH DAMAGE.
 *
 * @section DESCRIPTION
 * Setup of SeisSol's cell local matrices.
 **/

#include "CellLocalMatrices.h"

#include <cassert>

#include <Numerical_aux/Transformation.h>
#include <Model/Setup.h>
#include <Model/common.hpp>
#include <Geometry/MeshTools.h>
#include <generated_code/tensor.h>
#include <generated_code/kernel.h>

#include <utils/logger.h>

void setStarMatrix( real* i_AT,
                    real* i_BT,
                    real* i_CT,
                    real  i_grad[3],
                    real* o_starMatrix )
{
  for (unsigned idx = 0; idx < seissol::tensor::star::size(0); ++idx) {
    o_starMatrix[idx] = i_grad[0] * i_AT[idx];
  }

  for (unsigned idx = 0; idx < seissol::tensor::star::size(1); ++idx) {
    o_starMatrix[idx] += i_grad[1] * i_BT[idx];
  }

  for (unsigned idx = 0; idx < seissol::tensor::star::size(2); ++idx) {
    o_starMatrix[idx] += i_grad[2] * i_CT[idx];
  }
}

void seissol::initializers::initializeCellLocalMatrices( MeshReader const&      i_meshReader,
                                                         LTSTree*               io_ltsTree,
                                                         LTS*                   i_lts,
                                                         Lut*                   i_ltsLut )
{
  std::vector<Element> const& elements = i_meshReader.getElements();
  std::vector<Vertex> const& vertices = i_meshReader.getVertices();

  assert(seissol::tensor::AplusT::Shape[0] == seissol::tensor::AminusT::Shape[0]);
  assert(seissol::tensor::AplusT::Shape[1] == seissol::tensor::AminusT::Shape[1]);

  unsigned* ltsToMesh = i_ltsLut->getLtsToMeshLut(i_lts->material.mask);

  assert(LayerMask(Ghost) == i_lts->material.mask);
  assert(LayerMask(Ghost) == i_lts->localIntegration.mask);
  assert(LayerMask(Ghost) == i_lts->neighboringIntegration.mask);

  assert(ltsToMesh      == i_ltsLut->getLtsToMeshLut(i_lts->localIntegration.mask));
  assert(ltsToMesh      == i_ltsLut->getLtsToMeshLut(i_lts->neighboringIntegration.mask));

  for (LTSTree::leaf_iterator it = io_ltsTree->beginLeaf(LayerMask(Ghost)); it != io_ltsTree->endLeaf(); ++it) {
    CellMaterialData*           material                = it->var(i_lts->material);
    LocalIntegrationData*       localIntegration        = it->var(i_lts->localIntegration);
    NeighboringIntegrationData* neighboringIntegration  = it->var(i_lts->neighboringIntegration);
    CellLocalInformation*       cellInformation         = it->var(i_lts->cellInformation);

#ifdef _OPENMP
  #pragma omp parallel
    {
#endif
    real ATData[tensor::star::size(0)];
    real BTData[tensor::star::size(1)];
    real CTData[tensor::star::size(2)];
    real AT_tildeData[tensor::star::size(0)];
    auto AT = init::star::view<0>::create(ATData);
    auto BT = init::star::view<0>::create(BTData);
    auto CT = init::star::view<0>::create(CTData);
    auto AT_tilde = init::star::view<0>::create(AT_tildeData);

    real TData[seissol::tensor::T::size()];
    real TinvData[seissol::tensor::Tinv::size()];
    auto T = init::T::view::create(TData);
    auto Tinv = init::Tinv::view::create(TinvData);

    real QgodLocalData[tensor::QgodLocal::size()];
    real QgodNeighborData[tensor::QgodNeighbor::size()];
    auto QgodLocal = init::QgodLocal::view::create(QgodLocalData);
    auto QgodNeighbor = init::QgodNeighbor::view::create(QgodNeighborData);
    
#ifdef _OPENMP
    #pragma omp for schedule(static)
#endif
    for (unsigned cell = 0; cell < it->getNumberOfCells(); ++cell) {
      unsigned meshId = ltsToMesh[cell];

      real x[4];
      real y[4];
      real z[4];
      real gradXi[3];
      real gradEta[3];
      real gradZeta[3];

      // Iterate over all 4 vertices of the tetrahedron
      for (unsigned vertex = 0; vertex < 4; ++vertex) {
        VrtxCoords const& coords = vertices[ elements[meshId].vertices[vertex] ].coords;
        x[vertex] = coords[0];
        y[vertex] = coords[1];
        z[vertex] = coords[2];
      }

      seissol::transformations::tetrahedronGlobalToReferenceJacobian( x, y, z, gradXi, gradEta, gradZeta );
      
      switch (material[cell].local.getMaterialType()) {
        case seissol::model::MaterialType::anisotropic: {
          seissol::model::getTransposedCoefficientMatrix( *dynamic_cast<seissol::model::AnisotropicMaterial*>(&material[cell].local), 0, AT );
          seissol::model::getTransposedCoefficientMatrix( *dynamic_cast<seissol::model::AnisotropicMaterial*>(&material[cell].local), 1, BT );
          seissol::model::getTransposedCoefficientMatrix( *dynamic_cast<seissol::model::AnisotropicMaterial*>(&material[cell].local), 2, CT );
          break;
        }
        case seissol::model::MaterialType::elastic:
        case seissol::model::MaterialType::elastoplastic: {
          seissol::model::getTransposedCoefficientMatrix( *dynamic_cast<seissol::model::ElasticMaterial*>(&material[cell].local), 0, AT );
          seissol::model::getTransposedCoefficientMatrix( *dynamic_cast<seissol::model::ElasticMaterial*>(&material[cell].local), 1, BT );
          seissol::model::getTransposedCoefficientMatrix( *dynamic_cast<seissol::model::ElasticMaterial*>(&material[cell].local), 2, CT );
          break;
        }
        case seissol::model::MaterialType::viscoelastic:
        case seissol::model::MaterialType::viscoplastic: {
          seissol::model::getTransposedCoefficientMatrix( *dynamic_cast<seissol::model::ViscoElasticMaterial*>(&material[cell].local), 0, AT );
          seissol::model::getTransposedCoefficientMatrix( *dynamic_cast<seissol::model::ViscoElasticMaterial*>(&material[cell].local), 1, BT );
          seissol::model::getTransposedCoefficientMatrix( *dynamic_cast<seissol::model::ViscoElasticMaterial*>(&material[cell].local), 2, CT );
          break;
        }
        case seissol::model::MaterialType::none: {
          break;
        }
      }
      setStarMatrix(ATData, BTData, CTData, gradXi, localIntegration[cell].starMatrices[0]);
      setStarMatrix(ATData, BTData, CTData, gradEta, localIntegration[cell].starMatrices[1]);
      setStarMatrix(ATData, BTData, CTData, gradZeta, localIntegration[cell].starMatrices[2]);

      double volume = MeshTools::volume(elements[meshId], vertices);

      for (unsigned side = 0; side < 4; ++side) {
        //up to now we do not support coupling
        assert(material[cell].local.getMaterialType() == material[cell].neighbor[side].getMaterialType());
        VrtxCoords normal;
        VrtxCoords tangent1;
        VrtxCoords tangent2;
        MeshTools::normalAndTangents(elements[meshId], side, vertices, normal, tangent1, tangent2);
        double surface = MeshTools::surface(normal);
        MeshTools::normalize(normal, normal);
        MeshTools::normalize(tangent1, tangent1);
        MeshTools::normalize(tangent2, tangent2);

        real NLocalData[6*6];
        seissol::model::getBondMatrix(normal, tangent1, tangent2, NLocalData);
        switch (material[cell].local.getMaterialType()) {
          case seissol::model::MaterialType::anisotropic: {
            seissol::model::AnisotropicMaterial rotatedLocalMaterial = seissol::model::getRotatedMaterialCoefficients(NLocalData, *dynamic_cast<seissol::model::AnisotropicMaterial*>(&material[cell].local));
            seissol::model::AnisotropicMaterial rotatedNeighborMaterial = seissol::model::getRotatedMaterialCoefficients(NLocalData, *dynamic_cast<seissol::model::AnisotropicMaterial*>(&material[cell].neighbor[side]));
            seissol::model::getTransposedGodunovState(  rotatedLocalMaterial,
                                                        rotatedNeighborMaterial, 
                                                        cellInformation[cell].faceTypes[side],
                                                        QgodLocal,
                                                        QgodNeighbor );
            seissol::model::getTransposedCoefficientMatrix( rotatedLocalMaterial, 0, AT_tilde );
            break;
          }
          case seissol::model::MaterialType::elastic:
          case seissol::model::MaterialType::elastoplastic: {
            seissol::model::getTransposedGodunovState(  *dynamic_cast<seissol::model::ElasticMaterial*>(&material[cell].local),
                                                        *dynamic_cast<seissol::model::ElasticMaterial*>(&material[cell].neighbor[side]),     
                                                        cellInformation[cell].faceTypes[side],
                                                        QgodLocal,
                                                        QgodNeighbor );
            seissol::model::getTransposedCoefficientMatrix( *dynamic_cast<seissol::model::ElasticMaterial*>(&material[cell].local), 0, AT_tilde );
            break;
          }
          case seissol::model::MaterialType::viscoelastic:
          case seissol::model::MaterialType::viscoplastic: {
            seissol::model::getTransposedGodunovState(  *dynamic_cast<seissol::model::ViscoElasticMaterial*>(&material[cell].local),
                                                        *dynamic_cast<seissol::model::ViscoElasticMaterial*>(&material[cell].neighbor[side]),     
                                                        cellInformation[cell].faceTypes[side],
                                                        QgodLocal,
                                                        QgodNeighbor );
            seissol::model::getTransposedCoefficientMatrix( *dynamic_cast<seissol::model::ViscoElasticMaterial*>(&material[cell].local), 0, AT_tilde );
            break;
          }
          case seissol::model::MaterialType::none: {
            break;
          }
        }


        // Calculate transposed T instead
        seissol::model::getFaceRotationMatrix(normal, tangent1, tangent2, T, Tinv);

        // Scale with |S_side|/|J| and multiply with -1 as the flux matrices
        // must be subtracted.
        real fluxScale = -2.0 * surface / (6.0 * volume);

        //std::cout << std::endl;
        //for (int i = 0; i < 9; i++) {
        //  for (int j = 0; j < 9; j++) {
        //    std::cout << QgodLocal(i,j) << " ";
        //  }
        //  std::cout << std::endl;
        //}
        //std::cout << std::endl;

        kernel::computeFluxSolverLocal localKrnl;
        localKrnl.fluxScale = fluxScale;
        localKrnl.AplusT = localIntegration[cell].nApNm1[side];
        localKrnl.QgodLocal = QgodLocalData;
        localKrnl.T = TData;
        localKrnl.Tinv = TinvData;
        localKrnl.star(0) = AT_tildeData;
        localKrnl.execute();
        

        kernel::computeFluxSolverNeighbor neighKrnl;
        neighKrnl.fluxScale = fluxScale;
        neighKrnl.AminusT = neighboringIntegration[cell].nAmNm1[side];
        neighKrnl.QgodNeighbor = QgodNeighborData;
        neighKrnl.T = TData;
        neighKrnl.Tinv = TinvData;
        neighKrnl.star(0) = AT_tildeData;
        neighKrnl.execute();
      }

      seissol::model::initializeSpecificLocalData(  material[cell].local,
                                                    &localIntegration[cell].specific );

      seissol::model::initializeSpecificNeighborData( material[cell].local,
                                                      &neighboringIntegration[cell].specific );
    }
#ifdef _OPENMP
    }
#endif
    ltsToMesh += it->getNumberOfCells();
  }
}

void surfaceAreaAndVolume(  MeshReader const&      i_meshReader,
                            unsigned               meshId,
                            unsigned               side,
                            double*                surfaceArea,
                            double*                volume )
{
  std::vector<Vertex> const& vertices = i_meshReader.getVertices();
  std::vector<Element> const& elements = i_meshReader.getElements();

  VrtxCoords normal;
  VrtxCoords tangent1;
  VrtxCoords tangent2;
  MeshTools::normalAndTangents(elements[meshId], side, vertices, normal, tangent1, tangent2);

  *volume = MeshTools::volume(elements[meshId], vertices);
  *surfaceArea = MeshTools::surface(normal);
}

void seissol::initializers::initializeDynamicRuptureMatrices( MeshReader const&      i_meshReader,
                                                              LTSTree*               io_ltsTree,
                                                              LTS*                   i_lts,
                                                              Lut*                   i_ltsLut,
                                                              LTSTree*               dynRupTree,
                                                              DynamicRupture*        dynRup,
                                                              unsigned*              ltsFaceToMeshFace,
                                                              GlobalData const&      global,
                                                              TimeStepping const&/*    timeStepping*/ )
{
  real TData[tensor::T::size()];
  real TinvData[tensor::Tinv::size()];
  real APlusData[tensor::star::size(0)];
  real AMinusData[tensor::star::size(0)];

  std::vector<Fault> const& fault = i_meshReader.getFault();
  std::vector<Element> const& elements = i_meshReader.getElements();
  CellDRMapping (*drMapping)[4] = io_ltsTree->var(i_lts->drMapping);
  CellMaterialData* material = io_ltsTree->var(i_lts->material);
  real** derivatives = io_ltsTree->var(i_lts->derivatives);
  real* (*faceNeighbors)[4] = io_ltsTree->var(i_lts->faceNeighbors);
  CellLocalInformation* cellInformation = io_ltsTree->var(i_lts->cellInformation);

  unsigned* layerLtsFaceToMeshFace = ltsFaceToMeshFace;

  for (LTSTree::leaf_iterator it = dynRupTree->beginLeaf(LayerMask(Ghost)); it != dynRupTree->endLeaf(); ++it) {
    real**                                timeDerivativePlus                                        = it->var(dynRup->timeDerivativePlus);
    real**                                timeDerivativeMinus                                       = it->var(dynRup->timeDerivativeMinus);
    real                                (*imposedStatePlus)[tensor::QInterpolated::size()]           = it->var(dynRup->imposedStatePlus);
    real                                (*imposedStateMinus)[tensor::QInterpolated::size()]          = it->var(dynRup->imposedStateMinus);
    DRGodunovData*                        godunovData                                               = it->var(dynRup->godunovData);
    real                                (*fluxSolverPlus)[tensor::fluxSolver::size()]               = it->var(dynRup->fluxSolverPlus);
    real                                (*fluxSolverMinus)[tensor::fluxSolver::size()]              = it->var(dynRup->fluxSolverMinus);
    DRFaceInformation*                    faceInformation                                           = it->var(dynRup->faceInformation);
    seissol::model::IsotropicWaveSpeeds*  waveSpeedsPlus                                            = it->var(dynRup->waveSpeedsPlus);
    seissol::model::IsotropicWaveSpeeds*  waveSpeedsMinus                                           = it->var(dynRup->waveSpeedsMinus);

#ifdef _OPENMP
  #pragma omp parallel for private(TData, TinvData, APlusData, AMinusData) schedule(static)
#endif
    for (unsigned ltsFace = 0; ltsFace < it->getNumberOfCells(); ++ltsFace) {
      unsigned meshFace = layerLtsFaceToMeshFace[ltsFace];
      assert(fault[meshFace].element >= 0 || fault[meshFace].neighborElement >= 0);

      /// Face information
      faceInformation[ltsFace].meshFace = meshFace;
      faceInformation[ltsFace].plusSide = fault[meshFace].side;
      faceInformation[ltsFace].minusSide = fault[meshFace].neighborSide;
      if (fault[meshFace].element >= 0) {
        faceInformation[ltsFace].faceRelation = elements[ fault[meshFace].element ].sideOrientations[ fault[meshFace].side ] + 1;
      } else {
        /// \todo check if this is correct
        faceInformation[ltsFace].faceRelation = elements[ fault[meshFace].neighborElement ].sideOrientations[ fault[meshFace].neighborSide ] + 1;
      }

      /// Look for time derivative mapping in all duplicates
      int derivativesMeshId;
      int derivativesSide;
      if (fault[meshFace].element >= 0) {
        derivativesMeshId = fault[meshFace].element;
        derivativesSide = faceInformation[ltsFace].plusSide;
      } else {
        derivativesMeshId = fault[meshFace].neighborElement;
        derivativesSide = faceInformation[ltsFace].minusSide;
      }
      real* timeDerivative1 = NULL;
      real* timeDerivative2 = NULL;
      for (unsigned duplicate = 0; duplicate < Lut::MaxDuplicates; ++duplicate) {
        unsigned ltsId = i_ltsLut->ltsId(i_lts->cellInformation.mask, derivativesMeshId, duplicate);
        if (timeDerivative1 == NULL && (cellInformation[ltsId].ltsSetup >> 9)%2 == 1) {
          timeDerivative1 = derivatives[ i_ltsLut->ltsId(i_lts->derivatives.mask, derivativesMeshId, duplicate) ];
        }
        if (timeDerivative2 == NULL && (cellInformation[ltsId].ltsSetup >> derivativesSide)%2 == 1) {
          timeDerivative2 = faceNeighbors[ i_ltsLut->ltsId(i_lts->faceNeighbors.mask, derivativesMeshId, duplicate) ][ derivativesSide ];
        }
      }

      assert(timeDerivative1 != NULL && timeDerivative2 != NULL);

      if (fault[meshFace].element >= 0) {
        timeDerivativePlus[ltsFace] = timeDerivative1;
        timeDerivativeMinus[ltsFace] = timeDerivative2;
      } else {
        timeDerivativePlus[ltsFace] = timeDerivative2;
        timeDerivativeMinus[ltsFace] = timeDerivative1;
      }

      assert(timeDerivativePlus[ltsFace] != NULL && timeDerivativeMinus[ltsFace] != NULL);

      /// DR mapping for elements
      for (unsigned duplicate = 0; duplicate < Lut::MaxDuplicates; ++duplicate) {
        unsigned plusLtsId = (fault[meshFace].element >= 0)          ? i_ltsLut->ltsId(i_lts->drMapping.mask, fault[meshFace].element, duplicate) : std::numeric_limits<unsigned>::max();
        unsigned minusLtsId = (fault[meshFace].neighborElement >= 0) ? i_ltsLut->ltsId(i_lts->drMapping.mask, fault[meshFace].neighborElement, duplicate) : std::numeric_limits<unsigned>::max();

        assert(duplicate != 0 || plusLtsId != std::numeric_limits<unsigned>::max() || minusLtsId != std::numeric_limits<unsigned>::max());

        if (plusLtsId != std::numeric_limits<unsigned>::max()) {
#ifdef _OPENMP
#pragma omp critical
#endif // _OPENMP
{
          CellDRMapping& mapping = drMapping[plusLtsId][ faceInformation[ltsFace].plusSide ];
          mapping.side = faceInformation[ltsFace].plusSide;
          mapping.faceRelation = 0;
          mapping.godunov = &imposedStatePlus[ltsFace][0];
          mapping.fluxSolver = &fluxSolverPlus[ltsFace][0];
}
        }
        if (minusLtsId != std::numeric_limits<unsigned>::max()) {
#ifdef _OPENMP
#pragma omp critical
#endif // _OPENMP
{
          CellDRMapping& mapping = drMapping[minusLtsId][ faceInformation[ltsFace].minusSide ];
          mapping.side = faceInformation[ltsFace].minusSide;
          mapping.faceRelation = faceInformation[ltsFace].faceRelation;
          mapping.godunov = &imposedStateMinus[ltsFace][0];
          mapping.fluxSolver = &fluxSolverMinus[ltsFace][0];
}
        }
      }

      /// Transformation matrix
      auto T = init::T::view::create(TData);
      auto Tinv = init::Tinv::view::create(TinvData);
      seissol::model::getFaceRotationMatrix(fault[meshFace].normal, fault[meshFace].tangent1, fault[meshFace].tangent2, T, Tinv);

      /// Materials
      seissol::model::Material* plusMaterial;
      seissol::model::Material* minusMaterial;
      unsigned plusLtsId = (fault[meshFace].element >= 0)          ? i_ltsLut->ltsId(i_lts->material.mask, fault[meshFace].element) : std::numeric_limits<unsigned>::max();
      unsigned minusLtsId = (fault[meshFace].neighborElement >= 0) ? i_ltsLut->ltsId(i_lts->material.mask, fault[meshFace].neighborElement) : std::numeric_limits<unsigned>::max();

      assert(plusLtsId != std::numeric_limits<unsigned>::max() || minusLtsId != std::numeric_limits<unsigned>::max());

      if (plusLtsId != std::numeric_limits<unsigned>::max()) {
        plusMaterial = &material[plusLtsId].local;
        minusMaterial = &material[plusLtsId].neighbor[ faceInformation[ltsFace].plusSide ];
      } else {
        assert(minusLtsId != std::numeric_limits<unsigned>::max());
        plusMaterial = &material[minusLtsId].neighbor[ faceInformation[ltsFace].minusSide ];
        minusMaterial = &material[minusLtsId].local;
      }

<<<<<<< HEAD
      auto APlus = init::star::view<0>::create(APlusData);
      auto AMinus = init::star::view<0>::create(AMinusData);
      auto QgodLocal = init::QgodLocal::view::create(QgodLocalData);
      auto QgodNeighbor = init::QgodNeighbor::view::create(QgodNeighborData);

      switch (plusMaterial->getMaterialType()) {
        case seissol::model::MaterialType::anisotropic: {
          //TODO: Make DR work with anisotropy 
          break;
        }
        case seissol::model::MaterialType::elastic:
        case seissol::model::MaterialType::elastoplastic: {
          seissol::model::getTransposedGodunovState(  *dynamic_cast<seissol::model::ElasticMaterial*>(plusMaterial),
                                                      *dynamic_cast<seissol::model::ElasticMaterial*>(minusMaterial),     
                                                      dynamicRupture,
                                                      QgodLocal,
                                                      QgodNeighbor );
          seissol::model::getTransposedCoefficientMatrix(*dynamic_cast<seissol::model::ElasticMaterial*>(plusMaterial), 0, APlus);
          seissol::model::getTransposedCoefficientMatrix(*dynamic_cast<seissol::model::ElasticMaterial*>(minusMaterial), 0, AMinus);
          waveSpeedsPlus[ltsFace].pWaveVelocity = dynamic_cast<seissol::model::ElasticMaterial*>(plusMaterial)->getPWaveSpeed();
          waveSpeedsPlus[ltsFace].sWaveVelocity = dynamic_cast<seissol::model::ElasticMaterial*>(plusMaterial)->getSWaveSpeed();
          waveSpeedsMinus[ltsFace].pWaveVelocity = dynamic_cast<seissol::model::ElasticMaterial*>(minusMaterial)->getPWaveSpeed();
          waveSpeedsMinus[ltsFace].sWaveVelocity = dynamic_cast<seissol::model::ElasticMaterial*>(minusMaterial)->getSWaveSpeed();
          break;
        }
        case seissol::model::MaterialType::viscoelastic:
        case seissol::model::MaterialType::viscoplastic: {
          seissol::model::getTransposedGodunovState(  *dynamic_cast<seissol::model::ViscoElasticMaterial*>(plusMaterial),
                                                      *dynamic_cast<seissol::model::ViscoElasticMaterial*>(minusMaterial),     
                                                      dynamicRupture,
                                                      QgodLocal,
                                                      QgodNeighbor );
          seissol::model::getTransposedCoefficientMatrix(*dynamic_cast<seissol::model::ViscoElasticMaterial*>(plusMaterial), 0, APlus);
          seissol::model::getTransposedCoefficientMatrix(*dynamic_cast<seissol::model::ViscoElasticMaterial*>(minusMaterial), 0, AMinus);
          waveSpeedsPlus[ltsFace].pWaveVelocity = dynamic_cast<seissol::model::ViscoElasticMaterial*>(plusMaterial)->getPWaveSpeed();
          waveSpeedsPlus[ltsFace].sWaveVelocity = dynamic_cast<seissol::model::ViscoElasticMaterial*>(plusMaterial)->getSWaveSpeed();
          waveSpeedsMinus[ltsFace].pWaveVelocity = dynamic_cast<seissol::model::ViscoElasticMaterial*>(minusMaterial)->getPWaveSpeed();
          waveSpeedsMinus[ltsFace].sWaveVelocity = dynamic_cast<seissol::model::ViscoElasticMaterial*>(minusMaterial)->getSWaveSpeed();
          break;
        }
        case seissol::model::MaterialType::none: {
          break;
        }
      }

      kernel::rotateGodunovStateLocal rlKrnl;
      rlKrnl.godunovMatrix = godunovData[ltsFace].godunovMatrixPlus;
      rlKrnl.Tinv = TinvData;
      rlKrnl.QgodLocal = QgodLocalData;
      rlKrnl.execute();

      kernel::rotateGodunovStateNeighbor rnKrnl;
      rnKrnl.godunovMatrix = godunovData[ltsFace].godunovMatrixMinus;
      rnKrnl.Tinv = TinvData;
      rnKrnl.QgodNeighbor = QgodNeighborData;
      rnKrnl.execute();
=======
      /// Wave speeds
      waveSpeedsPlus[ltsFace].density = plusMaterial.rho;
      waveSpeedsPlus[ltsFace].pWaveVelocity = sqrt( (plusMaterial.lambda + 2.0*plusMaterial.mu) / plusMaterial.rho);
      waveSpeedsPlus[ltsFace].sWaveVelocity = sqrt( plusMaterial.mu / plusMaterial.rho);
      waveSpeedsMinus[ltsFace].density = minusMaterial.rho;
      waveSpeedsMinus[ltsFace].pWaveVelocity = sqrt( (minusMaterial.lambda + 2.0*minusMaterial.mu) / minusMaterial.rho);
      waveSpeedsMinus[ltsFace].sWaveVelocity = sqrt( minusMaterial.mu / minusMaterial.rho);

      /// Transpose Tinv
      kernel::transposeTinv ttKrnl;
      ttKrnl.Tinv = TinvData;
      ttKrnl.TinvT = godunovData[ltsFace].TinvT;
      ttKrnl.execute();
>>>>>>> fb7e4bef



      double plusSurfaceArea, plusVolume, minusSurfaceArea, minusVolume;
      if (fault[meshFace].element >= 0) {
        surfaceAreaAndVolume( i_meshReader, fault[meshFace].element, fault[meshFace].side, &plusSurfaceArea, &plusVolume );
      } else {
        /// Blow up solution on purpose if used by mistake
        plusSurfaceArea = 1.e99; plusVolume = 1.0;
      }
      if (fault[meshFace].neighborElement >= 0) {
        surfaceAreaAndVolume( i_meshReader, fault[meshFace].neighborElement, fault[meshFace].neighborSide, &minusSurfaceArea, &minusVolume );
      } else {
        /// Blow up solution on purpose if used by mistake
        minusSurfaceArea = 1.e99; minusVolume = 1.0;
      }

      kernel::rotateFluxMatrix krnl;
      krnl.T = TData;

      krnl.fluxSolver = fluxSolverPlus[ltsFace];
      krnl.fluxScale = -2.0 * plusSurfaceArea / (6.0 * plusVolume);
      krnl.star(0) = APlusData;
      krnl.execute();

      krnl.fluxSolver = fluxSolverMinus[ltsFace];
      krnl.fluxScale = 2.0 * minusSurfaceArea / (6.0 * minusVolume);
      krnl.star(0) = AMinusData;
      krnl.execute();
    }

    layerLtsFaceToMeshFace += it->getNumberOfCells();
  }
}<|MERGE_RESOLUTION|>--- conflicted
+++ resolved
@@ -48,8 +48,6 @@
 #include <Geometry/MeshTools.h>
 #include <generated_code/tensor.h>
 #include <generated_code/kernel.h>
-
-#include <utils/logger.h>
 
 void setStarMatrix( real* i_AT,
                     real* i_BT,
@@ -232,15 +230,6 @@
         // must be subtracted.
         real fluxScale = -2.0 * surface / (6.0 * volume);
 
-        //std::cout << std::endl;
-        //for (int i = 0; i < 9; i++) {
-        //  for (int j = 0; j < 9; j++) {
-        //    std::cout << QgodLocal(i,j) << " ";
-        //  }
-        //  std::cout << std::endl;
-        //}
-        //std::cout << std::endl;
-
         kernel::computeFluxSolverLocal localKrnl;
         localKrnl.fluxScale = fluxScale;
         localKrnl.AplusT = localIntegration[cell].nApNm1[side];
@@ -250,7 +239,6 @@
         localKrnl.star(0) = AT_tildeData;
         localKrnl.execute();
         
-
         kernel::computeFluxSolverNeighbor neighKrnl;
         neighKrnl.fluxScale = fluxScale;
         neighKrnl.AminusT = neighboringIntegration[cell].nAmNm1[side];
@@ -304,6 +292,8 @@
 {
   real TData[tensor::T::size()];
   real TinvData[tensor::Tinv::size()];
+  real QgodLocalData[tensor::QgodLocal::size()];
+  real QgodNeighborData[tensor::QgodNeighbor::size()];
   real APlusData[tensor::star::size(0)];
   real AMinusData[tensor::star::size(0)];
 
@@ -320,8 +310,8 @@
   for (LTSTree::leaf_iterator it = dynRupTree->beginLeaf(LayerMask(Ghost)); it != dynRupTree->endLeaf(); ++it) {
     real**                                timeDerivativePlus                                        = it->var(dynRup->timeDerivativePlus);
     real**                                timeDerivativeMinus                                       = it->var(dynRup->timeDerivativeMinus);
-    real                                (*imposedStatePlus)[tensor::QInterpolated::size()]           = it->var(dynRup->imposedStatePlus);
-    real                                (*imposedStateMinus)[tensor::QInterpolated::size()]          = it->var(dynRup->imposedStateMinus);
+    real                                (*imposedStatePlus)[tensor::godunovState::size()]           = it->var(dynRup->imposedStatePlus);
+    real                                (*imposedStateMinus)[tensor::godunovState::size()]          = it->var(dynRup->imposedStateMinus);
     DRGodunovData*                        godunovData                                               = it->var(dynRup->godunovData);
     real                                (*fluxSolverPlus)[tensor::fluxSolver::size()]               = it->var(dynRup->fluxSolverPlus);
     real                                (*fluxSolverMinus)[tensor::fluxSolver::size()]              = it->var(dynRup->fluxSolverMinus);
@@ -330,7 +320,7 @@
     seissol::model::IsotropicWaveSpeeds*  waveSpeedsMinus                                           = it->var(dynRup->waveSpeedsMinus);
 
 #ifdef _OPENMP
-  #pragma omp parallel for private(TData, TinvData, APlusData, AMinusData) schedule(static)
+  #pragma omp parallel for private(TData, TinvData, QgodLocalData, QgodNeighborData, APlusData, AMinusData) schedule(static)
 #endif
     for (unsigned ltsFace = 0; ltsFace < it->getNumberOfCells(); ++ltsFace) {
       unsigned meshFace = layerLtsFaceToMeshFace[ltsFace];
@@ -436,11 +426,12 @@
         minusMaterial = &material[minusLtsId].local;
       }
 
-<<<<<<< HEAD
+      /// Wave speeds and Coefficient Matrices
       auto APlus = init::star::view<0>::create(APlusData);
       auto AMinus = init::star::view<0>::create(AMinusData);
-      auto QgodLocal = init::QgodLocal::view::create(QgodLocalData);
-      auto QgodNeighbor = init::QgodNeighbor::view::create(QgodNeighborData);
+      
+      waveSpeedsPlus[ltsFace].density = plusMaterial->rho;
+      waveSpeedsMinus[ltsFace].density = minusMaterial->rho;
 
       switch (plusMaterial->getMaterialType()) {
         case seissol::model::MaterialType::anisotropic: {
@@ -449,11 +440,6 @@
         }
         case seissol::model::MaterialType::elastic:
         case seissol::model::MaterialType::elastoplastic: {
-          seissol::model::getTransposedGodunovState(  *dynamic_cast<seissol::model::ElasticMaterial*>(plusMaterial),
-                                                      *dynamic_cast<seissol::model::ElasticMaterial*>(minusMaterial),     
-                                                      dynamicRupture,
-                                                      QgodLocal,
-                                                      QgodNeighbor );
           seissol::model::getTransposedCoefficientMatrix(*dynamic_cast<seissol::model::ElasticMaterial*>(plusMaterial), 0, APlus);
           seissol::model::getTransposedCoefficientMatrix(*dynamic_cast<seissol::model::ElasticMaterial*>(minusMaterial), 0, AMinus);
           waveSpeedsPlus[ltsFace].pWaveVelocity = dynamic_cast<seissol::model::ElasticMaterial*>(plusMaterial)->getPWaveSpeed();
@@ -464,11 +450,6 @@
         }
         case seissol::model::MaterialType::viscoelastic:
         case seissol::model::MaterialType::viscoplastic: {
-          seissol::model::getTransposedGodunovState(  *dynamic_cast<seissol::model::ViscoElasticMaterial*>(plusMaterial),
-                                                      *dynamic_cast<seissol::model::ViscoElasticMaterial*>(minusMaterial),     
-                                                      dynamicRupture,
-                                                      QgodLocal,
-                                                      QgodNeighbor );
           seissol::model::getTransposedCoefficientMatrix(*dynamic_cast<seissol::model::ViscoElasticMaterial*>(plusMaterial), 0, APlus);
           seissol::model::getTransposedCoefficientMatrix(*dynamic_cast<seissol::model::ViscoElasticMaterial*>(minusMaterial), 0, AMinus);
           waveSpeedsPlus[ltsFace].pWaveVelocity = dynamic_cast<seissol::model::ViscoElasticMaterial*>(plusMaterial)->getPWaveSpeed();
@@ -482,34 +463,11 @@
         }
       }
 
-      kernel::rotateGodunovStateLocal rlKrnl;
-      rlKrnl.godunovMatrix = godunovData[ltsFace].godunovMatrixPlus;
-      rlKrnl.Tinv = TinvData;
-      rlKrnl.QgodLocal = QgodLocalData;
-      rlKrnl.execute();
-
-      kernel::rotateGodunovStateNeighbor rnKrnl;
-      rnKrnl.godunovMatrix = godunovData[ltsFace].godunovMatrixMinus;
-      rnKrnl.Tinv = TinvData;
-      rnKrnl.QgodNeighbor = QgodNeighborData;
-      rnKrnl.execute();
-=======
-      /// Wave speeds
-      waveSpeedsPlus[ltsFace].density = plusMaterial.rho;
-      waveSpeedsPlus[ltsFace].pWaveVelocity = sqrt( (plusMaterial.lambda + 2.0*plusMaterial.mu) / plusMaterial.rho);
-      waveSpeedsPlus[ltsFace].sWaveVelocity = sqrt( plusMaterial.mu / plusMaterial.rho);
-      waveSpeedsMinus[ltsFace].density = minusMaterial.rho;
-      waveSpeedsMinus[ltsFace].pWaveVelocity = sqrt( (minusMaterial.lambda + 2.0*minusMaterial.mu) / minusMaterial.rho);
-      waveSpeedsMinus[ltsFace].sWaveVelocity = sqrt( minusMaterial.mu / minusMaterial.rho);
-
       /// Transpose Tinv
       kernel::transposeTinv ttKrnl;
       ttKrnl.Tinv = TinvData;
       ttKrnl.TinvT = godunovData[ltsFace].TinvT;
       ttKrnl.execute();
->>>>>>> fb7e4bef
-
-
 
       double plusSurfaceArea, plusVolume, minusSurfaceArea, minusVolume;
       if (fault[meshFace].element >= 0) {
