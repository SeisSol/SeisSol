// SPDX-FileCopyrightText: 2015 SeisSol Group
//
// SPDX-License-Identifier: BSD-3-Clause
// SPDX-LicenseComments: Full text under /LICENSE and /LICENSES/
//
// SPDX-FileContributor: Author lists in /AUTHORS and /CITATION.cff
// SPDX-FileContributor: Carsten Uphoff
// SPDX-FileContributor: Sebastian Wolf

#include "CellLocalMatrices.h"

#include "Equations/Setup.h" // IWYU pragma: keep
#include "Geometry/MeshTools.h"
#include "Initializer/MemoryManager.h"
#include "Initializer/ParameterDB.h"
#include "Memory/Tree/Layer.h"
#include "Model/Common.h"
#include "Numerical/Transformation.h"
#include "Parameters/ModelParameters.h"
#include "generated_code/kernel.h"
#include "generated_code/tensor.h"
#include <DynamicRupture/Typedefs.h>
#include <Equations/Datastructures.h> // IWYU pragma: keep
#include <Geometry/MeshDefinition.h>
#include <Geometry/MeshReader.h>
#include <Initializer/BasicTypedefs.h>
#include <Initializer/TimeStepping/ClusterLayout.h>
#include <Initializer/Typedefs.h>
#include <Kernels/Precision.h>
#include <Memory/Descriptor/DynamicRupture.h>
#include <Memory/Descriptor/LTS.h>
#include <Memory/MemoryContainer.h>
#include <Memory/Tree/Backmap.h>
#include <Memory/Tree/LTSTree.h>
#include <Model/CommonDatastructures.h>
#include <Numerical/Eigenvalues.h>
#include <algorithm>
#include <cassert>
#include <complex>
#include <cstddef>
#include <generated_code/init.h>
#include <limits>
#include <utils/logger.h>
#include <vector>
#ifdef ACL_DEVICE
#include <device.h>
#endif

namespace {

void setStarMatrix(const real* matAT,
                   const real* matBT,
                   const real* matCT,
                   const double grad[3],
                   real* starMatrix) {
  for (std::size_t idx = 0; idx < seissol::tensor::star::size(0); ++idx) {
    starMatrix[idx] = grad[0] * matAT[idx];
  }

  for (std::size_t idx = 0; idx < seissol::tensor::star::size(1); ++idx) {
    starMatrix[idx] += grad[1] * matBT[idx];
  }

  for (std::size_t idx = 0; idx < seissol::tensor::star::size(2); ++idx) {
    starMatrix[idx] += grad[2] * matCT[idx];
  }
}

void surfaceAreaAndVolume(const seissol::geometry::MeshReader& meshReader,
                          std::size_t meshId,
                          int side,
                          double* surfaceArea,
                          double* volume) {
  const std::vector<Vertex>& vertices = meshReader.getVertices();
  const std::vector<Element>& elements = meshReader.getElements();

  VrtxCoords normal;
  VrtxCoords tangent1;
  VrtxCoords tangent2;
  MeshTools::normalAndTangents(elements[meshId], side, vertices, normal, tangent1, tangent2);

  *volume = MeshTools::volume(elements[meshId], vertices);
  *surfaceArea = MeshTools::surface(normal);
}

/**
 * Copies an eigen3 matrix to a 2D yateto tensor
 */
template <typename T, typename S, int Dim1, int Dim2>
void copyEigenToYateto(const Eigen::Matrix<T, Dim1, Dim2>& matrix,
                       yateto::DenseTensorView<2, S>& tensorView) {
  assert(tensorView.shape(0) == Dim1);
  assert(tensorView.shape(1) == Dim2);

  tensorView.setZero();
  for (size_t row = 0; row < Dim1; ++row) {
    for (size_t col = 0; col < Dim2; ++col) {
      tensorView(row, col) = static_cast<S>(matrix(row, col));
    }
  }
}

constexpr int N = tensor::Zminus::Shape[0];
template <typename T>
Eigen::Matrix<T, N, N>
    extractMatrix(eigenvalues::Eigenpair<std::complex<double>,
                                         seissol::model::MaterialT::NumQuantities> eigenpair) {
  std::vector<int> tractionIndices;
  std::vector<int> velocityIndices;
  std::vector<int> columnIndices;

  if constexpr (model::MaterialT::Type == model::MaterialType::Poroelastic) {
    tractionIndices = {0, 3, 5, 9};
    velocityIndices = {6, 7, 8, 10};
    columnIndices = {0, 1, 2, 3};
  } else {
    tractionIndices = {0, 3, 5};
    velocityIndices = {6, 7, 8};
    columnIndices = {0, 1, 2};
  }

  auto matrix = eigenpair.getVectorsAsMatrix();
  const Eigen::Matrix<double, N, N> matRT = matrix(tractionIndices, columnIndices).real();
  const Eigen::Matrix<double, N, N> matRTInv = matRT.inverse();
  const Eigen::Matrix<double, N, N> matRU = matrix(velocityIndices, columnIndices).real();
  const Eigen::Matrix<double, N, N> matM = matRU * matRTInv;
  return matM.cast<T>();
};

} // namespace

namespace seissol::initializer {

void initializeCellLocalMatrices(const seissol::geometry::MeshReader& meshReader,
                                 seissol::memory::MemoryContainer& container,
                                 const ClusterLayout& clusterLayout,
                                 const parameters::ModelParameters& modelParameters) {
  const std::vector<Element>& elements = meshReader.getElements();
  const std::vector<Vertex>& vertices = meshReader.getVertices();

  auto* ltsTree = &container.volume;
  auto* lts = &container.wpdesc;

  static_assert(seissol::tensor::AplusT::Shape[0] == seissol::tensor::AminusT::Shape[0],
                "Shape mismatch for flux matrices");
  static_assert(seissol::tensor::AplusT::Shape[1] == seissol::tensor::AminusT::Shape[1],
                "Shape mismatch for flux matrices");

  assert(LayerMask(Ghost) == ltsTree->info(lts->material).mask);
  assert(LayerMask(Ghost) == ltsTree->info(lts->localIntegration).mask);
  assert(LayerMask(Ghost) == ltsTree->info(lts->neighboringIntegration).mask);

  const auto* cellInformationAll = ltsTree->var(lts->cellInformation);
  for (auto& layer : ltsTree->leaves(Ghost)) {
    auto* material = layer.var(lts->material);
    auto* materialData = layer.var(lts->materialData);
    auto* localIntegration = layer.var(lts->localIntegration);
    auto* neighboringIntegration = layer.var(lts->neighboringIntegration);
    auto* cellInformation = layer.var(lts->cellInformation);
    auto* secondaryInformation = layer.var(lts->secondaryInformation);

#ifdef _OPENMP
#pragma omp parallel
    {
#endif
      real matATData[tensor::star::size(0)];
      real matATtildeData[tensor::star::size(0)];
      real matBTData[tensor::star::size(1)];
      real matCTData[tensor::star::size(2)];
      auto matAT = init::star::view<0>::create(matATData);
      // matAT with elastic parameters in local coordinate system, used for flux kernel
      auto matATtilde = init::star::view<0>::create(matATtildeData);
      auto matBT = init::star::view<0>::create(matBTData);
      auto matCT = init::star::view<0>::create(matCTData);

      real matTData[seissol::tensor::T::size()];
      real matTinvData[seissol::tensor::Tinv::size()];
      auto matT = init::T::view::create(matTData);
      auto matTinv = init::Tinv::view::create(matTinvData);

      real qGodLocalData[tensor::QgodLocal::size()];
      real qGodNeighborData[tensor::QgodNeighbor::size()];
      auto qGodLocal = init::QgodLocal::view::create(qGodLocalData);
      auto qGodNeighbor = init::QgodNeighbor::view::create(qGodNeighborData);

      real rusanovPlusNull[tensor::QcorrLocal::size()]{};
      real rusanovMinusNull[tensor::QcorrNeighbor::size()]{};

#ifdef _OPENMP
#pragma omp for schedule(static)
#endif
      for (std::size_t cell = 0; cell < layer.size(); ++cell) {
        const auto clusterId = secondaryInformation[cell].clusterId;
        const auto timeStepWidth = clusterLayout.timestepRate(clusterId);
        const auto meshId = secondaryInformation[cell].meshId;

        double x[4];
        double y[4];
        double z[4];
        double gradXi[3];
        double gradEta[3];
        double gradZeta[3];

        // Iterate over all 4 vertices of the tetrahedron
        for (int vertex = 0; vertex < 4; ++vertex) {
          const VrtxCoords& coords = vertices[elements[meshId].vertices[vertex]].coords;
          x[vertex] = coords[0];
          y[vertex] = coords[1];
          z[vertex] = coords[2];
        }

        seissol::transformations::tetrahedronGlobalToReferenceJacobian(
            x, y, z, gradXi, gradEta, gradZeta);

        seissol::model::getTransposedCoefficientMatrix(materialData[cell], 0, matAT);
        seissol::model::getTransposedCoefficientMatrix(materialData[cell], 1, matBT);
        seissol::model::getTransposedCoefficientMatrix(materialData[cell], 2, matCT);
        setStarMatrix(
            matATData, matBTData, matCTData, gradXi, localIntegration[cell].starMatrices[0]);
        setStarMatrix(
            matATData, matBTData, matCTData, gradEta, localIntegration[cell].starMatrices[1]);
        setStarMatrix(
            matATData, matBTData, matCTData, gradZeta, localIntegration[cell].starMatrices[2]);

        const double volume = MeshTools::volume(elements[meshId], vertices);

        for (int side = 0; side < 4; ++side) {
          VrtxCoords normal;
          VrtxCoords tangent1;
          VrtxCoords tangent2;
          MeshTools::normalAndTangents(
              elements[meshId], side, vertices, normal, tangent1, tangent2);
          const double surface = MeshTools::surface(normal);
          MeshTools::normalize(normal, normal);
          MeshTools::normalize(tangent1, tangent1);
          MeshTools::normalize(tangent2, tangent2);

          double nLocalData[6 * 6];
          seissol::model::getBondMatrix(normal, tangent1, tangent2, nLocalData);
          seissol::model::getTransposedGodunovState(
              seissol::model::getRotatedMaterialCoefficients(nLocalData, materialData[cell]),
              seissol::model::getRotatedMaterialCoefficients(
                  nLocalData, *dynamic_cast<model::MaterialT*>(material[cell].neighbor[side])),
              cellInformation[cell].faceTypes[side],
              qGodLocal,
              qGodNeighbor);
          seissol::model::getTransposedCoefficientMatrix(
              seissol::model::getRotatedMaterialCoefficients(nLocalData, materialData[cell]),
              0,
              matATtilde);

          // Calculate transposed T instead
          seissol::model::getFaceRotationMatrix(normal, tangent1, tangent2, matT, matTinv);

          // Scale with |S_side|/|J| and multiply with -1 as the flux matrices
          // must be subtracted.
          const double fluxScale = -2.0 * surface / (6.0 * volume);

          const auto isSpecialBC =
              [&secondaryInformation, &cellInformation, &cellInformationAll, cell](int side) {
                const auto hasDRFace = [](const CellLocalInformation& ci) {
                  bool hasAtLeastOneDRFace = false;
                  for (size_t i = 0; i < 4; ++i) {
                    if (ci.faceTypes[i] == FaceType::DynamicRupture) {
                      hasAtLeastOneDRFace = true;
                    }
                  }
                  return hasAtLeastOneDRFace;
                };
                const bool thisCellHasAtLeastOneDRFace = hasDRFace(cellInformation[cell]);
                const auto neighborID = secondaryInformation[cell].faceNeighborGlobalIds[side];
                const bool neighborBehindSideHasAtLeastOneDRFace =
                    hasDRFace(cellInformationAll[neighborID]);
                const bool adjacentDRFaceExists =
                    thisCellHasAtLeastOneDRFace || neighborBehindSideHasAtLeastOneDRFace;
                return (cellInformation[cell].faceTypes[side] == FaceType::Regular) &&
                       adjacentDRFaceExists;
              };

          const auto wavespeedLocal = material[cell].local->getMaxWaveSpeed();
          const auto wavespeedNeighbor = material[cell].neighbor[side]->getMaxWaveSpeed();
          const auto wavespeed = std::max(wavespeedLocal, wavespeedNeighbor);

          real centralFluxData[tensor::QgodLocal::size()]{};
          real rusanovPlusData[tensor::QcorrLocal::size()]{};
          real rusanovMinusData[tensor::QcorrNeighbor::size()]{};
          auto centralFluxView = init::QgodLocal::view::create(centralFluxData);
          auto rusanovPlusView = init::QcorrLocal::view::create(rusanovPlusData);
          auto rusanovMinusView = init::QcorrNeighbor::view::create(rusanovMinusData);
          for (size_t i = 0; i < std::min(tensor::QgodLocal::Shape[0], tensor::QgodLocal::Shape[1]);
               i++) {
            centralFluxView(i, i) = 0.5;
            rusanovPlusView(i, i) = wavespeed * 0.5;
            rusanovMinusView(i, i) = -wavespeed * 0.5;
          }

          // check if we're on a face that has an adjacent cell with DR face
          const auto fluxDefault =
              isSpecialBC(side) ? modelParameters.fluxNearFault : modelParameters.flux;

          // exclude boundary conditions
          static const std::vector<FaceType> GodunovBoundaryConditions = {
              FaceType::FreeSurface,
              FaceType::FreeSurfaceGravity,
              FaceType::Analytical,
              FaceType::Outflow};

          const auto enforceGodunovBc = std::any_of(
              GodunovBoundaryConditions.begin(),
              GodunovBoundaryConditions.end(),
              [&](auto condition) { return condition == cellInformation[cell].faceTypes[side]; });

          const auto enforceGodunovEa = isAtElasticAcousticInterface(material[cell], side);

          const auto enforceGodunov = enforceGodunovBc || enforceGodunovEa;

          const auto flux = enforceGodunov ? parameters::NumericalFlux::Godunov : fluxDefault;

          kernel::computeFluxSolverLocal localKrnl;
          localKrnl.fluxScale = fluxScale;
          localKrnl.AplusT = localIntegration[cell].nApNm1[side];
          if (flux == parameters::NumericalFlux::Rusanov) {
            localKrnl.QgodLocal = centralFluxData;
            localKrnl.QcorrLocal = rusanovPlusData;
          } else {
            localKrnl.QgodLocal = qGodLocalData;
            localKrnl.QcorrLocal = rusanovPlusNull;
          }
          localKrnl.T = matTData;
          localKrnl.Tinv = matTinvData;
          localKrnl.star(0) = matATtildeData;
          localKrnl.execute();

          kernel::computeFluxSolverNeighbor neighKrnl;
          neighKrnl.fluxScale = fluxScale;
          neighKrnl.AminusT = neighboringIntegration[cell].nAmNm1[side];
          if (flux == parameters::NumericalFlux::Rusanov) {
            neighKrnl.QgodNeighbor = centralFluxData;
            neighKrnl.QcorrNeighbor = rusanovMinusData;
          } else {
            neighKrnl.QgodNeighbor = qGodNeighborData;
            neighKrnl.QcorrNeighbor = rusanovMinusNull;
          }
          neighKrnl.T = matTData;
          neighKrnl.Tinv = matTinvData;
          neighKrnl.star(0) = matATtildeData;
          if (cellInformation[cell].faceTypes[side] == FaceType::Dirichlet ||
              cellInformation[cell].faceTypes[side] == FaceType::FreeSurfaceGravity) {
            // already rotated
            neighKrnl.Tinv = init::identityT::Values;
          }
          neighKrnl.execute();
        }

        seissol::model::initializeSpecificLocalData(
            materialData[cell], timeStepWidth, &localIntegration[cell].specific);

        seissol::model::initializeSpecificNeighborData(materialData[cell],
                                                       &neighboringIntegration[cell].specific);
      }
#ifdef _OPENMP
    }
#endif
  }
}

void initializeBoundaryMappings(const seissol::geometry::MeshReader& meshReader,
                                const EasiBoundary* easiBoundary,
                                seissol::memory::MemoryContainer& container) {
  const std::vector<Element>& elements = meshReader.getElements();
  const std::vector<Vertex>& vertices = meshReader.getVertices();

  auto* ltsTree = &container.volume;
  auto* lts = &container.wpdesc;

  for (auto& layer : ltsTree->leaves(Ghost)) {
    auto* cellInformation = layer.var(lts->cellInformation);
    auto* boundary = layer.var(lts->boundaryMapping);
    auto* secondaryInformation = layer.var(lts->secondaryInformation);

#ifdef _OPENMP
#pragma omp for schedule(static)
#endif
    for (std::size_t cell = 0; cell < layer.size(); ++cell) {
      const auto& element = elements[secondaryInformation[cell].meshId];
      const double* coords[4];
      for (int v = 0; v < 4; ++v) {
        coords[v] = vertices[element.vertices[v]].coords;
      }
      for (int side = 0; side < 4; ++side) {
        if (cellInformation[cell].faceTypes[side] != FaceType::FreeSurfaceGravity &&
            cellInformation[cell].faceTypes[side] != FaceType::Dirichlet &&
            cellInformation[cell].faceTypes[side] != FaceType::Analytical) {
          continue;
        }
        // Compute nodal points in global coordinates for each side.
        real nodesReferenceData[nodal::tensor::nodes2D::Size];
        std::copy_n(nodal::init::nodes2D::Values, nodal::tensor::nodes2D::Size, nodesReferenceData);
        auto nodesReference = nodal::init::nodes2D::view::create(nodesReferenceData);
        auto* nodes = boundary[cell][side].nodes;
        assert(nodes != nullptr);
        auto offset = 0;
        for (std::size_t i = 0; i < nodal::tensor::nodes2D::Shape[0]; ++i) {
          double nodeReference[2];
          nodeReference[0] = nodesReference(i, 0);
          nodeReference[1] = nodesReference(i, 1);
          // Compute the global coordinates for the nodal points.
          double xiEtaZeta[3];
          double xyz[3];
          seissol::transformations::chiTau2XiEtaZeta(side, nodeReference, xiEtaZeta);
          seissol::transformations::tetrahedronReferenceToGlobal(
              coords[0], coords[1], coords[2], coords[3], xiEtaZeta, xyz);
          nodes[offset++] = xyz[0];
          nodes[offset++] = xyz[1];
          nodes[offset++] = xyz[2];
        }

        // Compute map that rotates to normal aligned coordinate system.
        real* matTData = boundary[cell][side].dataT;
        real* matTinvData = boundary[cell][side].dataTinv;
        assert(matTData != nullptr);
        assert(matTinvData != nullptr);
        auto matT = init::T::view::create(matTData);
        auto matTinv = init::Tinv::view::create(matTinvData);

        VrtxCoords normal;
        VrtxCoords tangent1;
        VrtxCoords tangent2;
        MeshTools::normalAndTangents(element, side, vertices, normal, tangent1, tangent2);
        MeshTools::normalize(normal, normal);
        MeshTools::normalize(tangent1, tangent1);
        MeshTools::normalize(tangent2, tangent2);
        seissol::model::getFaceRotationMatrix(normal, tangent1, tangent2, matT, matTinv);

        // Evaluate easi boundary condition matrices if needed
        real* easiBoundaryMap = boundary[cell][side].easiBoundaryMap;
        real* easiBoundaryConstant = boundary[cell][side].easiBoundaryConstant;
        assert(easiBoundaryMap != nullptr);
        assert(easiBoundaryConstant != nullptr);
        if (cellInformation[cell].faceTypes[side] == FaceType::Dirichlet) {
          easiBoundary->query(nodes, easiBoundaryMap, easiBoundaryConstant);
        } else {
          // Boundary should not be evaluated
          std::fill_n(easiBoundaryMap,
                      seissol::tensor::easiBoundaryMap::size(),
                      std::numeric_limits<real>::signaling_NaN());
          std::fill_n(easiBoundaryConstant,
                      seissol::tensor::easiBoundaryConstant::size(),
                      std::numeric_limits<real>::signaling_NaN());
        }
      }
    }
  }
}

void initializeDynamicRuptureMatrices(const seissol::geometry::MeshReader& meshReader,
                                      seissol::memory::MemoryContainer& container) {
  real matTData[tensor::T::size()];
  real matTinvData[tensor::Tinv::size()];
  real matAPlusData[tensor::star::size(0)];
  real matAMinusData[tensor::star::size(0)];

  auto* ltsTree = &container.volume;
  auto* lts = &container.wpdesc;
  auto* dynRupTree = &container.dynrup;
  auto* dynRup = container.drdesc.get();

  const auto& fault = meshReader.getFault();
  const auto& elements = meshReader.getElements();
  auto* drMapping = ltsTree->var(lts->drMapping);
  auto* drMappingDevice = ltsTree->var(lts->drMappingDevice);
  auto* material = ltsTree->var(lts->material);
  auto* derivatives = ltsTree->var(lts->derivatives);
  auto* faceNeighbors = ltsTree->var(lts->faceNeighbors);
  auto* derivativesDevice = ltsTree->var(lts->derivativesDevice);
  auto* faceNeighborsDevice = ltsTree->var(lts->faceNeighborsDevice);
  auto* cellInformation = ltsTree->var(lts->cellInformation);

  unsigned* layerLtsFaceToMeshFace = nullptr; // TODO:

  for (auto& layer : dynRupTree->leaves(Ghost)) {
    auto* timeDerivativePlus = layer.var(dynRup->timeDerivativePlus);
    auto* timeDerivativeMinus = layer.var(dynRup->timeDerivativeMinus);
    auto* timeDerivativePlusDevice = layer.var(dynRup->timeDerivativePlusDevice);
    auto* timeDerivativeMinusDevice = layer.var(dynRup->timeDerivativeMinusDevice);
    auto* godunovData = layer.var(dynRup->godunovData);
    auto* imposedStatePlus = layer.var(dynRup->imposedStatePlus, AllocationPlace::Host);
    auto* imposedStateMinus = layer.var(dynRup->imposedStateMinus, AllocationPlace::Host);
    auto* fluxSolverPlus = layer.var(dynRup->fluxSolverPlus, AllocationPlace::Host);
    auto* fluxSolverMinus = layer.var(dynRup->fluxSolverMinus, AllocationPlace::Host);
    auto* imposedStatePlusDevice = layer.var(dynRup->imposedStatePlus, AllocationPlace::Device);
    auto* imposedStateMinusDevice = layer.var(dynRup->imposedStateMinus, AllocationPlace::Device);
    auto* fluxSolverPlusDevice = layer.var(dynRup->fluxSolverPlus, AllocationPlace::Device);
    auto* fluxSolverMinusDevice = layer.var(dynRup->fluxSolverMinus, AllocationPlace::Device);
    auto* faceInformation = layer.var(dynRup->faceInformation);
    auto* waveSpeedsPlus = layer.var(dynRup->waveSpeedsPlus);
    auto* waveSpeedsMinus = layer.var(dynRup->waveSpeedsMinus);
    auto* impAndEta = layer.var(dynRup->impAndEta);
    auto* impedanceMatrices = layer.var(dynRup->impedanceMatrices);

#ifdef _OPENMP
#pragma omp parallel for private(matTData, matTinvData, matAPlusData, matAMinusData)               \
    schedule(static)
#endif
    for (std::size_t ltsFace = 0; ltsFace < layer.size(); ++ltsFace) {
      const std::size_t meshFace = layerLtsFaceToMeshFace[ltsFace];
      assert(fault[meshFace].element >= 0 || fault[meshFace].neighborElement >= 0);

      /// Face information
      faceInformation[ltsFace].meshFace = meshFace;
      faceInformation[ltsFace].plusSide = fault[meshFace].side;
      faceInformation[ltsFace].minusSide = fault[meshFace].neighborSide;
      if (fault[meshFace].element >= 0) {
        faceInformation[ltsFace].faceRelation =
            elements[fault[meshFace].element].sideOrientations[fault[meshFace].side] + 1;
        faceInformation[ltsFace].plusSideOnThisRank = true;
      } else {
        /// \todo check if this is correct
        faceInformation[ltsFace].faceRelation =
            elements[fault[meshFace].neighborElement]
                .sideOrientations[fault[meshFace].neighborSide] +
            1;
        faceInformation[ltsFace].plusSideOnThisRank = false;
      }

      /// Look for time derivative mapping in all duplicates
      int derivativesMeshId = 0;
      unsigned derivativesSide = 0;
      if (fault[meshFace].element >= 0) {
        derivativesMeshId = fault[meshFace].element;
        derivativesSide = faceInformation[ltsFace].plusSide;
      } else {
        derivativesMeshId = fault[meshFace].neighborElement;
        derivativesSide = faceInformation[ltsFace].minusSide;
      }
      real* timeDerivative1 = nullptr;
      real* timeDerivative2 = nullptr;
      real* timeDerivative1Device = nullptr;
      real* timeDerivative2Device = nullptr;
<<<<<<< HEAD
      for (unsigned duplicate = 0; duplicate < ClusterBackmap::MaxDuplicates; ++duplicate) {
        const auto position =
            container.clusterBackmap.storagePositionLookup(derivativesMeshId, duplicate);
        const auto& cellInformation =
            ltsTree->layer(position.color).var(lts->cellInformation)[position.cell];
        if (timeDerivative1 == nullptr && (cellInformation.ltsSetup >> 9U) % 2 == 1) {
          timeDerivative1 = ltsTree->layer(position.color).var(lts->derivatives)[position.cell];
          timeDerivative1Device =
              ltsTree->layer(position.color).var(lts->derivativesDevice)[position.cell];
=======
      for (unsigned duplicate = 0; duplicate < Lut::MaxDuplicates; ++duplicate) {
        const std::size_t ltsId =
            ltsLut->ltsId(ltsTree->info(lts->cellInformation).mask, derivativesMeshId, duplicate);
        if (timeDerivative1 == nullptr && (cellInformation[ltsId].ltsSetup >> 9U) % 2 == 1) {
          timeDerivative1 = derivatives[ltsLut->ltsId(
              ltsTree->info(lts->derivatives).mask, derivativesMeshId, duplicate)];
          timeDerivative1Device = derivativesDevice[ltsLut->ltsId(
              ltsTree->info(lts->derivatives).mask, derivativesMeshId, duplicate)];
>>>>>>> 7e8263c5
        }
        if (timeDerivative2 == nullptr && (cellInformation.ltsSetup >> derivativesSide) % 2 == 1) {
          timeDerivative1 = ltsTree->layer(position.color)
                                .var(lts->faceNeighbors)[position.cell][derivativesSide];
          timeDerivative1Device =
              ltsTree->layer(position.color)
                  .var(lts->faceNeighborsDevice)[position.cell][derivativesSide];
        }
      }

      assert(timeDerivative1 != nullptr && timeDerivative2 != nullptr);

      if (fault[meshFace].element >= 0) {
        timeDerivativePlus[ltsFace] = timeDerivative1;
        timeDerivativeMinus[ltsFace] = timeDerivative2;
        timeDerivativePlusDevice[ltsFace] = timeDerivative1Device;
        timeDerivativeMinusDevice[ltsFace] = timeDerivative2Device;
      } else {
        timeDerivativePlus[ltsFace] = timeDerivative2;
        timeDerivativeMinus[ltsFace] = timeDerivative1;
        timeDerivativePlusDevice[ltsFace] = timeDerivative2Device;
        timeDerivativeMinusDevice[ltsFace] = timeDerivative1Device;
      }

      assert(timeDerivativePlus[ltsFace] != nullptr && timeDerivativeMinus[ltsFace] != nullptr);

      /// DR mapping for elements
<<<<<<< HEAD
      for (unsigned duplicate = 0; duplicate < ClusterBackmap::MaxDuplicates; ++duplicate) {
        const auto plusLtsId =
            (fault[meshFace].element >= 0)
                ? container.clusterBackmap.storagePositionLookup(fault[meshFace].element, duplicate)
                : StoragePosition::NullPosition;
        const auto minusLtsId = (fault[meshFace].neighborElement >= 0)
                                    ? container.clusterBackmap.storagePositionLookup(
                                          fault[meshFace].neighborElement, duplicate)
                                    : StoragePosition::NullPosition;

        assert(duplicate != 0 || plusLtsId != StoragePosition::NullPosition ||
               minusLtsId != StoragePosition::NullPosition);

        if (plusLtsId != StoragePosition::NullPosition) {
=======
      for (unsigned duplicate = 0; duplicate < Lut::MaxDuplicates; ++duplicate) {
        const std::size_t plusLtsId = (fault[meshFace].element >= 0)
                                          ? ltsLut->ltsId(ltsTree->info(lts->drMapping).mask,
                                                          fault[meshFace].element,
                                                          duplicate)
                                          : std::numeric_limits<std::size_t>::max();
        const std::size_t minusLtsId = (fault[meshFace].neighborElement >= 0)
                                           ? ltsLut->ltsId(ltsTree->info(lts->drMapping).mask,
                                                           fault[meshFace].neighborElement,
                                                           duplicate)
                                           : std::numeric_limits<std::size_t>::max();

        assert(duplicate != 0 || plusLtsId != std::numeric_limits<std::size_t>::max() ||
               minusLtsId != std::numeric_limits<std::size_t>::max());

        if (plusLtsId != std::numeric_limits<std::size_t>::max()) {
>>>>>>> 7e8263c5
#ifdef _OPENMP
#pragma omp critical
#endif // _OPENMP
          {
            CellDRMapping& mapping =
                ltsTree->layer(plusLtsId.color)
                    .var(lts->drMapping)[plusLtsId.cell][faceInformation[ltsFace].plusSide];
            mapping.side = faceInformation[ltsFace].plusSide;
            mapping.faceRelation = 0;
            mapping.godunov = &imposedStatePlus[ltsFace][0];
            mapping.fluxSolver = &fluxSolverPlus[ltsFace][0];
            CellDRMapping& mappingDevice =
                ltsTree->layer(plusLtsId.color)
                    .var(lts->drMappingDevice)[plusLtsId.cell][faceInformation[ltsFace].plusSide];
            mappingDevice.side = faceInformation[ltsFace].plusSide;
            mappingDevice.faceRelation = 0;
            mappingDevice.godunov = &imposedStatePlusDevice[ltsFace][0];
            mappingDevice.fluxSolver = &fluxSolverPlusDevice[ltsFace][0];
          }
        }
<<<<<<< HEAD
        if (minusLtsId != StoragePosition::NullPosition) {
=======
        if (minusLtsId != std::numeric_limits<std::size_t>::max()) {
>>>>>>> 7e8263c5
#ifdef _OPENMP
#pragma omp critical
#endif // _OPENMP
          {
            CellDRMapping& mapping =
                ltsTree->layer(minusLtsId.color)
                    .var(lts->drMapping)[minusLtsId.cell][faceInformation[ltsFace].minusSide];
            mapping.side = faceInformation[ltsFace].minusSide;
            mapping.faceRelation = faceInformation[ltsFace].faceRelation;
            mapping.godunov = &imposedStateMinus[ltsFace][0];
            mapping.fluxSolver = &fluxSolverMinus[ltsFace][0];
            CellDRMapping& mappingDevice =
                ltsTree->layer(minusLtsId.color)
                    .var(lts->drMappingDevice)[minusLtsId.cell][faceInformation[ltsFace].minusSide];
            mappingDevice.side = faceInformation[ltsFace].minusSide;
            mappingDevice.faceRelation = faceInformation[ltsFace].faceRelation;
            mappingDevice.godunov = &imposedStateMinusDevice[ltsFace][0];
            mappingDevice.fluxSolver = &fluxSolverMinusDevice[ltsFace][0];
          }
        }
      }

      /// Transformation matrix
      auto matT = init::T::view::create(matTData);
      auto matTinv = init::Tinv::view::create(matTinvData);
      seissol::model::getFaceRotationMatrix(fault[meshFace].normal,
                                            fault[meshFace].tangent1,
                                            fault[meshFace].tangent2,
                                            matT,
                                            matTinv);

      /// Materials
      seissol::model::Material* plusMaterial = nullptr;
      seissol::model::Material* minusMaterial = nullptr;
<<<<<<< HEAD
      const auto plusLtsId =
          (fault[meshFace].element >= 0)
              ? container.clusterBackmap.storagePositionLookup(fault[meshFace].element)
              : StoragePosition::NullPosition;
      const auto minusLtsId =
          (fault[meshFace].neighborElement >= 0)
              ? container.clusterBackmap.storagePositionLookup(fault[meshFace].neighborElement)
              : StoragePosition::NullPosition;

      assert(plusLtsId != StoragePosition::NullPosition ||
             minusLtsId != StoragePosition::NullPosition);

      if (plusLtsId != StoragePosition::NullPosition) {
        const auto& cellMaterialData =
            ltsTree->layer(plusLtsId.color).var(lts->material)[plusLtsId.cell];
        plusMaterial = cellMaterialData.local;
        minusMaterial = cellMaterialData.neighbor[faceInformation[ltsFace].plusSide];
      } else {
        assert(minusLtsId != StoragePosition::NullPosition);
        const auto& cellMaterialData =
            ltsTree->layer(minusLtsId.color).var(lts->material)[minusLtsId.cell];
        plusMaterial = cellMaterialData.neighbor[faceInformation[ltsFace].minusSide];
        minusMaterial = cellMaterialData.local;
=======
      const std::size_t plusLtsId =
          (fault[meshFace].element >= 0)
              ? ltsLut->ltsId(ltsTree->info(lts->material).mask, fault[meshFace].element)
              : std::numeric_limits<std::size_t>::max();
      const std::size_t minusLtsId =
          (fault[meshFace].neighborElement >= 0)
              ? ltsLut->ltsId(ltsTree->info(lts->material).mask, fault[meshFace].neighborElement)
              : std::numeric_limits<std::size_t>::max();

      assert(plusLtsId != std::numeric_limits<std::size_t>::max() ||
             minusLtsId != std::numeric_limits<std::size_t>::max());

      if (plusLtsId != std::numeric_limits<std::size_t>::max()) {
        plusMaterial = &material[plusLtsId].local;
        minusMaterial = &material[plusLtsId].neighbor[faceInformation[ltsFace].plusSide];
      } else {
        assert(minusLtsId != std::numeric_limits<std::size_t>::max());
        plusMaterial = &material[minusLtsId].neighbor[faceInformation[ltsFace].minusSide];
        minusMaterial = &material[minusLtsId].local;
>>>>>>> 7e8263c5
      }

      /// Wave speeds and Coefficient Matrices
      auto matAPlus = init::star::view<0>::create(matAPlusData);
      auto matAMinus = init::star::view<0>::create(matAMinusData);

      waveSpeedsPlus[ltsFace].density = plusMaterial->rho;
      waveSpeedsMinus[ltsFace].density = minusMaterial->rho;
      waveSpeedsPlus[ltsFace].pWaveVelocity = plusMaterial->getPWaveSpeed();
      waveSpeedsPlus[ltsFace].sWaveVelocity = plusMaterial->getSWaveSpeed();
      waveSpeedsMinus[ltsFace].pWaveVelocity = minusMaterial->getPWaveSpeed();
      waveSpeedsMinus[ltsFace].sWaveVelocity = minusMaterial->getSWaveSpeed();

      // calculate Impedances Z and eta
      impAndEta[ltsFace].zp =
          (waveSpeedsPlus[ltsFace].density * waveSpeedsPlus[ltsFace].pWaveVelocity);
      impAndEta[ltsFace].zpNeig =
          (waveSpeedsMinus[ltsFace].density * waveSpeedsMinus[ltsFace].pWaveVelocity);
      impAndEta[ltsFace].zs =
          (waveSpeedsPlus[ltsFace].density * waveSpeedsPlus[ltsFace].sWaveVelocity);
      impAndEta[ltsFace].zsNeig =
          (waveSpeedsMinus[ltsFace].density * waveSpeedsMinus[ltsFace].sWaveVelocity);

      impAndEta[ltsFace].invZp = 1 / impAndEta[ltsFace].zp;
      impAndEta[ltsFace].invZpNeig = 1 / impAndEta[ltsFace].zpNeig;
      impAndEta[ltsFace].invZs = 1 / impAndEta[ltsFace].zs;
      impAndEta[ltsFace].invZsNeig = 1 / impAndEta[ltsFace].zsNeig;

      impAndEta[ltsFace].etaP =
          1.0 / (1.0 / impAndEta[ltsFace].zp + 1.0 / impAndEta[ltsFace].zpNeig);
      impAndEta[ltsFace].invEtaS = 1.0 / impAndEta[ltsFace].zs + 1.0 / impAndEta[ltsFace].zsNeig;
      impAndEta[ltsFace].etaS =
          1.0 / (1.0 / impAndEta[ltsFace].zs + 1.0 / impAndEta[ltsFace].zsNeig);

      switch (plusMaterial->getMaterialType()) {
      case seissol::model::MaterialType::Elastic:
        [[fallthrough]];
      case seissol::model::MaterialType::Viscoelastic: {
        break;
      }
      case seissol::model::MaterialType::Poroelastic: {
        auto plusEigenpair =
            seissol::model::getEigenDecomposition(*dynamic_cast<model::MaterialT*>(plusMaterial));
        auto minusEigenpair =
            seissol::model::getEigenDecomposition(*dynamic_cast<model::MaterialT*>(minusMaterial));

        // The impedance matrices are diagonal in the (visco)elastic case, so we only store
        // the values Zp, Zs. In the poroelastic case, the fluid pressure and normal component
        // of the traction depend on each other, so we need a more complicated matrix structure.
        const Eigen::Matrix<double, N, N> impedanceMatrix = extractMatrix<double>(plusEigenpair);
        const Eigen::Matrix<double, N, N> impedanceNeigMatrix =
            extractMatrix<double>(minusEigenpair);
        const Eigen::Matrix<double, N, N> etaMatrix =
            (impedanceMatrix + impedanceNeigMatrix).inverse();

        auto impedanceView = init::Zplus::view::create(impedanceMatrices[ltsFace].impedance);
        auto impedanceNeigView =
            init::Zminus::view::create(impedanceMatrices[ltsFace].impedanceNeig);
        auto etaView = init::eta::view::create(impedanceMatrices[ltsFace].eta);

        copyEigenToYateto(impedanceMatrix, impedanceView);
        copyEigenToYateto(impedanceNeigMatrix, impedanceNeigView);
        copyEigenToYateto(etaMatrix, etaView);

        break;
      }
      default: {
        logError() << "The Dynamic Rupture mechanism does not work with the given material yet. "
                      "(built with:"
                   << model::MaterialT::Text << ")";
        break;
      }
      }
      seissol::model::getTransposedCoefficientMatrix(
          *dynamic_cast<model::MaterialT*>(plusMaterial), 0, matAPlus);
      seissol::model::getTransposedCoefficientMatrix(
          *dynamic_cast<model::MaterialT*>(minusMaterial), 0, matAMinus);

      /// Traction matrices for "average" traction
      auto tractionPlusMatrix =
          init::tractionPlusMatrix::view::create(godunovData[ltsFace].tractionPlusMatrix);
      auto tractionMinusMatrix =
          init::tractionMinusMatrix::view::create(godunovData[ltsFace].tractionMinusMatrix);
      const double cZpP = plusMaterial->rho * waveSpeedsPlus[ltsFace].pWaveVelocity;
      const double cZsP = plusMaterial->rho * waveSpeedsPlus[ltsFace].sWaveVelocity;
      const double cZpM = minusMaterial->rho * waveSpeedsMinus[ltsFace].pWaveVelocity;
      const double cZsM = minusMaterial->rho * waveSpeedsMinus[ltsFace].sWaveVelocity;
      const double etaP = cZpP * cZpM / (cZpP + cZpM);
      const double etaS = cZsP * cZsM / (cZsP + cZsM);

      tractionPlusMatrix.setZero();
      tractionPlusMatrix(0, 0) = etaP / cZpP;
      tractionPlusMatrix(3, 1) = etaS / cZsP;
      tractionPlusMatrix(5, 2) = etaS / cZsP;

      tractionMinusMatrix.setZero();
      tractionMinusMatrix(0, 0) = etaP / cZpM;
      tractionMinusMatrix(3, 1) = etaS / cZsM;
      tractionMinusMatrix(5, 2) = etaS / cZsM;

      /// Transpose matTinv
      dynamicRupture::kernel::transposeTinv ttKrnl;
      ttKrnl.Tinv = matTinvData;
      ttKrnl.TinvT = godunovData[ltsFace].dataTinvT;
      ttKrnl.execute();

      double plusSurfaceArea = 0;
      double plusVolume = 0;
      double minusSurfaceArea = 0;
      double minusVolume = 0;
      double surfaceArea = 0;
      if (fault[meshFace].element >= 0) {
        surfaceAreaAndVolume(meshReader,
                             fault[meshFace].element,
                             fault[meshFace].side,
                             &plusSurfaceArea,
                             &plusVolume);
        surfaceArea = plusSurfaceArea;
      } else {
        /// Blow up solution on purpose if used by mistake
        plusSurfaceArea = 1.e99;
        plusVolume = 1.0;
      }
      if (fault[meshFace].neighborElement >= 0) {
        surfaceAreaAndVolume(meshReader,
                             fault[meshFace].neighborElement,
                             fault[meshFace].neighborSide,
                             &minusSurfaceArea,
                             &minusVolume);
        surfaceArea = minusSurfaceArea;
      } else {
        /// Blow up solution on purpose if used by mistake
        minusSurfaceArea = 1.e99;
        minusVolume = 1.0;
      }
      godunovData[ltsFace].doubledSurfaceArea = 2.0 * surfaceArea;

      dynamicRupture::kernel::rotateFluxMatrix krnl;
      krnl.T = matTData;

      real(*fluxSolverPlusHost)[tensor::fluxSolver::size()] = layer.var(dynRup->fluxSolverPlus);
      real(*fluxSolverMinusHost)[tensor::fluxSolver::size()] = layer.var(dynRup->fluxSolverMinus);

      krnl.fluxSolver = fluxSolverPlusHost[ltsFace];
      krnl.fluxScaleDR = -2.0 * plusSurfaceArea / (6.0 * plusVolume);
      krnl.star(0) = matAPlusData;
      krnl.execute();

      krnl.fluxSolver = fluxSolverMinusHost[ltsFace];
      krnl.fluxScaleDR = 2.0 * minusSurfaceArea / (6.0 * minusVolume);
      krnl.star(0) = matAMinusData;
      krnl.execute();
    }

    layerLtsFaceToMeshFace += layer.size();
  }
}

} // namespace seissol::initializer<|MERGE_RESOLUTION|>--- conflicted
+++ resolved
@@ -537,7 +537,6 @@
       real* timeDerivative2 = nullptr;
       real* timeDerivative1Device = nullptr;
       real* timeDerivative2Device = nullptr;
-<<<<<<< HEAD
       for (unsigned duplicate = 0; duplicate < ClusterBackmap::MaxDuplicates; ++duplicate) {
         const auto position =
             container.clusterBackmap.storagePositionLookup(derivativesMeshId, duplicate);
@@ -547,16 +546,6 @@
           timeDerivative1 = ltsTree->layer(position.color).var(lts->derivatives)[position.cell];
           timeDerivative1Device =
               ltsTree->layer(position.color).var(lts->derivativesDevice)[position.cell];
-=======
-      for (unsigned duplicate = 0; duplicate < Lut::MaxDuplicates; ++duplicate) {
-        const std::size_t ltsId =
-            ltsLut->ltsId(ltsTree->info(lts->cellInformation).mask, derivativesMeshId, duplicate);
-        if (timeDerivative1 == nullptr && (cellInformation[ltsId].ltsSetup >> 9U) % 2 == 1) {
-          timeDerivative1 = derivatives[ltsLut->ltsId(
-              ltsTree->info(lts->derivatives).mask, derivativesMeshId, duplicate)];
-          timeDerivative1Device = derivativesDevice[ltsLut->ltsId(
-              ltsTree->info(lts->derivatives).mask, derivativesMeshId, duplicate)];
->>>>>>> 7e8263c5
         }
         if (timeDerivative2 == nullptr && (cellInformation.ltsSetup >> derivativesSide) % 2 == 1) {
           timeDerivative1 = ltsTree->layer(position.color)
@@ -584,7 +573,6 @@
       assert(timeDerivativePlus[ltsFace] != nullptr && timeDerivativeMinus[ltsFace] != nullptr);
 
       /// DR mapping for elements
-<<<<<<< HEAD
       for (unsigned duplicate = 0; duplicate < ClusterBackmap::MaxDuplicates; ++duplicate) {
         const auto plusLtsId =
             (fault[meshFace].element >= 0)
@@ -599,24 +587,6 @@
                minusLtsId != StoragePosition::NullPosition);
 
         if (plusLtsId != StoragePosition::NullPosition) {
-=======
-      for (unsigned duplicate = 0; duplicate < Lut::MaxDuplicates; ++duplicate) {
-        const std::size_t plusLtsId = (fault[meshFace].element >= 0)
-                                          ? ltsLut->ltsId(ltsTree->info(lts->drMapping).mask,
-                                                          fault[meshFace].element,
-                                                          duplicate)
-                                          : std::numeric_limits<std::size_t>::max();
-        const std::size_t minusLtsId = (fault[meshFace].neighborElement >= 0)
-                                           ? ltsLut->ltsId(ltsTree->info(lts->drMapping).mask,
-                                                           fault[meshFace].neighborElement,
-                                                           duplicate)
-                                           : std::numeric_limits<std::size_t>::max();
-
-        assert(duplicate != 0 || plusLtsId != std::numeric_limits<std::size_t>::max() ||
-               minusLtsId != std::numeric_limits<std::size_t>::max());
-
-        if (plusLtsId != std::numeric_limits<std::size_t>::max()) {
->>>>>>> 7e8263c5
 #ifdef _OPENMP
 #pragma omp critical
 #endif // _OPENMP
@@ -637,11 +607,7 @@
             mappingDevice.fluxSolver = &fluxSolverPlusDevice[ltsFace][0];
           }
         }
-<<<<<<< HEAD
         if (minusLtsId != StoragePosition::NullPosition) {
-=======
-        if (minusLtsId != std::numeric_limits<std::size_t>::max()) {
->>>>>>> 7e8263c5
 #ifdef _OPENMP
 #pragma omp critical
 #endif // _OPENMP
@@ -676,7 +642,6 @@
       /// Materials
       seissol::model::Material* plusMaterial = nullptr;
       seissol::model::Material* minusMaterial = nullptr;
-<<<<<<< HEAD
       const auto plusLtsId =
           (fault[meshFace].element >= 0)
               ? container.clusterBackmap.storagePositionLookup(fault[meshFace].element)
@@ -700,27 +665,6 @@
             ltsTree->layer(minusLtsId.color).var(lts->material)[minusLtsId.cell];
         plusMaterial = cellMaterialData.neighbor[faceInformation[ltsFace].minusSide];
         minusMaterial = cellMaterialData.local;
-=======
-      const std::size_t plusLtsId =
-          (fault[meshFace].element >= 0)
-              ? ltsLut->ltsId(ltsTree->info(lts->material).mask, fault[meshFace].element)
-              : std::numeric_limits<std::size_t>::max();
-      const std::size_t minusLtsId =
-          (fault[meshFace].neighborElement >= 0)
-              ? ltsLut->ltsId(ltsTree->info(lts->material).mask, fault[meshFace].neighborElement)
-              : std::numeric_limits<std::size_t>::max();
-
-      assert(plusLtsId != std::numeric_limits<std::size_t>::max() ||
-             minusLtsId != std::numeric_limits<std::size_t>::max());
-
-      if (plusLtsId != std::numeric_limits<std::size_t>::max()) {
-        plusMaterial = &material[plusLtsId].local;
-        minusMaterial = &material[plusLtsId].neighbor[faceInformation[ltsFace].plusSide];
-      } else {
-        assert(minusLtsId != std::numeric_limits<std::size_t>::max());
-        plusMaterial = &material[minusLtsId].neighbor[faceInformation[ltsFace].minusSide];
-        minusMaterial = &material[minusLtsId].local;
->>>>>>> 7e8263c5
       }
 
       /// Wave speeds and Coefficient Matrices
