// SPDX-FileCopyrightText: 2015 SeisSol Group
//
// SPDX-License-Identifier: BSD-3-Clause
// SPDX-LicenseComments: Full text under /LICENSE and /LICENSES/
//
// SPDX-FileContributor: Author lists in /AUTHORS and /CITATION.cff
// SPDX-FileContributor: Carsten Uphoff
// SPDX-FileContributor: Sebastian Wolf

#include "CellLocalMatrices.h"

#include "Equations/Setup.h" // IWYU pragma: keep
#include "Geometry/MeshTools.h"
#include "Initializer/MemoryManager.h"
#include "Initializer/ParameterDB.h"
#include "Memory/Tree/Layer.h"
#include "Model/Common.h"
#include "Numerical/Transformation.h"
#include "Parameters/ModelParameters.h"
#include "generated_code/kernel.h"
#include "generated_code/tensor.h"
#include <Common/Constants.h>
#include <DynamicRupture/Typedefs.h>
#include <Equations/Datastructures.h> // IWYU pragma: keep
#include <Geometry/MeshDefinition.h>
#include <Geometry/MeshReader.h>
#include <Initializer/BasicTypedefs.h>
#include <Initializer/TimeStepping/ClusterLayout.h>
#include <Initializer/Typedefs.h>
#include <Kernels/Precision.h>
#include <Memory/Descriptor/DynamicRupture.h>
#include <Memory/Descriptor/LTS.h>
#include <Memory/Tree/Backmap.h>
#include <Model/CommonDatastructures.h>
#include <Numerical/Eigenvalues.h>
#include <algorithm>
#include <cassert>
#include <complex>
#include <cstddef>
#include <generated_code/init.h>
#include <limits>
#include <optional>
#include <utils/logger.h>
#include <vector>
#ifdef ACL_DEVICE
#include <device.h>
#endif

namespace {

void setStarMatrix(const real* matAT,
                   const real* matBT,
                   const real* matCT,
                   const double grad[3],
                   real* starMatrix) {
  for (std::size_t idx = 0; idx < seissol::tensor::star::size(0); ++idx) {
    starMatrix[idx] = grad[0] * matAT[idx];
  }

  for (std::size_t idx = 0; idx < seissol::tensor::star::size(1); ++idx) {
    starMatrix[idx] += grad[1] * matBT[idx];
  }

  for (std::size_t idx = 0; idx < seissol::tensor::star::size(2); ++idx) {
    starMatrix[idx] += grad[2] * matCT[idx];
  }
}

void surfaceAreaAndVolume(const seissol::geometry::MeshReader& meshReader,
                          std::size_t meshId,
                          int side,
                          double* surfaceArea,
                          double* volume) {
  const std::vector<Vertex>& vertices = meshReader.getVertices();
  const std::vector<Element>& elements = meshReader.getElements();

  VrtxCoords normal;
  VrtxCoords tangent1;
  VrtxCoords tangent2;
  MeshTools::normalAndTangents(elements[meshId], side, vertices, normal, tangent1, tangent2);

  *volume = MeshTools::volume(elements[meshId], vertices);
  *surfaceArea = MeshTools::surface(normal);
}

/**
 * Copies an eigen3 matrix to a 2D yateto tensor
 */
template <typename T, typename S, int Dim1, int Dim2>
void copyEigenToYateto(const Eigen::Matrix<T, Dim1, Dim2>& matrix,
                       yateto::DenseTensorView<2, S>& tensorView) {
  assert(tensorView.shape(0) == Dim1);
  assert(tensorView.shape(1) == Dim2);

  tensorView.setZero();
  for (size_t row = 0; row < Dim1; ++row) {
    for (size_t col = 0; col < Dim2; ++col) {
      tensorView(row, col) = static_cast<S>(matrix(row, col));
    }
  }
}

constexpr int N = tensor::Zminus::Shape[0];
template <typename T>
Eigen::Matrix<T, N, N>
    extractMatrix(eigenvalues::Eigenpair<std::complex<double>,
                                         seissol::model::MaterialT::NumQuantities> eigenpair) {
  std::vector<int> tractionIndices;
  std::vector<int> velocityIndices;
  std::vector<int> columnIndices;

  if constexpr (model::MaterialT::Type == model::MaterialType::Poroelastic) {
    tractionIndices = {0, 3, 5, 9};
    velocityIndices = {6, 7, 8, 10};
    columnIndices = {0, 1, 2, 3};
  } else {
    tractionIndices = {0, 3, 5};
    velocityIndices = {6, 7, 8};
    columnIndices = {0, 1, 2};
  }

  auto matrix = eigenpair.getVectorsAsMatrix();
  const Eigen::Matrix<double, N, N> matRT = matrix(tractionIndices, columnIndices).real();
  const Eigen::Matrix<double, N, N> matRTInv = matRT.inverse();
  const Eigen::Matrix<double, N, N> matRU = matrix(velocityIndices, columnIndices).real();
  const Eigen::Matrix<double, N, N> matM = matRU * matRTInv;
  return matM.cast<T>();
};

} // namespace

namespace seissol::initializer {

void initializeCellLocalMatrices(const seissol::geometry::MeshReader& meshReader,
                                 LTS::Storage& ltsStorage,
                                 const ClusterLayout& clusterLayout,
                                 const parameters::ModelParameters& modelParameters) {
  const std::vector<Element>& elements = meshReader.getElements();
  const std::vector<Vertex>& vertices = meshReader.getVertices();

  static_assert(seissol::tensor::AplusT::Shape[0] == seissol::tensor::AminusT::Shape[0],
                "Shape mismatch for flux matrices");
  static_assert(seissol::tensor::AplusT::Shape[1] == seissol::tensor::AminusT::Shape[1],
                "Shape mismatch for flux matrices");

  assert(LayerMask(Ghost) == ltsStorage.info<LTS::Material>().mask);
  assert(LayerMask(Ghost) == ltsStorage.info<LTS::LocalIntegration>().mask);
  assert(LayerMask(Ghost) == ltsStorage.info<LTS::NeighboringIntegration>().mask);

<<<<<<< HEAD
  const auto* cellInformationAll = ltsStorage.var<LTS::CellInformation>();
  for (auto& layer : ltsStorage.leaves(Ghost)) {
    auto* material = layer.var<LTS::Material>();
    auto* localIntegration = layer.var<LTS::LocalIntegration>();
    auto* neighboringIntegration = layer.var<LTS::NeighboringIntegration>();
    auto* cellInformation = layer.var<LTS::CellInformation>();
    auto* secondaryInformation = layer.var<LTS::SecondaryInformation>();
=======
  const auto* cellInformationAll = ltsTree->var(lts->cellInformation);
  for (auto& layer : ltsTree->leaves(Ghost)) {
    auto* material = layer.var(lts->material);
    auto* materialData = layer.var(lts->materialData);
    auto* localIntegration = layer.var(lts->localIntegration);
    auto* neighboringIntegration = layer.var(lts->neighboringIntegration);
    auto* cellInformation = layer.var(lts->cellInformation);
    auto* secondaryInformation = layer.var(lts->secondaryInformation);
>>>>>>> 1ff0897f

#ifdef _OPENMP
#pragma omp parallel
    {
#endif
      real matATData[tensor::star::size(0)];
      real matATtildeData[tensor::star::size(0)];
      real matBTData[tensor::star::size(1)];
      real matCTData[tensor::star::size(2)];
      auto matAT = init::star::view<0>::create(matATData);
      // matAT with elastic parameters in local coordinate system, used for flux kernel
      auto matATtilde = init::star::view<0>::create(matATtildeData);
      auto matBT = init::star::view<0>::create(matBTData);
      auto matCT = init::star::view<0>::create(matCTData);

      real matTData[seissol::tensor::T::size()];
      real matTinvData[seissol::tensor::Tinv::size()];
      auto matT = init::T::view::create(matTData);
      auto matTinv = init::Tinv::view::create(matTinvData);

      real qGodLocalData[tensor::QgodLocal::size()];
      real qGodNeighborData[tensor::QgodNeighbor::size()];
      auto qGodLocal = init::QgodLocal::view::create(qGodLocalData);
      auto qGodNeighbor = init::QgodNeighbor::view::create(qGodNeighborData);

      real rusanovPlusNull[tensor::QcorrLocal::size()]{};
      real rusanovMinusNull[tensor::QcorrNeighbor::size()]{};

#ifdef _OPENMP
#pragma omp for schedule(static)
#endif
      for (std::size_t cell = 0; cell < layer.size(); ++cell) {
        const auto clusterId = secondaryInformation[cell].clusterId;
        const auto timeStepWidth = clusterLayout.timestepRate(clusterId);
        const auto meshId = secondaryInformation[cell].meshId;

        // NOLINTNEXTLINE
        auto& materialLocal = materialData[cell];

        double x[Cell::NumVertices];
        double y[Cell::NumVertices];
        double z[Cell::NumVertices];
        double gradXi[3];
        double gradEta[3];
        double gradZeta[3];

        // Iterate over all 4 vertices of the tetrahedron
        for (std::size_t vertex = 0; vertex < Cell::NumVertices; ++vertex) {
          const VrtxCoords& coords = vertices[elements[meshId].vertices[vertex]].coords;
          x[vertex] = coords[0];
          y[vertex] = coords[1];
          z[vertex] = coords[2];
        }

        seissol::transformations::tetrahedronGlobalToReferenceJacobian(
            x, y, z, gradXi, gradEta, gradZeta);

        seissol::model::getTransposedCoefficientMatrix(materialLocal, 0, matAT);
        seissol::model::getTransposedCoefficientMatrix(materialLocal, 1, matBT);
        seissol::model::getTransposedCoefficientMatrix(materialLocal, 2, matCT);
        setStarMatrix(
            matATData, matBTData, matCTData, gradXi, localIntegration[cell].starMatrices[0]);
        setStarMatrix(
            matATData, matBTData, matCTData, gradEta, localIntegration[cell].starMatrices[1]);
        setStarMatrix(
            matATData, matBTData, matCTData, gradZeta, localIntegration[cell].starMatrices[2]);

        const double volume = MeshTools::volume(elements[meshId], vertices);

        for (std::size_t side = 0; side < Cell::NumFaces; ++side) {
          VrtxCoords normal;
          VrtxCoords tangent1;
          VrtxCoords tangent2;
          MeshTools::normalAndTangents(
              elements[meshId], side, vertices, normal, tangent1, tangent2);
          const double surface = MeshTools::surface(normal);
          MeshTools::normalize(normal, normal);
          MeshTools::normalize(tangent1, tangent1);
          MeshTools::normalize(tangent2, tangent2);

          double nLocalData[6 * 6];
          seissol::model::getBondMatrix(normal, tangent1, tangent2, nLocalData);
          seissol::model::getTransposedGodunovState(
              seissol::model::getRotatedMaterialCoefficients(nLocalData, materialLocal),
              seissol::model::getRotatedMaterialCoefficients(
                  nLocalData, *dynamic_cast<model::MaterialT*>(material[cell].neighbor[side])),
              cellInformation[cell].faceTypes[side],
              qGodLocal,
              qGodNeighbor);
          seissol::model::getTransposedCoefficientMatrix(
              seissol::model::getRotatedMaterialCoefficients(nLocalData, materialLocal),
              0,
              matATtilde);

          // Calculate transposed T instead
          seissol::model::getFaceRotationMatrix(normal, tangent1, tangent2, matT, matTinv);

          // Scale with |S_side|/|J| and multiply with -1 as the flux matrices
          // must be subtracted.
          const double fluxScale = -2.0 * surface / (6.0 * volume);

          const auto isSpecialBC =
              [&secondaryInformation, &cellInformation, &cellInformationAll, cell](int side) {
                const auto hasDRFace = [](const CellLocalInformation& ci) {
                  bool hasAtLeastOneDRFace = false;
                  for (size_t i = 0; i < Cell::NumFaces; ++i) {
                    if (ci.faceTypes[i] == FaceType::DynamicRupture) {
                      hasAtLeastOneDRFace = true;
                    }
                  }
                  return hasAtLeastOneDRFace;
                };
                const bool thisCellHasAtLeastOneDRFace = hasDRFace(cellInformation[cell]);
                const auto neighborID = secondaryInformation[cell].faceNeighborIds[side];
                const bool neighborBehindSideHasAtLeastOneDRFace =
                    hasDRFace(cellInformationAll[neighborID]);
                const bool adjacentDRFaceExists =
                    thisCellHasAtLeastOneDRFace || neighborBehindSideHasAtLeastOneDRFace;
                return (cellInformation[cell].faceTypes[side] == FaceType::Regular) &&
                       adjacentDRFaceExists;
              };

          const auto wavespeedLocal = materialLocal.getMaxWaveSpeed();
          const auto wavespeedNeighbor = material[cell].neighbor[side]->getMaxWaveSpeed();
          const auto wavespeed = std::max(wavespeedLocal, wavespeedNeighbor);

          real centralFluxData[tensor::QgodLocal::size()]{};
          real rusanovPlusData[tensor::QcorrLocal::size()]{};
          real rusanovMinusData[tensor::QcorrNeighbor::size()]{};
          auto centralFluxView = init::QgodLocal::view::create(centralFluxData);
          auto rusanovPlusView = init::QcorrLocal::view::create(rusanovPlusData);
          auto rusanovMinusView = init::QcorrNeighbor::view::create(rusanovMinusData);
          for (size_t i = 0; i < std::min(tensor::QgodLocal::Shape[0], tensor::QgodLocal::Shape[1]);
               i++) {
            centralFluxView(i, i) = 0.5;
            rusanovPlusView(i, i) = wavespeed * 0.5;
            rusanovMinusView(i, i) = -wavespeed * 0.5;
          }

          // check if we're on a face that has an adjacent cell with DR face
          const auto fluxDefault =
              isSpecialBC(side) ? modelParameters.fluxNearFault : modelParameters.flux;

          // exclude boundary conditions
          static const std::vector<FaceType> GodunovBoundaryConditions = {
              FaceType::FreeSurface,
              FaceType::FreeSurfaceGravity,
              FaceType::Analytical,
              FaceType::Outflow};

          const auto enforceGodunovBc = std::any_of(
              GodunovBoundaryConditions.begin(),
              GodunovBoundaryConditions.end(),
              [&](auto condition) { return condition == cellInformation[cell].faceTypes[side]; });

          const auto enforceGodunovEa = isAtElasticAcousticInterface(material[cell], side);

          const auto enforceGodunov = enforceGodunovBc || enforceGodunovEa;

          const auto flux = enforceGodunov ? parameters::NumericalFlux::Godunov : fluxDefault;

          kernel::computeFluxSolverLocal localKrnl;
          localKrnl.fluxScale = fluxScale;
          localKrnl.AplusT = localIntegration[cell].nApNm1[side];
          if (flux == parameters::NumericalFlux::Rusanov) {
            localKrnl.QgodLocal = centralFluxData;
            localKrnl.QcorrLocal = rusanovPlusData;
          } else {
            localKrnl.QgodLocal = qGodLocalData;
            localKrnl.QcorrLocal = rusanovPlusNull;
          }
          localKrnl.T = matTData;
          localKrnl.Tinv = matTinvData;
          localKrnl.star(0) = matATtildeData;
          localKrnl.execute();

          kernel::computeFluxSolverNeighbor neighKrnl;
          neighKrnl.fluxScale = fluxScale;
          neighKrnl.AminusT = neighboringIntegration[cell].nAmNm1[side];
          if (flux == parameters::NumericalFlux::Rusanov) {
            neighKrnl.QgodNeighbor = centralFluxData;
            neighKrnl.QcorrNeighbor = rusanovMinusData;
          } else {
            neighKrnl.QgodNeighbor = qGodNeighborData;
            neighKrnl.QcorrNeighbor = rusanovMinusNull;
          }
          neighKrnl.T = matTData;
          neighKrnl.Tinv = matTinvData;
          neighKrnl.star(0) = matATtildeData;
          if (cellInformation[cell].faceTypes[side] == FaceType::Dirichlet ||
              cellInformation[cell].faceTypes[side] == FaceType::FreeSurfaceGravity) {
            // already rotated
            neighKrnl.Tinv = init::identityT::Values;
          }
          neighKrnl.execute();
        }

        seissol::model::initializeSpecificLocalData(
            materialLocal, timeStepWidth, &localIntegration[cell].specific);

        seissol::model::initializeSpecificNeighborData(materialLocal,
                                                       &neighboringIntegration[cell].specific);
      }
#ifdef _OPENMP
    }
#endif
  }
}

void initializeBoundaryMappings(const seissol::geometry::MeshReader& meshReader,
                                const EasiBoundary* easiBoundary,
                                LTS::Storage& ltsStorage) {
  const std::vector<Element>& elements = meshReader.getElements();
  const std::vector<Vertex>& vertices = meshReader.getVertices();

  for (auto& layer : ltsStorage.leaves(Ghost)) {
    auto* cellInformation = layer.var<LTS::CellInformation>();
    auto* boundary = layer.var<LTS::BoundaryMapping>();
    auto* secondaryInformation = layer.var<LTS::SecondaryInformation>();

#ifdef _OPENMP
#pragma omp for schedule(static)
#endif
    for (std::size_t cell = 0; cell < layer.size(); ++cell) {
      const auto& element = elements[secondaryInformation[cell].meshId];
      const double* coords[Cell::NumVertices];
      for (std::size_t v = 0; v < Cell::NumVertices; ++v) {
        coords[v] = vertices[element.vertices[v]].coords;
      }
      for (std::size_t side = 0; side < Cell::NumFaces; ++side) {
        if (cellInformation[cell].faceTypes[side] != FaceType::FreeSurfaceGravity &&
            cellInformation[cell].faceTypes[side] != FaceType::Dirichlet &&
            cellInformation[cell].faceTypes[side] != FaceType::Analytical) {
          continue;
        }
        // Compute nodal points in global coordinates for each side.
        real nodesReferenceData[nodal::tensor::nodes2D::Size];
        std::copy_n(nodal::init::nodes2D::Values, nodal::tensor::nodes2D::Size, nodesReferenceData);
        auto nodesReference = nodal::init::nodes2D::view::create(nodesReferenceData);
        auto* nodes = boundary[cell][side].nodes;
        assert(nodes != nullptr);
        auto offset = 0;
        for (std::size_t i = 0; i < nodal::tensor::nodes2D::Shape[0]; ++i) {
          double nodeReference[2];
          nodeReference[0] = nodesReference(i, 0);
          nodeReference[1] = nodesReference(i, 1);
          // Compute the global coordinates for the nodal points.
          double xiEtaZeta[3];
          double xyz[3];
          seissol::transformations::chiTau2XiEtaZeta(side, nodeReference, xiEtaZeta);
          seissol::transformations::tetrahedronReferenceToGlobal(
              coords[0], coords[1], coords[2], coords[3], xiEtaZeta, xyz);
          nodes[offset++] = xyz[0];
          nodes[offset++] = xyz[1];
          nodes[offset++] = xyz[2];
        }

        // Compute map that rotates to normal aligned coordinate system.
        real* matTData = boundary[cell][side].dataT;
        real* matTinvData = boundary[cell][side].dataTinv;
        assert(matTData != nullptr);
        assert(matTinvData != nullptr);
        auto matT = init::T::view::create(matTData);
        auto matTinv = init::Tinv::view::create(matTinvData);

        VrtxCoords normal;
        VrtxCoords tangent1;
        VrtxCoords tangent2;
        MeshTools::normalAndTangents(element, side, vertices, normal, tangent1, tangent2);
        MeshTools::normalize(normal, normal);
        MeshTools::normalize(tangent1, tangent1);
        MeshTools::normalize(tangent2, tangent2);
        seissol::model::getFaceRotationMatrix(normal, tangent1, tangent2, matT, matTinv);

        // Evaluate easi boundary condition matrices if needed
        real* easiBoundaryMap = boundary[cell][side].easiBoundaryMap;
        real* easiBoundaryConstant = boundary[cell][side].easiBoundaryConstant;
        assert(easiBoundaryMap != nullptr);
        assert(easiBoundaryConstant != nullptr);
        if (cellInformation[cell].faceTypes[side] == FaceType::Dirichlet) {
          easiBoundary->query(nodes, easiBoundaryMap, easiBoundaryConstant);
        } else {
          // Boundary should not be evaluated
          std::fill_n(easiBoundaryMap,
                      seissol::tensor::easiBoundaryMap::size(),
                      std::numeric_limits<real>::signaling_NaN());
          std::fill_n(easiBoundaryConstant,
                      seissol::tensor::easiBoundaryConstant::size(),
                      std::numeric_limits<real>::signaling_NaN());
        }
      }
    }
  }
}

void initializeDynamicRuptureMatrices(const seissol::geometry::MeshReader& meshReader,
                                      LTS::Storage& ltsStorage,
                                      const LTS::Backmap& backmap,
                                      DynamicRupture::Storage& drStorage,
                                      unsigned* ltsFaceToMeshFace,
                                      const GlobalData& global,
                                      double etaHack) {
  real matTData[tensor::T::size()];
  real matTinvData[tensor::Tinv::size()];
  real matAPlusData[tensor::star::size(0)];
  real matAMinusData[tensor::star::size(0)];

  const auto& fault = meshReader.getFault();
  const auto& elements = meshReader.getElements();

  unsigned* layerLtsFaceToMeshFace = ltsFaceToMeshFace;

  for (auto& layer : drStorage.leaves(Ghost)) {
    auto* timeDerivativePlus = layer.var<DynamicRupture::TimeDerivativePlus>();
    auto* timeDerivativeMinus = layer.var<DynamicRupture::TimeDerivativeMinus>();
    auto* timeDerivativePlusDevice = layer.var<DynamicRupture::TimeDerivativePlusDevice>();
    auto* timeDerivativeMinusDevice = layer.var<DynamicRupture::TimeDerivativeMinusDevice>();
    auto* godunovData = layer.var<DynamicRupture::GodunovData>();
    auto* imposedStatePlus = layer.var<DynamicRupture::ImposedStatePlus>(AllocationPlace::Host);
    auto* imposedStateMinus = layer.var<DynamicRupture::ImposedStateMinus>(AllocationPlace::Host);
    auto* fluxSolverPlus = layer.var<DynamicRupture::FluxSolverPlus>(AllocationPlace::Host);
    auto* fluxSolverMinus = layer.var<DynamicRupture::FluxSolverMinus>(AllocationPlace::Host);
    auto* imposedStatePlusDevice =
        layer.var<DynamicRupture::ImposedStatePlus>(AllocationPlace::Device);
    auto* imposedStateMinusDevice =
        layer.var<DynamicRupture::ImposedStateMinus>(AllocationPlace::Device);
    auto* fluxSolverPlusDevice = layer.var<DynamicRupture::FluxSolverPlus>(AllocationPlace::Device);
    auto* fluxSolverMinusDevice =
        layer.var<DynamicRupture::FluxSolverMinus>(AllocationPlace::Device);
    auto* faceInformation = layer.var<DynamicRupture::FaceInformation>();
    auto* waveSpeedsPlus = layer.var<DynamicRupture::WaveSpeedsPlus>();
    auto* waveSpeedsMinus = layer.var<DynamicRupture::WaveSpeedsMinus>();
    auto* impAndEta = layer.var<DynamicRupture::ImpAndEta>();
    auto* impedanceMatrices = layer.var<DynamicRupture::ImpedanceMatrices>();

#ifdef _OPENMP
#pragma omp parallel for private(matTData, matTinvData, matAPlusData, matAMinusData)               \
    schedule(static)
#endif
    for (std::size_t ltsFace = 0; ltsFace < layer.size(); ++ltsFace) {
      const std::size_t meshFace = layerLtsFaceToMeshFace[ltsFace];
      assert(fault[meshFace].element >= 0 || fault[meshFace].neighborElement >= 0);

      /// Face information
      faceInformation[ltsFace].meshFace = meshFace;
      faceInformation[ltsFace].plusSide = fault[meshFace].side;
      faceInformation[ltsFace].minusSide = fault[meshFace].neighborSide;
      if (fault[meshFace].element >= 0) {
        faceInformation[ltsFace].faceRelation =
            elements[fault[meshFace].element].sideOrientations[fault[meshFace].side] + 1;
        faceInformation[ltsFace].plusSideOnThisRank = true;
      } else {
        /// \todo check if this is correct
        faceInformation[ltsFace].faceRelation =
            elements[fault[meshFace].neighborElement]
                .sideOrientations[fault[meshFace].neighborSide] +
            1;
        faceInformation[ltsFace].plusSideOnThisRank = false;
      }

      /// Look for time derivative mapping in all duplicates
      int derivativesMeshId = 0;
      unsigned derivativesSide = 0;
      if (fault[meshFace].element >= 0) {
        derivativesMeshId = fault[meshFace].element;
        derivativesSide = faceInformation[ltsFace].plusSide;
      } else {
        derivativesMeshId = fault[meshFace].neighborElement;
        derivativesSide = faceInformation[ltsFace].minusSide;
      }
      real* timeDerivative1 = nullptr;
      real* timeDerivative2 = nullptr;
      real* timeDerivative1Device = nullptr;
      real* timeDerivative2Device = nullptr;
      for (std::size_t duplicate = 0; duplicate < LTS::Backmap::MaxDuplicates; ++duplicate) {
        const auto positionOpt = backmap.getDup(derivativesMeshId, duplicate);
        if (positionOpt.has_value()) {
          const auto position = positionOpt.value();
          const auto& cellInformation = ltsStorage.lookup<LTS::CellInformation>(position);
          if (timeDerivative1 == nullptr && (cellInformation.ltsSetup >> 9U) % 2 == 1) {
            timeDerivative1 = ltsStorage.lookup<LTS::Derivatives>(position);
            timeDerivative1Device = ltsStorage.lookup<LTS::DerivativesDevice>(position);
          }
          if (timeDerivative2 == nullptr &&
              (cellInformation.ltsSetup >> derivativesSide) % 2 == 1) {
            timeDerivative2 = ltsStorage.lookup<LTS::FaceNeighbors>(position)[derivativesSide];
            timeDerivative2Device =
                ltsStorage.lookup<LTS::FaceNeighborsDevice>(position)[derivativesSide];
          }
        }
      }

      assert(timeDerivative1 != nullptr && timeDerivative2 != nullptr);

      if (fault[meshFace].element >= 0) {
        timeDerivativePlus[ltsFace] = timeDerivative1;
        timeDerivativeMinus[ltsFace] = timeDerivative2;
        timeDerivativePlusDevice[ltsFace] = timeDerivative1Device;
        timeDerivativeMinusDevice[ltsFace] = timeDerivative2Device;
      } else {
        timeDerivativePlus[ltsFace] = timeDerivative2;
        timeDerivativeMinus[ltsFace] = timeDerivative1;
        timeDerivativePlusDevice[ltsFace] = timeDerivative2Device;
        timeDerivativeMinusDevice[ltsFace] = timeDerivative1Device;
      }

      assert(timeDerivativePlus[ltsFace] != nullptr && timeDerivativeMinus[ltsFace] != nullptr);

      /// DR mapping for elements
      for (std::size_t duplicate = 0; duplicate < LTS::Backmap::MaxDuplicates; ++duplicate) {
        const auto plusLtsId = (fault[meshFace].element >= 0)
                                   ? backmap.getDup(fault[meshFace].element, duplicate)
                                   : std::optional<StoragePosition>();
        const auto minusLtsId = (fault[meshFace].neighborElement >= 0)
                                    ? backmap.getDup(fault[meshFace].neighborElement, duplicate)
                                    : std::optional<StoragePosition>();

        assert(duplicate != 0 || plusLtsId.has_value() || minusLtsId.has_value());

        if (plusLtsId.has_value()) {
#ifdef _OPENMP
#pragma omp critical
#endif // _OPENMP
          {
            CellDRMapping& mapping = ltsStorage.lookup<LTS::DRMapping>(
                plusLtsId.value())[faceInformation[ltsFace].plusSide];
            mapping.side = faceInformation[ltsFace].plusSide;
            mapping.faceRelation = 0;
            mapping.godunov = &imposedStatePlus[ltsFace][0];
            mapping.fluxSolver = &fluxSolverPlus[ltsFace][0];
            CellDRMapping& mappingDevice = ltsStorage.lookup<LTS::DRMappingDevice>(
                plusLtsId.value())[faceInformation[ltsFace].plusSide];
            mappingDevice.side = faceInformation[ltsFace].plusSide;
            mappingDevice.faceRelation = 0;
            mappingDevice.godunov = &imposedStatePlusDevice[ltsFace][0];
            mappingDevice.fluxSolver = &fluxSolverPlusDevice[ltsFace][0];
          }
        }
        if (minusLtsId.has_value()) {
#ifdef _OPENMP
#pragma omp critical
#endif // _OPENMP
          {
            CellDRMapping& mapping = ltsStorage.lookup<LTS::DRMapping>(
                minusLtsId.value())[faceInformation[ltsFace].minusSide];
            mapping.side = faceInformation[ltsFace].minusSide;
            mapping.faceRelation = faceInformation[ltsFace].faceRelation;
            mapping.godunov = &imposedStateMinus[ltsFace][0];
            mapping.fluxSolver = &fluxSolverMinus[ltsFace][0];
            CellDRMapping& mappingDevice = ltsStorage.lookup<LTS::DRMappingDevice>(
                minusLtsId.value())[faceInformation[ltsFace].minusSide];
            mappingDevice.side = faceInformation[ltsFace].minusSide;
            mappingDevice.faceRelation = faceInformation[ltsFace].faceRelation;
            mappingDevice.godunov = &imposedStateMinusDevice[ltsFace][0];
            mappingDevice.fluxSolver = &fluxSolverMinusDevice[ltsFace][0];
          }
        }
      }

      /// Transformation matrix
      auto matT = init::T::view::create(matTData);
      auto matTinv = init::Tinv::view::create(matTinvData);
      seissol::model::getFaceRotationMatrix(fault[meshFace].normal,
                                            fault[meshFace].tangent1,
                                            fault[meshFace].tangent2,
                                            matT,
                                            matTinv);

      /// Materials
<<<<<<< HEAD
      const seissol::model::Material* plusMaterial = nullptr;
      const seissol::model::Material* minusMaterial = nullptr;
      const auto plusLtsId = (fault[meshFace].element >= 0)
                                 ? backmap.getDup(fault[meshFace].element, 0)
                                 : std::optional<StoragePosition>();
      const auto minusLtsId = (fault[meshFace].neighborElement >= 0)
                                  ? backmap.getDup(fault[meshFace].neighborElement, 0)
                                  : std::optional<StoragePosition>();

      assert(plusLtsId.has_value() || minusLtsId.has_value());

      if (plusLtsId.has_value()) {
        const auto& cellMaterialData = ltsStorage.lookup<LTS::Material>(plusLtsId.value());
        plusMaterial = &cellMaterialData.local;
        minusMaterial = &cellMaterialData.neighbor[faceInformation[ltsFace].plusSide];
      } else {
        assert(minusLtsId.has_value());
        const auto& cellMaterialData = ltsStorage.lookup<LTS::Material>(minusLtsId.value());
        plusMaterial = &cellMaterialData.neighbor[faceInformation[ltsFace].minusSide];
        minusMaterial = &cellMaterialData.local;
=======
      seissol::model::Material* plusMaterial = nullptr;
      seissol::model::Material* minusMaterial = nullptr;
      const std::size_t plusLtsId =
          (fault[meshFace].element >= 0)
              ? ltsLut->ltsId(ltsTree->info(lts->material).mask, fault[meshFace].element)
              : std::numeric_limits<std::size_t>::max();
      const std::size_t minusLtsId =
          (fault[meshFace].neighborElement >= 0)
              ? ltsLut->ltsId(ltsTree->info(lts->material).mask, fault[meshFace].neighborElement)
              : std::numeric_limits<std::size_t>::max();

      assert(plusLtsId != std::numeric_limits<std::size_t>::max() ||
             minusLtsId != std::numeric_limits<std::size_t>::max());

      if (plusLtsId != std::numeric_limits<std::size_t>::max()) {
        plusMaterial = material[plusLtsId].local;
        minusMaterial = material[plusLtsId].neighbor[faceInformation[ltsFace].plusSide];
      } else {
        assert(minusLtsId != std::numeric_limits<std::size_t>::max());
        plusMaterial = material[minusLtsId].neighbor[faceInformation[ltsFace].minusSide];
        minusMaterial = material[minusLtsId].local;
>>>>>>> 1ff0897f
      }

      /// Wave speeds and Coefficient Matrices
      auto matAPlus = init::star::view<0>::create(matAPlusData);
      auto matAMinus = init::star::view<0>::create(matAMinusData);

      waveSpeedsPlus[ltsFace].density = plusMaterial->getDensity();
      waveSpeedsMinus[ltsFace].density = minusMaterial->getDensity();
      waveSpeedsPlus[ltsFace].pWaveVelocity = plusMaterial->getPWaveSpeed();
      waveSpeedsPlus[ltsFace].sWaveVelocity = plusMaterial->getSWaveSpeed();
      waveSpeedsMinus[ltsFace].pWaveVelocity = minusMaterial->getPWaveSpeed();
      waveSpeedsMinus[ltsFace].sWaveVelocity = minusMaterial->getSWaveSpeed();

      // calculate Impedances Z and eta
      impAndEta[ltsFace].zp =
          (waveSpeedsPlus[ltsFace].density * waveSpeedsPlus[ltsFace].pWaveVelocity);
      impAndEta[ltsFace].zpNeig =
          (waveSpeedsMinus[ltsFace].density * waveSpeedsMinus[ltsFace].pWaveVelocity);
      impAndEta[ltsFace].zs =
          (waveSpeedsPlus[ltsFace].density * waveSpeedsPlus[ltsFace].sWaveVelocity);
      impAndEta[ltsFace].zsNeig =
          (waveSpeedsMinus[ltsFace].density * waveSpeedsMinus[ltsFace].sWaveVelocity);

      impAndEta[ltsFace].invZp = 1 / impAndEta[ltsFace].zp;
      impAndEta[ltsFace].invZpNeig = 1 / impAndEta[ltsFace].zpNeig;
      impAndEta[ltsFace].invZs = 1 / impAndEta[ltsFace].zs;
      impAndEta[ltsFace].invZsNeig = 1 / impAndEta[ltsFace].zsNeig;

      impAndEta[ltsFace].etaP =
          1.0 / (1.0 / impAndEta[ltsFace].zp + 1.0 / impAndEta[ltsFace].zpNeig);
      impAndEta[ltsFace].invEtaS = 1.0 / impAndEta[ltsFace].zs + 1.0 / impAndEta[ltsFace].zsNeig;
      impAndEta[ltsFace].etaS =
          1.0 / (1.0 / impAndEta[ltsFace].zs + 1.0 / impAndEta[ltsFace].zsNeig);

      switch (plusMaterial->getMaterialType()) {
      case seissol::model::MaterialType::Poroelastic: {
        auto plusEigenpair = seissol::model::getEigenDecomposition(
            *dynamic_cast<const model::MaterialT*>(plusMaterial));
        auto minusEigenpair = seissol::model::getEigenDecomposition(
            *dynamic_cast<const model::MaterialT*>(minusMaterial));

        // The impedance matrices are diagonal in the (visco)elastic case, so we only store
        // the values Zp, Zs. In the poroelastic case, the fluid pressure and normal component
        // of the traction depend on each other, so we need a more complicated matrix structure.
        const Eigen::Matrix<double, N, N> impedanceMatrix = extractMatrix<double>(plusEigenpair);
        const Eigen::Matrix<double, N, N> impedanceNeigMatrix =
            extractMatrix<double>(minusEigenpair);
        const Eigen::Matrix<double, N, N> etaMatrix =
            (impedanceMatrix + impedanceNeigMatrix).inverse();

        auto impedanceView = init::Zplus::view::create(impedanceMatrices[ltsFace].impedance);
        auto impedanceNeigView =
            init::Zminus::view::create(impedanceMatrices[ltsFace].impedanceNeig);
        auto etaView = init::eta::view::create(impedanceMatrices[ltsFace].eta);

        copyEigenToYateto(impedanceMatrix, impedanceView);
        copyEigenToYateto(impedanceNeigMatrix, impedanceNeigView);
        copyEigenToYateto(etaMatrix, etaView);

        break;
      }
      default: {
        if constexpr (!model::MaterialT::SupportsDR) {
          logError() << "The Dynamic Rupture mechanism does not work with the given material yet. "
                        "(built with:"
                     << model::MaterialT::Text << ")";
        }
        break;
      }
      }
      seissol::model::getTransposedCoefficientMatrix(
          *dynamic_cast<const model::MaterialT*>(plusMaterial), 0, matAPlus);
      seissol::model::getTransposedCoefficientMatrix(
          *dynamic_cast<const model::MaterialT*>(minusMaterial), 0, matAMinus);

      /// Traction matrices for "average" traction
      auto tractionPlusMatrix =
          init::tractionPlusMatrix::view::create(godunovData[ltsFace].tractionPlusMatrix);
      auto tractionMinusMatrix =
          init::tractionMinusMatrix::view::create(godunovData[ltsFace].tractionMinusMatrix);
      const double cZpP = plusMaterial->getDensity() * waveSpeedsPlus[ltsFace].pWaveVelocity;
      const double cZsP = plusMaterial->getDensity() * waveSpeedsPlus[ltsFace].sWaveVelocity;
      const double cZpM = minusMaterial->getDensity() * waveSpeedsMinus[ltsFace].pWaveVelocity;
      const double cZsM = minusMaterial->getDensity() * waveSpeedsMinus[ltsFace].sWaveVelocity;
      const double etaP = cZpP * cZpM / (cZpP + cZpM);
      const double etaS = cZsP * cZsM / (cZsP + cZsM);

      tractionPlusMatrix.setZero();
      tractionPlusMatrix(0, 0) = etaP / cZpP;
      tractionPlusMatrix(3, 1) = etaS / cZsP;
      tractionPlusMatrix(5, 2) = etaS / cZsP;

      tractionMinusMatrix.setZero();
      tractionMinusMatrix(0, 0) = etaP / cZpM;
      tractionMinusMatrix(3, 1) = etaS / cZsM;
      tractionMinusMatrix(5, 2) = etaS / cZsM;

      /// Transpose matTinv
      dynamicRupture::kernel::transposeTinv ttKrnl;
      ttKrnl.Tinv = matTinvData;
      ttKrnl.TinvT = godunovData[ltsFace].dataTinvT;
      ttKrnl.execute();

      double plusSurfaceArea = 0;
      double plusVolume = 0;
      double minusSurfaceArea = 0;
      double minusVolume = 0;
      double surfaceArea = 0;
      if (fault[meshFace].element >= 0) {
        surfaceAreaAndVolume(meshReader,
                             fault[meshFace].element,
                             fault[meshFace].side,
                             &plusSurfaceArea,
                             &plusVolume);
        surfaceArea = plusSurfaceArea;
      } else {
        /// Blow up solution on purpose if used by mistake
        plusSurfaceArea = 1.e99;
        plusVolume = 1.0;
      }
      if (fault[meshFace].neighborElement >= 0) {
        surfaceAreaAndVolume(meshReader,
                             fault[meshFace].neighborElement,
                             fault[meshFace].neighborSide,
                             &minusSurfaceArea,
                             &minusVolume);
        surfaceArea = minusSurfaceArea;
      } else {
        /// Blow up solution on purpose if used by mistake
        minusSurfaceArea = 1.e99;
        minusVolume = 1.0;
      }
      godunovData[ltsFace].doubledSurfaceArea = 2.0 * surfaceArea;

      dynamicRupture::kernel::rotateFluxMatrix krnl;
      krnl.T = matTData;

      real(*fluxSolverPlusHost)[tensor::fluxSolver::size()] =
          layer.var<DynamicRupture::FluxSolverPlus>();
      real(*fluxSolverMinusHost)[tensor::fluxSolver::size()] =
          layer.var<DynamicRupture::FluxSolverMinus>();

      krnl.fluxSolver = fluxSolverPlusHost[ltsFace];
      krnl.fluxScaleDR = -2.0 * plusSurfaceArea / (6.0 * plusVolume);
      krnl.star(0) = matAPlusData;
      krnl.execute();

      krnl.fluxSolver = fluxSolverMinusHost[ltsFace];
      krnl.fluxScaleDR = 2.0 * minusSurfaceArea / (6.0 * minusVolume);
      krnl.star(0) = matAMinusData;
      krnl.execute();
    }

    layerLtsFaceToMeshFace += layer.size();
  }
}

} // namespace seissol::initializer<|MERGE_RESOLUTION|>--- conflicted
+++ resolved
@@ -147,24 +147,14 @@
   assert(LayerMask(Ghost) == ltsStorage.info<LTS::LocalIntegration>().mask);
   assert(LayerMask(Ghost) == ltsStorage.info<LTS::NeighboringIntegration>().mask);
 
-<<<<<<< HEAD
   const auto* cellInformationAll = ltsStorage.var<LTS::CellInformation>();
   for (auto& layer : ltsStorage.leaves(Ghost)) {
     auto* material = layer.var<LTS::Material>();
+    auto* materialData = layer.var<LTS::MaterialData>();
     auto* localIntegration = layer.var<LTS::LocalIntegration>();
     auto* neighboringIntegration = layer.var<LTS::NeighboringIntegration>();
     auto* cellInformation = layer.var<LTS::CellInformation>();
     auto* secondaryInformation = layer.var<LTS::SecondaryInformation>();
-=======
-  const auto* cellInformationAll = ltsTree->var(lts->cellInformation);
-  for (auto& layer : ltsTree->leaves(Ghost)) {
-    auto* material = layer.var(lts->material);
-    auto* materialData = layer.var(lts->materialData);
-    auto* localIntegration = layer.var(lts->localIntegration);
-    auto* neighboringIntegration = layer.var(lts->neighboringIntegration);
-    auto* cellInformation = layer.var(lts->cellInformation);
-    auto* secondaryInformation = layer.var(lts->secondaryInformation);
->>>>>>> 1ff0897f
 
 #ifdef _OPENMP
 #pragma omp parallel
@@ -634,7 +624,6 @@
                                             matTinv);
 
       /// Materials
-<<<<<<< HEAD
       const seissol::model::Material* plusMaterial = nullptr;
       const seissol::model::Material* minusMaterial = nullptr;
       const auto plusLtsId = (fault[meshFace].element >= 0)
@@ -648,36 +637,13 @@
 
       if (plusLtsId.has_value()) {
         const auto& cellMaterialData = ltsStorage.lookup<LTS::Material>(plusLtsId.value());
-        plusMaterial = &cellMaterialData.local;
-        minusMaterial = &cellMaterialData.neighbor[faceInformation[ltsFace].plusSide];
+        plusMaterial = cellMaterialData.local;
+        minusMaterial = cellMaterialData.neighbor[faceInformation[ltsFace].plusSide];
       } else {
         assert(minusLtsId.has_value());
         const auto& cellMaterialData = ltsStorage.lookup<LTS::Material>(minusLtsId.value());
-        plusMaterial = &cellMaterialData.neighbor[faceInformation[ltsFace].minusSide];
-        minusMaterial = &cellMaterialData.local;
-=======
-      seissol::model::Material* plusMaterial = nullptr;
-      seissol::model::Material* minusMaterial = nullptr;
-      const std::size_t plusLtsId =
-          (fault[meshFace].element >= 0)
-              ? ltsLut->ltsId(ltsTree->info(lts->material).mask, fault[meshFace].element)
-              : std::numeric_limits<std::size_t>::max();
-      const std::size_t minusLtsId =
-          (fault[meshFace].neighborElement >= 0)
-              ? ltsLut->ltsId(ltsTree->info(lts->material).mask, fault[meshFace].neighborElement)
-              : std::numeric_limits<std::size_t>::max();
-
-      assert(plusLtsId != std::numeric_limits<std::size_t>::max() ||
-             minusLtsId != std::numeric_limits<std::size_t>::max());
-
-      if (plusLtsId != std::numeric_limits<std::size_t>::max()) {
-        plusMaterial = material[plusLtsId].local;
-        minusMaterial = material[plusLtsId].neighbor[faceInformation[ltsFace].plusSide];
-      } else {
-        assert(minusLtsId != std::numeric_limits<std::size_t>::max());
-        plusMaterial = material[minusLtsId].neighbor[faceInformation[ltsFace].minusSide];
-        minusMaterial = material[minusLtsId].local;
->>>>>>> 1ff0897f
+        plusMaterial = cellMaterialData.neighbor[faceInformation[ltsFace].minusSide];
+        minusMaterial = cellMaterialData.local;
       }
 
       /// Wave speeds and Coefficient Matrices
