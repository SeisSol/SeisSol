--- conflicted
+++ resolved
@@ -681,26 +681,16 @@
       dynamicRupture::kernel::rotateFluxMatrix krnl;
       krnl.T = TData;
 
-<<<<<<< HEAD
       real                                (*fluxSolverPlusHost)[tensor::fluxSolver::size()]               = it->var(dynRup->fluxSolverPlus);
       real                                (*fluxSolverMinusHost)[tensor::fluxSolver::size()]              = it->var(dynRup->fluxSolverMinus);
 
       krnl.fluxSolver = fluxSolverPlusHost[ltsFace];
-      krnl.fluxScale = -2.0 * plusSurfaceArea / (6.0 * plusVolume);
-      krnl.star(0) = APlusData;
-      krnl.execute();
-
-      krnl.fluxSolver = fluxSolverMinusHost[ltsFace];
-      krnl.fluxScale = 2.0 * minusSurfaceArea / (6.0 * minusVolume);
-=======
-      krnl.fluxSolver = fluxSolverPlus[ltsFace];
       krnl.fluxScaleDR = -2.0 * plusSurfaceArea / (6.0 * plusVolume);
       krnl.star(0) = APlusData;
       krnl.execute();
 
-      krnl.fluxSolver = fluxSolverMinus[ltsFace];
+      krnl.fluxSolver = fluxSolverMinusHost[ltsFace];
       krnl.fluxScaleDR = 2.0 * minusSurfaceArea / (6.0 * minusVolume);
->>>>>>> 45e14e40
       krnl.star(0) = AMinusData;
       krnl.execute();
     }
