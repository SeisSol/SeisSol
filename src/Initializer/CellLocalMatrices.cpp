--- conflicted
+++ resolved
@@ -402,7 +402,6 @@
       unsigned meshFace = layerLtsFaceToMeshFace[ltsFace];
       assert(fault[meshFace].element >= 0 || fault[meshFace].neighborElement >= 0);
 
-
       /// Face information
       faceInformation[ltsFace].meshFace = meshFace;
       faceInformation[ltsFace].plusSide = fault[meshFace].side;
@@ -596,7 +595,6 @@
   }
 }
 
-<<<<<<< HEAD
 //added by adrian
 void seissol::initializers::initializeFrictionMatrices(
     seissol::initializers::BaseDrInitializer* FrictionInitializer,
@@ -614,8 +612,8 @@
       faultParameters,
       ltsFaceToMeshFace,
       e_interoperability);
-
-=======
+}
+
 void seissol::initializers::copyCellMatricesToDevice(LTSTree*          ltsTree,
                                                      LTS*              lts,
                                                      LTSTree*          dynRupTree,
@@ -635,5 +633,4 @@
                      ltsTree->var(lts->neighboringIntegration),
                      variableSizes[lts->neighboringIntegration.index]);
 #endif // ACL_DEVICE
->>>>>>> 85426c1e
 }