--- conflicted
+++ resolved
@@ -100,21 +100,12 @@
   assert(ltsToMesh      == i_ltsLut->getLtsToMeshLut(i_lts->localIntegration.mask));
   assert(ltsToMesh      == i_ltsLut->getLtsToMeshLut(i_lts->neighboringIntegration.mask));
 
-<<<<<<< HEAD
+  const auto*       cellInformationAll         = io_ltsTree->var(i_lts->cellInformation);
   for (auto& layer : io_ltsTree->leaves(Ghost)) {
     CellMaterialData*           material                = layer.var(i_lts->material);
     LocalIntegrationData*       localIntegration        = layer.var(i_lts->localIntegration);
     NeighboringIntegrationData* neighboringIntegration  = layer.var(i_lts->neighboringIntegration);
     CellLocalInformation*       cellInformation         = layer.var(i_lts->cellInformation);
-=======
-  const auto*       cellInformationAll         = io_ltsTree->var(i_lts->cellInformation);
-
-  for (auto it = io_ltsTree->beginLeaf(LayerMask(Ghost)); it != io_ltsTree->endLeaf(); ++it) {
-    CellMaterialData*           material                = it->var(i_lts->material);
-    LocalIntegrationData*       localIntegration        = it->var(i_lts->localIntegration);
-    NeighboringIntegrationData* neighboringIntegration  = it->var(i_lts->neighboringIntegration);
-    CellLocalInformation*       cellInformation         = it->var(i_lts->cellInformation);
->>>>>>> e08e4c52
 
 #ifdef _OPENMP
   #pragma omp parallel
