--- conflicted
+++ resolved
@@ -240,13 +240,9 @@
           MeshTools::normalize(tangent1, tangent1);
           MeshTools::normalize(tangent2, tangent2);
 
-<<<<<<< HEAD
           // TODO: GlobalElementwise and anisotropy
 
-          real nLocalData[6 * 6];
-=======
           double nLocalData[6 * 6];
->>>>>>> 58e05fb4
           seissol::model::getBondMatrix(normal, tangent1, tangent2, nLocalData);
           seissol::model::getTransposedGodunovState(
               seissol::model::getRotatedMaterialCoefficients(nLocalData, material[cell].local),
