--- conflicted
+++ resolved
@@ -724,17 +724,6 @@
           1.0 / (1.0 / impAndEta[ltsFace].zs + 1.0 / impAndEta[ltsFace].zsNeig);
 
       switch (plusMaterial->getMaterialType()) {
-<<<<<<< HEAD
-      case seissol::model::MaterialType::Elastic:
-        [[fallthrough]];
-      case seissol::model::MaterialType::Viscoelastic: {
-        break;
-      }
-      case seissol::model::MaterialType::Damage: {
-        break;
-      }
-=======
->>>>>>> 57f533fd
       case seissol::model::MaterialType::Poroelastic: {
         auto plusEigenpair =
             seissol::model::getEigenDecomposition(*dynamic_cast<model::MaterialT*>(plusMaterial));
