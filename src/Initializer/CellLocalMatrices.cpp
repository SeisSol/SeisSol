--- conflicted
+++ resolved
@@ -191,24 +191,15 @@
         const auto timeStepWidth = clusterLayout.timestepRate(clusterId);
         const auto meshId = secondaryInformation[cell].meshId;
 
-<<<<<<< HEAD
-        std::array<double, Cell::NumVertices> x;
-        std::array<double, Cell::NumVertices> y;
-        std::array<double, Cell::NumVertices> z;
-        std::array<double, Cell::Dim> gradXi;
-        std::array<double, Cell::Dim> gradEta;
-        std::array<double, Cell::Dim> gradZeta;
-=======
         // NOLINTNEXTLINE
         auto& materialLocal = materialData[cell];
 
-        double x[Cell::NumVertices];
-        double y[Cell::NumVertices];
-        double z[Cell::NumVertices];
-        double gradXi[3];
-        double gradEta[3];
-        double gradZeta[3];
->>>>>>> 1c7b449f
+        std::array<double, Cell::NumVertices> x{};
+        std::array<double, Cell::NumVertices> y{};
+        std::array<double, Cell::NumVertices> z{};
+        std::array<double, Cell::Dim> gradXi{};
+        std::array<double, Cell::Dim> gradEta{};
+        std::array<double, Cell::Dim> gradZeta{};
 
         // Iterate over all 4 vertices of the tetrahedron
         for (std::size_t vertex = 0; vertex < Cell::NumVertices; ++vertex) {
@@ -406,14 +397,9 @@
         auto* nodes = boundary[cell][side].nodes;
         assert(nodes != nullptr);
         auto offset = 0;
-<<<<<<< HEAD
-        for (std::size_t i = 0; i < nodal::tensor::nodes2D::Shape[0]; ++i) {
-          std::array<double, 2> nodeReference;
-=======
         for (std::size_t i = 0; i < nodal::tensor::nodes2D::Shape[multisim::BasisFunctionDimension];
              ++i) {
-          double nodeReference[2];
->>>>>>> 1c7b449f
+          std::array<double, 2> nodeReference{};
           nodeReference[0] = nodesReference(i, 0);
           nodeReference[1] = nodesReference(i, 1);
           // Compute the global coordinates for the nodal points.
@@ -504,13 +490,14 @@
 #endif
     for (std::size_t ltsFace = 0; ltsFace < layer.size(); ++ltsFace) {
       const std::size_t meshFace = faceInformation[ltsFace].meshFace;
-      assert(fault[meshFace].element >= 0 || fault[meshFace].neighborElement >= 0);
+      assert(fault[meshFace].element < elements.size() ||
+             fault[meshFace].neighborElement < elements.size());
 
       /// Face information
       // already set: faceInformation[ltsFace].meshFace = meshFace;
       faceInformation[ltsFace].plusSide = fault[meshFace].side;
       faceInformation[ltsFace].minusSide = fault[meshFace].neighborSide;
-      if (fault[meshFace].element >= 0) {
+      if (fault[meshFace].element < elements.size()) {
         faceInformation[ltsFace].faceRelation =
             elements[fault[meshFace].element].sideOrientations[fault[meshFace].side] + 1;
         faceInformation[ltsFace].plusSideOnThisRank = true;
@@ -526,7 +513,7 @@
       /// Look for time derivative mapping in all duplicates
       size_t derivativesMeshId = 0;
       int8_t derivativesSide = 0;
-      if (fault[meshFace].element >= 0) {
+      if (fault[meshFace].element < elements.size()) {
         derivativesMeshId = fault[meshFace].element;
         derivativesSide = faceInformation[ltsFace].plusSide;
       } else {
@@ -557,7 +544,7 @@
 
       assert(timeDerivative1 != nullptr && timeDerivative2 != nullptr);
 
-      if (fault[meshFace].element >= 0) {
+      if (fault[meshFace].element < elements.size()) {
         timeDerivativePlus[ltsFace] = timeDerivative1;
         timeDerivativeMinus[ltsFace] = timeDerivative2;
         timeDerivativePlusDevice[ltsFace] = timeDerivative1Device;
@@ -573,10 +560,10 @@
 
       /// DR mapping for elements
       for (std::size_t duplicate = 0; duplicate < LTS::Backmap::MaxDuplicates; ++duplicate) {
-        const auto plusLtsId = (fault[meshFace].element >= 0)
+        const auto plusLtsId = (fault[meshFace].element < elements.size())
                                    ? backmap.getDup(fault[meshFace].element, duplicate)
                                    : std::optional<StoragePosition>();
-        const auto minusLtsId = (fault[meshFace].neighborElement >= 0)
+        const auto minusLtsId = (fault[meshFace].neighborElement < elements.size())
                                     ? backmap.getDup(fault[meshFace].neighborElement, duplicate)
                                     : std::optional<StoragePosition>();
 
@@ -634,10 +621,10 @@
       /// Materials
       const seissol::model::MaterialT* plusMaterial = nullptr;
       const seissol::model::MaterialT* minusMaterial = nullptr;
-      const auto plusLtsId = (fault[meshFace].element >= 0)
+      const auto plusLtsId = (fault[meshFace].element < elements.size())
                                  ? backmap.getDup(fault[meshFace].element, 0)
                                  : std::optional<StoragePosition>();
-      const auto minusLtsId = (fault[meshFace].neighborElement >= 0)
+      const auto minusLtsId = (fault[meshFace].neighborElement < elements.size())
                                   ? backmap.getDup(fault[meshFace].neighborElement, 0)
                                   : std::optional<StoragePosition>();
 
@@ -766,7 +753,7 @@
       double minusSurfaceArea = 0;
       double minusVolume = 0;
       double surfaceArea = 0;
-      if (fault[meshFace].element >= 0) {
+      if (fault[meshFace].element < elements.size()) {
         surfaceAreaAndVolume(meshReader,
                              fault[meshFace].element,
                              fault[meshFace].side,
@@ -778,7 +765,7 @@
         plusSurfaceArea = 1.e99;
         plusVolume = 1.0;
       }
-      if (fault[meshFace].neighborElement >= 0) {
+      if (fault[meshFace].neighborElement < elements.size()) {
         surfaceAreaAndVolume(meshReader,
                              fault[meshFace].neighborElement,
                              fault[meshFace].neighborSide,
