/**
 * @file
 * This file is part of SeisSol.
 *
 * @author Carsten Uphoff (c.uphoff AT tum.de, http://www5.in.tum.de/wiki/index.php/Carsten_Uphoff,_M.Sc.)
 * @author Sebastian Wolf (wolf.sebastian AT in.tum.de, https://www5.in.tum.de/wiki/index.php/Sebastian_Wolf,_M.Sc.)
 *
 * @section LICENSE
 * Copyright (c) 2015 - 2020, SeisSol Group
 * All rights reserved.
 *
 * Redistribution and use in source and binary forms, with or without
 * modification, are permitted provided that the following conditions are met:
 *
 * 1. Redistributions of source code must retain the above copyright notice,
 *    this list of conditions and the following disclaimer.
 *
 * 2. Redistributions in binary form must reproduce the above copyright notice,
 *    this list of conditions and the following disclaimer in the documentation
 *    and/or other materials provided with the distribution.
 *
 * 3. Neither the name of the copyright holder nor the names of its
 *    contributors may be used to endorse or promote products derived from this
 *    software without specific prior written permission.
 *
 * THIS SOFTWARE IS PROVIDED BY THE COPYRIGHT HOLDERS AND CONTRIBUTORS "AS IS"
 * AND ANY EXPRESS OR IMPLIED WARRANTIES, INCLUDING, BUT NOT LIMITED TO, THE
 * IMPLIED WARRANTIES OF MERCHANTABILITY AND FITNESS FOR A PARTICULAR PURPOSE
 * ARE DISCLAIMED. IN NO EVENT SHALL THE COPYRIGHT HOLDER OR CONTRIBUTORS BE
 * LIABLE FOR ANY DIRECT, INDIRECT, INCIDENTAL, SPECIAL, EXEMPLARY, OR
 * CONSEQUENTIAL DAMAGES (INCLUDING, BUT NOT LIMITED TO, PROCUREMENT OF
 * SUBSTITUTE GOODS OR SERVICES; LOSS OF USE, DATA, OR PROFITS; OR BUSINESS
 * INTERRUPTION) HOWEVER CAUSED AND ON ANY THEORY OF LIABILITY, WHETHER IN
 * CONTRACT, STRICT LIABILITY, OR TORT (INCLUDING NEGLIGENCE OR OTHERWISE)
 * ARISING IN ANY WAY OUT OF THE USE OF THIS SOFTWARE, EVEN IF ADVISED OF THE
 * POSSIBILITY OF SUCH DAMAGE.
 *
 * @section DESCRIPTION
 * Setup of SeisSol's cell local matrices.
 **/

#include "CellLocalMatrices.h"

#include <cassert>

#include <Initializer/ParameterDB.h>
#include "Initializer/MemoryManager.h"
#include <Numerical_aux/Transformation.h>
#include <Equations/Setup.h>
#include <Model/common.hpp>
#include <Geometry/MeshTools.h>
#include <generated_code/tensor.h>
#include <generated_code/kernel.h>
#include <utils/logger.h>
#ifdef ACL_DEVICE
#include <device.h>
#endif

void setStarMatrix( real* i_AT,
                    real* i_BT,
                    real* i_CT,
                    real  i_grad[3],
                    real* o_starMatrix )
{
  for (unsigned idx = 0; idx < seissol::tensor::star::size(0); ++idx) {
    o_starMatrix[idx] = i_grad[0] * i_AT[idx];
  }

  for (unsigned idx = 0; idx < seissol::tensor::star::size(1); ++idx) {
    o_starMatrix[idx] += i_grad[1] * i_BT[idx];
  }

  for (unsigned idx = 0; idx < seissol::tensor::star::size(2); ++idx) {
    o_starMatrix[idx] += i_grad[2] * i_CT[idx];
  }
}

void seissol::initializer::initializeCellLocalMatrices( seissol::geometry::MeshReader const&      i_meshReader,
                                                         LTSTree*               io_ltsTree,
                                                         LTS*                   i_lts,
                                                         Lut*                   i_ltsLut,
                                                         TimeStepping const&    timeStepping )
{
  std::vector<Element> const& elements = i_meshReader.getElements();
  std::vector<Vertex> const& vertices = i_meshReader.getVertices();

  assert(seissol::tensor::AplusT::Shape[0] == seissol::tensor::AminusT::Shape[0]);
  assert(seissol::tensor::AplusT::Shape[1] == seissol::tensor::AminusT::Shape[1]);

  unsigned* ltsToMesh = i_ltsLut->getLtsToMeshLut(i_lts->material.mask);

  assert(LayerMask(Ghost) == i_lts->material.mask);
  assert(LayerMask(Ghost) == i_lts->localIntegration.mask);
  assert(LayerMask(Ghost) == i_lts->neighboringIntegration.mask);

  assert(ltsToMesh      == i_ltsLut->getLtsToMeshLut(i_lts->localIntegration.mask));
  assert(ltsToMesh      == i_ltsLut->getLtsToMeshLut(i_lts->neighboringIntegration.mask));

  for (LTSTree::leaf_iterator it = io_ltsTree->beginLeaf(LayerMask(Ghost)); it != io_ltsTree->endLeaf(); ++it) {
    CellMaterialData*           material                = it->var(i_lts->material);
    LocalIntegrationData*       localIntegration        = it->var(i_lts->localIntegration);
    NeighboringIntegrationData* neighboringIntegration  = it->var(i_lts->neighboringIntegration);
    CellLocalInformation*       cellInformation         = it->var(i_lts->cellInformation);

#ifdef _OPENMP
  #pragma omp parallel
    {
#endif
    real ATData[tensor::star::size(0)];
    real ATtildeData[tensor::star::size(0)];
    real BTData[tensor::star::size(1)];
    real CTData[tensor::star::size(2)];
    auto AT = init::star::view<0>::create(ATData);
    // AT with elastic parameters in local coordinate system, used for flux kernel
    auto ATtilde = init::star::view<0>::create(ATtildeData);
    auto BT = init::star::view<0>::create(BTData);
    auto CT = init::star::view<0>::create(CTData);

    real TData[seissol::tensor::T::size()];
    real TinvData[seissol::tensor::Tinv::size()];
    auto T = init::T::view::create(TData);
    auto Tinv = init::Tinv::view::create(TinvData);

    real QgodLocalData[tensor::QgodLocal::size()];
    real QgodNeighborData[tensor::QgodNeighbor::size()];
    auto QgodLocal = init::QgodLocal::view::create(QgodLocalData);
    auto QgodNeighbor = init::QgodNeighbor::view::create(QgodNeighborData);

#ifdef _OPENMP
    #pragma omp for schedule(static)
#endif
    for (unsigned cell = 0; cell < it->getNumberOfCells(); ++cell) {
      unsigned clusterId = cellInformation[cell].clusterId;
      auto timeStepWidth = timeStepping.globalCflTimeStepWidths[clusterId];
      unsigned meshId = ltsToMesh[cell];

      real x[4];
      real y[4];
      real z[4];
      real gradXi[3];
      real gradEta[3];
      real gradZeta[3];

      localIntegration[cell].globalMeshId = meshId;

      // Iterate over all 4 vertices of the tetrahedron
      for (unsigned vertex = 0; vertex < 4; ++vertex) {
        VrtxCoords const& coords = vertices[ elements[meshId].vertices[vertex] ].coords;
        x[vertex] = coords[0];
        y[vertex] = coords[1];
        z[vertex] = coords[2];
      }

      seissol::transformations::tetrahedronGlobalToReferenceJacobian( x, y, z, gradXi, gradEta, gradZeta );

      #if defined USE_DAMAGEDELASTIC
      for (unsigned int i_x = 0; i_x<3; i_x++){
        localIntegration[cell].gradXiEtaZeta[i_x][0] = gradXi[i_x];
        localIntegration[cell].gradXiEtaZeta[i_x][1] = gradEta[i_x];
        localIntegration[cell].gradXiEtaZeta[i_x][2] = gradZeta[i_x];
      }
      #endif

      seissol::model::getTransposedCoefficientMatrix( material[cell].local, 0, AT );
      seissol::model::getTransposedCoefficientMatrix( material[cell].local, 1, BT );
      seissol::model::getTransposedCoefficientMatrix( material[cell].local, 2, CT );
      setStarMatrix(ATData, BTData, CTData, gradXi, localIntegration[cell].starMatrices[0]);
      setStarMatrix(ATData, BTData, CTData, gradEta, localIntegration[cell].starMatrices[1]);
      setStarMatrix(ATData, BTData, CTData, gradZeta, localIntegration[cell].starMatrices[2]);

      double volume = MeshTools::volume(elements[meshId], vertices);

      for (unsigned side = 0; side < 4; ++side) {
<<<<<<< HEAD
      //TODO(NONLNINEAR) Why is this commented out?
        // seissol::model::getTransposedGodunovState(  material[cell].local,
        //                                             material[cell].neighbor[side],
        //                                             cellInformation[cell].faceTypes[side],
        //                                             QgodLocal,
        //                                             QgodNeighbor );

=======
>>>>>>> cfd59610
        VrtxCoords normal;
        VrtxCoords tangent1;
        VrtxCoords tangent2;
        MeshTools::normalAndTangents(elements[meshId], side, vertices, normal, tangent1, tangent2);
        double surface = MeshTools::surface(normal);
        MeshTools::normalize(normal, normal);
        MeshTools::normalize(tangent1, tangent1);
        MeshTools::normalize(tangent2, tangent2);

        real NLocalData[6*6];
        seissol::model::getBondMatrix(normal, tangent1, tangent2, NLocalData);
        if (material[cell].local.getMaterialType() == seissol::model::MaterialType::anisotropic) {
          seissol::model::getTransposedGodunovState(  seissol::model::getRotatedMaterialCoefficients(NLocalData, *dynamic_cast<seissol::model::AnisotropicMaterial*>(&material[cell].local)),
                                                      seissol::model::getRotatedMaterialCoefficients(NLocalData, *dynamic_cast<seissol::model::AnisotropicMaterial*>(&material[cell].neighbor[side])),
                                                      cellInformation[cell].faceTypes[side],
                                                      QgodLocal,
                                                      QgodNeighbor );
          seissol::model::getTransposedCoefficientMatrix( seissol::model::getRotatedMaterialCoefficients(NLocalData, *dynamic_cast<seissol::model::AnisotropicMaterial*>(&material[cell].local)), 0, ATtilde );
        } else {
          seissol::model::getTransposedGodunovState(  material[cell].local,
                                                      material[cell].neighbor[side],
                                                      cellInformation[cell].faceTypes[side],
                                                      QgodLocal,
                                                      QgodNeighbor );
          seissol::model::getTransposedCoefficientMatrix( material[cell].local, 0, ATtilde );
        }

        // Calculate transposed T instead
        seissol::model::getFaceRotationMatrix(normal, tangent1, tangent2, T, Tinv);

        #if defined USE_DAMAGEDELASTIC
        // Atilde for BC
        auto ATtildeBC = init::star::view<0>::create(localIntegration[cell].ATtildeBC);
        seissol::model::getTransposedCoefficientMatrix( material[cell].local, 0, ATtildeBC );

        // store T and Tinv
        auto TStore = init::T::view::create(localIntegration[cell].T[side]);
        auto TinvStore = init::Tinv::view::create(localIntegration[cell].Tinv[side]);
        seissol::model::getFaceRotationMatrix(normal, tangent1, tangent2
        , TStore, TinvStore);

        // Compute TinvT and TT
        /// This is maybe not required for Rusanov
        seissol::dynamicRupture::kernel::transposeTinv ttKrnl;
        ttKrnl.Tinv = TinvData;
        ttKrnl.TinvT = localIntegration[cell].TinvT[side];
        ttKrnl.execute();

        kernel::transposeTRot tttKrnl;
        tttKrnl.T = TData;
        tttKrnl.TT = localIntegration[cell].TT[side];
        tttKrnl.execute();

        // store surface normal vectors
        localIntegration[cell].surfaceNormal[side][0] = normal[0];
        localIntegration[cell].surfaceNormal[side][1] = normal[1];
        localIntegration[cell].surfaceNormal[side][2] = normal[2];

        #endif

        // Scale with |S_side|/|J| and multiply with -1 as the flux matrices
        // must be subtracted.
        real fluxScale = -2.0 * surface / (6.0 * volume);

        #if defined USE_DAMAGEDELASTIC
        localIntegration[cell].fluxScales[side] = fluxScale;
        #endif

        kernel::computeFluxSolverLocal localKrnl;
        localKrnl.fluxScale = fluxScale;
        localKrnl.AplusT = localIntegration[cell].nApNm1[side];
        localKrnl.QgodLocal = QgodLocalData;
        localKrnl.T = TData;
        localKrnl.Tinv = TinvData;
        localKrnl.star(0) = ATtildeData;
        localKrnl.execute();

        kernel::computeFluxSolverNeighbor neighKrnl;
        neighKrnl.fluxScale = fluxScale;
        neighKrnl.AminusT = neighboringIntegration[cell].nAmNm1[side];
        neighKrnl.QgodNeighbor = QgodNeighborData;
        neighKrnl.T = TData;
        neighKrnl.Tinv = TinvData;
        neighKrnl.star(0) = ATtildeData;
        if (cellInformation[cell].faceTypes[side] == FaceType::dirichlet ||
            cellInformation[cell].faceTypes[side] == FaceType::freeSurfaceGravity) {
          // Already rotated!
          neighKrnl.Tinv = init::identityT::Values;
        }
        neighKrnl.execute();
      }

      seissol::model::initializeSpecificLocalData(  material[cell].local,
                                                    timeStepWidth,
                                                    &localIntegration[cell].specific );

      seissol::model::initializeSpecificNeighborData( material[cell].local,
                                                      &neighboringIntegration[cell].specific );

    }
#ifdef _OPENMP
    }
#endif
    ltsToMesh += it->getNumberOfCells();
  }
}

void surfaceAreaAndVolume(  seissol::geometry::MeshReader const&      i_meshReader,
                            unsigned               meshId,
                            unsigned               side,
                            double*                surfaceArea,
                            double*                volume )
{
  std::vector<Vertex> const& vertices = i_meshReader.getVertices();
  std::vector<Element> const& elements = i_meshReader.getElements();

  VrtxCoords normal;
  VrtxCoords tangent1;
  VrtxCoords tangent2;
  MeshTools::normalAndTangents(elements[meshId], side, vertices, normal, tangent1, tangent2);

  *volume = MeshTools::volume(elements[meshId], vertices);
  *surfaceArea = MeshTools::surface(normal);
}

void seissol::initializer::initializeBoundaryMappings(const seissol::geometry::MeshReader& i_meshReader,
                                                       const EasiBoundary* easiBoundary,
                                                       LTSTree* io_ltsTree,
                                                       LTS* i_lts,
                                                       Lut* i_ltsLut) {
  std::vector<Element> const& elements = i_meshReader.getElements();
  std::vector<Vertex> const& vertices = i_meshReader.getVertices();

  unsigned* ltsToMesh = i_ltsLut->getLtsToMeshLut(i_lts->material.mask);

  for (LTSTree::leaf_iterator it = io_ltsTree->beginLeaf(LayerMask(Ghost)); it != io_ltsTree->endLeaf(); ++it) {
    auto* cellInformation = it->var(i_lts->cellInformation);
    auto* boundary = it->var(i_lts->boundaryMapping);

#ifdef _OPENMP
#pragma omp for schedule(static)
#endif
    for (unsigned cell = 0; cell < it->getNumberOfCells(); ++cell) {
      const auto& element = elements[ltsToMesh[cell]];
      double const* coords[4];
      for (unsigned v = 0; v < 4; ++v) {
        coords[v] = vertices[ element.vertices[ v ] ].coords;
      }
      for (unsigned side = 0; side < 4; ++side) {
        if (cellInformation[cell].faceTypes[side] != FaceType::freeSurfaceGravity
            && cellInformation[cell].faceTypes[side] != FaceType::dirichlet
            && cellInformation[cell].faceTypes[side] != FaceType::analytical) {
          continue;
        }
        // Compute nodal points in global coordinates for each side.
        real nodesReferenceData[nodal::tensor::nodes2D::Size];
        std::copy_n(nodal::init::nodes2D::Values,
                    nodal::tensor::nodes2D::Size,
                    nodesReferenceData);
        auto nodesReference = nodal::init::nodes2D::view::create(nodesReferenceData);
        auto nodes = boundary[cell][side].nodes;
        assert(nodes != nullptr);
        auto offset = 0;
        for (unsigned int i = 0; i < nodal::tensor::nodes2D::Shape[0]; ++i) {
          double nodeReference[2];
          nodeReference[0] = nodesReference(i,0);
          nodeReference[1] = nodesReference(i,1);
          // Compute the global coordinates for the nodal points.
          double xiEtaZeta[3], xyz[3];
          seissol::transformations::chiTau2XiEtaZeta(side,
                                                     nodeReference,
                                                     xiEtaZeta);
          seissol::transformations::tetrahedronReferenceToGlobal(coords[0],
                                                                 coords[1],
                                                                 coords[2],
                                                                 coords[3],
                                                                 xiEtaZeta,
                                                                 xyz);
          nodes[offset++] = xyz[0];
          nodes[offset++] = xyz[1];
          nodes[offset++] = xyz[2];
        }

        // Compute map that rotates to normal aligned coordinate system.
        real* TData = boundary[cell][side].TData;
        real* TinvData = boundary[cell][side].TinvData;
        assert(TData != nullptr);
        assert(TinvData != nullptr);
        auto T = init::T::view::create(TData);
        auto Tinv = init::Tinv::view::create(TinvData);

        VrtxCoords normal;
        VrtxCoords tangent1;
        VrtxCoords tangent2;
        MeshTools::normalAndTangents(element, side, vertices, normal, tangent1, tangent2);
        MeshTools::normalize(normal, normal);
        MeshTools::normalize(tangent1, tangent1);
        MeshTools::normalize(tangent2, tangent2);
        seissol::model::getFaceRotationMatrix(normal, tangent1, tangent2, T, Tinv);

        // Evaluate easi boundary condition matrices if needed
        real* easiBoundaryMap = boundary[cell][side].easiBoundaryMap;
        real* easiBoundaryConstant = boundary[cell][side].easiBoundaryConstant;
        assert(easiBoundaryMap != nullptr);
        assert(easiBoundaryConstant != nullptr);
        if (cellInformation[cell].faceTypes[side] == FaceType::dirichlet) {
          easiBoundary->query(nodes, easiBoundaryMap, easiBoundaryConstant);
        } else {
          // Boundary should not be evaluated
          std::fill_n(easiBoundaryMap,
                      seissol::tensor::easiBoundaryMap::size(),
                      std::numeric_limits<real>::signaling_NaN());
          std::fill_n(easiBoundaryConstant,
                      seissol::tensor::easiBoundaryConstant::size(),
                      std::numeric_limits<real>::signaling_NaN());
        }

      }
    }
    ltsToMesh += it->getNumberOfCells();
  }
}

/**
 * Copies an eigen3 matrix to a 2D yateto tensor
 */
template <typename T, int dim1, int dim2>
void copyEigenToYateto(Eigen::Matrix<T, dim1, dim2> const& matrix,
                       yateto::DenseTensorView<2, T>& tensorView) {
  assert(tensorView.shape(0) == dim1);
  assert(tensorView.shape(1) == dim2);

  tensorView.setZero();
  for (size_t row = 0; row < dim1; ++row) {
    for (size_t col = 0; col < dim2; ++col) {
      tensorView(row, col) = matrix(row, col);
    }
  }
}

constexpr int N = tensor::Zminus::Shape[0];
Eigen::Matrix<real, N, N> extractMatrix(eigenvalues::Eigenpair<std::complex<double>, NUMBER_OF_QUANTITIES> eigenpair) {
#ifdef USE_POROELASTIC
  constexpr std::array<int, 4> tractionIndices = {0,3,5,9};
  constexpr std::array<int, 4> velocityIndices = {6,7,8,10};
  constexpr std::array<int, 4> columnIndices = {0,1,2,3};
#else
  constexpr std::array<int, 3> tractionIndices = {0,3,5};
  constexpr std::array<int, 3> velocityIndices = {6,7,8};
  constexpr std::array<int, 3> columnIndices = {0,1,2};
#endif
  auto matrix = eigenpair.getVectorsAsMatrix();
  Eigen::Matrix<double, N, N> RT = matrix(tractionIndices, columnIndices).real();
  Eigen::Matrix<double, N, N> RT_inv = RT.inverse();
  Eigen::Matrix<double, N, N> RU = matrix(velocityIndices, columnIndices).real();
  Eigen::Matrix<double, N, N> M = RU * RT_inv;
  return M.cast<real>();
};

void seissol::initializer::initializeDynamicRuptureMatrices( seissol::geometry::MeshReader const&      i_meshReader,
                                                              LTSTree*               io_ltsTree,
                                                              LTS*                   i_lts,
                                                              Lut*                   i_ltsLut,
                                                              LTSTree*               dynRupTree,
                                                              DynamicRupture*        dynRup,
                                                              unsigned*              ltsFaceToMeshFace,
                                                              GlobalData const&      global,
                                                              TimeStepping const&/*    timeStepping*/ )
{
  real TData[tensor::T::size()];
  real TinvData[tensor::Tinv::size()];
  real APlusData[tensor::star::size(0)];
  real AMinusData[tensor::star::size(0)];

  std::vector<Fault> const& fault = i_meshReader.getFault();
  std::vector<Element> const& elements = i_meshReader.getElements();
  CellDRMapping (*drMapping)[4] = io_ltsTree->var(i_lts->drMapping);
  CellMaterialData* material = io_ltsTree->var(i_lts->material);
  real** derivatives = io_ltsTree->var(i_lts->derivatives);
  real* (*faceNeighbors)[4] = io_ltsTree->var(i_lts->faceNeighbors);
  CellLocalInformation* cellInformation = io_ltsTree->var(i_lts->cellInformation);

  unsigned* layerLtsFaceToMeshFace = ltsFaceToMeshFace;

  for (LTSTree::leaf_iterator it = dynRupTree->beginLeaf(LayerMask(Ghost)); it != dynRupTree->endLeaf(); ++it) {
    real**                                timeDerivativePlus                                        = it->var(dynRup->timeDerivativePlus);
    real**                                timeDerivativeMinus                                       = it->var(dynRup->timeDerivativeMinus);
    real                                (*imposedStatePlus)[tensor::QInterpolated::size()]          = it->var(dynRup->imposedStatePlus);
    real                                (*imposedStateMinus)[tensor::QInterpolated::size()]         = it->var(dynRup->imposedStateMinus);
    DRGodunovData*                        godunovData                                               = it->var(dynRup->godunovData);
    real                                (*fluxSolverPlus)[tensor::fluxSolver::size()]               = it->var(dynRup->fluxSolverPlus);
    real                                (*fluxSolverMinus)[tensor::fluxSolver::size()]              = it->var(dynRup->fluxSolverMinus);
    DRFaceInformation*                    faceInformation                                           = it->var(dynRup->faceInformation);
    seissol::model::IsotropicWaveSpeeds*  waveSpeedsPlus                                            = it->var(dynRup->waveSpeedsPlus);
    seissol::model::IsotropicWaveSpeeds*  waveSpeedsMinus                                           = it->var(dynRup->waveSpeedsMinus);
    seissol::dr::ImpedancesAndEta*        impAndEta                                                 = it->var(dynRup->impAndEta);
    seissol::dr::ImpedanceMatrices*       impedanceMatrices                                         = it->var(dynRup->impedanceMatrices);


#ifdef _OPENMP
  #pragma omp parallel for private(TData, TinvData, APlusData, AMinusData) schedule(static)
#endif
    for (unsigned ltsFace = 0; ltsFace < it->getNumberOfCells(); ++ltsFace) {
      unsigned meshFace = layerLtsFaceToMeshFace[ltsFace];
      assert(fault[meshFace].element >= 0 || fault[meshFace].neighborElement >= 0);

      /// Face information
      faceInformation[ltsFace].meshFace = meshFace;
      faceInformation[ltsFace].plusSide = fault[meshFace].side;
      faceInformation[ltsFace].minusSide = fault[meshFace].neighborSide;
      if (fault[meshFace].element >= 0) {
        faceInformation[ltsFace].faceRelation = elements[ fault[meshFace].element ].sideOrientations[ fault[meshFace].side ] + 1;
        faceInformation[ltsFace].plusSideOnThisRank = true;
      } else {
        /// \todo check if this is correct
        faceInformation[ltsFace].faceRelation = elements[ fault[meshFace].neighborElement ].sideOrientations[ fault[meshFace].neighborSide ] + 1;
        faceInformation[ltsFace].plusSideOnThisRank = false;
      }

      /// Look for time derivative mapping in all duplicates
      int derivativesMeshId;
      int derivativesSide;
      if (fault[meshFace].element >= 0) {
        derivativesMeshId = fault[meshFace].element;
        derivativesSide = faceInformation[ltsFace].plusSide;
      } else {
        derivativesMeshId = fault[meshFace].neighborElement;
        derivativesSide = faceInformation[ltsFace].minusSide;
      }
      real* timeDerivative1 = NULL;
      real* timeDerivative2 = NULL;
      for (unsigned duplicate = 0; duplicate < Lut::MaxDuplicates; ++duplicate) {
        unsigned ltsId = i_ltsLut->ltsId(i_lts->cellInformation.mask, derivativesMeshId, duplicate);
        if (timeDerivative1 == NULL && (cellInformation[ltsId].ltsSetup >> 9)%2 == 1) {
          timeDerivative1 = derivatives[ i_ltsLut->ltsId(i_lts->derivatives.mask, derivativesMeshId, duplicate) ];
        }
        if (timeDerivative2 == NULL && (cellInformation[ltsId].ltsSetup >> derivativesSide)%2 == 1) {
          timeDerivative2 = faceNeighbors[ i_ltsLut->ltsId(i_lts->faceNeighbors.mask, derivativesMeshId, duplicate) ][ derivativesSide ];
        }
      }

      assert(timeDerivative1 != NULL && timeDerivative2 != NULL);

      if (fault[meshFace].element >= 0) {
        timeDerivativePlus[ltsFace] = timeDerivative1;
        timeDerivativeMinus[ltsFace] = timeDerivative2;
      } else {
        timeDerivativePlus[ltsFace] = timeDerivative2;
        timeDerivativeMinus[ltsFace] = timeDerivative1;
      }

      assert(timeDerivativePlus[ltsFace] != NULL && timeDerivativeMinus[ltsFace] != NULL);

      /// DR mapping for elements
      for (unsigned duplicate = 0; duplicate < Lut::MaxDuplicates; ++duplicate) {
        unsigned plusLtsId = (fault[meshFace].element >= 0)          ? i_ltsLut->ltsId(i_lts->drMapping.mask, fault[meshFace].element, duplicate) : std::numeric_limits<unsigned>::max();
        unsigned minusLtsId = (fault[meshFace].neighborElement >= 0) ? i_ltsLut->ltsId(i_lts->drMapping.mask, fault[meshFace].neighborElement, duplicate) : std::numeric_limits<unsigned>::max();

        assert(duplicate != 0 || plusLtsId != std::numeric_limits<unsigned>::max() || minusLtsId != std::numeric_limits<unsigned>::max());

        if (plusLtsId != std::numeric_limits<unsigned>::max()) {
#ifdef _OPENMP
#pragma omp critical
#endif // _OPENMP
{
          CellDRMapping& mapping = drMapping[plusLtsId][ faceInformation[ltsFace].plusSide ];
          mapping.side = faceInformation[ltsFace].plusSide;
          mapping.faceRelation = 0;
          mapping.godunov = &imposedStatePlus[ltsFace][0];
          mapping.fluxSolver = &fluxSolverPlus[ltsFace][0];
}
        }
        if (minusLtsId != std::numeric_limits<unsigned>::max()) {
#ifdef _OPENMP
#pragma omp critical
#endif // _OPENMP
{
          CellDRMapping& mapping = drMapping[minusLtsId][ faceInformation[ltsFace].minusSide ];
          mapping.side = faceInformation[ltsFace].minusSide;
          mapping.faceRelation = faceInformation[ltsFace].faceRelation;
          mapping.godunov = &imposedStateMinus[ltsFace][0];
          mapping.fluxSolver = &fluxSolverMinus[ltsFace][0];
}
        }
      }

      /// Transformation matrix
      auto T = init::T::view::create(TData);
      auto Tinv = init::Tinv::view::create(TinvData);
      seissol::model::getFaceRotationMatrix(fault[meshFace].normal, fault[meshFace].tangent1, fault[meshFace].tangent2, T, Tinv);

      /// Materials
      seissol::model::Material* plusMaterial;
      seissol::model::Material* minusMaterial;

      #if defined USE_DAMAGEDELASTIC
      seissol::model::DamagedElasticMaterial* plusDamMaterial;
      seissol::model::DamagedElasticMaterial* minusDamMaterial;
      #endif

      unsigned plusLtsId = (fault[meshFace].element >= 0)          ? i_ltsLut->ltsId(i_lts->material.mask, fault[meshFace].element) : std::numeric_limits<unsigned>::max();
      unsigned minusLtsId = (fault[meshFace].neighborElement >= 0) ? i_ltsLut->ltsId(i_lts->material.mask, fault[meshFace].neighborElement) : std::numeric_limits<unsigned>::max();

      assert(plusLtsId != std::numeric_limits<unsigned>::max() || minusLtsId != std::numeric_limits<unsigned>::max());

      if (plusLtsId != std::numeric_limits<unsigned>::max()) {
        #if defined USE_DAMAGEDELASTIC
        plusDamMaterial = &material[plusLtsId].local;
        minusDamMaterial = &material[plusLtsId].neighbor[ faceInformation[ltsFace].plusSide ];
        #endif
        plusMaterial = &material[plusLtsId].local;
        minusMaterial = &material[plusLtsId].neighbor[ faceInformation[ltsFace].plusSide ];
      } else {
        assert(minusLtsId != std::numeric_limits<unsigned>::max());
        #if defined USE_DAMAGEDELASTIC
        minusDamMaterial = &material[minusLtsId].local;
        plusDamMaterial = &material[minusLtsId].neighbor[ faceInformation[ltsFace].minusSide ];
        #endif
        plusMaterial = &material[minusLtsId].neighbor[ faceInformation[ltsFace].minusSide ];
        minusMaterial = &material[minusLtsId].local;
      }

      /// Wave speeds and Coefficient Matrices
      auto APlus = init::star::view<0>::create(APlusData);
      auto AMinus = init::star::view<0>::create(AMinusData);

      waveSpeedsPlus[ltsFace].density = plusMaterial->rho;
      waveSpeedsMinus[ltsFace].density = minusMaterial->rho;
      waveSpeedsPlus[ltsFace].pWaveVelocity = plusMaterial->getPWaveSpeed();
      waveSpeedsPlus[ltsFace].sWaveVelocity = plusMaterial->getSWaveSpeed();
      waveSpeedsMinus[ltsFace].pWaveVelocity = minusMaterial->getPWaveSpeed();
      waveSpeedsMinus[ltsFace].sWaveVelocity = minusMaterial->getSWaveSpeed();

      #if defined USE_DAMAGEDELASTIC
      impAndEta[ltsFace].lambda0P = plusDamMaterial->lambda0;
      impAndEta[ltsFace].mu0P = plusDamMaterial->mu0;
      impAndEta[ltsFace].gammaRP = plusDamMaterial->gammaR;
      impAndEta[ltsFace].xi0P = plusDamMaterial->xi0;
      impAndEta[ltsFace].rho0P = plusDamMaterial->rho;

      impAndEta[ltsFace].lambda0M = minusDamMaterial->lambda0;
      impAndEta[ltsFace].mu0M = minusDamMaterial->mu0;
      impAndEta[ltsFace].gammaRM = minusDamMaterial->gammaR;
      impAndEta[ltsFace].xi0M = minusDamMaterial->xi0;
      impAndEta[ltsFace].rho0M = minusDamMaterial->rho;

      impAndEta[ltsFace].faultN[0] = fault[meshFace].normal[0];
      impAndEta[ltsFace].faultT1[0] = fault[meshFace].tangent1[0];
      impAndEta[ltsFace].faultT2[0] = fault[meshFace].tangent2[0];

      impAndEta[ltsFace].faultN[1] = fault[meshFace].normal[1];
      impAndEta[ltsFace].faultT1[1] = fault[meshFace].tangent1[1];
      impAndEta[ltsFace].faultT2[1] = fault[meshFace].tangent2[1];

      impAndEta[ltsFace].faultN[2] = fault[meshFace].normal[2];
      impAndEta[ltsFace].faultT1[2] = fault[meshFace].tangent1[2];
      impAndEta[ltsFace].faultT2[2] = fault[meshFace].tangent2[2];
      #endif

      //calculate Impedances Z and eta
      impAndEta[ltsFace].zp = (waveSpeedsPlus[ltsFace].density * waveSpeedsPlus[ltsFace].pWaveVelocity);
      impAndEta[ltsFace].zpNeig = (waveSpeedsMinus[ltsFace].density * waveSpeedsMinus[ltsFace].pWaveVelocity);
      impAndEta[ltsFace].zs = (waveSpeedsPlus[ltsFace].density * waveSpeedsPlus[ltsFace].sWaveVelocity);
      impAndEta[ltsFace].zsNeig = (waveSpeedsMinus[ltsFace].density * waveSpeedsMinus[ltsFace].sWaveVelocity);

      impAndEta[ltsFace].invZp = 1/impAndEta[ltsFace].zp;
      impAndEta[ltsFace].invZpNeig = 1/impAndEta[ltsFace].zpNeig;
      impAndEta[ltsFace].invZs = 1/impAndEta[ltsFace].zs;
      impAndEta[ltsFace].invZsNeig = 1/impAndEta[ltsFace].zsNeig;

      impAndEta[ltsFace].etaP = 1.0 / (1.0 / impAndEta[ltsFace].zp + 1.0 / impAndEta[ltsFace].zpNeig);
      impAndEta[ltsFace].invEtaS = 1.0 / impAndEta[ltsFace].zs + 1.0 / impAndEta[ltsFace].zsNeig;
      impAndEta[ltsFace].etaS = 1.0 / (1.0 / impAndEta[ltsFace].zs + 1.0 / impAndEta[ltsFace].zsNeig);

<<<<<<< HEAD
      #if defined USE_DAMAGEDELASTIC
      impAndEta[ltsFace].csOcpTZsOZp = waveSpeedsPlus[ltsFace].sWaveVelocity / waveSpeedsPlus[ltsFace].pWaveVelocity
                                        * impAndEta[ltsFace].zs / impAndEta[ltsFace].zp;
      impAndEta[ltsFace].csOcpTZsOZpNeig = waveSpeedsMinus[ltsFace].sWaveVelocity / waveSpeedsMinus[ltsFace].pWaveVelocity
                                        * impAndEta[ltsFace].zsNeig / impAndEta[ltsFace].zpNeig;
      #endif

=======
>>>>>>> cfd59610
      switch (plusMaterial->getMaterialType()) {
        case seissol::model::MaterialType::acoustic: {
          logError() << "Dynamic Rupture does not work with an acoustic material.";
          break;
        }
        case seissol::model::MaterialType::poroelastic: {
          // TODO (SW) Extract this into a function
          seissol::model::getTransposedCoefficientMatrix(*dynamic_cast<seissol::model::PoroElasticMaterial*>(plusMaterial), 0, APlus);
          seissol::model::getTransposedCoefficientMatrix(*dynamic_cast<seissol::model::PoroElasticMaterial*>(minusMaterial), 0, AMinus);

          auto plusEigenpair = seissol::model::getEigenDecomposition(*dynamic_cast<seissol::model::PoroElasticMaterial*>(plusMaterial));
          auto minusEigenpair = seissol::model::getEigenDecomposition(*dynamic_cast<seissol::model::PoroElasticMaterial*>(minusMaterial));

          // The impedance matrices are diagonal in the (visco)elastic case, so we only store
          // the values Zp, Zs. In the poroelastic case, the fluid pressure and normal component
          // of the traction depend on each other, so we need a more complicated matrix structure.
          Eigen::Matrix<real, N, N> impedanceMatrix = extractMatrix(plusEigenpair);
          Eigen::Matrix<real, N, N> impedanceNeigMatrix = extractMatrix(minusEigenpair);
          Eigen::Matrix<real, N, N> etaMatrix = (impedanceMatrix + impedanceNeigMatrix).inverse();

          auto impedanceView = init::Zplus::view::create(impedanceMatrices[ltsFace].impedance);
          auto impedanceNeigView = init::Zminus::view::create(impedanceMatrices[ltsFace].impedanceNeig);
          auto etaView = init::eta::view::create(impedanceMatrices[ltsFace].eta);

          copyEigenToYateto(impedanceMatrix, impedanceView);
          copyEigenToYateto(impedanceNeigMatrix, impedanceNeigView);
          copyEigenToYateto(etaMatrix, etaView);

          break;
        }
        case seissol::model::MaterialType::anisotropic: {
          logError() << "Dynamic Rupture does not work with anisotropy yet.";
          //TODO(SW): Make DR work with anisotropy
          break;
        }
        case seissol::model::MaterialType::elastic: {
          seissol::model::getTransposedCoefficientMatrix(*dynamic_cast<seissol::model::ElasticMaterial*>(plusMaterial), 0, APlus);
          seissol::model::getTransposedCoefficientMatrix(*dynamic_cast<seissol::model::ElasticMaterial*>(minusMaterial), 0, AMinus);
          break;
        }
        case seissol::model::MaterialType::viscoelastic: {
          seissol::model::getTransposedCoefficientMatrix(*dynamic_cast<seissol::model::ViscoElasticMaterial*>(plusMaterial), 0, APlus);
          seissol::model::getTransposedCoefficientMatrix(*dynamic_cast<seissol::model::ViscoElasticMaterial*>(minusMaterial), 0, AMinus);
          break;
        }
      }
      /// Traction matrices for "average" traction
      auto tractionPlusMatrix = init::tractionPlusMatrix::view::create(godunovData[ltsFace].tractionPlusMatrix);
      auto tractionMinusMatrix = init::tractionMinusMatrix::view::create(godunovData[ltsFace].tractionMinusMatrix);
      double ZpP = plusMaterial->rho * waveSpeedsPlus[ltsFace].pWaveVelocity;
      double ZsP = plusMaterial->rho * waveSpeedsPlus[ltsFace].sWaveVelocity;
      double ZpM = minusMaterial->rho * waveSpeedsMinus[ltsFace].pWaveVelocity;
      double ZsM = minusMaterial->rho * waveSpeedsMinus[ltsFace].sWaveVelocity;
      double etaP = ZpP*ZpM / (ZpP + ZpM);
      double etaS = ZsP*ZsM / (ZsP + ZsM);

      tractionPlusMatrix.setZero();
      tractionPlusMatrix(0,0) = etaP / ZpP;
      tractionPlusMatrix(3,1) = etaS / ZsP;
      tractionPlusMatrix(5,2) = etaS / ZsP;

      tractionMinusMatrix.setZero();
      tractionMinusMatrix(0,0) = etaP / ZpM;
      tractionMinusMatrix(3,1) = etaS / ZsM;
      tractionMinusMatrix(5,2) = etaS / ZsM;

      /// Transpose Tinv
      dynamicRupture::kernel::transposeTinv ttKrnl;
      ttKrnl.Tinv = TinvData;
      ttKrnl.TinvT = godunovData[ltsFace].TinvT;
      ttKrnl.execute();

      double plusSurfaceArea, plusVolume, minusSurfaceArea, minusVolume, surfaceArea;
      if (fault[meshFace].element >= 0) {
        surfaceAreaAndVolume( i_meshReader, fault[meshFace].element, fault[meshFace].side, &plusSurfaceArea, &plusVolume );
        surfaceArea = plusSurfaceArea;
      } else {
        /// Blow up solution on purpose if used by mistake
        plusSurfaceArea = 1.e99; plusVolume = 1.0;
      }
      if (fault[meshFace].neighborElement >= 0) {
        surfaceAreaAndVolume( i_meshReader, fault[meshFace].neighborElement, fault[meshFace].neighborSide, &minusSurfaceArea, &minusVolume );
        surfaceArea = minusSurfaceArea;
      } else {
        /// Blow up solution on purpose if used by mistake
        minusSurfaceArea = 1.e99; minusVolume = 1.0;
      }
      godunovData[ltsFace].doubledSurfaceArea = 2.0 * surfaceArea;

      dynamicRupture::kernel::rotateFluxMatrix krnl;
      krnl.T = TData;

      krnl.fluxSolver = fluxSolverPlus[ltsFace];
      krnl.fluxScale = -2.0 * plusSurfaceArea / (6.0 * plusVolume);
      krnl.star(0) = APlusData;
      krnl.execute();

      krnl.fluxSolver = fluxSolverMinus[ltsFace];
      krnl.fluxScale = 2.0 * minusSurfaceArea / (6.0 * minusVolume);
      krnl.star(0) = AMinusData;
      krnl.execute();
    }

    layerLtsFaceToMeshFace += it->getNumberOfCells();
  }
}

void seissol::initializer::copyCellMatricesToDevice(LTSTree*          ltsTree,
                                                     LTS*              lts,
                                                     LTSTree*          dynRupTree,
                                                     DynamicRupture*   dynRup,
                                                     LTSTree*          boundaryTree,
                                                     Boundary*         boundary) {
#ifdef ACL_DEVICE
  // Byte-copy of element compute-static data from the host to device
  device::DeviceInstance& device = device::DeviceInstance::getInstance();
  const std::vector<size_t > &variableSizes = ltsTree->getVariableSizes();

  device.api->copyTo(ltsTree->var(lts->localIntegrationOnDevice),
                     ltsTree->var(lts->localIntegration),
                     variableSizes[lts->localIntegration.index]);

  device.api->copyTo(ltsTree->var(lts->neighIntegrationOnDevice),
                     ltsTree->var(lts->neighboringIntegration),
                     variableSizes[lts->neighboringIntegration.index]);
#endif // ACL_DEVICE
}<|MERGE_RESOLUTION|>--- conflicted
+++ resolved
@@ -171,16 +171,6 @@
       double volume = MeshTools::volume(elements[meshId], vertices);
 
       for (unsigned side = 0; side < 4; ++side) {
-<<<<<<< HEAD
-      //TODO(NONLNINEAR) Why is this commented out?
-        // seissol::model::getTransposedGodunovState(  material[cell].local,
-        //                                             material[cell].neighbor[side],
-        //                                             cellInformation[cell].faceTypes[side],
-        //                                             QgodLocal,
-        //                                             QgodNeighbor );
-
-=======
->>>>>>> cfd59610
         VrtxCoords normal;
         VrtxCoords tangent1;
         VrtxCoords tangent2;
@@ -655,7 +645,6 @@
       impAndEta[ltsFace].invEtaS = 1.0 / impAndEta[ltsFace].zs + 1.0 / impAndEta[ltsFace].zsNeig;
       impAndEta[ltsFace].etaS = 1.0 / (1.0 / impAndEta[ltsFace].zs + 1.0 / impAndEta[ltsFace].zsNeig);
 
-<<<<<<< HEAD
       #if defined USE_DAMAGEDELASTIC
       impAndEta[ltsFace].csOcpTZsOZp = waveSpeedsPlus[ltsFace].sWaveVelocity / waveSpeedsPlus[ltsFace].pWaveVelocity
                                         * impAndEta[ltsFace].zs / impAndEta[ltsFace].zp;
@@ -663,8 +652,6 @@
                                         * impAndEta[ltsFace].zsNeig / impAndEta[ltsFace].zpNeig;
       #endif
 
-=======
->>>>>>> cfd59610
       switch (plusMaterial->getMaterialType()) {
         case seissol::model::MaterialType::acoustic: {
           logError() << "Dynamic Rupture does not work with an acoustic material.";
