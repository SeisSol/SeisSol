// SPDX-FileCopyrightText: 2015 SeisSol Group
//
// SPDX-License-Identifier: BSD-3-Clause
// SPDX-LicenseComments: Full text under /LICENSE and /LICENSES/
//
// SPDX-FileContributor: Author lists in /AUTHORS and /CITATION.cff
// SPDX-FileContributor: Carsten Uphoff
// SPDX-FileContributor: Sebastian Wolf

#include "CellLocalMatrices.h"

#include "Equations/Setup.h" // IWYU pragma: keep
#include "Geometry/MeshTools.h"
#include "Initializer/MemoryManager.h"
#include "Initializer/ParameterDB.h"
#include "Memory/Tree/Layer.h"
#include "Model/Common.h"
#include "Numerical/Transformation.h"
#include "Parameters/ModelParameters.h"
#include "generated_code/kernel.h"
#include "generated_code/tensor.h"
#include <DynamicRupture/Typedefs.h>
#include <Equations/Datastructures.h> // IWYU pragma: keep
#include <Geometry/MeshDefinition.h>
#include <Geometry/MeshReader.h>
#include <Initializer/BasicTypedefs.h>
#include <Initializer/Typedefs.h>
#include <Kernels/Precision.h>
#include <Memory/Descriptor/DynamicRupture.h>
#include <Memory/Descriptor/LTS.h>
#include <Memory/Tree/LTSTree.h>
#include <Memory/Tree/Lut.h>
#include <Model/CommonDatastructures.h>
#include <Numerical/Eigenvalues.h>
#include <algorithm>
#include <cassert>
#include <complex>
#include <cstddef>
#include <generated_code/init.h>
#include <limits>
#include <utils/logger.h>
#include <vector>
#ifdef ACL_DEVICE
#include <device.h>
#endif

namespace {

void setStarMatrix(const real* matAT,
                   const real* matBT,
                   const real* matCT,
                   const double grad[3],
                   real* starMatrix) {
  for (unsigned idx = 0; idx < seissol::tensor::star::size(0); ++idx) {
    starMatrix[idx] = grad[0] * matAT[idx];
  }

  for (unsigned idx = 0; idx < seissol::tensor::star::size(1); ++idx) {
    starMatrix[idx] += grad[1] * matBT[idx];
  }

  for (unsigned idx = 0; idx < seissol::tensor::star::size(2); ++idx) {
    starMatrix[idx] += grad[2] * matCT[idx];
  }
}

void surfaceAreaAndVolume(const seissol::geometry::MeshReader& meshReader,
                          unsigned meshId,
                          unsigned side,
                          double* surfaceArea,
                          double* volume) {
  const std::vector<Vertex>& vertices = meshReader.getVertices();
  const std::vector<Element>& elements = meshReader.getElements();

  VrtxCoords normal;
  VrtxCoords tangent1;
  VrtxCoords tangent2;
  MeshTools::normalAndTangents(elements[meshId], side, vertices, normal, tangent1, tangent2);

  *volume = MeshTools::volume(elements[meshId], vertices);
  *surfaceArea = MeshTools::surface(normal);
}

/**
 * Copies an eigen3 matrix to a 2D yateto tensor
 */
template <typename T, typename S, int Dim1, int Dim2>
void copyEigenToYateto(const Eigen::Matrix<T, Dim1, Dim2>& matrix,
                       yateto::DenseTensorView<2, S>& tensorView) {
  assert(tensorView.shape(0) == Dim1);
  assert(tensorView.shape(1) == Dim2);

  tensorView.setZero();
  for (size_t row = 0; row < Dim1; ++row) {
    for (size_t col = 0; col < Dim2; ++col) {
      tensorView(row, col) = static_cast<S>(matrix(row, col));
    }
  }
}

constexpr int N = tensor::Zminus::Shape[0];
template <typename T>
Eigen::Matrix<T, N, N>
    extractMatrix(eigenvalues::Eigenpair<std::complex<double>,
                                         seissol::model::MaterialT::NumQuantities> eigenpair) {
  std::vector<int> tractionIndices;
  std::vector<int> velocityIndices;
  std::vector<int> columnIndices;

  if constexpr (model::MaterialT::Type == model::MaterialType::Poroelastic) {
    tractionIndices = {0, 3, 5, 9};
    velocityIndices = {6, 7, 8, 10};
    columnIndices = {0, 1, 2, 3};
  } else {
    tractionIndices = {0, 3, 5};
    velocityIndices = {6, 7, 8};
    columnIndices = {0, 1, 2};
  }

  auto matrix = eigenpair.getVectorsAsMatrix();
  const Eigen::Matrix<double, N, N> matRT = matrix(tractionIndices, columnIndices).real();
  const Eigen::Matrix<double, N, N> matRTInv = matRT.inverse();
  const Eigen::Matrix<double, N, N> matRU = matrix(velocityIndices, columnIndices).real();
  const Eigen::Matrix<double, N, N> matM = matRU * matRTInv;
  return matM.cast<T>();
};

} // namespace

namespace seissol::initializer {

void initializeCellLocalMatrices(const seissol::geometry::MeshReader& meshReader,
                                 LTSTree* ltsTree,
                                 LTS* lts,
                                 Lut* ltsLut,
                                 const TimeStepping& timeStepping,
                                 const parameters::ModelParameters& modelParameters) {
  const std::vector<Element>& elements = meshReader.getElements();
  const std::vector<Vertex>& vertices = meshReader.getVertices();

  static_assert(seissol::tensor::AplusT::Shape[0] == seissol::tensor::AminusT::Shape[0],
                "Shape mismatch for flux matrices");
  static_assert(seissol::tensor::AplusT::Shape[1] == seissol::tensor::AminusT::Shape[1],
                "Shape mismatch for flux matrices");

  assert(LayerMask(Ghost) == lts->material.mask);
  assert(LayerMask(Ghost) == lts->localIntegration.mask);
  assert(LayerMask(Ghost) == lts->neighboringIntegration.mask);

  const auto* cellInformationAll = ltsTree->var(lts->cellInformation);
  for (auto& layer : ltsTree->leaves(Ghost)) {
    auto* material = layer.var(lts->material);
    auto* localIntegration = layer.var(lts->localIntegration);
    auto* neighboringIntegration = layer.var(lts->neighboringIntegration);
    auto* cellInformation = layer.var(lts->cellInformation);
    auto* secondaryInformation = layer.var(lts->secondaryInformation);

#ifdef _OPENMP
#pragma omp parallel
    {
#endif
      real matATData[tensor::star::size(0)];
      real matATtildeData[tensor::star::size(0)];
      real matBTData[tensor::star::size(1)];
      real matCTData[tensor::star::size(2)];
      auto matAT = init::star::view<0>::create(matATData);
      // matAT with elastic parameters in local coordinate system, used for flux kernel
      auto matATtilde = init::star::view<0>::create(matATtildeData);
      auto matBT = init::star::view<0>::create(matBTData);
      auto matCT = init::star::view<0>::create(matCTData);

      real matTData[seissol::tensor::T::size()];
      real matTinvData[seissol::tensor::Tinv::size()];
      auto matT = init::T::view::create(matTData);
      auto matTinv = init::Tinv::view::create(matTinvData);

      real qGodLocalData[tensor::QgodLocal::size()];
      real qGodNeighborData[tensor::QgodNeighbor::size()];
      auto qGodLocal = init::QgodLocal::view::create(qGodLocalData);
      auto qGodNeighbor = init::QgodNeighbor::view::create(qGodNeighborData);

      real rusanovPlusNull[tensor::QcorrLocal::size()]{};
      real rusanovMinusNull[tensor::QcorrNeighbor::size()]{};

#ifdef _OPENMP
#pragma omp for schedule(static)
#endif
      for (unsigned cell = 0; cell < layer.getNumberOfCells(); ++cell) {
        const auto clusterId = secondaryInformation[cell].clusterId;
        const auto timeStepWidth = timeStepping.globalCflTimeStepWidths[clusterId];
        const auto meshId = secondaryInformation[cell].meshId;

        double x[4];
        double y[4];
        double z[4];
        double gradXi[3];
        double gradEta[3];
        double gradZeta[3];

        // Initialize specific variables for Damage materials
        Vertex localVertices[4];
        real localVolume;
        real localSurfaces[4];
        std::array<std::array<double, 3>, 4> localNormal;
        std::array<std::array<double, 3>, 4> localTangent1;
        std::array<std::array<double, 3>, 4> localTangent2;

        // Iterate over all 4 vertices of the tetrahedron
        for (unsigned vertex = 0; vertex < 4; ++vertex) {
          const VrtxCoords& coords = vertices[elements[meshId].vertices[vertex]].coords;
          x[vertex] = coords[0];
          y[vertex] = coords[1];
          z[vertex] = coords[2];
          localVertices[vertex] = vertices[elements[meshId].vertices[vertex]];
        }

        seissol::transformations::tetrahedronGlobalToReferenceJacobian(
            x, y, z, gradXi, gradEta, gradZeta);

        seissol::model::getTransposedCoefficientMatrix(material[cell].local, 0, matAT);
        seissol::model::getTransposedCoefficientMatrix(material[cell].local, 1, matBT);
        seissol::model::getTransposedCoefficientMatrix(material[cell].local, 2, matCT);
        setStarMatrix(
            matATData, matBTData, matCTData, gradXi, localIntegration[cell].starMatrices[0]);
        setStarMatrix(
            matATData, matBTData, matCTData, gradEta, localIntegration[cell].starMatrices[1]);
        setStarMatrix(
            matATData, matBTData, matCTData, gradZeta, localIntegration[cell].starMatrices[2]);

        const double volume = MeshTools::volume(elements[meshId], vertices);
        localVolume = volume;

        for (unsigned side = 0; side < 4; ++side) {
          VrtxCoords normal;
          VrtxCoords tangent1;
          VrtxCoords tangent2;
          MeshTools::normalAndTangents(
              elements[meshId], side, vertices, normal, tangent1, tangent2);
          const double surface = MeshTools::surface(normal);
          MeshTools::normalize(normal, normal);
          MeshTools::normalize(tangent1, tangent1);
          MeshTools::normalize(tangent2, tangent2);

<<<<<<< HEAD
          localSurfaces[side] = surface;
          for (unsigned coord = 0; coord < 3; ++coord) {
            localNormal[side][coord] = normal[coord];
            localTangent1[side][coord] = tangent1[coord];
            localTangent2[side][coord] = tangent2[coord];
          }

          real nLocalData[6 * 6];
=======
          double nLocalData[6 * 6];
>>>>>>> cf3a59a5
          seissol::model::getBondMatrix(normal, tangent1, tangent2, nLocalData);
          seissol::model::getTransposedGodunovState(
              seissol::model::getRotatedMaterialCoefficients(nLocalData, material[cell].local),
              seissol::model::getRotatedMaterialCoefficients(nLocalData,
                                                             material[cell].neighbor[side]),
              cellInformation[cell].faceTypes[side],
              qGodLocal,
              qGodNeighbor);
          seissol::model::getTransposedCoefficientMatrix(
              seissol::model::getRotatedMaterialCoefficients(nLocalData, material[cell].local),
              0,
              matATtilde);

          // Calculate transposed T instead
          seissol::model::getFaceRotationMatrix(normal, tangent1, tangent2, matT, matTinv);

          // Scale with |S_side|/|J| and multiply with -1 as the flux matrices
          // must be subtracted.
          const double fluxScale = -2.0 * surface / (6.0 * volume);

          const auto isSpecialBC =
              [&secondaryInformation, &cellInformation, &cellInformationAll, cell](int side) {
                const auto hasDRFace = [](const CellLocalInformation& ci) {
                  bool hasAtLeastOneDRFace = false;
                  for (size_t i = 0; i < 4; ++i) {
                    if (ci.faceTypes[i] == FaceType::DynamicRupture) {
                      hasAtLeastOneDRFace = true;
                    }
                  }
                  return hasAtLeastOneDRFace;
                };
                const bool thisCellHasAtLeastOneDRFace = hasDRFace(cellInformation[cell]);
                const auto neighborID = secondaryInformation[cell].faceNeighborIds[side];
                const bool neighborBehindSideHasAtLeastOneDRFace =
                    hasDRFace(cellInformationAll[neighborID]);
                const bool adjacentDRFaceExists =
                    thisCellHasAtLeastOneDRFace || neighborBehindSideHasAtLeastOneDRFace;
                return (cellInformation[cell].faceTypes[side] == FaceType::Regular) &&
                       adjacentDRFaceExists;
              };

          const auto wavespeedLocal = material[cell].local.getMaxWaveSpeed();
          const auto wavespeedNeighbor = material[cell].neighbor[side].getMaxWaveSpeed();
          const auto wavespeed = std::max(wavespeedLocal, wavespeedNeighbor);

          real centralFluxData[tensor::QgodLocal::size()]{};
          real rusanovPlusData[tensor::QcorrLocal::size()]{};
          real rusanovMinusData[tensor::QcorrNeighbor::size()]{};
          auto centralFluxView = init::QgodLocal::view::create(centralFluxData);
          auto rusanovPlusView = init::QcorrLocal::view::create(rusanovPlusData);
          auto rusanovMinusView = init::QcorrNeighbor::view::create(rusanovMinusData);
          for (size_t i = 0; i < std::min(tensor::QgodLocal::Shape[0], tensor::QgodLocal::Shape[1]);
               i++) {
            centralFluxView(i, i) = 0.5;
            rusanovPlusView(i, i) = wavespeed * 0.5;
            rusanovMinusView(i, i) = -wavespeed * 0.5;
          }

          // check if we're on a face that has an adjacent cell with DR face
          const auto fluxDefault =
              isSpecialBC(side) ? modelParameters.fluxNearFault : modelParameters.flux;

          // exclude boundary conditions
          static const std::vector<FaceType> GodunovBoundaryConditions = {
              FaceType::FreeSurface,
              FaceType::FreeSurfaceGravity,
              FaceType::Analytical,
              FaceType::Outflow};

          const auto enforceGodunovBc = std::any_of(
              GodunovBoundaryConditions.begin(),
              GodunovBoundaryConditions.end(),
              [&](auto condition) { return condition == cellInformation[cell].faceTypes[side]; });

          const auto enforceGodunovEa = isAtElasticAcousticInterface(material[cell], side);

          const auto enforceGodunov = enforceGodunovBc || enforceGodunovEa;

          const auto flux = enforceGodunov ? parameters::NumericalFlux::Godunov : fluxDefault;

          kernel::computeFluxSolverLocal localKrnl;
          localKrnl.fluxScale = fluxScale;
          localKrnl.AplusT = localIntegration[cell].nApNm1[side];
          if (flux == parameters::NumericalFlux::Rusanov) {
            localKrnl.QgodLocal = centralFluxData;
            localKrnl.QcorrLocal = rusanovPlusData;
          } else {
            localKrnl.QgodLocal = qGodLocalData;
            localKrnl.QcorrLocal = rusanovPlusNull;
          }
          localKrnl.T = matTData;
          localKrnl.Tinv = matTinvData;
          localKrnl.star(0) = matATtildeData;
          localKrnl.execute();

          kernel::computeFluxSolverNeighbor neighKrnl;
          neighKrnl.fluxScale = fluxScale;
          neighKrnl.AminusT = neighboringIntegration[cell].nAmNm1[side];
          if (flux == parameters::NumericalFlux::Rusanov) {
            neighKrnl.QgodNeighbor = centralFluxData;
            neighKrnl.QcorrNeighbor = rusanovMinusData;
          } else {
            neighKrnl.QgodNeighbor = qGodNeighborData;
            neighKrnl.QcorrNeighbor = rusanovMinusNull;
          }
          neighKrnl.T = matTData;
          neighKrnl.Tinv = matTinvData;
          neighKrnl.star(0) = matATtildeData;
          if (cellInformation[cell].faceTypes[side] == FaceType::Dirichlet ||
              cellInformation[cell].faceTypes[side] == FaceType::FreeSurfaceGravity) {
            // already rotated
            neighKrnl.Tinv = init::identityT::Values;
          }
          neighKrnl.execute();
        }

        // logWarning() << "initializing specific data...";
        seissol::model::initializeSpecificLocalData(material[cell].local,
                                                    timeStepWidth,
                                                    localVertices,
                                                    localVolume,
                                                    localSurfaces,
                                                    localNormal,
                                                    localTangent1,
                                                    localTangent2,
                                                    &localIntegration[cell].specific);

        seissol::model::initializeSpecificNeighborData(material[cell].local,
                                                       &neighboringIntegration[cell].specific);
      }
#ifdef _OPENMP
    }
#endif
  }
}

void initializeBoundaryMappings(const seissol::geometry::MeshReader& meshReader,
                                const EasiBoundary* easiBoundary,
                                LTSTree* ltsTree,
                                LTS* lts,
                                Lut* ltsLut) {
  const std::vector<Element>& elements = meshReader.getElements();
  const std::vector<Vertex>& vertices = meshReader.getVertices();

  for (auto& layer : ltsTree->leaves(Ghost)) {
    auto* cellInformation = layer.var(lts->cellInformation);
    auto* boundary = layer.var(lts->boundaryMapping);
    auto* secondaryInformation = layer.var(lts->secondaryInformation);

#ifdef _OPENMP
#pragma omp for schedule(static)
#endif
    for (unsigned cell = 0; cell < layer.getNumberOfCells(); ++cell) {
      const auto& element = elements[secondaryInformation[cell].meshId];
      const double* coords[4];
      for (unsigned v = 0; v < 4; ++v) {
        coords[v] = vertices[element.vertices[v]].coords;
      }
      for (unsigned side = 0; side < 4; ++side) {
        if (cellInformation[cell].faceTypes[side] != FaceType::FreeSurfaceGravity &&
            cellInformation[cell].faceTypes[side] != FaceType::Dirichlet &&
            cellInformation[cell].faceTypes[side] != FaceType::Analytical) {
          continue;
        }
        // Compute nodal points in global coordinates for each side.
        real nodesReferenceData[nodal::tensor::nodes2D::Size];
        std::copy_n(nodal::init::nodes2D::Values, nodal::tensor::nodes2D::Size, nodesReferenceData);
        auto nodesReference = nodal::init::nodes2D::view::create(nodesReferenceData);
        auto* nodes = boundary[cell][side].nodes;
        assert(nodes != nullptr);
        auto offset = 0;
        for (unsigned int i = 0; i < nodal::tensor::nodes2D::Shape[0]; ++i) {
          double nodeReference[2];
          nodeReference[0] = nodesReference(i, 0);
          nodeReference[1] = nodesReference(i, 1);
          // Compute the global coordinates for the nodal points.
          double xiEtaZeta[3];
          double xyz[3];
          seissol::transformations::chiTau2XiEtaZeta(side, nodeReference, xiEtaZeta);
          seissol::transformations::tetrahedronReferenceToGlobal(
              coords[0], coords[1], coords[2], coords[3], xiEtaZeta, xyz);
          nodes[offset++] = xyz[0];
          nodes[offset++] = xyz[1];
          nodes[offset++] = xyz[2];
        }

        // Compute map that rotates to normal aligned coordinate system.
        real* matTData = boundary[cell][side].TData;
        real* matTinvData = boundary[cell][side].TinvData;
        assert(matTData != nullptr);
        assert(matTinvData != nullptr);
        auto matT = init::T::view::create(matTData);
        auto matTinv = init::Tinv::view::create(matTinvData);

        VrtxCoords normal;
        VrtxCoords tangent1;
        VrtxCoords tangent2;
        MeshTools::normalAndTangents(element, side, vertices, normal, tangent1, tangent2);
        MeshTools::normalize(normal, normal);
        MeshTools::normalize(tangent1, tangent1);
        MeshTools::normalize(tangent2, tangent2);
        seissol::model::getFaceRotationMatrix(normal, tangent1, tangent2, matT, matTinv);

        // Evaluate easi boundary condition matrices if needed
        real* easiBoundaryMap = boundary[cell][side].easiBoundaryMap;
        real* easiBoundaryConstant = boundary[cell][side].easiBoundaryConstant;
        assert(easiBoundaryMap != nullptr);
        assert(easiBoundaryConstant != nullptr);
        if (cellInformation[cell].faceTypes[side] == FaceType::Dirichlet) {
          easiBoundary->query(nodes, easiBoundaryMap, easiBoundaryConstant);
        } else {
          // Boundary should not be evaluated
          std::fill_n(easiBoundaryMap,
                      seissol::tensor::easiBoundaryMap::size(),
                      std::numeric_limits<real>::signaling_NaN());
          std::fill_n(easiBoundaryConstant,
                      seissol::tensor::easiBoundaryConstant::size(),
                      std::numeric_limits<real>::signaling_NaN());
        }
      }
    }
  }
}

void initializeDynamicRuptureMatrices(const seissol::geometry::MeshReader& meshReader,
                                      LTSTree* ltsTree,
                                      LTS* lts,
                                      Lut* ltsLut,
                                      LTSTree* dynRupTree,
                                      DynamicRupture* dynRup,
                                      unsigned* ltsFaceToMeshFace,
                                      const GlobalData& global,
                                      double etaHack) {
  real matTData[tensor::T::size()];
  real matTinvData[tensor::Tinv::size()];
  real matAPlusData[tensor::star::size(0)];
  real matAMinusData[tensor::star::size(0)];

  const auto& fault = meshReader.getFault();
  const auto& elements = meshReader.getElements();
  auto* drMapping = ltsTree->var(lts->drMapping);
  auto* drMappingDevice = ltsTree->var(lts->drMappingDevice);
  auto* material = ltsTree->var(lts->material);
  auto* derivatives = ltsTree->var(lts->derivatives);
  auto* faceNeighbors = ltsTree->var(lts->faceNeighbors);
  auto* derivativesDevice = ltsTree->var(lts->derivativesDevice);
  auto* faceNeighborsDevice = ltsTree->var(lts->faceNeighborsDevice);
  auto* cellInformation = ltsTree->var(lts->cellInformation);

  unsigned* layerLtsFaceToMeshFace = ltsFaceToMeshFace;

  for (auto& layer : dynRupTree->leaves(Ghost)) {
    auto* timeDerivativePlus = layer.var(dynRup->timeDerivativePlus);
    auto* timeDerivativeMinus = layer.var(dynRup->timeDerivativeMinus);
    auto* timeDerivativePlusDevice = layer.var(dynRup->timeDerivativePlusDevice);
    auto* timeDerivativeMinusDevice = layer.var(dynRup->timeDerivativeMinusDevice);
    auto* godunovData = layer.var(dynRup->godunovData);
    auto* imposedStatePlus = layer.var(dynRup->imposedStatePlus, AllocationPlace::Host);
    auto* imposedStateMinus = layer.var(dynRup->imposedStateMinus, AllocationPlace::Host);
    auto* fluxSolverPlus = layer.var(dynRup->fluxSolverPlus, AllocationPlace::Host);
    auto* fluxSolverMinus = layer.var(dynRup->fluxSolverMinus, AllocationPlace::Host);
    auto* imposedStatePlusDevice = layer.var(dynRup->imposedStatePlus, AllocationPlace::Device);
    auto* imposedStateMinusDevice = layer.var(dynRup->imposedStateMinus, AllocationPlace::Device);
    auto* fluxSolverPlusDevice = layer.var(dynRup->fluxSolverPlus, AllocationPlace::Device);
    auto* fluxSolverMinusDevice = layer.var(dynRup->fluxSolverMinus, AllocationPlace::Device);
    auto* faceInformation = layer.var(dynRup->faceInformation);
    auto* waveSpeedsPlus = layer.var(dynRup->waveSpeedsPlus);
    auto* waveSpeedsMinus = layer.var(dynRup->waveSpeedsMinus);
    auto* impAndEta = layer.var(dynRup->impAndEta);
    auto* impedanceMatrices = layer.var(dynRup->impedanceMatrices);

#ifdef _OPENMP
#pragma omp parallel for private(matTData, matTinvData, matAPlusData, matAMinusData)               \
    schedule(static)
#endif
    for (unsigned ltsFace = 0; ltsFace < layer.getNumberOfCells(); ++ltsFace) {
      const unsigned meshFace = layerLtsFaceToMeshFace[ltsFace];
      assert(fault[meshFace].element >= 0 || fault[meshFace].neighborElement >= 0);

      /// Face information
      faceInformation[ltsFace].meshFace = meshFace;
      faceInformation[ltsFace].plusSide = fault[meshFace].side;
      faceInformation[ltsFace].minusSide = fault[meshFace].neighborSide;
      if (fault[meshFace].element >= 0) {
        faceInformation[ltsFace].faceRelation =
            elements[fault[meshFace].element].sideOrientations[fault[meshFace].side] + 1;
        faceInformation[ltsFace].plusSideOnThisRank = true;
      } else {
        /// \todo check if this is correct
        faceInformation[ltsFace].faceRelation =
            elements[fault[meshFace].neighborElement]
                .sideOrientations[fault[meshFace].neighborSide] +
            1;
        faceInformation[ltsFace].plusSideOnThisRank = false;
      }

      /// Look for time derivative mapping in all duplicates
      int derivativesMeshId = 0;
      unsigned derivativesSide = 0;
      if (fault[meshFace].element >= 0) {
        derivativesMeshId = fault[meshFace].element;
        derivativesSide = faceInformation[ltsFace].plusSide;
      } else {
        derivativesMeshId = fault[meshFace].neighborElement;
        derivativesSide = faceInformation[ltsFace].minusSide;
      }
      real* timeDerivative1 = nullptr;
      real* timeDerivative2 = nullptr;
      real* timeDerivative1Device = nullptr;
      real* timeDerivative2Device = nullptr;
      for (unsigned duplicate = 0; duplicate < Lut::MaxDuplicates; ++duplicate) {
        const unsigned ltsId =
            ltsLut->ltsId(lts->cellInformation.mask, derivativesMeshId, duplicate);
        if (timeDerivative1 == nullptr && (cellInformation[ltsId].ltsSetup >> 9U) % 2 == 1) {
          timeDerivative1 =
              derivatives[ltsLut->ltsId(lts->derivatives.mask, derivativesMeshId, duplicate)];
          timeDerivative1Device =
              derivativesDevice[ltsLut->ltsId(lts->derivatives.mask, derivativesMeshId, duplicate)];
        }
        if (timeDerivative2 == nullptr &&
            (cellInformation[ltsId].ltsSetup >> derivativesSide) % 2 == 1) {
          timeDerivative2 =
              faceNeighbors[ltsLut->ltsId(lts->faceNeighbors.mask, derivativesMeshId, duplicate)]
                           [derivativesSide];
          timeDerivative2Device = faceNeighborsDevice[ltsLut->ltsId(
              lts->faceNeighbors.mask, derivativesMeshId, duplicate)][derivativesSide];
        }
      }

      assert(timeDerivative1 != nullptr && timeDerivative2 != nullptr);

      if (fault[meshFace].element >= 0) {
        timeDerivativePlus[ltsFace] = timeDerivative1;
        timeDerivativeMinus[ltsFace] = timeDerivative2;
        timeDerivativePlusDevice[ltsFace] = timeDerivative1Device;
        timeDerivativeMinusDevice[ltsFace] = timeDerivative2Device;
      } else {
        timeDerivativePlus[ltsFace] = timeDerivative2;
        timeDerivativeMinus[ltsFace] = timeDerivative1;
        timeDerivativePlusDevice[ltsFace] = timeDerivative2Device;
        timeDerivativeMinusDevice[ltsFace] = timeDerivative1Device;
      }

      assert(timeDerivativePlus[ltsFace] != nullptr && timeDerivativeMinus[ltsFace] != nullptr);

      /// DR mapping for elements
      for (unsigned duplicate = 0; duplicate < Lut::MaxDuplicates; ++duplicate) {
        const unsigned plusLtsId =
            (fault[meshFace].element >= 0)
                ? ltsLut->ltsId(lts->drMapping.mask, fault[meshFace].element, duplicate)
                : std::numeric_limits<unsigned>::max();
        const unsigned minusLtsId =
            (fault[meshFace].neighborElement >= 0)
                ? ltsLut->ltsId(lts->drMapping.mask, fault[meshFace].neighborElement, duplicate)
                : std::numeric_limits<unsigned>::max();

        assert(duplicate != 0 || plusLtsId != std::numeric_limits<unsigned>::max() ||
               minusLtsId != std::numeric_limits<unsigned>::max());

        if (plusLtsId != std::numeric_limits<unsigned>::max()) {
#ifdef _OPENMP
#pragma omp critical
#endif // _OPENMP
          {
            CellDRMapping& mapping = drMapping[plusLtsId][faceInformation[ltsFace].plusSide];
            mapping.side = faceInformation[ltsFace].plusSide;
            mapping.faceRelation = 0;
            mapping.godunov = &imposedStatePlus[ltsFace][0];
            mapping.fluxSolver = &fluxSolverPlus[ltsFace][0];
            CellDRMapping& mappingDevice =
                drMappingDevice[plusLtsId][faceInformation[ltsFace].plusSide];
            mappingDevice.side = faceInformation[ltsFace].plusSide;
            mappingDevice.faceRelation = 0;
            mappingDevice.godunov = &imposedStatePlusDevice[ltsFace][0];
            mappingDevice.fluxSolver = &fluxSolverPlusDevice[ltsFace][0];
          }
        }
        if (minusLtsId != std::numeric_limits<unsigned>::max()) {
#ifdef _OPENMP
#pragma omp critical
#endif // _OPENMP
          {
            CellDRMapping& mapping = drMapping[minusLtsId][faceInformation[ltsFace].minusSide];
            mapping.side = faceInformation[ltsFace].minusSide;
            mapping.faceRelation = faceInformation[ltsFace].faceRelation;
            mapping.godunov = &imposedStateMinus[ltsFace][0];
            mapping.fluxSolver = &fluxSolverMinus[ltsFace][0];
            CellDRMapping& mappingDevice =
                drMappingDevice[minusLtsId][faceInformation[ltsFace].minusSide];
            mappingDevice.side = faceInformation[ltsFace].minusSide;
            mappingDevice.faceRelation = faceInformation[ltsFace].faceRelation;
            mappingDevice.godunov = &imposedStateMinusDevice[ltsFace][0];
            mappingDevice.fluxSolver = &fluxSolverMinusDevice[ltsFace][0];
          }
        }
      }

      /// Transformation matrix
      auto matT = init::T::view::create(matTData);
      auto matTinv = init::Tinv::view::create(matTinvData);
      seissol::model::getFaceRotationMatrix(fault[meshFace].normal,
                                            fault[meshFace].tangent1,
                                            fault[meshFace].tangent2,
                                            matT,
                                            matTinv);

      /// Materials
      seissol::model::Material* plusMaterial = nullptr;
      seissol::model::Material* minusMaterial = nullptr;
      const unsigned plusLtsId = (fault[meshFace].element >= 0)
                                     ? ltsLut->ltsId(lts->material.mask, fault[meshFace].element)
                                     : std::numeric_limits<unsigned>::max();
      const unsigned minusLtsId =
          (fault[meshFace].neighborElement >= 0)
              ? ltsLut->ltsId(lts->material.mask, fault[meshFace].neighborElement)
              : std::numeric_limits<unsigned>::max();

      assert(plusLtsId != std::numeric_limits<unsigned>::max() ||
             minusLtsId != std::numeric_limits<unsigned>::max());

      if (plusLtsId != std::numeric_limits<unsigned>::max()) {
        plusMaterial = &material[plusLtsId].local;
        minusMaterial = &material[plusLtsId].neighbor[faceInformation[ltsFace].plusSide];
      } else {
        assert(minusLtsId != std::numeric_limits<unsigned>::max());
        plusMaterial = &material[minusLtsId].neighbor[faceInformation[ltsFace].minusSide];
        minusMaterial = &material[minusLtsId].local;
      }

      /// Wave speeds and Coefficient Matrices
      auto matAPlus = init::star::view<0>::create(matAPlusData);
      auto matAMinus = init::star::view<0>::create(matAMinusData);

      waveSpeedsPlus[ltsFace].density = plusMaterial->rho;
      waveSpeedsMinus[ltsFace].density = minusMaterial->rho;
      waveSpeedsPlus[ltsFace].pWaveVelocity = plusMaterial->getPWaveSpeed();
      waveSpeedsPlus[ltsFace].sWaveVelocity = plusMaterial->getSWaveSpeed();
      waveSpeedsMinus[ltsFace].pWaveVelocity = minusMaterial->getPWaveSpeed();
      waveSpeedsMinus[ltsFace].sWaveVelocity = minusMaterial->getSWaveSpeed();

      // calculate Impedances Z and eta
      impAndEta[ltsFace].zp =
          (waveSpeedsPlus[ltsFace].density * waveSpeedsPlus[ltsFace].pWaveVelocity);
      impAndEta[ltsFace].zpNeig =
          (waveSpeedsMinus[ltsFace].density * waveSpeedsMinus[ltsFace].pWaveVelocity);
      impAndEta[ltsFace].zs =
          (waveSpeedsPlus[ltsFace].density * waveSpeedsPlus[ltsFace].sWaveVelocity);
      impAndEta[ltsFace].zsNeig =
          (waveSpeedsMinus[ltsFace].density * waveSpeedsMinus[ltsFace].sWaveVelocity);

      impAndEta[ltsFace].invZp = 1 / impAndEta[ltsFace].zp;
      impAndEta[ltsFace].invZpNeig = 1 / impAndEta[ltsFace].zpNeig;
      impAndEta[ltsFace].invZs = 1 / impAndEta[ltsFace].zs;
      impAndEta[ltsFace].invZsNeig = 1 / impAndEta[ltsFace].zsNeig;

      impAndEta[ltsFace].etaP =
          1.0 / (1.0 / impAndEta[ltsFace].zp + 1.0 / impAndEta[ltsFace].zpNeig);
      impAndEta[ltsFace].invEtaS = 1.0 / impAndEta[ltsFace].zs + 1.0 / impAndEta[ltsFace].zsNeig;
      impAndEta[ltsFace].etaS =
          1.0 / (1.0 / impAndEta[ltsFace].zs + 1.0 / impAndEta[ltsFace].zsNeig);

      switch (plusMaterial->getMaterialType()) {
      case seissol::model::MaterialType::Elastic:
        [[fallthrough]];
      case seissol::model::MaterialType::Viscoelastic: {
        break;
      }
      case seissol::model::MaterialType::Damage: {
        break;
      }
      case seissol::model::MaterialType::Poroelastic: {
        auto plusEigenpair =
            seissol::model::getEigenDecomposition(*dynamic_cast<model::MaterialT*>(plusMaterial));
        auto minusEigenpair =
            seissol::model::getEigenDecomposition(*dynamic_cast<model::MaterialT*>(minusMaterial));

        // The impedance matrices are diagonal in the (visco)elastic case, so we only store
        // the values Zp, Zs. In the poroelastic case, the fluid pressure and normal component
        // of the traction depend on each other, so we need a more complicated matrix structure.
        const Eigen::Matrix<double, N, N> impedanceMatrix = extractMatrix<double>(plusEigenpair);
        const Eigen::Matrix<double, N, N> impedanceNeigMatrix =
            extractMatrix<double>(minusEigenpair);
        const Eigen::Matrix<double, N, N> etaMatrix =
            (impedanceMatrix + impedanceNeigMatrix).inverse();

        auto impedanceView = init::Zplus::view::create(impedanceMatrices[ltsFace].impedance);
        auto impedanceNeigView =
            init::Zminus::view::create(impedanceMatrices[ltsFace].impedanceNeig);
        auto etaView = init::eta::view::create(impedanceMatrices[ltsFace].eta);

        copyEigenToYateto(impedanceMatrix, impedanceView);
        copyEigenToYateto(impedanceNeigMatrix, impedanceNeigView);
        copyEigenToYateto(etaMatrix, etaView);

        break;
      }
      default: {
        logError() << "The Dynamic Rupture mechanism does not work with the given material yet. "
                      "(built with:"
                   << model::MaterialT::Text << ")";
        break;
      }
      }
      seissol::model::getTransposedCoefficientMatrix(
          *dynamic_cast<model::MaterialT*>(plusMaterial), 0, matAPlus);
      seissol::model::getTransposedCoefficientMatrix(
          *dynamic_cast<model::MaterialT*>(minusMaterial), 0, matAMinus);

      /// Traction matrices for "average" traction
      auto tractionPlusMatrix =
          init::tractionPlusMatrix::view::create(godunovData[ltsFace].tractionPlusMatrix);
      auto tractionMinusMatrix =
          init::tractionMinusMatrix::view::create(godunovData[ltsFace].tractionMinusMatrix);
      const double cZpP = plusMaterial->rho * waveSpeedsPlus[ltsFace].pWaveVelocity;
      const double cZsP = plusMaterial->rho * waveSpeedsPlus[ltsFace].sWaveVelocity;
      const double cZpM = minusMaterial->rho * waveSpeedsMinus[ltsFace].pWaveVelocity;
      const double cZsM = minusMaterial->rho * waveSpeedsMinus[ltsFace].sWaveVelocity;
      const double etaP = cZpP * cZpM / (cZpP + cZpM);
      const double etaS = cZsP * cZsM / (cZsP + cZsM);

      tractionPlusMatrix.setZero();
      tractionPlusMatrix(0, 0) = etaP / cZpP;
      tractionPlusMatrix(3, 1) = etaS / cZsP;
      tractionPlusMatrix(5, 2) = etaS / cZsP;

      tractionMinusMatrix.setZero();
      tractionMinusMatrix(0, 0) = etaP / cZpM;
      tractionMinusMatrix(3, 1) = etaS / cZsM;
      tractionMinusMatrix(5, 2) = etaS / cZsM;

      /// Transpose matTinv
      dynamicRupture::kernel::transposeTinv ttKrnl;
      ttKrnl.Tinv = matTinvData;
      ttKrnl.TinvT = godunovData[ltsFace].TinvT;
      ttKrnl.execute();

      double plusSurfaceArea = 0;
      double plusVolume = 0;
      double minusSurfaceArea = 0;
      double minusVolume = 0;
      double surfaceArea = 0;
      if (fault[meshFace].element >= 0) {
        surfaceAreaAndVolume(meshReader,
                             fault[meshFace].element,
                             fault[meshFace].side,
                             &plusSurfaceArea,
                             &plusVolume);
        surfaceArea = plusSurfaceArea;
      } else {
        /// Blow up solution on purpose if used by mistake
        plusSurfaceArea = 1.e99;
        plusVolume = 1.0;
      }
      if (fault[meshFace].neighborElement >= 0) {
        surfaceAreaAndVolume(meshReader,
                             fault[meshFace].neighborElement,
                             fault[meshFace].neighborSide,
                             &minusSurfaceArea,
                             &minusVolume);
        surfaceArea = minusSurfaceArea;
      } else {
        /// Blow up solution on purpose if used by mistake
        minusSurfaceArea = 1.e99;
        minusVolume = 1.0;
      }
      godunovData[ltsFace].doubledSurfaceArea = 2.0 * surfaceArea;

      dynamicRupture::kernel::rotateFluxMatrix krnl;
      krnl.T = matTData;

      real(*fluxSolverPlusHost)[tensor::fluxSolver::size()] = layer.var(dynRup->fluxSolverPlus);
      real(*fluxSolverMinusHost)[tensor::fluxSolver::size()] = layer.var(dynRup->fluxSolverMinus);

      krnl.fluxSolver = fluxSolverPlusHost[ltsFace];
      krnl.fluxScaleDR = -2.0 * plusSurfaceArea / (6.0 * plusVolume);
      krnl.star(0) = matAPlusData;
      krnl.execute();

      krnl.fluxSolver = fluxSolverMinusHost[ltsFace];
      krnl.fluxScaleDR = 2.0 * minusSurfaceArea / (6.0 * minusVolume);
      krnl.star(0) = matAMinusData;
      krnl.execute();
    }

    layerLtsFaceToMeshFace += layer.getNumberOfCells();
  }
}

} // namespace seissol::initializer<|MERGE_RESOLUTION|>--- conflicted
+++ resolved
@@ -241,7 +241,6 @@
           MeshTools::normalize(tangent1, tangent1);
           MeshTools::normalize(tangent2, tangent2);
 
-<<<<<<< HEAD
           localSurfaces[side] = surface;
           for (unsigned coord = 0; coord < 3; ++coord) {
             localNormal[side][coord] = normal[coord];
@@ -249,10 +248,7 @@
             localTangent2[side][coord] = tangent2[coord];
           }
 
-          real nLocalData[6 * 6];
-=======
           double nLocalData[6 * 6];
->>>>>>> cf3a59a5
           seissol::model::getBondMatrix(normal, tangent1, tangent2, nLocalData);
           seissol::model::getTransposedGodunovState(
               seissol::model::getRotatedMaterialCoefficients(nLocalData, material[cell].local),
