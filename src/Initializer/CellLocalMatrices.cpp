// SPDX-FileCopyrightText: 2015 SeisSol Group
//
// SPDX-License-Identifier: BSD-3-Clause
// SPDX-LicenseComments: Full text under /LICENSE and /LICENSES/
//
// SPDX-FileContributor: Author lists in /AUTHORS and /CITATION.cff
// SPDX-FileContributor: Carsten Uphoff
// SPDX-FileContributor: Sebastian Wolf

#include "CellLocalMatrices.h"

#include "Equations/Setup.h" // IWYU pragma: keep
#include "Geometry/MeshTools.h"
#include "Initializer/MemoryManager.h"
#include "Initializer/ParameterDB.h"
#include "Memory/Tree/Layer.h"
#include "Model/Common.h"
#include "Numerical/Transformation.h"
#include "Parameters/ModelParameters.h"
#include "generated_code/kernel.h"
#include "generated_code/tensor.h"
#include <Common/Constants.h>
#include <DynamicRupture/Typedefs.h>
#include <Equations/Datastructures.h> // IWYU pragma: keep
#include <Geometry/MeshDefinition.h>
#include <Geometry/MeshReader.h>
#include <Initializer/BasicTypedefs.h>
#include <Initializer/TimeStepping/ClusterLayout.h>
#include <Initializer/Typedefs.h>
#include <Kernels/Precision.h>
#include <Memory/Descriptor/DynamicRupture.h>
#include <Memory/Descriptor/LTS.h>
#include <Memory/Tree/Backmap.h>
#include <Model/CommonDatastructures.h>
#include <Numerical/Eigenvalues.h>
#include <algorithm>
#include <cassert>
#include <complex>
#include <cstddef>
#include <generated_code/init.h>
#include <limits>
#include <optional>
#include <utils/logger.h>
#include <vector>
#ifdef ACL_DEVICE
#include <device.h>
#endif

namespace {

void setStarMatrix(const real* matAT,
                   const real* matBT,
                   const real* matCT,
                   const double grad[3],
                   real* starMatrix) {
  for (std::size_t idx = 0; idx < seissol::tensor::star::size(0); ++idx) {
    starMatrix[idx] = grad[0] * matAT[idx];
  }

  for (std::size_t idx = 0; idx < seissol::tensor::star::size(1); ++idx) {
    starMatrix[idx] += grad[1] * matBT[idx];
  }

  for (std::size_t idx = 0; idx < seissol::tensor::star::size(2); ++idx) {
    starMatrix[idx] += grad[2] * matCT[idx];
  }
}

void surfaceAreaAndVolume(const seissol::geometry::MeshReader& meshReader,
                          std::size_t meshId,
                          int side,
                          double* surfaceArea,
                          double* volume) {
  const std::vector<Vertex>& vertices = meshReader.getVertices();
  const std::vector<Element>& elements = meshReader.getElements();

  VrtxCoords normal;
  VrtxCoords tangent1;
  VrtxCoords tangent2;
  MeshTools::normalAndTangents(elements[meshId], side, vertices, normal, tangent1, tangent2);

  *volume = MeshTools::volume(elements[meshId], vertices);
  *surfaceArea = MeshTools::surface(normal);
}

/**
 * Copies an eigen3 matrix to a 2D yateto tensor
 */
template <typename T, typename S, int Dim1, int Dim2>
void copyEigenToYateto(const Eigen::Matrix<T, Dim1, Dim2>& matrix,
                       yateto::DenseTensorView<2, S>& tensorView) {
  assert(tensorView.shape(0) == Dim1);
  assert(tensorView.shape(1) == Dim2);

  tensorView.setZero();
  for (size_t row = 0; row < Dim1; ++row) {
    for (size_t col = 0; col < Dim2; ++col) {
      tensorView(row, col) = static_cast<S>(matrix(row, col));
    }
  }
}

constexpr int N = tensor::Zminus::Shape[0];
template <typename T>
Eigen::Matrix<T, N, N>
    extractMatrix(eigenvalues::Eigenpair<std::complex<double>,
                                         seissol::model::MaterialT::NumQuantities> eigenpair) {
  std::vector<int> tractionIndices;
  std::vector<int> velocityIndices;
  std::vector<int> columnIndices;

  if constexpr (model::MaterialT::Type == model::MaterialType::Poroelastic) {
    tractionIndices = {0, 3, 5, 9};
    velocityIndices = {6, 7, 8, 10};
    columnIndices = {0, 1, 2, 3};
  } else {
    tractionIndices = {0, 3, 5};
    velocityIndices = {6, 7, 8};
    columnIndices = {0, 1, 2};
  }

  auto matrix = eigenpair.getVectorsAsMatrix();
  const Eigen::Matrix<double, N, N> matRT = matrix(tractionIndices, columnIndices).real();
  const Eigen::Matrix<double, N, N> matRTInv = matRT.inverse();
  const Eigen::Matrix<double, N, N> matRU = matrix(velocityIndices, columnIndices).real();
  const Eigen::Matrix<double, N, N> matM = matRU * matRTInv;
  return matM.cast<T>();
};

} // namespace

namespace seissol::initializer {

void initializeCellLocalMatrices(const seissol::geometry::MeshReader& meshReader,
                                 LTS::Storage& ltsStorage,
                                 const ClusterLayout& clusterLayout,
                                 const parameters::ModelParameters& modelParameters) {
  const std::vector<Element>& elements = meshReader.getElements();
  const std::vector<Vertex>& vertices = meshReader.getVertices();

  static_assert(seissol::tensor::AplusT::Shape[0] == seissol::tensor::AminusT::Shape[0],
                "Shape mismatch for flux matrices");
  static_assert(seissol::tensor::AplusT::Shape[1] == seissol::tensor::AminusT::Shape[1],
                "Shape mismatch for flux matrices");

  assert(LayerMask(Ghost) == ltsStorage.info<LTS::Material>().mask);
  assert(LayerMask(Ghost) == ltsStorage.info<LTS::LocalIntegration>().mask);
  assert(LayerMask(Ghost) == ltsStorage.info<LTS::NeighboringIntegration>().mask);

  const auto* cellInformationAll = ltsStorage.var<LTS::CellInformation>();
  for (auto& layer : ltsStorage.leaves(Ghost)) {
    auto* material = layer.var<LTS::Material>();
    auto* localIntegration = layer.var<LTS::LocalIntegration>();
    auto* neighboringIntegration = layer.var<LTS::NeighboringIntegration>();
    auto* cellInformation = layer.var<LTS::CellInformation>();
    auto* secondaryInformation = layer.var<LTS::SecondaryInformation>();

#ifdef _OPENMP
#pragma omp parallel
    {
#endif
      real matATData[tensor::star::size(0)];
      real matATtildeData[tensor::star::size(0)];
      real matBTData[tensor::star::size(1)];
      real matCTData[tensor::star::size(2)];
      auto matAT = init::star::view<0>::create(matATData);
      // matAT with elastic parameters in local coordinate system, used for flux kernel
      auto matATtilde = init::star::view<0>::create(matATtildeData);
      auto matBT = init::star::view<0>::create(matBTData);
      auto matCT = init::star::view<0>::create(matCTData);

      real matTData[seissol::tensor::T::size()];
      real matTinvData[seissol::tensor::Tinv::size()];
      auto matT = init::T::view::create(matTData);
      auto matTinv = init::Tinv::view::create(matTinvData);

      real qGodLocalData[tensor::QgodLocal::size()];
      real qGodNeighborData[tensor::QgodNeighbor::size()];
      auto qGodLocal = init::QgodLocal::view::create(qGodLocalData);
      auto qGodNeighbor = init::QgodNeighbor::view::create(qGodNeighborData);

      real rusanovPlusNull[tensor::QcorrLocal::size()]{};
      real rusanovMinusNull[tensor::QcorrNeighbor::size()]{};

#ifdef _OPENMP
#pragma omp for schedule(static)
#endif
      for (std::size_t cell = 0; cell < layer.size(); ++cell) {
        const auto clusterId = secondaryInformation[cell].clusterId;
        const auto timeStepWidth = clusterLayout.timestepRate(clusterId);
        const auto meshId = secondaryInformation[cell].meshId;

        double x[Cell::NumVertices];
        double y[Cell::NumVertices];
        double z[Cell::NumVertices];
        double gradXi[3];
        double gradEta[3];
        double gradZeta[3];

        // Iterate over all 4 vertices of the tetrahedron
        for (std::size_t vertex = 0; vertex < Cell::NumVertices; ++vertex) {
          const VrtxCoords& coords = vertices[elements[meshId].vertices[vertex]].coords;
          x[vertex] = coords[0];
          y[vertex] = coords[1];
          z[vertex] = coords[2];
        }

        seissol::transformations::tetrahedronGlobalToReferenceJacobian(
            x, y, z, gradXi, gradEta, gradZeta);

        seissol::model::getTransposedCoefficientMatrix(material[cell].local, 0, matAT);
        seissol::model::getTransposedCoefficientMatrix(material[cell].local, 1, matBT);
        seissol::model::getTransposedCoefficientMatrix(material[cell].local, 2, matCT);
        setStarMatrix(
            matATData, matBTData, matCTData, gradXi, localIntegration[cell].starMatrices[0]);
        setStarMatrix(
            matATData, matBTData, matCTData, gradEta, localIntegration[cell].starMatrices[1]);
        setStarMatrix(
            matATData, matBTData, matCTData, gradZeta, localIntegration[cell].starMatrices[2]);

        const double volume = MeshTools::volume(elements[meshId], vertices);

        for (std::size_t side = 0; side < Cell::NumFaces; ++side) {
          VrtxCoords normal;
          VrtxCoords tangent1;
          VrtxCoords tangent2;
          MeshTools::normalAndTangents(
              elements[meshId], side, vertices, normal, tangent1, tangent2);
          const double surface = MeshTools::surface(normal);
          MeshTools::normalize(normal, normal);
          MeshTools::normalize(tangent1, tangent1);
          MeshTools::normalize(tangent2, tangent2);

          double nLocalData[6 * 6];
          seissol::model::getBondMatrix(normal, tangent1, tangent2, nLocalData);
          seissol::model::getTransposedGodunovState(
              seissol::model::getRotatedMaterialCoefficients(nLocalData, material[cell].local),
              seissol::model::getRotatedMaterialCoefficients(nLocalData,
                                                             material[cell].neighbor[side]),
              cellInformation[cell].faceTypes[side],
              qGodLocal,
              qGodNeighbor);
          seissol::model::getTransposedCoefficientMatrix(
              seissol::model::getRotatedMaterialCoefficients(nLocalData, material[cell].local),
              0,
              matATtilde);

          // Calculate transposed T instead
          seissol::model::getFaceRotationMatrix(normal, tangent1, tangent2, matT, matTinv);

          // Scale with |S_side|/|J| and multiply with -1 as the flux matrices
          // must be subtracted.
          const double fluxScale = -2.0 * surface / (6.0 * volume);

          const auto isSpecialBC =
              [&secondaryInformation, &cellInformation, &cellInformationAll, cell](int side) {
                const auto hasDRFace = [](const CellLocalInformation& ci) {
                  bool hasAtLeastOneDRFace = false;
                  for (size_t i = 0; i < Cell::NumFaces; ++i) {
                    if (ci.faceTypes[i] == FaceType::DynamicRupture) {
                      hasAtLeastOneDRFace = true;
                    }
                  }
                  return hasAtLeastOneDRFace;
                };
                const bool thisCellHasAtLeastOneDRFace = hasDRFace(cellInformation[cell]);
                const auto neighborID = secondaryInformation[cell].faceNeighborIds[side];
                const bool neighborBehindSideHasAtLeastOneDRFace =
                    hasDRFace(cellInformationAll[neighborID]);
                const bool adjacentDRFaceExists =
                    thisCellHasAtLeastOneDRFace || neighborBehindSideHasAtLeastOneDRFace;
                return (cellInformation[cell].faceTypes[side] == FaceType::Regular) &&
                       adjacentDRFaceExists;
              };

          const auto wavespeedLocal = material[cell].local.getMaxWaveSpeed();
          const auto wavespeedNeighbor = material[cell].neighbor[side].getMaxWaveSpeed();
          const auto wavespeed = std::max(wavespeedLocal, wavespeedNeighbor);

          real centralFluxData[tensor::QgodLocal::size()]{};
          real rusanovPlusData[tensor::QcorrLocal::size()]{};
          real rusanovMinusData[tensor::QcorrNeighbor::size()]{};
          auto centralFluxView = init::QgodLocal::view::create(centralFluxData);
          auto rusanovPlusView = init::QcorrLocal::view::create(rusanovPlusData);
          auto rusanovMinusView = init::QcorrNeighbor::view::create(rusanovMinusData);
          for (size_t i = 0; i < std::min(tensor::QgodLocal::Shape[0], tensor::QgodLocal::Shape[1]);
               i++) {
            centralFluxView(i, i) = 0.5;
            rusanovPlusView(i, i) = wavespeed * 0.5;
            rusanovMinusView(i, i) = -wavespeed * 0.5;
          }

          // check if we're on a face that has an adjacent cell with DR face
          const auto fluxDefault =
              isSpecialBC(side) ? modelParameters.fluxNearFault : modelParameters.flux;

          // exclude boundary conditions
          static const std::vector<FaceType> GodunovBoundaryConditions = {
              FaceType::FreeSurface,
              FaceType::FreeSurfaceGravity,
              FaceType::Analytical,
              FaceType::Outflow};

          const auto enforceGodunovBc = std::any_of(
              GodunovBoundaryConditions.begin(),
              GodunovBoundaryConditions.end(),
              [&](auto condition) { return condition == cellInformation[cell].faceTypes[side]; });

          const auto enforceGodunovEa = isAtElasticAcousticInterface(material[cell], side);

          const auto enforceGodunov = enforceGodunovBc || enforceGodunovEa;

          const auto flux = enforceGodunov ? parameters::NumericalFlux::Godunov : fluxDefault;

          kernel::computeFluxSolverLocal localKrnl;
          localKrnl.fluxScale = fluxScale;
          localKrnl.AplusT = localIntegration[cell].nApNm1[side];
          if (flux == parameters::NumericalFlux::Rusanov) {
            localKrnl.QgodLocal = centralFluxData;
            localKrnl.QcorrLocal = rusanovPlusData;
          } else {
            localKrnl.QgodLocal = qGodLocalData;
            localKrnl.QcorrLocal = rusanovPlusNull;
          }
          localKrnl.T = matTData;
          localKrnl.Tinv = matTinvData;
          localKrnl.star(0) = matATtildeData;
          localKrnl.execute();

          kernel::computeFluxSolverNeighbor neighKrnl;
          neighKrnl.fluxScale = fluxScale;
          neighKrnl.AminusT = neighboringIntegration[cell].nAmNm1[side];
          if (flux == parameters::NumericalFlux::Rusanov) {
            neighKrnl.QgodNeighbor = centralFluxData;
            neighKrnl.QcorrNeighbor = rusanovMinusData;
          } else {
            neighKrnl.QgodNeighbor = qGodNeighborData;
            neighKrnl.QcorrNeighbor = rusanovMinusNull;
          }
          neighKrnl.T = matTData;
          neighKrnl.Tinv = matTinvData;
          neighKrnl.star(0) = matATtildeData;
          if (cellInformation[cell].faceTypes[side] == FaceType::Dirichlet ||
              cellInformation[cell].faceTypes[side] == FaceType::FreeSurfaceGravity) {
            // already rotated
            neighKrnl.Tinv = init::identityT::Values;
          }
          neighKrnl.execute();
        }

        seissol::model::initializeSpecificLocalData(
            material[cell].local, timeStepWidth, &localIntegration[cell].specific);

        seissol::model::initializeSpecificNeighborData(material[cell].local,
                                                       &neighboringIntegration[cell].specific);
      }
#ifdef _OPENMP
    }
#endif
  }
}

void initializeBoundaryMappings(const seissol::geometry::MeshReader& meshReader,
                                const EasiBoundary* easiBoundary,
                                LTS::Storage& ltsStorage) {
  const std::vector<Element>& elements = meshReader.getElements();
  const std::vector<Vertex>& vertices = meshReader.getVertices();

  for (auto& layer : ltsStorage.leaves(Ghost)) {
    auto* cellInformation = layer.var<LTS::CellInformation>();
    auto* boundary = layer.var<LTS::BoundaryMapping>();
    auto* secondaryInformation = layer.var<LTS::SecondaryInformation>();

#ifdef _OPENMP
#pragma omp for schedule(static)
#endif
    for (std::size_t cell = 0; cell < layer.size(); ++cell) {
      const auto& element = elements[secondaryInformation[cell].meshId];
      const double* coords[Cell::NumVertices];
      for (std::size_t v = 0; v < Cell::NumVertices; ++v) {
        coords[v] = vertices[element.vertices[v]].coords;
      }
      for (std::size_t side = 0; side < Cell::NumFaces; ++side) {
        if (cellInformation[cell].faceTypes[side] != FaceType::FreeSurfaceGravity &&
            cellInformation[cell].faceTypes[side] != FaceType::Dirichlet &&
            cellInformation[cell].faceTypes[side] != FaceType::Analytical) {
          continue;
        }
        // Compute nodal points in global coordinates for each side.
        real nodesReferenceData[nodal::tensor::nodes2D::Size];
        std::copy_n(nodal::init::nodes2D::Values, nodal::tensor::nodes2D::Size, nodesReferenceData);
        auto nodesReference = nodal::init::nodes2D::view::create(nodesReferenceData);
        auto* nodes = boundary[cell][side].nodes;
        assert(nodes != nullptr);
        auto offset = 0;
        for (std::size_t i = 0; i < nodal::tensor::nodes2D::Shape[0]; ++i) {
          double nodeReference[2];
          nodeReference[0] = nodesReference(i, 0);
          nodeReference[1] = nodesReference(i, 1);
          // Compute the global coordinates for the nodal points.
          double xiEtaZeta[3];
          double xyz[3];
          seissol::transformations::chiTau2XiEtaZeta(side, nodeReference, xiEtaZeta);
          seissol::transformations::tetrahedronReferenceToGlobal(
              coords[0], coords[1], coords[2], coords[3], xiEtaZeta, xyz);
          nodes[offset++] = xyz[0];
          nodes[offset++] = xyz[1];
          nodes[offset++] = xyz[2];
        }

        // Compute map that rotates to normal aligned coordinate system.
        real* matTData = boundary[cell][side].dataT;
        real* matTinvData = boundary[cell][side].dataTinv;
        assert(matTData != nullptr);
        assert(matTinvData != nullptr);
        auto matT = init::T::view::create(matTData);
        auto matTinv = init::Tinv::view::create(matTinvData);

        VrtxCoords normal;
        VrtxCoords tangent1;
        VrtxCoords tangent2;
        MeshTools::normalAndTangents(element, side, vertices, normal, tangent1, tangent2);
        MeshTools::normalize(normal, normal);
        MeshTools::normalize(tangent1, tangent1);
        MeshTools::normalize(tangent2, tangent2);
        seissol::model::getFaceRotationMatrix(normal, tangent1, tangent2, matT, matTinv);

        // Evaluate easi boundary condition matrices if needed
        real* easiBoundaryMap = boundary[cell][side].easiBoundaryMap;
        real* easiBoundaryConstant = boundary[cell][side].easiBoundaryConstant;
        assert(easiBoundaryMap != nullptr);
        assert(easiBoundaryConstant != nullptr);
        if (cellInformation[cell].faceTypes[side] == FaceType::Dirichlet) {
          easiBoundary->query(nodes, easiBoundaryMap, easiBoundaryConstant);
        } else {
          // Boundary should not be evaluated
          std::fill_n(easiBoundaryMap,
                      seissol::tensor::easiBoundaryMap::size(),
                      std::numeric_limits<real>::signaling_NaN());
          std::fill_n(easiBoundaryConstant,
                      seissol::tensor::easiBoundaryConstant::size(),
                      std::numeric_limits<real>::signaling_NaN());
        }
      }
    }
  }
}

void initializeDynamicRuptureMatrices(const seissol::geometry::MeshReader& meshReader,
                                      LTS::Storage& ltsStorage,
                                      const LTS::Backmap& backmap,
                                      DynamicRupture::Storage& drStorage,
                                      unsigned* ltsFaceToMeshFace,
                                      const GlobalData& global,
                                      double etaHack) {
  real matTData[tensor::T::size()];
  real matTinvData[tensor::Tinv::size()];
  real matAPlusData[tensor::star::size(0)];
  real matAMinusData[tensor::star::size(0)];

  const auto& fault = meshReader.getFault();
  const auto& elements = meshReader.getElements();

  unsigned* layerLtsFaceToMeshFace = ltsFaceToMeshFace;

  for (auto& layer : drStorage.leaves(Ghost)) {
    auto* timeDerivativePlus = layer.var<DynamicRupture::TimeDerivativePlus>();
    auto* timeDerivativeMinus = layer.var<DynamicRupture::TimeDerivativeMinus>();
    auto* timeDerivativePlusDevice = layer.var<DynamicRupture::TimeDerivativePlusDevice>();
    auto* timeDerivativeMinusDevice = layer.var<DynamicRupture::TimeDerivativeMinusDevice>();
    auto* godunovData = layer.var<DynamicRupture::GodunovData>();
    auto* imposedStatePlus = layer.var<DynamicRupture::ImposedStatePlus>(AllocationPlace::Host);
    auto* imposedStateMinus = layer.var<DynamicRupture::ImposedStateMinus>(AllocationPlace::Host);
    auto* fluxSolverPlus = layer.var<DynamicRupture::FluxSolverPlus>(AllocationPlace::Host);
    auto* fluxSolverMinus = layer.var<DynamicRupture::FluxSolverMinus>(AllocationPlace::Host);
    auto* imposedStatePlusDevice =
        layer.var<DynamicRupture::ImposedStatePlus>(AllocationPlace::Device);
    auto* imposedStateMinusDevice =
        layer.var<DynamicRupture::ImposedStateMinus>(AllocationPlace::Device);
    auto* fluxSolverPlusDevice = layer.var<DynamicRupture::FluxSolverPlus>(AllocationPlace::Device);
    auto* fluxSolverMinusDevice =
        layer.var<DynamicRupture::FluxSolverMinus>(AllocationPlace::Device);
    auto* faceInformation = layer.var<DynamicRupture::FaceInformation>();
    auto* waveSpeedsPlus = layer.var<DynamicRupture::WaveSpeedsPlus>();
    auto* waveSpeedsMinus = layer.var<DynamicRupture::WaveSpeedsMinus>();
    auto* impAndEta = layer.var<DynamicRupture::ImpAndEta>();
    auto* impedanceMatrices = layer.var<DynamicRupture::ImpedanceMatrices>();

#ifdef _OPENMP
#pragma omp parallel for private(matTData, matTinvData, matAPlusData, matAMinusData)               \
    schedule(static)
#endif
    for (std::size_t ltsFace = 0; ltsFace < layer.size(); ++ltsFace) {
      const std::size_t meshFace = layerLtsFaceToMeshFace[ltsFace];
      assert(fault[meshFace].element >= 0 || fault[meshFace].neighborElement >= 0);

      /// Face information
      faceInformation[ltsFace].meshFace = meshFace;
      faceInformation[ltsFace].plusSide = fault[meshFace].side;
      faceInformation[ltsFace].minusSide = fault[meshFace].neighborSide;
      if (fault[meshFace].element >= 0) {
        faceInformation[ltsFace].faceRelation =
            elements[fault[meshFace].element].sideOrientations[fault[meshFace].side] + 1;
        faceInformation[ltsFace].plusSideOnThisRank = true;
      } else {
        /// \todo check if this is correct
        faceInformation[ltsFace].faceRelation =
            elements[fault[meshFace].neighborElement]
                .sideOrientations[fault[meshFace].neighborSide] +
            1;
        faceInformation[ltsFace].plusSideOnThisRank = false;
      }

      /// Look for time derivative mapping in all duplicates
      int derivativesMeshId = 0;
      unsigned derivativesSide = 0;
      if (fault[meshFace].element >= 0) {
        derivativesMeshId = fault[meshFace].element;
        derivativesSide = faceInformation[ltsFace].plusSide;
      } else {
        derivativesMeshId = fault[meshFace].neighborElement;
        derivativesSide = faceInformation[ltsFace].minusSide;
      }
      real* timeDerivative1 = nullptr;
      real* timeDerivative2 = nullptr;
      real* timeDerivative1Device = nullptr;
      real* timeDerivative2Device = nullptr;
      for (std::size_t duplicate = 0; duplicate < LTS::Backmap::MaxDuplicates; ++duplicate) {
        const auto positionOpt = backmap.getDup(derivativesMeshId, duplicate);
        if (positionOpt.has_value()) {
          const auto position = positionOpt.value();
          const auto& cellInformation = ltsStorage.lookup<LTS::CellInformation>(position);
          if (timeDerivative1 == nullptr && (cellInformation.ltsSetup >> 9U) % 2 == 1) {
            timeDerivative1 = ltsStorage.lookup<LTS::Derivatives>(position);
            timeDerivative1Device = ltsStorage.lookup<LTS::DerivativesDevice>(position);
          }
          if (timeDerivative2 == nullptr &&
              (cellInformation.ltsSetup >> derivativesSide) % 2 == 1) {
            timeDerivative2 = ltsStorage.lookup<LTS::FaceNeighbors>(position)[derivativesSide];
            timeDerivative2Device =
                ltsStorage.lookup<LTS::FaceNeighborsDevice>(position)[derivativesSide];
          }
        }
      }

      assert(timeDerivative1 != nullptr && timeDerivative2 != nullptr);

      if (fault[meshFace].element >= 0) {
        timeDerivativePlus[ltsFace] = timeDerivative1;
        timeDerivativeMinus[ltsFace] = timeDerivative2;
        timeDerivativePlusDevice[ltsFace] = timeDerivative1Device;
        timeDerivativeMinusDevice[ltsFace] = timeDerivative2Device;
      } else {
        timeDerivativePlus[ltsFace] = timeDerivative2;
        timeDerivativeMinus[ltsFace] = timeDerivative1;
        timeDerivativePlusDevice[ltsFace] = timeDerivative2Device;
        timeDerivativeMinusDevice[ltsFace] = timeDerivative1Device;
      }

      assert(timeDerivativePlus[ltsFace] != nullptr && timeDerivativeMinus[ltsFace] != nullptr);

      /// DR mapping for elements
      for (std::size_t duplicate = 0; duplicate < LTS::Backmap::MaxDuplicates; ++duplicate) {
        const auto plusLtsId = (fault[meshFace].element >= 0)
                                   ? backmap.getDup(fault[meshFace].element, duplicate)
                                   : std::optional<StoragePosition>();
        const auto minusLtsId = (fault[meshFace].neighborElement >= 0)
                                    ? backmap.getDup(fault[meshFace].neighborElement, duplicate)
                                    : std::optional<StoragePosition>();

        assert(duplicate != 0 || plusLtsId.has_value() || minusLtsId.has_value());

        if (plusLtsId.has_value()) {
#ifdef _OPENMP
#pragma omp critical
#endif // _OPENMP
          {
            CellDRMapping& mapping = ltsStorage.lookup<LTS::DRMapping>(
                plusLtsId.value())[faceInformation[ltsFace].plusSide];
            mapping.side = faceInformation[ltsFace].plusSide;
            mapping.faceRelation = 0;
            mapping.godunov = &imposedStatePlus[ltsFace][0];
            mapping.fluxSolver = &fluxSolverPlus[ltsFace][0];
            CellDRMapping& mappingDevice = ltsStorage.lookup<LTS::DRMappingDevice>(
                plusLtsId.value())[faceInformation[ltsFace].plusSide];
            mappingDevice.side = faceInformation[ltsFace].plusSide;
            mappingDevice.faceRelation = 0;
            mappingDevice.godunov = &imposedStatePlusDevice[ltsFace][0];
            mappingDevice.fluxSolver = &fluxSolverPlusDevice[ltsFace][0];
          }
        }
        if (minusLtsId.has_value()) {
#ifdef _OPENMP
#pragma omp critical
#endif // _OPENMP
          {
            CellDRMapping& mapping = ltsStorage.lookup<LTS::DRMapping>(
                minusLtsId.value())[faceInformation[ltsFace].minusSide];
            mapping.side = faceInformation[ltsFace].minusSide;
            mapping.faceRelation = faceInformation[ltsFace].faceRelation;
            mapping.godunov = &imposedStateMinus[ltsFace][0];
            mapping.fluxSolver = &fluxSolverMinus[ltsFace][0];
            CellDRMapping& mappingDevice = ltsStorage.lookup<LTS::DRMappingDevice>(
                minusLtsId.value())[faceInformation[ltsFace].minusSide];
            mappingDevice.side = faceInformation[ltsFace].minusSide;
            mappingDevice.faceRelation = faceInformation[ltsFace].faceRelation;
            mappingDevice.godunov = &imposedStateMinusDevice[ltsFace][0];
            mappingDevice.fluxSolver = &fluxSolverMinusDevice[ltsFace][0];
          }
        }
      }

      /// Transformation matrix
      auto matT = init::T::view::create(matTData);
      auto matTinv = init::Tinv::view::create(matTinvData);
      seissol::model::getFaceRotationMatrix(fault[meshFace].normal,
                                            fault[meshFace].tangent1,
                                            fault[meshFace].tangent2,
                                            matT,
                                            matTinv);

      /// Materials
<<<<<<< HEAD
      const seissol::model::Material* plusMaterial = nullptr;
      const seissol::model::Material* minusMaterial = nullptr;
      const auto plusLtsId = (fault[meshFace].element >= 0)
                                 ? backmap.getDup(fault[meshFace].element, 0)
                                 : std::optional<StoragePosition>();
      const auto minusLtsId = (fault[meshFace].neighborElement >= 0)
                                  ? backmap.getDup(fault[meshFace].neighborElement, 0)
                                  : std::optional<StoragePosition>();

      assert(plusLtsId.has_value() || minusLtsId.has_value());

      if (plusLtsId.has_value()) {
        const auto& cellMaterialData = ltsStorage.lookup<LTS::Material>(plusLtsId.value());
        plusMaterial = &cellMaterialData.local;
        minusMaterial = &cellMaterialData.neighbor[faceInformation[ltsFace].plusSide];
=======
      seissol::model::MaterialT* plusMaterial = nullptr;
      seissol::model::MaterialT* minusMaterial = nullptr;
      const std::size_t plusLtsId =
          (fault[meshFace].element >= 0)
              ? ltsLut->ltsId(ltsTree->info(lts->material).mask, fault[meshFace].element)
              : std::numeric_limits<std::size_t>::max();
      const std::size_t minusLtsId =
          (fault[meshFace].neighborElement >= 0)
              ? ltsLut->ltsId(ltsTree->info(lts->material).mask, fault[meshFace].neighborElement)
              : std::numeric_limits<std::size_t>::max();

      assert(plusLtsId != std::numeric_limits<std::size_t>::max() ||
             minusLtsId != std::numeric_limits<std::size_t>::max());

      if (plusLtsId != std::numeric_limits<std::size_t>::max()) {
        plusMaterial = &material[plusLtsId].local;
        minusMaterial = &material[plusLtsId].neighbor[faceInformation[ltsFace].plusSide];
>>>>>>> 5f4b4a41
      } else {
        assert(minusLtsId.has_value());
        const auto& cellMaterialData = ltsStorage.lookup<LTS::Material>(minusLtsId.value());
        plusMaterial = &cellMaterialData.neighbor[faceInformation[ltsFace].minusSide];
        minusMaterial = &cellMaterialData.local;
      }

      /// Wave speeds and Coefficient Matrices
      auto matAPlus = init::star::view<0>::create(matAPlusData);
      auto matAMinus = init::star::view<0>::create(matAMinusData);

      waveSpeedsPlus[ltsFace].density = plusMaterial->rho;
      waveSpeedsMinus[ltsFace].density = minusMaterial->rho;
      waveSpeedsPlus[ltsFace].pWaveVelocity = plusMaterial->getPWaveSpeed();
      waveSpeedsPlus[ltsFace].sWaveVelocity = plusMaterial->getSWaveSpeed();
      waveSpeedsMinus[ltsFace].pWaveVelocity = minusMaterial->getPWaveSpeed();
      waveSpeedsMinus[ltsFace].sWaveVelocity = minusMaterial->getSWaveSpeed();

      // calculate Impedances Z and eta
      impAndEta[ltsFace].zp =
          (waveSpeedsPlus[ltsFace].density * waveSpeedsPlus[ltsFace].pWaveVelocity);
      impAndEta[ltsFace].zpNeig =
          (waveSpeedsMinus[ltsFace].density * waveSpeedsMinus[ltsFace].pWaveVelocity);
      impAndEta[ltsFace].zs =
          (waveSpeedsPlus[ltsFace].density * waveSpeedsPlus[ltsFace].sWaveVelocity);
      impAndEta[ltsFace].zsNeig =
          (waveSpeedsMinus[ltsFace].density * waveSpeedsMinus[ltsFace].sWaveVelocity);

      impAndEta[ltsFace].invZp = 1 / impAndEta[ltsFace].zp;
      impAndEta[ltsFace].invZpNeig = 1 / impAndEta[ltsFace].zpNeig;
      impAndEta[ltsFace].invZs = 1 / impAndEta[ltsFace].zs;
      impAndEta[ltsFace].invZsNeig = 1 / impAndEta[ltsFace].zsNeig;

      impAndEta[ltsFace].etaP =
          1.0 / (1.0 / impAndEta[ltsFace].zp + 1.0 / impAndEta[ltsFace].zpNeig);
      impAndEta[ltsFace].invEtaS = 1.0 / impAndEta[ltsFace].zs + 1.0 / impAndEta[ltsFace].zsNeig;
      impAndEta[ltsFace].etaS =
          1.0 / (1.0 / impAndEta[ltsFace].zs + 1.0 / impAndEta[ltsFace].zsNeig);

      switch (plusMaterial->getMaterialType()) {
      case seissol::model::MaterialType::Poroelastic: {
<<<<<<< HEAD
        auto plusEigenpair = seissol::model::getEigenDecomposition(
            *dynamic_cast<const model::MaterialT*>(plusMaterial));
        auto minusEigenpair = seissol::model::getEigenDecomposition(
            *dynamic_cast<const model::MaterialT*>(minusMaterial));
=======
        auto plusEigenpair = seissol::model::getEigenDecomposition(*plusMaterial);
        auto minusEigenpair = seissol::model::getEigenDecomposition(*minusMaterial);
>>>>>>> 5f4b4a41

        // The impedance matrices are diagonal in the (visco)elastic case, so we only store
        // the values Zp, Zs. In the poroelastic case, the fluid pressure and normal component
        // of the traction depend on each other, so we need a more complicated matrix structure.
        const Eigen::Matrix<double, N, N> impedanceMatrix = extractMatrix<double>(plusEigenpair);
        const Eigen::Matrix<double, N, N> impedanceNeigMatrix =
            extractMatrix<double>(minusEigenpair);
        const Eigen::Matrix<double, N, N> etaMatrix =
            (impedanceMatrix + impedanceNeigMatrix).inverse();

        auto impedanceView = init::Zplus::view::create(impedanceMatrices[ltsFace].impedance);
        auto impedanceNeigView =
            init::Zminus::view::create(impedanceMatrices[ltsFace].impedanceNeig);
        auto etaView = init::eta::view::create(impedanceMatrices[ltsFace].eta);

        copyEigenToYateto(impedanceMatrix, impedanceView);
        copyEigenToYateto(impedanceNeigMatrix, impedanceNeigView);
        copyEigenToYateto(etaMatrix, etaView);

        break;
      }
      default: {

        // NOTE: could be made `if constexpr`. However, that breaks ICC with a segfault.
        // So we don't do that, yet (until we drop ICC support at least).

        if (!model::MaterialT::SupportsDR) {
          logError() << "The Dynamic Rupture mechanism does not work with the given material yet. "
                        "(built with:"
                     << model::MaterialT::Text << ")";
        }
        break;
      }
      }
<<<<<<< HEAD
      seissol::model::getTransposedCoefficientMatrix(
          *dynamic_cast<const model::MaterialT*>(plusMaterial), 0, matAPlus);
      seissol::model::getTransposedCoefficientMatrix(
          *dynamic_cast<const model::MaterialT*>(minusMaterial), 0, matAMinus);
=======
      seissol::model::getTransposedCoefficientMatrix(*plusMaterial, 0, matAPlus);
      seissol::model::getTransposedCoefficientMatrix(*minusMaterial, 0, matAMinus);
>>>>>>> 5f4b4a41

      /// Traction matrices for "average" traction
      auto tractionPlusMatrix =
          init::tractionPlusMatrix::view::create(godunovData[ltsFace].tractionPlusMatrix);
      auto tractionMinusMatrix =
          init::tractionMinusMatrix::view::create(godunovData[ltsFace].tractionMinusMatrix);
      const double cZpP = plusMaterial->rho * waveSpeedsPlus[ltsFace].pWaveVelocity;
      const double cZsP = plusMaterial->rho * waveSpeedsPlus[ltsFace].sWaveVelocity;
      const double cZpM = minusMaterial->rho * waveSpeedsMinus[ltsFace].pWaveVelocity;
      const double cZsM = minusMaterial->rho * waveSpeedsMinus[ltsFace].sWaveVelocity;
      const double etaP = cZpP * cZpM / (cZpP + cZpM);
      const double etaS = cZsP * cZsM / (cZsP + cZsM);

      tractionPlusMatrix.setZero();
      tractionPlusMatrix(0, 0) = etaP / cZpP;
      tractionPlusMatrix(3, 1) = etaS / cZsP;
      tractionPlusMatrix(5, 2) = etaS / cZsP;

      tractionMinusMatrix.setZero();
      tractionMinusMatrix(0, 0) = etaP / cZpM;
      tractionMinusMatrix(3, 1) = etaS / cZsM;
      tractionMinusMatrix(5, 2) = etaS / cZsM;

      /// Transpose matTinv
      dynamicRupture::kernel::transposeTinv ttKrnl;
      ttKrnl.Tinv = matTinvData;
      ttKrnl.TinvT = godunovData[ltsFace].dataTinvT;
      ttKrnl.execute();

      double plusSurfaceArea = 0;
      double plusVolume = 0;
      double minusSurfaceArea = 0;
      double minusVolume = 0;
      double surfaceArea = 0;
      if (fault[meshFace].element >= 0) {
        surfaceAreaAndVolume(meshReader,
                             fault[meshFace].element,
                             fault[meshFace].side,
                             &plusSurfaceArea,
                             &plusVolume);
        surfaceArea = plusSurfaceArea;
      } else {
        /// Blow up solution on purpose if used by mistake
        plusSurfaceArea = 1.e99;
        plusVolume = 1.0;
      }
      if (fault[meshFace].neighborElement >= 0) {
        surfaceAreaAndVolume(meshReader,
                             fault[meshFace].neighborElement,
                             fault[meshFace].neighborSide,
                             &minusSurfaceArea,
                             &minusVolume);
        surfaceArea = minusSurfaceArea;
      } else {
        /// Blow up solution on purpose if used by mistake
        minusSurfaceArea = 1.e99;
        minusVolume = 1.0;
      }
      godunovData[ltsFace].doubledSurfaceArea = 2.0 * surfaceArea;

      dynamicRupture::kernel::rotateFluxMatrix krnl;
      krnl.T = matTData;

      real(*fluxSolverPlusHost)[tensor::fluxSolver::size()] =
          layer.var<DynamicRupture::FluxSolverPlus>();
      real(*fluxSolverMinusHost)[tensor::fluxSolver::size()] =
          layer.var<DynamicRupture::FluxSolverMinus>();

      krnl.fluxSolver = fluxSolverPlusHost[ltsFace];
      krnl.fluxScaleDR = -2.0 * plusSurfaceArea / (6.0 * plusVolume);
      krnl.star(0) = matAPlusData;
      krnl.execute();

      krnl.fluxSolver = fluxSolverMinusHost[ltsFace];
      krnl.fluxScaleDR = 2.0 * minusSurfaceArea / (6.0 * minusVolume);
      krnl.star(0) = matAMinusData;
      krnl.execute();
    }

    layerLtsFaceToMeshFace += layer.size();
  }
}

} // namespace seissol::initializer<|MERGE_RESOLUTION|>--- conflicted
+++ resolved
@@ -620,9 +620,8 @@
                                             matTinv);
 
       /// Materials
-<<<<<<< HEAD
-      const seissol::model::Material* plusMaterial = nullptr;
-      const seissol::model::Material* minusMaterial = nullptr;
+      const seissol::model::MaterialT* plusMaterial = nullptr;
+      const seissol::model::MaterialT* minusMaterial = nullptr;
       const auto plusLtsId = (fault[meshFace].element >= 0)
                                  ? backmap.getDup(fault[meshFace].element, 0)
                                  : std::optional<StoragePosition>();
@@ -636,25 +635,6 @@
         const auto& cellMaterialData = ltsStorage.lookup<LTS::Material>(plusLtsId.value());
         plusMaterial = &cellMaterialData.local;
         minusMaterial = &cellMaterialData.neighbor[faceInformation[ltsFace].plusSide];
-=======
-      seissol::model::MaterialT* plusMaterial = nullptr;
-      seissol::model::MaterialT* minusMaterial = nullptr;
-      const std::size_t plusLtsId =
-          (fault[meshFace].element >= 0)
-              ? ltsLut->ltsId(ltsTree->info(lts->material).mask, fault[meshFace].element)
-              : std::numeric_limits<std::size_t>::max();
-      const std::size_t minusLtsId =
-          (fault[meshFace].neighborElement >= 0)
-              ? ltsLut->ltsId(ltsTree->info(lts->material).mask, fault[meshFace].neighborElement)
-              : std::numeric_limits<std::size_t>::max();
-
-      assert(plusLtsId != std::numeric_limits<std::size_t>::max() ||
-             minusLtsId != std::numeric_limits<std::size_t>::max());
-
-      if (plusLtsId != std::numeric_limits<std::size_t>::max()) {
-        plusMaterial = &material[plusLtsId].local;
-        minusMaterial = &material[plusLtsId].neighbor[faceInformation[ltsFace].plusSide];
->>>>>>> 5f4b4a41
       } else {
         assert(minusLtsId.has_value());
         const auto& cellMaterialData = ltsStorage.lookup<LTS::Material>(minusLtsId.value());
@@ -696,15 +676,8 @@
 
       switch (plusMaterial->getMaterialType()) {
       case seissol::model::MaterialType::Poroelastic: {
-<<<<<<< HEAD
-        auto plusEigenpair = seissol::model::getEigenDecomposition(
-            *dynamic_cast<const model::MaterialT*>(plusMaterial));
-        auto minusEigenpair = seissol::model::getEigenDecomposition(
-            *dynamic_cast<const model::MaterialT*>(minusMaterial));
-=======
         auto plusEigenpair = seissol::model::getEigenDecomposition(*plusMaterial);
         auto minusEigenpair = seissol::model::getEigenDecomposition(*minusMaterial);
->>>>>>> 5f4b4a41
 
         // The impedance matrices are diagonal in the (visco)elastic case, so we only store
         // the values Zp, Zs. In the poroelastic case, the fluid pressure and normal component
@@ -739,15 +712,8 @@
         break;
       }
       }
-<<<<<<< HEAD
-      seissol::model::getTransposedCoefficientMatrix(
-          *dynamic_cast<const model::MaterialT*>(plusMaterial), 0, matAPlus);
-      seissol::model::getTransposedCoefficientMatrix(
-          *dynamic_cast<const model::MaterialT*>(minusMaterial), 0, matAMinus);
-=======
       seissol::model::getTransposedCoefficientMatrix(*plusMaterial, 0, matAPlus);
       seissol::model::getTransposedCoefficientMatrix(*minusMaterial, 0, matAMinus);
->>>>>>> 5f4b4a41
 
       /// Traction matrices for "average" traction
       auto tractionPlusMatrix =
