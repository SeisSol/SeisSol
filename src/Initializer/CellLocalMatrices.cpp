--- conflicted
+++ resolved
@@ -569,8 +569,7 @@
 
     layerLtsFaceToMeshFace += it->getNumberOfCells();
   }
-<<<<<<< HEAD
-=======
+#endif
 }
 
 void seissol::initializers::copyCellMatricesToDevice(LTSTree*          ltsTree,
@@ -591,6 +590,5 @@
   device.api->copyTo(ltsTree->var(lts->neighIntegrationOnDevice),
                      ltsTree->var(lts->neighboringIntegration),
                      variableSizes[lts->neighboringIntegration.index]);
->>>>>>> b98133c3
 #endif
 }