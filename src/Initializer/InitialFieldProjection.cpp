// SPDX-FileCopyrightText: 2019 SeisSol Group
//
// SPDX-License-Identifier: BSD-3-Clause
// SPDX-LicenseComments: Full text under /LICENSE and /LICENSES/
//
// SPDX-FileContributor: Author lists in /AUTHORS and /CITATION.cff
// SPDX-FileContributor: Carsten Uphoff

#include "InitialFieldProjection.h"

#include "Initializer/MemoryManager.h"
#include "Numerical/Quadrature.h"
#include "Numerical/Transformation.h"
#include "ParameterDB.h"
#include "generated_code/kernel.h"
#include "generated_code/tensor.h"

#include "Initializer/PreProcessorMacros.h"
#include <Alignment.h>
#include <Common/Constants.h>
#include <Equations/Datastructures.h>
#include <Geometry/MeshReader.h>
#include <Initializer/Typedefs.h>
#include <Kernels/Common.h>
#include <Kernels/Precision.h>
#include <Memory/Descriptor/LTS.h>
#include <Memory/Tree/Layer.h>
#include <Physics/InitialField.h>
#include <Solver/MultipleSimulations.h>

#include <array>
#include <cstddef>
#include <easi/Query.h>
#include <easi/ResultAdapter.h>
#include <easi/YAMLParser.h>
#include <init.h>
#include <memory>
#include <string>
#include <vector>

#ifdef USE_ASAGI
#include <Reader/AsagiReader.h>
#include <easi/util/AsagiReader.h>
#endif

// time-dependent conditions require easi version 1.5.0 or higher
#ifdef EASI_VERSION_MAJOR
#if EASI_VERSION_MINOR >= 5 || EASI_VERSION_MAJOR > 1
#define SUPPORTS_EASI_TIME
#endif
#endif

#ifdef SUPPORTS_EASI_TIME
#include <set>
#else
#include <utils/logger.h>
#endif

GENERATE_HAS_MEMBER(selectAneFull)
GENERATE_HAS_MEMBER(selectElaFull)
GENERATE_HAS_MEMBER(Values)
GENERATE_HAS_MEMBER(Qane)

namespace seissol::init {
class selectAneFull;
class selectElaFull;
} // namespace seissol::init

#ifndef USE_ASAGI
namespace easi {
class AsagiReader {};
} // namespace easi
#endif

namespace {
struct EasiLoader {
  bool hasTime;
  std::vector<std::unique_ptr<easi::Component>> components;
  std::unique_ptr<easi::AsagiReader> asagiReader;
  std::unique_ptr<easi::YAMLParser> parser;
  EasiLoader(bool hasTime, const std::vector<std::string>& files) : hasTime(hasTime) {
#ifdef USE_ASAGI
    asagiReader = std::make_unique<seissol::asagi::AsagiReader>();
#else
    asagiReader.reset();
#endif

    // NOTE: easi currently sorts the dimension names lexicographically (due to using std::set)
    // hence: if we have time as a dimension, it will come first
#ifdef SUPPORTS_EASI_TIME
    const auto dimensionNames =
        hasTime ? std::set<std::string>{"t", "x", "y", "z"} : std::set<std::string>{"x", "y", "z"};
    parser = std::make_unique<easi::YAMLParser>(dimensionNames, asagiReader.get());
#else
    // ignore time
    if (hasTime) {
      logError() << "easi is too old for time-dependent initial conditions. You need at least "
                    "version 1.5.0.";
    }
    parser = std::make_unique<easi::YAMLParser>(3, asagiReader.get(), 'x');
#endif
    components.resize(files.size());
    for (std::size_t i = 0; i < files.size(); ++i) {
      components[i] = std::unique_ptr<easi::Component>(parser->parse(files.at(i)));
    }
  }
};
} // namespace

namespace seissol::initializer {

void projectInitialField(const std::vector<std::unique_ptr<physics::InitialField>>& iniFields,
                         const GlobalData& globalData,
                         const seissol::geometry::MeshReader& meshReader,
                         seissol::initializer::MemoryManager& memoryManager,
                         LTS::Tree& tree) {
  const auto& vertices = meshReader.getVertices();
  const auto& elements = meshReader.getElements();

  constexpr auto QuadPolyDegree = ConvergenceOrder + 1;
  constexpr auto NumQuadPoints = QuadPolyDegree * QuadPolyDegree * QuadPolyDegree;

  double quadraturePoints[NumQuadPoints][Cell::Dim];
  double quadratureWeights[NumQuadPoints];
  seissol::quadrature::TetrahedronQuadrature(quadraturePoints, quadratureWeights, QuadPolyDegree);

  for (auto& layer : tree.leaves(Ghost)) {
#if defined(_OPENMP) && !NVHPC_AVOID_OMP
#pragma omp parallel
    {
#endif
      alignas(Alignment) real iniCondData[tensor::iniCond::size()] = {};
      auto iniCond = init::iniCond::view::create(iniCondData);

      std::vector<std::array<double, Cell::Dim>> quadraturePointsXyz;
      quadraturePointsXyz.resize(NumQuadPoints);

      kernel::projectIniCond krnl;
      krnl.projectQP = globalData.projectQPMatrix;
      krnl.iniCond = iniCondData;
      kernels::set_selectAneFull(krnl, kernels::get_static_ptr_Values<init::selectAneFull>());
      kernels::set_selectElaFull(krnl, kernels::get_static_ptr_Values<init::selectElaFull>());

      const auto* secondaryInformation = layer.var<LTS::SecondaryInformation>();
      const auto* material = layer.var<LTS::Material>();
      auto* dofs = layer.var<LTS::Dofs>();
      auto* dofsAne = layer.var<LTS::DofsAne>();

#if defined(_OPENMP) && !NVHPC_AVOID_OMP
#pragma omp for schedule(static)
#endif
      for (std::size_t cell = 0; cell < layer.size(); ++cell) {
        const auto meshId = secondaryInformation[cell].meshId;
        const double* elementCoords[Cell::NumVertices];
        for (size_t v = 0; v < Cell::NumVertices; ++v) {
          elementCoords[v] = vertices[elements[meshId].vertices[v]].coords;
        }
        for (size_t i = 0; i < NumQuadPoints; ++i) {
          seissol::transformations::tetrahedronReferenceToGlobal(elementCoords[0],
                                                                 elementCoords[1],
                                                                 elementCoords[2],
                                                                 elementCoords[3],
                                                                 quadraturePoints[i],
                                                                 quadraturePointsXyz[i].data());
        }

        const CellMaterialData& materialData = material[cell];
        for (std::size_t s = 0; s < multisim::NumSimulations; ++s) {
          auto sub = multisim::simtensor(iniCond, s);
          iniFields[s % iniFields.size()]->evaluate(0.0, quadraturePointsXyz, materialData, sub);
        }

        krnl.Q = dofs[cell];
        if constexpr (kernels::HasSize<tensor::Qane>::Value) {
          kernels::set_Qane(krnl, dofsAne[cell]);
        }
        krnl.execute();
      }
#if defined(_OPENMP) && !NVHPC_AVOID_OMP
    }
#endif
  }
}

std::vector<double> projectEasiFields(const std::vector<std::string>& iniFields,
                                      double time,
                                      const seissol::geometry::MeshReader& meshReader,
                                      bool needsTime) {
  const auto& vertices = meshReader.getVertices();
  const auto& elements = meshReader.getElements();

  constexpr auto QuadPolyDegree = ConvergenceOrder + 1;
  constexpr auto NumQuadPoints = QuadPolyDegree * QuadPolyDegree * QuadPolyDegree;

  const int dimensions = needsTime ? (Cell::Dim + 1) : Cell::Dim;
  const int spaceStart = needsTime ? 1 : 0;
  easi::Query query(elements.size() * NumQuadPoints, dimensions);

  {
    double quadraturePoints[NumQuadPoints][Cell::Dim];
    double quadratureWeights[NumQuadPoints];
    seissol::quadrature::TetrahedronQuadrature(quadraturePoints, quadratureWeights, QuadPolyDegree);
#ifdef _OPENMP
#pragma omp parallel for schedule(static)
#endif
    for (std::size_t elem = 0; elem < elements.size(); ++elem) {
      const double* elementCoords[Cell::NumVertices];
      for (size_t v = 0; v < Cell::NumVertices; ++v) {
        elementCoords[v] = vertices[elements[elem].vertices[v]].coords;
      }
      for (size_t i = 0; i < NumQuadPoints; ++i) {
        std::array<double, Cell::Dim> transformed;
        seissol::transformations::tetrahedronReferenceToGlobal(elementCoords[0],
                                                               elementCoords[1],
                                                               elementCoords[2],
                                                               elementCoords[3],
                                                               quadraturePoints[i],
                                                               transformed.data());
        for (std::size_t d = 0; d < Cell::Dim; ++d) {
          query.x(elem * NumQuadPoints + i, spaceStart + d) = transformed[d];
        }
        if (needsTime) {
          query.x(elem * NumQuadPoints + i, 0) = 0;
        }
        query.group(elem * NumQuadPoints + i) = elements[elem].group;
      }
    }
  }

  std::vector<double> data(NumQuadPoints * iniFields.size() * model::MaterialT::Quantities.size() *
                           elements.size());
  const auto dataPointStride = iniFields.size() * model::MaterialT::Quantities.size();
  {
    auto models = EasiLoader(needsTime, iniFields);
    for (std::size_t i = 0; i < iniFields.size(); ++i) {
      auto adapter = easi::ArraysAdapter();
      for (std::size_t j = 0; j < model::MaterialT::Quantities.size(); ++j) {
        const auto& quantity = model::MaterialT::Quantities.at(j);
        const std::size_t bindOffset = i + j * iniFields.size();
        adapter.addBindingPoint(quantity, data.data() + bindOffset, dataPointStride);
      }
      models.components.at(i)->evaluate(query, adapter);
    }
  }

  return data;
}

void projectEasiInitialField(const std::vector<std::string>& iniFields,
                             const GlobalData& globalData,
                             const seissol::geometry::MeshReader& meshReader,
                             seissol::initializer::MemoryManager& memoryManager,
                             LTS::Tree& tree,
                             bool needsTime) {
  constexpr auto QuadPolyDegree = ConvergenceOrder + 1;
  constexpr auto NumQuadPoints = QuadPolyDegree * QuadPolyDegree * QuadPolyDegree;

  const auto data = projectEasiFields(iniFields, 0, meshReader, needsTime);

  const auto dataStride = NumQuadPoints * iniFields.size() * model::MaterialT::Quantities.size();
  const auto quantityCount = model::MaterialT::Quantities.size();

  for (auto& layer : tree.leaves(Ghost)) {
#if defined(_OPENMP) && !NVHPC_AVOID_OMP
#pragma omp parallel
    {
#endif
      alignas(Alignment) real iniCondData[tensor::iniCond::size()] = {};
      auto iniCond = init::iniCond::view::create(iniCondData);

      std::vector<std::array<double, 3>> quadraturePointsXyz;
      quadraturePointsXyz.resize(NumQuadPoints);

      kernel::projectIniCond krnl;
      krnl.projectQP = globalData.projectQPMatrix;
      krnl.iniCond = iniCondData;
      kernels::set_selectAneFull(krnl, kernels::get_static_ptr_Values<init::selectAneFull>());
      kernels::set_selectElaFull(krnl, kernels::get_static_ptr_Values<init::selectElaFull>());

<<<<<<< HEAD
      const auto* secondaryInformation = layer.var<LTS::SecondaryInformation>();
      const auto* material = layer.var<LTS::Material>();
      auto* dofs = layer.var<LTS::Dofs>();
      auto* dofsAne = layer.var<LTS::DofsAne>();
=======
      const auto* secondaryInformation = layer.var(lts.secondaryInformation);
      auto* dofs = layer.var(lts.dofs);
      auto* dofsAne = layer.var(lts.dofsAne);
>>>>>>> d3ed8edd

#if defined(_OPENMP) && !NVHPC_AVOID_OMP
#pragma omp for schedule(static)
#endif
      for (std::size_t cell = 0; cell < layer.size(); ++cell) {
        const auto meshId = secondaryInformation[cell].meshId;
        // TODO: multisim loop

        for (std::size_t s = 0; s < seissol::multisim::NumSimulations; s++) {
          auto sub = multisim::simtensor(iniCond, s);
          for (std::size_t i = 0; i < NumQuadPoints; ++i) {
            for (std::size_t j = 0; j < quantityCount; ++j) {
              sub(i, j) = data.at(meshId * dataStride + quantityCount * i + j);
            }
          }
        }

        krnl.Q = dofs[cell];
        if constexpr (kernels::HasSize<tensor::Qane>::Value) {
          kernels::set_Qane(krnl, dofsAne[cell]);
        }
        krnl.execute();
      }
#if defined(_OPENMP) && !NVHPC_AVOID_OMP
    }
#endif
  }
}

} // namespace seissol::initializer<|MERGE_RESOLUTION|>--- conflicted
+++ resolved
@@ -277,16 +277,9 @@
       kernels::set_selectAneFull(krnl, kernels::get_static_ptr_Values<init::selectAneFull>());
       kernels::set_selectElaFull(krnl, kernels::get_static_ptr_Values<init::selectElaFull>());
 
-<<<<<<< HEAD
       const auto* secondaryInformation = layer.var<LTS::SecondaryInformation>();
-      const auto* material = layer.var<LTS::Material>();
       auto* dofs = layer.var<LTS::Dofs>();
       auto* dofsAne = layer.var<LTS::DofsAne>();
-=======
-      const auto* secondaryInformation = layer.var(lts.secondaryInformation);
-      auto* dofs = layer.var(lts.dofs);
-      auto* dofsAne = layer.var(lts.dofsAne);
->>>>>>> d3ed8edd
 
 #if defined(_OPENMP) && !NVHPC_AVOID_OMP
 #pragma omp for schedule(static)
