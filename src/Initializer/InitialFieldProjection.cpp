--- conflicted
+++ resolved
@@ -14,6 +14,7 @@
 #include "GeneratedCode/init.h"
 #include "GeneratedCode/kernel.h"
 #include "GeneratedCode/tensor.h"
+#include "Geometry/CellTransform.h"
 #include "Geometry/MeshReader.h"
 #include "Initializer/PreProcessorMacros.h"
 #include "Initializer/Typedefs.h"
@@ -24,28 +25,8 @@
 #include "Numerical/Quadrature.h"
 #include "Numerical/Transformation.h"
 #include "ParameterDB.h"
-<<<<<<< HEAD
-#include "generated_code/kernel.h"
-#include "generated_code/tensor.h"
-
-#include "Initializer/PreProcessorMacros.h"
-#include <Alignment.h>
-#include <Common/Constants.h>
-#include <Equations/Datastructures.h>
-#include <Geometry/CellTransform.h>
-#include <Geometry/MeshReader.h>
-#include <Initializer/Typedefs.h>
-#include <Kernels/Common.h>
-#include <Kernels/Precision.h>
-#include <Memory/Descriptor/LTS.h>
-#include <Memory/Tree/LTSTree.h>
-#include <Memory/Tree/Layer.h>
-#include <Physics/InitialField.h>
-#include <Solver/MultipleSimulations.h>
-=======
 #include "Physics/InitialField.h"
 #include "Solver/MultipleSimulations.h"
->>>>>>> 1c7b449f
 
 #include <array>
 #include <cstddef>
@@ -139,15 +120,12 @@
                          const GlobalData& globalData,
                          const seissol::geometry::MeshReader& meshReader,
                          LTS::Storage& storage) {
-  const auto& vertices = meshReader.getVertices();
-  const auto& elements = meshReader.getElements();
 
   constexpr auto QuadPolyDegree = ConvergenceOrder + 1;
   constexpr auto NumQuadPoints = QuadPolyDegree * QuadPolyDegree * QuadPolyDegree;
 
   const auto quadrature = seissol::quadrature::quadrature<Cell::Dim>(ConvergenceOrder + 1);
   const auto& quadraturePoints = quadrature.first;
-  const auto& quadratureWeights = quadrature.second;
 
   for (auto& layer : storage.leaves(Ghost)) {
 #if defined(_OPENMP) && !NVHPC_AVOID_OMP
@@ -202,7 +180,6 @@
                                       double time,
                                       const seissol::geometry::MeshReader& meshReader,
                                       bool needsTime) {
-  const auto& vertices = meshReader.getVertices();
   const auto& elements = meshReader.getElements();
 
   constexpr auto QuadPolyDegree = ConvergenceOrder + 1;
@@ -215,24 +192,13 @@
   {
     const auto quadrature = seissol::quadrature::quadrature<Cell::Dim>(QuadPolyDegree);
     const auto& quadraturePoints = quadrature.first;
-    const auto& quadratureWeights = quadrature.second;
 #ifdef _OPENMP
 #pragma omp parallel for schedule(static)
 #endif
     for (std::size_t elem = 0; elem < elements.size(); ++elem) {
       const auto transform = seissol::geometry::AffineTransform::fromMeshCell(elem, meshReader);
       for (size_t i = 0; i < NumQuadPoints; ++i) {
-<<<<<<< HEAD
         const auto transformed = transform.refToSpace(quadraturePoints[i]);
-=======
-        std::array<double, Cell::Dim> transformed{};
-        seissol::transformations::tetrahedronReferenceToGlobal(elementCoords[0],
-                                                               elementCoords[1],
-                                                               elementCoords[2],
-                                                               elementCoords[3],
-                                                               quadraturePoints[i],
-                                                               transformed.data());
->>>>>>> 1c7b449f
         for (std::size_t d = 0; d < Cell::Dim; ++d) {
           query.x(elem * NumQuadPoints + i, spaceStart + d) = transformed[d];
         }
