--- conflicted
+++ resolved
@@ -41,14 +41,8 @@
 #ifndef INITIALIZER_DR_H_
 #define INITIALIZER_DR_H_
 
-<<<<<<< HEAD
+#include "DynamicRupture/Misc.h"
 #include "IO/Instance/Checkpoint/CheckpointManager.hpp"
-#include "Initializer/typedefs.hpp"
-#include "Initializer/tree/LTSTree.hpp"
-#include "generated_code/tensor.h"
-=======
->>>>>>> 6212d6d0
-#include "DynamicRupture/Misc.h"
 #include "Initializer/tree/LTSTree.hpp"
 #include "Initializer/tree/Layer.hpp"
 #include "Initializer/typedefs.hpp"
@@ -163,7 +157,8 @@
 #endif
   }
 
-  virtual void registerCheckpointVariables(io::instance::checkpoint::CheckpointManager& manager, LTSTree* tree) {
+  virtual void registerCheckpointVariables(io::instance::checkpoint::CheckpointManager& manager,
+                                           LTSTree* tree) {
     manager.registerData("initialStressInFaultCS", tree, initialStressInFaultCS);
     manager.registerData("initialPressure", tree, initialPressure);
     manager.registerData("mu", tree, mu);
@@ -188,18 +183,7 @@
   Variable<real[dr::misc::numPaddedPoints]> cohesion;
   Variable<real[dr::misc::numPaddedPoints]> forcedRuptureTime;
 
-<<<<<<< HEAD
-    void addTo(initializer::LTSTree& tree) override {
-        seissol::initializer::DynamicRupture::addTo(tree);
-        LayerMask mask = LayerMask(Ghost);
-        tree.addVar(dC, mask, 1, MEMKIND_STANDARD, true);
-        tree.addVar(muS, mask, 1, MEMKIND_STANDARD, true);
-        tree.addVar(muD, mask, 1, MEMKIND_STANDARD, true);
-        tree.addVar(cohesion, mask,1, MEMKIND_STANDARD, true);
-        tree.addVar(forcedRuptureTime, mask, 1, MEMKIND_STANDARD, true);
-    }
-=======
-  virtual void addTo(LTSTree& tree) {
+  void addTo(LTSTree& tree) override {
     DynamicRupture::addTo(tree);
     LayerMask mask = LayerMask(Ghost);
     tree.addVar(dC, mask, 1, allocationModeDR(), true);
@@ -208,24 +192,19 @@
     tree.addVar(cohesion, mask, 1, allocationModeDR(), true);
     tree.addVar(forcedRuptureTime, mask, 1, allocationModeDR(), true);
   }
->>>>>>> 6212d6d0
 };
 
 struct LTSLinearSlipWeakeningBimaterial : public LTSLinearSlipWeakening {
   Variable<real[dr::misc::numPaddedPoints]> regularisedStrength;
 
-<<<<<<< HEAD
-  void addTo(initializer::LTSTree& tree) override {
-    seissol::initializer::LTSLinearSlipWeakening::addTo(tree);
-=======
-  virtual void addTo(LTSTree& tree) {
+  void addTo(LTSTree& tree) override {
     LTSLinearSlipWeakening::addTo(tree);
->>>>>>> 6212d6d0
     LayerMask mask = LayerMask(Ghost);
     tree.addVar(regularisedStrength, mask, 1, allocationModeDR());
   }
 
-  void registerCheckpointVariables(io::instance::checkpoint::CheckpointManager& manager, LTSTree* tree) override {
+  void registerCheckpointVariables(io::instance::checkpoint::CheckpointManager& manager,
+                                   LTSTree* tree) override {
     seissol::initializer::LTSLinearSlipWeakening::registerCheckpointVariables(manager, tree);
     manager.registerData("regularisedStrength", tree, regularisedStrength);
   }
@@ -236,20 +215,16 @@
   Variable<real[dr::misc::numPaddedPoints]> rsSl0;
   Variable<real[dr::misc::numPaddedPoints]> stateVariable;
 
-<<<<<<< HEAD
-  void addTo(initializer::LTSTree& tree) override {
-    seissol::initializer::DynamicRupture::addTo(tree);
-=======
-  virtual void addTo(LTSTree& tree) {
+  void addTo(LTSTree& tree) override {
     DynamicRupture::addTo(tree);
->>>>>>> 6212d6d0
     LayerMask mask = LayerMask(Ghost);
     tree.addVar(rsA, mask, 1, allocationModeDR(), true);
     tree.addVar(rsSl0, mask, 1, allocationModeDR(), true);
     tree.addVar(stateVariable, mask, 1, allocationModeDR());
   }
 
-  void registerCheckpointVariables(io::instance::checkpoint::CheckpointManager& manager, LTSTree* tree) override {
+  void registerCheckpointVariables(io::instance::checkpoint::CheckpointManager& manager,
+                                   LTSTree* tree) override {
     seissol::initializer::DynamicRupture::registerCheckpointVariables(manager, tree);
     manager.registerData("stateVariable", tree, stateVariable);
   }
@@ -258,13 +233,8 @@
 struct LTSRateAndStateFastVelocityWeakening : public LTSRateAndState {
   Variable<real[dr::misc::numPaddedPoints]> rsSrW;
 
-<<<<<<< HEAD
-  void addTo(initializer::LTSTree& tree) override {
-    seissol::initializer::LTSRateAndState::addTo(tree);
-=======
-  virtual void addTo(LTSTree& tree) {
+  void addTo(LTSTree& tree) override {
     LTSRateAndState::addTo(tree);
->>>>>>> 6212d6d0
     LayerMask mask = LayerMask(Ghost);
     tree.addVar(rsSrW, mask, 1, allocationModeDR(), true);
   }
@@ -282,13 +252,8 @@
   Variable<real[dr::misc::numPaddedPoints]> halfWidthShearZone;
   Variable<real[dr::misc::numPaddedPoints]> hydraulicDiffusivity;
 
-<<<<<<< HEAD
-  void addTo(initializer::LTSTree& tree) override {
-    seissol::initializer::LTSRateAndStateFastVelocityWeakening::addTo(tree);
-=======
-  virtual void addTo(LTSTree& tree) {
+  void addTo(LTSTree& tree) override {
     LTSRateAndStateFastVelocityWeakening::addTo(tree);
->>>>>>> 6212d6d0
     LayerMask mask = LayerMask(Ghost);
     tree.addVar(temperature, mask, Alignment, allocationModeDR());
     tree.addVar(pressure, mask, Alignment, allocationModeDR());
@@ -301,8 +266,10 @@
     tree.addVar(hydraulicDiffusivity, mask, Alignment, allocationModeDR(), true);
   }
 
-  void registerCheckpointVariables(io::instance::checkpoint::CheckpointManager& manager, LTSTree* tree) override {
-    seissol::initializer::LTSRateAndStateFastVelocityWeakening::registerCheckpointVariables(manager, tree);
+  void registerCheckpointVariables(io::instance::checkpoint::CheckpointManager& manager,
+                                   LTSTree* tree) override {
+    seissol::initializer::LTSRateAndStateFastVelocityWeakening::registerCheckpointVariables(manager,
+                                                                                            tree);
     manager.registerData("temperature", tree, temperature);
     manager.registerData("pressure", tree, pressure);
   }
@@ -313,13 +280,8 @@
   Variable<real[dr::misc::numPaddedPoints]> imposedSlipDirection2;
   Variable<real[dr::misc::numPaddedPoints]> onsetTime;
 
-<<<<<<< HEAD
-  void addTo(initializer::LTSTree& tree) override {
-    seissol::initializer::DynamicRupture::addTo(tree);
-=======
-  virtual void addTo(LTSTree& tree) {
+  void addTo(LTSTree& tree) override {
     DynamicRupture::addTo(tree);
->>>>>>> 6212d6d0
     LayerMask mask = LayerMask(Ghost);
     tree.addVar(imposedSlipDirection1, mask, 1, allocationModeDR(), true);
     tree.addVar(imposedSlipDirection2, mask, 1, allocationModeDR(), true);
@@ -331,13 +293,8 @@
   Variable<real[dr::misc::numPaddedPoints]> tauS;
   Variable<real[dr::misc::numPaddedPoints]> tauR;
 
-<<<<<<< HEAD
-  void addTo(initializer::LTSTree& tree) override {
-    seissol::initializer::LTSImposedSlipRates::addTo(tree);
-=======
-  virtual void addTo(LTSTree& tree) {
+  void addTo(LTSTree& tree) override {
     LTSImposedSlipRates::addTo(tree);
->>>>>>> 6212d6d0
     LayerMask mask = LayerMask(Ghost);
     tree.addVar(tauS, mask, 1, allocationModeDR(), true);
     tree.addVar(tauR, mask, 1, allocationModeDR(), true);
@@ -347,13 +304,8 @@
 struct LTSImposedSlipRatesGaussian : public LTSImposedSlipRates {
   Variable<real[dr::misc::numPaddedPoints]> riseTime;
 
-<<<<<<< HEAD
-  void addTo(initializer::LTSTree& tree) override {
-    seissol::initializer::LTSImposedSlipRates::addTo(tree);
-=======
-  virtual void addTo(LTSTree& tree) {
+  void addTo(LTSTree& tree) override {
     LTSImposedSlipRates::addTo(tree);
->>>>>>> 6212d6d0
     LayerMask mask = LayerMask(Ghost);
     tree.addVar(riseTime, mask, 1, allocationModeDR(), true);
   }
