/**
 * @file
 * This file is part of SeisSol.
 *
 * @author Carsten Uphoff (c.uphoff AT tum.de,
 *http://www5.in.tum.de/wiki/index.php/Carsten_Uphoff,_M.Sc.)
 *
 * @section LICENSE
 * Copyright (c) 2016, SeisSol Group
 * All rights reserved.
 *
 * Redistribution and use in source and binary forms, with or without
 * modification, are permitted provided that the following conditions are met:
 *
 * 1. Redistributions of source code must retain the above copyright notice,
 *    this list of conditions and the following disclaimer.
 *
 * 2. Redistributions in binary form must reproduce the above copyright notice,
 *    this list of conditions and the following disclaimer in the documentation
 *    and/or other materials provided with the distribution.
 *
 * 3. Neither the name of the copyright holder nor the names of its
 *    contributors may be used to endorse or promote products derived from this
 *    software without specific prior written permission.
 *
 * THIS SOFTWARE IS PROVIDED BY THE COPYRIGHT HOLDERS AND CONTRIBUTORS "AS IS"
 * AND ANY EXPRESS OR IMPLIED WARRANTIES, INCLUDING, BUT NOT LIMITED TO, THE
 * IMPLIED WARRANTIES OF MERCHANTABILITY AND FITNESS FOR A PARTICULAR PURPOSE
 * ARE DISCLAIMED. IN NO EVENT SHALL THE COPYRIGHT HOLDER OR CONTRIBUTORS BE
 * LIABLE FOR ANY DIRECT, INDIRECT, INCIDENTAL, SPECIAL, EXEMPLARY, OR
 * CONSEQUENTIAL DAMAGES (INCLUDING, BUT NOT LIMITED TO, PROCUREMENT OF
 * SUBSTITUTE GOODS OR SERVICES; LOSS OF USE, DATA, OR PROFITS; OR BUSINESS
 * INTERRUPTION) HOWEVER CAUSED AND ON ANY THEORY OF LIABILITY, WHETHER IN
 * CONTRACT, STRICT LIABILITY, OR TORT (INCLUDING NEGLIGENCE OR OTHERWISE)
 * ARISING IN ANY WAY OUT OF THE USE OF THIS SOFTWARE, EVEN IF ADVISED OF THE
 * POSSIBILITY OF SUCH DAMAGE.
 *
 * @section DESCRIPTION
 **/

#ifndef INITIALIZER_DR_H_
#define INITIALIZER_DR_H_

#include "DynamicRupture/Misc.h"
#include "IO/Instance/Checkpoint/CheckpointManager.h"
#include "Initializer/Tree/LTSTree.h"
#include "Initializer/Tree/Layer.h"
#include "Initializer/Typedefs.h"
#include "Parallel/Helper.h"
#include "Tree/Layer.h"
#include "generated_code/tensor.h"

namespace seissol::initializer {

inline auto allocationModeDR() {
#ifndef ACL_DEVICE
  return AllocationMode::HostOnly;
#else
  return useUSM() ? AllocationMode::HostDeviceUnified : AllocationMode::HostDeviceSplit;
#endif
}

struct DynamicRupture {
  public:
  virtual ~DynamicRupture() = default;
  Variable<real*> timeDerivativePlus;
  Variable<real*> timeDerivativeMinus;
  Variable<real*> timeDerivativePlusDevice;
  Variable<real*> timeDerivativeMinusDevice;
  Variable<real[tensor::QInterpolated::size()]> imposedStatePlus;
  Variable<real[tensor::QInterpolated::size()]> imposedStateMinus;
  Variable<DRGodunovData> godunovData;
  Variable<real[tensor::fluxSolver::size()]> fluxSolverPlus;
  Variable<real[tensor::fluxSolver::size()]> fluxSolverMinus;
  Variable<DRFaceInformation> faceInformation;
  Variable<model::IsotropicWaveSpeeds> waveSpeedsPlus;
  Variable<model::IsotropicWaveSpeeds> waveSpeedsMinus;
  Variable<DREnergyOutput> drEnergyOutput;

  Variable<seissol::dr::ImpedancesAndEta> impAndEta;
  Variable<seissol::dr::ImpedanceMatrices> impedanceMatrices;
  // size padded for vectorization
  // CS = coordinate system
  Variable<real[dr::misc::NumPaddedPoints][6]> initialStressInFaultCS;
  Variable<real[dr::misc::NumPaddedPoints][6]> nucleationStressInFaultCS;
  // will be always zero, if not using poroelasticity
  Variable<real[dr::misc::NumPaddedPoints]> initialPressure;
  Variable<real[dr::misc::NumPaddedPoints]> nucleationPressure;
  Variable<real[dr::misc::NumPaddedPoints]> mu;
  Variable<real[dr::misc::NumPaddedPoints]> accumulatedSlipMagnitude;
  Variable<real[dr::misc::NumPaddedPoints]>
      slip1; // slip at given fault node along local direction 1
  Variable<real[dr::misc::NumPaddedPoints]>
      slip2; // slip at given fault node along local direction 2
  Variable<real[dr::misc::NumPaddedPoints]> slipRateMagnitude;
  Variable<real[dr::misc::NumPaddedPoints]>
      slipRate1; // slip rate at given fault node along local direction 1
  Variable<real[dr::misc::NumPaddedPoints]>
      slipRate2; // slip rate at given fault node along local direction 2
  Variable<real[dr::misc::NumPaddedPoints]> ruptureTime;
  Variable<real[dr::misc::NumPaddedPoints]> dynStressTime;
  Variable<bool[dr::misc::NumPaddedPoints]> ruptureTimePending;
  Variable<bool[dr::misc::NumPaddedPoints]> dynStressTimePending;
  Variable<real[dr::misc::NumPaddedPoints]> peakSlipRate;
  Variable<real[dr::misc::NumPaddedPoints]> traction1;
  Variable<real[dr::misc::NumPaddedPoints]> traction2;
  Variable<real[ConvergenceOrder][tensor::QInterpolated::size()]> qInterpolatedPlus;
  Variable<real[ConvergenceOrder][tensor::QInterpolated::size()]> qInterpolatedMinus;

#ifdef ACL_DEVICE
  ScratchpadMemory idofsPlusOnDevice;
  ScratchpadMemory idofsMinusOnDevice;
#endif

  virtual void addTo(LTSTree& tree) {
    LayerMask mask = LayerMask(Ghost);
    tree.addVar(timeDerivativePlus, mask, 1, AllocationMode::HostOnly, true);
    tree.addVar(timeDerivativeMinus, mask, 1, AllocationMode::HostOnly, true);
    tree.addVar(timeDerivativePlusDevice, mask, 1, AllocationMode::HostOnly, true);
    tree.addVar(timeDerivativeMinusDevice, mask, 1, AllocationMode::HostOnly, true);
    tree.addVar(imposedStatePlus, mask, PagesizeHeap, allocationModeDR());
    tree.addVar(imposedStateMinus, mask, PagesizeHeap, allocationModeDR());
    tree.addVar(godunovData, mask, 1, allocationModeDR());
    tree.addVar(fluxSolverPlus, mask, 1, allocationModeDR());
    tree.addVar(fluxSolverMinus, mask, 1, allocationModeDR());
    tree.addVar(faceInformation, mask, 1, AllocationMode::HostOnly, true);
    tree.addVar(waveSpeedsPlus, mask, 1, allocationModeDR(), true);
    tree.addVar(waveSpeedsMinus, mask, 1, allocationModeDR(), true);
    tree.addVar(drEnergyOutput, mask, Alignment, allocationModeDR());
    tree.addVar(impAndEta, mask, 1, allocationModeDR(), true);
    tree.addVar(impedanceMatrices, mask, Alignment, allocationModeDR(), true);
    tree.addVar(initialStressInFaultCS, mask, 1, allocationModeDR());
    tree.addVar(nucleationStressInFaultCS, mask, 1, allocationModeDR(), true);
    tree.addVar(initialPressure, mask, 1, allocationModeDR());
    tree.addVar(nucleationPressure, mask, 1, allocationModeDR(), true);
    tree.addVar(ruptureTime, mask, 1, allocationModeDR());

    tree.addVar(ruptureTimePending, mask, 1, allocationModeDR());
    tree.addVar(dynStressTime, mask, 1, allocationModeDR());
    tree.addVar(dynStressTimePending, mask, 1, allocationModeDR());
    tree.addVar(mu, mask, 1, allocationModeDR());
    tree.addVar(accumulatedSlipMagnitude, mask, 1, allocationModeDR());
    tree.addVar(slip1, mask, 1, allocationModeDR());
    tree.addVar(slip2, mask, 1, allocationModeDR());
    tree.addVar(slipRateMagnitude, mask, 1, allocationModeDR());
    tree.addVar(slipRate1, mask, 1, allocationModeDR());
    tree.addVar(slipRate2, mask, 1, allocationModeDR());
    tree.addVar(peakSlipRate, mask, 1, allocationModeDR());
    tree.addVar(traction1, mask, 1, allocationModeDR());
    tree.addVar(traction2, mask, 1, allocationModeDR());
    tree.addVar(qInterpolatedPlus, mask, Alignment, allocationModeDR());
    tree.addVar(qInterpolatedMinus, mask, Alignment, allocationModeDR());

#ifdef ACL_DEVICE
    tree.addScratchpadMemory(idofsPlusOnDevice, 1, AllocationMode::DeviceOnly);
    tree.addScratchpadMemory(idofsMinusOnDevice, 1, AllocationMode::DeviceOnly);
#endif
  }

  virtual void registerCheckpointVariables(io::instance::checkpoint::CheckpointManager& manager,
                                           LTSTree* tree) {
    manager.registerData("initialStressInFaultCS", tree, initialStressInFaultCS);
    manager.registerData("initialPressure", tree, initialPressure);
    manager.registerData("mu", tree, mu);
    manager.registerData("slipRate1", tree, slipRate1);
    manager.registerData("slipRate2", tree, slipRate2);
    manager.registerData("accumulatedSlipMagnitude", tree, accumulatedSlipMagnitude);
    manager.registerData("slip1", tree, slip1);
    manager.registerData("slip2", tree, slip2);
    manager.registerData("peakSlipRate", tree, peakSlipRate);
    manager.registerData("ruptureTime", tree, ruptureTime);
    manager.registerData("ruptureTimePending", tree, ruptureTimePending);
    manager.registerData("dynStressTime", tree, dynStressTime);
    manager.registerData("dynStressTimePending", tree, dynStressTimePending);
    manager.registerData("drEnergyOutput", tree, drEnergyOutput);
  }
};

struct LTSLinearSlipWeakening : public DynamicRupture {
  Variable<real[dr::misc::NumPaddedPoints]> dC;
  Variable<real[dr::misc::NumPaddedPoints]> muS;
  Variable<real[dr::misc::NumPaddedPoints]> muD;
  Variable<real[dr::misc::NumPaddedPoints]> cohesion;
  Variable<real[dr::misc::NumPaddedPoints]> forcedRuptureTime;

  void addTo(LTSTree& tree) override {
    DynamicRupture::addTo(tree);
    LayerMask mask = LayerMask(Ghost);
    tree.addVar(dC, mask, 1, allocationModeDR(), true);
    tree.addVar(muS, mask, 1, allocationModeDR(), true);
    tree.addVar(muD, mask, 1, allocationModeDR(), true);
    tree.addVar(cohesion, mask, 1, allocationModeDR(), true);
    tree.addVar(forcedRuptureTime, mask, 1, allocationModeDR(), true);
  }
};

struct LTSLinearSlipWeakeningBimaterial : public LTSLinearSlipWeakening {
  Variable<real[dr::misc::NumPaddedPoints]> regularisedStrength;

  void addTo(LTSTree& tree) override {
    LTSLinearSlipWeakening::addTo(tree);
    LayerMask mask = LayerMask(Ghost);
    tree.addVar(regularisedStrength, mask, 1, allocationModeDR());
  }

  void registerCheckpointVariables(io::instance::checkpoint::CheckpointManager& manager,
                                   LTSTree* tree) override {
    seissol::initializer::LTSLinearSlipWeakening::registerCheckpointVariables(manager, tree);
    manager.registerData("regularisedStrength", tree, regularisedStrength);
  }
};

struct LTSRateAndState : public DynamicRupture {
  Variable<real[dr::misc::NumPaddedPoints]> rsA;
  Variable<real[dr::misc::NumPaddedPoints]> rsSl0;
  Variable<real[dr::misc::NumPaddedPoints]> stateVariable;

  void addTo(LTSTree& tree) override {
    DynamicRupture::addTo(tree);
    LayerMask mask = LayerMask(Ghost);
    tree.addVar(rsA, mask, 1, allocationModeDR(), true);
    tree.addVar(rsSl0, mask, 1, allocationModeDR(), true);
    tree.addVar(stateVariable, mask, 1, allocationModeDR());
  }

  void registerCheckpointVariables(io::instance::checkpoint::CheckpointManager& manager,
                                   LTSTree* tree) override {
    seissol::initializer::DynamicRupture::registerCheckpointVariables(manager, tree);
    manager.registerData("stateVariable", tree, stateVariable);
  }
};

struct LTSRateAndStateFastVelocityWeakening : public LTSRateAndState {
  Variable<real[dr::misc::NumPaddedPoints]> rsSrW;

  void addTo(LTSTree& tree) override {
    LTSRateAndState::addTo(tree);
    LayerMask mask = LayerMask(Ghost);
    tree.addVar(rsSrW, mask, 1, allocationModeDR(), true);
  }
};

struct LTSRateAndStateThermalPressurization : public LTSRateAndStateFastVelocityWeakening {

  Variable<real[dr::misc::NumPaddedPoints]> temperature;
  Variable<real[dr::misc::NumPaddedPoints]> pressure;
  Variable<real[dr::misc::NumPaddedPoints][seissol::dr::misc::NumTpGridPoints]> theta;
  Variable<real[dr::misc::NumPaddedPoints][seissol::dr::misc::NumTpGridPoints]> sigma;
  Variable<real[dr::misc::NumPaddedPoints][seissol::dr::misc::NumTpGridPoints]> thetaTmpBuffer;
  Variable<real[dr::misc::NumPaddedPoints][seissol::dr::misc::NumTpGridPoints]> sigmaTmpBuffer;
  Variable<real[dr::misc::NumPaddedPoints]> faultStrength;
  Variable<real[dr::misc::NumPaddedPoints]> halfWidthShearZone;
  Variable<real[dr::misc::NumPaddedPoints]> hydraulicDiffusivity;

  void addTo(LTSTree& tree) override {
    LTSRateAndStateFastVelocityWeakening::addTo(tree);
    LayerMask mask = LayerMask(Ghost);
    tree.addVar(temperature, mask, Alignment, allocationModeDR());
    tree.addVar(pressure, mask, Alignment, allocationModeDR());
    tree.addVar(theta, mask, Alignment, allocationModeDR(), true);
    tree.addVar(sigma, mask, Alignment, allocationModeDR(), true);
    tree.addVar(thetaTmpBuffer, mask, Alignment, allocationModeDR(), true);
    tree.addVar(sigmaTmpBuffer, mask, Alignment, allocationModeDR(), true);
    tree.addVar(faultStrength, mask, Alignment, allocationModeDR(), true);
    tree.addVar(halfWidthShearZone, mask, Alignment, allocationModeDR(), true);
    tree.addVar(hydraulicDiffusivity, mask, Alignment, allocationModeDR(), true);
  }

  void registerCheckpointVariables(io::instance::checkpoint::CheckpointManager& manager,
                                   LTSTree* tree) override {
    seissol::initializer::LTSRateAndStateFastVelocityWeakening::registerCheckpointVariables(manager,
                                                                                            tree);
    manager.registerData("temperature", tree, temperature);
    manager.registerData("pressure", tree, pressure);
  }
};

struct LTSImposedSlipRates : public DynamicRupture {
  Variable<real[dr::misc::NumPaddedPoints]> imposedSlipDirection1;
  Variable<real[dr::misc::NumPaddedPoints]> imposedSlipDirection2;
  Variable<real[dr::misc::NumPaddedPoints]> onsetTime;

  void addTo(LTSTree& tree) override {
    DynamicRupture::addTo(tree);
    LayerMask mask = LayerMask(Ghost);
    tree.addVar(imposedSlipDirection1, mask, 1, allocationModeDR(), true);
    tree.addVar(imposedSlipDirection2, mask, 1, allocationModeDR(), true);
    tree.addVar(onsetTime, mask, 1, allocationModeDR(), true);
  }
};

struct LTSImposedSlipRatesYoffe : public LTSImposedSlipRates {
  Variable<real[dr::misc::NumPaddedPoints]> tauS;
  Variable<real[dr::misc::NumPaddedPoints]> tauR;

  void addTo(LTSTree& tree) override {
    LTSImposedSlipRates::addTo(tree);
    LayerMask mask = LayerMask(Ghost);
    tree.addVar(tauS, mask, 1, allocationModeDR(), true);
    tree.addVar(tauR, mask, 1, allocationModeDR(), true);
  }
};

struct LTSImposedSlipRatesGaussian : public LTSImposedSlipRates {
  Variable<real[dr::misc::NumPaddedPoints]> riseTime;

  void addTo(LTSTree& tree) override {
    LTSImposedSlipRates::addTo(tree);
    LayerMask mask = LayerMask(Ghost);
    tree.addVar(riseTime, mask, 1, allocationModeDR(), true);
  }
};

<<<<<<< HEAD
struct LTSAdjointRSF : public DynamicRupture {
  Variable<real[dr::misc::NumPaddedPoints]> rsA;
  Variable<real[dr::misc::NumPaddedPoints]> rsSl0;
  Variable<real[dr::misc::NumPaddedPoints]> stateVariable;

  virtual void addTo(LTSTree& tree) {
    DynamicRupture::addTo(tree);
    LayerMask mask = LayerMask(Ghost);
    tree.addVar(rsA, mask, 1, allocationModeDR(), true);
    tree.addVar(rsSl0, mask, 1, allocationModeDR(), true);
    tree.addVar(stateVariable, mask, 1, allocationModeDR());
  }
};

struct LTSAdjointRSFFastVelWeakening : public LTSAdjointRSF {
  Variable<real[dr::misc::NumPaddedPoints]> rsSrW;

  virtual void addTo(LTSTree& tree) {
    LTSAdjointRSF::addTo(tree);
    LayerMask mask = LayerMask(Ghost);
    tree.addVar(rsSrW, mask, 1, allocationModeDR(), true);
  }
};
=======
struct LTSImposedSlipRatesDelta : public LTSImposedSlipRates {};
>>>>>>> fb5f76a0

} // namespace seissol::initializer

#endif // INITIALIZER_DR_H_<|MERGE_RESOLUTION|>--- conflicted
+++ resolved
@@ -311,7 +311,6 @@
   }
 };
 
-<<<<<<< HEAD
 struct LTSAdjointRSF : public DynamicRupture {
   Variable<real[dr::misc::NumPaddedPoints]> rsA;
   Variable<real[dr::misc::NumPaddedPoints]> rsSl0;
@@ -335,9 +334,8 @@
     tree.addVar(rsSrW, mask, 1, allocationModeDR(), true);
   }
 };
-=======
+
 struct LTSImposedSlipRatesDelta : public LTSImposedSlipRates {};
->>>>>>> fb5f76a0
 
 } // namespace seissol::initializer
 
