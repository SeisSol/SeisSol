--- conflicted
+++ resolved
@@ -92,13 +92,10 @@
   //CS = coordinate system
   Variable<real[dr::misc::numPaddedPoints][6]> initialStressInFaultCS;
   Variable<real[dr::misc::numPaddedPoints][6]> nucleationStressInFaultCS;
-<<<<<<< HEAD
   Variable<real[dr::misc::numPaddedPoints][6]> nucleationStressInFaultCS2;
-=======
   // will be always zero, if not using poroelasticity
   Variable<real[dr::misc::numPaddedPoints]> initialPressure;
   Variable<real[dr::misc::numPaddedPoints]> nucleationPressure;
->>>>>>> 829f5e25
   Variable<real[dr::misc::numPaddedPoints]> mu;
   Variable<real[dr::misc::numPaddedPoints]> accumulatedSlipMagnitude;
   Variable<real[dr::misc::numPaddedPoints]> slip1; // slip at given fault node along local direction 1
@@ -138,12 +135,9 @@
     tree.addVar(      impedanceMatrices,              mask,                 1,      MEMKIND_STANDARD );
     tree.addVar(      initialStressInFaultCS,         mask,                 1,      MEMKIND_STANDARD );
     tree.addVar(      nucleationStressInFaultCS,      mask,                 1,      MEMKIND_STANDARD );
-<<<<<<< HEAD
     tree.addVar(      nucleationStressInFaultCS2,     mask,                 1,      MEMKIND_STANDARD );
-=======
     tree.addVar(      initialPressure,                mask,                 1,      MEMKIND_STANDARD );
     tree.addVar(      nucleationPressure,             mask,                 1,      MEMKIND_STANDARD );
->>>>>>> 829f5e25
     tree.addVar(      ruptureTime,                    mask,                 1,      MEMKIND_STANDARD );
 
     tree.addVar(ruptureTimePending, mask, 1, MEMKIND_STANDARD);
