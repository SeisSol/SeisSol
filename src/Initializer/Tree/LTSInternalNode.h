--- conflicted
+++ resolved
@@ -191,10 +191,6 @@
   }
 };
 
-<<<<<<< HEAD
-#endif // SEISSOL_SRC_INITIALIZER_TREE_LTSINTERNALNODE_H_
-=======
 } // namespace seissol::initializer
 
-#endif
->>>>>>> 65edc0dd
+#endif // SEISSOL_SRC_INITIALIZER_TREE_LTSINTERNALNODE_H_