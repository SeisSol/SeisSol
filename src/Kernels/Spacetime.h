// SPDX-FileCopyrightText: 2013 SeisSol Group
// SPDX-FileCopyrightText: 2014-2015 Intel Corporation
//
// SPDX-License-Identifier: BSD-3-Clause
// SPDX-LicenseComments: Full text under /LICENSE and /LICENSES/
//
// SPDX-FileContributor: Author lists in /AUTHORS and /CITATION.cff
// SPDX-FileContributor: Alexander Breuer
// SPDX-FileContributor: Alexander Heinecke (Intel Corp.)

#ifndef SEISSOL_SRC_KERNELS_SPACETIME_H_
#define SEISSOL_SRC_KERNELS_SPACETIME_H_

#include "GeneratedCode/tensor.h"
#include "Initializer/Typedefs.h"
#include "Kernels/Common.h"
#include "Kernels/Interface.h"
#include "Kernels/Kernel.h"
#include "Numerical/BasisFunction.h"
#include "Parallel/Runtime/Stream.h"

#include <cassert>
#include <limits>
#include <memory>

namespace seissol::kernels {

template <typename Cfg>
class SpacetimeKernel : public Kernel {
  public:
  using real = Real<Cfg>;

  ~SpacetimeKernel() override = default;

  /**
    @brief Compute the space-time evolution (a.k.a. "derivatives") from the given DOFs.

    Includes an inline time integration; as that's needed for most subsequent operations.

    @param coeffs The time basis coefficients used for the integrated integration.
    @param timeStepWidth The size of the current timestep
    @param timeIntegrated Output: time integration data.
    @param timeDerivativesOrSTP Output: space-time evoluion.
  */
  virtual void computeAder(const real* coeffs,
                           double timeStepWidth,
                           LTS::Ref<Cfg>& data,
                           LocalTmp<Cfg>& tmp,
                           real timeIntegrated[tensor::I<Cfg>::size()],
                           real* timeDerivativesOrSTP = nullptr,
                           bool updateDisplacement = false) = 0;

  virtual void computeBatchedAder(const real* coeffs,
                                  double timeStepWidth,
<<<<<<< HEAD
                                  LocalTmp<Cfg>& tmp,
                                  ConditionalPointersToRealsTable& dataTable,
                                  ConditionalMaterialTable& materialTable,
=======
                                  LocalTmp& tmp,
                                  recording::ConditionalPointersToRealsTable& dataTable,
                                  recording::ConditionalMaterialTable& materialTable,
>>>>>>> 0c079542
                                  bool updateDisplacement,
                                  seissol::parallel::runtime::StreamRuntime& runtime) = 0;

  virtual void flopsAder(std::uint64_t& nonZeroFlops, std::uint64_t& hardwareFlops) = 0;

  virtual std::uint64_t bytesAder() = 0;
};

} // namespace seissol::kernels

#endif // SEISSOL_SRC_KERNELS_SPACETIME_H_<|MERGE_RESOLUTION|>--- conflicted
+++ resolved
@@ -52,15 +52,9 @@
 
   virtual void computeBatchedAder(const real* coeffs,
                                   double timeStepWidth,
-<<<<<<< HEAD
                                   LocalTmp<Cfg>& tmp,
-                                  ConditionalPointersToRealsTable& dataTable,
-                                  ConditionalMaterialTable& materialTable,
-=======
-                                  LocalTmp& tmp,
                                   recording::ConditionalPointersToRealsTable& dataTable,
                                   recording::ConditionalMaterialTable& materialTable,
->>>>>>> 0c079542
                                   bool updateDisplacement,
                                   seissol::parallel::runtime::StreamRuntime& runtime) = 0;
 
