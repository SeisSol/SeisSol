// SPDX-FileCopyrightText: 2013 SeisSol Group
// SPDX-FileCopyrightText: 2014-2015 Intel Corporation
//
// SPDX-License-Identifier: BSD-3-Clause
// SPDX-LicenseComments: Full text under /LICENSE and /LICENSES/
//
// SPDX-FileContributor: Author lists in /AUTHORS and /CITATION.cff
// SPDX-FileContributor: Alexander Breuer
// SPDX-FileContributor: Alexander Heinecke (Intel Corp.)

#ifndef SEISSOL_SRC_KERNELS_SPACETIME_H_
#define SEISSOL_SRC_KERNELS_SPACETIME_H_

#include "Initializer/Typedefs.h"
#include "Kernels/Common.h"
#include "Kernels/Interface.h"
#include "Numerical/BasisFunction.h"
#include "generated_code/tensor.h"
#include <Kernels/Kernel.h>
#include <Parallel/Runtime/Stream.h>
#include <cassert>
#include <limits>
#include <memory>

namespace seissol::kernels {

class SpacetimeKernel : public Kernel {
  public:
  ~SpacetimeKernel() override = default;
<<<<<<< HEAD
  virtual void computeAder(double timeStepWidth,
                           LTS::Ref& data,
=======

  /**
    @brief Compute the space-time evolution (a.k.a. "derivatives") from the given DOFs.

    Includes an inline time integration; as that's needed for most subsequent operations.

    @param coeffs The time basis coefficients used for the integrated integration.
    @param timeStepWidth The size of the current timestep
    @param timeIntegrated Output: time integration data.
    @param timeDerivativesOrSTP Output: space-time evoluion.
  */
  virtual void computeAder(const real* coeffs,
                           double timeStepWidth,
                           LocalData& data,
>>>>>>> 4defb1ff
                           LocalTmp& tmp,
                           real timeIntegrated[tensor::I::size()],
                           real* timeDerivativesOrSTP = nullptr,
                           bool updateDisplacement = false) = 0;

  virtual void computeBatchedAder(const real* coeffs,
                                  double timeStepWidth,
                                  LocalTmp& tmp,
                                  ConditionalPointersToRealsTable& dataTable,
                                  ConditionalMaterialTable& materialTable,
                                  bool updateDisplacement,
                                  seissol::parallel::runtime::StreamRuntime& runtime) = 0;

  virtual void flopsAder(std::uint64_t& nonZeroFlops, std::uint64_t& hardwareFlops) = 0;

  virtual std::uint64_t bytesAder() = 0;
};

} // namespace seissol::kernels

#endif // SEISSOL_SRC_KERNELS_SPACETIME_H_<|MERGE_RESOLUTION|>--- conflicted
+++ resolved
@@ -27,10 +27,6 @@
 class SpacetimeKernel : public Kernel {
   public:
   ~SpacetimeKernel() override = default;
-<<<<<<< HEAD
-  virtual void computeAder(double timeStepWidth,
-                           LTS::Ref& data,
-=======
 
   /**
     @brief Compute the space-time evolution (a.k.a. "derivatives") from the given DOFs.
@@ -44,8 +40,7 @@
   */
   virtual void computeAder(const real* coeffs,
                            double timeStepWidth,
-                           LocalData& data,
->>>>>>> 4defb1ff
+                           LTS::Ref& data,
                            LocalTmp& tmp,
                            real timeIntegrated[tensor::I::size()],
                            real* timeDerivativesOrSTP = nullptr,
