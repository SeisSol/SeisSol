--- conflicted
+++ resolved
@@ -27,14 +27,9 @@
 class SpacetimeKernel : public Kernel {
   public:
   ~SpacetimeKernel() override = default;
-<<<<<<< HEAD
-  virtual void computeAder(double timeStepWidth,
-                           LTS::Ref& data,
-=======
   virtual void computeAder(const real* coeffs,
                            double timeStepWidth,
-                           LocalData& data,
->>>>>>> 08e63bd2
+                           LTS::Ref& data,
                            LocalTmp& tmp,
                            real timeIntegrated[tensor::I::size()],
                            real* timeDerivativesOrSTP = nullptr,
