--- conflicted
+++ resolved
@@ -15,10 +15,6 @@
 #include "Parallel/Runtime/Stream.h"
 #include "SourceTerm/Typedefs.h"
 #include <Equations/Datastructures.h>
-<<<<<<< HEAD
-#include <GeneratedCode/init.h>
-=======
->>>>>>> af7df1d3
 #include <Memory/MemoryAllocator.h>
 #include <Solver/MultipleSimulations.h>
 
@@ -51,7 +47,6 @@
  * @param sample Pointer to sample
  * @param sampleSize Size of the sample
  */
-<<<<<<< HEAD
 template <typename RealT>
 SEISSOL_HOSTDEVICE inline RealT computeSampleTimeIntegral(double from,
                                                           double to,
@@ -59,14 +54,6 @@
                                                           const double samplingInterval,
                                                           const RealT* __restrict sample,
                                                           ssize_t sampleSize) {
-=======
-SEISSOL_HOSTDEVICE inline real computeSampleTimeIntegral(double from,
-                                                         double to,
-                                                         const double onsetTime,
-                                                         const double samplingInterval,
-                                                         const real* __restrict sample,
-                                                         ssize_t sampleSize) {
->>>>>>> af7df1d3
   const auto integrate = [&samplingInterval, &sample](ssize_t index, double tFrom, double tTo) {
     /* We have f(t) = S0 (t1 - t) / dt + S1 (t - t0) / dt, hence
      * int f(t) dt =  S0 (t1 t - 0.5 t^2) / dt + S1 (0.5 t^2 - t0 t) / dt + const, thus
@@ -120,7 +107,6 @@
 }
 
 // workaround for NVHPC (using constexpr arrays directly caused errors in 24.01)
-<<<<<<< HEAD
 template <typename Cfg>
 constexpr std::size_t QSpan =
     init::Q<Cfg>::Stop[multisim::BasisDim<Cfg>] - init::Q<Cfg>::Start[multisim::BasisDim<Cfg>];
@@ -139,62 +125,32 @@
     dofsAccessor(Real<Cfg>* __restrict dofs, std::uint32_t k, std::uint32_t t, std::uint32_t f) {
   if constexpr (seissol::multisim::MultisimEnabled<Cfg>) {
     return dofs[(k + t * QSpan<Cfg>)*QMultiSpan<Cfg> + f];
-=======
-constexpr std::size_t QSpan = init::Q::Stop[multisim::BasisFunctionDimension] -
-                              init::Q::Start[multisim::BasisFunctionDimension];
-constexpr std::size_t QMultiSpan = init::Q::Stop[0] - init::Q::Start[0];
-constexpr std::size_t MomentFsrmSpan = tensor::update::Shape[0];
-constexpr std::size_t MInvJInvPhisAtSourcesSpan = tensor::mInvJInvPhisAtSources::Shape[0];
-
-constexpr std::size_t Quantities = MomentFsrmSpan;
-
-SEISSOL_HOSTDEVICE constexpr auto&
-    dofsAccessor(real* __restrict dofs, std::uint32_t k, std::uint32_t t, std::uint32_t f) {
-  if constexpr (seissol::multisim::MultisimEnabled) {
-    return dofs[(k + t * QSpan) * QMultiSpan + f];
->>>>>>> af7df1d3
   } else {
     return dofs[k + t * QSpan<Cfg>];
   }
 }
 
-<<<<<<< HEAD
 template <typename Cfg, std::uint32_t Block>
-=======
-template <std::uint32_t Block>
->>>>>>> af7df1d3
 SEISSOL_HOSTDEVICE inline void pointSourceKernelDevice(
     std::uint32_t thread,
     std::size_t index,
     double from,
     double to,
     sourceterm::CellToPointSourcesMapping* __restrict mappingPtr,
-<<<<<<< HEAD
     const seissol::memory::AlignedArray<
         Real<Cfg>,
         tensor::mInvJInvPhisAtSources<Cfg>::size()>* __restrict mInvJInvPhisAtSources,
     const std::uint32_t* __restrict simulationIndex,
     const Real<Cfg>* __restrict tensor,
-=======
-    const seissol::memory::
-        AlignedArray<real, tensor::mInvJInvPhisAtSources::size()>* __restrict mInvJInvPhisAtSources,
-    const std::uint32_t* __restrict simulationIndex,
-    const real* __restrict tensor,
->>>>>>> af7df1d3
     const double* __restrict onsetTime,
     const double* __restrict samplingInterval,
     const std::size_t* __restrict sampleRange,
     const std::size_t* __restrict sampleOffsets,
-<<<<<<< HEAD
     const Real<Cfg>* __restrict sample) {
-=======
-    const real* __restrict sample) {
->>>>>>> af7df1d3
   const auto startSource = mappingPtr[index].pointSourcesOffset;
   const auto endSource =
       mappingPtr[index].pointSourcesOffset + mappingPtr[index].numberOfPointSources;
 
-<<<<<<< HEAD
   auto* __restrict dofs = reinterpret_cast<Real<Cfg>*>(mappingPtr[index].dofs);
   for (std::size_t source = startSource; source < endSource; ++source) {
     const auto base = sampleRange[source];
@@ -203,16 +159,6 @@
     const auto* __restrict tensorLocal = tensor + base * Quantities<Cfg>;
 
     std::array<Real<Cfg>, Quantities<Cfg>> update{};
-=======
-  auto* __restrict dofs = mappingPtr[index].dofs;
-  for (std::size_t source = startSource; source < endSource; ++source) {
-    const auto base = sampleRange[source];
-    const std::uint32_t localSamples = sampleRange[source + 1] - base;
-
-    const auto* __restrict tensorLocal = tensor + base * Quantities;
-
-    std::array<real, Quantities> update{};
->>>>>>> af7df1d3
 
 #pragma unroll 3
     for (std::uint32_t i = 0; i < localSamples; ++i) {
@@ -222,26 +168,15 @@
           from, to, onsetTime[source], samplingInterval[source], sample + o0, o1 - o0);
 
 #pragma unroll
-<<<<<<< HEAD
       for (std::uint32_t t = 0; t < Quantities<Cfg>; ++t) {
         update[t] += slip * tensorLocal[t + i * Quantities<Cfg>];
-=======
-      for (std::uint32_t t = 0; t < Quantities; ++t) {
-        update[t] += slip * tensorLocal[t + i * Quantities];
->>>>>>> af7df1d3
       }
     }
 
 #pragma unroll
-<<<<<<< HEAD
     for (std::uint32_t t = 0; t < Quantities<Cfg>; ++t) {
       for (std::uint32_t k = thread; k < MInvJInvPhisAtSourcesSpan<Cfg>; k += Block) {
         dofsAccessor<Cfg>(dofs, k, t, simulationIndex[source]) +=
-=======
-    for (std::uint32_t t = 0; t < Quantities; ++t) {
-      for (std::uint32_t k = thread; k < MInvJInvPhisAtSourcesSpan; k += Block) {
-        dofsAccessor(dofs, k, t, simulationIndex[source]) +=
->>>>>>> af7df1d3
             mInvJInvPhisAtSources[source][k] * update[t];
       }
     }
