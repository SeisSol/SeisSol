// Copyright (c) 2015-2020 SeisSol Group
// Copyright (C) 2023 Intel Corporation
// SPDX-License-Identifier: BSD-3-Clause

#ifndef KERNELS_POINTSOURCECLUSTER_H_
#define KERNELS_POINTSOURCECLUSTER_H_

#include "Kernels/precision.hpp"
#include "Numerical_aux/Functions.h"
#include "SourceTerm/typedefs.hpp"

#include <algorithm>
#include <cmath>
#include <cstdint>

namespace seissol::kernels {
class PointSourceCluster {
  public:
  virtual ~PointSourceCluster() = default;
  virtual void addTimeIntegratedPointSources(double from, double to) = 0;
  virtual unsigned size() const = 0;
};

/**
 * @brief Integrate sample in time
 *
 * @param from Integration start time
 * @param to Integration end time
 * @param onsetTime Onset time of sample
 * @param samplingInterval Interval length (inverse of sampling rate)
 * @param sample Pointer to sample
 * @param sampleSize Size of the sample
 */
template <typename MathFunctions = seissol::functions::HostStdFunctions>
inline real computeSampleTimeIntegral(double from,
                                      double to,
                                      double const onsetTime,
                                      double const samplingInterval,
                                      real* sample,
                                      std::size_t sampleSize) {
  auto const integrate = [&samplingInterval, &sample](std::size_t index, double tFrom, double tTo) {
    /* We have f(t) = S0 (t1 - t) / dt + S1 (t - t0) / dt, hence
     * int f(t) dt =  S0 (t1 t - 0.5 t^2) / dt + S1 (0.5 t^2 - t0 t) / dt + const, thus
     * int_tFrom^tTo f(t) dt = S0 (t1 (tTo - tFrom) - 0.5 (tTo^2 - tFrom^2)) / dt
     *                       + S1 (0.5 (tTo^2 - tFrom^2) - t0 (tTo - tFrom)) / dt
     */
    auto const t0 = index * samplingInterval;
    auto const t1 = t0 + samplingInterval;
    auto const S0 = sample[index];
    auto const S1 = sample[index + 1];
    auto const tdiff = tTo - tFrom;
    auto const tdiff2 = 0.5 * (tTo * tTo - tFrom * tFrom);
    return (S0 * (t1 * tdiff - tdiff2) + S1 * (tdiff2 - t0 * tdiff)) / samplingInterval;
  };

  if (sampleSize == 0) {
    return 0.0;
  }

  // Shift time such that t = 0 corresponds to onsetTime
  from -= onsetTime;
  to -= onsetTime;
  // Adjust integration interval to sample time interval
  // Sample is implicitly zero outside of sample time interval
  from = MathFunctions::max(from, 0.0);
  to = MathFunctions::min(to, (sampleSize - 1) * samplingInterval);

  // j_{from} := \argmax_j s.t. t_{from} >= j*dt = floor[t_{from} / dt]
  long fromIndex = MathFunctions::floor(from / samplingInterval);
  // j_{to}   := \argmin_j s.t. t_{to}   <= j*dt =  ceil[t_{to}   / dt]
<<<<<<< HEAD
  long toIndex = -static_cast<long>(-to / samplingInterval);
=======
  long toIndex = MathFunctions::ceil(to / samplingInterval);
>>>>>>> d8873f62

  fromIndex = MathFunctions::max(0l, fromIndex);
  toIndex = MathFunctions::min(static_cast<long>(sampleSize) - 1, toIndex);
  // Return zero if there is no overlap between integration interval and sample time interval
  if (fromIndex >= toIndex) {
    return 0.0;
  }

  if (toIndex - fromIndex == 1l) {
    return integrate(fromIndex, from, to);
  }

  real integral = 0.0;
  integral += integrate(fromIndex, from, (fromIndex + 1) * samplingInterval);
  for (auto j = fromIndex + 1; j < toIndex - 1; ++j) {
    integral += 0.5 * samplingInterval * (sample[j] + sample[j + 1]);
  }
  integral += integrate(toIndex - 1, (toIndex - 1) * samplingInterval, to);
  return integral;
}

} // namespace seissol::kernels

#endif // KERNELS_POINTSOURCECLUSTER_H_<|MERGE_RESOLUTION|>--- conflicted
+++ resolved
@@ -68,11 +68,7 @@
   // j_{from} := \argmax_j s.t. t_{from} >= j*dt = floor[t_{from} / dt]
   long fromIndex = MathFunctions::floor(from / samplingInterval);
   // j_{to}   := \argmin_j s.t. t_{to}   <= j*dt =  ceil[t_{to}   / dt]
-<<<<<<< HEAD
-  long toIndex = -static_cast<long>(-to / samplingInterval);
-=======
   long toIndex = MathFunctions::ceil(to / samplingInterval);
->>>>>>> d8873f62
 
   fromIndex = MathFunctions::max(0l, fromIndex);
   toIndex = MathFunctions::min(static_cast<long>(sampleSize) - 1, toIndex);
