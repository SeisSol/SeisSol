// SPDX-FileCopyrightText: 2014 SeisSol Group
//
// SPDX-License-Identifier: BSD-3-Clause
// SPDX-LicenseComments: Full text under /LICENSE and /LICENSES/
//
// SPDX-FileContributor: Author lists in /AUTHORS and /CITATION.cff
// SPDX-FileContributor: Alexander Breuer
// SPDX-FileContributor: Carsten Uphoff

#ifndef SEISSOL_SRC_KERNELS_COMMON_H_
#define SEISSOL_SRC_KERNELS_COMMON_H_

#include "Common/Constants.h"
#include "GeneratedCode/init.h"
#include "GeneratedCode/kernel.h"
#include "Kernels/Precision.h"
#include <Alignment.h>
#include <Common/Typedefs.h>
#include <algorithm>
#include <cassert>
#include <type_traits>
#include <utility>

/**
 * Uses SFINAE to generate the following functions:
 *
 * has_NAME<T>::value -> true if class T has member NAME and false otherwise
 * set_NAME<T>(kernel, ptr) -> sets kernel.NAME = ptr if class T has member NAME and does nothing
 * otherwise get_static_ptr_NAME<T>() returns &T::NAME[0] if class T has member NAME and nullptr
 * otherwise get_ptr_NAME<T>(T& obj) returns &obj.NAME[0] if class T has member NAME and nullptr
 * otherwise
 */
#define GENERATE_HAS_MEMBER(NAME)                                                                  \
  namespace seissol::kernels {                                                                     \
  template <typename T>                                                                            \
  struct has_##NAME {                                                                              \
    template <typename U>                                                                          \
    static constexpr decltype(std::declval<U>().NAME, bool()) test(int) {                          \
      return true;                                                                                 \
    }                                                                                              \
    template <typename U>                                                                          \
    static constexpr bool test(...) {                                                              \
      return false;                                                                                \
    }                                                                                              \
    static constexpr bool value = test<T>(int());                                                  \
  };                                                                                               \
  template <class T>                                                                               \
  auto set_##NAME(T& kernel, decltype(T::NAME) ptr) ->                                             \
      typename std::enable_if<has_##NAME<T>::value>::type {                                        \
    kernel.NAME = ptr;                                                                             \
  }                                                                                                \
  template <class T>                                                                               \
  auto set_##NAME(T&, void*) -> typename std::enable_if<!has_##NAME<T>::value>::type {}            \
  template <class T>                                                                               \
  constexpr auto get_static_ptr_##NAME() ->                                                        \
      typename std::enable_if<has_##NAME<T>::value, decltype(&T::NAME[0])>::type {                 \
    return &T::NAME[0];                                                                            \
  }                                                                                                \
  template <class T>                                                                               \
  constexpr auto get_static_ptr_##NAME() ->                                                        \
      typename std::enable_if<!has_##NAME<T>::value, void*>::type {                                \
    return nullptr;                                                                                \
  }                                                                                                \
  template <class T>                                                                               \
  constexpr auto get_ptr_##NAME(T& obj) ->                                                         \
      typename std::enable_if<has_##NAME<T>::value, decltype(&obj.NAME[0])>::type {                \
    return &obj.NAME[0];                                                                           \
  }                                                                                                \
  template <class T>                                                                               \
  constexpr auto get_ptr_##NAME(T&) ->                                                             \
      typename std::enable_if<!has_##NAME<T>::value, void*>::type {                                \
    return nullptr;                                                                                \
  }                                                                                                \
  }

namespace seissol {
namespace kernels {
/**
 * Gets the number of basis functions for the given convergence order.
 *
 * @param convergenceOrder convergence order.
 * @return number of basis funcitons.
 **/
constexpr std::size_t getNumberOfBasisFunctions(std::size_t convergenceOrder) {
  return convergenceOrder * (convergenceOrder + 1) * (convergenceOrder + 2) / 6;
}

/**
 * Gets the number of aligned reals, i.e. the number padded to the size of the alignment.
 *
 * @param alignment alignment in bytes.
 * @return aligned number of reals.
 **/
template <typename RealT>
constexpr std::size_t getNumberOfAlignedReals(std::size_t numberOfReals,
                                              std::size_t alignment = Vectorsize) {
  // in principle, we could simplify this formula by substituting alignment = alignment /
  // sizeof(real). However, this will cause errors, if alignment is not dividable by sizeof(real)
  // which could happen e.g. if alignment < sizeof(real), or if we have real == long double (if
  // there is ever such a use case, and if the alignment then still makes much sense).
  return (numberOfReals * sizeof(RealT) +
          (alignment - (numberOfReals * sizeof(RealT)) % alignment) % alignment) /
         sizeof(RealT);
}

/**
 * Get the # of basis functions aligned to the given boundaries.
 *
 * @param convergenceOrder convergence order.
 * @param alignment alignment in bytes.
 * @return aligned number of basis functions.
 **/
template <typename RealT>
constexpr std::size_t getNumberOfAlignedBasisFunctions(std::size_t convergenceOrder,
                                                       std::size_t alignment = Vectorsize) {
  // return (numberOfBasisFunctions(O) * REAL_BYTES + (ALIGNMENT - (numberOfBasisFunctions(O) *
  // REAL_BYTES) % ALIGNMENT) % ALIGNMENT) / REAL_BYTES
<<<<<<< HEAD
  std::size_t numberOfBasisFunctions = getNumberOfBasisFunctions(convergenceOrder);
=======
  const auto numberOfBasisFunctions = getNumberOfBasisFunctions(convergenceOrder);
>>>>>>> 86cfbd80
  return getNumberOfAlignedReals<RealT>(numberOfBasisFunctions);
}

/**
 * Get the # of derivatives of basis functions aligned to the given boundaries.
 *
 * @param convergenceOrder convergence order.
 * @param alignment alignment in bytes.
 * @return aligned number of basis functions.
 **/
template <typename RealT>
constexpr std::size_t
    getNumberOfAlignedDerivativeBasisFunctions(std::size_t convergenceOrder,
                                               std::size_t alignment = Vectorsize) {
  return (convergenceOrder > 0)
             ? getNumberOfAlignedBasisFunctions<RealT>(convergenceOrder) +
                   getNumberOfAlignedDerivativeBasisFunctions<RealT>(convergenceOrder - 1)
             : 0;
}

/**
 * uses SFINAE to check if class T has a size() function.
 */
template <typename T>
struct HasSize {
  template <typename U>
  static constexpr decltype(std::declval<U>().size(), bool()) test(int /*unused*/) {
    return true;
  }
  template <typename U>
  static constexpr bool test(...) {
    return false;
  }
  static constexpr bool Value = test<T>(int());
};

/**
 * returns T::size() if T has size function and 0 otherwise
 */
template <class T>
constexpr auto size() -> std::enable_if_t<HasSize<T>::Value, unsigned> {
  return T::size();
}
template <class T>
constexpr auto size() -> std::enable_if_t<!HasSize<T>::Value, unsigned> {
  return 0;
}
} // namespace kernels

constexpr bool isDeviceOn() { return HardwareSupport == BuildType::Gpu; }
} // namespace seissol

#endif // SEISSOL_SRC_KERNELS_COMMON_H_<|MERGE_RESOLUTION|>--- conflicted
+++ resolved
@@ -115,11 +115,7 @@
                                                        std::size_t alignment = Vectorsize) {
   // return (numberOfBasisFunctions(O) * REAL_BYTES + (ALIGNMENT - (numberOfBasisFunctions(O) *
   // REAL_BYTES) % ALIGNMENT) % ALIGNMENT) / REAL_BYTES
-<<<<<<< HEAD
-  std::size_t numberOfBasisFunctions = getNumberOfBasisFunctions(convergenceOrder);
-=======
   const auto numberOfBasisFunctions = getNumberOfBasisFunctions(convergenceOrder);
->>>>>>> 86cfbd80
   return getNumberOfAlignedReals<RealT>(numberOfBasisFunctions);
 }
 
