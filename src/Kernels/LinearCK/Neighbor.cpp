--- conflicted
+++ resolved
@@ -64,26 +64,16 @@
                                         real* faceNeighborsPrefetch[4]) {
   assert(reinterpret_cast<uintptr_t>(data.get<LTS::Dofs>()) % Alignment == 0);
 
-<<<<<<< HEAD
-  for (unsigned int face = 0; face < 4; face++) {
+  for (std::size_t face = 0; face < Cell::NumFaces; face++) {
     switch (data.get<LTS::CellInformation>().faceTypes[face]) {
-=======
-  for (std::size_t face = 0; face < Cell::NumFaces; ++face) {
-    switch (data.cellInformation().faceTypes[face]) {
->>>>>>> d3ed8edd
     case FaceType::Regular:
       // Fallthrough intended
     case FaceType::Periodic: {
       // Standard neighboring flux
       // Compute the neighboring elements flux matrix id.
       assert(reinterpret_cast<uintptr_t>(timeIntegrated[face]) % Alignment == 0);
-<<<<<<< HEAD
-      assert(data.get<LTS::CellInformation>().faceRelations[face][0] < 4 &&
+      assert(data.get<LTS::CellInformation>().faceRelations[face][0] < Cell::NumFaces &&
              data.get<LTS::CellInformation>().faceRelations[face][1] < 3);
-=======
-      assert(data.cellInformation().faceRelations[face][0] < Cell::NumFaces &&
-             data.cellInformation().faceRelations[face][1] < 3);
->>>>>>> d3ed8edd
       kernel::neighboringFlux nfKrnl = m_nfKrnlPrototype;
       nfKrnl.Q = data.get<LTS::Dofs>();
       nfKrnl.I = timeIntegrated[face];
