--- conflicted
+++ resolved
@@ -20,26 +20,6 @@
 #ifdef ACL_DEVICE
 #include "Initializer/BatchRecorders/DataTypes/ConditionalTable.h"
 #include "Kernels/LinearCK/DeviceAux/KernelsAux.h"
-<<<<<<< HEAD
-#include "device.h"
-#include "yateto.h"
-#endif
-
-namespace {
-
-//
-// GCC warns that the method below is unused. This is not correct.
-#pragma GCC diagnostic push
-#pragma GCC diagnostic ignored "-Wunused-function"
-template <typename Cfg>
-void addRotationToProjectKernel(seissol::kernel::projectToNodalBoundaryRotated<Cfg>& projectKernel,
-                                const seissol::CellBoundaryMapping<Cfg>& boundaryMapping) {
-  assert(boundaryMapping.dataTinv != nullptr);
-  projectKernel.Tinv = boundaryMapping.dataTinv;
-}
-#pragma GCC diagnostic pop
-=======
->>>>>>> 0c079542
 
 #include <Device/device.h>
 #include <yateto.h>
@@ -53,8 +33,12 @@
   // Helper functions, needed because C++ doesnt allow partial func. template specialization
   template <typename MappingKrnl>
   static void addRotationToProjectKernel(MappingKrnl& projectKernel,
-                                         const seissol::CellBoundaryMapping& boundaryMapping) {
-    // do nothing
+                                         const seissol::CellBoundaryMapping<Cfg>& boundaryMapping) {
+    if constexpr (std::is_same_v<seissol::kernel::projectToNodalBoundaryRotated<Cfg>,
+                                 MappingKrnl>) {
+      assert(boundaryMapping.dataTinv != nullptr);
+      projectKernel.Tinv = boundaryMapping.dataTinv;
+    }
   }
 
   public:
@@ -70,7 +54,7 @@
                 Func&& evaluateBoundaryCondition,
                 real* dofsFaceBoundaryNodal) const {
     auto projectKrnl = std::forward<MappingKrnl>(projectKernelPrototype);
-    addRotationToProjectKernel<Cfg>(projectKrnl, boundaryMapping);
+    addRotationToProjectKernel(projectKrnl, boundaryMapping);
     projectKrnl.I = dofsVolumeInteriorModal;
     projectKrnl.INodal = dofsFaceBoundaryNodal;
     projectKrnl.execute(faceIdx);
@@ -140,19 +124,11 @@
 #endif
 
   template <typename Func, typename MappingKrnl>
-<<<<<<< HEAD
-  void evaluateTimeDependent(const real* dofsVolumeInteriorModal,
-                             int faceIdx,
-                             const CellBoundaryMapping<Cfg>& boundaryMapping,
-                             const MappingKrnl& projectKernelPrototype,
-                             Func&& evaluateBoundaryCondition,
-=======
   void evaluateTimeDependent(const real* /*dofsVolumeInteriorModal*/,
                              int /*faceIdx*/,
-                             const CellBoundaryMapping& boundaryMapping,
+                             const CellBoundaryMapping<Cfg>& boundaryMapping,
                              const MappingKrnl& /*projectKernelPrototype*/,
                              const Func& evaluateBoundaryCondition,
->>>>>>> 0c079542
                              real* dofsFaceBoundaryNodal,
                              double startTime,
                              double timeStepWidth) const {
@@ -194,27 +170,9 @@
   }
 
   private:
-<<<<<<< HEAD
-  double quadPoints[Cfg::ConvergenceOrder];
-  double quadWeights[Cfg::ConvergenceOrder];
-=======
-  double quadPoints[ConvergenceOrder]{};
-  double quadWeights[ConvergenceOrder]{};
->>>>>>> 0c079542
+  double quadPoints[Cfg::ConvergenceOrder]{};
+  double quadWeights[Cfg::ConvergenceOrder]{};
 };
-
-//
-// GCC warns that the method below is unused. This is not correct.
-#pragma GCC diagnostic push
-#pragma GCC diagnostic ignored "-Wunused-function"
-template <>
-inline void DirichletBoundary::addRotationToProjectKernel(
-    seissol::kernel::projectToNodalBoundaryRotated& projectKernel,
-    const seissol::CellBoundaryMapping& boundaryMapping) {
-  assert(boundaryMapping.dataTinv != nullptr);
-  projectKernel.Tinv = boundaryMapping.dataTinv;
-}
-#pragma GCC diagnostic pop
 
 } // namespace seissol::kernels
 
