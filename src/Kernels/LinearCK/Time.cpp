--- conflicted
+++ resolved
@@ -118,15 +118,9 @@
   // Compute integrated displacement over time step if needed.
   if (updateDisplacement) {
     auto& bc = tmp.gravitationalFreeSurfaceBc;
-<<<<<<< HEAD
-    for (unsigned face = 0; face < 4; ++face) {
+    for (std::size_t face = 0; face < 4; ++face) {
       if (data.get<LTS::FaceDisplacements>()[face] != nullptr &&
           data.get<LTS::CellInformation>().faceTypes[face] == FaceType::FreeSurfaceGravity) {
-=======
-    for (std::size_t face = 0; face < Cell::NumFaces; ++face) {
-      if (data.faceDisplacements()[face] != nullptr &&
-          data.cellInformation().faceTypes[face] == FaceType::FreeSurfaceGravity) {
->>>>>>> d3ed8edd
         bc.evaluate(face,
                     projectDerivativeToNodalBoundaryRotated,
                     data.get<LTS::BoundaryMapping>()[face],
