--- conflicted
+++ resolved
@@ -11,26 +11,16 @@
 
 #include "Kernels/LinearCK/TimeBase.h"
 
-<<<<<<< HEAD
-=======
 #include "GeneratedCode/kernel.h"
 #include "GeneratedCode/tensor.h"
 #include "GravitationalFreeSurfaceBC.h"
->>>>>>> af7df1d3
 #include <Alignment.h>
 #include <DataTypes/ConditionalTable.h>
-#include <GeneratedCode/kernel.h>
-#include <GeneratedCode/tensor.h>
 #include <Initializer/BasicTypedefs.h>
 #include <Kernels/Interface.h>
 #include <Kernels/LinearCK/Solver.h>
-<<<<<<< HEAD
-#include <Memory/Descriptor/LTS.h>
-=======
-#include <Kernels/Precision.h>
 #include <Memory/Descriptor/LTS.h>
 #include <Memory/Tree/Layer.h>
->>>>>>> af7df1d3
 #include <Parallel/Runtime/Stream.h>
 #include <algorithm>
 #include <cstdint>
@@ -66,8 +56,7 @@
 
 #ifdef ACL_DEVICE
   assert(global.onDevice != nullptr);
-<<<<<<< HEAD
-  const auto deviceAlignment = device.api->getGlobMemAlignment();
+
   deviceKrnlPrototype.kDivMT = global.get<Cfg, Executor::Device>().stiffnessMatricesTransposed;
   deviceDerivativeToNodalBoundaryRotated.V3mTo2nFace =
       global.get<Cfg, Executor::Device>().v3mTo2nFace;
@@ -84,42 +73,19 @@
                                  bool updateDisplacement) {
 
   assert(reinterpret_cast<uintptr_t>(data.template get<LTS::Dofs>()) % Alignment == 0);
-=======
-
-  deviceKrnlPrototype.kDivMT = global.onDevice->stiffnessMatricesTransposed;
-  deviceDerivativeToNodalBoundaryRotated.V3mTo2nFace = global.onDevice->v3mTo2nFace;
-#endif
-}
-
-void Spacetime::computeAder(const real* coeffs,
-                            double timeStepWidth,
-                            LTS::Ref& data,
-                            LocalTmp& tmp,
-                            real timeIntegrated[tensor::I::size()],
-                            real* timeDerivatives,
-                            bool updateDisplacement) {
-
-  assert(reinterpret_cast<uintptr_t>(data.get<LTS::Dofs>()) % Alignment == 0);
->>>>>>> af7df1d3
   assert(reinterpret_cast<uintptr_t>(timeIntegrated) % Alignment == 0);
   assert(timeDerivatives == nullptr ||
          reinterpret_cast<uintptr_t>(timeDerivatives) % Alignment == 0);
 
   // Only a small fraction of cells has the gravitational free surface boundary condition
   updateDisplacement &=
-<<<<<<< HEAD
       std::any_of(std::begin(data.template get<LTS::CellInformation>().faceTypes),
                   std::end(data.template get<LTS::CellInformation>().faceTypes),
-=======
-      std::any_of(std::begin(data.get<LTS::CellInformation>().faceTypes),
-                  std::end(data.get<LTS::CellInformation>().faceTypes),
->>>>>>> af7df1d3
                   [](const FaceType f) { return f == FaceType::FreeSurfaceGravity; });
 
   alignas(PagesizeStack) real temporaryBuffer[Solver::DerivativesSize<Cfg>];
   auto* derivativesBuffer = (timeDerivatives != nullptr) ? timeDerivatives : temporaryBuffer;
 
-<<<<<<< HEAD
   kernel::derivative<Cfg> krnl = m_krnlPrototype;
   for (unsigned i = 0; i < yateto::numFamilyMembers<tensor::star<Cfg>>(); ++i) {
     krnl.star(i) = data.template get<LTS::LocalIntegration>().starMatrices[i];
@@ -131,19 +97,6 @@
   krnl.dQ(0) = const_cast<real*>(data.template get<LTS::Dofs>());
   for (unsigned i = 1; i < yateto::numFamilyMembers<tensor::dQ<Cfg>>(); ++i) {
     krnl.dQ(i) = derivativesBuffer + yateto::computeFamilySize<tensor::dQ<Cfg>>(1, i);
-=======
-  kernel::derivative krnl = m_krnlPrototype;
-  for (unsigned i = 0; i < yateto::numFamilyMembers<tensor::star>(); ++i) {
-    krnl.star(i) = data.get<LTS::LocalIntegration>().starMatrices[i];
-  }
-
-  // Optional source term
-  set_ET(krnl, get_ptr_sourceMatrix(data.get<LTS::LocalIntegration>().specific));
-
-  krnl.dQ(0) = const_cast<real*>(data.get<LTS::Dofs>());
-  for (unsigned i = 1; i < yateto::numFamilyMembers<tensor::dQ>(); ++i) {
-    krnl.dQ(i) = derivativesBuffer + yateto::computeFamilySize<tensor::dQ>(1, i);
->>>>>>> af7df1d3
   }
 
   krnl.I = timeIntegrated;
@@ -154,19 +107,11 @@
 
   if (updateDisplacement) {
     // First derivative if needed later in kernel
-<<<<<<< HEAD
     std::copy_n(data.template get<LTS::Dofs>(), tensor::dQ<Cfg>::size(0), derivativesBuffer);
   } else if (timeDerivatives != nullptr) {
     // First derivative is not needed here but later
     // Hence stream it out
     streamstore(tensor::dQ<Cfg>::size(0), data.template get<LTS::Dofs>(), derivativesBuffer);
-=======
-    std::copy_n(data.get<LTS::Dofs>(), tensor::dQ::size(0), derivativesBuffer);
-  } else if (timeDerivatives != nullptr) {
-    // First derivative is not needed here but later
-    // Hence stream it out
-    streamstore(tensor::dQ::size(0), data.get<LTS::Dofs>(), derivativesBuffer);
->>>>>>> af7df1d3
   }
 
   krnl.execute();
@@ -176,7 +121,6 @@
   if (updateDisplacement) {
     auto& bc = tmp.gravitationalFreeSurfaceBc;
     for (std::size_t face = 0; face < 4; ++face) {
-<<<<<<< HEAD
       if (data.template get<LTS::FaceDisplacements>()[face] != nullptr &&
           data.template get<LTS::CellInformation>().faceTypes[face] ==
               FaceType::FreeSurfaceGravity) {
@@ -184,25 +128,12 @@
                     projectDerivativeToNodalBoundaryRotated,
                     data.template get<LTS::BoundaryMapping>()[face],
                     data.template get<LTS::FaceDisplacements>()[face],
-=======
-      if (data.get<LTS::FaceDisplacements>()[face] != nullptr &&
-          data.get<LTS::CellInformation>().faceTypes[face] == FaceType::FreeSurfaceGravity) {
-        bc.evaluate(face,
-                    projectDerivativeToNodalBoundaryRotated,
-                    data.get<LTS::BoundaryMapping>()[face],
-                    data.get<LTS::FaceDisplacements>()[face],
->>>>>>> af7df1d3
                     tmp.nodalAvgDisplacements[face].data(),
                     *this,
                     derivativesBuffer,
                     timeStepWidth,
-<<<<<<< HEAD
                     data.template get<LTS::Material>(),
                     data.template get<LTS::CellInformation>().faceTypes[face]);
-=======
-                    data.get<LTS::Material>(),
-                    data.get<LTS::CellInformation>().faceTypes[face]);
->>>>>>> af7df1d3
       }
     }
   }
