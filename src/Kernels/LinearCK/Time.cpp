--- conflicted
+++ resolved
@@ -20,12 +20,9 @@
 #include <Kernels/Interface.h>
 #include <Kernels/LinearCK/Solver.h>
 #include <Kernels/Precision.h>
-<<<<<<< HEAD
 #include <Memory/Descriptor/LTS.h>
 #include <Memory/Tree/Layer.h>
 #include <Numerical/BasisFunction.h>
-=======
->>>>>>> 08e63bd2
 #include <Parallel/Runtime/Stream.h>
 #include <algorithm>
 #include <cstdint>
@@ -65,14 +62,9 @@
 #endif
 }
 
-<<<<<<< HEAD
-void Spacetime::computeAder(double timeStepWidth,
-                            LTS::Ref& data,
-=======
 void Spacetime::computeAder(const real* coeffs,
                             double timeStepWidth,
-                            LocalData& data,
->>>>>>> 08e63bd2
+                            LTS::Ref& data,
                             LocalTmp& tmp,
                             real timeIntegrated[tensor::I::size()],
                             real* timeDerivatives,
