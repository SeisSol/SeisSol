--- conflicted
+++ resolved
@@ -77,20 +77,10 @@
          reinterpret_cast<uintptr_t>(timeDerivatives) % Alignment == 0);
 
   // Only a small fraction of cells has the gravitational free surface boundary condition
-<<<<<<< HEAD
   updateDisplacement &=
       std::any_of(std::begin(data.template get<LTS::CellInformation>().faceTypes),
                   std::end(data.template get<LTS::CellInformation>().faceTypes),
                   [](const FaceType f) { return f == FaceType::FreeSurfaceGravity; });
-=======
-  updateDisplacement &= [&]() {
-    bool anyOfResult = false;
-    for (std::size_t i = 0; i < Cell::NumFaces; ++i) {
-      anyOfResult |= data.get<LTS::CellInformation>().faceTypes[i] == FaceType::FreeSurfaceGravity;
-    }
-    return anyOfResult;
-  }();
->>>>>>> 86cfbd80
 
   alignas(PagesizeStack) real temporaryBuffer[Solver::DerivativesSize<Cfg>];
   auto* derivativesBuffer = (timeDerivatives != nullptr) ? timeDerivatives : temporaryBuffer;
