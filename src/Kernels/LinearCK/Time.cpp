// SPDX-FileCopyrightText: 2013 SeisSol Group
// SPDX-FileCopyrightText: 2014-2015 Intel Corporation
//
// SPDX-License-Identifier: BSD-3-Clause
// SPDX-LicenseComments: Full text under /LICENSE and /LICENSES/
//
// SPDX-FileContributor: Author lists in /AUTHORS and /CITATION.cff
// SPDX-FileContributor: Alexander Breuer
// SPDX-FileContributor: Carsten Uphoff
// SPDX-FileContributor: Alexander Heinecke (Intel Corp.)

#include "Kernels/LinearCK/TimeBase.h"

#include "GravitationalFreeSurfaceBC.h"
#include <Alignment.h>
#include <Common/Constants.h>
#include <DataTypes/ConditionalTable.h>
#include <Initializer/BasicTypedefs.h>
#include <Initializer/Typedefs.h>
#include <Kernels/Interface.h>
#include <Kernels/LinearCK/Solver.h>
#include <Kernels/Precision.h>
#include <Parallel/Runtime/Stream.h>
#include <algorithm>
#include <cstdint>
#include <generated_code/kernel.h>
#include <generated_code/tensor.h>
#include <iterator>

#include "Kernels/Common.h"
#include "Kernels/MemoryOps.h"

#include <cassert>
#include <cstring>
#include <stdint.h>

#include <yateto.h>
#include <yateto/InitTools.h>

#include "utils/logger.h"

#ifdef ACL_DEVICE
#include "Common/Offset.h"
#endif

GENERATE_HAS_MEMBER(ET)
GENERATE_HAS_MEMBER(sourceMatrix)

namespace seissol::kernels::solver::linearck {
void Spacetime::setGlobalData(const CompoundGlobalData& global) {
  m_krnlPrototype.kDivMT = global.onHost->stiffnessMatricesTransposed;
  projectDerivativeToNodalBoundaryRotated.V3mTo2nFace = global.onHost->v3mTo2nFace;

#ifdef ACL_DEVICE
  assert(global.onDevice != nullptr);
  const auto deviceAlignment = device.api->getGlobMemAlignment();
  deviceKrnlPrototype.kDivMT = global.onDevice->stiffnessMatricesTransposed;
  deviceDerivativeToNodalBoundaryRotated.V3mTo2nFace = global.onDevice->v3mTo2nFace;
#endif
}

void Spacetime::computeAder(const real* coeffs,
                            double timeStepWidth,
                            LocalData& data,
                            LocalTmp& tmp,
                            real timeIntegrated[tensor::I::size()],
                            real* timeDerivatives,
                            bool updateDisplacement) {

  assert(reinterpret_cast<uintptr_t>(data.dofs()) % Alignment == 0);
  assert(reinterpret_cast<uintptr_t>(timeIntegrated) % Alignment == 0);
  assert(timeDerivatives == nullptr ||
         reinterpret_cast<uintptr_t>(timeDerivatives) % Alignment == 0);

  // Only a small fraction of cells has the gravitational free surface boundary condition
  updateDisplacement &=
      std::any_of(std::begin(data.cellInformation().faceTypes),
                  std::end(data.cellInformation().faceTypes),
                  [](const FaceType f) { return f == FaceType::FreeSurfaceGravity; });

  alignas(PagesizeStack) real temporaryBuffer[Solver::DerivativesSize];
  auto* derivativesBuffer = (timeDerivatives != nullptr) ? timeDerivatives : temporaryBuffer;

  kernel::derivative krnl = m_krnlPrototype;
  for (unsigned i = 0; i < yateto::numFamilyMembers<tensor::star>(); ++i) {
    krnl.star(i) = data.localIntegration().starMatrices[i];
  }

  // Optional source term
  set_ET(krnl, get_ptr_sourceMatrix(data.localIntegration().specific));

  krnl.dQ(0) = const_cast<real*>(data.dofs());
  for (unsigned i = 1; i < yateto::numFamilyMembers<tensor::dQ>(); ++i) {
    krnl.dQ(i) = derivativesBuffer + yateto::computeFamilySize<tensor::dQ>(1, i);
  }

  krnl.I = timeIntegrated;
  // powers in the taylor-series expansion
  for (std::size_t der = 0; der < ConvergenceOrder; ++der) {
    krnl.power(der) = coeffs[der];
  }

  if (updateDisplacement) {
    // First derivative if needed later in kernel
    std::copy_n(data.dofs(), tensor::dQ::size(0), derivativesBuffer);
  } else if (timeDerivatives != nullptr) {
    // First derivative is not needed here but later
    // Hence stream it out
    streamstore(tensor::dQ::size(0), data.dofs(), derivativesBuffer);
  }

  krnl.execute();

  // Do not compute it like this if at interface
  // Compute integrated displacement over time step if needed.
  if (updateDisplacement) {
    auto& bc = tmp.gravitationalFreeSurfaceBc;
    for (std::size_t face = 0; face < Cell::NumFaces; ++face) {
      if (data.faceDisplacements()[face] != nullptr &&
          data.cellInformation().faceTypes[face] == FaceType::FreeSurfaceGravity) {
        bc.evaluate(face,
                    projectDerivativeToNodalBoundaryRotated,
                    data.boundaryMapping()[face],
                    data.faceDisplacements()[face],
                    tmp.nodalAvgDisplacements[face].data(),
                    *this,
                    derivativesBuffer,
                    timeStepWidth,
                    data.material(),
                    data.cellInformation().faceTypes[face]);
      }
    }
  }
}

void Spacetime::computeBatchedAder(const real* coeffs,
                                   double timeStepWidth,
                                   LocalTmp& tmp,
                                   ConditionalPointersToRealsTable& dataTable,
                                   ConditionalMaterialTable& materialTable,
                                   bool updateDisplacement,
                                   seissol::parallel::runtime::StreamRuntime& runtime) {
#ifdef ACL_DEVICE
  kernel::gpu_derivative derivativesKrnl = deviceKrnlPrototype;

  ConditionalKey timeVolumeKernelKey(KernelNames::Time || KernelNames::Volume);
  if (dataTable.find(timeVolumeKernelKey) != dataTable.end()) {
    auto& entry = dataTable[timeVolumeKernelKey];

    const auto numElements = (entry.get(inner_keys::Wp::Id::Dofs))->getSize();
    derivativesKrnl.numElements = numElements;
    derivativesKrnl.I = (entry.get(inner_keys::Wp::Id::Idofs))->getDeviceDataPtr();

    for (unsigned i = 0; i < yateto::numFamilyMembers<tensor::star>(); ++i) {
      derivativesKrnl.star(i) = const_cast<const real**>(
          (entry.get(inner_keys::Wp::Id::LocalIntegrationData))->getDeviceDataPtr());
      derivativesKrnl.extraOffset_star(i) =
          SEISSOL_ARRAY_OFFSET(LocalIntegrationData, starMatrices, i);
    }

    for (unsigned i = 0; i < yateto::numFamilyMembers<tensor::dQ>(); ++i) {
      derivativesKrnl.dQ(i) = (entry.get(inner_keys::Wp::Id::Derivatives))->getDeviceDataPtr();
      derivativesKrnl.extraOffset_dQ(i) = yateto::computeFamilySize<tensor::dQ>(1, i);
    }

    // stream dofs to the zero derivative
    device.algorithms.streamBatchedData(
        const_cast<const real**>((entry.get(inner_keys::Wp::Id::Dofs))->getDeviceDataPtr()),
        (entry.get(inner_keys::Wp::Id::Derivatives))->getDeviceDataPtr(),
        tensor::Q::Size,
        derivativesKrnl.numElements,
        runtime.stream());

    const auto maxTmpMem = yateto::getMaxTmpMemRequired(derivativesKrnl);
    auto tmpMem = runtime.memoryHandle<real>((maxTmpMem * numElements) / sizeof(real));

    for (std::size_t der = 0; der < ConvergenceOrder; ++der) {
      derivativesKrnl.power(der) = coeffs[der];
    }
    derivativesKrnl.linearAllocator.initialize(tmpMem.get());
    derivativesKrnl.streamPtr = runtime.stream();
    derivativesKrnl.execute();
  }

  if (updateDisplacement) {
    auto& bc = tmp.gravitationalFreeSurfaceBc;
    for (std::size_t face = 0; face < Cell::NumFaces; ++face) {
      bc.evaluateOnDevice(face,
                          deviceDerivativeToNodalBoundaryRotated,
                          *this,
                          dataTable,
                          materialTable,
                          timeStepWidth,
                          device,
                          runtime);
    }
  }
#else
  logError() << "No GPU implementation provided";
#endif
}

void Spacetime::flopsAder(std::uint64_t& nonZeroFlops, std::uint64_t& hardwareFlops) {
  nonZeroFlops = kernel::derivative::NonZeroFlops;
  hardwareFlops = kernel::derivative::HardwareFlops;
}

std::uint64_t Spacetime::bytesAder() {
  std::uint64_t reals = 0;

  // DOFs load, tDOFs load, tDOFs write
  reals += tensor::Q::size() + 2 * tensor::I::size();
  // star matrices, source matrix
  reals += yateto::computeFamilySize<tensor::star>();

  /// \todo incorporate derivatives

  return reals * sizeof(real);
}

void Time::evaluate(const real* coeffs,
                    const real* timeDerivatives,
                    real timeEvaluated[tensor::Q::size()]) {
  /*
   * assert alignments.
   */
  assert((reinterpret_cast<uintptr_t>(timeDerivatives)) % Alignment == 0);
  assert((reinterpret_cast<uintptr_t>(timeEvaluated)) % Alignment == 0);

  static_assert(tensor::I::size() == tensor::Q::size(), "Sizes of tensors I and Q must match");

  kernel::derivativeTaylorExpansion krnl;
  krnl.I = timeEvaluated;
  for (unsigned i = 0; i < yateto::numFamilyMembers<tensor::dQ>(); ++i) {
    krnl.dQ(i) = timeDerivatives + yateto::computeFamilySize<tensor::dQ>(1, i);
    krnl.power(i) = coeffs[i];
  }
  krnl.execute();
}

void Time::evaluateBatched(const real* coeffs,
                           const real** timeDerivatives,
                           real** timeIntegratedDofs,
                           std::size_t numElements,
                           seissol::parallel::runtime::StreamRuntime& runtime) {
#ifdef ACL_DEVICE
  assert(timeDerivatives != nullptr);
  assert(timeIntegratedDofs != nullptr);
  static_assert(tensor::I::size() == tensor::Q::size(), "Sizes of tensors I and Q must match");
  static_assert(kernel::gpu_derivativeTaylorExpansion::TmpMaxMemRequiredInBytes == 0);

#ifndef DEVICE_EXPERIMENTAL_EXPLICIT_KERNELS
  kernel::gpu_derivativeTaylorExpansion krnl;
  krnl.numElements = numElements;
  krnl.I = timeIntegratedDofs;
  for (std::size_t i = 0; i < yateto::numFamilyMembers<tensor::dQ>(); ++i) {
    krnl.dQ(i) = const_cast<const real**>(timeDerivatives);
    krnl.extraOffset_dQ(i) = yateto::computeFamilySize<tensor::dQ>(1, i);
    krnl.power(i) = coeffs[i];
  }
  krnl.streamPtr = runtime.stream();
  krnl.execute();
#else
  seissol::kernels::time::aux::taylorSum(numElements,
                                         timeIntegratedDofs,
                                         const_cast<const real**>(timeDerivatives),
                                         coeffs,
                                         runtime.stream());
#endif
#else
  logError() << "No GPU implementation provided";
#endif
}

<<<<<<< HEAD
void Time::flopsEvaluate(long long& nonZeroFlops, long long& hardwareFlops) {
=======
void Time::flopsTaylorExpansion(std::uint64_t& nonZeroFlops, std::uint64_t& hardwareFlops) {
>>>>>>> 57f533fd
  nonZeroFlops = kernel::derivativeTaylorExpansion::NonZeroFlops;
  hardwareFlops = kernel::derivativeTaylorExpansion::HardwareFlops;
}

<<<<<<< HEAD
=======
void Time::evaluateAtTime(std::shared_ptr<seissol::basisFunction::SampledTimeBasisFunctions<real>>
                              evaluatedTimeBasisFunctions,
                          const real* timeDerivatives,
                          real timeEvaluated[tensor::Q::size()]) {
#ifdef USE_STP
  kernel::evaluateDOFSAtTimeSTP krnl;
  krnl.spaceTimePredictor = timeDerivatives;
  krnl.QAtTimeSTP = timeEvaluated;
  krnl.timeBasisFunctionsAtPoint = evaluatedTimeBasisFunctions->m_data.data();
  krnl.execute();
#endif
}

void Time::flopsEvaluateAtTime(std::uint64_t& nonZeroFlops, std::uint64_t& hardwareFlops) {
#ifdef USE_STP
  // reset flops
  nonZeroFlops = 0;
  hardwareFlops = 0;

  nonZeroFlops += kernel::evaluateDOFSAtTimeSTP::NonZeroFlops;
  hardwareFlops += kernel::evaluateDOFSAtTimeSTP::HardwareFlops;
#endif
}

>>>>>>> 57f533fd
void Time::setGlobalData(const CompoundGlobalData& global) {}

} // namespace seissol::kernels::solver::linearck<|MERGE_RESOLUTION|>--- conflicted
+++ resolved
@@ -272,42 +272,11 @@
 #endif
 }
 
-<<<<<<< HEAD
-void Time::flopsEvaluate(long long& nonZeroFlops, long long& hardwareFlops) {
-=======
-void Time::flopsTaylorExpansion(std::uint64_t& nonZeroFlops, std::uint64_t& hardwareFlops) {
->>>>>>> 57f533fd
+void Time::flopsEvaluate(std::uint64_t& nonZeroFlops, std::uint64_t& hardwareFlops) {
   nonZeroFlops = kernel::derivativeTaylorExpansion::NonZeroFlops;
   hardwareFlops = kernel::derivativeTaylorExpansion::HardwareFlops;
 }
 
-<<<<<<< HEAD
-=======
-void Time::evaluateAtTime(std::shared_ptr<seissol::basisFunction::SampledTimeBasisFunctions<real>>
-                              evaluatedTimeBasisFunctions,
-                          const real* timeDerivatives,
-                          real timeEvaluated[tensor::Q::size()]) {
-#ifdef USE_STP
-  kernel::evaluateDOFSAtTimeSTP krnl;
-  krnl.spaceTimePredictor = timeDerivatives;
-  krnl.QAtTimeSTP = timeEvaluated;
-  krnl.timeBasisFunctionsAtPoint = evaluatedTimeBasisFunctions->m_data.data();
-  krnl.execute();
-#endif
-}
-
-void Time::flopsEvaluateAtTime(std::uint64_t& nonZeroFlops, std::uint64_t& hardwareFlops) {
-#ifdef USE_STP
-  // reset flops
-  nonZeroFlops = 0;
-  hardwareFlops = 0;
-
-  nonZeroFlops += kernel::evaluateDOFSAtTimeSTP::NonZeroFlops;
-  hardwareFlops += kernel::evaluateDOFSAtTimeSTP::HardwareFlops;
-#endif
-}
-
->>>>>>> 57f533fd
 void Time::setGlobalData(const CompoundGlobalData& global) {}
 
 } // namespace seissol::kernels::solver::linearck