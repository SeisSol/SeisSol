--- conflicted
+++ resolved
@@ -119,11 +119,7 @@
       auto dofsFaceNodal = init::INodal<Cfg>::view::create(dofsFaceNodalStorage);
 
       // Temporary buffer to store nodal face coefficients at some time t
-<<<<<<< HEAD
-      alignas(Alignment) std::array<real, nodal::tensor::nodes2D<Cfg>::Shape[0]> prevCoefficients;
-=======
-      alignas(Alignment) std::array<real, nodal::tensor::nodes2D::Shape[0]> prevCoefficients{};
->>>>>>> 0c079542
+      alignas(Alignment) std::array<real, nodal::tensor::nodes2D<Cfg>::Shape[0]> prevCoefficients{};
 
       const double deltaT = timeStepWidth;
       const double deltaTInt = timeStepWidth;
