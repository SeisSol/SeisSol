// SPDX-FileCopyrightText: 2021 SeisSol Group
//
// SPDX-License-Identifier: BSD-3-Clause
// SPDX-LicenseComments: Full text under /LICENSE and /LICENSES/
//
// SPDX-FileContributor: Author lists in /AUTHORS and /CITATION.cff

#include "GravitationalFreeSurfaceBC.h"
<<<<<<< HEAD
#include <GeneratedCode/kernel.h>
#include <GeneratedCode/tensor.h>
=======
#include "GeneratedCode/kernel.h"
#include "GeneratedCode/tensor.h"
#include <Common/Constants.h>
>>>>>>> af7df1d3
#include <Initializer/BasicTypedefs.h>
#include <Solver/MultipleSimulations.h>
#include <cstddef>
#include <cstdint>
#include <utility>

namespace seissol {

template <typename Cfg>
std::pair<std::uint64_t, std::uint64_t>
    GravitationalFreeSurfaceBc<Cfg>::getFlopsDisplacementFace(unsigned int face,
                                                              FaceType faceType) {
  std::uint64_t hardwareFlops = 0;
  std::uint64_t nonZeroFlops = 0;

  constexpr std::uint64_t NumberOfNodes =
<<<<<<< HEAD
      static_cast<std::uint64_t>(nodal::tensor::nodes2D<Cfg>::Shape[multisim::BasisDim<Cfg>]) *
      multisim::NumSimulations<Cfg>;
=======
      static_cast<std::uint64_t>(nodal::tensor::nodes2D::Shape[multisim::BasisFunctionDimension]) *
      multisim::NumSimulations;
>>>>>>> af7df1d3

  // initialize integral of displacement
  hardwareFlops += 1 * NumberOfNodes;
  nonZeroFlops += 1 * NumberOfNodes;

  // Before adjusting the range of the loop, check range of loop in computation!
  for (std::size_t order = 1; order < Cfg::ConvergenceOrder + 1; ++order) {
    constexpr auto FlopsPerQuadpoint = 4 + // Computing coefficient
                                       6 + // Updating displacement
                                       2;  // Updating integral of displacement
    constexpr auto FlopsUpdates = FlopsPerQuadpoint * NumberOfNodes;

    nonZeroFlops +=
        kernel::projectDerivativeToNodalBoundaryRotated<Cfg>::nonZeroFlops(order - 1, face) +
        FlopsUpdates;
    hardwareFlops +=
        kernel::projectDerivativeToNodalBoundaryRotated<Cfg>::hardwareFlops(order - 1, face) +
        FlopsUpdates;
  }

  // Two rotations: One to face-aligned, one to global
  hardwareFlops += 2 * kernel::rotateFaceDisplacement<Cfg>::HardwareFlops;
  nonZeroFlops += 2 * kernel::rotateFaceDisplacement<Cfg>::NonZeroFlops;

  return {nonZeroFlops, hardwareFlops};
}

#define SEISSOL_CONFIGITER(cfg) template class GravitationalFreeSurfaceBc<cfg>;
#include "ConfigInclude.h"

} // namespace seissol<|MERGE_RESOLUTION|>--- conflicted
+++ resolved
@@ -6,14 +6,9 @@
 // SPDX-FileContributor: Author lists in /AUTHORS and /CITATION.cff
 
 #include "GravitationalFreeSurfaceBC.h"
-<<<<<<< HEAD
-#include <GeneratedCode/kernel.h>
-#include <GeneratedCode/tensor.h>
-=======
 #include "GeneratedCode/kernel.h"
 #include "GeneratedCode/tensor.h"
 #include <Common/Constants.h>
->>>>>>> af7df1d3
 #include <Initializer/BasicTypedefs.h>
 #include <Solver/MultipleSimulations.h>
 #include <cstddef>
@@ -30,13 +25,8 @@
   std::uint64_t nonZeroFlops = 0;
 
   constexpr std::uint64_t NumberOfNodes =
-<<<<<<< HEAD
       static_cast<std::uint64_t>(nodal::tensor::nodes2D<Cfg>::Shape[multisim::BasisDim<Cfg>]) *
       multisim::NumSimulations<Cfg>;
-=======
-      static_cast<std::uint64_t>(nodal::tensor::nodes2D::Shape[multisim::BasisFunctionDimension]) *
-      multisim::NumSimulations;
->>>>>>> af7df1d3
 
   // initialize integral of displacement
   hardwareFlops += 1 * NumberOfNodes;
