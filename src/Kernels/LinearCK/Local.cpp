// SPDX-FileCopyrightText: 2013 SeisSol Group
//
// SPDX-License-Identifier: BSD-3-Clause
// SPDX-LicenseComments: Full text under /LICENSE and /LICENSES/
//
// SPDX-FileContributor: Author lists in /AUTHORS and /CITATION.cff
// SPDX-FileContributor: Alexander Breuer
// SPDX-FileContributor: Carsten Uphoff

#include "Kernels/LinearCK/LocalBase.h"

#include "GeneratedCode/init.h"
#include "GeneratedCode/kernel.h"
#include "GeneratedCode/tensor.h"
#include <Alignment.h>
#include <Common/Constants.h>
#include <DataTypes/ConditionalTable.h>
#include <GeneratedCode/init.h>
#include <GeneratedCode/kernel.h>
#include <GeneratedCode/tensor.h>
#include <Initializer/BasicTypedefs.h>
#include <Initializer/Typedefs.h>
#include <Kernels/Interface.h>
#include <Kernels/Precision.h>
#include <Memory/Descriptor/LTS.h>
#include <Parallel/Runtime/Stream.h>
#include <Physics/InitialField.h>
#include <Solver/MultipleSimulations.h>
#include <cstddef>
#include <cstdint>
#include <memory>
#include <vector>
#include <yateto.h>

#include <array>
#include <cassert>
#include <stdint.h>

#pragma GCC diagnostic push
#pragma GCC diagnostic ignored "-Wunused-function"
#include "DirichletBoundary.h"
#pragma GCC diagnostic pop

#include "Kernels/Common.h"

#include "Memory/GlobalData.h"

#include "utils/logger.h"

#ifdef ACL_DEVICE
#include "Common/Offset.h"
#endif

GENERATE_HAS_MEMBER(ET)
GENERATE_HAS_MEMBER(sourceMatrix)
namespace seissol::kernels::solver::linearck {

template <typename Cfg>
void Local<Cfg>::setGlobalData(const GlobalData& global) {
  m_volumeKernelPrototype.kDivM = global.get<Cfg>().stiffnessMatrices;
  m_localFluxKernelPrototype.rDivM = global.get<Cfg>().changeOfBasisMatrices;
  m_localFluxKernelPrototype.fMrT = global.get<Cfg>().localChangeOfBasisMatricesTransposed;

  m_nodalLfKrnlPrototype.project2nFaceTo3m = global.get<Cfg>().project2nFaceTo3m;

  m_projectKrnlPrototype.V3mTo2nFace = global.get<Cfg>().v3mTo2nFace;
  m_projectRotatedKrnlPrototype.V3mTo2nFace = global.get<Cfg>().v3mTo2nFace;

#ifdef ACL_DEVICE
  assert(global.onDevice != nullptr);

  deviceVolumeKernelPrototype.kDivM = global.get<Cfg, Executor::Device>().stiffnessMatrices;
#ifdef USE_PREMULTIPLY_FLUX
  deviceLocalFluxKernelPrototype.plusFluxMatrices =
      global.get<Cfg, Executor::Device>().plusFluxMatrices;
#else
  deviceLocalFluxKernelPrototype.rDivM = global.get<Cfg, Executor::Device>().changeOfBasisMatrices;
  deviceLocalFluxKernelPrototype.fMrT =
      global.get<Cfg, Executor::Device>().localChangeOfBasisMatricesTransposed;
#endif
  deviceNodalLfKrnlPrototype.project2nFaceTo3m =
      global.get<Cfg, Executor::Device>().project2nFaceTo3m;
  deviceProjectRotatedKrnlPrototype.V3mTo2nFace = global.get<Cfg, Executor::Device>().v3mTo2nFace;
#endif
}

<<<<<<< HEAD
template <typename Cfg>
struct ApplyAnalyticalSolution {
  ApplyAnalyticalSolution(const std::vector<std::unique_ptr<physics::InitialField>>* initConditions,
                          LTS::Ref<Cfg>& data)
      : initConditions(initConditions), localData(data) {}

  void operator()(const Real<Cfg>* nodes,
                  double time,
                  typename seissol::init::INodal<Cfg>::view::type& boundaryDofs) {
    assert(initConditions != nullptr);

    constexpr auto NodeCount = seissol::tensor::INodal<Cfg>::Shape[multisim::BasisDim<Cfg>];
=======
struct ApplyAnalyticalSolution {
  ApplyAnalyticalSolution(const std::vector<std::unique_ptr<physics::InitialField>>* initConditions,
                          LTS::Ref& data)
      : initConditions(initConditions), localData(data) {}

  void operator()(const real* nodes, double time, seissol::init::INodal::view::type& boundaryDofs) {
    assert(initConditions != nullptr);

    constexpr auto NodeCount = seissol::tensor::INodal::Shape[multisim::BasisFunctionDimension];
>>>>>>> af7df1d3
    alignas(Alignment) std::array<double, 3> nodesVec[NodeCount];

#pragma omp simd
    for (std::size_t i = 0; i < NodeCount; ++i) {
      nodesVec[i][0] = nodes[i * 3 + 0];
      nodesVec[i][1] = nodes[i * 3 + 1];
      nodesVec[i][2] = nodes[i * 3 + 2];
    }

<<<<<<< HEAD
    for (std::size_t s = 0; s < multisim::NumSimulations<Cfg>; ++s) {
      auto slicedBoundaryDofs = multisim::simtensor<Cfg>(boundaryDofs, s);
      initConditions->at(s % initConditions->size())
          ->evaluate(time,
                     nodesVec,
                     NodeCount,
                     localData.template get<LTS::Material>(),
                     slicedBoundaryDofs);
=======
    // NOTE: not yet tested for multisim setups
    // (only implemented to get the build to work)

    for (std::size_t s = 0; s < multisim::NumSimulations; ++s) {
      auto slicedBoundaryDofs = multisim::simtensor(boundaryDofs, s);
      initConditions->at(s % initConditions->size())
          ->evaluate(time, nodesVec, NodeCount, localData.get<LTS::Material>(), slicedBoundaryDofs);
>>>>>>> af7df1d3
    }
  }

  private:
  const std::vector<std::unique_ptr<physics::InitialField>>* initConditions;
<<<<<<< HEAD
  LTS::Ref<Cfg>& localData;
};

template <typename Cfg>
void Local<Cfg>::computeIntegral(real timeIntegratedDegreesOfFreedom[tensor::I<Cfg>::size()],
                                 LTS::Ref<Cfg>& data,
                                 LocalTmp<Cfg>& tmp,
                                 // TODO(Lukas) Nullable cause miniseissol. Maybe fix?
                                 const CellMaterialData* materialData,
                                 const CellBoundaryMapping<Cfg> (*cellBoundaryMapping)[4],
                                 double time,
                                 double timeStepWidth) {
  assert(reinterpret_cast<uintptr_t>(timeIntegratedDegreesOfFreedom) % Alignment == 0);
  assert(reinterpret_cast<uintptr_t>(data.template get<LTS::Dofs>()) % Alignment == 0);

  kernel::volume<Cfg> volKrnl = m_volumeKernelPrototype;
  volKrnl.Q = data.template get<LTS::Dofs>();
  volKrnl.I = timeIntegratedDegreesOfFreedom;
  for (unsigned i = 0; i < yateto::numFamilyMembers<tensor::star<Cfg>>(); ++i) {
    volKrnl.star(i) = data.template get<LTS::LocalIntegration>().starMatrices[i];
  }

  // Optional source term
  set_ET(volKrnl, get_ptr_sourceMatrix(data.template get<LTS::LocalIntegration>().specific));

  kernel::localFlux<Cfg> lfKrnl = m_localFluxKernelPrototype;
  lfKrnl.Q = data.template get<LTS::Dofs>();
  lfKrnl.I = timeIntegratedDegreesOfFreedom;
  lfKrnl._prefetch.I = timeIntegratedDegreesOfFreedom + tensor::I<Cfg>::size();
  lfKrnl._prefetch.Q = data.template get<LTS::Dofs>() + tensor::Q<Cfg>::size();
=======
  LTS::Ref& localData;
};

void Local::computeIntegral(real timeIntegratedDegreesOfFreedom[tensor::I::size()],
                            LTS::Ref& data,
                            LocalTmp& tmp,
                            // TODO(Lukas) Nullable cause miniseissol. Maybe fix?
                            const CellMaterialData* materialData,
                            const CellBoundaryMapping (*cellBoundaryMapping)[4],
                            double time,
                            double timeStepWidth) {
  assert(reinterpret_cast<uintptr_t>(timeIntegratedDegreesOfFreedom) % Alignment == 0);
  assert(reinterpret_cast<uintptr_t>(data.get<LTS::Dofs>()) % Alignment == 0);

  kernel::volume volKrnl = m_volumeKernelPrototype;
  volKrnl.Q = data.get<LTS::Dofs>();
  volKrnl.I = timeIntegratedDegreesOfFreedom;
  for (unsigned i = 0; i < yateto::numFamilyMembers<tensor::star>(); ++i) {
    volKrnl.star(i) = data.get<LTS::LocalIntegration>().starMatrices[i];
  }

  // Optional source term
  set_ET(volKrnl, get_ptr_sourceMatrix(data.get<LTS::LocalIntegration>().specific));

  kernel::localFlux lfKrnl = m_localFluxKernelPrototype;
  lfKrnl.Q = data.get<LTS::Dofs>();
  lfKrnl.I = timeIntegratedDegreesOfFreedom;
  lfKrnl._prefetch.I = timeIntegratedDegreesOfFreedom + tensor::I::size();
  lfKrnl._prefetch.Q = data.get<LTS::Dofs>() + tensor::Q::size();
>>>>>>> af7df1d3

  volKrnl.execute();

  for (std::size_t face = 0; face < Cell::NumFaces; ++face) {
    // no element local contribution in the case of dynamic rupture boundary conditions
<<<<<<< HEAD
    if (data.template get<LTS::CellInformation>().faceTypes[face] != FaceType::DynamicRupture) {
      lfKrnl.AplusT = data.template get<LTS::LocalIntegration>().nApNm1[face];
=======
    if (data.get<LTS::CellInformation>().faceTypes[face] != FaceType::DynamicRupture) {
      lfKrnl.AplusT = data.get<LTS::LocalIntegration>().nApNm1[face];
>>>>>>> af7df1d3
      lfKrnl.execute(face);
    }

    alignas(Alignment) real dofsFaceBoundaryNodal[tensor::INodal<Cfg>::size()];
    auto nodalLfKrnl = m_nodalLfKrnlPrototype;
<<<<<<< HEAD
    nodalLfKrnl.Q = data.template get<LTS::Dofs>();
    nodalLfKrnl.INodal = dofsFaceBoundaryNodal;
    nodalLfKrnl._prefetch.I = timeIntegratedDegreesOfFreedom + tensor::I<Cfg>::size();
    nodalLfKrnl._prefetch.Q = data.template get<LTS::Dofs>() + tensor::Q<Cfg>::size();
    nodalLfKrnl.AminusT = data.template get<LTS::NeighboringIntegration>().nAmNm1[face];

    // Include some boundary conditions here.
    switch (data.template get<LTS::CellInformation>().faceTypes[face]) {
=======
    nodalLfKrnl.Q = data.get<LTS::Dofs>();
    nodalLfKrnl.INodal = dofsFaceBoundaryNodal;
    nodalLfKrnl._prefetch.I = timeIntegratedDegreesOfFreedom + tensor::I::size();
    nodalLfKrnl._prefetch.Q = data.get<LTS::Dofs>() + tensor::Q::size();
    nodalLfKrnl.AminusT = data.get<LTS::NeighboringIntegration>().nAmNm1[face];

    // Include some boundary conditions here.
    switch (data.get<LTS::CellInformation>().faceTypes[face]) {
>>>>>>> af7df1d3
    case FaceType::FreeSurfaceGravity: {
      assert(cellBoundaryMapping != nullptr);
      assert(materialData != nullptr);
      auto* displ = tmp.nodalAvgDisplacements[face].data();
      auto displacement = init::averageNormalDisplacement<Cfg>::view::create(displ);
      // lambdas can't catch gravitationalAcceleration directly, so have to make a copy here.
<<<<<<< HEAD
      const auto localG = this->gravitationalAcceleration;
      auto applyFreeSurfaceBc = [&](const real*, // nodes are unused
                                    typename init::INodal<Cfg>::view::type& boundaryDofs) {
        for (std::size_t s = 0; s < multisim::NumSimulations<Cfg>; ++s) {
          auto slicedBoundaryDofs = multisim::simtensor<Cfg>(boundaryDofs, s);
          auto slicedDisplacement = multisim::simtensor<Cfg>(displacement, s);

          for (unsigned int i = 0; i < nodal::tensor::nodes2D<Cfg>::Shape[multisim::BasisDim<Cfg>];
               ++i) {
            const double rho = materialData->local->getDensity();
            assert(localG > 0);
            const double pressureAtBnd = -1 * rho * localG * slicedDisplacement(i);

            slicedBoundaryDofs(i, 0) = 2 * pressureAtBnd - slicedBoundaryDofs(i, 0);
            slicedBoundaryDofs(i, 1) = 2 * pressureAtBnd - slicedBoundaryDofs(i, 1);
            slicedBoundaryDofs(i, 2) = 2 * pressureAtBnd - slicedBoundaryDofs(i, 2);
          }
        }
      };
=======
      const auto localG = gravitationalAcceleration;
      auto applyFreeSurfaceBc =
          [&displacement, &materialData, &localG](const real*, // nodes are unused
                                                  init::INodal::view::type& boundaryDofs) {
            for (std::size_t s = 0; s < multisim::NumSimulations; ++s) {
              auto slicedBoundaryDofs = multisim::simtensor(boundaryDofs, s);
              auto slicedDisplacement = multisim::simtensor(displacement, s);

              for (unsigned int i = 0;
                   i < nodal::tensor::nodes2D::Shape[multisim::BasisFunctionDimension];
                   ++i) {
                const double rho = materialData->local->getDensity();
                assert(localG > 0);
                const double pressureAtBnd = -1 * rho * localG * slicedDisplacement(i);

                slicedBoundaryDofs(i, 0) = 2 * pressureAtBnd - slicedBoundaryDofs(i, 0);
                slicedBoundaryDofs(i, 1) = 2 * pressureAtBnd - slicedBoundaryDofs(i, 1);
                slicedBoundaryDofs(i, 2) = 2 * pressureAtBnd - slicedBoundaryDofs(i, 2);
              }
            }
          };
>>>>>>> af7df1d3

      dirichletBoundary.evaluate(timeIntegratedDegreesOfFreedom,
                                 face,
                                 (*cellBoundaryMapping)[face],
                                 m_projectRotatedKrnlPrototype,
                                 applyFreeSurfaceBc,
                                 dofsFaceBoundaryNodal);

      nodalLfKrnl.execute(face);
      break;
    }
    case FaceType::Dirichlet: {
      assert(cellBoundaryMapping != nullptr);
      auto* easiBoundaryMap = (*cellBoundaryMapping)[face].easiBoundaryMap;
      auto* easiBoundaryConstant = (*cellBoundaryMapping)[face].easiBoundaryConstant;
      assert(easiBoundaryConstant != nullptr);
      assert(easiBoundaryMap != nullptr);
      auto applyEasiBoundary = [easiBoundaryMap, easiBoundaryConstant](
                                   const real* nodes,
                                   typename init::INodal<Cfg>::view::type& boundaryDofs) {
        seissol::kernel::createEasiBoundaryGhostCells<Cfg> easiBoundaryKernel;
        easiBoundaryKernel.easiBoundaryMap = easiBoundaryMap;
        easiBoundaryKernel.easiBoundaryConstant = easiBoundaryConstant;
        easiBoundaryKernel.easiIdentMap = init::easiIdentMap<Cfg>::Values;
        easiBoundaryKernel.INodal = boundaryDofs.data();
        easiBoundaryKernel.execute();
      };

      // Compute boundary in [n, t_1, t_2] basis
      dirichletBoundary.evaluate(timeIntegratedDegreesOfFreedom,
                                 face,
                                 (*cellBoundaryMapping)[face],
                                 m_projectRotatedKrnlPrototype,
                                 applyEasiBoundary,
                                 dofsFaceBoundaryNodal);

      // We do not need to rotate the boundary data back to the [x,y,z] basis
      // as we set the Tinv matrix to the identity matrix in the flux solver
      // See init. in CellLocalMatrices.initializeCellLocalMatrices!

      nodalLfKrnl.execute(face);
      break;
    }
    case FaceType::Analytical: {
      assert(cellBoundaryMapping != nullptr);
<<<<<<< HEAD
      assert(this->initConds != nullptr);
      ApplyAnalyticalSolution<Cfg> applyAnalyticalSolution(this->initConds, data);
=======
      assert(initConds != nullptr);
      ApplyAnalyticalSolution applyAnalyticalSolution(initConds, data);
>>>>>>> af7df1d3

      dirichletBoundary.evaluateTimeDependent(timeIntegratedDegreesOfFreedom,
                                              face,
                                              (*cellBoundaryMapping)[face],
                                              m_projectKrnlPrototype,
                                              applyAnalyticalSolution,
                                              dofsFaceBoundaryNodal,
                                              time,
                                              timeStepWidth);
      nodalLfKrnl.execute(face);
      break;
    }
    default:
      // No boundary condition.
      break;
    }
  }
}

<<<<<<< HEAD
template <typename Cfg>
void Local<Cfg>::computeBatchedIntegral(ConditionalPointersToRealsTable& dataTable,
                                        ConditionalMaterialTable& materialTable,
                                        ConditionalIndicesTable& indicesTable,
                                        double timeStepWidth,
                                        seissol::parallel::runtime::StreamRuntime& runtime) {
=======
void Local::computeBatchedIntegral(ConditionalPointersToRealsTable& dataTable,
                                   ConditionalMaterialTable& materialTable,
                                   ConditionalIndicesTable& indicesTable,
                                   double timeStepWidth,
                                   seissol::parallel::runtime::StreamRuntime& runtime) {
>>>>>>> af7df1d3
#ifdef ACL_DEVICE
  // Volume integral
  ConditionalKey key(KernelNames::Time || KernelNames::Volume);
  kernel::gpu_volume<Cfg> volKrnl = deviceVolumeKernelPrototype;
  kernel::gpu_localFlux<Cfg> localFluxKrnl = deviceLocalFluxKernelPrototype;

  const auto maxTmpMem = yateto::getMaxTmpMemRequired(volKrnl, localFluxKrnl);

  // volume kernel always contains more elements than any local one
  const auto maxNumElements = dataTable.find(key) != dataTable.end()
                                  ? (dataTable[key].get(inner_keys::Wp::Id::Dofs))->getSize()
                                  : 0;
  auto tmpMem = runtime.memoryHandle<real>((maxTmpMem * maxNumElements) / sizeof(real));
  if (dataTable.find(key) != dataTable.end()) {
    auto& entry = dataTable[key];

    volKrnl.numElements = maxNumElements;

    volKrnl.Q = (entry.get(inner_keys::Wp::Id::Dofs))->getDeviceDataPtr();
    volKrnl.I =
        const_cast<const real**>((entry.get(inner_keys::Wp::Id::Idofs))->getDeviceDataPtr());

    for (size_t i = 0; i < yateto::numFamilyMembers<tensor::star<Cfg>>(); ++i) {
      volKrnl.star(i) = const_cast<const real**>(
          (entry.get(inner_keys::Wp::Id::LocalIntegrationData))->getDeviceDataPtr());
      volKrnl.extraOffset_star(i) = SEISSOL_ARRAY_OFFSET(LocalIntegrationData, starMatrices, i);
    }
    volKrnl.linearAllocator.initialize(tmpMem.get());
    volKrnl.streamPtr = runtime.stream();
    volKrnl.execute();
  }

  // Local Flux Integral
  for (std::size_t face = 0; face < Cell::NumFaces; ++face) {
    key = ConditionalKey(*KernelNames::LocalFlux, !FaceKinds::DynamicRupture, face);

    if (dataTable.find(key) != dataTable.end()) {
      auto& entry = dataTable[key];
      localFluxKrnl.numElements = entry.get(inner_keys::Wp::Id::Dofs)->getSize();
      localFluxKrnl.Q = (entry.get(inner_keys::Wp::Id::Dofs))->getDeviceDataPtr();
      localFluxKrnl.I =
          const_cast<const real**>((entry.get(inner_keys::Wp::Id::Idofs))->getDeviceDataPtr());
      localFluxKrnl.AplusT = const_cast<const real**>(
          entry.get(inner_keys::Wp::Id::LocalIntegrationData)->getDeviceDataPtr());
      localFluxKrnl.extraOffset_AplusT = SEISSOL_ARRAY_OFFSET(LocalIntegrationData, nApNm1, face);
      localFluxKrnl.linearAllocator.initialize(tmpMem.get());
      localFluxKrnl.streamPtr = runtime.stream();
      localFluxKrnl.execute(face);
    }

    ConditionalKey fsgKey(
        *KernelNames::BoundaryConditions, *ComputationKind::FreeSurfaceGravity, face);
    if (dataTable.find(fsgKey) != dataTable.end()) {
      auto nodalAvgDisplacements =
          dataTable[fsgKey].get(inner_keys::Wp::Id::NodalAvgDisplacements)->getDeviceDataPtr();
      auto rhos = materialTable[fsgKey].get(inner_keys::Material::Id::Rho)->getDeviceDataPtr();
      local_flux::aux::FreeSurfaceGravity freeSurfaceGravityBc;
      freeSurfaceGravityBc.g = gravitationalAcceleration;
      freeSurfaceGravityBc.rhos = rhos;
      freeSurfaceGravityBc.displacementDataPtrs = nodalAvgDisplacements;
      dirichletBoundary.evaluateOnDevice(face,
                                         fsgKey,
                                         deviceProjectRotatedKrnlPrototype,
                                         deviceNodalLfKrnlPrototype,
                                         freeSurfaceGravityBc,
                                         dataTable,
                                         device,
                                         runtime);
    }

    ConditionalKey dirichletKey(
        *KernelNames::BoundaryConditions, *ComputationKind::Dirichlet, face);
    if (dataTable.find(dirichletKey) != dataTable.end()) {
      auto easiBoundaryMapPtrs =
          dataTable[dirichletKey].get(inner_keys::Wp::Id::EasiBoundaryMap)->getDeviceDataPtr();
      auto easiBoundaryConstantPtrs =
          dataTable[dirichletKey].get(inner_keys::Wp::Id::EasiBoundaryConstant)->getDeviceDataPtr();

      local_flux::aux::EasiBoundary easiBoundaryBc;
      easiBoundaryBc.easiBoundaryMapPtrs = easiBoundaryMapPtrs;
      easiBoundaryBc.easiBoundaryConstantPtrs = easiBoundaryConstantPtrs;

      dirichletBoundary.evaluateOnDevice(face,
                                         dirichletKey,
                                         deviceProjectRotatedKrnlPrototype,
                                         deviceNodalLfKrnlPrototype,
                                         easiBoundaryBc,
                                         dataTable,
                                         device,
                                         runtime);
    }
  }
#else
  logError() << "No GPU implementation provided";
#endif
}

<<<<<<< HEAD
template <typename Cfg>
void Local<Cfg>::evaluateBatchedTimeDependentBc(
    ConditionalPointersToRealsTable& dataTable,
    ConditionalIndicesTable& indicesTable,
    LTS::Layer& layer,
    double time,
    double timeStepWidth,
    seissol::parallel::runtime::StreamRuntime& runtime) {
=======
void Local::evaluateBatchedTimeDependentBc(ConditionalPointersToRealsTable& dataTable,
                                           ConditionalIndicesTable& indicesTable,
                                           LTS::Layer& layer,
                                           double time,
                                           double timeStepWidth,
                                           seissol::parallel::runtime::StreamRuntime& runtime) {
>>>>>>> af7df1d3

#ifdef ACL_DEVICE
  for (std::size_t face = 0; face < Cell::NumFaces; ++face) {
    ConditionalKey analyticalKey(
        *KernelNames::BoundaryConditions, *ComputationKind::Analytical, face);
    if (indicesTable.find(analyticalKey) != indicesTable.end()) {
      const auto& cellIds =
          indicesTable[analyticalKey].get(inner_keys::Indices::Id::Cells)->getHostData();
      const size_t numElements = cellIds.size();
      auto* analytical =
<<<<<<< HEAD
          reinterpret_cast<real(*)[tensor::INodal<Cfg>::size()]>(layer.var<LTS::AnalyticScratch>());

      runtime.enqueueLoop(numElements, [=, &cellIds, &layer](std::size_t index) {
        auto cellId = cellIds.at(index);
        auto data = layer.cellRef<Cfg>(cellId);
=======
          reinterpret_cast<real(*)[tensor::INodal::size()]>(layer.var<LTS::AnalyticScratch>());

      runtime.enqueueLoop(numElements, [=, &cellIds, &layer](std::size_t index) {
        auto cellId = cellIds.at(index);
        auto data = layer.cellRef(cellId);
>>>>>>> af7df1d3

        alignas(Alignment) real dofsFaceBoundaryNodal[tensor::INodal<Cfg>::size()];

<<<<<<< HEAD
        assert(this->initConds != nullptr);
        ApplyAnalyticalSolution<Cfg> applyAnalyticalSolution(this->initConds, data);

        dirichletBoundary.evaluateTimeDependent(nullptr,
                                                face,
                                                data.template get<LTS::BoundaryMapping>()[face],
=======
        assert(initConds != nullptr);
        ApplyAnalyticalSolution applyAnalyticalSolution(initConds, data);

        dirichletBoundary.evaluateTimeDependent(nullptr,
                                                face,
                                                data.get<LTS::BoundaryMapping>()[face],
>>>>>>> af7df1d3
                                                m_projectKrnlPrototype,
                                                applyAnalyticalSolution,
                                                dofsFaceBoundaryNodal,
                                                time,
                                                timeStepWidth);

        std::memcpy(analytical[index], dofsFaceBoundaryNodal, sizeof(dofsFaceBoundaryNodal));
      });

      auto nodalLfKrnl = deviceNodalLfKrnlPrototype;
      nodalLfKrnl.INodal = const_cast<const real**>(
          dataTable[analyticalKey].get(inner_keys::Wp::Id::Analytical)->getDeviceDataPtr());
      nodalLfKrnl.AminusT =
          const_cast<const real**>(dataTable[analyticalKey]
                                       .get(inner_keys::Wp::Id::NeighborIntegrationData)
                                       ->getDeviceDataPtr());
      nodalLfKrnl.extraOffset_AminusT =
          SEISSOL_ARRAY_OFFSET(NeighboringIntegrationData, nAmNm1, face);
      nodalLfKrnl.Q = dataTable[analyticalKey].get(inner_keys::Wp::Id::Dofs)->getDeviceDataPtr();
      nodalLfKrnl.streamPtr = runtime.stream();
      nodalLfKrnl.numElements = numElements;
      nodalLfKrnl.execute(face);
    }
  }
#else
  logError() << "No GPU implementation provided";
  ;
#endif // ACL_DEVICE
}

<<<<<<< HEAD
template <typename Cfg>
void Local<Cfg>::flopsIntegral(const std::array<FaceType, Cell::NumFaces>& faceTypes,
                               std::uint64_t& nonZeroFlops,
                               std::uint64_t& hardwareFlops) {
  nonZeroFlops = seissol::kernel::volume<Cfg>::NonZeroFlops;
  hardwareFlops = seissol::kernel::volume<Cfg>::HardwareFlops;
=======
void Local::flopsIntegral(const std::array<FaceType, Cell::NumFaces>& faceTypes,
                          std::uint64_t& nonZeroFlops,
                          std::uint64_t& hardwareFlops) {
  nonZeroFlops = seissol::kernel::volume::NonZeroFlops;
  hardwareFlops = seissol::kernel::volume::HardwareFlops;
>>>>>>> af7df1d3

  for (std::size_t face = 0; face < Cell::NumFaces; ++face) {
    // Local flux is executed for all faces that are not dynamic rupture.
    // For those cells, the flux is taken into account during the neighbor kernel.
    if (faceTypes[face] != FaceType::DynamicRupture) {
      nonZeroFlops += seissol::kernel::localFlux<Cfg>::nonZeroFlops(face);
      hardwareFlops += seissol::kernel::localFlux<Cfg>::hardwareFlops(face);
    }

    // Take boundary condition flops into account.
    // Note that this only includes the flops of the kernels but not of the
    // boundary condition implementation.
    // The (probably incorrect) assumption is that they are negligible.
    switch (faceTypes[face]) {
    case FaceType::FreeSurfaceGravity:
      nonZeroFlops += seissol::kernel::localFluxNodal<Cfg>::nonZeroFlops(face) +
                      seissol::kernel::projectToNodalBoundary<Cfg>::nonZeroFlops(face);
      hardwareFlops += seissol::kernel::localFluxNodal<Cfg>::hardwareFlops(face) +
                       seissol::kernel::projectToNodalBoundary<Cfg>::hardwareFlops(face);
      break;
    case FaceType::Dirichlet:
      nonZeroFlops += seissol::kernel::localFluxNodal<Cfg>::nonZeroFlops(face) +
                      seissol::kernel::projectToNodalBoundaryRotated<Cfg>::nonZeroFlops(face);
      hardwareFlops += seissol::kernel::localFluxNodal<Cfg>::hardwareFlops(face) +
                       seissol::kernel::projectToNodalBoundary<Cfg>::hardwareFlops(face);
      break;
    case FaceType::Analytical:
      nonZeroFlops += seissol::kernel::localFluxNodal<Cfg>::nonZeroFlops(face) +
                      Cfg::ConvergenceOrder * seissol::kernel::updateINodal<Cfg>::NonZeroFlops;
      hardwareFlops += seissol::kernel::localFluxNodal<Cfg>::hardwareFlops(face) +
                       Cfg::ConvergenceOrder * seissol::kernel::updateINodal<Cfg>::HardwareFlops;
      break;
    default:
      break;
    }
  }
}

template <typename Cfg>
std::uint64_t Local<Cfg>::bytesIntegral() {
  std::uint64_t reals = 0;

  // star matrices load
  reals += yateto::computeFamilySize<tensor::star<Cfg>>();
  // flux solvers
  reals += static_cast<std::uint64_t>(4 * tensor::AplusT<Cfg>::size());

  // DOFs write
  reals += tensor::Q<Cfg>::size();

  return reals * sizeof(real);
}

#define SEISSOL_CONFIGITER(cfg) template class Local<cfg>;
#include "ConfigIncludeLinearCK.h"

#define SEISSOL_CONFIGITER(cfg) template class Local<cfg>;
#include "ConfigIncludeSTP.h"

} // namespace seissol::kernels::solver::linearck<|MERGE_RESOLUTION|>--- conflicted
+++ resolved
@@ -15,9 +15,6 @@
 #include <Alignment.h>
 #include <Common/Constants.h>
 #include <DataTypes/ConditionalTable.h>
-#include <GeneratedCode/init.h>
-#include <GeneratedCode/kernel.h>
-#include <GeneratedCode/tensor.h>
 #include <Initializer/BasicTypedefs.h>
 #include <Initializer/Typedefs.h>
 #include <Kernels/Interface.h>
@@ -84,7 +81,6 @@
 #endif
 }
 
-<<<<<<< HEAD
 template <typename Cfg>
 struct ApplyAnalyticalSolution {
   ApplyAnalyticalSolution(const std::vector<std::unique_ptr<physics::InitialField>>* initConditions,
@@ -97,17 +93,6 @@
     assert(initConditions != nullptr);
 
     constexpr auto NodeCount = seissol::tensor::INodal<Cfg>::Shape[multisim::BasisDim<Cfg>];
-=======
-struct ApplyAnalyticalSolution {
-  ApplyAnalyticalSolution(const std::vector<std::unique_ptr<physics::InitialField>>* initConditions,
-                          LTS::Ref& data)
-      : initConditions(initConditions), localData(data) {}
-
-  void operator()(const real* nodes, double time, seissol::init::INodal::view::type& boundaryDofs) {
-    assert(initConditions != nullptr);
-
-    constexpr auto NodeCount = seissol::tensor::INodal::Shape[multisim::BasisFunctionDimension];
->>>>>>> af7df1d3
     alignas(Alignment) std::array<double, 3> nodesVec[NodeCount];
 
 #pragma omp simd
@@ -117,7 +102,9 @@
       nodesVec[i][2] = nodes[i * 3 + 2];
     }
 
-<<<<<<< HEAD
+    // NOTE: not yet tested for multisim setups
+    // (only implemented to get the build to work)
+
     for (std::size_t s = 0; s < multisim::NumSimulations<Cfg>; ++s) {
       auto slicedBoundaryDofs = multisim::simtensor<Cfg>(boundaryDofs, s);
       initConditions->at(s % initConditions->size())
@@ -126,21 +113,11 @@
                      NodeCount,
                      localData.template get<LTS::Material>(),
                      slicedBoundaryDofs);
-=======
-    // NOTE: not yet tested for multisim setups
-    // (only implemented to get the build to work)
-
-    for (std::size_t s = 0; s < multisim::NumSimulations; ++s) {
-      auto slicedBoundaryDofs = multisim::simtensor(boundaryDofs, s);
-      initConditions->at(s % initConditions->size())
-          ->evaluate(time, nodesVec, NodeCount, localData.get<LTS::Material>(), slicedBoundaryDofs);
->>>>>>> af7df1d3
     }
   }
 
   private:
   const std::vector<std::unique_ptr<physics::InitialField>>* initConditions;
-<<<<<<< HEAD
   LTS::Ref<Cfg>& localData;
 };
 
@@ -171,55 +148,18 @@
   lfKrnl.I = timeIntegratedDegreesOfFreedom;
   lfKrnl._prefetch.I = timeIntegratedDegreesOfFreedom + tensor::I<Cfg>::size();
   lfKrnl._prefetch.Q = data.template get<LTS::Dofs>() + tensor::Q<Cfg>::size();
-=======
-  LTS::Ref& localData;
-};
-
-void Local::computeIntegral(real timeIntegratedDegreesOfFreedom[tensor::I::size()],
-                            LTS::Ref& data,
-                            LocalTmp& tmp,
-                            // TODO(Lukas) Nullable cause miniseissol. Maybe fix?
-                            const CellMaterialData* materialData,
-                            const CellBoundaryMapping (*cellBoundaryMapping)[4],
-                            double time,
-                            double timeStepWidth) {
-  assert(reinterpret_cast<uintptr_t>(timeIntegratedDegreesOfFreedom) % Alignment == 0);
-  assert(reinterpret_cast<uintptr_t>(data.get<LTS::Dofs>()) % Alignment == 0);
-
-  kernel::volume volKrnl = m_volumeKernelPrototype;
-  volKrnl.Q = data.get<LTS::Dofs>();
-  volKrnl.I = timeIntegratedDegreesOfFreedom;
-  for (unsigned i = 0; i < yateto::numFamilyMembers<tensor::star>(); ++i) {
-    volKrnl.star(i) = data.get<LTS::LocalIntegration>().starMatrices[i];
-  }
-
-  // Optional source term
-  set_ET(volKrnl, get_ptr_sourceMatrix(data.get<LTS::LocalIntegration>().specific));
-
-  kernel::localFlux lfKrnl = m_localFluxKernelPrototype;
-  lfKrnl.Q = data.get<LTS::Dofs>();
-  lfKrnl.I = timeIntegratedDegreesOfFreedom;
-  lfKrnl._prefetch.I = timeIntegratedDegreesOfFreedom + tensor::I::size();
-  lfKrnl._prefetch.Q = data.get<LTS::Dofs>() + tensor::Q::size();
->>>>>>> af7df1d3
 
   volKrnl.execute();
 
   for (std::size_t face = 0; face < Cell::NumFaces; ++face) {
     // no element local contribution in the case of dynamic rupture boundary conditions
-<<<<<<< HEAD
     if (data.template get<LTS::CellInformation>().faceTypes[face] != FaceType::DynamicRupture) {
       lfKrnl.AplusT = data.template get<LTS::LocalIntegration>().nApNm1[face];
-=======
-    if (data.get<LTS::CellInformation>().faceTypes[face] != FaceType::DynamicRupture) {
-      lfKrnl.AplusT = data.get<LTS::LocalIntegration>().nApNm1[face];
->>>>>>> af7df1d3
       lfKrnl.execute(face);
     }
 
     alignas(Alignment) real dofsFaceBoundaryNodal[tensor::INodal<Cfg>::size()];
     auto nodalLfKrnl = m_nodalLfKrnlPrototype;
-<<<<<<< HEAD
     nodalLfKrnl.Q = data.template get<LTS::Dofs>();
     nodalLfKrnl.INodal = dofsFaceBoundaryNodal;
     nodalLfKrnl._prefetch.I = timeIntegratedDegreesOfFreedom + tensor::I<Cfg>::size();
@@ -228,23 +168,12 @@
 
     // Include some boundary conditions here.
     switch (data.template get<LTS::CellInformation>().faceTypes[face]) {
-=======
-    nodalLfKrnl.Q = data.get<LTS::Dofs>();
-    nodalLfKrnl.INodal = dofsFaceBoundaryNodal;
-    nodalLfKrnl._prefetch.I = timeIntegratedDegreesOfFreedom + tensor::I::size();
-    nodalLfKrnl._prefetch.Q = data.get<LTS::Dofs>() + tensor::Q::size();
-    nodalLfKrnl.AminusT = data.get<LTS::NeighboringIntegration>().nAmNm1[face];
-
-    // Include some boundary conditions here.
-    switch (data.get<LTS::CellInformation>().faceTypes[face]) {
->>>>>>> af7df1d3
     case FaceType::FreeSurfaceGravity: {
       assert(cellBoundaryMapping != nullptr);
       assert(materialData != nullptr);
       auto* displ = tmp.nodalAvgDisplacements[face].data();
       auto displacement = init::averageNormalDisplacement<Cfg>::view::create(displ);
       // lambdas can't catch gravitationalAcceleration directly, so have to make a copy here.
-<<<<<<< HEAD
       const auto localG = this->gravitationalAcceleration;
       auto applyFreeSurfaceBc = [&](const real*, // nodes are unused
                                     typename init::INodal<Cfg>::view::type& boundaryDofs) {
@@ -264,29 +193,6 @@
           }
         }
       };
-=======
-      const auto localG = gravitationalAcceleration;
-      auto applyFreeSurfaceBc =
-          [&displacement, &materialData, &localG](const real*, // nodes are unused
-                                                  init::INodal::view::type& boundaryDofs) {
-            for (std::size_t s = 0; s < multisim::NumSimulations; ++s) {
-              auto slicedBoundaryDofs = multisim::simtensor(boundaryDofs, s);
-              auto slicedDisplacement = multisim::simtensor(displacement, s);
-
-              for (unsigned int i = 0;
-                   i < nodal::tensor::nodes2D::Shape[multisim::BasisFunctionDimension];
-                   ++i) {
-                const double rho = materialData->local->getDensity();
-                assert(localG > 0);
-                const double pressureAtBnd = -1 * rho * localG * slicedDisplacement(i);
-
-                slicedBoundaryDofs(i, 0) = 2 * pressureAtBnd - slicedBoundaryDofs(i, 0);
-                slicedBoundaryDofs(i, 1) = 2 * pressureAtBnd - slicedBoundaryDofs(i, 1);
-                slicedBoundaryDofs(i, 2) = 2 * pressureAtBnd - slicedBoundaryDofs(i, 2);
-              }
-            }
-          };
->>>>>>> af7df1d3
 
       dirichletBoundary.evaluate(timeIntegratedDegreesOfFreedom,
                                  face,
@@ -332,13 +238,8 @@
     }
     case FaceType::Analytical: {
       assert(cellBoundaryMapping != nullptr);
-<<<<<<< HEAD
       assert(this->initConds != nullptr);
       ApplyAnalyticalSolution<Cfg> applyAnalyticalSolution(this->initConds, data);
-=======
-      assert(initConds != nullptr);
-      ApplyAnalyticalSolution applyAnalyticalSolution(initConds, data);
->>>>>>> af7df1d3
 
       dirichletBoundary.evaluateTimeDependent(timeIntegratedDegreesOfFreedom,
                                               face,
@@ -358,20 +259,12 @@
   }
 }
 
-<<<<<<< HEAD
 template <typename Cfg>
 void Local<Cfg>::computeBatchedIntegral(ConditionalPointersToRealsTable& dataTable,
                                         ConditionalMaterialTable& materialTable,
                                         ConditionalIndicesTable& indicesTable,
                                         double timeStepWidth,
                                         seissol::parallel::runtime::StreamRuntime& runtime) {
-=======
-void Local::computeBatchedIntegral(ConditionalPointersToRealsTable& dataTable,
-                                   ConditionalMaterialTable& materialTable,
-                                   ConditionalIndicesTable& indicesTable,
-                                   double timeStepWidth,
-                                   seissol::parallel::runtime::StreamRuntime& runtime) {
->>>>>>> af7df1d3
 #ifdef ACL_DEVICE
   // Volume integral
   ConditionalKey key(KernelNames::Time || KernelNames::Volume);
@@ -469,7 +362,6 @@
 #endif
 }
 
-<<<<<<< HEAD
 template <typename Cfg>
 void Local<Cfg>::evaluateBatchedTimeDependentBc(
     ConditionalPointersToRealsTable& dataTable,
@@ -478,14 +370,6 @@
     double time,
     double timeStepWidth,
     seissol::parallel::runtime::StreamRuntime& runtime) {
-=======
-void Local::evaluateBatchedTimeDependentBc(ConditionalPointersToRealsTable& dataTable,
-                                           ConditionalIndicesTable& indicesTable,
-                                           LTS::Layer& layer,
-                                           double time,
-                                           double timeStepWidth,
-                                           seissol::parallel::runtime::StreamRuntime& runtime) {
->>>>>>> af7df1d3
 
 #ifdef ACL_DEVICE
   for (std::size_t face = 0; face < Cell::NumFaces; ++face) {
@@ -496,37 +380,20 @@
           indicesTable[analyticalKey].get(inner_keys::Indices::Id::Cells)->getHostData();
       const size_t numElements = cellIds.size();
       auto* analytical =
-<<<<<<< HEAD
           reinterpret_cast<real(*)[tensor::INodal<Cfg>::size()]>(layer.var<LTS::AnalyticScratch>());
 
       runtime.enqueueLoop(numElements, [=, &cellIds, &layer](std::size_t index) {
         auto cellId = cellIds.at(index);
         auto data = layer.cellRef<Cfg>(cellId);
-=======
-          reinterpret_cast<real(*)[tensor::INodal::size()]>(layer.var<LTS::AnalyticScratch>());
-
-      runtime.enqueueLoop(numElements, [=, &cellIds, &layer](std::size_t index) {
-        auto cellId = cellIds.at(index);
-        auto data = layer.cellRef(cellId);
->>>>>>> af7df1d3
 
         alignas(Alignment) real dofsFaceBoundaryNodal[tensor::INodal<Cfg>::size()];
 
-<<<<<<< HEAD
         assert(this->initConds != nullptr);
         ApplyAnalyticalSolution<Cfg> applyAnalyticalSolution(this->initConds, data);
 
         dirichletBoundary.evaluateTimeDependent(nullptr,
                                                 face,
                                                 data.template get<LTS::BoundaryMapping>()[face],
-=======
-        assert(initConds != nullptr);
-        ApplyAnalyticalSolution applyAnalyticalSolution(initConds, data);
-
-        dirichletBoundary.evaluateTimeDependent(nullptr,
-                                                face,
-                                                data.get<LTS::BoundaryMapping>()[face],
->>>>>>> af7df1d3
                                                 m_projectKrnlPrototype,
                                                 applyAnalyticalSolution,
                                                 dofsFaceBoundaryNodal,
@@ -557,20 +424,12 @@
 #endif // ACL_DEVICE
 }
 
-<<<<<<< HEAD
 template <typename Cfg>
 void Local<Cfg>::flopsIntegral(const std::array<FaceType, Cell::NumFaces>& faceTypes,
                                std::uint64_t& nonZeroFlops,
                                std::uint64_t& hardwareFlops) {
   nonZeroFlops = seissol::kernel::volume<Cfg>::NonZeroFlops;
   hardwareFlops = seissol::kernel::volume<Cfg>::HardwareFlops;
-=======
-void Local::flopsIntegral(const std::array<FaceType, Cell::NumFaces>& faceTypes,
-                          std::uint64_t& nonZeroFlops,
-                          std::uint64_t& hardwareFlops) {
-  nonZeroFlops = seissol::kernel::volume::NonZeroFlops;
-  hardwareFlops = seissol::kernel::volume::HardwareFlops;
->>>>>>> af7df1d3
 
   for (std::size_t face = 0; face < Cell::NumFaces; ++face) {
     // Local flux is executed for all faces that are not dynamic rupture.
