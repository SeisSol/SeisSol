// SPDX-FileCopyrightText: 2013 SeisSol Group
//
// SPDX-License-Identifier: BSD-3-Clause
// SPDX-LicenseComments: Full text under /LICENSE and /LICENSES/
//
// SPDX-FileContributor: Author lists in /AUTHORS and /CITATION.cff
// SPDX-FileContributor: Alexander Breuer
// SPDX-FileContributor: Carsten Uphoff

#include "Kernels/LinearCK/Local.h"

#include "Alignment.h"
#include "Common/Constants.h"
#include "Common/Marker.h"
#include "DirichletBoundary.h"
#include "GeneratedCode/init.h"
#include "GeneratedCode/kernel.h"
#include "GeneratedCode/tensor.h"
<<<<<<< HEAD
#include <Alignment.h>
#include <Common/Constants.h>
#include <DataTypes/ConditionalTable.h>
#include <Initializer/BasicTypedefs.h>
#include <Initializer/Typedefs.h>
#include <Kernels/Interface.h>
#include <Kernels/Precision.h>
#include <Memory/Descriptor/LTS.h>
#include <Parallel/Runtime/Stream.h>
#include <Physics/InitialField.h>
#include <Solver/MultipleSimulations.h>
=======
#include "Initializer/BasicTypedefs.h"
#include "Initializer/BatchRecorders/DataTypes/ConditionalTable.h"
#include "Initializer/Typedefs.h"
#include "Kernels/Common.h"
#include "Kernels/Interface.h"
#include "Kernels/Precision.h"
#include "Memory/Descriptor/LTS.h"
#include "Memory/Tree/Layer.h"
#include "Parallel/Runtime/Stream.h"
#include "Physics/InitialField.h"
#include "Solver/MultipleSimulations.h"

#include <array>
#include <cassert>
>>>>>>> 0c079542
#include <cstddef>
#include <cstdint>
#include <memory>
#include <stdint.h>
#include <utils/logger.h>
#include <vector>
#include <yateto.h>

<<<<<<< HEAD
#include <array>
#include <cassert>
#include <stdint.h>

#pragma GCC diagnostic push
#pragma GCC diagnostic ignored "-Wunused-function"
#include "DirichletBoundary.h"
#pragma GCC diagnostic pop

#include "Kernels/Common.h"

#include "Memory/GlobalData.h"

#include "utils/logger.h"

=======
>>>>>>> 0c079542
#ifdef ACL_DEVICE
#include "Common/Offset.h"
#endif

GENERATE_HAS_MEMBER(ET)
GENERATE_HAS_MEMBER(sourceMatrix)
namespace seissol::kernels::solver::linearck {

template <typename Cfg>
void Local<Cfg>::setGlobalData(const GlobalData& global) {
  m_volumeKernelPrototype.kDivM = global.get<Cfg>().stiffnessMatrices;
  m_localFluxKernelPrototype.rDivM = global.get<Cfg>().changeOfBasisMatrices;
  m_localFluxKernelPrototype.fMrT = global.get<Cfg>().localChangeOfBasisMatricesTransposed;

  m_nodalLfKrnlPrototype.project2nFaceTo3m = global.get<Cfg>().project2nFaceTo3m;

  m_projectKrnlPrototype.V3mTo2nFace = global.get<Cfg>().v3mTo2nFace;
  m_projectRotatedKrnlPrototype.V3mTo2nFace = global.get<Cfg>().v3mTo2nFace;

#ifdef ACL_DEVICE
  assert(global.onDevice != nullptr);

  deviceVolumeKernelPrototype.kDivM = global.get<Cfg, Executor::Device>().stiffnessMatrices;
#ifdef USE_PREMULTIPLY_FLUX
  deviceLocalFluxKernelPrototype.plusFluxMatrices =
      global.get<Cfg, Executor::Device>().plusFluxMatrices;
#else
  deviceLocalFluxKernelPrototype.rDivM = global.get<Cfg, Executor::Device>().changeOfBasisMatrices;
  deviceLocalFluxKernelPrototype.fMrT =
      global.get<Cfg, Executor::Device>().localChangeOfBasisMatricesTransposed;
#endif
  deviceNodalLfKrnlPrototype.project2nFaceTo3m =
      global.get<Cfg, Executor::Device>().project2nFaceTo3m;
  deviceProjectRotatedKrnlPrototype.V3mTo2nFace = global.get<Cfg, Executor::Device>().v3mTo2nFace;
#endif
}

template <typename Cfg>
struct ApplyAnalyticalSolution {
  ApplyAnalyticalSolution(const std::vector<std::unique_ptr<physics::InitialField>>* initConditions,
                          LTS::Ref<Cfg>& data)
      : initConditions(initConditions), localData(data) {}

<<<<<<< HEAD
  void operator()(const Real<Cfg>* nodes,
                  double time,
                  typename seissol::init::INodal<Cfg>::view::type& boundaryDofs) {
=======
  void operator()(const real* nodes,
                  double time,
                  seissol::init::INodal::view::type& boundaryDofs) const {
>>>>>>> 0c079542
    assert(initConditions != nullptr);

    constexpr auto NodeCount = seissol::tensor::INodal<Cfg>::Shape[multisim::BasisDim<Cfg>];
    alignas(Alignment) std::array<double, 3> nodesVec[NodeCount];

#pragma omp simd
    for (std::size_t i = 0; i < NodeCount; ++i) {
      nodesVec[i][0] = nodes[i * 3 + 0];
      nodesVec[i][1] = nodes[i * 3 + 1];
      nodesVec[i][2] = nodes[i * 3 + 2];
    }

    // NOTE: not yet tested for multisim setups
    // (only implemented to get the build to work)

    for (std::size_t s = 0; s < multisim::NumSimulations<Cfg>; ++s) {
      auto slicedBoundaryDofs = multisim::simtensor<Cfg>(boundaryDofs, s);
      initConditions->at(s % initConditions->size())
          ->evaluate(time,
                     nodesVec,
                     NodeCount,
                     localData.template get<LTS::Material>(),
                     slicedBoundaryDofs);
    }
  }

  private:
  const std::vector<std::unique_ptr<physics::InitialField>>* initConditions;
  LTS::Ref<Cfg>& localData;
};

template <typename Cfg>
void Local<Cfg>::computeIntegral(real timeIntegratedDegreesOfFreedom[tensor::I<Cfg>::size()],
                                 LTS::Ref<Cfg>& data,
                                 LocalTmp<Cfg>& tmp,
                                 // TODO(Lukas) Nullable cause miniseissol. Maybe fix?
                                 const CellMaterialData* materialData,
                                 const CellBoundaryMapping<Cfg> (*cellBoundaryMapping)[4],
                                 double time,
                                 double timeStepWidth) {
  assert(reinterpret_cast<uintptr_t>(timeIntegratedDegreesOfFreedom) % Alignment == 0);
  assert(reinterpret_cast<uintptr_t>(data.template get<LTS::Dofs>()) % Alignment == 0);

  kernel::volume<Cfg> volKrnl = m_volumeKernelPrototype;
  volKrnl.Q = data.template get<LTS::Dofs>();
  volKrnl.I = timeIntegratedDegreesOfFreedom;
  for (std::size_t i = 0; i < yateto::numFamilyMembers<tensor::star<Cfg>>(); ++i) {
    volKrnl.star(i) = data.template get<LTS::LocalIntegration>().starMatrices[i];
  }

  // Optional source term
  set_ET(volKrnl, get_ptr_sourceMatrix(data.template get<LTS::LocalIntegration>().specific));

  kernel::localFlux<Cfg> lfKrnl = m_localFluxKernelPrototype;
  lfKrnl.Q = data.template get<LTS::Dofs>();
  lfKrnl.I = timeIntegratedDegreesOfFreedom;
  lfKrnl._prefetch.I = timeIntegratedDegreesOfFreedom + tensor::I<Cfg>::size();
  lfKrnl._prefetch.Q = data.template get<LTS::Dofs>() + tensor::Q<Cfg>::size();

  volKrnl.execute();

  for (std::size_t face = 0; face < Cell::NumFaces; ++face) {
    // no element local contribution in the case of dynamic rupture boundary conditions
    if (data.template get<LTS::CellInformation>().faceTypes[face] != FaceType::DynamicRupture) {
      lfKrnl.AplusT = data.template get<LTS::LocalIntegration>().nApNm1[face];
      lfKrnl.execute(face);
    }

    alignas(Alignment) real dofsFaceBoundaryNodal[tensor::INodal<Cfg>::size()];
    auto nodalLfKrnl = m_nodalLfKrnlPrototype;
    nodalLfKrnl.Q = data.template get<LTS::Dofs>();
    nodalLfKrnl.INodal = dofsFaceBoundaryNodal;
    nodalLfKrnl._prefetch.I = timeIntegratedDegreesOfFreedom + tensor::I<Cfg>::size();
    nodalLfKrnl._prefetch.Q = data.template get<LTS::Dofs>() + tensor::Q<Cfg>::size();
    nodalLfKrnl.AminusT = data.template get<LTS::NeighboringIntegration>().nAmNm1[face];

    // Include some boundary conditions here.
    switch (data.template get<LTS::CellInformation>().faceTypes[face]) {
    case FaceType::FreeSurfaceGravity: {
      assert(cellBoundaryMapping != nullptr);
      assert(materialData != nullptr);
      auto* displ = tmp.nodalAvgDisplacements[face].data();
      auto displacement = init::averageNormalDisplacement<Cfg>::view::create(displ);
      // lambdas can't catch gravitationalAcceleration directly, so have to make a copy here.
      const auto localG = this->gravitationalAcceleration;
      auto applyFreeSurfaceBc = [&](const real*, // nodes are unused
                                    typename init::INodal<Cfg>::view::type& boundaryDofs) {
        for (std::size_t s = 0; s < multisim::NumSimulations<Cfg>; ++s) {
          auto slicedBoundaryDofs = multisim::simtensor<Cfg>(boundaryDofs, s);
          auto slicedDisplacement = multisim::simtensor<Cfg>(displacement, s);

          for (unsigned int i = 0; i < nodal::tensor::nodes2D<Cfg>::Shape[multisim::BasisDim<Cfg>];
               ++i) {
            const double rho = materialData->local->getDensity();
            assert(localG > 0);
            const double pressureAtBnd = -1 * rho * localG * slicedDisplacement(i);

            slicedBoundaryDofs(i, 0) = 2 * pressureAtBnd - slicedBoundaryDofs(i, 0);
            slicedBoundaryDofs(i, 1) = 2 * pressureAtBnd - slicedBoundaryDofs(i, 1);
            slicedBoundaryDofs(i, 2) = 2 * pressureAtBnd - slicedBoundaryDofs(i, 2);
          }
        }
      };

      dirichletBoundary.evaluate(timeIntegratedDegreesOfFreedom,
                                 face,
                                 (*cellBoundaryMapping)[face],
                                 m_projectRotatedKrnlPrototype,
                                 applyFreeSurfaceBc,
                                 dofsFaceBoundaryNodal);

      nodalLfKrnl.execute(face);
      break;
    }
    case FaceType::Dirichlet: {
      assert(cellBoundaryMapping != nullptr);
      auto* easiBoundaryMap = (*cellBoundaryMapping)[face].easiBoundaryMap;
      auto* easiBoundaryConstant = (*cellBoundaryMapping)[face].easiBoundaryConstant;
      assert(easiBoundaryConstant != nullptr);
      assert(easiBoundaryMap != nullptr);
      auto applyEasiBoundary = [easiBoundaryMap, easiBoundaryConstant](
<<<<<<< HEAD
                                   const real* nodes,
                                   typename init::INodal<Cfg>::view::type& boundaryDofs) {
        seissol::kernel::createEasiBoundaryGhostCells<Cfg> easiBoundaryKernel;
=======
                                   const real* /*nodes*/, init::INodal::view::type& boundaryDofs) {
        seissol::kernel::createEasiBoundaryGhostCells easiBoundaryKernel;
>>>>>>> 0c079542
        easiBoundaryKernel.easiBoundaryMap = easiBoundaryMap;
        easiBoundaryKernel.easiBoundaryConstant = easiBoundaryConstant;
        easiBoundaryKernel.easiIdentMap = init::easiIdentMap<Cfg>::Values;
        easiBoundaryKernel.INodal = boundaryDofs.data();
        easiBoundaryKernel.execute();
      };

      // Compute boundary in [n, t_1, t_2] basis
      dirichletBoundary.evaluate(timeIntegratedDegreesOfFreedom,
                                 face,
                                 (*cellBoundaryMapping)[face],
                                 m_projectRotatedKrnlPrototype,
                                 applyEasiBoundary,
                                 dofsFaceBoundaryNodal);

      // We do not need to rotate the boundary data back to the [x,y,z] basis
      // as we set the Tinv matrix to the identity matrix in the flux solver
      // See init. in CellLocalMatrices.initializeCellLocalMatrices!

      nodalLfKrnl.execute(face);
      break;
    }
    case FaceType::Analytical: {
      assert(cellBoundaryMapping != nullptr);
<<<<<<< HEAD
      assert(this->initConds != nullptr);
      ApplyAnalyticalSolution<Cfg> applyAnalyticalSolution(this->initConds, data);
=======
      assert(initConds != nullptr);
      const auto applyAnalyticalSolution = ApplyAnalyticalSolution(initConds, data);
>>>>>>> 0c079542

      dirichletBoundary.evaluateTimeDependent(timeIntegratedDegreesOfFreedom,
                                              face,
                                              (*cellBoundaryMapping)[face],
                                              m_projectKrnlPrototype,
                                              applyAnalyticalSolution,
                                              dofsFaceBoundaryNodal,
                                              time,
                                              timeStepWidth);
      nodalLfKrnl.execute(face);
      break;
    }
    default:
      // No boundary condition.
      break;
    }
  }
}

<<<<<<< HEAD
template <typename Cfg>
void Local<Cfg>::computeBatchedIntegral(ConditionalPointersToRealsTable& dataTable,
                                        ConditionalMaterialTable& materialTable,
                                        ConditionalIndicesTable& indicesTable,
                                        double timeStepWidth,
                                        seissol::parallel::runtime::StreamRuntime& runtime) {
=======
void Local::computeBatchedIntegral(
    SEISSOL_GPU_PARAM recording::ConditionalPointersToRealsTable& dataTable,
    SEISSOL_GPU_PARAM recording::ConditionalMaterialTable& materialTable,
    SEISSOL_GPU_PARAM recording::ConditionalIndicesTable& indicesTable,
    SEISSOL_GPU_PARAM double timeStepWidth,
    SEISSOL_GPU_PARAM seissol::parallel::runtime::StreamRuntime& runtime) {
>>>>>>> 0c079542
#ifdef ACL_DEVICE

  using namespace seissol::recording;
  // Volume integral
  ConditionalKey key(KernelNames::Time || KernelNames::Volume);
  kernel::gpu_volume<Cfg> volKrnl = deviceVolumeKernelPrototype;
  kernel::gpu_localFlux<Cfg> localFluxKrnl = deviceLocalFluxKernelPrototype;

  const auto maxTmpMem = yateto::getMaxTmpMemRequired(volKrnl, localFluxKrnl);

  // volume kernel always contains more elements than any local one
  const auto maxNumElements = dataTable.find(key) != dataTable.end()
                                  ? (dataTable[key].get(inner_keys::Wp::Id::Dofs))->getSize()
                                  : 0;
  auto tmpMem = runtime.memoryHandle<real>((maxTmpMem * maxNumElements) / sizeof(real));
  if (dataTable.find(key) != dataTable.end()) {
    auto& entry = dataTable[key];

    volKrnl.numElements = maxNumElements;

    volKrnl.Q = (entry.get(inner_keys::Wp::Id::Dofs))->getDeviceDataPtr();
    volKrnl.I =
        const_cast<const real**>((entry.get(inner_keys::Wp::Id::Idofs))->getDeviceDataPtr());

    for (size_t i = 0; i < yateto::numFamilyMembers<tensor::star<Cfg>>(); ++i) {
      volKrnl.star(i) = const_cast<const real**>(
          (entry.get(inner_keys::Wp::Id::LocalIntegrationData))->getDeviceDataPtr());
      volKrnl.extraOffset_star(i) = SEISSOL_ARRAY_OFFSET(LocalIntegrationData, starMatrices, i);
    }
    volKrnl.linearAllocator.initialize(tmpMem.get());
    volKrnl.streamPtr = runtime.stream();
    volKrnl.execute();
  }

  // Local Flux Integral
  for (std::size_t face = 0; face < Cell::NumFaces; ++face) {
    key = ConditionalKey(*KernelNames::LocalFlux, !FaceKinds::DynamicRupture, face);

    if (dataTable.find(key) != dataTable.end()) {
      auto& entry = dataTable[key];
      localFluxKrnl.numElements = entry.get(inner_keys::Wp::Id::Dofs)->getSize();
      localFluxKrnl.Q = (entry.get(inner_keys::Wp::Id::Dofs))->getDeviceDataPtr();
      localFluxKrnl.I =
          const_cast<const real**>((entry.get(inner_keys::Wp::Id::Idofs))->getDeviceDataPtr());
      localFluxKrnl.AplusT = const_cast<const real**>(
          entry.get(inner_keys::Wp::Id::LocalIntegrationData)->getDeviceDataPtr());
      localFluxKrnl.extraOffset_AplusT = SEISSOL_ARRAY_OFFSET(LocalIntegrationData, nApNm1, face);
      localFluxKrnl.linearAllocator.initialize(tmpMem.get());
      localFluxKrnl.streamPtr = runtime.stream();
      localFluxKrnl.execute(face);
    }

    ConditionalKey fsgKey(
        *KernelNames::BoundaryConditions, *ComputationKind::FreeSurfaceGravity, face);
    if (dataTable.find(fsgKey) != dataTable.end()) {
      auto nodalAvgDisplacements =
          dataTable[fsgKey].get(inner_keys::Wp::Id::NodalAvgDisplacements)->getDeviceDataPtr();
      auto rhos = materialTable[fsgKey].get(inner_keys::Material::Id::Rho)->getDeviceDataPtr();
      local_flux::aux::FreeSurfaceGravity freeSurfaceGravityBc;
      freeSurfaceGravityBc.g = gravitationalAcceleration;
      freeSurfaceGravityBc.rhos = rhos;
      freeSurfaceGravityBc.displacementDataPtrs = nodalAvgDisplacements;
      dirichletBoundary.evaluateOnDevice(face,
                                         fsgKey,
                                         deviceProjectRotatedKrnlPrototype,
                                         deviceNodalLfKrnlPrototype,
                                         freeSurfaceGravityBc,
                                         dataTable,
                                         device,
                                         runtime);
    }

    ConditionalKey dirichletKey(
        *KernelNames::BoundaryConditions, *ComputationKind::Dirichlet, face);
    if (dataTable.find(dirichletKey) != dataTable.end()) {
      auto easiBoundaryMapPtrs =
          dataTable[dirichletKey].get(inner_keys::Wp::Id::EasiBoundaryMap)->getDeviceDataPtr();
      auto easiBoundaryConstantPtrs =
          dataTable[dirichletKey].get(inner_keys::Wp::Id::EasiBoundaryConstant)->getDeviceDataPtr();

      local_flux::aux::EasiBoundary easiBoundaryBc;
      easiBoundaryBc.easiBoundaryMapPtrs = easiBoundaryMapPtrs;
      easiBoundaryBc.easiBoundaryConstantPtrs = easiBoundaryConstantPtrs;

      dirichletBoundary.evaluateOnDevice(face,
                                         dirichletKey,
                                         deviceProjectRotatedKrnlPrototype,
                                         deviceNodalLfKrnlPrototype,
                                         easiBoundaryBc,
                                         dataTable,
                                         device,
                                         runtime);
    }
  }
#else
  logError() << "No GPU implementation provided";
#endif
}

<<<<<<< HEAD
template <typename Cfg>
void Local<Cfg>::evaluateBatchedTimeDependentBc(
    ConditionalPointersToRealsTable& dataTable,
    ConditionalIndicesTable& indicesTable,
    LTS::Layer& layer,
    double time,
    double timeStepWidth,
    seissol::parallel::runtime::StreamRuntime& runtime) {
=======
void Local::evaluateBatchedTimeDependentBc(
    SEISSOL_GPU_PARAM recording::ConditionalPointersToRealsTable& dataTable,
    SEISSOL_GPU_PARAM recording::ConditionalIndicesTable& indicesTable,
    SEISSOL_GPU_PARAM LTS::Layer& layer,
    SEISSOL_GPU_PARAM double time,
    SEISSOL_GPU_PARAM double timeStepWidth,
    SEISSOL_GPU_PARAM seissol::parallel::runtime::StreamRuntime& runtime) {
>>>>>>> 0c079542

#ifdef ACL_DEVICE
  using namespace seissol::recording;

  for (std::size_t face = 0; face < Cell::NumFaces; ++face) {
    ConditionalKey analyticalKey(
        *KernelNames::BoundaryConditions, *ComputationKind::Analytical, face);
    if (indicesTable.find(analyticalKey) != indicesTable.end()) {
      const auto& cellIds =
          indicesTable[analyticalKey].get(inner_keys::Indices::Id::Cells)->getHostData();
      const size_t numElements = cellIds.size();
      auto* analytical =
          reinterpret_cast<real(*)[tensor::INodal<Cfg>::size()]>(layer.var<LTS::AnalyticScratch>());

      runtime.enqueueLoop(numElements, [=, &cellIds, &layer](std::size_t index) {
        auto cellId = cellIds.at(index);
        auto data = layer.cellRef<Cfg>(cellId);

        alignas(Alignment) real dofsFaceBoundaryNodal[tensor::INodal<Cfg>::size()];

        assert(this->initConds != nullptr);
        ApplyAnalyticalSolution<Cfg> applyAnalyticalSolution(this->initConds, data);

        dirichletBoundary.evaluateTimeDependent(nullptr,
                                                face,
                                                data.template get<LTS::BoundaryMapping>()[face],
                                                m_projectKrnlPrototype,
                                                applyAnalyticalSolution,
                                                dofsFaceBoundaryNodal,
                                                time,
                                                timeStepWidth);

        std::memcpy(analytical[index], dofsFaceBoundaryNodal, sizeof(dofsFaceBoundaryNodal));
      });

      auto nodalLfKrnl = deviceNodalLfKrnlPrototype;
      nodalLfKrnl.INodal = const_cast<const real**>(
          dataTable[analyticalKey].get(inner_keys::Wp::Id::Analytical)->getDeviceDataPtr());
      nodalLfKrnl.AminusT =
          const_cast<const real**>(dataTable[analyticalKey]
                                       .get(inner_keys::Wp::Id::NeighborIntegrationData)
                                       ->getDeviceDataPtr());
      nodalLfKrnl.extraOffset_AminusT =
          SEISSOL_ARRAY_OFFSET(NeighboringIntegrationData, nAmNm1, face);
      nodalLfKrnl.Q = dataTable[analyticalKey].get(inner_keys::Wp::Id::Dofs)->getDeviceDataPtr();
      nodalLfKrnl.streamPtr = runtime.stream();
      nodalLfKrnl.numElements = numElements;
      nodalLfKrnl.execute(face);
    }
  }
#else
  logError() << "No GPU implementation provided";
  ;
#endif // ACL_DEVICE
}

template <typename Cfg>
void Local<Cfg>::flopsIntegral(const std::array<FaceType, Cell::NumFaces>& faceTypes,
                               std::uint64_t& nonZeroFlops,
                               std::uint64_t& hardwareFlops) {
  nonZeroFlops = seissol::kernel::volume<Cfg>::NonZeroFlops;
  hardwareFlops = seissol::kernel::volume<Cfg>::HardwareFlops;

  for (std::size_t face = 0; face < Cell::NumFaces; ++face) {
    // Local flux is executed for all faces that are not dynamic rupture.
    // For those cells, the flux is taken into account during the neighbor kernel.
    if (faceTypes[face] != FaceType::DynamicRupture) {
      nonZeroFlops += seissol::kernel::localFlux<Cfg>::nonZeroFlops(face);
      hardwareFlops += seissol::kernel::localFlux<Cfg>::hardwareFlops(face);
    }

    // Take boundary condition flops into account.
    // Note that this only includes the flops of the kernels but not of the
    // boundary condition implementation.
    // The (probably incorrect) assumption is that they are negligible.
    switch (faceTypes[face]) {
    case FaceType::FreeSurfaceGravity:
      nonZeroFlops += seissol::kernel::localFluxNodal<Cfg>::nonZeroFlops(face) +
                      seissol::kernel::projectToNodalBoundary<Cfg>::nonZeroFlops(face);
      hardwareFlops += seissol::kernel::localFluxNodal<Cfg>::hardwareFlops(face) +
                       seissol::kernel::projectToNodalBoundary<Cfg>::hardwareFlops(face);
      break;
    case FaceType::Dirichlet:
      nonZeroFlops += seissol::kernel::localFluxNodal<Cfg>::nonZeroFlops(face) +
                      seissol::kernel::projectToNodalBoundaryRotated<Cfg>::nonZeroFlops(face);
      hardwareFlops += seissol::kernel::localFluxNodal<Cfg>::hardwareFlops(face) +
                       seissol::kernel::projectToNodalBoundary<Cfg>::hardwareFlops(face);
      break;
    case FaceType::Analytical:
      nonZeroFlops += seissol::kernel::localFluxNodal<Cfg>::nonZeroFlops(face) +
                      Cfg::ConvergenceOrder * seissol::kernel::updateINodal<Cfg>::NonZeroFlops;
      hardwareFlops += seissol::kernel::localFluxNodal<Cfg>::hardwareFlops(face) +
                       Cfg::ConvergenceOrder * seissol::kernel::updateINodal<Cfg>::HardwareFlops;
      break;
    default:
      break;
    }
  }
}

template <typename Cfg>
std::uint64_t Local<Cfg>::bytesIntegral() {
  std::uint64_t reals = 0;

  // star matrices load
  reals += yateto::computeFamilySize<tensor::star<Cfg>>();
  // flux solvers
  reals += static_cast<std::uint64_t>(4 * tensor::AplusT<Cfg>::size());

  // DOFs write
  reals += tensor::Q<Cfg>::size();

  return reals * sizeof(real);
}

#define SEISSOL_CONFIGITER(cfg) template class Local<cfg>;
#include "ConfigIncludeLinearCK.h"

#define SEISSOL_CONFIGITER(cfg) template class Local<cfg>;
#include "ConfigIncludeSTP.h"

} // namespace seissol::kernels::solver::linearck<|MERGE_RESOLUTION|>--- conflicted
+++ resolved
@@ -16,19 +16,6 @@
 #include "GeneratedCode/init.h"
 #include "GeneratedCode/kernel.h"
 #include "GeneratedCode/tensor.h"
-<<<<<<< HEAD
-#include <Alignment.h>
-#include <Common/Constants.h>
-#include <DataTypes/ConditionalTable.h>
-#include <Initializer/BasicTypedefs.h>
-#include <Initializer/Typedefs.h>
-#include <Kernels/Interface.h>
-#include <Kernels/Precision.h>
-#include <Memory/Descriptor/LTS.h>
-#include <Parallel/Runtime/Stream.h>
-#include <Physics/InitialField.h>
-#include <Solver/MultipleSimulations.h>
-=======
 #include "Initializer/BasicTypedefs.h"
 #include "Initializer/BatchRecorders/DataTypes/ConditionalTable.h"
 #include "Initializer/Typedefs.h"
@@ -41,9 +28,18 @@
 #include "Physics/InitialField.h"
 #include "Solver/MultipleSimulations.h"
 
+#include <Alignment.h>
+#include <Common/Constants.h>
+#include <Initializer/BasicTypedefs.h>
+#include <Initializer/Typedefs.h>
+#include <Kernels/Interface.h>
+#include <Kernels/Precision.h>
+#include <Memory/Descriptor/LTS.h>
+#include <Parallel/Runtime/Stream.h>
+#include <Physics/InitialField.h>
+#include <Solver/MultipleSimulations.h>
 #include <array>
 #include <cassert>
->>>>>>> 0c079542
 #include <cstddef>
 #include <cstdint>
 #include <memory>
@@ -52,24 +48,6 @@
 #include <vector>
 #include <yateto.h>
 
-<<<<<<< HEAD
-#include <array>
-#include <cassert>
-#include <stdint.h>
-
-#pragma GCC diagnostic push
-#pragma GCC diagnostic ignored "-Wunused-function"
-#include "DirichletBoundary.h"
-#pragma GCC diagnostic pop
-
-#include "Kernels/Common.h"
-
-#include "Memory/GlobalData.h"
-
-#include "utils/logger.h"
-
-=======
->>>>>>> 0c079542
 #ifdef ACL_DEVICE
 #include "Common/Offset.h"
 #endif
@@ -113,15 +91,9 @@
                           LTS::Ref<Cfg>& data)
       : initConditions(initConditions), localData(data) {}
 
-<<<<<<< HEAD
   void operator()(const Real<Cfg>* nodes,
                   double time,
-                  typename seissol::init::INodal<Cfg>::view::type& boundaryDofs) {
-=======
-  void operator()(const real* nodes,
-                  double time,
-                  seissol::init::INodal::view::type& boundaryDofs) const {
->>>>>>> 0c079542
+                  typename seissol::init::INodal<Cfg>::view::type& boundaryDofs) const {
     assert(initConditions != nullptr);
 
     constexpr auto NodeCount = seissol::tensor::INodal<Cfg>::Shape[multisim::BasisDim<Cfg>];
@@ -243,14 +215,9 @@
       assert(easiBoundaryConstant != nullptr);
       assert(easiBoundaryMap != nullptr);
       auto applyEasiBoundary = [easiBoundaryMap, easiBoundaryConstant](
-<<<<<<< HEAD
-                                   const real* nodes,
+                                   const real* /*nodes*/,
                                    typename init::INodal<Cfg>::view::type& boundaryDofs) {
         seissol::kernel::createEasiBoundaryGhostCells<Cfg> easiBoundaryKernel;
-=======
-                                   const real* /*nodes*/, init::INodal::view::type& boundaryDofs) {
-        seissol::kernel::createEasiBoundaryGhostCells easiBoundaryKernel;
->>>>>>> 0c079542
         easiBoundaryKernel.easiBoundaryMap = easiBoundaryMap;
         easiBoundaryKernel.easiBoundaryConstant = easiBoundaryConstant;
         easiBoundaryKernel.easiIdentMap = init::easiIdentMap<Cfg>::Values;
@@ -275,13 +242,8 @@
     }
     case FaceType::Analytical: {
       assert(cellBoundaryMapping != nullptr);
-<<<<<<< HEAD
       assert(this->initConds != nullptr);
-      ApplyAnalyticalSolution<Cfg> applyAnalyticalSolution(this->initConds, data);
-=======
-      assert(initConds != nullptr);
-      const auto applyAnalyticalSolution = ApplyAnalyticalSolution(initConds, data);
->>>>>>> 0c079542
+      const auto applyAnalyticalSolution = ApplyAnalyticalSolution(this->initConds, data);
 
       dirichletBoundary.evaluateTimeDependent(timeIntegratedDegreesOfFreedom,
                                               face,
@@ -301,21 +263,13 @@
   }
 }
 
-<<<<<<< HEAD
-template <typename Cfg>
-void Local<Cfg>::computeBatchedIntegral(ConditionalPointersToRealsTable& dataTable,
-                                        ConditionalMaterialTable& materialTable,
-                                        ConditionalIndicesTable& indicesTable,
-                                        double timeStepWidth,
-                                        seissol::parallel::runtime::StreamRuntime& runtime) {
-=======
-void Local::computeBatchedIntegral(
+template <typename Cfg>
+void Local<Cfg>::computeBatchedIntegral(
     SEISSOL_GPU_PARAM recording::ConditionalPointersToRealsTable& dataTable,
     SEISSOL_GPU_PARAM recording::ConditionalMaterialTable& materialTable,
     SEISSOL_GPU_PARAM recording::ConditionalIndicesTable& indicesTable,
     SEISSOL_GPU_PARAM double timeStepWidth,
     SEISSOL_GPU_PARAM seissol::parallel::runtime::StreamRuntime& runtime) {
->>>>>>> 0c079542
 #ifdef ACL_DEVICE
 
   using namespace seissol::recording;
@@ -415,24 +369,14 @@
 #endif
 }
 
-<<<<<<< HEAD
 template <typename Cfg>
 void Local<Cfg>::evaluateBatchedTimeDependentBc(
-    ConditionalPointersToRealsTable& dataTable,
-    ConditionalIndicesTable& indicesTable,
-    LTS::Layer& layer,
-    double time,
-    double timeStepWidth,
-    seissol::parallel::runtime::StreamRuntime& runtime) {
-=======
-void Local::evaluateBatchedTimeDependentBc(
     SEISSOL_GPU_PARAM recording::ConditionalPointersToRealsTable& dataTable,
     SEISSOL_GPU_PARAM recording::ConditionalIndicesTable& indicesTable,
     SEISSOL_GPU_PARAM LTS::Layer& layer,
     SEISSOL_GPU_PARAM double time,
     SEISSOL_GPU_PARAM double timeStepWidth,
     SEISSOL_GPU_PARAM seissol::parallel::runtime::StreamRuntime& runtime) {
->>>>>>> 0c079542
 
 #ifdef ACL_DEVICE
   using namespace seissol::recording;
