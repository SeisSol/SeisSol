// SPDX-FileCopyrightText: 2013 SeisSol Group
//
// SPDX-License-Identifier: BSD-3-Clause
// SPDX-LicenseComments: Full text under /LICENSE and /LICENSES/
//
// SPDX-FileContributor: Author lists in /AUTHORS and /CITATION.cff
// SPDX-FileContributor: Alexander Breuer
// SPDX-FileContributor: Carsten Uphoff

#include "Kernels/LinearCK/LocalBase.h"

#include "GeneratedCode/init.h"
#include "GeneratedCode/kernel.h"
#include "GeneratedCode/tensor.h"
#include <Alignment.h>
#include <Common/Constants.h>
#include <DataTypes/ConditionalTable.h>
#include <Initializer/BasicTypedefs.h>
#include <Initializer/Typedefs.h>
#include <Kernels/Interface.h>
#include <Kernels/Precision.h>
#include <Memory/Descriptor/LTS.h>
#include <Parallel/Runtime/Stream.h>
#include <Physics/InitialField.h>
#include <Solver/MultipleSimulations.h>
#include <cstddef>
#include <cstdint>
#include <memory>
#include <vector>
#include <yateto.h>

#include <array>
#include <cassert>
#include <stdint.h>

#pragma GCC diagnostic push
#pragma GCC diagnostic ignored "-Wunused-function"
#include "DirichletBoundary.h"
#pragma GCC diagnostic pop

#include "Kernels/Common.h"

#include "Memory/GlobalData.h"

#include "utils/logger.h"

#ifdef ACL_DEVICE
#include "Common/Offset.h"
#endif

GENERATE_HAS_MEMBER(ET)
GENERATE_HAS_MEMBER(sourceMatrix)
namespace seissol::kernels::solver::linearck {

template <typename Cfg>
void Local<Cfg>::setGlobalData(const GlobalData& global) {
  m_volumeKernelPrototype.kDivM = global.get<Cfg>().stiffnessMatrices;
  m_localFluxKernelPrototype.rDivM = global.get<Cfg>().changeOfBasisMatrices;
  m_localFluxKernelPrototype.fMrT = global.get<Cfg>().localChangeOfBasisMatricesTransposed;

  m_nodalLfKrnlPrototype.project2nFaceTo3m = global.get<Cfg>().project2nFaceTo3m;

  m_projectKrnlPrototype.V3mTo2nFace = global.get<Cfg>().v3mTo2nFace;
  m_projectRotatedKrnlPrototype.V3mTo2nFace = global.get<Cfg>().v3mTo2nFace;

#ifdef ACL_DEVICE
  assert(global.onDevice != nullptr);

  deviceVolumeKernelPrototype.kDivM = global.get<Cfg, Executor::Device>().stiffnessMatrices;
#ifdef USE_PREMULTIPLY_FLUX
  deviceLocalFluxKernelPrototype.plusFluxMatrices =
      global.get<Cfg, Executor::Device>().plusFluxMatrices;
#else
  deviceLocalFluxKernelPrototype.rDivM = global.get<Cfg, Executor::Device>().changeOfBasisMatrices;
  deviceLocalFluxKernelPrototype.fMrT =
      global.get<Cfg, Executor::Device>().localChangeOfBasisMatricesTransposed;
#endif
  deviceNodalLfKrnlPrototype.project2nFaceTo3m =
      global.get<Cfg, Executor::Device>().project2nFaceTo3m;
  deviceProjectRotatedKrnlPrototype.V3mTo2nFace = global.get<Cfg, Executor::Device>().v3mTo2nFace;
#endif
}

template <typename Cfg>
struct ApplyAnalyticalSolution {
  ApplyAnalyticalSolution(const std::vector<std::unique_ptr<physics::InitialField>>* initConditions,
                          LTS::Ref<Cfg>& data)
      : initConditions(initConditions), localData(data) {}

  void operator()(const Real<Cfg>* nodes,
                  double time,
                  typename seissol::init::INodal<Cfg>::view::type& boundaryDofs) {
    assert(initConditions != nullptr);

    constexpr auto NodeCount = seissol::tensor::INodal<Cfg>::Shape[multisim::BasisDim<Cfg>];
    alignas(Alignment) std::array<double, 3> nodesVec[NodeCount];

#pragma omp simd
    for (std::size_t i = 0; i < NodeCount; ++i) {
      nodesVec[i][0] = nodes[i * 3 + 0];
      nodesVec[i][1] = nodes[i * 3 + 1];
      nodesVec[i][2] = nodes[i * 3 + 2];
    }

    // NOTE: not yet tested for multisim setups
    // (only implemented to get the build to work)

    for (std::size_t s = 0; s < multisim::NumSimulations<Cfg>; ++s) {
      auto slicedBoundaryDofs = multisim::simtensor<Cfg>(boundaryDofs, s);
      initConditions->at(s % initConditions->size())
          ->evaluate(time,
                     nodesVec,
                     NodeCount,
                     localData.template get<LTS::Material>(),
                     slicedBoundaryDofs);
    }
  }

  private:
  const std::vector<std::unique_ptr<physics::InitialField>>* initConditions;
  LTS::Ref<Cfg>& localData;
};

template <typename Cfg>
void Local<Cfg>::computeIntegral(real timeIntegratedDegreesOfFreedom[tensor::I<Cfg>::size()],
                                 LTS::Ref<Cfg>& data,
                                 LocalTmp<Cfg>& tmp,
                                 // TODO(Lukas) Nullable cause miniseissol. Maybe fix?
                                 const CellMaterialData* materialData,
                                 const CellBoundaryMapping<Cfg> (*cellBoundaryMapping)[4],
                                 double time,
                                 double timeStepWidth) {
  assert(reinterpret_cast<uintptr_t>(timeIntegratedDegreesOfFreedom) % Alignment == 0);
  assert(reinterpret_cast<uintptr_t>(data.template get<LTS::Dofs>()) % Alignment == 0);

  kernel::volume<Cfg> volKrnl = m_volumeKernelPrototype;
  volKrnl.Q = data.template get<LTS::Dofs>();
  volKrnl.I = timeIntegratedDegreesOfFreedom;
<<<<<<< HEAD
  for (unsigned i = 0; i < yateto::numFamilyMembers<tensor::star<Cfg>>(); ++i) {
    volKrnl.star(i) = data.template get<LTS::LocalIntegration>().starMatrices[i];
=======
  for (std::size_t i = 0; i < yateto::numFamilyMembers<tensor::star>(); ++i) {
    volKrnl.star(i) = data.get<LTS::LocalIntegration>().starMatrices[i];
>>>>>>> 86cfbd80
  }

  // Optional source term
  set_ET(volKrnl, get_ptr_sourceMatrix(data.template get<LTS::LocalIntegration>().specific));

  kernel::localFlux<Cfg> lfKrnl = m_localFluxKernelPrototype;
  lfKrnl.Q = data.template get<LTS::Dofs>();
  lfKrnl.I = timeIntegratedDegreesOfFreedom;
  lfKrnl._prefetch.I = timeIntegratedDegreesOfFreedom + tensor::I<Cfg>::size();
  lfKrnl._prefetch.Q = data.template get<LTS::Dofs>() + tensor::Q<Cfg>::size();

  volKrnl.execute();

  for (std::size_t face = 0; face < Cell::NumFaces; ++face) {
    // no element local contribution in the case of dynamic rupture boundary conditions
    if (data.template get<LTS::CellInformation>().faceTypes[face] != FaceType::DynamicRupture) {
      lfKrnl.AplusT = data.template get<LTS::LocalIntegration>().nApNm1[face];
      lfKrnl.execute(face);
    }

    alignas(Alignment) real dofsFaceBoundaryNodal[tensor::INodal<Cfg>::size()];
    auto nodalLfKrnl = m_nodalLfKrnlPrototype;
    nodalLfKrnl.Q = data.template get<LTS::Dofs>();
    nodalLfKrnl.INodal = dofsFaceBoundaryNodal;
    nodalLfKrnl._prefetch.I = timeIntegratedDegreesOfFreedom + tensor::I<Cfg>::size();
    nodalLfKrnl._prefetch.Q = data.template get<LTS::Dofs>() + tensor::Q<Cfg>::size();
    nodalLfKrnl.AminusT = data.template get<LTS::NeighboringIntegration>().nAmNm1[face];

    // Include some boundary conditions here.
    switch (data.template get<LTS::CellInformation>().faceTypes[face]) {
    case FaceType::FreeSurfaceGravity: {
      assert(cellBoundaryMapping != nullptr);
      assert(materialData != nullptr);
      auto* displ = tmp.nodalAvgDisplacements[face].data();
      auto displacement = init::averageNormalDisplacement<Cfg>::view::create(displ);
      // lambdas can't catch gravitationalAcceleration directly, so have to make a copy here.
      const auto localG = this->gravitationalAcceleration;
      auto applyFreeSurfaceBc = [&](const real*, // nodes are unused
                                    typename init::INodal<Cfg>::view::type& boundaryDofs) {
        for (std::size_t s = 0; s < multisim::NumSimulations<Cfg>; ++s) {
          auto slicedBoundaryDofs = multisim::simtensor<Cfg>(boundaryDofs, s);
          auto slicedDisplacement = multisim::simtensor<Cfg>(displacement, s);

          for (unsigned int i = 0; i < nodal::tensor::nodes2D<Cfg>::Shape[multisim::BasisDim<Cfg>];
               ++i) {
            const double rho = materialData->local->getDensity();
            assert(localG > 0);
            const double pressureAtBnd = -1 * rho * localG * slicedDisplacement(i);

            slicedBoundaryDofs(i, 0) = 2 * pressureAtBnd - slicedBoundaryDofs(i, 0);
            slicedBoundaryDofs(i, 1) = 2 * pressureAtBnd - slicedBoundaryDofs(i, 1);
            slicedBoundaryDofs(i, 2) = 2 * pressureAtBnd - slicedBoundaryDofs(i, 2);
          }
        }
      };

      dirichletBoundary.evaluate(timeIntegratedDegreesOfFreedom,
                                 face,
                                 (*cellBoundaryMapping)[face],
                                 m_projectRotatedKrnlPrototype,
                                 applyFreeSurfaceBc,
                                 dofsFaceBoundaryNodal);

      nodalLfKrnl.execute(face);
      break;
    }
    case FaceType::Dirichlet: {
      assert(cellBoundaryMapping != nullptr);
      auto* easiBoundaryMap = (*cellBoundaryMapping)[face].easiBoundaryMap;
      auto* easiBoundaryConstant = (*cellBoundaryMapping)[face].easiBoundaryConstant;
      assert(easiBoundaryConstant != nullptr);
      assert(easiBoundaryMap != nullptr);
      auto applyEasiBoundary = [easiBoundaryMap, easiBoundaryConstant](
                                   const real* nodes,
                                   typename init::INodal<Cfg>::view::type& boundaryDofs) {
        seissol::kernel::createEasiBoundaryGhostCells<Cfg> easiBoundaryKernel;
        easiBoundaryKernel.easiBoundaryMap = easiBoundaryMap;
        easiBoundaryKernel.easiBoundaryConstant = easiBoundaryConstant;
        easiBoundaryKernel.easiIdentMap = init::easiIdentMap<Cfg>::Values;
        easiBoundaryKernel.INodal = boundaryDofs.data();
        easiBoundaryKernel.execute();
      };

      // Compute boundary in [n, t_1, t_2] basis
      dirichletBoundary.evaluate(timeIntegratedDegreesOfFreedom,
                                 face,
                                 (*cellBoundaryMapping)[face],
                                 m_projectRotatedKrnlPrototype,
                                 applyEasiBoundary,
                                 dofsFaceBoundaryNodal);

      // We do not need to rotate the boundary data back to the [x,y,z] basis
      // as we set the Tinv matrix to the identity matrix in the flux solver
      // See init. in CellLocalMatrices.initializeCellLocalMatrices!

      nodalLfKrnl.execute(face);
      break;
    }
    case FaceType::Analytical: {
      assert(cellBoundaryMapping != nullptr);
      assert(this->initConds != nullptr);
      ApplyAnalyticalSolution<Cfg> applyAnalyticalSolution(this->initConds, data);

      dirichletBoundary.evaluateTimeDependent(timeIntegratedDegreesOfFreedom,
                                              face,
                                              (*cellBoundaryMapping)[face],
                                              m_projectKrnlPrototype,
                                              applyAnalyticalSolution,
                                              dofsFaceBoundaryNodal,
                                              time,
                                              timeStepWidth);
      nodalLfKrnl.execute(face);
      break;
    }
    default:
      // No boundary condition.
      break;
    }
  }
}

template <typename Cfg>
void Local<Cfg>::computeBatchedIntegral(ConditionalPointersToRealsTable& dataTable,
                                        ConditionalMaterialTable& materialTable,
                                        ConditionalIndicesTable& indicesTable,
                                        double timeStepWidth,
                                        seissol::parallel::runtime::StreamRuntime& runtime) {
#ifdef ACL_DEVICE
  // Volume integral
  ConditionalKey key(KernelNames::Time || KernelNames::Volume);
  kernel::gpu_volume<Cfg> volKrnl = deviceVolumeKernelPrototype;
  kernel::gpu_localFlux<Cfg> localFluxKrnl = deviceLocalFluxKernelPrototype;

  const auto maxTmpMem = yateto::getMaxTmpMemRequired(volKrnl, localFluxKrnl);

  // volume kernel always contains more elements than any local one
  const auto maxNumElements = dataTable.find(key) != dataTable.end()
                                  ? (dataTable[key].get(inner_keys::Wp::Id::Dofs))->getSize()
                                  : 0;
  auto tmpMem = runtime.memoryHandle<real>((maxTmpMem * maxNumElements) / sizeof(real));
  if (dataTable.find(key) != dataTable.end()) {
    auto& entry = dataTable[key];

    volKrnl.numElements = maxNumElements;

    volKrnl.Q = (entry.get(inner_keys::Wp::Id::Dofs))->getDeviceDataPtr();
    volKrnl.I =
        const_cast<const real**>((entry.get(inner_keys::Wp::Id::Idofs))->getDeviceDataPtr());

    for (size_t i = 0; i < yateto::numFamilyMembers<tensor::star<Cfg>>(); ++i) {
      volKrnl.star(i) = const_cast<const real**>(
          (entry.get(inner_keys::Wp::Id::LocalIntegrationData))->getDeviceDataPtr());
      volKrnl.extraOffset_star(i) = SEISSOL_ARRAY_OFFSET(LocalIntegrationData, starMatrices, i);
    }
    volKrnl.linearAllocator.initialize(tmpMem.get());
    volKrnl.streamPtr = runtime.stream();
    volKrnl.execute();
  }

  // Local Flux Integral
  for (std::size_t face = 0; face < Cell::NumFaces; ++face) {
    key = ConditionalKey(*KernelNames::LocalFlux, !FaceKinds::DynamicRupture, face);

    if (dataTable.find(key) != dataTable.end()) {
      auto& entry = dataTable[key];
      localFluxKrnl.numElements = entry.get(inner_keys::Wp::Id::Dofs)->getSize();
      localFluxKrnl.Q = (entry.get(inner_keys::Wp::Id::Dofs))->getDeviceDataPtr();
      localFluxKrnl.I =
          const_cast<const real**>((entry.get(inner_keys::Wp::Id::Idofs))->getDeviceDataPtr());
      localFluxKrnl.AplusT = const_cast<const real**>(
          entry.get(inner_keys::Wp::Id::LocalIntegrationData)->getDeviceDataPtr());
      localFluxKrnl.extraOffset_AplusT = SEISSOL_ARRAY_OFFSET(LocalIntegrationData, nApNm1, face);
      localFluxKrnl.linearAllocator.initialize(tmpMem.get());
      localFluxKrnl.streamPtr = runtime.stream();
      localFluxKrnl.execute(face);
    }

    ConditionalKey fsgKey(
        *KernelNames::BoundaryConditions, *ComputationKind::FreeSurfaceGravity, face);
    if (dataTable.find(fsgKey) != dataTable.end()) {
      auto nodalAvgDisplacements =
          dataTable[fsgKey].get(inner_keys::Wp::Id::NodalAvgDisplacements)->getDeviceDataPtr();
      auto rhos = materialTable[fsgKey].get(inner_keys::Material::Id::Rho)->getDeviceDataPtr();
      local_flux::aux::FreeSurfaceGravity freeSurfaceGravityBc;
      freeSurfaceGravityBc.g = gravitationalAcceleration;
      freeSurfaceGravityBc.rhos = rhos;
      freeSurfaceGravityBc.displacementDataPtrs = nodalAvgDisplacements;
      dirichletBoundary.evaluateOnDevice(face,
                                         fsgKey,
                                         deviceProjectRotatedKrnlPrototype,
                                         deviceNodalLfKrnlPrototype,
                                         freeSurfaceGravityBc,
                                         dataTable,
                                         device,
                                         runtime);
    }

    ConditionalKey dirichletKey(
        *KernelNames::BoundaryConditions, *ComputationKind::Dirichlet, face);
    if (dataTable.find(dirichletKey) != dataTable.end()) {
      auto easiBoundaryMapPtrs =
          dataTable[dirichletKey].get(inner_keys::Wp::Id::EasiBoundaryMap)->getDeviceDataPtr();
      auto easiBoundaryConstantPtrs =
          dataTable[dirichletKey].get(inner_keys::Wp::Id::EasiBoundaryConstant)->getDeviceDataPtr();

      local_flux::aux::EasiBoundary easiBoundaryBc;
      easiBoundaryBc.easiBoundaryMapPtrs = easiBoundaryMapPtrs;
      easiBoundaryBc.easiBoundaryConstantPtrs = easiBoundaryConstantPtrs;

      dirichletBoundary.evaluateOnDevice(face,
                                         dirichletKey,
                                         deviceProjectRotatedKrnlPrototype,
                                         deviceNodalLfKrnlPrototype,
                                         easiBoundaryBc,
                                         dataTable,
                                         device,
                                         runtime);
    }
  }
#else
  logError() << "No GPU implementation provided";
#endif
}

template <typename Cfg>
void Local<Cfg>::evaluateBatchedTimeDependentBc(
    ConditionalPointersToRealsTable& dataTable,
    ConditionalIndicesTable& indicesTable,
    LTS::Layer& layer,
    double time,
    double timeStepWidth,
    seissol::parallel::runtime::StreamRuntime& runtime) {

#ifdef ACL_DEVICE
  for (std::size_t face = 0; face < Cell::NumFaces; ++face) {
    ConditionalKey analyticalKey(
        *KernelNames::BoundaryConditions, *ComputationKind::Analytical, face);
    if (indicesTable.find(analyticalKey) != indicesTable.end()) {
      const auto& cellIds =
          indicesTable[analyticalKey].get(inner_keys::Indices::Id::Cells)->getHostData();
      const size_t numElements = cellIds.size();
      auto* analytical =
          reinterpret_cast<real(*)[tensor::INodal<Cfg>::size()]>(layer.var<LTS::AnalyticScratch>());

      runtime.enqueueLoop(numElements, [=, &cellIds, &layer](std::size_t index) {
        auto cellId = cellIds.at(index);
        auto data = layer.cellRef<Cfg>(cellId);

        alignas(Alignment) real dofsFaceBoundaryNodal[tensor::INodal<Cfg>::size()];

        assert(this->initConds != nullptr);
        ApplyAnalyticalSolution<Cfg> applyAnalyticalSolution(this->initConds, data);

        dirichletBoundary.evaluateTimeDependent(nullptr,
                                                face,
                                                data.template get<LTS::BoundaryMapping>()[face],
                                                m_projectKrnlPrototype,
                                                applyAnalyticalSolution,
                                                dofsFaceBoundaryNodal,
                                                time,
                                                timeStepWidth);

        std::memcpy(analytical[index], dofsFaceBoundaryNodal, sizeof(dofsFaceBoundaryNodal));
      });

      auto nodalLfKrnl = deviceNodalLfKrnlPrototype;
      nodalLfKrnl.INodal = const_cast<const real**>(
          dataTable[analyticalKey].get(inner_keys::Wp::Id::Analytical)->getDeviceDataPtr());
      nodalLfKrnl.AminusT =
          const_cast<const real**>(dataTable[analyticalKey]
                                       .get(inner_keys::Wp::Id::NeighborIntegrationData)
                                       ->getDeviceDataPtr());
      nodalLfKrnl.extraOffset_AminusT =
          SEISSOL_ARRAY_OFFSET(NeighboringIntegrationData, nAmNm1, face);
      nodalLfKrnl.Q = dataTable[analyticalKey].get(inner_keys::Wp::Id::Dofs)->getDeviceDataPtr();
      nodalLfKrnl.streamPtr = runtime.stream();
      nodalLfKrnl.numElements = numElements;
      nodalLfKrnl.execute(face);
    }
  }
#else
  logError() << "No GPU implementation provided";
  ;
#endif // ACL_DEVICE
}

template <typename Cfg>
void Local<Cfg>::flopsIntegral(const std::array<FaceType, Cell::NumFaces>& faceTypes,
                               std::uint64_t& nonZeroFlops,
                               std::uint64_t& hardwareFlops) {
  nonZeroFlops = seissol::kernel::volume<Cfg>::NonZeroFlops;
  hardwareFlops = seissol::kernel::volume<Cfg>::HardwareFlops;

  for (std::size_t face = 0; face < Cell::NumFaces; ++face) {
    // Local flux is executed for all faces that are not dynamic rupture.
    // For those cells, the flux is taken into account during the neighbor kernel.
    if (faceTypes[face] != FaceType::DynamicRupture) {
      nonZeroFlops += seissol::kernel::localFlux<Cfg>::nonZeroFlops(face);
      hardwareFlops += seissol::kernel::localFlux<Cfg>::hardwareFlops(face);
    }

    // Take boundary condition flops into account.
    // Note that this only includes the flops of the kernels but not of the
    // boundary condition implementation.
    // The (probably incorrect) assumption is that they are negligible.
    switch (faceTypes[face]) {
    case FaceType::FreeSurfaceGravity:
      nonZeroFlops += seissol::kernel::localFluxNodal<Cfg>::nonZeroFlops(face) +
                      seissol::kernel::projectToNodalBoundary<Cfg>::nonZeroFlops(face);
      hardwareFlops += seissol::kernel::localFluxNodal<Cfg>::hardwareFlops(face) +
                       seissol::kernel::projectToNodalBoundary<Cfg>::hardwareFlops(face);
      break;
    case FaceType::Dirichlet:
      nonZeroFlops += seissol::kernel::localFluxNodal<Cfg>::nonZeroFlops(face) +
                      seissol::kernel::projectToNodalBoundaryRotated<Cfg>::nonZeroFlops(face);
      hardwareFlops += seissol::kernel::localFluxNodal<Cfg>::hardwareFlops(face) +
                       seissol::kernel::projectToNodalBoundary<Cfg>::hardwareFlops(face);
      break;
    case FaceType::Analytical:
      nonZeroFlops += seissol::kernel::localFluxNodal<Cfg>::nonZeroFlops(face) +
                      Cfg::ConvergenceOrder * seissol::kernel::updateINodal<Cfg>::NonZeroFlops;
      hardwareFlops += seissol::kernel::localFluxNodal<Cfg>::hardwareFlops(face) +
                       Cfg::ConvergenceOrder * seissol::kernel::updateINodal<Cfg>::HardwareFlops;
      break;
    default:
      break;
    }
  }
}

template <typename Cfg>
std::uint64_t Local<Cfg>::bytesIntegral() {
  std::uint64_t reals = 0;

  // star matrices load
  reals += yateto::computeFamilySize<tensor::star<Cfg>>();
  // flux solvers
  reals += static_cast<std::uint64_t>(4 * tensor::AplusT<Cfg>::size());

  // DOFs write
  reals += tensor::Q<Cfg>::size();

  return reals * sizeof(real);
}

#define SEISSOL_CONFIGITER(cfg) template class Local<cfg>;
#include "ConfigIncludeLinearCK.h"

#define SEISSOL_CONFIGITER(cfg) template class Local<cfg>;
#include "ConfigIncludeSTP.h"

} // namespace seissol::kernels::solver::linearck<|MERGE_RESOLUTION|>--- conflicted
+++ resolved
@@ -136,13 +136,8 @@
   kernel::volume<Cfg> volKrnl = m_volumeKernelPrototype;
   volKrnl.Q = data.template get<LTS::Dofs>();
   volKrnl.I = timeIntegratedDegreesOfFreedom;
-<<<<<<< HEAD
-  for (unsigned i = 0; i < yateto::numFamilyMembers<tensor::star<Cfg>>(); ++i) {
+  for (std::size_t i = 0; i < yateto::numFamilyMembers<tensor::star<Cfg>>(); ++i) {
     volKrnl.star(i) = data.template get<LTS::LocalIntegration>().starMatrices[i];
-=======
-  for (std::size_t i = 0; i < yateto::numFamilyMembers<tensor::star>(); ++i) {
-    volKrnl.star(i) = data.get<LTS::LocalIntegration>().starMatrices[i];
->>>>>>> 86cfbd80
   }
 
   // Optional source term
