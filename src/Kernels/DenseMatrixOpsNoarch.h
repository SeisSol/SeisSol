// SPDX-FileCopyrightText: 2015-2024 SeisSol Group
//
// SPDX-License-Identifier: BSD-3-Clause

/**
 * @file
 * This file is part of SeisSol.
 *
 * @author Carsten Uphoff (c.uphoff AT tum.de,
 *http://www5.in.tum.de/wiki/index.php/Carsten_Uphoff,_M.Sc.)
 *
 */

#ifndef SEISSOL_SRC_KERNELS_DENSEMATRIXOPSNOARCH_H_
#define SEISSOL_SRC_KERNELS_DENSEMATRIXOPSNOARCH_H_

#define DMO_INCREMENT 1
<<<<<<< HEAD
#define DMO_BROADCAST(IN, OUT) real OUT = *(IN);
#define DMO_STREAM(IN, OUT) *(OUT) = *(IN);
#define DMO_SXT(S, X, Y) *(Y) = (S) * *(X);
#define DMO_SXTYP(S, X, Y) *(Y) += (S) * *(X);
#define DMO_XYMST(S, X, Y, Z) *(Z) = (*(X)-*(Y)) * (S);
#define DMO_XYMSTZP(S, X, Y, Z) *(Z) += (*(X)-*(Y)) * (S);

#endif // SEISSOL_SRC_KERNELS_DENSEMATRIXOPSNOARCH_H_
=======
#define DMO_STREAM(IN, OUT) *(OUT) = *(IN);
>>>>>>> 65edc0dd
<|MERGE_RESOLUTION|>--- conflicted
+++ resolved
@@ -15,15 +15,6 @@
 #define SEISSOL_SRC_KERNELS_DENSEMATRIXOPSNOARCH_H_
 
 #define DMO_INCREMENT 1
-<<<<<<< HEAD
-#define DMO_BROADCAST(IN, OUT) real OUT = *(IN);
 #define DMO_STREAM(IN, OUT) *(OUT) = *(IN);
-#define DMO_SXT(S, X, Y) *(Y) = (S) * *(X);
-#define DMO_SXTYP(S, X, Y) *(Y) += (S) * *(X);
-#define DMO_XYMST(S, X, Y, Z) *(Z) = (*(X)-*(Y)) * (S);
-#define DMO_XYMSTZP(S, X, Y, Z) *(Z) += (*(X)-*(Y)) * (S);
 
-#endif // SEISSOL_SRC_KERNELS_DENSEMATRIXOPSNOARCH_H_
-=======
-#define DMO_STREAM(IN, OUT) *(OUT) = *(IN);
->>>>>>> 65edc0dd
+#endif // SEISSOL_SRC_KERNELS_DENSEMATRIXOPSNOARCH_H_