--- conflicted
+++ resolved
@@ -110,72 +110,6 @@
         std::copy(unalignedDofs, unalignedDofs + tensor::QFortran::size(), o_unalignedDofs);
       }
     }
-
-    /**
-<<<<<<< HEAD
-     * Adds the unaligned update to degrees of freedom with aligned storage.
-     *
-     * @param i_unalignedUpdate unaligned update.
-     * @param o_alignedDofs aligned degrees of freedom.
-     **/
-    template<typename real_from, typename real_to>
-    void addToAlignedDofs(  real_from const*  i_unalignedUpdate,
-                            real_to*          o_alignedDofs,
-                            unsigned          numUpdateEntries ) {
-      assert(numUpdateEntries == tensor::QFortran::size());
-
-      kernel::addQFortran krnl;
-      krnl.Q = o_alignedDofs;
-#ifdef MULTIPLE_SIMULATIONS
-      krnl.oneSimToMultSim = init::oneSimToMultSim::Values;
-#endif
-
-      if (std::is_same<real_from, real_to>::value) {
-        krnl.QFortran = reinterpret_cast<real_to const*>(i_unalignedUpdate);
-        krnl.execute();
-      } else {
-        real_to update[tensor::QFortran::size()];
-        std::copy(i_unalignedUpdate, i_unalignedUpdate + tensor::QFortran::size(), update);
-        krnl.QFortran = update;
-        krnl.execute();
-=======
-     * Copies a submatrix of A (sizes of B) to B.
-     * If B doesn't fit in A zeros are set.
-     *
-     * @param i_A values of matrix A.
-     * @param i_aNumberOfRows number of rows of A.
-     * @param i_aNumberOfColumns number of columns of A.
-     * @param i_aLeadingDimension leading dimension of A.
-     * @param o_B values of matrix B, which will be set.
-     * @param i_bNumberOfRows number of rows of matrix B.
-     * @param i_bNumberOfColumns number of columns of matrix B.
-     * @param i_bLeadingDimension leading dimension of B.
-     */
-    template<typename real_from, typename real_to>
-    void copySubMatrix( const real_from    *i_A,
-                               const unsigned int  i_aNumberOfRows,
-                               const unsigned int  i_aNumberOfColumns,
-                               const unsigned int  i_aLeadingDimension,
-                                     real_to      *o_B,
-                               const unsigned int  i_bNumberOfRows,
-                               const unsigned int  i_bNumberOfColumns,
-                               const unsigned int  i_bLeadingDimension ) {
-      // set matrix B to zero
-      for( unsigned int l_index = 0; l_index < i_bLeadingDimension*i_bNumberOfColumns; l_index++ ) {
-        o_B[l_index] = (real) 0;
-      }
-
-      // copy the entries
-      for( unsigned int l_column = 0; l_column < std::min( i_aNumberOfColumns, i_bNumberOfColumns ); l_column++ ) {
-        for( unsigned int l_row = 0; l_row < std::min( i_aNumberOfRows, i_bNumberOfRows ); l_row++ ) {
-          unsigned int l_aIndex = l_column * i_aLeadingDimension + l_row;
-          unsigned int l_bIndex = l_column * i_bLeadingDimension + l_row;
-
-          o_B[l_bIndex] = i_A[l_aIndex];
-        }
->>>>>>> daad7f42
-      }
-    }
   }
 }
 
