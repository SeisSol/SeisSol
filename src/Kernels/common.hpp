/**
 * @file
 * This file is part of SeisSol.
 *
 * @author Alexander Breuer (breuer AT mytum.de,
 *http://www5.in.tum.de/wiki/index.php/Dipl.-Math._Alexander_Breuer)
 * @author Carsten Uphoff (c.uphoff AT tum.de,
 *http://www5.in.tum.de/wiki/index.php/Carsten_Uphoff,_M.Sc.)
 *
 * @section LICENSE
 * Copyright (c) 2014, SeisSol Group
 * All rights reserved.
 *
 * Redistribution and use in source and binary forms, with or without
 * modification, are permitted provided that the following conditions are met:
 *
 * 1. Redistributions of source code must retain the above copyright notice,
 *    this list of conditions and the following disclaimer.
 *
 * 2. Redistributions in binary form must reproduce the above copyright notice,
 *    this list of conditions and the following disclaimer in the documentation
 *    and/or other materials provided with the distribution.
 *
 * 3. Neither the name of the copyright holder nor the names of its
 *    contributors may be used to endorse or promote products derived from this
 *    software without specific prior written permission.
 *
 * THIS SOFTWARE IS PROVIDED BY THE COPYRIGHT HOLDERS AND CONTRIBUTORS "AS IS"
 * AND ANY EXPRESS OR IMPLIED WARRANTIES, INCLUDING, BUT NOT LIMITED TO, THE
 * IMPLIED WARRANTIES OF  MERCHANTABILITY AND FITNESS FOR A PARTICULAR PURPOSE
 * ARE DISCLAIMED. IN NO EVENT SHALL THE COPYRIGHT HOLDER OR CONTRIBUTORS BE
 * LIABLE FOR ANY DIRECT, INDIRECT, INCIDENTAL, SPECIAL, EXEMPLARY, OR
 * CONSEQUENTIAL DAMAGES (INCLUDING, BUT NOT LIMITED TO, PROCUREMENT OF
 * SUBSTITUTE GOODS OR SERVICES; LOSS OF USE, DATA, OR PROFITS; OR BUSINESS
 * INTERRUPTION) HOWEVER CAUSED AND ON ANY THEORY OF LIABILITY, WHETHER IN
 * CONTRACT, STRICT LIABILITY, OR TORT (INCLUDING NEGLIGENCE OR OTHERWISE)
 * ARISING IN ANY WAY OUT OF THE  USE OF THIS SOFTWARE, EVEN IF ADVISED OF THE
 * POSSIBILITY OF SUCH DAMAGE.
 *
 * @section DESCRIPTION
 * Common kernel-level functions
 **/

#ifndef COMMON_HPP_
#define COMMON_HPP_

#include <type_traits>
#include <utility>
#include <algorithm>
#include <Initializer/typedefs.hpp>
#include <generated_code/init.h>
#include <generated_code/kernel.h>
#include <cassert>

/**
 * Uses SFINAE to generate the following functions:
 *
 * has_NAME<T>::value -> true if class T has member NAME and false otherwise
 * set_NAME<T>(kernel, ptr) -> sets kernel.NAME = ptr if class T has member NAME and does nothing
 * otherwise get_static_ptr_NAME<T>() returns &T::NAME[0] if class T has member NAME and nullptr
 * otherwise get_ptr_NAME<T>(T& obj) returns &obj.NAME[0] if class T has member NAME and nullptr
 * otherwise
 */
#define GENERATE_HAS_MEMBER(NAME)                                                                  \
  namespace seissol {                                                                              \
  namespace kernels {                                                                              \
  template <typename T>                                                                            \
  struct has_##NAME {                                                                              \
    template <typename U>                                                                          \
    static constexpr decltype(std::declval<U>().NAME, bool()) test(int) {                          \
      return true;                                                                                 \
    }                                                                                              \
    template <typename U>                                                                          \
    static constexpr bool test(...) {                                                              \
      return false;                                                                                \
    }                                                                                              \
    static constexpr bool value = test<T>(int());                                                  \
  };                                                                                               \
  template <class T>                                                                               \
  auto set_##NAME(T& kernel, decltype(T::NAME) ptr) ->                                             \
      typename std::enable_if<has_##NAME<T>::value>::type {                                        \
    kernel.NAME = ptr;                                                                             \
  }                                                                                                \
  template <class T>                                                                               \
  auto set_##NAME(T&, void*) -> typename std::enable_if<!has_##NAME<T>::value>::type {}            \
  template <class T>                                                                               \
  constexpr auto get_static_ptr_##NAME() ->                                                        \
      typename std::enable_if<has_##NAME<T>::value, decltype(&T::NAME[0])>::type {                 \
    return &T::NAME[0];                                                                            \
  }                                                                                                \
  template <class T>                                                                               \
  constexpr auto get_static_ptr_##NAME() ->                                                        \
      typename std::enable_if<!has_##NAME<T>::value, void*>::type {                                \
    return nullptr;                                                                                \
  }                                                                                                \
  template <class T>                                                                               \
  constexpr auto get_ptr_##NAME(T& obj) ->                                                         \
      typename std::enable_if<has_##NAME<T>::value, decltype(&obj.NAME[0])>::type {                \
    return &obj.NAME[0];                                                                           \
  }                                                                                                \
  template <class T>                                                                               \
  constexpr auto get_ptr_##NAME(T&) ->                                                             \
      typename std::enable_if<!has_##NAME<T>::value, void*>::type {                                \
    return nullptr;                                                                                \
  }                                                                                                \
  }                                                                                                \
  }

namespace seissol {
namespace kernels {
/**
 * Gets the number of basis functions for the given convergence order.
 *
<<<<<<< HEAD
 * @param i_convergenceOrder convergence order.
 * @return number of basis funcitons.
 **/
inline unsigned int getNumberOfBasisFunctions(unsigned int i_convergenceOrder = CONVERGENCE_ORDER) {
  return i_convergenceOrder * (i_convergenceOrder + 1) * (i_convergenceOrder + 2) / 6;
}

/**
 * Gets the number of aligned reals.
 *
 * @param i_alignment alignment in bytes.
 * @return aligned number of reals.
 **/
inline unsigned int getNumberOfAlignedReals(unsigned int i_numberOfReals,
                                            unsigned int i_alignment = ALIGNMENT) {
  unsigned int const alignment = i_alignment / sizeof(real);
  return i_numberOfReals + (alignment - (i_numberOfReals % alignment)) % alignment;
}

/**
 * Get the # of basis functions aligned to the given boundaries.
 *
 * @param i_convergenceOrder convergence order.
 * @param i_alignment alignment in bytes.
 * @return aligned number of basis functions.
 **/
inline unsigned int
    getNumberOfAlignedBasisFunctions(unsigned int i_convergenceOrder = CONVERGENCE_ORDER,
                                     unsigned int i_alignment = ALIGNMENT) {
  unsigned int l_numberOfBasisFunctions = getNumberOfBasisFunctions(i_convergenceOrder);
  return getNumberOfAlignedReals(l_numberOfBasisFunctions);
=======
 * @param convergenceOrder convergence order.
 * @return number of basis funcitons.
 **/
constexpr unsigned int
    getNumberOfBasisFunctions(unsigned int convergenceOrder = CONVERGENCE_ORDER) {
  return convergenceOrder * (convergenceOrder + 1) * (convergenceOrder + 2) / 6;
}

/**
 * Gets the number of aligned reals, i.e. the number padded to the size of the alignment.
 *
 * @param alignment alignment in bytes.
 * @return aligned number of reals.
 **/
template <typename RealT = real>
constexpr unsigned int getNumberOfAlignedReals(unsigned int numberOfReals,
                                               unsigned int alignment = VECTORSIZE) {
  // in principle, we could simplify this formula by substituting alignment = alignment /
  // sizeof(real). However, this will cause errors, if alignment is not dividable by sizeof(real)
  // which could happen e.g. if alignment < sizeof(real), or if we have real == long double (if
  // there is ever such a use case, and if the alignment then still makes much sense).
  return (numberOfReals * sizeof(RealT) +
          (alignment - (numberOfReals * sizeof(RealT)) % alignment) % alignment) /
         sizeof(RealT);
}

/**
 * Get the # of basis functions aligned to the given boundaries.
 *
 * @param convergenceOrder convergence order.
 * @param alignment alignment in bytes.
 * @return aligned number of basis functions.
 **/
template <typename RealT = real>
constexpr unsigned int
    getNumberOfAlignedBasisFunctions(unsigned int convergenceOrder = CONVERGENCE_ORDER,
                                     unsigned int alignment = VECTORSIZE) {
  // return (numberOfBasisFunctions(O) * REAL_BYTES + (ALIGNMENT - (numberOfBasisFunctions(O) *
  // REAL_BYTES) % ALIGNMENT) % ALIGNMENT) / REAL_BYTES
  unsigned int numberOfBasisFunctions = getNumberOfBasisFunctions(convergenceOrder);
  return getNumberOfAlignedReals<RealT>(numberOfBasisFunctions);
}

/**
 * Get the # of derivatives of basis functions aligned to the given boundaries.
 *
 * @param convergenceOrder convergence order.
 * @param alignment alignment in bytes.
 * @return aligned number of basis functions.
 **/
constexpr unsigned
    getNumberOfAlignedDerivativeBasisFunctions(unsigned int convergenceOrder = CONVERGENCE_ORDER,
                                               unsigned int alignment = VECTORSIZE) {
  return (convergenceOrder > 0)
             ? getNumberOfAlignedBasisFunctions(convergenceOrder) +
                   getNumberOfAlignedDerivativeBasisFunctions(convergenceOrder - 1)
             : 0;
>>>>>>> cfd59610
}

/**
 * Converts memory aligned degrees of freedom (with zero padding) to unaligned (compressed, without
 *zero padding) storage.
 *
<<<<<<< HEAD
 * @param i_alignedDofs aligned degrees of freedom (zero padding in the basis functions / columns).
 * @param o_unalignedDofs unaligned degrees of freedom.
 **/
template <typename real_from, typename real_to>
void convertAlignedDofs(const real_from i_alignedDofs[tensor::Q::size()],
                        real_to o_unalignedDofs[tensor::QFortran::size()]) {
  kernel::copyQToQFortran krnl;
  krnl.Q = i_alignedDofs;
=======
 * @param alignedDofs aligned degrees of freedom (zero padding in the basis functions / columns).
 * @param o_unalignedDofs unaligned degrees of freedom.
 **/
template <typename real_from, typename real_to>
void convertAlignedDofs(const real_from alignedDofs[tensor::Q::size()],
                        real_to o_unalignedDofs[tensor::QFortran::size()]) {
  kernel::copyQToQFortran krnl;
  krnl.Q = alignedDofs;
>>>>>>> cfd59610
#ifdef MULTIPLE_SIMULATIONS
  krnl.multSimToFirstSim = init::multSimToFirstSim::Values;
#endif

  if (std::is_same<real_from, real_to>::value) {
    krnl.QFortran = reinterpret_cast<real_from*>(o_unalignedDofs);
    krnl.execute();
  } else {
    real_from unalignedDofs[tensor::QFortran::size()];
    krnl.QFortran = unalignedDofs;
    krnl.execute();
    std::copy(unalignedDofs, unalignedDofs + tensor::QFortran::size(), o_unalignedDofs);
  }
}

/**
 * uses SFINAE to check if class T has a size() function.
 */
template <typename T>
struct has_size {
  template <typename U>
  static constexpr decltype(std::declval<U>().size(), bool()) test(int) {
    return true;
  }
  template <typename U>
  static constexpr bool test(...) {
    return false;
  }
  static constexpr bool value = test<T>(int());
};

/**
 * returns T::size() if T has size function and 0 otherwise
 */
template <class T>
constexpr auto size() -> typename std::enable_if<has_size<T>::value, unsigned>::type {
  return T::size();
}
template <class T>
constexpr auto size() -> typename std::enable_if<!has_size<T>::value, unsigned>::type {
  return 0;
<<<<<<< HEAD
}
} // namespace kernels

constexpr bool isDeviceOn() {
#ifdef ACL_DEVICE
  return true;
#endif
  return false;
}
} // namespace seissol
=======
}
} // namespace kernels

constexpr bool isDeviceOn() {
#ifdef ACL_DEVICE
  return true;
#endif
  return false;
}
} // namespace seissol

// for now, make these #defines constexprs. Soon, they should be namespaced.
constexpr unsigned int NUMBER_OF_BASIS_FUNCTIONS = seissol::kernels::getNumberOfBasisFunctions();
constexpr unsigned int NUMBER_OF_ALIGNED_BASIS_FUNCTIONS =
    seissol::kernels::getNumberOfAlignedBasisFunctions();
constexpr unsigned int NUMBER_OF_ALIGNED_DER_BASIS_FUNCTIONS =
    seissol::kernels::getNumberOfAlignedDerivativeBasisFunctions();

// for attenuation
constexpr unsigned int NUMBER_OF_ALIGNED_STRESS_DOFS = 6 * NUMBER_OF_ALIGNED_BASIS_FUNCTIONS;
>>>>>>> cfd59610

#endif<|MERGE_RESOLUTION|>--- conflicted
+++ resolved
@@ -111,39 +111,6 @@
 /**
  * Gets the number of basis functions for the given convergence order.
  *
-<<<<<<< HEAD
- * @param i_convergenceOrder convergence order.
- * @return number of basis funcitons.
- **/
-inline unsigned int getNumberOfBasisFunctions(unsigned int i_convergenceOrder = CONVERGENCE_ORDER) {
-  return i_convergenceOrder * (i_convergenceOrder + 1) * (i_convergenceOrder + 2) / 6;
-}
-
-/**
- * Gets the number of aligned reals.
- *
- * @param i_alignment alignment in bytes.
- * @return aligned number of reals.
- **/
-inline unsigned int getNumberOfAlignedReals(unsigned int i_numberOfReals,
-                                            unsigned int i_alignment = ALIGNMENT) {
-  unsigned int const alignment = i_alignment / sizeof(real);
-  return i_numberOfReals + (alignment - (i_numberOfReals % alignment)) % alignment;
-}
-
-/**
- * Get the # of basis functions aligned to the given boundaries.
- *
- * @param i_convergenceOrder convergence order.
- * @param i_alignment alignment in bytes.
- * @return aligned number of basis functions.
- **/
-inline unsigned int
-    getNumberOfAlignedBasisFunctions(unsigned int i_convergenceOrder = CONVERGENCE_ORDER,
-                                     unsigned int i_alignment = ALIGNMENT) {
-  unsigned int l_numberOfBasisFunctions = getNumberOfBasisFunctions(i_convergenceOrder);
-  return getNumberOfAlignedReals(l_numberOfBasisFunctions);
-=======
  * @param convergenceOrder convergence order.
  * @return number of basis funcitons.
  **/
@@ -201,23 +168,12 @@
              ? getNumberOfAlignedBasisFunctions(convergenceOrder) +
                    getNumberOfAlignedDerivativeBasisFunctions(convergenceOrder - 1)
              : 0;
->>>>>>> cfd59610
 }
 
 /**
  * Converts memory aligned degrees of freedom (with zero padding) to unaligned (compressed, without
  *zero padding) storage.
  *
-<<<<<<< HEAD
- * @param i_alignedDofs aligned degrees of freedom (zero padding in the basis functions / columns).
- * @param o_unalignedDofs unaligned degrees of freedom.
- **/
-template <typename real_from, typename real_to>
-void convertAlignedDofs(const real_from i_alignedDofs[tensor::Q::size()],
-                        real_to o_unalignedDofs[tensor::QFortran::size()]) {
-  kernel::copyQToQFortran krnl;
-  krnl.Q = i_alignedDofs;
-=======
  * @param alignedDofs aligned degrees of freedom (zero padding in the basis functions / columns).
  * @param o_unalignedDofs unaligned degrees of freedom.
  **/
@@ -226,7 +182,6 @@
                         real_to o_unalignedDofs[tensor::QFortran::size()]) {
   kernel::copyQToQFortran krnl;
   krnl.Q = alignedDofs;
->>>>>>> cfd59610
 #ifdef MULTIPLE_SIMULATIONS
   krnl.multSimToFirstSim = init::multSimToFirstSim::Values;
 #endif
@@ -268,18 +223,6 @@
 template <class T>
 constexpr auto size() -> typename std::enable_if<!has_size<T>::value, unsigned>::type {
   return 0;
-<<<<<<< HEAD
-}
-} // namespace kernels
-
-constexpr bool isDeviceOn() {
-#ifdef ACL_DEVICE
-  return true;
-#endif
-  return false;
-}
-} // namespace seissol
-=======
 }
 } // namespace kernels
 
@@ -300,6 +243,5 @@
 
 // for attenuation
 constexpr unsigned int NUMBER_OF_ALIGNED_STRESS_DOFS = 6 * NUMBER_OF_ALIGNED_BASIS_FUNCTIONS;
->>>>>>> cfd59610
 
 #endif