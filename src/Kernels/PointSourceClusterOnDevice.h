// Copyright (c) 2024 SeisSol Group
// Copyright (c) 2023 Intel Corporation
// SPDX-License-Identifier: BSD-3-Clause

#ifndef KERNELS_POINTSOURCECLUSTERONDEVICE_H_
#define KERNELS_POINTSOURCECLUSTERONDEVICE_H_

#include "PointSourceCluster.h"
#include "SourceTerm/Typedefs.h"

#include <array>

namespace seissol::kernels {
class PointSourceClusterOnDevice : public PointSourceCluster {
  public:
  PointSourceClusterOnDevice(std::shared_ptr<sourceterm::ClusterMapping> mapping,
                             std::shared_ptr<sourceterm::PointSources> sources);
  void addTimeIntegratedPointSources(double from,
                                     double to,
                                     seissol::parallel::runtime::StreamRuntime& runtime) override;
  unsigned size() const override;

  private:
<<<<<<< HEAD
  static void addTimeIntegratedPointSourceNRF(const std::array<real, 3>& slip,
                                              const real* mInvJInvPhisAtSources,
                                              const real* tensor,
                                              real a,
                                              const real* stiffnessTensor,
                                              double from,
                                              double to,
                                              real* dofs);
  static void addTimeIntegratedPointSourceFSRM(real slip,
                                               const real* mInvJInvPhisAtSources,
                                               const real* tensor,
                                               double from,
                                               double to,
                                               real* dofs);
=======
  #pragma omp declare target
  static void addTimeIntegratedPointSourceNRF(
      std::array<sourceterm::PiecewiseLinearFunction1D<sourceterm::AllocatorT> const*, 3> slipRates,
      real* mInvJInvPhisAtSources,
      real* tensor,
      real A,
      real* stiffnessTensor,
      double from,
      double to,
      real* dofs);
  static void addTimeIntegratedPointSourceFSRM(
      sourceterm::PiecewiseLinearFunction1D<sourceterm::AllocatorT> const* slipRate0,
      real* mInvJInvPhisAtSources,
      real* tensor,
      double from,
      double to,
      real* dofs);
  #pragma omp end declare target
>>>>>>> fcc5a988

  std::shared_ptr<sourceterm::ClusterMapping> clusterMapping_;
  std::shared_ptr<sourceterm::PointSources> sources_;
};
} // namespace seissol::kernels

#endif // KERNELS_POINTSOURCECLUSTERONDEVICE_H_<|MERGE_RESOLUTION|>--- conflicted
+++ resolved
@@ -21,7 +21,7 @@
   unsigned size() const override;
 
   private:
-<<<<<<< HEAD
+  #pragma omp declare target
   static void addTimeIntegratedPointSourceNRF(const std::array<real, 3>& slip,
                                               const real* mInvJInvPhisAtSources,
                                               const real* tensor,
@@ -36,26 +36,7 @@
                                                double from,
                                                double to,
                                                real* dofs);
-=======
-  #pragma omp declare target
-  static void addTimeIntegratedPointSourceNRF(
-      std::array<sourceterm::PiecewiseLinearFunction1D<sourceterm::AllocatorT> const*, 3> slipRates,
-      real* mInvJInvPhisAtSources,
-      real* tensor,
-      real A,
-      real* stiffnessTensor,
-      double from,
-      double to,
-      real* dofs);
-  static void addTimeIntegratedPointSourceFSRM(
-      sourceterm::PiecewiseLinearFunction1D<sourceterm::AllocatorT> const* slipRate0,
-      real* mInvJInvPhisAtSources,
-      real* tensor,
-      double from,
-      double to,
-      real* dofs);
   #pragma omp end declare target
->>>>>>> fcc5a988
 
   std::shared_ptr<sourceterm::ClusterMapping> clusterMapping_;
   std::shared_ptr<sourceterm::PointSources> sources_;
