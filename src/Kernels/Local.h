--- conflicted
+++ resolved
@@ -26,39 +26,17 @@
   const std::vector<std::unique_ptr<physics::InitialField>>* initConds;
 
   public:
-<<<<<<< HEAD
-  void setHostGlobalData(const GlobalData* global);
-  void setGlobalData(const CompoundGlobalData& global);
-
-  // void updateMaterials(seissol::initializer::Layer& i_layerData);
-
-  void computeIntegral(real timeIntegratedDegreesOfFreedom[tensor::I::size()],
-                       LocalData& data,
-                       LocalTmp& tmp,
-                       const CellMaterialData* materialData,
-                       const CellBoundaryMapping (*cellBoundaryMapping)[4],
-                       double time,
-                       double timeStepWidth);
-
-  void computeBatchedIntegral(ConditionalPointersToRealsTable& dataTable,
-                              ConditionalMaterialTable& materialTable,
-                              ConditionalIndicesTable& indicesTable,
-                              kernels::LocalData::Loader& loader,
-                              LocalTmp& tmp,
-                              double timeStepWidth,
-                              seissol::parallel::runtime::StreamRuntime& runtime);
-
-  void evaluateBatchedTimeDependentBc(ConditionalPointersToRealsTable& dataTable,
-=======
   ~LocalKernel() override = default;
   void setGravitationalAcceleration(double g) { gravitationalAcceleration = g; }
   void setInitConds(decltype(initConds) initConds) { this->initConds = initConds; }
+
+  // void updateMaterials(seissol::initializer::Layer& i_layerData);
 
   physics::InitialField* getInitCond(size_t index) {
     const auto& condition = this->initConds->at(index);
     return condition.get();
   }
-
+  
   virtual void computeIntegral(real timeIntegratedDegreesOfFreedom[tensor::I::size()],
                                LocalData& data,
                                LocalTmp& tmp,
@@ -69,7 +47,6 @@
 
   virtual void computeBatchedIntegral(ConditionalPointersToRealsTable& dataTable,
                                       ConditionalMaterialTable& materialTable,
->>>>>>> 1d540b1a
                                       ConditionalIndicesTable& indicesTable,
                                       kernels::LocalData::Loader& loader,
                                       LocalTmp& tmp,
