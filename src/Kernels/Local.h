/**
 * @file
 * This file is part of SeisSol.
 *
 * @author Alexander Breuer (breuer AT mytum.de, http://www5.in.tum.de/wiki/index.php/Dipl.-Math._Alexander_Breuer)
 *
 * @section LICENSE
 * Copyright (c) 2013-2014, SeisSol Group
 * All rights reserved.
 *
 * Redistribution and use in source and binary forms, with or without
 * modification, are permitted provided that the following conditions are met:
 *
 * 1. Redistributions of source code must retain the above copyright notice,
 *    this list of conditions and the following disclaimer.
 *
 * 2. Redistributions in binary form must reproduce the above copyright notice,
 *    this list of conditions and the following disclaimer in the documentation
 *    and/or other materials provided with the distribution.
 *
 * 3. Neither the name of the copyright holder nor the names of its
 *    contributors may be used to endorse or promote products derived from this
 *    software without specific prior written permission.
 *
 * THIS SOFTWARE IS PROVIDED BY THE COPYRIGHT HOLDERS AND CONTRIBUTORS "AS IS"
 * AND ANY EXPRESS OR IMPLIED WARRANTIES, INCLUDING, BUT NOT LIMITED TO, THE
 * IMPLIED WARRANTIES OF  MERCHANTABILITY AND FITNESS FOR A PARTICULAR PURPOSE
 * ARE DISCLAIMED. IN NO EVENT SHALL THE COPYRIGHT HOLDER OR CONTRIBUTORS BE
 * LIABLE FOR ANY DIRECT, INDIRECT, INCIDENTAL, SPECIAL, EXEMPLARY, OR
 * CONSEQUENTIAL DAMAGES (INCLUDING, BUT NOT LIMITED TO, PROCUREMENT OF
 * SUBSTITUTE GOODS OR SERVICES; LOSS OF USE, DATA, OR PROFITS; OR BUSINESS
 * INTERRUPTION) HOWEVER CAUSED AND ON ANY THEORY OF LIABILITY, WHETHER IN
 * CONTRACT, STRICT LIABILITY, OR TORT (INCLUDING NEGLIGENCE OR OTHERWISE)
 * ARISING IN ANY WAY OUT OF THE  USE OF THIS SOFTWARE, EVEN IF ADVISED OF THE
 * POSSIBILITY OF SUCH DAMAGE.
 *
 * @section DESCRIPTION
 * Volume kernel of SeisSol.
 **/

#ifndef VOLUME_H_
#define VOLUME_H_

#include <Initializer/typedefs.hpp>
#include <cassert>
#include <Kernels/common.hpp>
#include <Kernels/Interface.hpp>
#include <Kernels/LocalBase.h>
#include <generated_code/tensor.h>

#include "SourceTerm/DATReader.h"

namespace seissol {
  namespace kernels {
    class Local;
  }
}


class seissol::kernels::Local : public LocalBase {
  public:
<<<<<<< HEAD
    seissol::sourceterm::DAT* m_dat = nullptr;
    void setGlobalData(GlobalData const* global);
    void setDatReader( seissol::sourceterm::DAT* dat );
=======
    void setHostGlobalData(GlobalData const* global);
    void setGlobalData(const CompoundGlobalData& global);
>>>>>>> 31340e34

    void computeIntegral(real i_timeIntegratedDegreesOfFreedom[tensor::I::size()],
                         LocalData& data,
                         LocalTmp& tmp,
                         const CellMaterialData* materialData,
                         CellBoundaryMapping const (*cellBoundaryMapping)[4],
                         double time,
                         double timeStepWidth);

    void computeBatchedIntegral(ConditionalBatchTableT &table, LocalTmp& tmp);

    void flopsIntegral(FaceType const i_faceTypes[4],
                       unsigned int &o_nonZeroFlops,
                       unsigned int &o_hardwareFlops );
                        
    unsigned bytesIntegral();
};

#endif
<|MERGE_RESOLUTION|>--- conflicted
+++ resolved
@@ -59,14 +59,10 @@
 
 class seissol::kernels::Local : public LocalBase {
   public:
-<<<<<<< HEAD
     seissol::sourceterm::DAT* m_dat = nullptr;
-    void setGlobalData(GlobalData const* global);
     void setDatReader( seissol::sourceterm::DAT* dat );
-=======
     void setHostGlobalData(GlobalData const* global);
     void setGlobalData(const CompoundGlobalData& global);
->>>>>>> 31340e34
 
     void computeIntegral(real i_timeIntegratedDegreesOfFreedom[tensor::I::size()],
                          LocalData& data,
