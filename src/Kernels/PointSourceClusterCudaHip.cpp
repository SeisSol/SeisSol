// SPDX-FileCopyrightText: 2025 SeisSol Group
//
// SPDX-License-Identifier: BSD-3-Clause
// SPDX-LicenseComments: Full text under /LICENSE and /LICENSES/
//
// SPDX-FileContributor: Author lists in /AUTHORS and /CITATION.cff

#include "Memory/MemoryAllocator.h"
#include "PointSourceCluster.h"

#include <cstddef>

#ifdef __HIP__
#include "hip/hip_runtime.h"
#endif

namespace seissol::kernels {

namespace {
constexpr std::size_t SubBlock = 64;
constexpr std::size_t Blocksize = 256;
constexpr auto PerBlock = Blocksize / SubBlock;

<<<<<<< HEAD
using namespace seissol::kernels;

template <typename Cfg>
=======
>>>>>>> 0c079542
__launch_bounds__(Blocksize) __global__ void launchKernel(
    std::size_t numElements,
    double from,
    double to,
    sourceterm::CellToPointSourcesMapping* __restrict mappingPtr,
    const seissol::memory::AlignedArray<
        real,
        tensor::mInvJInvPhisAtSources<Cfg>::size()>* __restrict mInvJInvPhisAtSources,
    const std::uint32_t* __restrict simulationIndex,
    const real* __restrict tensor,
    const double* __restrict onsetTime,
    const double* __restrict samplingInterval,
    const std::size_t* __restrict sampleRange,
    const std::size_t* __restrict sampleOffsets,
    const real* __restrict sample) {
  const auto index = threadIdx.y + PerBlock * blockIdx.x;
  if (index < numElements) {
    pointSourceKernelDevice<Cfg, SubBlock>(threadIdx.x,
                                           index,
                                           from,
                                           to,
                                           mappingPtr,
                                           mInvJInvPhisAtSources,
                                           simulationIndex,
                                           tensor,
                                           onsetTime,
                                           samplingInterval,
                                           sampleRange,
                                           sampleOffsets,
                                           sample);
  }
}

} // namespace

<<<<<<< HEAD
namespace seissol::kernels {

template <typename Cfg>
=======
>>>>>>> 0c079542
void pointSourceKernel(sourceterm::ClusterMapping& clusterMapping,
                       sourceterm::PointSources<Cfg>& sources,
                       double from,
                       double to,
                       seissol::parallel::runtime::StreamRuntime& runtime) {
  auto& mapping = clusterMapping.cellToSources;
  auto* __restrict mappingPtr = mapping.data();
  if (mapping.size() > 0) {
    const auto* __restrict mInvJInvPhisAtSources = sources.mInvJInvPhisAtSources.data();
    const auto* __restrict tensor = sources.tensor.data();
    const auto* __restrict onsetTime = sources.onsetTime.data();
    const auto* __restrict samplingInterval = sources.samplingInterval.data();
    const auto* __restrict sampleRange = sources.sampleRange.data();
    const auto* __restrict sampleOffsets = sources.sampleOffsets.data();
    const auto* __restrict sample = sources.sample.data();
    const auto* __restrict simulationIndex = sources.simulationIndex.data();

#ifdef __CUDACC__
    using StreamT = cudaStream_t;
#endif
#ifdef __HIP__
    using StreamT = hipStream_t;
#endif
    auto stream = reinterpret_cast<StreamT>(runtime.stream());

    dim3 block(SubBlock, PerBlock);
    dim3 grid((mapping.size() + PerBlock - 1) / PerBlock);

    // special case for a smaller grid
    if (grid.x == 1) {
      block.y = mapping.size();
    }

    launchKernel<Cfg><<<grid, block, 0, stream>>>(mapping.size(),
                                                  from,
                                                  to,
                                                  mappingPtr,
                                                  mInvJInvPhisAtSources,
                                                  simulationIndex,
                                                  tensor,
                                                  onsetTime,
                                                  samplingInterval,
                                                  sampleRange,
                                                  sampleOffsets,
                                                  sample);
  }
}

#define SEISSOL_CONFIGITER(cfg)                                                                    \
  template void pointSourceKernel(sourceterm::ClusterMapping& clusterMapping,                      \
                                  sourceterm::PointSources<cfg>& sources,                          \
                                  double from,                                                     \
                                  double to,                                                       \
                                  seissol::parallel::runtime::StreamRuntime& runtime);
#include "ConfigInclude.h"

} // namespace seissol::kernels<|MERGE_RESOLUTION|>--- conflicted
+++ resolved
@@ -21,12 +21,7 @@
 constexpr std::size_t Blocksize = 256;
 constexpr auto PerBlock = Blocksize / SubBlock;
 
-<<<<<<< HEAD
-using namespace seissol::kernels;
-
 template <typename Cfg>
-=======
->>>>>>> 0c079542
 __launch_bounds__(Blocksize) __global__ void launchKernel(
     std::size_t numElements,
     double from,
@@ -62,12 +57,7 @@
 
 } // namespace
 
-<<<<<<< HEAD
-namespace seissol::kernels {
-
 template <typename Cfg>
-=======
->>>>>>> 0c079542
 void pointSourceKernel(sourceterm::ClusterMapping& clusterMapping,
                        sourceterm::PointSources<Cfg>& sources,
                        double from,
