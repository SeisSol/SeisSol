--- conflicted
+++ resolved
@@ -232,12 +232,8 @@
     std::vector<real*> dofs;
     std::unordered_map<real*, size_t> indexMap;
     for (size_t i = 0; i < m_receivers.size(); ++i) {
-<<<<<<< HEAD
-      real* currentDofs = m_receivers[i].dataDevice.template get<LTS::Dofs>(Cfg());
-=======
       // NOLINTNEXTLINE(misc-const-correctness)
-      real* const currentDofs = m_receivers[i].dataDevice.get<LTS::Dofs>();
->>>>>>> 86cfbd80
+      real* const currentDofs = m_receivers[i].dataDevice.template get<LTS::Dofs>(Cfg());
       if (indexMap.find(currentDofs) == indexMap.end()) {
         // point to the current array end
         indexMap[currentDofs] = dofs.size();
