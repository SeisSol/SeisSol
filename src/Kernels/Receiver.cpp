// SPDX-FileCopyrightText: 2019 SeisSol Group
//
// SPDX-License-Identifier: BSD-3-Clause
// SPDX-LicenseComments: Full text under /LICENSE and /LICENSES/
//
// SPDX-FileContributor: Author lists in /AUTHORS and /CITATION.cff
// SPDX-FileContributor: Carsten Uphoff

#include "Receiver.h"
#include "GeneratedCode/kernel.h"
#include "Monitoring/FlopCounter.h"
#include "Numerical/BasisFunction.h"
#include "SeisSol.h"
#include <Alignment.h>
#include <Common/Constants.h>
#include <Common/Executor.h>
#include <Equations/Datastructures.h>
#include <GeneratedCode/init.h>
#include <GeneratedCode/tensor.h>
#include <Initializer/Typedefs.h>
#include <Kernels/Common.h>
#include <Kernels/Interface.h>
#include <Kernels/Solver.h>
#include <Memory/Descriptor/LTS.h>
#include <Memory/Tree/Layer.h>
#include <Numerical/Transformation.h>
#include <Parallel/DataCollector.h>
#include <Parallel/Helper.h>
#include <Parallel/Runtime/Stream.h>
#include <Solver/MultipleSimulations.h>
#include <cmath>
#include <cstddef>
#include <memory>
#include <string>
#include <unordered_map>
#include <utility>
#include <utils/logger.h>
#include <vector>
#include <yateto.h>

namespace seissol::kernels {

<<<<<<< HEAD
template <typename Cfg>
Receiver<Cfg>::Receiver(std::size_t pointId,
                        Eigen::Vector3d position,
                        const double* elementCoords[4],
                        LTS::Ref<Cfg> dataHost,
                        LTS::Ref<Cfg> dataDevice,
                        size_t reserved)
=======
Receiver::Receiver(unsigned pointId,
                   Eigen::Vector3d position,
                   const double* elementCoords[4],
                   LTS::Ref dataHost,
                   LTS::Ref dataDevice,
                   size_t reserved)
>>>>>>> a42fd205
    : pointId(pointId), position(std::move(position)), dataHost(dataHost), dataDevice(dataDevice) {
  output.reserve(reserved);

  auto xiEtaZeta = seissol::transformations::tetrahedronGlobalToReference(
      elementCoords[0], elementCoords[1], elementCoords[2], elementCoords[3], this->position);
  basisFunctions = basisFunction::SampledBasisFunctions<real>(
      Cfg::ConvergenceOrder, xiEtaZeta[0], xiEtaZeta[1], xiEtaZeta[2]);
  basisFunctionDerivatives = basisFunction::SampledBasisFunctionDerivatives<Cfg>(
      Cfg::ConvergenceOrder, xiEtaZeta[0], xiEtaZeta[1], xiEtaZeta[2]);
  basisFunctionDerivatives.transformToGlobalCoordinates(elementCoords);
}

template <typename Cfg>
ReceiverClusterImpl<Cfg>::ReceiverClusterImpl(seissol::SeisSol& seissolInstance)
    : m_samplingInterval(1.0e99), m_syncPointInterval(0.0), seissolInstance(seissolInstance) {}

template <typename Cfg>
ReceiverClusterImpl<Cfg>::ReceiverClusterImpl(
    const GlobalData& global,
    const std::vector<std::size_t>& quantities,
    double samplingInterval,
    double syncPointInterval,
    const std::vector<std::shared_ptr<DerivedReceiverQuantity<Cfg>>>& derivedQuantities,
    seissol::SeisSol& seissolInstance)
    : m_quantities(quantities), m_samplingInterval(samplingInterval),
      m_syncPointInterval(syncPointInterval), derivedQuantities(derivedQuantities),
      seissolInstance(seissolInstance) {
  timeKernel.setGlobalData(global);
  spacetimeKernel.setGlobalData(global);
  spacetimeKernel.flopsAder(m_nonZeroFlops, m_hardwareFlops);
}

<<<<<<< HEAD
template <typename Cfg>
void ReceiverClusterImpl<Cfg>::addReceiver(std::size_t meshId,
                                           std::size_t pointId,
                                           const Eigen::Vector3d& point,
                                           const seissol::geometry::MeshReader& mesh,
                                           const LTS::Backmap& backmap) {
=======
void ReceiverCluster::addReceiver(unsigned meshId,
                                  unsigned pointId,
                                  const Eigen::Vector3d& point,
                                  const seissol::geometry::MeshReader& mesh,
                                  const LTS::Backmap& backmap) {
>>>>>>> a42fd205
  const auto& elements = mesh.getElements();
  const auto& vertices = mesh.getVertices();

  const double* coords[Cell::NumVertices];
  for (std::size_t v = 0; v < Cell::NumVertices; ++v) {
    coords[v] = vertices[elements[meshId].vertices[v]].coords;
  }

  if (!extraRuntime.has_value()) {
    // use an extra stream if we have receivers
    extraRuntime.emplace(0);
  }

  // (time + number of quantities) * number of samples until sync point
  const size_t reserved = ncols() * (m_syncPointInterval / m_samplingInterval + 1);

  const auto position = backmap.get(meshId);
  auto& ltsStorage = seissolInstance.getMemoryManager().getLtsStorage();
  m_receivers.emplace_back(pointId,
                           point,
                           coords,
<<<<<<< HEAD
                           ltsStorage.lookupRef<Cfg>(position),
                           ltsStorage.lookupRef<Cfg>(position,
                                                     isDeviceOn()
                                                         ? initializer::AllocationPlace::Device
                                                         : initializer::AllocationPlace::Host),
=======
                           ltsStorage.lookupRef(position),
                           ltsStorage.lookupRef(position,
                                                isDeviceOn() ? initializer::AllocationPlace::Device
                                                             : initializer::AllocationPlace::Host),
>>>>>>> a42fd205
                           reserved);
}

template <typename Cfg>
double ReceiverClusterImpl<Cfg>::calcReceivers(double time,
                                               double expansionPoint,
                                               double timeStepWidth,
                                               Executor executor,
                                               parallel::runtime::StreamRuntime& runtime) {

  double outReceiverTime = time;
  while (outReceiverTime < expansionPoint + timeStepWidth) {
    outReceiverTime += m_samplingInterval;
  }

  if (executor == Executor::Device) {
    // we need to sync with the new data copy (the rest can continue to run asynchronously)

    if (extraRuntime.has_value()) {
      runtime.eventSync(extraRuntime->eventRecord());
    }
    deviceCollector->gatherToHost(runtime.stream());
    if (extraRuntime.has_value()) {
      extraRuntime->eventSync(runtime.eventRecord());
    }
  }

  const auto timeBasis = seissol::kernels::timeBasis<Cfg>();

  if (time >= expansionPoint && time < expansionPoint + timeStepWidth) {
<<<<<<< HEAD
    const std::size_t recvCount = this->m_receivers.size();
    const auto receiverHandler =
        [this, timeBasis, timeStepWidth, time, expansionPoint, executor](std::size_t i) {
          alignas(Alignment) real timeEvaluated[tensor::Q<Cfg>::size()];
          alignas(Alignment) real timeEvaluatedAtPoint[tensor::QAtPoint<Cfg>::size()];
          alignas(Alignment)
              real timeEvaluatedDerivativesAtPoint[tensor::QDerivativeAtPoint<Cfg>::size()];
          alignas(PagesizeStack) real timeDerivatives[Solver<Cfg>::template DerivativesSize<Cfg>];

          kernels::LocalTmp<Cfg> tmp(seissolInstance.getGravitationSetup().acceleration);

          kernel::evaluateDOFSAtPoint<Cfg> krnl;
          krnl.QAtPoint = timeEvaluatedAtPoint;
          krnl.Q = timeEvaluated;
          kernel::evaluateDerivativeDOFSAtPoint<Cfg> derivativeKrnl;
          derivativeKrnl.QDerivativeAtPoint = timeEvaluatedDerivativesAtPoint;
          derivativeKrnl.Q = timeEvaluated;

          auto qAtPoint = init::QAtPoint<Cfg>::view::create(timeEvaluatedAtPoint);
          auto qDerivativeAtPoint =
              init::QDerivativeAtPoint<Cfg>::view::create(timeEvaluatedDerivativesAtPoint);

          auto& receiver = m_receivers[i];
          krnl.basisFunctionsAtPoint = receiver.basisFunctions.m_data.data();
          derivativeKrnl.basisFunctionDerivativesAtPoint =
              receiver.basisFunctionDerivatives.m_data.data();

          // Copy DOFs from device to host.
          auto tmpReceiverData{receiver.dataHost};

          if (executor == Executor::Device) {
            tmpReceiverData.template setPointer<LTS::Dofs>(
                reinterpret_cast<decltype(tmpReceiverData.template getPointer<LTS::Dofs>())>(
                    deviceCollector->get(deviceIndices[i])));
          }

          const auto integrationCoeffs = timeBasis.integrate(0, timeStepWidth, timeStepWidth);
          spacetimeKernel.computeAder(integrationCoeffs.data(),
                                      timeStepWidth,
                                      tmpReceiverData,
                                      tmp,
                                      timeEvaluated, // useless but the interface requires it
                                      timeDerivatives);

          seissolInstance.flopCounter().incrementNonZeroFlopsOther(m_nonZeroFlops);
          seissolInstance.flopCounter().incrementHardwareFlopsOther(m_hardwareFlops);

          double receiverTime = time;
          while (receiverTime < expansionPoint + timeStepWidth) {
            const auto coeffs = timeBasis.point(time - expansionPoint, timeStepWidth);

            timeKernel.evaluate(coeffs.data(), timeDerivatives, timeEvaluated);

            krnl.execute();
            derivativeKrnl.execute();

            // note: necessary receiver space is reserved in advance
            receiver.output.push_back(receiverTime);
            for (std::size_t sim = 0; sim < seissol::multisim::NumSimulations<Cfg>; ++sim) {
              for (auto quantity : m_quantities) {
                if (!std::isfinite(seissol::multisim::multisimWrap<Cfg>(qAtPoint, sim, quantity))) {
                  logError() << "Detected Inf/NaN in receiver output at" << receiver.position[0]
                             << "," << receiver.position[1] << "," << receiver.position[2]
                             << " in simulation" << sim << "."
                             << "Aborting.";
                }
                receiver.output.push_back(
                    seissol::multisim::multisimWrap<Cfg>(qAtPoint, sim, quantity));
              }
              for (const auto& derived : derivedQuantities) {
                derived->compute(sim, receiver.output, qAtPoint, qDerivativeAtPoint);
              }
=======
    // heuristic; to avoid the overhead from the parallel region
    const std::size_t threshold = std::max(1000, omp_get_num_threads() * 100);
    const std::size_t recvCount = m_receivers.size();
#ifdef _OPENMP
#pragma omp parallel for schedule(static) if (recvCount >= threshold)
#endif
    for (size_t i = 0; i < recvCount; ++i) {
      alignas(Alignment) real timeEvaluated[tensor::Q::size()];
      alignas(Alignment) real timeEvaluatedAtPoint[tensor::QAtPoint::size()];
      alignas(Alignment) real timeEvaluatedDerivativesAtPoint[tensor::QDerivativeAtPoint::size()];
      alignas(PagesizeStack) real timeDerivatives[Solver::DerivativesSize];

      kernels::LocalTmp tmp(seissolInstance.getGravitationSetup().acceleration);

      kernel::evaluateDOFSAtPoint krnl;
      krnl.QAtPoint = timeEvaluatedAtPoint;
      krnl.Q = timeEvaluated;
      kernel::evaluateDerivativeDOFSAtPoint derivativeKrnl;
      derivativeKrnl.QDerivativeAtPoint = timeEvaluatedDerivativesAtPoint;
      derivativeKrnl.Q = timeEvaluated;

      auto qAtPoint = init::QAtPoint::view::create(timeEvaluatedAtPoint);
      auto qDerivativeAtPoint =
          init::QDerivativeAtPoint::view::create(timeEvaluatedDerivativesAtPoint);

      auto& receiver = m_receivers[i];
      krnl.basisFunctionsAtPoint = receiver.basisFunctions.m_data.data();
      derivativeKrnl.basisFunctionDerivativesAtPoint =
          receiver.basisFunctionDerivatives.m_data.data();

      // Copy DOFs from device to host.
      auto tmpReceiverData{receiver.dataHost};

      if (executor == Executor::Device) {
        tmpReceiverData.setPointer<LTS::Dofs>(
            reinterpret_cast<decltype(tmpReceiverData.getPointer<LTS::Dofs>())>(
                deviceCollector->get(deviceIndices[i])));
      }

      const auto integrationCoeffs = timeBasis.integrate(0, timeStepWidth, timeStepWidth);
      spacetimeKernel.computeAder(integrationCoeffs.data(),
                                  timeStepWidth,
                                  tmpReceiverData,
                                  tmp,
                                  timeEvaluated, // useless but the interface requires it
                                  timeDerivatives);

      seissolInstance.flopCounter().incrementNonZeroFlopsOther(m_nonZeroFlops);
      seissolInstance.flopCounter().incrementHardwareFlopsOther(m_hardwareFlops);

      double receiverTime = time;
      while (receiverTime < expansionPoint + timeStepWidth) {
        const auto coeffs = timeBasis.point(receiverTime - expansionPoint, timeStepWidth);

        timeKernel.evaluate(coeffs.data(), timeDerivatives, timeEvaluated);

        krnl.execute();
        derivativeKrnl.execute();

        // note: necessary receiver space is reserved in advance
        receiver.output.push_back(receiverTime);
        for (unsigned sim = seissol::multisim::MultisimStart; sim < seissol::multisim::MultisimEnd;
             ++sim) {
          for (auto quantity : m_quantities) {
            if (!std::isfinite(seissol::multisim::multisimWrap(qAtPoint, sim, quantity))) {
              logError() << "Detected Inf/NaN in receiver output at" << receiver.position[0] << ","
                         << receiver.position[1] << "," << receiver.position[2] << " in simulation"
                         << sim << "."
                         << "Aborting.";
>>>>>>> a42fd205
            }

            receiverTime += m_samplingInterval;
          }
        };

    auto& callRuntime = extraRuntime.has_value() ? extraRuntime.value() : runtime;
    callRuntime.enqueueLoop(recvCount, receiverHandler);
  }
  return outReceiverTime;
}

<<<<<<< HEAD
template <typename Cfg>
void ReceiverClusterImpl<Cfg>::allocateData() {
  if constexpr (isDeviceOn()) {
    // collect all data pointers to transfer. If we have multiple receivers on the same cell, we
    // make sure to only transfer the related data once (hence, we use the `indexMap` here)
    deviceIndices.resize(m_receivers.size());
    std::vector<real*> dofs;
    std::unordered_map<real*, size_t> indexMap;
    for (size_t i = 0; i < m_receivers.size(); ++i) {
      real* currentDofs = m_receivers[i].dataDevice.template get<LTS::Dofs>(Cfg());
      if (indexMap.find(currentDofs) == indexMap.end()) {
        // point to the current array end
        indexMap[currentDofs] = dofs.size();
        dofs.push_back(currentDofs);
      }
      deviceIndices[i] = indexMap.at(currentDofs);
=======
void ReceiverCluster::allocateData() {
#ifdef ACL_DEVICE
  // collect all data pointers to transfer. If we have multiple receivers on the same cell, we make
  // sure to only transfer the related data once (hence, we use the `indexMap` here)
  deviceIndices.resize(m_receivers.size());
  std::vector<real*> dofs;
  std::unordered_map<real*, size_t> indexMap;
  for (size_t i = 0; i < m_receivers.size(); ++i) {
    real* currentDofs = m_receivers[i].dataDevice.get<LTS::Dofs>();
    if (indexMap.find(currentDofs) == indexMap.end()) {
      // point to the current array end
      indexMap[currentDofs] = dofs.size();
      dofs.push_back(currentDofs);
>>>>>>> a42fd205
    }

    const bool hostAccessible = useUSM() && !extraRuntime.has_value();
    deviceCollector = std::make_unique<seissol::parallel::DataCollector<real>>(
        dofs, tensor::Q<Cfg>::size(), hostAccessible);
  }
}

template <typename Cfg>
void ReceiverClusterImpl<Cfg>::freeData() {
  deviceCollector.reset(nullptr);
  extraRuntime.reset();
}

template <typename Cfg>
size_t ReceiverClusterImpl<Cfg>::ncols() const {
  size_t ncols = m_quantities.size();
  for (const auto& derived : derivedQuantities) {
    ncols += derived->quantities().size();
  }
  ncols *= seissol::multisim::NumSimulations<Cfg>;
  return 1 + ncols;
}

template <typename Cfg>
std::vector<std::string> ReceiverClusterImpl<Cfg>::header() const {
  std::vector<std::string> names;
  names.reserve(m_quantities.size());
  for (const auto& index : m_quantities) {
    names.emplace_back(model::MaterialTT<Cfg>::Quantities[index]);
  }
  for (const auto& derived : derivedQuantities) {
    auto derivedNames = derived->quantities();
    names.insert(names.end(), derivedNames.begin(), derivedNames.end());
  }

  if constexpr (seissol::multisim::MultisimEnabled<Cfg>) {
    std::vector<std::string> fusedNames;
    fusedNames.reserve(seissol::multisim::NumSimulations<Cfg> * names.size());
    for (std::size_t sim = 0; sim < multisim::NumSimulations<Cfg>; ++sim) {
      for (const auto& name : names) {
        fusedNames.emplace_back(name + std::to_string(sim));
      }
    }
    return fusedNames;
  } else {
    return names;
  }
}

#define SEISSOL_CONFIGITER(cfg) template class ReceiverClusterImpl<cfg>;
#include "ConfigInclude.h"

} // namespace seissol::kernels<|MERGE_RESOLUTION|>--- conflicted
+++ resolved
@@ -40,7 +40,6 @@
 
 namespace seissol::kernels {
 
-<<<<<<< HEAD
 template <typename Cfg>
 Receiver<Cfg>::Receiver(std::size_t pointId,
                         Eigen::Vector3d position,
@@ -48,14 +47,6 @@
                         LTS::Ref<Cfg> dataHost,
                         LTS::Ref<Cfg> dataDevice,
                         size_t reserved)
-=======
-Receiver::Receiver(unsigned pointId,
-                   Eigen::Vector3d position,
-                   const double* elementCoords[4],
-                   LTS::Ref dataHost,
-                   LTS::Ref dataDevice,
-                   size_t reserved)
->>>>>>> a42fd205
     : pointId(pointId), position(std::move(position)), dataHost(dataHost), dataDevice(dataDevice) {
   output.reserve(reserved);
 
@@ -88,20 +79,12 @@
   spacetimeKernel.flopsAder(m_nonZeroFlops, m_hardwareFlops);
 }
 
-<<<<<<< HEAD
 template <typename Cfg>
 void ReceiverClusterImpl<Cfg>::addReceiver(std::size_t meshId,
                                            std::size_t pointId,
                                            const Eigen::Vector3d& point,
                                            const seissol::geometry::MeshReader& mesh,
                                            const LTS::Backmap& backmap) {
-=======
-void ReceiverCluster::addReceiver(unsigned meshId,
-                                  unsigned pointId,
-                                  const Eigen::Vector3d& point,
-                                  const seissol::geometry::MeshReader& mesh,
-                                  const LTS::Backmap& backmap) {
->>>>>>> a42fd205
   const auto& elements = mesh.getElements();
   const auto& vertices = mesh.getVertices();
 
@@ -123,18 +106,11 @@
   m_receivers.emplace_back(pointId,
                            point,
                            coords,
-<<<<<<< HEAD
                            ltsStorage.lookupRef<Cfg>(position),
                            ltsStorage.lookupRef<Cfg>(position,
                                                      isDeviceOn()
                                                          ? initializer::AllocationPlace::Device
                                                          : initializer::AllocationPlace::Host),
-=======
-                           ltsStorage.lookupRef(position),
-                           ltsStorage.lookupRef(position,
-                                                isDeviceOn() ? initializer::AllocationPlace::Device
-                                                             : initializer::AllocationPlace::Host),
->>>>>>> a42fd205
                            reserved);
 }
 
@@ -165,7 +141,6 @@
   const auto timeBasis = seissol::kernels::timeBasis<Cfg>();
 
   if (time >= expansionPoint && time < expansionPoint + timeStepWidth) {
-<<<<<<< HEAD
     const std::size_t recvCount = this->m_receivers.size();
     const auto receiverHandler =
         [this, timeBasis, timeStepWidth, time, expansionPoint, executor](std::size_t i) {
@@ -215,7 +190,7 @@
 
           double receiverTime = time;
           while (receiverTime < expansionPoint + timeStepWidth) {
-            const auto coeffs = timeBasis.point(time - expansionPoint, timeStepWidth);
+            const auto coeffs = timeBasis.point(receiverTime - expansionPoint, timeStepWidth);
 
             timeKernel.evaluate(coeffs.data(), timeDerivatives, timeEvaluated);
 
@@ -238,77 +213,6 @@
               for (const auto& derived : derivedQuantities) {
                 derived->compute(sim, receiver.output, qAtPoint, qDerivativeAtPoint);
               }
-=======
-    // heuristic; to avoid the overhead from the parallel region
-    const std::size_t threshold = std::max(1000, omp_get_num_threads() * 100);
-    const std::size_t recvCount = m_receivers.size();
-#ifdef _OPENMP
-#pragma omp parallel for schedule(static) if (recvCount >= threshold)
-#endif
-    for (size_t i = 0; i < recvCount; ++i) {
-      alignas(Alignment) real timeEvaluated[tensor::Q::size()];
-      alignas(Alignment) real timeEvaluatedAtPoint[tensor::QAtPoint::size()];
-      alignas(Alignment) real timeEvaluatedDerivativesAtPoint[tensor::QDerivativeAtPoint::size()];
-      alignas(PagesizeStack) real timeDerivatives[Solver::DerivativesSize];
-
-      kernels::LocalTmp tmp(seissolInstance.getGravitationSetup().acceleration);
-
-      kernel::evaluateDOFSAtPoint krnl;
-      krnl.QAtPoint = timeEvaluatedAtPoint;
-      krnl.Q = timeEvaluated;
-      kernel::evaluateDerivativeDOFSAtPoint derivativeKrnl;
-      derivativeKrnl.QDerivativeAtPoint = timeEvaluatedDerivativesAtPoint;
-      derivativeKrnl.Q = timeEvaluated;
-
-      auto qAtPoint = init::QAtPoint::view::create(timeEvaluatedAtPoint);
-      auto qDerivativeAtPoint =
-          init::QDerivativeAtPoint::view::create(timeEvaluatedDerivativesAtPoint);
-
-      auto& receiver = m_receivers[i];
-      krnl.basisFunctionsAtPoint = receiver.basisFunctions.m_data.data();
-      derivativeKrnl.basisFunctionDerivativesAtPoint =
-          receiver.basisFunctionDerivatives.m_data.data();
-
-      // Copy DOFs from device to host.
-      auto tmpReceiverData{receiver.dataHost};
-
-      if (executor == Executor::Device) {
-        tmpReceiverData.setPointer<LTS::Dofs>(
-            reinterpret_cast<decltype(tmpReceiverData.getPointer<LTS::Dofs>())>(
-                deviceCollector->get(deviceIndices[i])));
-      }
-
-      const auto integrationCoeffs = timeBasis.integrate(0, timeStepWidth, timeStepWidth);
-      spacetimeKernel.computeAder(integrationCoeffs.data(),
-                                  timeStepWidth,
-                                  tmpReceiverData,
-                                  tmp,
-                                  timeEvaluated, // useless but the interface requires it
-                                  timeDerivatives);
-
-      seissolInstance.flopCounter().incrementNonZeroFlopsOther(m_nonZeroFlops);
-      seissolInstance.flopCounter().incrementHardwareFlopsOther(m_hardwareFlops);
-
-      double receiverTime = time;
-      while (receiverTime < expansionPoint + timeStepWidth) {
-        const auto coeffs = timeBasis.point(receiverTime - expansionPoint, timeStepWidth);
-
-        timeKernel.evaluate(coeffs.data(), timeDerivatives, timeEvaluated);
-
-        krnl.execute();
-        derivativeKrnl.execute();
-
-        // note: necessary receiver space is reserved in advance
-        receiver.output.push_back(receiverTime);
-        for (unsigned sim = seissol::multisim::MultisimStart; sim < seissol::multisim::MultisimEnd;
-             ++sim) {
-          for (auto quantity : m_quantities) {
-            if (!std::isfinite(seissol::multisim::multisimWrap(qAtPoint, sim, quantity))) {
-              logError() << "Detected Inf/NaN in receiver output at" << receiver.position[0] << ","
-                         << receiver.position[1] << "," << receiver.position[2] << " in simulation"
-                         << sim << "."
-                         << "Aborting.";
->>>>>>> a42fd205
             }
 
             receiverTime += m_samplingInterval;
@@ -321,7 +225,6 @@
   return outReceiverTime;
 }
 
-<<<<<<< HEAD
 template <typename Cfg>
 void ReceiverClusterImpl<Cfg>::allocateData() {
   if constexpr (isDeviceOn()) {
@@ -338,21 +241,6 @@
         dofs.push_back(currentDofs);
       }
       deviceIndices[i] = indexMap.at(currentDofs);
-=======
-void ReceiverCluster::allocateData() {
-#ifdef ACL_DEVICE
-  // collect all data pointers to transfer. If we have multiple receivers on the same cell, we make
-  // sure to only transfer the related data once (hence, we use the `indexMap` here)
-  deviceIndices.resize(m_receivers.size());
-  std::vector<real*> dofs;
-  std::unordered_map<real*, size_t> indexMap;
-  for (size_t i = 0; i < m_receivers.size(); ++i) {
-    real* currentDofs = m_receivers[i].dataDevice.get<LTS::Dofs>();
-    if (indexMap.find(currentDofs) == indexMap.end()) {
-      // point to the current array end
-      indexMap[currentDofs] = dofs.size();
-      dofs.push_back(currentDofs);
->>>>>>> a42fd205
     }
 
     const bool hostAccessible = useUSM() && !extraRuntime.has_value();
