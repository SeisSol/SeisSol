--- conflicted
+++ resolved
@@ -86,9 +86,9 @@
   auto xiEtaZeta = seissol::transformations::tetrahedronGlobalToReference(
       elementCoords[0], elementCoords[1], elementCoords[2], elementCoords[3], position);
   basisFunctions = basisFunction::SampledBasisFunctions<real>(
-      CONVERGENCE_ORDER, xiEtaZeta[0], xiEtaZeta[1], xiEtaZeta[2]);
+      ConvergenceOrder, xiEtaZeta[0], xiEtaZeta[1], xiEtaZeta[2]);
   basisFunctionDerivatives = basisFunction::SampledBasisFunctionDerivatives<real>(
-      CONVERGENCE_ORDER, xiEtaZeta[0], xiEtaZeta[1], xiEtaZeta[2]);
+      ConvergenceOrder, xiEtaZeta[0], xiEtaZeta[1], xiEtaZeta[2]);
   basisFunctionDerivatives.transformToGlobalCoordinates(elementCoords);
 }
 
@@ -139,39 +139,8 @@
       reserved);
 }
 
-<<<<<<< HEAD
-double seissol::kernels::ReceiverCluster::calcReceivers(  double time,
-                                                          double expansionPoint,
-                                                          double timeStepWidth,
-                                                          Executor executor,
-                                                          void* stream ) {
-  
-  alignas(Alignment) real timeEvaluated[tensor::Q::size()];
-  alignas(Alignment) real timeEvaluatedAtPoint[tensor::QAtPoint::size()];
-  alignas(Alignment) real timeEvaluatedDerivativesAtPoint[tensor::QDerivativeAtPoint::size()];
-#ifdef USE_STP
-  alignas(PagesizeStack) real stp[tensor::spaceTimePredictor::size()];
-  kernel::evaluateDOFSAtPointSTP krnl;
-  krnl.QAtPoint = timeEvaluatedAtPoint;
-  krnl.spaceTimePredictor = stp;
-  kernel::evaluateDerivativeDOFSAtPointSTP derivativeKrnl;
-  derivativeKrnl.QDerivativeAtPoint = timeEvaluatedDerivativesAtPoint;
-  derivativeKrnl.spaceTimePredictor = stp;
-#else
-  alignas(Alignment) real timeDerivatives[yateto::computeFamilySize<tensor::dQ>()];
-  kernels::LocalTmp tmp(seissolInstance.getGravitationSetup().acceleration);
-
-  kernel::evaluateDOFSAtPoint krnl;
-  krnl.QAtPoint = timeEvaluatedAtPoint;
-  krnl.Q = timeEvaluated;
-  kernel::evaluateDerivativeDOFSAtPoint derivativeKrnl;
-  derivativeKrnl.QDerivativeAtPoint = timeEvaluatedDerivativesAtPoint;
-  derivativeKrnl.Q = timeEvaluated;
-#endif
-=======
 double ReceiverCluster::calcReceivers(
     double time, double expansionPoint, double timeStepWidth, Executor executor, void* stream) {
->>>>>>> f36b1f47
 
   std::size_t ncols = this->ncols();
 
@@ -195,9 +164,9 @@
 #pragma omp parallel for schedule(static) if (recvCount >= threshold)
 #endif
     for (size_t i = 0; i < recvCount; ++i) {
-      alignas(ALIGNMENT) real timeEvaluated[tensor::Q::size()];
-      alignas(ALIGNMENT) real timeEvaluatedAtPoint[tensor::QAtPoint::size()];
-      alignas(ALIGNMENT) real timeEvaluatedDerivativesAtPoint[tensor::QDerivativeAtPoint::size()];
+      alignas(Alignment) real timeEvaluated[tensor::Q::size()];
+      alignas(Alignment) real timeEvaluatedAtPoint[tensor::QAtPoint::size()];
+      alignas(Alignment) real timeEvaluatedDerivativesAtPoint[tensor::QDerivativeAtPoint::size()];
 #ifdef USE_STP
       alignas(PAGESIZE_STACK) real stp[tensor::spaceTimePredictor::size()];
       kernel::evaluateDOFSAtPointSTP krnl;
@@ -207,7 +176,7 @@
       derivativeKrnl.QDerivativeAtPoint = timeEvaluatedDerivativesAtPoint;
       derivativeKrnl.spaceTimePredictor = stp;
 #else
-      alignas(ALIGNMENT) real timeDerivatives[yateto::computeFamilySize<tensor::dQ>()];
+      alignas(Alignment) real timeDerivatives[yateto::computeFamilySize<tensor::dQ>()];
       kernels::LocalTmp tmp(seissolInstance.getGravitationSetup().acceleration);
 
       kernel::evaluateDOFSAtPoint krnl;
@@ -253,12 +222,8 @@
 #ifdef USE_STP
         // eval time basis
         double tau = (time - expansionPoint) / timeStepWidth;
-<<<<<<< HEAD
-        seissol::basisFunction::SampledTimeBasisFunctions<real> timeBasisFunctions(ConvergenceOrder, tau);
-=======
-        seissol::basisFunction::SampledTimeBasisFunctions<real> timeBasisFunctions(
-            CONVERGENCE_ORDER, tau);
->>>>>>> f36b1f47
+        seissol::basisFunction::SampledTimeBasisFunctions<real> timeBasisFunctions(ConvergenceOrder,
+                                                                                   tau);
         krnl.timeBasisFunctionsAtPoint = timeBasisFunctions.m_data.data();
         derivativeKrnl.timeBasisFunctionsAtPoint = timeBasisFunctions.m_data.data();
 #else
