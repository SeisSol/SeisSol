--- conflicted
+++ resolved
@@ -218,7 +218,6 @@
 }
 
 void ReceiverCluster::allocateData() {
-<<<<<<< HEAD
   if constexpr (isDeviceOn()) {
     // collect all data pointers to transfer. If we have multiple receivers on the same cell, we
     // make sure to only transfer the related data once (hence, we use the `indexMap` here)
@@ -233,20 +232,6 @@
         dofs.push_back(currentDofs);
       }
       deviceIndices[i] = indexMap.at(currentDofs);
-=======
-#ifdef ACL_DEVICE
-  // collect all data pointers to transfer. If we have multiple receivers on the same cell, we make
-  // sure to only transfer the related data once (hence, we use the `indexMap` here)
-  deviceIndices.resize(m_receivers.size());
-  std::vector<real*> dofs;
-  std::unordered_map<real*, size_t> indexMap;
-  for (size_t i = 0; i < m_receivers.size(); ++i) {
-    real* currentDofs = m_receivers[i].dataDevice.get<LTS::Dofs>();
-    if (indexMap.find(currentDofs) == indexMap.end()) {
-      // point to the current array end
-      indexMap[currentDofs] = dofs.size();
-      dofs.push_back(currentDofs);
->>>>>>> 59e2669b
     }
 
     const bool hostAccessible = useUSM() && !extraRuntime.has_value();
