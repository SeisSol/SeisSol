/**
 * @file
 * This file is part of SeisSol.
 *
 * @author Carsten Uphoff (c.uphoff AT tum.de,
 *http://www5.in.tum.de/wiki/index.php/Carsten_Uphoff,_M.Sc.)
 *
 * @section LICENSE
 * Copyright (c) 2019, SeisSol Group
 * All rights reserved.
 *
 * Redistribution and use in source and binary forms, with or without
 * modification, are permitted provided that the following conditions are met:
 *
 * 1. Redistributions of source code must retain the above copyright notice,
 *    this list of conditions and the following disclaimer.
 *
 * 2. Redistributions in binary form must reproduce the above copyright notice,
 *    this list of conditions and the following disclaimer in the documentation
 *    and/or other materials provided with the distribution.
 *
 * 3. Neither the name of the copyright holder nor the names of its
 *    contributors may be used to endorse or promote products derived from this
 *    software without specific prior written permission.
 *
 * THIS SOFTWARE IS PROVIDED BY THE COPYRIGHT HOLDERS AND CONTRIBUTORS "AS IS"
 * AND ANY EXPRESS OR IMPLIED WARRANTIES, INCLUDING, BUT NOT LIMITED TO, THE
 * IMPLIED WARRANTIES OF MERCHANTABILITY AND FITNESS FOR A PARTICULAR PURPOSE
 * ARE DISCLAIMED. IN NO EVENT SHALL THE COPYRIGHT HOLDER OR CONTRIBUTORS BE
 * LIABLE FOR ANY DIRECT, INDIRECT, INCIDENTAL, SPECIAL, EXEMPLARY, OR
 * CONSEQUENTIAL DAMAGES (INCLUDING, BUT NOT LIMITED TO, PROCUREMENT OF
 * SUBSTITUTE GOODS OR SERVICES; LOSS OF USE, DATA, OR PROFITS; OR BUSINESS
 * INTERRUPTION) HOWEVER CAUSED AND ON ANY THEORY OF LIABILITY, WHETHER IN
 * CONTRACT, STRICT LIABILITY, OR TORT (INCLUDING NEGLIGENCE OR OTHERWISE)
 * ARISING IN ANY WAY OUT OF THE USE OF THIS SOFTWARE, EVEN IF ADVISED OF THE
 * POSSIBILITY OF SUCH DAMAGE.
 *
 * @section DESCRIPTION
 **/

#include "Receiver.h"
#include "Monitoring/FlopCounter.h"
#include "Numerical/BasisFunction.h"
#include "SeisSol.h"
#include "generated_code/kernel.h"
#include <Common/Constants.h>
#include <Common/Executor.h>
#include <Initializer/LTS.h>
#include <Initializer/Tree/Layer.h>
#include <Initializer/Tree/Lut.h>
#include <Kernels/Common.h>
#include <Kernels/Interface.h>
#include <Kernels/Precision.h>
#include <Numerical/Transformation.h>
#include <algorithm>
#include <cmath>
#include <cstddef>
#include <init.h>
#include <memory>
#include <omp.h>
<<<<<<< HEAD
=======
#include <string>
#include <tensor.h>
#include <utility>
#include <utils/logger.h>
#include <vector>
#include <yateto.h>
>>>>>>> 5e75cf71

#ifdef ACL_DEVICE
#include "device.h"
#include <Parallel/Helper.h>
#include <unordered_map>
#endif

namespace {
#ifdef MULTIPLE_SIMULATIONS
template <typename F, typename... Args>
auto multisimWrap(F&& function, size_t sim, Args&&... args) {
  return std::invoke(std::forward<F>(function), sim, std::forward<Args>(args)...);
}
constexpr size_t MultisimStart = init::QAtPoint::Start[0];
constexpr size_t MultisimEnd = init::QAtPoint::Stop[0];
#else
template <typename F, typename... Args>
auto multisimWrap(F&& function, size_t sim, Args&&... args) {
  return std::invoke(std::forward<F>(function), std::forward<Args>(args)...);
}
constexpr size_t MultisimStart = 0;
constexpr size_t MultisimEnd = 1;
#endif
} // namespace

namespace seissol::kernels {

Receiver::Receiver(unsigned pointId,
                   Eigen::Vector3d position,
                   const double* elementCoords[4],
                   kernels::LocalData dataHost,
                   kernels::LocalData dataDevice,
                   size_t reserved)
    : pointId(pointId), position(std::move(position)), dataHost(dataHost), dataDevice(dataDevice) {
  output.reserve(reserved);

  auto xiEtaZeta = seissol::transformations::tetrahedronGlobalToReference(
      elementCoords[0], elementCoords[1], elementCoords[2], elementCoords[3], position);
  basisFunctions = basisFunction::SampledBasisFunctions<real>(
      ConvergenceOrder, xiEtaZeta[0], xiEtaZeta[1], xiEtaZeta[2]);
  basisFunctionDerivatives = basisFunction::SampledBasisFunctionDerivatives<real>(
      ConvergenceOrder, xiEtaZeta[0], xiEtaZeta[1], xiEtaZeta[2]);
  basisFunctionDerivatives.transformToGlobalCoordinates(elementCoords);
}

ReceiverCluster::ReceiverCluster(seissol::SeisSol& seissolInstance)
    : m_nonZeroFlops(0), m_hardwareFlops(0), m_samplingInterval(1.0e99), m_syncPointInterval(0.0),
      seissolInstance(seissolInstance) {}

ReceiverCluster::ReceiverCluster(
    const GlobalData* global,
    const std::vector<unsigned>& quantities,
    double samplingInterval,
    double syncPointInterval,
    const std::vector<std::shared_ptr<DerivedReceiverQuantity>>& derivedQuantities,
    seissol::SeisSol& seissolInstance)
    : m_quantities(quantities), m_samplingInterval(samplingInterval),
      m_syncPointInterval(syncPointInterval), derivedQuantities(derivedQuantities),
      seissolInstance(seissolInstance) {
  m_timeKernel.setHostGlobalData(global);
  m_timeKernel.flopsAder(m_nonZeroFlops, m_hardwareFlops);
}

void ReceiverCluster::addReceiver(unsigned meshId,
                                  unsigned pointId,
                                  const Eigen::Vector3d& point,
                                  const seissol::geometry::MeshReader& mesh,
                                  const seissol::initializer::Lut& ltsLut,
                                  seissol::initializer::LTS const& lts) {
  const auto& elements = mesh.getElements();
  const auto& vertices = mesh.getVertices();

  const double* coords[4];
  for (unsigned v = 0; v < 4; ++v) {
    coords[v] = vertices[elements[meshId].vertices[v]].coords;
  }

  // (time + number of quantities) * number of samples until sync point
  const size_t reserved = ncols() * (m_syncPointInterval / m_samplingInterval + 1);
  m_receivers.emplace_back(
      pointId,
      point,
      coords,
      kernels::LocalData::lookup(lts, ltsLut, meshId, initializer::AllocationPlace::Host),
      kernels::LocalData::lookup(lts,
                                 ltsLut,
                                 meshId,
                                 isDeviceOn() ? initializer::AllocationPlace::Device
                                              : initializer::AllocationPlace::Host),
      reserved);
}

double ReceiverCluster::calcReceivers(
    double time, double expansionPoint, double timeStepWidth, Executor executor, void* stream) {

  double outReceiverTime = time;
  while (outReceiverTime < expansionPoint + timeStepWidth) {
    outReceiverTime += m_samplingInterval;
  }

#ifdef ACL_DEVICE
  if (executor == Executor::Device) {
    deviceCollector->gatherToHost(device::DeviceInstance::getInstance().api->getDefaultStream());
    device::DeviceInstance::getInstance().api->syncDefaultStreamWithHost();
  }
#endif

  if (time >= expansionPoint && time < expansionPoint + timeStepWidth) {
    // heuristic; to avoid the overhead from the parallel region
<<<<<<< HEAD
    auto threshold = std::max(1000, omp_get_num_threads() * 100);
    auto recvCount = m_receivers.size();
// #ifdef _OPENMP
// #pragma omp parallel for schedule(static) if (recvCount >= threshold)
// #endif
=======
    const std::size_t threshold = std::max(1000, omp_get_num_threads() * 100);
    const std::size_t recvCount = m_receivers.size();
#ifdef _OPENMP
#pragma omp parallel for schedule(static) if (recvCount >= threshold)
#endif
>>>>>>> 5e75cf71
    for (size_t i = 0; i < recvCount; ++i) {
      alignas(Alignment) real timeEvaluated[tensor::Q::size()] = {0.0};
      alignas(Alignment) real timeEvaluatedAtPoint[tensor::QAtPoint::size()] = {0.0};
      alignas(Alignment) real timeEvaluatedDerivativesAtPoint[tensor::QDerivativeAtPoint::size()] = {0.0};
#ifdef USE_STP
      alignas(PagesizeStack) real stp[tensor::spaceTimePredictor::size()];
      kernel::evaluateDOFSAtPointSTP krnl;
      krnl.QAtPoint = timeEvaluatedAtPoint;
      krnl.spaceTimePredictor = stp;
      kernel::evaluateDerivativeDOFSAtPointSTP derivativeKrnl;
      derivativeKrnl.QDerivativeAtPoint = timeEvaluatedDerivativesAtPoint;
      derivativeKrnl.spaceTimePredictor = stp;
#else
      alignas(Alignment) real timeDerivatives[yateto::computeFamilySize<tensor::dQ>()] = {0.0};
      kernels::LocalTmp tmp(seissolInstance.getGravitationSetup().acceleration);

      kernel::evaluateDOFSAtPoint krnl;
      krnl.QAtPoint = timeEvaluatedAtPoint;
      krnl.Q = timeEvaluated;
      kernel::evaluateDerivativeDOFSAtPoint derivativeKrnl;
      derivativeKrnl.QDerivativeAtPoint = timeEvaluatedDerivativesAtPoint;
      derivativeKrnl.Q = timeEvaluated;
#endif

      auto qAtPoint = init::QAtPoint::view::create(timeEvaluatedAtPoint);
      auto qDerivativeAtPoint =
          init::QDerivativeAtPoint::view::create(timeEvaluatedDerivativesAtPoint);

      auto& receiver = m_receivers[i];
      krnl.basisFunctionsAtPoint = receiver.basisFunctions.m_data.data();
      derivativeKrnl.basisFunctionDerivativesAtPoint =
          receiver.basisFunctionDerivatives.m_data.data();

      // Copy DOFs from device to host.
      LocalData tmpReceiverData{receiver.dataHost};
#ifdef ACL_DEVICE
      if (executor == Executor::Device) {
        tmpReceiverData.dofs_ptr = reinterpret_cast<decltype(tmpReceiverData.dofs_ptr)>(
            deviceCollector->get(deviceIndices[i]));
      }
#endif

#ifdef USE_STP
      m_timeKernel.executeSTP(timeStepWidth, tmpReceiverData, timeEvaluated, stp);
#else
      m_timeKernel.computeAder(timeStepWidth,
                               tmpReceiverData,
                               tmp,
                               timeEvaluated, // useless but the interface requires it
                               timeDerivatives);
#endif
      seissolInstance.flopCounter().incrementNonZeroFlopsOther(m_nonZeroFlops);
      seissolInstance.flopCounter().incrementHardwareFlopsOther(m_hardwareFlops);

      double receiverTime = time;
      while (receiverTime < expansionPoint + timeStepWidth) {
#ifdef USE_STP
        // eval time basis
        const double tau = (time - expansionPoint) / timeStepWidth;
        seissol::basisFunction::SampledTimeBasisFunctions<real> timeBasisFunctions(ConvergenceOrder,
                                                                                   tau);
        krnl.timeBasisFunctionsAtPoint = timeBasisFunctions.m_data.data();
        derivativeKrnl.timeBasisFunctionsAtPoint = timeBasisFunctions.m_data.data();
#else
        m_timeKernel.computeTaylorExpansion(
            receiverTime, expansionPoint, timeDerivatives, timeEvaluated);
#endif

        krnl.execute();
        derivativeKrnl.execute();

        // note: necessary receiver space is reserved in advance
        receiver.output.push_back(receiverTime);
        for (unsigned sim = MultisimStart; sim < MultisimEnd; ++sim) {
          for (auto quantity : m_quantities) {
            if (!std::isfinite(multisimWrap(qAtPoint, sim, quantity))) {
              logError() << "Detected Inf/NaN in receiver output at" << receiver.position[0] << ","
                         << receiver.position[1] << "," << receiver.position[2] << " in simulation"
                         << sim << "at time " << time << "."
                         << "Aborting.";
            }
            receiver.output.push_back(multisimWrap(qAtPoint, sim, quantity));
          }
          for (const auto& derived : derivedQuantities) {
            derived->compute(sim, receiver.output, qAtPoint, qDerivativeAtPoint);
          }
        }

        receiverTime += m_samplingInterval;
      }
    }
  }
  return outReceiverTime;
}

void ReceiverCluster::allocateData() {
#ifdef ACL_DEVICE
  // collect all data pointers to transfer. If we have multiple receivers on the same cell, we make
  // sure to only transfer the related data once (hence, we use the `indexMap` here)
  deviceIndices.resize(m_receivers.size());
  std::vector<real*> dofs;
  std::unordered_map<real*, size_t> indexMap;
  for (size_t i = 0; i < m_receivers.size(); ++i) {
    real* currentDofs = m_receivers[i].dataDevice.dofs();
    if (indexMap.find(currentDofs) == indexMap.end()) {
      // point to the current array end
      indexMap[currentDofs] = dofs.size();
      dofs.push_back(currentDofs);
    }
    deviceIndices[i] = indexMap.at(currentDofs);
  }
  deviceCollector =
      std::make_unique<seissol::parallel::DataCollector>(dofs, tensor::Q::size(), useUSM());
#endif
}
void ReceiverCluster::freeData() {
#ifdef ACL_DEVICE
  deviceCollector.reset(nullptr);
#endif
}

size_t ReceiverCluster::ncols() const {
  size_t ncols = m_quantities.size();
  for (const auto& derived : derivedQuantities) {
    ncols += derived->quantities().size();
  }
  ncols *= MultisimEnd - MultisimStart;
  return 1 + ncols;
}

std::vector<std::string> ReceiverRotation::quantities() const { return {"rot1", "rot2", "rot3"}; }
void ReceiverRotation::compute(size_t sim,
                               std::vector<real>& output,
                               seissol::init::QAtPoint::view::type& qAtPoint,
                               seissol::init::QDerivativeAtPoint::view::type& qDerivativeAtPoint) {
  output.push_back(multisimWrap(qDerivativeAtPoint, sim, 8, 1) -
                   multisimWrap(qDerivativeAtPoint, sim, 7, 2));
  output.push_back(multisimWrap(qDerivativeAtPoint, sim, 6, 2) -
                   multisimWrap(qDerivativeAtPoint, sim, 8, 0));
  output.push_back(multisimWrap(qDerivativeAtPoint, sim, 7, 0) -
                   multisimWrap(qDerivativeAtPoint, sim, 6, 1));
}

std::vector<std::string> ReceiverStrain::quantities() const {
  return {"epsxx", "epsxy", "epsxz", "epsyy", "epsyz", "epszz"};
}
void ReceiverStrain::compute(size_t sim,
                             std::vector<real>& output,
                             seissol::init::QAtPoint::view::type& qAtPoint,
                             seissol::init::QDerivativeAtPoint::view::type& qDerivativeAtPoint) {
  // actually 9 quantities; 3 removed due to symmetry

  output.push_back(multisimWrap(qDerivativeAtPoint, sim, 6, 0));
  output.push_back(
      (multisimWrap(qDerivativeAtPoint, sim, 6, 1) + multisimWrap(qDerivativeAtPoint, sim, 7, 0)) /
      2);
  output.push_back(
      (multisimWrap(qDerivativeAtPoint, sim, 6, 2) + multisimWrap(qDerivativeAtPoint, sim, 8, 0)) /
      2);
  output.push_back(multisimWrap(qDerivativeAtPoint, sim, 7, 1));
  output.push_back(
      (multisimWrap(qDerivativeAtPoint, sim, 7, 2) + multisimWrap(qDerivativeAtPoint, sim, 8, 1)) /
      2);
  output.push_back(multisimWrap(qDerivativeAtPoint, sim, 8, 2));
}

} // namespace seissol::kernels<|MERGE_RESOLUTION|>--- conflicted
+++ resolved
@@ -58,15 +58,12 @@
 #include <init.h>
 #include <memory>
 #include <omp.h>
-<<<<<<< HEAD
-=======
 #include <string>
 #include <tensor.h>
 #include <utility>
 #include <utils/logger.h>
 #include <vector>
 #include <yateto.h>
->>>>>>> 5e75cf71
 
 #ifdef ACL_DEVICE
 #include "device.h"
@@ -176,19 +173,11 @@
 
   if (time >= expansionPoint && time < expansionPoint + timeStepWidth) {
     // heuristic; to avoid the overhead from the parallel region
-<<<<<<< HEAD
-    auto threshold = std::max(1000, omp_get_num_threads() * 100);
-    auto recvCount = m_receivers.size();
-// #ifdef _OPENMP
-// #pragma omp parallel for schedule(static) if (recvCount >= threshold)
-// #endif
-=======
     const std::size_t threshold = std::max(1000, omp_get_num_threads() * 100);
     const std::size_t recvCount = m_receivers.size();
 #ifdef _OPENMP
 #pragma omp parallel for schedule(static) if (recvCount >= threshold)
 #endif
->>>>>>> 5e75cf71
     for (size_t i = 0; i < recvCount; ++i) {
       alignas(Alignment) real timeEvaluated[tensor::Q::size()] = {0.0};
       alignas(Alignment) real timeEvaluatedAtPoint[tensor::QAtPoint::size()] = {0.0};
