--- conflicted
+++ resolved
@@ -41,8 +41,8 @@
 
 namespace {
 #ifdef MULTIPLE_SIMULATIONS
-template <typename T, typename F, typename... Args>
-T multisimWrap(F&& function, size_t sim, Args&&... args) {
+template <typename F, typename... Args>
+auto multisimWrap(F&& function, size_t sim, Args&&... args) {
   return std::invoke(std::forward<F>(function), sim, std::forward<Args>(args)...);
 }
 constexpr size_t MultisimStart = init::QAtPoint::Start[0];
@@ -220,17 +220,6 @@
         receiver.output.push_back(receiverTime);
         for (unsigned sim = MultisimStart; sim < MultisimEnd; ++sim) {
           for (auto quantity : m_quantities) {
-<<<<<<< HEAD
-           if (!std::isfinite(qAtPoint(sim, quantity))) {
-             logError()
-                 << "Detected Inf/NaN in receiver output at"
-                 << receiver.position[0] << ","
-                 << receiver.position[1] << ","
-                 << receiver.position[2] << "."
-                 << "Aborting.";
-          }
-            receiver.output.push_back(qAtPoint(sim, quantity));
-=======
             if (!std::isfinite(multisimWrap(qAtPoint, sim, quantity))) {
               logError() << "Detected Inf/NaN in receiver output at" << receiver.position[0] << ","
                          << receiver.position[1] << "," << receiver.position[2] << " in simulation"
@@ -238,7 +227,6 @@
                          << "Aborting.";
             }
             receiver.output.push_back(multisimWrap(qAtPoint, sim, quantity));
->>>>>>> 36b6643f
           }
           for (const auto& derived : derivedQuantities) {
             derived->compute(sim, receiver.output, qAtPoint, qDerivativeAtPoint);
