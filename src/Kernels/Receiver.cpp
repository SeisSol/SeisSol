--- conflicted
+++ resolved
@@ -136,7 +136,7 @@
 
   if (time >= expansionPoint && time < expansionPoint + timeStepWidth) {
     const std::size_t recvCount = m_receivers.size();
-    const auto receiverHandler = [this, timeStepWidth, time, expansionPoint, executor](
+    const auto receiverHandler = [this, timeBasis, timeStepWidth, time, expansionPoint, executor](
                                      std::size_t i) {
       alignas(Alignment) real timeEvaluated[tensor::Q::size()];
       alignas(Alignment) real timeEvaluatedAtPoint[tensor::QAtPoint::size()];
@@ -162,12 +162,8 @@
           receiver.basisFunctionDerivatives.m_data.data();
 
       // Copy DOFs from device to host.
-<<<<<<< HEAD
       auto tmpReceiverData{receiver.dataHost};
-=======
-      LocalData tmpReceiverData{receiver.dataHost};
-
->>>>>>> 63f04c8b
+
       if (executor == Executor::Device) {
         tmpReceiverData.setPointer<LTS::Dofs>(
             reinterpret_cast<decltype(tmpReceiverData.getPointer<LTS::Dofs>())>(
@@ -223,20 +219,6 @@
 }
 
 void ReceiverCluster::allocateData() {
-<<<<<<< HEAD
-#ifdef ACL_DEVICE
-  // collect all data pointers to transfer. If we have multiple receivers on the same cell, we make
-  // sure to only transfer the related data once (hence, we use the `indexMap` here)
-  deviceIndices.resize(m_receivers.size());
-  std::vector<real*> dofs;
-  std::unordered_map<real*, size_t> indexMap;
-  for (size_t i = 0; i < m_receivers.size(); ++i) {
-    real* currentDofs = m_receivers[i].dataDevice.get<LTS::Dofs>();
-    if (indexMap.find(currentDofs) == indexMap.end()) {
-      // point to the current array end
-      indexMap[currentDofs] = dofs.size();
-      dofs.push_back(currentDofs);
-=======
   if constexpr (isDeviceOn()) {
     // collect all data pointers to transfer. If we have multiple receivers on the same cell, we
     // make sure to only transfer the related data once (hence, we use the `indexMap` here)
@@ -244,14 +226,13 @@
     std::vector<real*> dofs;
     std::unordered_map<real*, size_t> indexMap;
     for (size_t i = 0; i < m_receivers.size(); ++i) {
-      real* currentDofs = m_receivers[i].dataDevice.dofs();
+      real* currentDofs = m_receivers[i].dataDevice.get<LTS::Dofs>();
       if (indexMap.find(currentDofs) == indexMap.end()) {
         // point to the current array end
         indexMap[currentDofs] = dofs.size();
         dofs.push_back(currentDofs);
       }
       deviceIndices[i] = indexMap.at(currentDofs);
->>>>>>> 63f04c8b
     }
 
     const bool hostAccessible = useUSM() && !extraRuntime.has_value();
