--- conflicted
+++ resolved
@@ -51,13 +51,8 @@
                                                       MeshReader const&                 mesh,
                                                       seissol::initializers::Lut const& ltsLut,
                                                       seissol::initializers::LTS const& lts ) {
-<<<<<<< HEAD
-  auto const& elements = mesh.getElements();
-  auto const& vertices = mesh.getVertices();
-=======
   const auto& elements = mesh.getElements();
   const auto& vertices = mesh.getVertices();
->>>>>>> 9ab59f53
 
   double const* coords[4];
   for (unsigned v = 0; v < 4; ++v) {
