// SPDX-FileCopyrightText: 2019 SeisSol Group
//
// SPDX-License-Identifier: BSD-3-Clause
// SPDX-LicenseComments: Full text under /LICENSE and /LICENSES/
//
// SPDX-FileContributor: Author lists in /AUTHORS and /CITATION.cff
// SPDX-FileContributor: Carsten Uphoff

#include "Receiver.h"
#include "Monitoring/FlopCounter.h"
#include "Numerical/BasisFunction.h"
#include "SeisSol.h"
#include "generated_code/kernel.h"
#include <Alignment.h>
#include <Common/Constants.h>
#include <Common/Executor.h>
#include <Initializer/Typedefs.h>
#include <Kernels/Common.h>
#include <Kernels/Interface.h>
#include <Kernels/Precision.h>
#include <Kernels/Solver.h>
#include <Memory/Descriptor/LTS.h>
#include <Memory/Tree/Layer.h>
#include <Numerical/Transformation.h>
#include <Solver/MultipleSimulations.h>
#include <algorithm>
#include <cmath>
#include <cstddef>
#include <init.h>
#include <memory>
#include <omp.h>
#include <string>
#include <tensor.h>
#include <utility>
#include <utils/logger.h>
#include <vector>
#include <yateto.h>

#ifdef ACL_DEVICE
#include "device.h"
#include <Parallel/Helper.h>
#include <unordered_map>
#endif

namespace seissol::kernels {

Receiver::Receiver(unsigned pointId,
                   Eigen::Vector3d position,
                   const double* elementCoords[4],
                   LTS::Ref dataHost,
                   LTS::Ref dataDevice,
                   size_t reserved)
    : pointId(pointId), position(std::move(position)), dataHost(dataHost), dataDevice(dataDevice) {
  output.reserve(reserved);

  auto xiEtaZeta = seissol::transformations::tetrahedronGlobalToReference(
      elementCoords[0], elementCoords[1], elementCoords[2], elementCoords[3], this->position);
  basisFunctions = basisFunction::SampledBasisFunctions<real>(
      ConvergenceOrder, xiEtaZeta[0], xiEtaZeta[1], xiEtaZeta[2]);
  basisFunctionDerivatives = basisFunction::SampledBasisFunctionDerivatives<real>(
      ConvergenceOrder, xiEtaZeta[0], xiEtaZeta[1], xiEtaZeta[2]);
  basisFunctionDerivatives.transformToGlobalCoordinates(elementCoords);
}

ReceiverCluster::ReceiverCluster(seissol::SeisSol& seissolInstance)
    : m_samplingInterval(1.0e99), m_syncPointInterval(0.0), seissolInstance(seissolInstance) {}

ReceiverCluster::ReceiverCluster(
    const CompoundGlobalData& global,
    const std::vector<unsigned>& quantities,
    double samplingInterval,
    double syncPointInterval,
    const std::vector<std::shared_ptr<DerivedReceiverQuantity>>& derivedQuantities,
    seissol::SeisSol& seissolInstance)
    : m_quantities(quantities), m_samplingInterval(samplingInterval),
      m_syncPointInterval(syncPointInterval), derivedQuantities(derivedQuantities),
      seissolInstance(seissolInstance) {
  timeKernel.setGlobalData(global);
  spacetimeKernel.setGlobalData(global);
  spacetimeKernel.flopsAder(m_nonZeroFlops, m_hardwareFlops);
}

void ReceiverCluster::addReceiver(unsigned meshId,
                                  unsigned pointId,
                                  const Eigen::Vector3d& point,
                                  const seissol::geometry::MeshReader& mesh,
                                  const LTS::Backmap& backmap) {
  const auto& elements = mesh.getElements();
  const auto& vertices = mesh.getVertices();

  const double* coords[Cell::NumVertices];
  for (std::size_t v = 0; v < Cell::NumVertices; ++v) {
    coords[v] = vertices[elements[meshId].vertices[v]].coords;
  }

  // (time + number of quantities) * number of samples until sync point
  const size_t reserved = ncols() * (m_syncPointInterval / m_samplingInterval + 1);

  const auto position = backmap.get(meshId);
  auto& ltsStorage = seissolInstance.getMemoryManager().getLtsStorage();
  m_receivers.emplace_back(pointId,
                           point,
                           coords,
                           ltsStorage.lookupRef(position),
                           ltsStorage.lookupRef(position,
                                                isDeviceOn() ? initializer::AllocationPlace::Device
                                                             : initializer::AllocationPlace::Host),
                           reserved);
}

double ReceiverCluster::calcReceivers(
    double time, double expansionPoint, double timeStepWidth, Executor executor, void* stream) {

  double outReceiverTime = time;
  while (outReceiverTime < expansionPoint + timeStepWidth) {
    outReceiverTime += m_samplingInterval;
  }

#ifdef ACL_DEVICE
  if (executor == Executor::Device) {
    deviceCollector->gatherToHost(device::DeviceInstance::getInstance().api->getDefaultStream());
    device::DeviceInstance::getInstance().api->syncDefaultStreamWithHost();
  }
#endif

  const auto timeBasis = seissol::kernels::timeBasis();

  if (time >= expansionPoint && time < expansionPoint + timeStepWidth) {
    // heuristic; to avoid the overhead from the parallel region
    const std::size_t threshold = std::max(1000, omp_get_num_threads() * 100);
    const std::size_t recvCount = m_receivers.size();
#ifdef _OPENMP
#pragma omp parallel for schedule(static) if (recvCount >= threshold)
#endif
    for (size_t i = 0; i < recvCount; ++i) {
      alignas(Alignment) real timeEvaluated[tensor::Q::size()];
      alignas(Alignment) real timeEvaluatedAtPoint[tensor::QAtPoint::size()];
      alignas(Alignment) real timeEvaluatedDerivativesAtPoint[tensor::QDerivativeAtPoint::size()];
      alignas(PagesizeStack) real timeDerivatives[Solver::DerivativesSize];

      kernels::LocalTmp tmp(seissolInstance.getGravitationSetup().acceleration);

      kernel::evaluateDOFSAtPoint krnl;
      krnl.QAtPoint = timeEvaluatedAtPoint;
      krnl.Q = timeEvaluated;
      kernel::evaluateDerivativeDOFSAtPoint derivativeKrnl;
      derivativeKrnl.QDerivativeAtPoint = timeEvaluatedDerivativesAtPoint;
      derivativeKrnl.Q = timeEvaluated;

      auto qAtPoint = init::QAtPoint::view::create(timeEvaluatedAtPoint);
      auto qDerivativeAtPoint =
          init::QDerivativeAtPoint::view::create(timeEvaluatedDerivativesAtPoint);

      auto& receiver = m_receivers[i];
      krnl.basisFunctionsAtPoint = receiver.basisFunctions.m_data.data();
      derivativeKrnl.basisFunctionDerivativesAtPoint =
          receiver.basisFunctionDerivatives.m_data.data();

      // Copy DOFs from device to host.
<<<<<<< HEAD
      auto tmpReceiverData{receiver.dataHost};
#ifdef ACL_DEVICE
=======
      LocalData tmpReceiverData{receiver.dataHost};
>>>>>>> 08e63bd2
      if (executor == Executor::Device) {
        tmpReceiverData.setPointer<LTS::Dofs>(
            reinterpret_cast<decltype(tmpReceiverData.getPointer<LTS::Dofs>())>(
                deviceCollector->get(deviceIndices[i])));
      }

      const auto integrationCoeffs = timeBasis.integrate(0, timeStepWidth, timeStepWidth);
      spacetimeKernel.computeAder(integrationCoeffs.data(),
                                  timeStepWidth,
                                  tmpReceiverData,
                                  tmp,
                                  timeEvaluated, // useless but the interface requires it
                                  timeDerivatives);

      seissolInstance.flopCounter().incrementNonZeroFlopsOther(m_nonZeroFlops);
      seissolInstance.flopCounter().incrementHardwareFlopsOther(m_hardwareFlops);

      double receiverTime = time;
      while (receiverTime < expansionPoint + timeStepWidth) {
        const auto coeffs = timeBasis.point(time - expansionPoint, timeStepWidth);

        timeKernel.evaluate(coeffs.data(), timeDerivatives, timeEvaluated);

        krnl.execute();
        derivativeKrnl.execute();

        // note: necessary receiver space is reserved in advance
        receiver.output.push_back(receiverTime);
        for (unsigned sim = seissol::multisim::MultisimStart; sim < seissol::multisim::MultisimEnd;
             ++sim) {
          for (auto quantity : m_quantities) {
            if (!std::isfinite(seissol::multisim::multisimWrap(qAtPoint, sim, quantity))) {
              logError() << "Detected Inf/NaN in receiver output at" << receiver.position[0] << ","
                         << receiver.position[1] << "," << receiver.position[2] << " in simulation"
                         << sim << "."
                         << "Aborting.";
            }
            receiver.output.push_back(seissol::multisim::multisimWrap(qAtPoint, sim, quantity));
          }
          for (const auto& derived : derivedQuantities) {
            derived->compute(sim, receiver.output, qAtPoint, qDerivativeAtPoint);
          }
        }

        receiverTime += m_samplingInterval;
      }
    }
  }
  return outReceiverTime;
}

void ReceiverCluster::allocateData() {
#ifdef ACL_DEVICE
  // collect all data pointers to transfer. If we have multiple receivers on the same cell, we make
  // sure to only transfer the related data once (hence, we use the `indexMap` here)
  deviceIndices.resize(m_receivers.size());
  std::vector<real*> dofs;
  std::unordered_map<real*, size_t> indexMap;
  for (size_t i = 0; i < m_receivers.size(); ++i) {
    real* currentDofs = m_receivers[i].dataDevice.get<LTS::Dofs>();
    if (indexMap.find(currentDofs) == indexMap.end()) {
      // point to the current array end
      indexMap[currentDofs] = dofs.size();
      dofs.push_back(currentDofs);
    }
    deviceIndices[i] = indexMap.at(currentDofs);
  }
  deviceCollector =
      std::make_unique<seissol::parallel::DataCollector>(dofs, tensor::Q::size(), useUSM());
#endif
}
void ReceiverCluster::freeData() {
#ifdef ACL_DEVICE
  deviceCollector.reset(nullptr);
#endif
}

size_t ReceiverCluster::ncols() const {
  size_t ncols = m_quantities.size();
  for (const auto& derived : derivedQuantities) {
    ncols += derived->quantities().size();
  }
  ncols *= seissol::multisim::MultisimEnd - seissol::multisim::MultisimStart;
  return 1 + ncols;
}

std::vector<std::string> ReceiverRotation::quantities() const { return {"rot1", "rot2", "rot3"}; }
void ReceiverRotation::compute(size_t sim,
                               std::vector<real>& output,
                               seissol::init::QAtPoint::view::type& qAtPoint,
                               seissol::init::QDerivativeAtPoint::view::type& qDerivativeAtPoint) {
  output.push_back(seissol::multisim::multisimWrap(qDerivativeAtPoint, sim, 8, 1) -
                   seissol::multisim::multisimWrap(qDerivativeAtPoint, sim, 7, 2));
  output.push_back(seissol::multisim::multisimWrap(qDerivativeAtPoint, sim, 6, 2) -
                   seissol::multisim::multisimWrap(qDerivativeAtPoint, sim, 8, 0));
  output.push_back(seissol::multisim::multisimWrap(qDerivativeAtPoint, sim, 7, 0) -
                   seissol::multisim::multisimWrap(qDerivativeAtPoint, sim, 6, 1));
}

std::vector<std::string> ReceiverStrain::quantities() const {
  return {"epsxx", "epsxy", "epsxz", "epsyy", "epsyz", "epszz"};
}
void ReceiverStrain::compute(size_t sim,
                             std::vector<real>& output,
                             seissol::init::QAtPoint::view::type& qAtPoint,
                             seissol::init::QDerivativeAtPoint::view::type& qDerivativeAtPoint) {
  // actually 9 quantities; 3 removed due to symmetry

  output.push_back(seissol::multisim::multisimWrap(qDerivativeAtPoint, sim, 6, 0));
  output.push_back((seissol::multisim::multisimWrap(qDerivativeAtPoint, sim, 6, 1) +
                    seissol::multisim::multisimWrap(qDerivativeAtPoint, sim, 7, 0)) /
                   2);
  output.push_back((seissol::multisim::multisimWrap(qDerivativeAtPoint, sim, 6, 2) +
                    seissol::multisim::multisimWrap(qDerivativeAtPoint, sim, 8, 0)) /
                   2);
  output.push_back(seissol::multisim::multisimWrap(qDerivativeAtPoint, sim, 7, 1));
  output.push_back((seissol::multisim::multisimWrap(qDerivativeAtPoint, sim, 7, 2) +
                    seissol::multisim::multisimWrap(qDerivativeAtPoint, sim, 8, 1)) /
                   2);
  output.push_back(seissol::multisim::multisimWrap(qDerivativeAtPoint, sim, 8, 2));
}

} // namespace seissol::kernels<|MERGE_RESOLUTION|>--- conflicted
+++ resolved
@@ -157,12 +157,7 @@
           receiver.basisFunctionDerivatives.m_data.data();
 
       // Copy DOFs from device to host.
-<<<<<<< HEAD
       auto tmpReceiverData{receiver.dataHost};
-#ifdef ACL_DEVICE
-=======
-      LocalData tmpReceiverData{receiver.dataHost};
->>>>>>> 08e63bd2
       if (executor == Executor::Device) {
         tmpReceiverData.setPointer<LTS::Dofs>(
             reinterpret_cast<decltype(tmpReceiverData.getPointer<LTS::Dofs>())>(
