// SPDX-FileCopyrightText: 2019 SeisSol Group
//
// SPDX-License-Identifier: BSD-3-Clause
// SPDX-LicenseComments: Full text under /LICENSE and /LICENSES/
//
// SPDX-FileContributor: Author lists in /AUTHORS and /CITATION.cff
// SPDX-FileContributor: Carsten Uphoff

#include "Receiver.h"
#include "Monitoring/FlopCounter.h"
#include "Numerical/BasisFunction.h"
#include "SeisSol.h"
#include "generated_code/kernel.h"
#include <Common/Constants.h>
#include <Common/Executor.h>
#include <Kernels/Common.h>
#include <Kernels/Interface.h>
#include <Kernels/Precision.h>
#include <Memory/Descriptor/LTS.h>
#include <Memory/Tree/Layer.h>
#include <Memory/Tree/Lut.h>
#include <Numerical/Transformation.h>
#include <Solver/MultipleSimulations.h>
#include <algorithm>
#include <cmath>
#include <cstddef>
#include <init.h>
#include <memory>
#include <omp.h>
#include <string>
#include <tensor.h>
#include <utility>
#include <utils/logger.h>
#include <vector>
#include <yateto.h>

#ifdef ACL_DEVICE
#include "device.h"
#include <Parallel/Helper.h>
#include <unordered_map>
#endif

<<<<<<< HEAD
namespace {
#ifdef MULTIPLE_SIMULATIONS
template <typename F, typename... Args>
auto multisimWrap(F&& function, size_t sim, Args&&... args) {
  return std::invoke(std::forward<F>(function), sim, std::forward<Args>(args)...);
}
constexpr size_t MultisimStart = init::QAtPoint::Start[0];
constexpr size_t MultisimEnd = init::QAtPoint::Stop[0];
#else
template <typename F, typename... Args>
auto multisimWrap(F&& function, size_t sim, Args&&... args) {
  return std::invoke(std::forward<F>(function), std::forward<Args>(args)...);
}
constexpr size_t MultisimStart = 0;
constexpr size_t MultisimEnd = 1;
#endif
} // namespace

=======
>>>>>>> 6338c012
namespace seissol::kernels {

Receiver::Receiver(unsigned pointId,
                   Eigen::Vector3d position,
                   const double* elementCoords[4],
                   kernels::LocalData dataHost,
                   kernels::LocalData dataDevice,
                   size_t reserved)
    : pointId(pointId), position(std::move(position)), dataHost(dataHost), dataDevice(dataDevice) {
  output.reserve(reserved);

  auto xiEtaZeta = seissol::transformations::tetrahedronGlobalToReference(
      elementCoords[0], elementCoords[1], elementCoords[2], elementCoords[3], position);
  basisFunctions = basisFunction::SampledBasisFunctions<real>(
      ConvergenceOrder, xiEtaZeta[0], xiEtaZeta[1], xiEtaZeta[2]);
  basisFunctionDerivatives = basisFunction::SampledBasisFunctionDerivatives<real>(
      ConvergenceOrder, xiEtaZeta[0], xiEtaZeta[1], xiEtaZeta[2]);
  basisFunctionDerivatives.transformToGlobalCoordinates(elementCoords);
}

ReceiverCluster::ReceiverCluster(seissol::SeisSol& seissolInstance)
    : m_samplingInterval(1.0e99), m_syncPointInterval(0.0), seissolInstance(seissolInstance) {}

ReceiverCluster::ReceiverCluster(
    const GlobalData* global,
    const std::vector<unsigned>& quantities,
    double samplingInterval,
    double syncPointInterval,
    const std::vector<std::shared_ptr<DerivedReceiverQuantity>>& derivedQuantities,
    seissol::SeisSol& seissolInstance)
    : m_quantities(quantities), m_samplingInterval(samplingInterval),
      m_syncPointInterval(syncPointInterval), derivedQuantities(derivedQuantities),
      seissolInstance(seissolInstance) {
  m_timeKernel.setHostGlobalData(global);
  m_timeKernel.flopsAder(m_nonZeroFlops, m_hardwareFlops);
}

void ReceiverCluster::addReceiver(unsigned meshId,
                                  unsigned pointId,
                                  const Eigen::Vector3d& point,
                                  const seissol::geometry::MeshReader& mesh,
                                  const seissol::initializer::Lut& ltsLut,
                                  seissol::initializer::LTS const& lts) {
  const auto& elements = mesh.getElements();
  const auto& vertices = mesh.getVertices();

  const double* coords[4];
  for (unsigned v = 0; v < 4; ++v) {
    coords[v] = vertices[elements[meshId].vertices[v]].coords;
  }

  // (time + number of quantities) * number of samples until sync point
  const size_t reserved = ncols() * (m_syncPointInterval / m_samplingInterval + 1);
  m_receivers.emplace_back(
      pointId,
      point,
      coords,
      kernels::LocalData::lookup(lts, ltsLut, meshId, initializer::AllocationPlace::Host),
      kernels::LocalData::lookup(lts,
                                 ltsLut,
                                 meshId,
                                 isDeviceOn() ? initializer::AllocationPlace::Device
                                              : initializer::AllocationPlace::Host),
      reserved);
}

double ReceiverCluster::calcReceivers(
    double time, double expansionPoint, double timeStepWidth, Executor executor, void* stream) {

  double outReceiverTime = time;
  while (outReceiverTime < expansionPoint + timeStepWidth) {
    outReceiverTime += m_samplingInterval;
  }

#ifdef ACL_DEVICE
  if (executor == Executor::Device) {
    deviceCollector->gatherToHost(device::DeviceInstance::getInstance().api->getDefaultStream());
    device::DeviceInstance::getInstance().api->syncDefaultStreamWithHost();
  }
#endif

  if (time >= expansionPoint && time < expansionPoint + timeStepWidth) {
    // heuristic; to avoid the overhead from the parallel region
    const std::size_t threshold = std::max(1000, omp_get_num_threads() * 100);
    const std::size_t recvCount = m_receivers.size();
#ifdef _OPENMP
#pragma omp parallel for schedule(static) if (recvCount >= threshold)
#endif
    for (size_t i = 0; i < recvCount; ++i) {
      alignas(Alignment) real timeEvaluated[tensor::Q::size()] = {0.0};
      alignas(Alignment) real timeEvaluatedAtPoint[tensor::QAtPoint::size()] = {0.0};
      alignas(Alignment) real timeEvaluatedDerivativesAtPoint[tensor::QDerivativeAtPoint::size()] = {0.0};
#ifdef USE_STP
      alignas(PagesizeStack) real stp[tensor::spaceTimePredictor::size()];
      kernel::evaluateDOFSAtPointSTP krnl;
      krnl.QAtPoint = timeEvaluatedAtPoint;
      krnl.spaceTimePredictor = stp;
      kernel::evaluateDerivativeDOFSAtPointSTP derivativeKrnl;
      derivativeKrnl.QDerivativeAtPoint = timeEvaluatedDerivativesAtPoint;
      derivativeKrnl.spaceTimePredictor = stp;
#else
      alignas(Alignment) real timeDerivatives[yateto::computeFamilySize<tensor::dQ>()] = {0.0};
      kernels::LocalTmp tmp(seissolInstance.getGravitationSetup().acceleration);

      kernel::evaluateDOFSAtPoint krnl;
      krnl.QAtPoint = timeEvaluatedAtPoint;
      krnl.Q = timeEvaluated;
      kernel::evaluateDerivativeDOFSAtPoint derivativeKrnl;
      derivativeKrnl.QDerivativeAtPoint = timeEvaluatedDerivativesAtPoint;
      derivativeKrnl.Q = timeEvaluated;
#endif

      auto qAtPoint = init::QAtPoint::view::create(timeEvaluatedAtPoint);
      auto qDerivativeAtPoint =
          init::QDerivativeAtPoint::view::create(timeEvaluatedDerivativesAtPoint);

      auto& receiver = m_receivers[i];
      krnl.basisFunctionsAtPoint = receiver.basisFunctions.m_data.data();
      derivativeKrnl.basisFunctionDerivativesAtPoint =
          receiver.basisFunctionDerivatives.m_data.data();

      // Copy DOFs from device to host.
      LocalData tmpReceiverData{receiver.dataHost};
#ifdef ACL_DEVICE
      if (executor == Executor::Device) {
        tmpReceiverData.dofs_ptr = reinterpret_cast<decltype(tmpReceiverData.dofs_ptr)>(
            deviceCollector->get(deviceIndices[i]));
      }
#endif

#ifdef USE_STP
      m_timeKernel.executeSTP(timeStepWidth, tmpReceiverData, timeEvaluated, stp);
#else
      m_timeKernel.computeAder(timeStepWidth,
                               tmpReceiverData,
                               tmp,
                               timeEvaluated, // useless but the interface requires it
                               timeDerivatives);
#endif
      seissolInstance.flopCounter().incrementNonZeroFlopsOther(m_nonZeroFlops);
      seissolInstance.flopCounter().incrementHardwareFlopsOther(m_hardwareFlops);

      double receiverTime = time;
      while (receiverTime < expansionPoint + timeStepWidth) {
#ifdef USE_STP
        // eval time basis
        const double tau = (time - expansionPoint) / timeStepWidth;
        seissol::basisFunction::SampledTimeBasisFunctions<real> timeBasisFunctions(ConvergenceOrder,
                                                                                   tau);
        krnl.timeBasisFunctionsAtPoint = timeBasisFunctions.m_data.data();
        derivativeKrnl.timeBasisFunctionsAtPoint = timeBasisFunctions.m_data.data();
#else
        m_timeKernel.computeTaylorExpansion(
            receiverTime, expansionPoint, timeDerivatives, timeEvaluated);
#endif

        krnl.execute();
        derivativeKrnl.execute();

        // note: necessary receiver space is reserved in advance
        receiver.output.push_back(receiverTime);
        for (unsigned sim = seissol::multisim::MultisimStart; sim < seissol::multisim::MultisimEnd;
             ++sim) {
          for (auto quantity : m_quantities) {
            if (!std::isfinite(seissol::multisim::multisimWrap(qAtPoint, sim, quantity))) {
              logError() << "Detected Inf/NaN in receiver output at" << receiver.position[0] << ","
                         << receiver.position[1] << "," << receiver.position[2] << " in simulation"
                         << sim << "at time " << time << "."
                         << "Aborting.";
            }
            receiver.output.push_back(seissol::multisim::multisimWrap(qAtPoint, sim, quantity));
          }
          for (const auto& derived : derivedQuantities) {
            derived->compute(sim, receiver.output, qAtPoint, qDerivativeAtPoint);
          }
        }

        receiverTime += m_samplingInterval;
      }
    }
  }
  return outReceiverTime;
}

void ReceiverCluster::allocateData() {
#ifdef ACL_DEVICE
  // collect all data pointers to transfer. If we have multiple receivers on the same cell, we make
  // sure to only transfer the related data once (hence, we use the `indexMap` here)
  deviceIndices.resize(m_receivers.size());
  std::vector<real*> dofs;
  std::unordered_map<real*, size_t> indexMap;
  for (size_t i = 0; i < m_receivers.size(); ++i) {
    real* currentDofs = m_receivers[i].dataDevice.dofs();
    if (indexMap.find(currentDofs) == indexMap.end()) {
      // point to the current array end
      indexMap[currentDofs] = dofs.size();
      dofs.push_back(currentDofs);
    }
    deviceIndices[i] = indexMap.at(currentDofs);
  }
  deviceCollector =
      std::make_unique<seissol::parallel::DataCollector>(dofs, tensor::Q::size(), useUSM());
#endif
}
void ReceiverCluster::freeData() {
#ifdef ACL_DEVICE
  deviceCollector.reset(nullptr);
#endif
}

size_t ReceiverCluster::ncols() const {
  size_t ncols = m_quantities.size();
  for (const auto& derived : derivedQuantities) {
    ncols += derived->quantities().size();
  }
  ncols *= seissol::multisim::MultisimEnd - seissol::multisim::MultisimStart;
  return 1 + ncols;
}

std::vector<std::string> ReceiverRotation::quantities() const { return {"rot1", "rot2", "rot3"}; }
void ReceiverRotation::compute(size_t sim,
                               std::vector<real>& output,
                               seissol::init::QAtPoint::view::type& qAtPoint,
                               seissol::init::QDerivativeAtPoint::view::type& qDerivativeAtPoint) {
  output.push_back(seissol::multisim::multisimWrap(qDerivativeAtPoint, sim, 8, 1) -
                   seissol::multisim::multisimWrap(qDerivativeAtPoint, sim, 7, 2));
  output.push_back(seissol::multisim::multisimWrap(qDerivativeAtPoint, sim, 6, 2) -
                   seissol::multisim::multisimWrap(qDerivativeAtPoint, sim, 8, 0));
  output.push_back(seissol::multisim::multisimWrap(qDerivativeAtPoint, sim, 7, 0) -
                   seissol::multisim::multisimWrap(qDerivativeAtPoint, sim, 6, 1));
}

std::vector<std::string> ReceiverStrain::quantities() const {
  return {"epsxx", "epsxy", "epsxz", "epsyy", "epsyz", "epszz"};
}
void ReceiverStrain::compute(size_t sim,
                             std::vector<real>& output,
                             seissol::init::QAtPoint::view::type& qAtPoint,
                             seissol::init::QDerivativeAtPoint::view::type& qDerivativeAtPoint) {
  // actually 9 quantities; 3 removed due to symmetry

  output.push_back(seissol::multisim::multisimWrap(qDerivativeAtPoint, sim, 6, 0));
  output.push_back((seissol::multisim::multisimWrap(qDerivativeAtPoint, sim, 6, 1) +
                    seissol::multisim::multisimWrap(qDerivativeAtPoint, sim, 7, 0)) /
                   2);
  output.push_back((seissol::multisim::multisimWrap(qDerivativeAtPoint, sim, 6, 2) +
                    seissol::multisim::multisimWrap(qDerivativeAtPoint, sim, 8, 0)) /
                   2);
  output.push_back(seissol::multisim::multisimWrap(qDerivativeAtPoint, sim, 7, 1));
  output.push_back((seissol::multisim::multisimWrap(qDerivativeAtPoint, sim, 7, 2) +
                    seissol::multisim::multisimWrap(qDerivativeAtPoint, sim, 8, 1)) /
                   2);
  output.push_back(seissol::multisim::multisimWrap(qDerivativeAtPoint, sim, 8, 2));
}

} // namespace seissol::kernels<|MERGE_RESOLUTION|>--- conflicted
+++ resolved
@@ -40,27 +40,6 @@
 #include <unordered_map>
 #endif
 
-<<<<<<< HEAD
-namespace {
-#ifdef MULTIPLE_SIMULATIONS
-template <typename F, typename... Args>
-auto multisimWrap(F&& function, size_t sim, Args&&... args) {
-  return std::invoke(std::forward<F>(function), sim, std::forward<Args>(args)...);
-}
-constexpr size_t MultisimStart = init::QAtPoint::Start[0];
-constexpr size_t MultisimEnd = init::QAtPoint::Stop[0];
-#else
-template <typename F, typename... Args>
-auto multisimWrap(F&& function, size_t sim, Args&&... args) {
-  return std::invoke(std::forward<F>(function), std::forward<Args>(args)...);
-}
-constexpr size_t MultisimStart = 0;
-constexpr size_t MultisimEnd = 1;
-#endif
-} // namespace
-
-=======
->>>>>>> 6338c012
 namespace seissol::kernels {
 
 Receiver::Receiver(unsigned pointId,
