/**
 * @file
 * This file is part of SeisSol.
 *
 * @author Carsten Uphoff (c.uphoff AT tum.de,
 *http://www5.in.tum.de/wiki/index.php/Carsten_Uphoff,_M.Sc.)
 *
 * @section LICENSE
 * Copyright (c) 2019, SeisSol Group
 * All rights reserved.
 *
 * Redistribution and use in source and binary forms, with or without
 * modification, are permitted provided that the following conditions are met:
 *
 * 1. Redistributions of source code must retain the above copyright notice,
 *    this list of conditions and the following disclaimer.
 *
 * 2. Redistributions in binary form must reproduce the above copyright notice,
 *    this list of conditions and the following disclaimer in the documentation
 *    and/or other materials provided with the distribution.
 *
 * 3. Neither the name of the copyright holder nor the names of its
 *    contributors may be used to endorse or promote products derived from this
 *    software without specific prior written permission.
 *
 * THIS SOFTWARE IS PROVIDED BY THE COPYRIGHT HOLDERS AND CONTRIBUTORS "AS IS"
 * AND ANY EXPRESS OR IMPLIED WARRANTIES, INCLUDING, BUT NOT LIMITED TO, THE
 * IMPLIED WARRANTIES OF MERCHANTABILITY AND FITNESS FOR A PARTICULAR PURPOSE
 * ARE DISCLAIMED. IN NO EVENT SHALL THE COPYRIGHT HOLDER OR CONTRIBUTORS BE
 * LIABLE FOR ANY DIRECT, INDIRECT, INCIDENTAL, SPECIAL, EXEMPLARY, OR
 * CONSEQUENTIAL DAMAGES (INCLUDING, BUT NOT LIMITED TO, PROCUREMENT OF
 * SUBSTITUTE GOODS OR SERVICES; LOSS OF USE, DATA, OR PROFITS; OR BUSINESS
 * INTERRUPTION) HOWEVER CAUSED AND ON ANY THEORY OF LIABILITY, WHETHER IN
 * CONTRACT, STRICT LIABILITY, OR TORT (INCLUDING NEGLIGENCE OR OTHERWISE)
 * ARISING IN ANY WAY OUT OF THE USE OF THIS SOFTWARE, EVEN IF ADVISED OF THE
 * POSSIBILITY OF SUCH DAMAGE.
 *
 * @section DESCRIPTION
 **/

#include "Receiver.h"
#include "Monitoring/FlopCounter.hpp"
#include "Numerical_aux/BasisFunction.h"
#include "Parallel/DataCollector.h"
#include "SeisSol.h"
#include "generated_code/kernel.h"
#include <Common/Executor.hpp>
#include <Initializer/tree/Layer.hpp>
#include <Kernels/Plasticity.h>
#include <Kernels/common.hpp>
#include <Kernels/Plasticity.h>
#include <cstddef>
#include <cstring>
#include <init.h>
#include <omp.h>
#include <string>
#include <tensor.h>
#include <unordered_map>

#ifdef ACL_DEVICE
#include "device.h"
#endif

namespace {
#ifdef MULTIPLE_SIMULATIONS
template <typename T, typename F, typename... Args>
T multisimWrap(F&& function, size_t sim, Args&&... args) {
  return std::invoke(std::forward<F>(function), sim, std::forward<Args>(args)...);
}
constexpr size_t MultisimStart = init::QAtPoint::Start[0];
constexpr size_t MultisimEnd = init::QAtPoint::Stop[0];
#else
template <typename F, typename... Args>
auto multisimWrap(F&& function, size_t sim, Args&&... args) {
  return std::invoke(std::forward<F>(function), std::forward<Args>(args)...);
}
constexpr size_t MultisimStart = 0;
constexpr size_t MultisimEnd = 1;
#endif
} // namespace

namespace seissol::kernels {

Receiver::Receiver(unsigned pointId,
                   Eigen::Vector3d position,
                   const double* elementCoords[4],
                   kernels::LocalData dataHost,
                   kernels::LocalData dataDevice,
                   size_t reserved)
    : pointId(pointId), position(std::move(position)), dataHost(dataHost), dataDevice(dataDevice) {
  output.reserve(reserved);

  auto xiEtaZeta = seissol::transformations::tetrahedronGlobalToReference(
      elementCoords[0], elementCoords[1], elementCoords[2], elementCoords[3], position);
  basisFunctions = basisFunction::SampledBasisFunctions<real>(
      CONVERGENCE_ORDER, xiEtaZeta[0], xiEtaZeta[1], xiEtaZeta[2]);
  basisFunctionDerivatives = basisFunction::SampledBasisFunctionDerivatives<real>(
      CONVERGENCE_ORDER, xiEtaZeta[0], xiEtaZeta[1], xiEtaZeta[2]);
  basisFunctionDerivatives.transformToGlobalCoordinates(elementCoords);
}

ReceiverCluster::ReceiverCluster(seissol::SeisSol& seissolInstance)
    : m_nonZeroFlops(0), m_hardwareFlops(0), m_samplingInterval(1.0e99), m_syncPointInterval(0.0),
      seissolInstance(seissolInstance) {}

ReceiverCluster::ReceiverCluster(
    const GlobalData* global,
    const std::vector<unsigned>& quantities,
    double samplingInterval,
    double syncPointInterval,
    const std::vector<std::shared_ptr<DerivedReceiverQuantity>>& derivedQuantities,
    seissol::SeisSol& seissolInstance)
    : m_quantities(quantities), m_samplingInterval(samplingInterval),
      m_syncPointInterval(syncPointInterval), derivedQuantities(derivedQuantities),
      seissolInstance(seissolInstance),
      m_globalData(global) {
  m_timeKernel.setHostGlobalData(global);
  m_timeKernel.flopsAder(m_nonZeroFlops, m_hardwareFlops);
}

void ReceiverCluster::addReceiver(unsigned meshId,
                                  unsigned pointId,
                                  const Eigen::Vector3d& point,
                                  const seissol::geometry::MeshReader& mesh,
                                  const seissol::initializer::Lut& ltsLut,
                                  const seissol::initializer::LTS& lts) {
  const auto& elements = mesh.getElements();
  const auto& vertices = mesh.getVertices();

  const double* coords[4];
  for (unsigned v = 0; v < 4; ++v) {
    coords[v] = vertices[elements[meshId].vertices[v]].coords;
  }

  // (time + number of quantities) * number of samples until sync point
  size_t reserved = ncols() * (m_syncPointInterval / m_samplingInterval + 1);
  m_receivers.emplace_back(
      pointId,
      point,
      coords,
      kernels::LocalData::lookup(lts, ltsLut, meshId, initializer::AllocationPlace::Host),
      kernels::LocalData::lookup(lts,
                                 ltsLut,
                                 meshId,
                                 isDeviceOn() ? initializer::AllocationPlace::Device
                                              : initializer::AllocationPlace::Host),
      reserved);
}

double ReceiverCluster::calcReceivers(
    double time, double expansionPoint, double timeStepWidth, Executor executor, void* stream) {
  std::size_t ncols = this->ncols();

  double outReceiverTime = time;
  while (outReceiverTime < expansionPoint + timeStepWidth) {
    outReceiverTime += m_samplingInterval;
  }

#ifdef ACL_DEVICE
  if (executor == Executor::Device) {
    deviceCollector->gatherToHost(device::DeviceInstance::getInstance().api->getDefaultStream());
    deviceCollectorPlasticity->gatherToHost(
        device::DeviceInstance::getInstance().api->getDefaultStream());
    device::DeviceInstance::getInstance().api->syncDefaultStreamWithHost();
  }
#endif
  auto tv = seissolInstance.getSeisSolParameters().model.tv;
  auto oneMinusIntegratingFactor = (tv > 0.0) ? 1.0 - exp(-timeStepWidth / tv) : 1.0;
  auto globalData = seissolInstance.getMemoryManager().getGlobalData().onHost;

      auto tv = seissolInstance.getSeisSolParameters().model.tv;
      auto oneMinusIntegratingFactor = (tv > 0.0) ? 1.0 - exp(-timeStepWidth / tv) : 1.0;
      auto globalData = seissolInstance.getMemoryManager().getGlobalData().onHost;

  if (time >= expansionPoint && time < expansionPoint + timeStepWidth) {
    // heuristic; to avoid the overhead from the parallel region
    auto threshold = std::max(1000, omp_get_num_threads() * 100);
    auto recvCount = m_receivers.size();
#ifdef _OPENMP
#pragma omp parallel for schedule(static) if (recvCount >= threshold)
#endif
    for (size_t i = 0; i < recvCount; ++i) {
      alignas(ALIGNMENT) real timeEvaluated[tensor::Q::size()];
      alignas(ALIGNMENT) real timeEvaluatedPrev[tensor::Q::size()];
      alignas(ALIGNMENT) real timeEvaluatedAtPoint[tensor::QAtPoint::size()];
      alignas(ALIGNMENT) real timeEvaluatedDerivativesAtPoint[tensor::QDerivativeAtPoint::size()];
      alignas(ALIGNMENT) real QEtaModal[tensor::QEtaModal::size()];
      alignas(ALIGNMENT) real QEtaNodal[tensor::QEtaNodal::size()];
      alignas(ALIGNMENT) real dudt_pstrain[tensor::QStress::size()];
      alignas(ALIGNMENT) real QStressNodal[tensor::QStressNodal::size()];
#ifdef USE_STP
      alignas(PAGESIZE_STACK) real stp[tensor::spaceTimePredictor::size()];
      kernel::evaluateDOFSAtPointSTP krnl;
      krnl.QAtPoint = timeEvaluatedAtPoint;
      krnl.spaceTimePredictor = stp;
      kernel::evaluateDerivativeDOFSAtPointSTP derivativeKrnl;
      derivativeKrnl.QDerivativeAtPoint = timeEvaluatedDerivativesAtPoint;
      derivativeKrnl.spaceTimePredictor = stp;
#else
      alignas(ALIGNMENT) real timeDerivatives[yateto::computeFamilySize<tensor::dQ>()];
      kernels::LocalTmp tmp(seissolInstance.getGravitationSetup().acceleration);

      kernel::evaluateDOFSAtPoint krnl;
      krnl.QAtPoint = timeEvaluatedAtPoint;
      krnl.Q = timeEvaluated;
      kernel::evaluateDerivativeDOFSAtPoint derivativeKrnl;
      derivativeKrnl.QDerivativeAtPoint = timeEvaluatedDerivativesAtPoint;
      derivativeKrnl.Q = timeEvaluated;
#endif

      auto qAtPoint = init::QAtPoint::view::create(timeEvaluatedAtPoint);
      auto qDerivativeAtPoint =
          init::QDerivativeAtPoint::view::create(timeEvaluatedDerivativesAtPoint);

      auto& receiver = m_receivers[i];
      krnl.basisFunctionsAtPoint = receiver.basisFunctions.m_data.data();
      derivativeKrnl.basisFunctionDerivativesAtPoint =
          receiver.basisFunctionDerivatives.m_data.data();

      // Copy DOFs from device to host.
      LocalData tmpReceiverData{receiver.dataHost};

      // we always need a pstrain copy here (the dofs will get overridden by the predictor again,
      // but that's not true for the pstrain)
      alignas(ALIGNMENT)
          real pstrain[seissol::tensor::QStress::size() + seissol::tensor::QEtaModal::size()];
          
      if (executor == Executor::Device) {
#ifdef ACL_DEVICE
        tmpReceiverData.dofs_ptr = reinterpret_cast<decltype(tmpReceiverData.dofs_ptr)>(
            deviceCollector->get(deviceIndices[i]));
        std::memcpy(pstrain,
                    reinterpret_cast<decltype(tmpReceiverData.pstrain_ptr)>(
                        deviceCollectorPlasticity->get(deviceIndices[i])),
                    sizeof(pstrain));
#endif
      } else {
        std::memcpy(pstrain, receiver.dataHost.pstrain_ptr, sizeof(pstrain));
      }
      
      double receiverTime = time;
      kernel::evaluatePstrainAtPoint pstrainKrnl;
      pstrainKrnl.Pstrain = pstrain;
      alignas(ALIGNMENT) real pStrainAtPoint[tensor::PstrainAtPoint::size()];
      auto pAtPoint = init::QAtPoint::view::create(pStrainAtPoint);
      pstrainKrnl.PstrainAtPoint = pStrainAtPoint;

      while (receiverTime < expansionPoint + timeStepWidth) {
#ifdef USE_STP
      m_timeKernel.executeSTP(timeStepWidth, tmpReceiverData, timeEvaluated, stp);
#else
      m_timeKernel.computeAder(m_samplingInterval,
                               tmpReceiverData,
                               tmp,
                               timeEvaluated, // useless but the interface requires it
                               timeDerivatives);
#endif

      seissolInstance.flopCounter().incrementNonZeroFlopsOther(m_nonZeroFlops);
      seissolInstance.flopCounter().incrementHardwareFlopsOther(m_hardwareFlops);

<<<<<<< HEAD
      m_timeKernel.computeTaylorExpansion(
            receiverTime, expansionPoint, timeDerivatives, timeEvaluated);

      Plasticity::computePlasticity(oneMinusIntegratingFactor, m_samplingInterval, tv, globalData, &tmpReceiverData.plasticity(), timeEvaluated, pstrain);

=======
      double receiverTime = time;
      kernel::evaluatePstrainAtPoint pstrainKrnl;
      pstrainKrnl.basisFunctionsAtPoint = receiver.basisFunctions.m_data.data();
      pstrainKrnl.Pstrain = pstrain;
      alignas(ALIGNMENT) real pStrainAtPoint[tensor::PstrainAtPoint::size()];
      auto pAtPoint = init::QAtPoint::view::create(pStrainAtPoint);
      pstrainKrnl.PstrainAtPoint = pStrainAtPoint;

      while (receiverTime < expansionPoint + timeStepWidth) {
>>>>>>> fcbfddbc
#ifdef USE_STP
        // eval time basis
        double tau = (time - expansionPoint) / timeStepWidth;
        seissol::basisFunction::SampledTimeBasisFunctions<real> timeBasisFunctions(
            CONVERGENCE_ORDER, tau);
        krnl.timeBasisFunctionsAtPoint = timeBasisFunctions.m_data.data();
        derivativeKrnl.timeBasisFunctionsAtPoint = timeBasisFunctions.m_data.data();
#else
        m_timeKernel.computeTaylorExpansion(
            receiverTime, expansionPoint, timeDerivatives, timeEvaluated);
#endif

        // Plasticity::computePlasticity(oneMinusIntegratingFactor,
        //                               m_samplingInterval,
        //                               tv,
        //                               globalData,
        //                               &tmpReceiverData.plasticity(),
        //                               timeEvaluated,
        //                               pstrain);
      for (unsigned q = 0; q < tensor::QStress::size(); ++q) {
        /**
         * Equation (10) from Wollherr et al.:
         *
         * d/dt strain_{ij} = (sigma_{ij} + sigma0_{ij} - P_{ij}(sigma)) / (2mu T_v)
         *
         * where (11)
         *
         * P_{ij}(sigma) = { tau_c/tau s_{ij} + m delta_{ij}         if     tau >= taulim
         *                 { sigma_{ij} + sigma0_{ij}                else
         *
         * Thus,
         *
         * d/dt strain_{ij} = { (1 - tau_c/tau) / (2mu T_v) s_{ij}   if     tau >= taulim
         *                    { 0                                    else
         *
         * Consider tau >= taulim first. We have (1 - tau_c/tau) = -yield / r. Therefore,
         *
         * d/dt strain_{ij} = -1 / (2mu T_v r) yield s_{ij}
         *                  = -1 / (2mu T_v r) (sigmaNew_{ij} - sigma_{ij})
         *                  = (sigma_{ij} - sigmaNew_{ij}) / (2mu T_v r)
         *
         * If tau < taulim, then sigma_{ij} - sigmaNew_{ij} = 0.
         */
        real factor = tmpReceiverData.plasticity().mufactor / (tv * oneMinusIntegratingFactor);
        dudt_pstrain[q] = factor * (timeEvaluatedPrev[q] - timeEvaluated[q]);
        // Integrate with explicit Euler
        pstrain[q] += m_samplingInterval * dudt_pstrain[q];
      }

      kernel::plConvertToNodalNoLoading m2nKrnl_dudt_pstrain;
      m2nKrnl_dudt_pstrain.v = m_globalData->vandermondeMatrix;
      m2nKrnl_dudt_pstrain.QStress = dudt_pstrain;
      m2nKrnl_dudt_pstrain.QStressNodal = QStressNodal;
      m2nKrnl_dudt_pstrain.execute();

      for (unsigned q = 0; q < tensor::QEtaModal::size(); ++q) {
        QEtaModal[q] = pstrain[tensor::QStress::size() + q];
      }

      kernel::plConvertEtaModal2Nodal m2n_eta_Krnl;
      m2n_eta_Krnl.v = m_globalData->vandermondeMatrix;
      m2n_eta_Krnl.QEtaModal = QEtaModal;
      m2n_eta_Krnl.QEtaNodal = QEtaNodal;
      m2n_eta_Krnl.execute();

      auto QStressNodalView = init::QStressNodal::view::create(QStressNodal);
      unsigned numNodes = QStressNodalView.shape(0);
      for (unsigned i = 0; i < numNodes; ++i) {
        // eta := int_0^t sqrt(0.5 dstrain_{ij}/dt dstrain_{ij}/dt) dt
        // Approximate with eta += timeStepWidth * sqrt(0.5 dstrain_{ij}/dt dstrain_{ij}/dt)
        QEtaNodal[i] = std::max((real) 0.0, QEtaNodal[i]) + 
                       timeStepWidth * sqrt(0.5 * (QStressNodalView(i, 0) * QStressNodalView(i, 0)  + QStressNodalView(i, 1) * QStressNodalView(i, 1)
                                                  + QStressNodalView(i, 2) * QStressNodalView(i, 2)  + QStressNodalView(i, 3) * QStressNodalView(i, 3)
                                                  + QStressNodalView(i, 4) * QStressNodalView(i, 4)  + QStressNodalView(i, 5) * QStressNodalView(i, 5)));
      }
      kernel::plConvertEtaNodal2Modal n2m_eta_Krnl;
      n2m_eta_Krnl.vInv = m_globalData->vandermondeMatrixInverse;
      n2m_eta_Krnl.QEtaNodal = QEtaNodal;
      n2m_eta_Krnl.QEtaModal = QEtaModal;
      n2m_eta_Krnl.execute();

      for (unsigned q = 0; q < tensor::QEtaModal::size(); ++q) {
        pstrain[tensor::QStress::size() + q] = QEtaModal[q];
      }

        krnl.execute();
        derivativeKrnl.execute();
        pstrainKrnl.execute();

        // note: necessary receiver space is reserved in advance
        receiver.output.push_back(receiverTime);
        for (unsigned sim = MultisimStart; sim < MultisimEnd; ++sim) {
          for (auto quantity : m_quantities) {
            if (!std::isfinite(multisimWrap(qAtPoint, sim, quantity))) {
              logError() << "Detected Inf/NaN in receiver output at" << receiver.position[0] << ","
                         << receiver.position[1] << "," << receiver.position[2] << " in simulation"
                         << sim << "."
                         << "Aborting.";
            }
            receiver.output.push_back(multisimWrap(qAtPoint, sim, quantity));
          }
          for (const auto& derived : derivedQuantities) {
            derived->compute(sim, receiver.output, qAtPoint, qDerivativeAtPoint);
          }
<<<<<<< HEAD
          for (unsigned int i = 0; i<7 ; i++)
          {
=======
          for (unsigned int i=0; i < 7; i++){
>>>>>>> fcbfddbc
            receiver.output.push_back(multisimWrap(pAtPoint, sim, i));
          }
        }

        receiverTime += m_samplingInterval;
        std::memcpy(timeEvaluatedPrev, timeEvaluated, sizeof(timeEvaluatedPrev));
      }
    }
  }
  return outReceiverTime;
}

void ReceiverCluster::allocateData() {
#ifdef ACL_DEVICE
  // collect all data pointers to transfer. If we have multiple receivers on the same cell, we make
  // sure to only transfer the related data once (hence, we use the `indexMap` here)
  deviceIndices.resize(m_receivers.size());
  std::vector<real*> dofs;
  std::vector<real*> pstrain;
  std::unordered_map<real*, size_t> indexMap;
  for (size_t i = 0; i < m_receivers.size(); ++i) {
    real* currentDofs = m_receivers[i].dataDevice.dofs();
    if (indexMap.find(currentDofs) == indexMap.end()) {
      // point to the current array end
      indexMap[currentDofs] = dofs.size();
      dofs.push_back(currentDofs);
      pstrain.push_back(m_receivers[i].dataDevice.pstrain());
    }
    deviceIndices[i] = indexMap.at(currentDofs);
  }
  deviceCollector =
      std::make_unique<seissol::parallel::DataCollector>(dofs, tensor::Q::size(), useUSM());
  deviceCollectorPlasticity = std::make_unique<seissol::parallel::DataCollector>(
      pstrain, seissol::tensor::QStress::size() + seissol::tensor::QEtaModal::size(), useUSM());
#endif
}
void ReceiverCluster::freeData() {
#ifdef ACL_DEVICE
  deviceCollector.reset(nullptr);
  deviceCollectorPlasticity.reset(nullptr);
#endif
}

size_t ReceiverCluster::ncols() const {
  size_t ncols = m_quantities.size();
  for (const auto& derived : derivedQuantities) {
    ncols += derived->quantities().size();
  }
  ncols *= MultisimEnd - MultisimStart;
  return 1 + ncols;
}

std::vector<std::string> ReceiverRotation::quantities() const { return {"rot1", "rot2", "rot3"}; }
void ReceiverRotation::compute(size_t sim,
                               std::vector<real>& output,
                               seissol::init::QAtPoint::view::type& qAtPoint,
                               seissol::init::QDerivativeAtPoint::view::type& qDerivativeAtPoint) {
  output.push_back(multisimWrap(qDerivativeAtPoint, sim, 8, 1) -
                   multisimWrap(qDerivativeAtPoint, sim, 7, 2));
  output.push_back(multisimWrap(qDerivativeAtPoint, sim, 6, 2) -
                   multisimWrap(qDerivativeAtPoint, sim, 8, 0));
  output.push_back(multisimWrap(qDerivativeAtPoint, sim, 7, 0) -
                   multisimWrap(qDerivativeAtPoint, sim, 6, 1));
}

std::vector<std::string> ReceiverStrain::quantities() const {
  return {"epsxx", "epsxy", "epsxz", "epsyy", "epsyz", "epszz"};
}

std::vector<std::string> ReceiverPlasticStrain::quantities() const {
  return {"plasticepsxx", "plasticepsxy", "plasticepsxz", "plasticepsyy", "plasticepsyz", "plasticepszz"};
}

void ReceiverPlasticStrain::compute(size_t sim, std::vector<real>& output, seissol::init::QAtPoint::view::type& qAtPoint,
seissol::init::QDerivativeAtPoint::view::type& qDerivativeAtPoint){
  // maintaing 6 as of now, will need to extend once we get confirmation that it is more
  output.push_back(multisimWrap(qDerivativeAtPoint, sim, 6,0));
  output.push_back(multisimWrap(qDerivativeAtPoint, sim, 6,0));
  output.push_back(multisimWrap(qDerivativeAtPoint, sim, 6,0));
  output.push_back(multisimWrap(qDerivativeAtPoint, sim, 6,0));
  output.push_back(multisimWrap(qDerivativeAtPoint, sim, 6,0));
  output.push_back(multisimWrap(qDerivativeAtPoint, sim, 6,0));

}

void ReceiverStrain::compute(size_t sim,
                             std::vector<real>& output,
                             seissol::init::QAtPoint::view::type& qAtPoint,
                             seissol::init::QDerivativeAtPoint::view::type& qDerivativeAtPoint) {
  // actually 9 quantities; 3 removed due to symmetry

  output.push_back(multisimWrap(qDerivativeAtPoint, sim, 6, 0));
  output.push_back(
      (multisimWrap(qDerivativeAtPoint, sim, 6, 1) + multisimWrap(qDerivativeAtPoint, sim, 7, 0)) /
      2);
  output.push_back(
      (multisimWrap(qDerivativeAtPoint, sim, 6, 2) + multisimWrap(qDerivativeAtPoint, sim, 8, 0)) /
      2);
  output.push_back(multisimWrap(qDerivativeAtPoint, sim, 7, 1));
  output.push_back(
      (multisimWrap(qDerivativeAtPoint, sim, 7, 2) + multisimWrap(qDerivativeAtPoint, sim, 8, 1)) /
      2);
  output.push_back(multisimWrap(qDerivativeAtPoint, sim, 8, 2));
}

} // namespace seissol::kernels<|MERGE_RESOLUTION|>--- conflicted
+++ resolved
@@ -259,13 +259,6 @@
       seissolInstance.flopCounter().incrementNonZeroFlopsOther(m_nonZeroFlops);
       seissolInstance.flopCounter().incrementHardwareFlopsOther(m_hardwareFlops);
 
-<<<<<<< HEAD
-      m_timeKernel.computeTaylorExpansion(
-            receiverTime, expansionPoint, timeDerivatives, timeEvaluated);
-
-      Plasticity::computePlasticity(oneMinusIntegratingFactor, m_samplingInterval, tv, globalData, &tmpReceiverData.plasticity(), timeEvaluated, pstrain);
-
-=======
       double receiverTime = time;
       kernel::evaluatePstrainAtPoint pstrainKrnl;
       pstrainKrnl.basisFunctionsAtPoint = receiver.basisFunctions.m_data.data();
@@ -275,7 +268,6 @@
       pstrainKrnl.PstrainAtPoint = pStrainAtPoint;
 
       while (receiverTime < expansionPoint + timeStepWidth) {
->>>>>>> fcbfddbc
 #ifdef USE_STP
         // eval time basis
         double tau = (time - expansionPoint) / timeStepWidth;
@@ -380,12 +372,7 @@
           for (const auto& derived : derivedQuantities) {
             derived->compute(sim, receiver.output, qAtPoint, qDerivativeAtPoint);
           }
-<<<<<<< HEAD
-          for (unsigned int i = 0; i<7 ; i++)
-          {
-=======
           for (unsigned int i=0; i < 7; i++){
->>>>>>> fcbfddbc
             receiver.output.push_back(multisimWrap(pAtPoint, sim, i));
           }
         }
