/**
 * @file
 * This file is part of SeisSol.
 *
 * @author Carsten Uphoff (c.uphoff AT tum.de,
 *http://www5.in.tum.de/wiki/index.php/Carsten_Uphoff,_M.Sc.)
 *
 * @section LICENSE
 * Copyright (c) 2019, SeisSol Group
 * All rights reserved.
 *
 * Redistribution and use in source and binary forms, with or without
 * modification, are permitted provided that the following conditions are met:
 *
 * 1. Redistributions of source code must retain the above copyright notice,
 *    this list of conditions and the following disclaimer.
 *
 * 2. Redistributions in binary form must reproduce the above copyright notice,
 *    this list of conditions and the following disclaimer in the documentation
 *    and/or other materials provided with the distribution.
 *
 * 3. Neither the name of the copyright holder nor the names of its
 *    contributors may be used to endorse or promote products derived from this
 *    software without specific prior written permission.
 *
 * THIS SOFTWARE IS PROVIDED BY THE COPYRIGHT HOLDERS AND CONTRIBUTORS "AS IS"
 * AND ANY EXPRESS OR IMPLIED WARRANTIES, INCLUDING, BUT NOT LIMITED TO, THE
 * IMPLIED WARRANTIES OF MERCHANTABILITY AND FITNESS FOR A PARTICULAR PURPOSE
 * ARE DISCLAIMED. IN NO EVENT SHALL THE COPYRIGHT HOLDER OR CONTRIBUTORS BE
 * LIABLE FOR ANY DIRECT, INDIRECT, INCIDENTAL, SPECIAL, EXEMPLARY, OR
 * CONSEQUENTIAL DAMAGES (INCLUDING, BUT NOT LIMITED TO, PROCUREMENT OF
 * SUBSTITUTE GOODS OR SERVICES; LOSS OF USE, DATA, OR PROFITS; OR BUSINESS
 * INTERRUPTION) HOWEVER CAUSED AND ON ANY THEORY OF LIABILITY, WHETHER IN
 * CONTRACT, STRICT LIABILITY, OR TORT (INCLUDING NEGLIGENCE OR OTHERWISE)
 * ARISING IN ANY WAY OUT OF THE USE OF THIS SOFTWARE, EVEN IF ADVISED OF THE
 * POSSIBILITY OF SUCH DAMAGE.
 *
 * @section DESCRIPTION
 **/

#include "Receiver.h"
#include "Monitoring/FlopCounter.hpp"
#include "Numerical_aux/BasisFunction.h"
#include "Parallel/DataCollector.h"
#include "SeisSol.h"
#include "generated_code/kernel.h"
#include <Common/Executor.hpp>
#include <Initializer/tree/Layer.hpp>
#include <Kernels/common.hpp>
#include <omp.h>
#include <unordered_map>

#ifdef ACL_DEVICE
#include "device.h"
#endif

namespace {
#ifdef MULTIPLE_SIMULATIONS
template <typename T, typename F, typename... Args>
T multisimWrap(F&& function, size_t sim, Args&&... args) {
  return std::invoke(std::forward<F>(function), sim, std::forward<Args>(args)...);
}
constexpr size_t MultisimStart = init::QAtPoint::Start[0];
constexpr size_t MultisimEnd = init::QAtPoint::Stop[0];
#else
template <typename F, typename... Args>
auto multisimWrap(F&& function, size_t sim, Args&&... args) {
  return std::invoke(std::forward<F>(function), std::forward<Args>(args)...);
}
constexpr size_t MultisimStart = 0;
constexpr size_t MultisimEnd = 1;
#endif
} // namespace

namespace seissol::kernels {

Receiver::Receiver(unsigned pointId,
                   Eigen::Vector3d position,
                   const double* elementCoords[4],
                   kernels::LocalData dataHost,
                   kernels::LocalData dataDevice,
                   size_t reserved)
    : pointId(pointId), position(std::move(position)), dataHost(dataHost), dataDevice(dataDevice) {
  output.reserve(reserved);

  auto xiEtaZeta = seissol::transformations::tetrahedronGlobalToReference(
      elementCoords[0], elementCoords[1], elementCoords[2], elementCoords[3], position);
  basisFunctions = basisFunction::SampledBasisFunctions<real>(
      ConvergenceOrder, xiEtaZeta[0], xiEtaZeta[1], xiEtaZeta[2]);
  basisFunctionDerivatives = basisFunction::SampledBasisFunctionDerivatives<real>(
      ConvergenceOrder, xiEtaZeta[0], xiEtaZeta[1], xiEtaZeta[2]);
  basisFunctionDerivatives.transformToGlobalCoordinates(elementCoords);
}

ReceiverCluster::ReceiverCluster(seissol::SeisSol& seissolInstance)
    : m_nonZeroFlops(0), m_hardwareFlops(0), m_samplingInterval(1.0e99), m_syncPointInterval(0.0),
      seissolInstance(seissolInstance) {}

ReceiverCluster::ReceiverCluster(
    const GlobalData* global,
    const std::vector<unsigned>& quantities,
    double samplingInterval,
    double syncPointInterval,
    const std::vector<std::shared_ptr<DerivedReceiverQuantity>>& derivedQuantities,
    seissol::SeisSol& seissolInstance)
    : m_quantities(quantities), m_samplingInterval(samplingInterval),
      m_syncPointInterval(syncPointInterval), derivedQuantities(derivedQuantities),
      seissolInstance(seissolInstance) {
  m_timeKernel.setHostGlobalData(global);
  m_timeKernel.flopsAder(m_nonZeroFlops, m_hardwareFlops);
}

void ReceiverCluster::addReceiver(unsigned meshId,
                                  unsigned pointId,
                                  const Eigen::Vector3d& point,
                                  const seissol::geometry::MeshReader& mesh,
                                  const seissol::initializer::Lut& ltsLut,
                                  seissol::initializer::LTS const& lts) {
  const auto& elements = mesh.getElements();
  const auto& vertices = mesh.getVertices();

  const double* coords[4];
  for (unsigned v = 0; v < 4; ++v) {
    coords[v] = vertices[elements[meshId].vertices[v]].coords;
  }

  // (time + number of quantities) * number of samples until sync point
  size_t reserved = ncols() * (m_syncPointInterval / m_samplingInterval + 1);
  m_receivers.emplace_back(
      pointId,
      point,
      coords,
      kernels::LocalData::lookup(lts, ltsLut, meshId, initializer::AllocationPlace::Host),
      kernels::LocalData::lookup(lts,
                                 ltsLut,
                                 meshId,
                                 isDeviceOn() ? initializer::AllocationPlace::Device
                                              : initializer::AllocationPlace::Host),
      reserved);
}

double ReceiverCluster::calcReceivers(
    double time, double expansionPoint, double timeStepWidth, Executor executor, void* stream) {

  std::size_t ncols = this->ncols();

  double outReceiverTime = time;
  while (outReceiverTime < expansionPoint + timeStepWidth) {
    outReceiverTime += m_samplingInterval;
  }

#ifdef ACL_DEVICE
  if (executor == Executor::Device) {
    deviceCollector->gatherToHost(device::DeviceInstance::getInstance().api->getDefaultStream());
    device::DeviceInstance::getInstance().api->syncDefaultStreamWithHost();
  }
#endif

  if (time >= expansionPoint && time < expansionPoint + timeStepWidth) {
    // heuristic; to avoid the overhead from the parallel region
    auto threshold = std::max(1000, omp_get_num_threads() * 100);
    auto recvCount = m_receivers.size();
#ifdef _OPENMP
#pragma omp parallel for schedule(static) if (recvCount >= threshold)
#endif
    for (size_t i = 0; i < recvCount; ++i) {
      alignas(Alignment) real timeEvaluated[tensor::Q::size()];
      alignas(Alignment) real timeEvaluatedAtPoint[tensor::QAtPoint::size()];
      alignas(Alignment) real timeEvaluatedDerivativesAtPoint[tensor::QDerivativeAtPoint::size()];
#ifdef USE_STP
      alignas(PagesizeStack) real stp[tensor::spaceTimePredictor::size()];
      kernel::evaluateDOFSAtPointSTP krnl;
      krnl.QAtPoint = timeEvaluatedAtPoint;
      krnl.spaceTimePredictor = stp;
      kernel::evaluateDerivativeDOFSAtPointSTP derivativeKrnl;
      derivativeKrnl.QDerivativeAtPoint = timeEvaluatedDerivativesAtPoint;
      derivativeKrnl.spaceTimePredictor = stp;
#else
      alignas(Alignment) real timeDerivatives[yateto::computeFamilySize<tensor::dQ>()];
      kernels::LocalTmp tmp(seissolInstance.getGravitationSetup().acceleration);

      kernel::evaluateDOFSAtPoint krnl;
      krnl.QAtPoint = timeEvaluatedAtPoint;
      krnl.Q = timeEvaluated;
      kernel::evaluateDerivativeDOFSAtPoint derivativeKrnl;
      derivativeKrnl.QDerivativeAtPoint = timeEvaluatedDerivativesAtPoint;
      derivativeKrnl.Q = timeEvaluated;
#endif

      auto qAtPoint = init::QAtPoint::view::create(timeEvaluatedAtPoint);
      auto qDerivativeAtPoint =
          init::QDerivativeAtPoint::view::create(timeEvaluatedDerivativesAtPoint);

      auto& receiver = m_receivers[i];
      krnl.basisFunctionsAtPoint = receiver.basisFunctions.m_data.data();
      derivativeKrnl.basisFunctionDerivativesAtPoint =
          receiver.basisFunctionDerivatives.m_data.data();

      // Copy DOFs from device to host.
      LocalData tmpReceiverData{receiver.dataHost};
#ifdef ACL_DEVICE
      if (executor == Executor::Device) {
        tmpReceiverData.dofs_ptr = reinterpret_cast<decltype(tmpReceiverData.dofs_ptr)>(
            deviceCollector->get(deviceIndices[i]));
      }
#endif

#ifdef USE_STP
      m_timeKernel.executeSTP(timeStepWidth, tmpReceiverData, timeEvaluated, stp);
#else
      m_timeKernel.computeAder(timeStepWidth,
                               tmpReceiverData,
                               tmp,
                               timeEvaluated, // useless but the interface requires it
                               timeDerivatives);
#endif
      seissolInstance.flopCounter().incrementNonZeroFlopsOther(m_nonZeroFlops);
      seissolInstance.flopCounter().incrementHardwareFlopsOther(m_hardwareFlops);

      double receiverTime = time;
      while (receiverTime < expansionPoint + timeStepWidth) {
#ifdef USE_STP
        // eval time basis
        double tau = (time - expansionPoint) / timeStepWidth;
        seissol::basisFunction::SampledTimeBasisFunctions<real> timeBasisFunctions(ConvergenceOrder,
                                                                                   tau);
        krnl.timeBasisFunctionsAtPoint = timeBasisFunctions.m_data.data();
        derivativeKrnl.timeBasisFunctionsAtPoint = timeBasisFunctions.m_data.data();
#else
        m_timeKernel.computeTaylorExpansion(
            receiverTime, expansionPoint, timeDerivatives, timeEvaluated);
#endif

        krnl.execute();
        derivativeKrnl.execute();

        // note: necessary receiver space is reserved in advance
        receiver.output.push_back(receiverTime);
        for (unsigned sim = MultisimStart; sim < MultisimEnd; ++sim) {
          for (auto quantity : m_quantities) {
<<<<<<< HEAD
           if (!std::isfinite(qAtPoint(sim, quantity))) {
             logError()
                 << "Detected Inf/NaN in receiver output at"
                 << receiver.position[0] << ","
                 << receiver.position[1] << ","
                 << receiver.position[2] << "."
                 << "Aborting.";
          }
            receiver.output.push_back(qAtPoint(sim, quantity));
=======
            if (!std::isfinite(multisimWrap(qAtPoint, sim, quantity))) {
              logError() << "Detected Inf/NaN in receiver output at" << receiver.position[0] << ","
                         << receiver.position[1] << "," << receiver.position[2] << " in simulation"
                         << sim << "."
                         << "Aborting.";
            }
            receiver.output.push_back(multisimWrap(qAtPoint, sim, quantity));
>>>>>>> 5849d62e
          }
          for (const auto& derived : derivedQuantities) {
            derived->compute(sim, receiver.output, qAtPoint, qDerivativeAtPoint);
          }
        }

        receiverTime += m_samplingInterval;
      }
    }
  }
  return outReceiverTime;
}

void ReceiverCluster::allocateData() {
#ifdef ACL_DEVICE
  // collect all data pointers to transfer. If we have multiple receivers on the same cell, we make
  // sure to only transfer the related data once (hence, we use the `indexMap` here)
  deviceIndices.resize(m_receivers.size());
  std::vector<real*> dofs;
  std::unordered_map<real*, size_t> indexMap;
  for (size_t i = 0; i < m_receivers.size(); ++i) {
    real* currentDofs = m_receivers[i].dataDevice.dofs();
    if (indexMap.find(currentDofs) == indexMap.end()) {
      // point to the current array end
      indexMap[currentDofs] = dofs.size();
      dofs.push_back(currentDofs);
    }
    deviceIndices[i] = indexMap.at(currentDofs);
  }
  deviceCollector =
      std::make_unique<seissol::parallel::DataCollector>(dofs, tensor::Q::size(), useUSM());
#endif
}
void ReceiverCluster::freeData() {
#ifdef ACL_DEVICE
  deviceCollector.reset(nullptr);
#endif
}

size_t ReceiverCluster::ncols() const {
  size_t ncols = m_quantities.size();
  for (const auto& derived : derivedQuantities) {
    ncols += derived->quantities().size();
  }
  ncols *= MultisimEnd - MultisimStart;
  return 1 + ncols;
}

std::vector<std::string> ReceiverRotation::quantities() const { return {"rot1", "rot2", "rot3"}; }
void ReceiverRotation::compute(size_t sim,
                               std::vector<real>& output,
                               seissol::init::QAtPoint::view::type& qAtPoint,
                               seissol::init::QDerivativeAtPoint::view::type& qDerivativeAtPoint) {
  output.push_back(multisimWrap(qDerivativeAtPoint, sim, 8, 1) -
                   multisimWrap(qDerivativeAtPoint, sim, 7, 2));
  output.push_back(multisimWrap(qDerivativeAtPoint, sim, 6, 2) -
                   multisimWrap(qDerivativeAtPoint, sim, 8, 0));
  output.push_back(multisimWrap(qDerivativeAtPoint, sim, 7, 0) -
                   multisimWrap(qDerivativeAtPoint, sim, 6, 1));
}

std::vector<std::string> ReceiverStrain::quantities() const {
  return {"epsxx", "epsxy", "epsxz", "epsyy", "epsyz", "epszz"};
}
void ReceiverStrain::compute(size_t sim,
                             std::vector<real>& output,
                             seissol::init::QAtPoint::view::type& qAtPoint,
                             seissol::init::QDerivativeAtPoint::view::type& qDerivativeAtPoint) {
  // actually 9 quantities; 3 removed due to symmetry

  output.push_back(multisimWrap(qDerivativeAtPoint, sim, 6, 0));
  output.push_back(
      (multisimWrap(qDerivativeAtPoint, sim, 6, 1) + multisimWrap(qDerivativeAtPoint, sim, 7, 0)) /
      2);
  output.push_back(
      (multisimWrap(qDerivativeAtPoint, sim, 6, 2) + multisimWrap(qDerivativeAtPoint, sim, 8, 0)) /
      2);
  output.push_back(multisimWrap(qDerivativeAtPoint, sim, 7, 1));
  output.push_back(
      (multisimWrap(qDerivativeAtPoint, sim, 7, 2) + multisimWrap(qDerivativeAtPoint, sim, 8, 1)) /
      2);
  output.push_back(multisimWrap(qDerivativeAtPoint, sim, 8, 2));
}

} // namespace seissol::kernels<|MERGE_RESOLUTION|>--- conflicted
+++ resolved
@@ -48,16 +48,15 @@
 #include <Initializer/tree/Layer.hpp>
 #include <Kernels/common.hpp>
 #include <omp.h>
-#include <unordered_map>
 
 #ifdef ACL_DEVICE
 #include "device.h"
 #endif
 
-namespace {
+namespace { 
 #ifdef MULTIPLE_SIMULATIONS
-template <typename T, typename F, typename... Args>
-T multisimWrap(F&& function, size_t sim, Args&&... args) {
+template <typename F, typename... Args>
+auto multisimWrap(F&& function, size_t sim, Args&&... args) {
   return std::invoke(std::forward<F>(function), sim, std::forward<Args>(args)...);
 }
 constexpr size_t MultisimStart = init::QAtPoint::Start[0];
@@ -238,17 +237,6 @@
         receiver.output.push_back(receiverTime);
         for (unsigned sim = MultisimStart; sim < MultisimEnd; ++sim) {
           for (auto quantity : m_quantities) {
-<<<<<<< HEAD
-           if (!std::isfinite(qAtPoint(sim, quantity))) {
-             logError()
-                 << "Detected Inf/NaN in receiver output at"
-                 << receiver.position[0] << ","
-                 << receiver.position[1] << ","
-                 << receiver.position[2] << "."
-                 << "Aborting.";
-          }
-            receiver.output.push_back(qAtPoint(sim, quantity));
-=======
             if (!std::isfinite(multisimWrap(qAtPoint, sim, quantity))) {
               logError() << "Detected Inf/NaN in receiver output at" << receiver.position[0] << ","
                          << receiver.position[1] << "," << receiver.position[2] << " in simulation"
@@ -256,7 +244,6 @@
                          << "Aborting.";
             }
             receiver.output.push_back(multisimWrap(qAtPoint, sim, quantity));
->>>>>>> 5849d62e
           }
           for (const auto& derived : derivedQuantities) {
             derived->compute(sim, receiver.output, qAtPoint, qDerivativeAtPoint);
