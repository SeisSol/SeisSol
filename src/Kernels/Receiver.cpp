--- conflicted
+++ resolved
@@ -81,57 +81,11 @@
   kernel::evaluateDOFSAtPointSTP krnl;
   krnl.QAtPoint = timeEvaluatedAtPoint;
   krnl.spaceTimePredictor = stp;
-<<<<<<< HEAD
   kernel::evaluateDerivativeDOFSAtPointSTP derivativeKrnl;
   derivativeKrnl.QDerivativeAtPoint = timeEvaluatedDerivativesAtPoint;
   derivativeKrnl.spaceTimePredictor = stp;
 #else
   alignas(ALIGNMENT) real timeDerivatives[yateto::computeFamilySize<tensor::dQ>()];
-=======
-
-  auto qAtPoint = init::QAtPoint::view::create(timeEvaluatedAtPoint);
-
-  double receiverTime = time;
-  if (time >= expansionPoint && time < expansionPoint + timeStepWidth) {
-    for (auto& receiver : m_receivers) {
-      krnl.basisFunctionsAtPoint = receiver.basisFunctions.m_data.data();
-
-      m_timeKernel.executeSTP(timeStepWidth, receiver.data, timeEvaluated, stp);
-      seissol::SeisSol::main.flopCounter().incrementNonZeroFlopsOther(m_nonZeroFlops);
-      seissol::SeisSol::main.flopCounter().incrementHardwareFlopsOther(m_hardwareFlops);
-
-      receiverTime = time;
-      while (receiverTime < expansionPoint + timeStepWidth) {
-        //eval time basis
-        double tau = (time - expansionPoint) / timeStepWidth;
-        seissol::basisFunction::SampledTimeBasisFunctions<real> timeBasisFunctions(CONVERGENCE_ORDER, tau);
-        krnl.timeBasisFunctionsAtPoint = timeBasisFunctions.m_data.data();
-        krnl.execute();
-
-        receiver.output.push_back(receiverTime);
-#ifdef MULTIPLE_SIMULATIONS
-        for (unsigned sim = init::QAtPoint::Start[0]; sim < init::QAtPoint::Stop[0]; ++sim) {
-          for (auto quantity : m_quantities) {
-            receiver.output.push_back(qAtPoint(sim, quantity));
-          }
-        }
-#else //MULTIPLE_SIMULATIONS
-        for (auto quantity : m_quantities) {
-          receiver.output.push_back(qAtPoint(quantity));
-        }
-#endif //MULTITPLE_SIMULATIONS
-
-        receiverTime += m_samplingInterval;
-      }
-    }
-  }
-  return receiverTime;
-#else //USE_STP
-  real timeEvaluated[tensor::Q::size()] __attribute__((aligned(ALIGNMENT)));
-  real timeDerivatives[yateto::computeFamilySize<tensor::dQ>()] __attribute__((aligned(ALIGNMENT)));
-  real timeEvaluatedAtPoint[tensor::QAtPoint::size()] __attribute__((aligned(ALIGNMENT)));
-
->>>>>>> 6827b915
   kernels::LocalTmp tmp;
 
   kernel::evaluateDOFSAtPoint krnl;
@@ -156,22 +110,13 @@
       m_timeKernel.executeSTP(timeStepWidth, receiver.data, timeEvaluated, stp);
 #else
       m_timeKernel.computeAder( timeStepWidth,
-<<<<<<< HEAD
-                               receiver.data,
-                               tmp,
-                               timeEvaluated, // useless but the interface requires it
-                               timeDerivatives );
-#endif
-      g_SeisSolNonZeroFlopsOther += m_nonZeroFlops;
-      g_SeisSolHardwareFlopsOther += m_hardwareFlops;
-=======
                                 receiver.data,
                                 tmp,
                                 timeEvaluated, // useless but the interface requires it
                                 timeDerivatives );
+#endif
       seissol::SeisSol::main.flopCounter().incrementNonZeroFlopsOther(m_nonZeroFlops);
       seissol::SeisSol::main.flopCounter().incrementHardwareFlopsOther(m_hardwareFlops);
->>>>>>> 6827b915
 
       receiverTime = time;
       while (receiverTime < expansionPoint + timeStepWidth) {
