--- conflicted
+++ resolved
@@ -128,17 +128,12 @@
                 "The tensors Q and I need to match in size");
 #endif
 
-<<<<<<< HEAD
 #ifdef MULTIPLE_SIMULATIONS
-  logError() << "Dynamic Rupture does not work with multiple simulations";
-#endif
-
-  alignas(PAGESIZE_STACK) real degreesOfFreedomPlus[tensor::Q::size()] ;
-  alignas(PAGESIZE_STACK) real degreesOfFreedomMinus[tensor::Q::size()];
-=======
-  alignas(PagesizeStack) real degreesOfFreedomPlus[tensor::Q::size()];
+  logError() << "Dynamic Rupture does not work yet with multiple simulations";
+#endif
+
+  alignas(PagesizeStack) real degreesOfFreedomPlus[tensor::Q::size()] ;
   alignas(PagesizeStack) real degreesOfFreedomMinus[tensor::Q::size()];
->>>>>>> 36b6643f
 
   dynamicRupture::kernel::evaluateAndRotateQAtInterpolationPoints krnl = m_krnlPrototype;
   for (std::size_t timeInterval = 0; timeInterval < ConvergenceOrder; ++timeInterval) {
