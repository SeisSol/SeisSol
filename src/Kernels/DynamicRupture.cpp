--- conflicted
+++ resolved
@@ -85,8 +85,6 @@
 
 void seissol::kernels::DynamicRupture::setTimeStepWidth(double timestep)
 {
-<<<<<<< HEAD
-=======
 #ifdef USE_DR_CELLAVERAGE
   static_assert(false, "Cell average currently not supported");
   /*double subIntervalWidth = timestep / CONVERGENCE_ORDER;
@@ -108,18 +106,18 @@
   }*/
 #else
   // TODO(Lukas) Cache unscaled points/weights to avoid costly recomputation every timestep.
->>>>>>> 40346cf3
   seissol::quadrature::GaussLegendre(timePoints, timeWeights, CONVERGENCE_ORDER);
   for (unsigned point = 0; point < CONVERGENCE_ORDER; ++point) {
     timePoints[point] = 0.5 * (timestep * timePoints[point] + timestep);
     timeWeights[point] = 0.5 * timestep * timeWeights[point];
   }
+#endif
 }
 
 void seissol::kernels::DynamicRupture::spaceTimeInterpolation(  DRFaceInformation const&    faceInfo,
                                                                 GlobalData const*           global,
                                                                 DRGodunovData const*        godunovData,
-                                                                DROutput*                   drOutput,
+                                                                DREnergyOutput*             drEnergyOutput,
                                                                 real const*                 timeDerivativePlus,
                                                                 real const*                 timeDerivativeMinus,
                                                                 real                        QInterpolatedPlus[CONVERGENCE_ORDER][seissol::tensor::QInterpolated::size()],
@@ -152,7 +150,7 @@
   trKrnl.tractionMinusMatrix = godunovData->tractionMinusMatrix;
 
   dynamicRupture::kernel::accumulateSlipInterpolated addKrnl;
-  addKrnl.slipInterpolated = drOutput->slip;
+  addKrnl.slipInterpolated = drEnergyOutput->slip;
   addKrnl.slipRateInterpolated = slipRateInterpolated;
 
   dynamicRupture::kernel::computeSquaredNormSlipRateInterpolated sqKrnl;
@@ -163,7 +161,7 @@
   feKrnl.slipRateInterpolated = slipRateInterpolated;
   feKrnl.tractionInterpolated = tractionInterpolated;
   feKrnl.spaceWeights = spaceWeights;
-  feKrnl.frictionalEnergy = &drOutput->frictionalEnergy;
+  feKrnl.frictionalEnergy = &drEnergyOutput->frictionalEnergy;
 
   dynamicRupture::kernel::evaluateAndRotateQAtInterpolationPoints krnl = m_krnlPrototype;
 
@@ -201,7 +199,7 @@
 
     sqKrnl.execute();
     for (unsigned i = 0; i < tensor::squaredNormSlipRateInterpolated::size(); ++i) {
-      drOutput->accumulatedSlip[i] += timeWeights[timeInterval] * std::sqrt(squaredNormSlipRateInterpolated[i]);
+      drEnergyOutput->accumulatedSlip[i] += timeWeights[timeInterval] * std::sqrt(squaredNormSlipRateInterpolated[i]);
     }
 
     feKrnl.timeWeight = - timeWeights[timeInterval] * godunovData->doubledSurfaceArea;
