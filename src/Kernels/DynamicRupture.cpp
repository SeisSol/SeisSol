/**
 * @file
 * This file is part of SeisSol.
 *
 * @author Carsten Uphoff (c.uphoff AT tum.de,
 *http://www5.in.tum.de/wiki/index.php/Carsten_Uphoff,_M.Sc.)
 *
 * @section LICENSE
 * Copyright (c) 2016, SeisSol Group
 * All rights reserved.
 *
 * Redistribution and use in source and binary forms, with or without
 * modification, are permitted provided that the following conditions are met:
 *
 * 1. Redistributions of source code must retain the above copyright notice,
 *    this list of conditions and the following disclaimer.
 *
 * 2. Redistributions in binary form must reproduce the above copyright notice,
 *    this list of conditions and the following disclaimer in the documentation
 *    and/or other materials provided with the distribution.
 *
 * 3. Neither the name of the copyright holder nor the names of its
 *    contributors may be used to endorse or promote products derived from this
 *    software without specific prior written permission.
 *
 * THIS SOFTWARE IS PROVIDED BY THE COPYRIGHT HOLDERS AND CONTRIBUTORS "AS IS"
 * AND ANY EXPRESS OR IMPLIED WARRANTIES, INCLUDING, BUT NOT LIMITED TO, THE
 * IMPLIED WARRANTIES OF  MERCHANTABILITY AND FITNESS FOR A PARTICULAR PURPOSE
 * ARE DISCLAIMED. IN NO EVENT SHALL THE COPYRIGHT HOLDER OR CONTRIBUTORS BE
 * LIABLE FOR ANY DIRECT, INDIRECT, INCIDENTAL, SPECIAL, EXEMPLARY, OR
 * CONSEQUENTIAL DAMAGES (INCLUDING, BUT NOT LIMITED TO, PROCUREMENT OF
 * SUBSTITUTE GOODS OR SERVICES; LOSS OF USE, DATA, OR PROFITS; OR BUSINESS
 * INTERRUPTION) HOWEVER CAUSED AND ON ANY THEORY OF LIABILITY, WHETHER IN
 * CONTRACT, STRICT LIABILITY, OR TORT (INCLUDING NEGLIGENCE OR OTHERWISE)
 * ARISING IN ANY WAY OUT OF THE  USE OF THIS SOFTWARE, EVEN IF ADVISED OF THE
 * POSSIBILITY OF SUCH DAMAGE.
 *
 * @section DESCRIPTION
 * Dynamic Rupture kernel of SeisSol.
 **/

#include "DynamicRupture.h"

#include <cassert>
#include <cstring>
#include <stdint.h>

#include <generated_code/kernel.h>
#include <Kernels/common.hpp>
#include <Numerical_aux/Quadrature.h>
#include <Numerical_aux/BasisFunction.h>
#ifdef ACL_DEVICE
#include "device.h"
#endif
#include <yateto.h>

seissol::kernels::DynamicRupture::DynamicRupture(
    seissol::initializer::parameters::DamagedElasticParameters* mDamagedElasticParameters)
    : damagedElasticParameters(mDamagedElasticParameters) {
  m_timeKernel.setDamagedElasticParameters(damagedElasticParameters);
}

void seissol::kernels::DynamicRupture::checkGlobalData(GlobalData const* global, size_t alignment) {
#ifndef NDEBUG
  for (unsigned face = 0; face < 4; ++face) {
    for (unsigned h = 0; h < 4; ++h) {
      assert(((uintptr_t const)global->faceToNodalMatrices(face, h)) % alignment == 0);
    }
  }
#endif
}

void seissol::kernels::DynamicRupture::setHostGlobalData(GlobalData const* global) {
  checkGlobalData(global, ALIGNMENT);
  m_krnlPrototype.V3mTo2n = global->faceToNodalMatrices;
  m_timeKernel.setHostGlobalData(global);
}

void seissol::kernels::DynamicRupture::setGlobalData(const CompoundGlobalData& global) {
  this->setHostGlobalData(global.onHost);
#ifdef ACL_DEVICE
  assert(global.onDevice != nullptr);
  const auto deviceAlignment = device.api->getGlobMemAlignment();
  checkGlobalData(global.onDevice, deviceAlignment);
  m_gpuKrnlPrototype.V3mTo2n = global.onDevice->faceToNodalMatrices;
  m_timeKernel.setGlobalData(global);
#endif
}

void seissol::kernels::DynamicRupture::setTimeStepWidth(double timestep) {
#ifdef USE_DR_CELLAVERAGE
  static_assert(false, "Cell average currently not supported");
  /*double subIntervalWidth = timestep / CONVERGENCE_ORDER;
  for (unsigned timeInterval = 0; timeInterval < CONVERGENCE_ORDER; ++timeInterval) {
    double t1 = timeInterval * subIntervalWidth;
    double t2 = t1 + subIntervalWidth;
    /// Compute time-integrated Taylor expansion (at t0=0) weights for interval [t1,t2].
    unsigned factorial = 1;
    for (unsigned derivative = 0; derivative < CONVERGENCE_ORDER; ++derivative) {
      m_timeFactors[timeInterval][derivative] = (t2-t1) / (factorial * subIntervalWidth);
      t1 *= t1;
      t2 *= t2;
      factorial *= (derivative+2);
    }
    /// We define the time "point" of the interval as the centre of the interval in order
    /// to be somewhat compatible to legacy code.
    timePoints[timeInterval] = timeInterval * subIntervalWidth + subIntervalWidth / 2.;
    timeWeights[timeInterval] = subIntervalWidth;
  }*/
#else
  // TODO(Lukas) Cache unscaled points/weights to avoid costly recomputation every timestep.
  seissol::quadrature::GaussLegendre(timePoints, timeWeights, CONVERGENCE_ORDER);
  for (unsigned point = 0; point < CONVERGENCE_ORDER; ++point) {
#ifdef USE_STP
    double tau = timePoints[point];
    timeBasisFunctions[point] =
        std::make_shared<seissol::basisFunction::SampledTimeBasisFunctions<real>>(CONVERGENCE_ORDER,
                                                                                  tau);
#endif
    timePoints[point] = 0.5 * (timestep * timePoints[point] + timestep);
    timeWeights[point] = 0.5 * timestep * timeWeights[point];
  }
#endif
}

void seissol::kernels::DynamicRupture::spaceTimeInterpolation(
    DRFaceInformation const& faceInfo,
    GlobalData const* global,
    DRGodunovData const* godunovData,
    DREnergyOutput* drEnergyOutput,
    real const* timeDerivativePlus,
    real const* timeDerivativeMinus,
    real QInterpolatedPlus[CONVERGENCE_ORDER][seissol::tensor::QInterpolated::size()],
    real QInterpolatedMinus[CONVERGENCE_ORDER][seissol::tensor::QInterpolated::size()],
    real const* timeDerivativePlus_prefetch,
    real const* timeDerivativeMinus_prefetch) {
  // assert alignments
#ifndef NDEBUG
  assert(timeDerivativePlus != nullptr);
  assert(timeDerivativeMinus != nullptr);
  assert(((uintptr_t)timeDerivativePlus) % ALIGNMENT == 0);
  assert(((uintptr_t)timeDerivativeMinus) % ALIGNMENT == 0);
  assert(((uintptr_t)&QInterpolatedPlus[0]) % ALIGNMENT == 0);
  assert(((uintptr_t)&QInterpolatedMinus[0]) % ALIGNMENT == 0);
  assert(tensor::Q::size() == tensor::I::size());
#endif

  alignas(PAGESIZE_STACK) real degreesOfFreedomPlus[tensor::Q::size()];
  alignas(PAGESIZE_STACK) real degreesOfFreedomMinus[tensor::Q::size()];

  dynamicRupture::kernel::evaluateAndRotateQAtInterpolationPoints krnl = m_krnlPrototype;
  for (unsigned timeInterval = 0; timeInterval < CONVERGENCE_ORDER; ++timeInterval) {
#ifdef USE_STP
    m_timeKernel.evaluateAtTime(
        timeBasisFunctions[timeInterval], timeDerivativePlus, degreesOfFreedomPlus);
    m_timeKernel.evaluateAtTime(
        timeBasisFunctions[timeInterval], timeDerivativeMinus, degreesOfFreedomMinus);
#else
    m_timeKernel.computeTaylorExpansion(
        timePoints[timeInterval], 0.0, timeDerivativePlus, degreesOfFreedomPlus);
    m_timeKernel.computeTaylorExpansion(
        timePoints[timeInterval], 0.0, timeDerivativeMinus, degreesOfFreedomMinus);
#endif

<<<<<<< HEAD
    // Derive stress solutions from strain
    alignas(PAGESIZE_STACK) real dofsNPlus[tensor::Q::size()]{};
    alignas(PAGESIZE_STACK) real dofsNMinus[tensor::Q::size()]{};
=======
        // Derive stress solutions from strain
    alignas(ALIGNMENT) real dofsNPlus[tensor::Q::size()]{};
    alignas(ALIGNMENT) real dofsNMinus[tensor::Q::size()]{};

    alignas(ALIGNMENT) real dofsStressPlus[tensor::Q::size()]{};
    alignas(ALIGNMENT) real dofsStressMinus[tensor::Q::size()]{};

>>>>>>> 8225f6e9
#ifdef USE_DAMAGEDELASTIC
    kernel::damageConvertToNodal d_converToKrnl;
    d_converToKrnl.v = init::v::Values;
    d_converToKrnl.QNodal = dofsNPlus;
    d_converToKrnl.Q = degreesOfFreedomPlus;
    d_converToKrnl.execute();

    d_converToKrnl.QNodal = dofsNMinus;
    d_converToKrnl.Q = degreesOfFreedomMinus;
    d_converToKrnl.execute();
<<<<<<< HEAD
#endif

    alignas(PAGESIZE_STACK) real dofsStressNPlus[tensor::Q::size()]{};
    alignas(PAGESIZE_STACK) real dofsStressNMinus[tensor::Q::size()]{};
=======
    alignas(ALIGNMENT) real dofsStressNPlus[tensor::Q::size()]{};
    alignas(ALIGNMENT) real dofsStressNMinus[tensor::Q::size()]{};
    
    // TODO(NONLINEAR) What are these numbers?

    const real epsInitxx = m_damageParameters->epsInitxx;
    const real epsInityy = m_damageParameters->epsInityy;
    const real epsInitzz = m_damageParameters->epsInitzz;
    const real epsInitxy = m_damageParameters->epsInitxy;
    const real epsInityz = m_damageParameters->epsInityz;
    const real epsInitzx = m_damageParameters->epsInitzx;


    for (unsigned int q=0; q<NUMBER_OF_ALIGNED_BASIS_FUNCTIONS; q++){
      dofsStressNPlus[0*NUMBER_OF_ALIGNED_BASIS_FUNCTIONS+q] =
        (dofsNPlus[0*NUMBER_OF_ALIGNED_BASIS_FUNCTIONS+q]+epsInitxx);

      dofsStressNPlus[1*NUMBER_OF_ALIGNED_BASIS_FUNCTIONS+q] =
        (dofsNPlus[1*NUMBER_OF_ALIGNED_BASIS_FUNCTIONS+q]+epsInityy);

      dofsStressNPlus[2*NUMBER_OF_ALIGNED_BASIS_FUNCTIONS+q] =
        (dofsNPlus[2*NUMBER_OF_ALIGNED_BASIS_FUNCTIONS+q]+epsInitzz);

      dofsStressNPlus[3*NUMBER_OF_ALIGNED_BASIS_FUNCTIONS+q] =
        (dofsNPlus[3*NUMBER_OF_ALIGNED_BASIS_FUNCTIONS+q]+epsInitxy);

      dofsStressNPlus[4*NUMBER_OF_ALIGNED_BASIS_FUNCTIONS+q] =
        (dofsNPlus[4*NUMBER_OF_ALIGNED_BASIS_FUNCTIONS+q]+epsInityz);

      dofsStressNPlus[5*NUMBER_OF_ALIGNED_BASIS_FUNCTIONS+q] =
        (dofsNPlus[5*NUMBER_OF_ALIGNED_BASIS_FUNCTIONS+q]+epsInitzx);
>>>>>>> 8225f6e9

    // TODO(NONLINEAR) What are these numbers?
    const real epsInitxx = damagedElasticParameters->epsInitxx; // eps_xx0
    const real epsInityy = damagedElasticParameters->epsInityy; // eps_yy0
    const real epsInitzz = damagedElasticParameters->epsInitzz; // eps_zz0
    const real epsInitxy = damagedElasticParameters->epsInitxy;  // eps_xy0
    const real epsInityz = damagedElasticParameters->epsInityz;  // eps_yz0
    const real epsInitzx = damagedElasticParameters->epsInitzx;  // eps_zx0

    for (unsigned int q = 0; q < NUMBER_OF_ALIGNED_BASIS_FUNCTIONS; q++) {
      dofsStressNPlus[0 * NUMBER_OF_ALIGNED_BASIS_FUNCTIONS + q] =
          (dofsNPlus[0 * NUMBER_OF_ALIGNED_BASIS_FUNCTIONS + q] + epsInitxx);

      dofsStressNPlus[1 * NUMBER_OF_ALIGNED_BASIS_FUNCTIONS + q] =
          (dofsNPlus[1 * NUMBER_OF_ALIGNED_BASIS_FUNCTIONS + q] + epsInityy);

      dofsStressNPlus[2 * NUMBER_OF_ALIGNED_BASIS_FUNCTIONS + q] =
          (dofsNPlus[2 * NUMBER_OF_ALIGNED_BASIS_FUNCTIONS + q] + epsInitzz);

      dofsStressNPlus[3 * NUMBER_OF_ALIGNED_BASIS_FUNCTIONS + q] =
          (dofsNPlus[3 * NUMBER_OF_ALIGNED_BASIS_FUNCTIONS + q] + epsInitxy);

      dofsStressNPlus[4 * NUMBER_OF_ALIGNED_BASIS_FUNCTIONS + q] =
          (dofsNPlus[4 * NUMBER_OF_ALIGNED_BASIS_FUNCTIONS + q] + epsInityz);

      dofsStressNPlus[5 * NUMBER_OF_ALIGNED_BASIS_FUNCTIONS + q] =
          (dofsNPlus[5 * NUMBER_OF_ALIGNED_BASIS_FUNCTIONS + q] + epsInitzx);

      dofsStressNMinus[0 * NUMBER_OF_ALIGNED_BASIS_FUNCTIONS + q] =
          (dofsNMinus[0 * NUMBER_OF_ALIGNED_BASIS_FUNCTIONS + q] + epsInitxx);

      dofsStressNMinus[1 * NUMBER_OF_ALIGNED_BASIS_FUNCTIONS + q] =
          (dofsNMinus[1 * NUMBER_OF_ALIGNED_BASIS_FUNCTIONS + q] + epsInityy);

      dofsStressNMinus[2 * NUMBER_OF_ALIGNED_BASIS_FUNCTIONS + q] =
          (dofsNMinus[2 * NUMBER_OF_ALIGNED_BASIS_FUNCTIONS + q] + epsInitzz);

      dofsStressNMinus[3 * NUMBER_OF_ALIGNED_BASIS_FUNCTIONS + q] =
          (dofsNMinus[3 * NUMBER_OF_ALIGNED_BASIS_FUNCTIONS + q] + epsInitxy);

      dofsStressNMinus[4 * NUMBER_OF_ALIGNED_BASIS_FUNCTIONS + q] =
          (dofsNMinus[4 * NUMBER_OF_ALIGNED_BASIS_FUNCTIONS + q] + epsInityz);

      dofsStressNMinus[5 * NUMBER_OF_ALIGNED_BASIS_FUNCTIONS + q] =
          (dofsNMinus[5 * NUMBER_OF_ALIGNED_BASIS_FUNCTIONS + q] + epsInitzx);

      dofsStressNPlus[6 * NUMBER_OF_ALIGNED_BASIS_FUNCTIONS + q] =
          dofsNPlus[6 * NUMBER_OF_ALIGNED_BASIS_FUNCTIONS + q];
      dofsStressNPlus[7 * NUMBER_OF_ALIGNED_BASIS_FUNCTIONS + q] =
          dofsNPlus[7 * NUMBER_OF_ALIGNED_BASIS_FUNCTIONS + q];
      dofsStressNPlus[8 * NUMBER_OF_ALIGNED_BASIS_FUNCTIONS + q] =
          dofsNPlus[8 * NUMBER_OF_ALIGNED_BASIS_FUNCTIONS + q];
      dofsStressNPlus[9 * NUMBER_OF_ALIGNED_BASIS_FUNCTIONS + q] =
          dofsNPlus[9 * NUMBER_OF_ALIGNED_BASIS_FUNCTIONS + q];
      dofsStressNPlus[10 * NUMBER_OF_ALIGNED_BASIS_FUNCTIONS + q] =
          dofsNPlus[10 * NUMBER_OF_ALIGNED_BASIS_FUNCTIONS + q];

      dofsStressNMinus[6 * NUMBER_OF_ALIGNED_BASIS_FUNCTIONS + q] =
          dofsNMinus[6 * NUMBER_OF_ALIGNED_BASIS_FUNCTIONS + q];
      dofsStressNMinus[7 * NUMBER_OF_ALIGNED_BASIS_FUNCTIONS + q] =
          dofsNMinus[7 * NUMBER_OF_ALIGNED_BASIS_FUNCTIONS + q];
      dofsStressNMinus[8 * NUMBER_OF_ALIGNED_BASIS_FUNCTIONS + q] =
          dofsNMinus[8 * NUMBER_OF_ALIGNED_BASIS_FUNCTIONS + q];
      dofsStressNMinus[9 * NUMBER_OF_ALIGNED_BASIS_FUNCTIONS + q] =
          dofsNMinus[9 * NUMBER_OF_ALIGNED_BASIS_FUNCTIONS + q];
      dofsStressNMinus[10 * NUMBER_OF_ALIGNED_BASIS_FUNCTIONS + q] =
          dofsNMinus[10 * NUMBER_OF_ALIGNED_BASIS_FUNCTIONS + q];
    }

    kernel::damageAssignFToDQ d_convertBackKrnl;
    d_convertBackKrnl.vInv = init::vInv::Values;
    d_convertBackKrnl.FNodal = dofsStressNPlus;
    d_convertBackKrnl.dQModal = dofsStressPlus;
    d_convertBackKrnl.execute();

    d_convertBackKrnl.FNodal = dofsStressNMinus;
    d_convertBackKrnl.dQModal = dofsStressMinus;
    d_convertBackKrnl.execute();
#endif

    real const* plusPrefetch = (timeInterval < CONVERGENCE_ORDER - 1)
                                   ? &QInterpolatedPlus[timeInterval + 1][0]
                                   : timeDerivativePlus_prefetch;
    real const* minusPrefetch = (timeInterval < CONVERGENCE_ORDER - 1)
                                    ? &QInterpolatedMinus[timeInterval + 1][0]
                                    : timeDerivativeMinus_prefetch;

    krnl.QInterpolated = &QInterpolatedPlus[timeInterval][0];
    krnl.Q = dofsStressPlus;
    krnl.TinvT = godunovData->TinvT;
    krnl._prefetch.QInterpolated = plusPrefetch;
    krnl.execute(faceInfo.plusSide, 0);

    krnl.QInterpolated = &QInterpolatedMinus[timeInterval][0];
    krnl.Q = dofsStressMinus;
    krnl.TinvT = godunovData->TinvT;
    krnl._prefetch.QInterpolated = minusPrefetch;
    krnl.execute(faceInfo.minusSide, faceInfo.faceRelation);
  }
}

void seissol::kernels::DynamicRupture::batchedSpaceTimeInterpolation(
    DrConditionalPointersToRealsTable& table) {
#ifdef ACL_DEVICE

  real** degreesOfFreedomPlus{nullptr};
  real** degreesOfFreedomMinus{nullptr};

  auto resetDeviceCurrentState = [this](size_t counter) {
    for (size_t i = 0; i < counter; ++i) {
      this->device.api->popStackMemory();
    }
    this->device.api->joinCircularStreamsToDefault();
    this->device.api->resetCircularStreamCounter();
  };

  device.api->resetCircularStreamCounter();
  for (unsigned timeInterval = 0; timeInterval < CONVERGENCE_ORDER; ++timeInterval) {
    ConditionalKey timeIntegrationKey(*KernelNames::DrTime);
    if (table.find(timeIntegrationKey) != table.end()) {
      auto& entry = table[timeIntegrationKey];

      unsigned maxNumElements = (entry.get(inner_keys::Dr::Id::DerivativesPlus))->getSize();
      real** timeDerivativePlus =
          (entry.get(inner_keys::Dr::Id::DerivativesPlus))->getDeviceDataPtr();
      degreesOfFreedomPlus = (entry.get(inner_keys::Dr::Id::IdofsPlus))->getDeviceDataPtr();

      m_timeKernel.computeBatchedTaylorExpansion(
          timePoints[timeInterval], 0.0, timeDerivativePlus, degreesOfFreedomPlus, maxNumElements);

      real** timeDerivativeMinus =
          (entry.get(inner_keys::Dr::Id::DerivativesMinus))->getDeviceDataPtr();
      degreesOfFreedomMinus = (entry.get(inner_keys::Dr::Id::IdofsMinus))->getDeviceDataPtr();
      m_timeKernel.computeBatchedTaylorExpansion(timePoints[timeInterval],
                                                 0.0,
                                                 timeDerivativeMinus,
                                                 degreesOfFreedomMinus,
                                                 maxNumElements);
    }

    // finish all previous work in the default stream
    size_t streamCounter{0};
    device.api->forkCircularStreamsFromDefault();
    for (unsigned side = 0; side < 4; ++side) {
      ConditionalKey plusSideKey(*KernelNames::DrSpaceMap, side);
      if (table.find(plusSideKey) != table.end()) {
        auto& entry = table[plusSideKey];
        const size_t numElements = (entry.get(inner_keys::Dr::Id::IdofsPlus))->getSize();

        auto krnl = m_gpuKrnlPrototype;
        real* tmpMem =
            (real*)(device.api->getStackMemory(krnl.TmpMaxMemRequiredInBytes * numElements));
        ++streamCounter;
        krnl.linearAllocator.initialize(tmpMem);
        krnl.streamPtr = device.api->getNextCircularStream();
        krnl.numElements = numElements;

        krnl.QInterpolated = (entry.get(inner_keys::Dr::Id::QInterpolatedPlus))->getDeviceDataPtr();
        krnl.extraOffset_QInterpolated = timeInterval * tensor::QInterpolated::size();
        krnl.Q = const_cast<real const**>(
            (entry.get(inner_keys::Dr::Id::IdofsPlus))->getDeviceDataPtr());
        krnl.TinvT =
            const_cast<real const**>((entry.get(inner_keys::Dr::Id::TinvT))->getDeviceDataPtr());
        krnl.execute(side, 0);
      }

      for (unsigned faceRelation = 0; faceRelation < 4; ++faceRelation) {
        ConditionalKey minusSideKey(*KernelNames::DrSpaceMap, side, faceRelation);
        if (table.find(minusSideKey) != table.end()) {
          auto& entry = table[minusSideKey];
          const size_t numElements = (entry.get(inner_keys::Dr::Id::IdofsMinus))->getSize();

          auto krnl = m_gpuKrnlPrototype;
          real* tmpMem =
              (real*)(device.api->getStackMemory(krnl.TmpMaxMemRequiredInBytes * numElements));
          ++streamCounter;
          krnl.linearAllocator.initialize(tmpMem);
          krnl.streamPtr = device.api->getNextCircularStream();
          krnl.numElements = numElements;

          krnl.QInterpolated =
              (entry.get(inner_keys::Dr::Id::QInterpolatedMinus))->getDeviceDataPtr();
          krnl.extraOffset_QInterpolated = timeInterval * tensor::QInterpolated::size();
          krnl.Q = const_cast<real const**>(
              (entry.get(inner_keys::Dr::Id::IdofsMinus))->getDeviceDataPtr());
          krnl.TinvT =
              const_cast<real const**>((entry.get(inner_keys::Dr::Id::TinvT))->getDeviceDataPtr());
          krnl.execute(side, faceRelation);
        }
      }
    }
    resetDeviceCurrentState(streamCounter);
  }
#else
  assert(false && "no implementation provided");
#endif
}

void seissol::kernels::DynamicRupture::flopsGodunovState(DRFaceInformation const& faceInfo,
                                                         long long& o_nonZeroFlops,
                                                         long long& o_hardwareFlops) {
  m_timeKernel.flopsTaylorExpansion(o_nonZeroFlops, o_hardwareFlops);

  // 2x evaluateTaylorExpansion
  o_nonZeroFlops *= 2;
  o_hardwareFlops *= 2;

  o_nonZeroFlops += dynamicRupture::kernel::evaluateAndRotateQAtInterpolationPoints::nonZeroFlops(
      faceInfo.plusSide, 0);
  o_hardwareFlops += dynamicRupture::kernel::evaluateAndRotateQAtInterpolationPoints::hardwareFlops(
      faceInfo.plusSide, 0);

  o_nonZeroFlops += dynamicRupture::kernel::evaluateAndRotateQAtInterpolationPoints::nonZeroFlops(
      faceInfo.minusSide, faceInfo.faceRelation);
  o_hardwareFlops += dynamicRupture::kernel::evaluateAndRotateQAtInterpolationPoints::hardwareFlops(
      faceInfo.minusSide, faceInfo.faceRelation);

  o_nonZeroFlops *= CONVERGENCE_ORDER;
  o_hardwareFlops *= CONVERGENCE_ORDER;
}<|MERGE_RESOLUTION|>--- conflicted
+++ resolved
@@ -162,11 +162,6 @@
         timePoints[timeInterval], 0.0, timeDerivativeMinus, degreesOfFreedomMinus);
 #endif
 
-<<<<<<< HEAD
-    // Derive stress solutions from strain
-    alignas(PAGESIZE_STACK) real dofsNPlus[tensor::Q::size()]{};
-    alignas(PAGESIZE_STACK) real dofsNMinus[tensor::Q::size()]{};
-=======
         // Derive stress solutions from strain
     alignas(ALIGNMENT) real dofsNPlus[tensor::Q::size()]{};
     alignas(ALIGNMENT) real dofsNMinus[tensor::Q::size()]{};
@@ -174,7 +169,6 @@
     alignas(ALIGNMENT) real dofsStressPlus[tensor::Q::size()]{};
     alignas(ALIGNMENT) real dofsStressMinus[tensor::Q::size()]{};
 
->>>>>>> 8225f6e9
 #ifdef USE_DAMAGEDELASTIC
     kernel::damageConvertToNodal d_converToKrnl;
     d_converToKrnl.v = init::v::Values;
@@ -185,44 +179,9 @@
     d_converToKrnl.QNodal = dofsNMinus;
     d_converToKrnl.Q = degreesOfFreedomMinus;
     d_converToKrnl.execute();
-<<<<<<< HEAD
-#endif
-
-    alignas(PAGESIZE_STACK) real dofsStressNPlus[tensor::Q::size()]{};
-    alignas(PAGESIZE_STACK) real dofsStressNMinus[tensor::Q::size()]{};
-=======
+#endif
     alignas(ALIGNMENT) real dofsStressNPlus[tensor::Q::size()]{};
     alignas(ALIGNMENT) real dofsStressNMinus[tensor::Q::size()]{};
-    
-    // TODO(NONLINEAR) What are these numbers?
-
-    const real epsInitxx = m_damageParameters->epsInitxx;
-    const real epsInityy = m_damageParameters->epsInityy;
-    const real epsInitzz = m_damageParameters->epsInitzz;
-    const real epsInitxy = m_damageParameters->epsInitxy;
-    const real epsInityz = m_damageParameters->epsInityz;
-    const real epsInitzx = m_damageParameters->epsInitzx;
-
-
-    for (unsigned int q=0; q<NUMBER_OF_ALIGNED_BASIS_FUNCTIONS; q++){
-      dofsStressNPlus[0*NUMBER_OF_ALIGNED_BASIS_FUNCTIONS+q] =
-        (dofsNPlus[0*NUMBER_OF_ALIGNED_BASIS_FUNCTIONS+q]+epsInitxx);
-
-      dofsStressNPlus[1*NUMBER_OF_ALIGNED_BASIS_FUNCTIONS+q] =
-        (dofsNPlus[1*NUMBER_OF_ALIGNED_BASIS_FUNCTIONS+q]+epsInityy);
-
-      dofsStressNPlus[2*NUMBER_OF_ALIGNED_BASIS_FUNCTIONS+q] =
-        (dofsNPlus[2*NUMBER_OF_ALIGNED_BASIS_FUNCTIONS+q]+epsInitzz);
-
-      dofsStressNPlus[3*NUMBER_OF_ALIGNED_BASIS_FUNCTIONS+q] =
-        (dofsNPlus[3*NUMBER_OF_ALIGNED_BASIS_FUNCTIONS+q]+epsInitxy);
-
-      dofsStressNPlus[4*NUMBER_OF_ALIGNED_BASIS_FUNCTIONS+q] =
-        (dofsNPlus[4*NUMBER_OF_ALIGNED_BASIS_FUNCTIONS+q]+epsInityz);
-
-      dofsStressNPlus[5*NUMBER_OF_ALIGNED_BASIS_FUNCTIONS+q] =
-        (dofsNPlus[5*NUMBER_OF_ALIGNED_BASIS_FUNCTIONS+q]+epsInitzx);
->>>>>>> 8225f6e9
 
     // TODO(NONLINEAR) What are these numbers?
     const real epsInitxx = damagedElasticParameters->epsInitxx; // eps_xx0
@@ -301,7 +260,6 @@
     d_convertBackKrnl.FNodal = dofsStressNMinus;
     d_convertBackKrnl.dQModal = dofsStressMinus;
     d_convertBackKrnl.execute();
-#endif
 
     real const* plusPrefetch = (timeInterval < CONVERGENCE_ORDER - 1)
                                    ? &QInterpolatedPlus[timeInterval + 1][0]
