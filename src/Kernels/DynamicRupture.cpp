/**
 * @file
 * This file is part of SeisSol.
 *
 * @author Carsten Uphoff (c.uphoff AT tum.de, http://www5.in.tum.de/wiki/index.php/Carsten_Uphoff,_M.Sc.)
 *
 * @section LICENSE
 * Copyright (c) 2016, SeisSol Group
 * All rights reserved.
 *
 * Redistribution and use in source and binary forms, with or without
 * modification, are permitted provided that the following conditions are met:
 *
 * 1. Redistributions of source code must retain the above copyright notice,
 *    this list of conditions and the following disclaimer.
 *
 * 2. Redistributions in binary form must reproduce the above copyright notice,
 *    this list of conditions and the following disclaimer in the documentation
 *    and/or other materials provided with the distribution.
 *
 * 3. Neither the name of the copyright holder nor the names of its
 *    contributors may be used to endorse or promote products derived from this
 *    software without specific prior written permission.
 *
 * THIS SOFTWARE IS PROVIDED BY THE COPYRIGHT HOLDERS AND CONTRIBUTORS "AS IS"
 * AND ANY EXPRESS OR IMPLIED WARRANTIES, INCLUDING, BUT NOT LIMITED TO, THE
 * IMPLIED WARRANTIES OF  MERCHANTABILITY AND FITNESS FOR A PARTICULAR PURPOSE
 * ARE DISCLAIMED. IN NO EVENT SHALL THE COPYRIGHT HOLDER OR CONTRIBUTORS BE
 * LIABLE FOR ANY DIRECT, INDIRECT, INCIDENTAL, SPECIAL, EXEMPLARY, OR
 * CONSEQUENTIAL DAMAGES (INCLUDING, BUT NOT LIMITED TO, PROCUREMENT OF
 * SUBSTITUTE GOODS OR SERVICES; LOSS OF USE, DATA, OR PROFITS; OR BUSINESS
 * INTERRUPTION) HOWEVER CAUSED AND ON ANY THEORY OF LIABILITY, WHETHER IN
 * CONTRACT, STRICT LIABILITY, OR TORT (INCLUDING NEGLIGENCE OR OTHERWISE)
 * ARISING IN ANY WAY OUT OF THE  USE OF THIS SOFTWARE, EVEN IF ADVISED OF THE
 * POSSIBILITY OF SUCH DAMAGE.
 *
 * @section DESCRIPTION
 * Dynamic Rupture kernel of SeisSol.
 **/

#include "DynamicRupture.h"

#include <cassert>
#include <cstring>
#include <stdint.h>

#include "Kernels/common.hpp"
#include "Numerical_aux/BasisFunction.h"
#include "Numerical_aux/Quadrature.h"
#include "generated_code/kernel.h"
#ifdef ACL_DEVICE
#include "device.h"
#endif
#include <yateto.h>

void seissol::kernels::DynamicRupture::checkGlobalData(GlobalData const* global, size_t alignment) {
#ifndef NDEBUG
  for (unsigned face = 0; face < 4; ++face) {
    for (unsigned h = 0; h < 4; ++h) {
      assert( ((uintptr_t const)global->faceToNodalMatrices(face, h)) % alignment == 0 );
    }
  }
#endif
}

void seissol::kernels::DynamicRupture::setHostGlobalData(GlobalData const* global) {
  checkGlobalData(global, Alignment);
  m_krnlPrototype.V3mTo2n = global->faceToNodalMatrices;
  m_timeKernel.setHostGlobalData(global);
}


void seissol::kernels::DynamicRupture::setGlobalData(const CompoundGlobalData& global) {
  this->setHostGlobalData(global.onHost);
#ifdef ACL_DEVICE
  assert(global.onDevice != nullptr);
  const auto deviceAlignment = device.api->getGlobMemAlignment();
  checkGlobalData(global.onDevice, deviceAlignment);
  m_gpuKrnlPrototype.V3mTo2n = global.onDevice->faceToNodalMatrices;
  m_timeKernel.setGlobalData(global);
#endif
}


void seissol::kernels::DynamicRupture::setTimeStepWidth(double timestep)
{
#ifdef USE_DR_CELLAVERAGE
  static_assert(false, "Cell average currently not supported");
  /*double subIntervalWidth = timestep / ConvergenceOrder;
  for (unsigned timeInterval = 0; timeInterval < ConvergenceOrder; ++timeInterval) {
    double t1 = timeInterval * subIntervalWidth;
    double t2 = t1 + subIntervalWidth;
    /// Compute time-integrated Taylor expansion (at t0=0) weights for interval [t1,t2].
    unsigned factorial = 1;
    for (unsigned derivative = 0; derivative < ConvergenceOrder; ++derivative) {
      m_timeFactors[timeInterval][derivative] = (t2-t1) / (factorial * subIntervalWidth);
      t1 *= t1;
      t2 *= t2;
      factorial *= (derivative+2);
    }
    /// We define the time "point" of the interval as the centre of the interval in order
    /// to be somewhat compatible to legacy code.
    timePoints[timeInterval] = timeInterval * subIntervalWidth + subIntervalWidth / 2.;
    timeWeights[timeInterval] = subIntervalWidth;
  }*/
#else
  // TODO(Lukas) Cache unscaled points/weights to avoid costly recomputation every timestep.
  seissol::quadrature::GaussLegendre(timePoints, timeWeights, ConvergenceOrder);
  for (unsigned point = 0; point < ConvergenceOrder; ++point) {
#ifdef USE_STP
    double tau = timePoints[point];
    timeBasisFunctions[point] = std::make_shared<seissol::basisFunction::SampledTimeBasisFunctions<real>>(ConvergenceOrder, tau);
#endif
    timePoints[point] = 0.5 * (timestep * timePoints[point] + timestep);
    timeWeights[point] = 0.5 * timestep * timeWeights[point];
  }
#endif
}

void seissol::kernels::DynamicRupture::spaceTimeInterpolation(  DRFaceInformation const&    faceInfo,
                                                                GlobalData const*           global,
                                                                DRGodunovData const*        godunovData,
                                                                DREnergyOutput*             drEnergyOutput,
                                                                real const*                 timeDerivativePlus,
                                                                real const*                 timeDerivativeMinus,
                                                                real                        QInterpolatedPlus[ConvergenceOrder][seissol::tensor::QInterpolated::size()],
                                                                real                        QInterpolatedMinus[ConvergenceOrder][seissol::tensor::QInterpolated::size()],
                                                                real const*                 timeDerivativePlus_prefetch,
                                                                real const*                 timeDerivativeMinus_prefetch ) {
  // assert alignments
#ifndef NDEBUG
  assert( timeDerivativePlus != nullptr );
  assert( timeDerivativeMinus != nullptr );
<<<<<<< HEAD
  assert( ((uintptr_t)timeDerivativePlus) % ALIGNMENT == 0 );
  assert( ((uintptr_t)timeDerivativeMinus) % ALIGNMENT == 0 );
  assert( ((uintptr_t)&QInterpolatedPlus[0]) % ALIGNMENT == 0 );
  assert( ((uintptr_t)&QInterpolatedMinus[0]) % ALIGNMENT == 0 );
  static_assert( tensor::Q::size() == tensor::I::size() );
#endif

// #ifdef MULTIPLE_SIMULATIONS
//   logError() << "Dynamic Rupture does not work with multiple simulations"; // (TO DISCUSS: what changes are required for the kernel)
// #endif

  alignas(PAGESIZE_STACK) real degreesOfFreedomPlus[tensor::Q::size()] ;
  alignas(PAGESIZE_STACK) real degreesOfFreedomMinus[tensor::Q::size()];
=======
  assert( ((uintptr_t)timeDerivativePlus) % Alignment == 0 );
  assert( ((uintptr_t)timeDerivativeMinus) % Alignment == 0 );
  assert( ((uintptr_t)&QInterpolatedPlus[0]) % Alignment == 0 );
  assert( ((uintptr_t)&QInterpolatedMinus[0]) % Alignment == 0 );
  assert( tensor::Q::size() == tensor::I::size() );
#endif

  alignas(PagesizeStack) real degreesOfFreedomPlus[tensor::Q::size()] ;
  alignas(PagesizeStack) real degreesOfFreedomMinus[tensor::Q::size()];
>>>>>>> 5849d62e

  dynamicRupture::kernel::evaluateAndRotateQAtInterpolationPoints krnl = m_krnlPrototype;
  for (unsigned timeInterval = 0; timeInterval < ConvergenceOrder; ++timeInterval) {
#ifdef USE_STP
    m_timeKernel.evaluateAtTime(timeBasisFunctions[timeInterval], timeDerivativePlus, degreesOfFreedomPlus);
    m_timeKernel.evaluateAtTime(timeBasisFunctions[timeInterval], timeDerivativeMinus, degreesOfFreedomMinus);
#else
    m_timeKernel.computeTaylorExpansion(timePoints[timeInterval], 0.0, timeDerivativePlus, degreesOfFreedomPlus);
    m_timeKernel.computeTaylorExpansion(timePoints[timeInterval], 0.0, timeDerivativeMinus, degreesOfFreedomMinus);
#endif

    real const* plusPrefetch = (timeInterval < ConvergenceOrder-1) ? &QInterpolatedPlus[timeInterval+1][0] : timeDerivativePlus_prefetch;
    real const* minusPrefetch = (timeInterval < ConvergenceOrder-1) ? &QInterpolatedMinus[timeInterval+1][0] : timeDerivativeMinus_prefetch;
    
    krnl.QInterpolated = &QInterpolatedPlus[timeInterval][0]; // Only Q interpolate changes
    krnl.Q = degreesOfFreedomPlus;
    krnl.TinvT = godunovData->TinvT;
    krnl._prefetch.QInterpolated = plusPrefetch;
    krnl.execute(faceInfo.plusSide, 0);
    
    krnl.QInterpolated = &QInterpolatedMinus[timeInterval][0]; // Only Q interpolate changes
    krnl.Q = degreesOfFreedomMinus;
    krnl.TinvT = godunovData->TinvT;
    krnl._prefetch.QInterpolated = minusPrefetch;
    krnl.execute(faceInfo.minusSide, faceInfo.faceRelation);
  }
}

void seissol::kernels::DynamicRupture::batchedSpaceTimeInterpolation(DrConditionalPointersToRealsTable& table, seissol::parallel::runtime::StreamRuntime& runtime) {
#ifdef ACL_DEVICE

  real** degreesOfFreedomPlus{nullptr};
  real** degreesOfFreedomMinus{nullptr};

  auto resetDeviceCurrentState = [this](size_t counter) {
    for (size_t i = 0; i < counter; ++i) {
      this->device.api->popStackMemory();
    }
  };

  device.api->resetCircularStreamCounter();
  for (unsigned timeInterval = 0; timeInterval < ConvergenceOrder; ++timeInterval) {
    ConditionalKey timeIntegrationKey(*KernelNames::DrTime);
    if (table.find(timeIntegrationKey) != table.end()) {
      auto &entry = table[timeIntegrationKey];

      unsigned maxNumElements = (entry.get(inner_keys::Dr::Id::DerivativesPlus))->getSize();
      real** timeDerivativePlus = (entry.get(inner_keys::Dr::Id::DerivativesPlus))->getDeviceDataPtr();
      degreesOfFreedomPlus = (entry.get(inner_keys::Dr::Id::IdofsPlus))->getDeviceDataPtr();

      m_timeKernel.computeBatchedTaylorExpansion(timePoints[timeInterval],
                                                 0.0,
                                                 timeDerivativePlus,
                                                 degreesOfFreedomPlus,
                                                 maxNumElements,
                                                 runtime);

      real** timeDerivativeMinus = (entry.get(inner_keys::Dr::Id::DerivativesMinus))->getDeviceDataPtr();
      degreesOfFreedomMinus = (entry.get(inner_keys::Dr::Id::IdofsMinus))->getDeviceDataPtr();
      m_timeKernel.computeBatchedTaylorExpansion(timePoints[timeInterval],
                                                 0.0,
                                                 timeDerivativeMinus,
                                                 degreesOfFreedomMinus,
                                                 maxNumElements,
                                                 runtime);
    }

    // finish all previous work in the default stream
    size_t streamCounter{0};
    runtime.envMany(20, [&](void* stream, size_t i) {
      unsigned side = i / 5;
      unsigned faceRelation = i % 5;
      if (faceRelation == 4) {
        ConditionalKey plusSideKey(*KernelNames::DrSpaceMap, side);
        if (table.find(plusSideKey) != table.end()) {
          auto& entry = table[plusSideKey];
          const size_t numElements = (entry.get(inner_keys::Dr::Id::IdofsPlus))->getSize();

          auto krnl = m_gpuKrnlPrototype;
          real *tmpMem = (real *) (device.api->getStackMemory(krnl.TmpMaxMemRequiredInBytes * numElements));
          ++streamCounter;
          krnl.linearAllocator.initialize(tmpMem);
          krnl.streamPtr = stream;
          krnl.numElements = numElements;

          krnl.QInterpolated = (entry.get(inner_keys::Dr::Id::QInterpolatedPlus))->getDeviceDataPtr();
          krnl.extraOffset_QInterpolated = timeInterval * tensor::QInterpolated::size();
          krnl.Q = const_cast<real const **>((entry.get(inner_keys::Dr::Id::IdofsPlus))->getDeviceDataPtr());
          krnl.TinvT = const_cast<real const **>((entry.get(inner_keys::Dr::Id::TinvT))->getDeviceDataPtr());
          krnl.execute(side, 0);
        }
      }
      else {
        ConditionalKey minusSideKey(*KernelNames::DrSpaceMap, side, faceRelation);
        if (table.find(minusSideKey) != table.end()) {
          auto &entry = table[minusSideKey];
          const size_t numElements = (entry.get(inner_keys::Dr::Id::IdofsMinus))->getSize();

          auto krnl = m_gpuKrnlPrototype;
          real *tmpMem = (real *) (device.api->getStackMemory(krnl.TmpMaxMemRequiredInBytes * numElements));
          ++streamCounter;
          krnl.linearAllocator.initialize(tmpMem);
          krnl.streamPtr = stream;
          krnl.numElements = numElements;

          krnl.QInterpolated = (entry.get(inner_keys::Dr::Id::QInterpolatedMinus))->getDeviceDataPtr();
          krnl.extraOffset_QInterpolated = timeInterval * tensor::QInterpolated::size();
          krnl.Q = const_cast<real const **>((entry.get(inner_keys::Dr::Id::IdofsMinus))->getDeviceDataPtr());
          krnl.TinvT = const_cast<real const **>((entry.get(inner_keys::Dr::Id::TinvT))->getDeviceDataPtr());
          krnl.execute(side, faceRelation);
        }
      }
    });
    resetDeviceCurrentState(streamCounter);
  }
#else
  assert(false && "no implementation provided");
#endif
}

void seissol::kernels::DynamicRupture::flopsGodunovState( DRFaceInformation const&  faceInfo,
                                                          long long&                o_nonZeroFlops,
                                                          long long&                o_hardwareFlops )
{
  m_timeKernel.flopsTaylorExpansion(o_nonZeroFlops, o_hardwareFlops);
 
  // 2x evaluateTaylorExpansion
  o_nonZeroFlops *= 2;
  o_hardwareFlops *= 2;
  
  o_nonZeroFlops += dynamicRupture::kernel::evaluateAndRotateQAtInterpolationPoints::nonZeroFlops(faceInfo.plusSide, 0);
  o_hardwareFlops += dynamicRupture::kernel::evaluateAndRotateQAtInterpolationPoints::hardwareFlops(faceInfo.plusSide, 0);
  
  o_nonZeroFlops += dynamicRupture::kernel::evaluateAndRotateQAtInterpolationPoints::nonZeroFlops(faceInfo.minusSide, faceInfo.faceRelation);
  o_hardwareFlops += dynamicRupture::kernel::evaluateAndRotateQAtInterpolationPoints::hardwareFlops(faceInfo.minusSide, faceInfo.faceRelation);

  o_nonZeroFlops *= ConvergenceOrder;
  o_hardwareFlops *= ConvergenceOrder;
}<|MERGE_RESOLUTION|>--- conflicted
+++ resolved
@@ -131,31 +131,19 @@
 #ifndef NDEBUG
   assert( timeDerivativePlus != nullptr );
   assert( timeDerivativeMinus != nullptr );
-<<<<<<< HEAD
-  assert( ((uintptr_t)timeDerivativePlus) % ALIGNMENT == 0 );
-  assert( ((uintptr_t)timeDerivativeMinus) % ALIGNMENT == 0 );
-  assert( ((uintptr_t)&QInterpolatedPlus[0]) % ALIGNMENT == 0 );
-  assert( ((uintptr_t)&QInterpolatedMinus[0]) % ALIGNMENT == 0 );
-  static_assert( tensor::Q::size() == tensor::I::size() );
-#endif
-
-// #ifdef MULTIPLE_SIMULATIONS
-//   logError() << "Dynamic Rupture does not work with multiple simulations"; // (TO DISCUSS: what changes are required for the kernel)
-// #endif
-
-  alignas(PAGESIZE_STACK) real degreesOfFreedomPlus[tensor::Q::size()] ;
-  alignas(PAGESIZE_STACK) real degreesOfFreedomMinus[tensor::Q::size()];
-=======
   assert( ((uintptr_t)timeDerivativePlus) % Alignment == 0 );
   assert( ((uintptr_t)timeDerivativeMinus) % Alignment == 0 );
   assert( ((uintptr_t)&QInterpolatedPlus[0]) % Alignment == 0 );
   assert( ((uintptr_t)&QInterpolatedMinus[0]) % Alignment == 0 );
-  assert( tensor::Q::size() == tensor::I::size() );
-#endif
+  static_assert( tensor::Q::size() == tensor::I::size() );
+#endif
+
+// #ifdef MULTIPLE_SIMULATIONS
+//   logError() << "Dynamic Rupture does not work with multiple simulations"; // (TO DISCUSS: what changes are required for the kernel)
+// #endif
 
   alignas(PagesizeStack) real degreesOfFreedomPlus[tensor::Q::size()] ;
   alignas(PagesizeStack) real degreesOfFreedomMinus[tensor::Q::size()];
->>>>>>> 5849d62e
 
   dynamicRupture::kernel::evaluateAndRotateQAtInterpolationPoints krnl = m_krnlPrototype;
   for (unsigned timeInterval = 0; timeInterval < ConvergenceOrder; ++timeInterval) {
