/******************************************************************************
** Copyright (c) 2014-2015, Intel Corporation                                **
** All rights reserved.                                                      **
**                                                                           **
** Redistribution and use in source and binary forms, with or without        **
** modification, are permitted provided that the following conditions        **
** are met:                                                                  **
** 1. Redistributions of source code must retain the above copyright         **
**    notice, this list of conditions and the following disclaimer.          **
** 2. Redistributions in binary form must reproduce the above copyright      **
**    notice, this list of conditions and the following disclaimer in the    **
**    documentation and/or other materials provided with the distribution.   **
** 3. Neither the name of the copyright holder nor the names of its          **
**    contributors may be used to endorse or promote products derived        **
**    from this software without specific prior written permission.          **
**                                                                           **
** THIS SOFTWARE IS PROVIDED BY THE COPYRIGHT HOLDERS AND CONTRIBUTORS       **
** "AS IS" AND ANY EXPRESS OR IMPLIED WARRANTIES, INCLUDING, BUT NOT         **
** LIMITED TO, THE IMPLIED WARRANTIES OF MERCHANTABILITY AND FITNESS FOR     **
** A PARTICULAR PURPOSE ARE DISCLAIMED. IN NO EVENT SHALL THE COPYRIGHT      **
** HOLDER OR CONTRIBUTORS BE LIABLE FOR ANY DIRECT, INDIRECT, INCIDENTAL,    **
** SPECIAL, EXEMPLARY, OR CONSEQUENTIAL DAMAGES (INCLUDING, BUT NOT LIMITED  **
** TO, PROCUREMENT OF SUBSTITUTE GOODS OR SERVICES; LOSS OF USE, DATA, OR    **
** PROFITS; OR BUSINESS INTERRUPTION) HOWEVER CAUSED AND ON ANY THEORY OF    **
** LIABILITY, WHETHER IN CONTRACT, STRICT LIABILITY, OR TORT (INCLUDING      **
** NEGLIGENCE OR OTHERWISE) ARISING IN ANY WAY OUT OF THE USE OF THIS        **
** SOFTWARE, EVEN IF ADVISED OF THE POSSIBILITY OF SUCH DAMAGE.              **
******************************************************************************/
/* Alexander Heinecke (Intel Corp.)
******************************************************************************/
/**
 * @file
 * This file is part of SeisSol.
 *
 * @author Alexander Breuer (breuer AT mytum.de, http://www5.in.tum.de/wiki/index.php/Dipl.-Math._Alexander_Breuer)
 *
 * @section LICENSE
 * Copyright (c) 2013-2015, SeisSol Group
 * All rights reserved.
 *
 * Redistribution and use in source and binary forms, with or without
 * modification, are permitted provided that the following conditions are met:
 *
 * 1. Redistributions of source code must retain the above copyright notice,
 *    this list of conditions and the following disclaimer.
 *
 * 2. Redistributions in binary form must reproduce the above copyright notice,
 *    this list of conditions and the following disclaimer in the documentation
 *    and/or other materials provided with the distribution.
 *
 * 3. Neither the name of the copyright holder nor the names of its
 *    contributors may be used to endorse or promote products derived from this
 *    software without specific prior written permission.
 *
 * THIS SOFTWARE IS PROVIDED BY THE COPYRIGHT HOLDERS AND CONTRIBUTORS "AS IS"
 * AND ANY EXPRESS OR IMPLIED WARRANTIES, INCLUDING, BUT NOT LIMITED TO, THE
 * IMPLIED WARRANTIES OF  MERCHANTABILITY AND FITNESS FOR A PARTICULAR PURPOSE
 * ARE DISCLAIMED. IN NO EVENT SHALL THE COPYRIGHT HOLDER OR CONTRIBUTORS BE
 * LIABLE FOR ANY DIRECT, INDIRECT, INCIDENTAL, SPECIAL, EXEMPLARY, OR
 * CONSEQUENTIAL DAMAGES (INCLUDING, BUT NOT LIMITED TO, PROCUREMENT OF
 * SUBSTITUTE GOODS OR SERVICES; LOSS OF USE, DATA, OR PROFITS; OR BUSINESS
 * INTERRUPTION) HOWEVER CAUSED AND ON ANY THEORY OF LIABILITY, WHETHER IN
 * CONTRACT, STRICT LIABILITY, OR TORT (INCLUDING NEGLIGENCE OR OTHERWISE)
 * ARISING IN ANY WAY OUT OF THE  USE OF THIS SOFTWARE, EVEN IF ADVISED OF THE
 * POSSIBILITY OF SUCH DAMAGE.
 *
 * @section DESCRIPTION
 * Time kernel of SeisSol.
 **/

#ifndef TIME_H_
#define TIME_H_

#include <cassert>
#include <limits>
#include <Initializer/typedefs.hpp>
#include <Kernels/common.hpp>
#include <Kernels/Interface.hpp>
#include <Kernels/TimeBase.h>
#include <generated_code/tensor.h>

namespace seissol {
  namespace kernels {
    class Time;
  }
}

class seissol::kernels::Time : public TimeBase {
  public:
    void setHostGlobalData(GlobalData const* global);
    void setGlobalData(const CompoundGlobalData& global);

    void computeAder( double                      i_timeStepWidth,
                      LocalData&                  data,
                      LocalTmp&                   tmp,
                      real                        o_timeIntegrated[tensor::I::size()],
                      real*                       o_timeDerivatives = NULL );

<<<<<<< HEAD
#ifdef USE_STP
void executeSTP( double     i_timeStepWidth,
                 LocalData& data,
                 real       o_timeIntegrated[tensor::I::size()],
                 real*      stp );
#endif
=======
    void computeBatchedAder(double i_timeStepWidth,
                            LocalTmp& tmp,
                            ConditionalBatchTableT &table);
>>>>>>> b98133c3

    void flopsAder( unsigned int &o_nonZeroFlops,
                    unsigned int &o_hardwareFlops );

    unsigned bytesAder();

    void computeIntegral( double                                      i_expansionPoint,
                          double                                      i_integrationStart,
                          double                                      i_integrationEnd,
                          real const*                                 i_timeDerivatives,
                          real                                        o_timeIntegrated[tensor::I::size()] );

    void computeBatchedIntegral(double i_expansionPoint,
                                double i_integrationStart,
                                double i_integrationEnd,
                                const real** i_timeDerivatives,
                                real ** o_timeIntegratedDofs,
                                unsigned numElements);

    void computeTaylorExpansion( real         time,
                                 real         expansionPoint,
                                 real const*  timeDerivatives,
                                 real         timeEvaluated[tensor::Q::size()] );

    void flopsTaylorExpansion(long long& nonZeroFlops, long long& hardwareFlops);
};

#endif
<|MERGE_RESOLUTION|>--- conflicted
+++ resolved
@@ -96,18 +96,15 @@
                       real                        o_timeIntegrated[tensor::I::size()],
                       real*                       o_timeDerivatives = NULL );
 
-<<<<<<< HEAD
 #ifdef USE_STP
-void executeSTP( double     i_timeStepWidth,
-                 LocalData& data,
-                 real       o_timeIntegrated[tensor::I::size()],
-                 real*      stp );
+    void executeSTP( double     i_timeStepWidth,
+                     LocalData& data,
+                     real       o_timeIntegrated[tensor::I::size()],
+                     real*      stp );
 #endif
-=======
     void computeBatchedAder(double i_timeStepWidth,
                             LocalTmp& tmp,
                             ConditionalBatchTableT &table);
->>>>>>> b98133c3
 
     void flopsAder( unsigned int &o_nonZeroFlops,
                     unsigned int &o_hardwareFlops );
