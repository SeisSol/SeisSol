--- conflicted
+++ resolved
@@ -89,69 +89,6 @@
 
 class Time : public TimeBase {
   public:
-<<<<<<< HEAD
-      void setHostGlobalData(const GlobalData* global);
-      void setGlobalData(const CompoundGlobalData& global);
-
-      void computeAder(double i_timeStepWidth,
-                       LocalData& data,
-                       LocalTmp& tmp,
-                       real o_timeIntegrated[tensor::I::size()],
-                       real* o_timeDerivatives = nullptr,
-                       bool updateDisplacement = false);
-
-#ifdef USE_STP
-    void executeSTP( double     i_timeStepWidth,
-                     LocalData& data,
-                     real       o_timeIntegrated[tensor::I::size()],
-                     real*      stp );
-    void evaluateAtTime(
-        std::shared_ptr<basisFunction::SampledTimeBasisFunctions<real>> evaluatedTimeBasisFunctions,
-        const real* timeDerivatives,
-        real timeEvaluated[tensor::Q::size()]);
-    void flopsEvaluateAtTime(long long& nonZeroFlops, long long& hardwareFlops);
-
-#endif
-    void computeBatchedAder(double i_timeStepWidth,
-                            LocalTmp& tmp,
-                            ConditionalPointersToRealsTable &dataTable,
-                            ConditionalMaterialTable &materialTable,
-                            bool updateDisplacement,
-                            seissol::parallel::runtime::StreamRuntime& runtime);
-
-    void flopsAder( unsigned int &o_nonZeroFlops,
-                    unsigned int &o_hardwareFlops );
-
-    unsigned bytesAder();
-
-    void computeIntegral(double i_expansionPoint,
-                         double i_integrationStart,
-                         double i_integrationEnd,
-                         const real* i_timeDerivatives,
-                         real o_timeIntegrated[tensor::I::size()]);
-
-    void computeBatchedIntegral(double i_expansionPoint,
-                                double i_integrationStart,
-                                double i_integrationEnd,
-                                const real** i_timeDerivatives,
-                                real ** o_timeIntegratedDofs,
-                                unsigned numElements,
-                                seissol::parallel::runtime::StreamRuntime& runtime);
-
-    void computeTaylorExpansion(real time,
-                                real expansionPoint,
-                                const real* timeDerivatives,
-                                real timeEvaluated[tensor::Q::size()]);
-
-#ifdef MULTIPLE_SIMULATIONS
-    void computeTaylorExpansionDR(real time,
-                                  real expansionPoint,
-                                  const real* timeDerivatives,
-                                  real timeEvaluated[tensor::singleSimQ::size()]);
-    unsigned int* getDerivativesOffsetsDR();
-
-#endif
-=======
   void setHostGlobalData(const GlobalData* global);
   void setGlobalData(const CompoundGlobalData& global);
 
@@ -203,7 +140,13 @@
                               real expansionPoint,
                               const real* timeDerivatives,
                               real timeEvaluated[tensor::Q::size()]);
->>>>>>> 5e75cf71
+#ifdef MULTIPLE_SIMULATIONS
+    void computeTaylorExpansionDR(real time,
+                                  real expansionPoint,
+                                  const real* timeDerivatives,
+                                  real timeEvaluated[tensor::singleSimQ::size()]);
+    unsigned int* getDerivativesOffsetsDR();
+#endif
 
     void computeBatchedTaylorExpansion(real time,
                                        real expansionPoint,
