// SPDX-FileCopyrightText: 2013 SeisSol Group
// SPDX-FileCopyrightText: 2014-2015 Intel Corporation
//
// SPDX-License-Identifier: BSD-3-Clause
// SPDX-LicenseComments: Full text under /LICENSE and /LICENSES/
//
// SPDX-FileContributor: Author lists in /AUTHORS and /CITATION.cff
// SPDX-FileContributor: Alexander Breuer
// SPDX-FileContributor: Alexander Heinecke (Intel Corp.)

#ifndef SEISSOL_SRC_KERNELS_TIME_H_
#define SEISSOL_SRC_KERNELS_TIME_H_

#include "GeneratedCode/tensor.h"
#include "Initializer/Typedefs.h"
#include <Kernels/Kernel.h>
#include <Numerical/BasisFunction.h>
#include <Parallel/Runtime/Stream.h>
#include <cassert>
#include <cstddef>
#include <memory>

namespace seissol::kernels {

template <typename Cfg>
class TimeKernel : public Kernel {
  public:
<<<<<<< HEAD
  using real = Real<Cfg>;

  ~TimeKernel() override = default;

  virtual void evaluate(const real* coeffs,
                        const real* timeDerivatives,
                        real timeEvaluated[tensor::I<Cfg>::size()]) = 0;
=======
  ~TimeKernel() override = default;

  /**
    @brief Evaluates a given space-time representation in time.

    Can be used for both point evaluation, derivative computation, and integration.

    Is best used in conjunction with the results from a TimeBasis class function.

    @param coeffs The time basis coefficients.
    @param timeDerivatives A pointer to the input space-time data.
    @param timeEvaluated A pointer to the returned time-evaluated data.
  */
  virtual void evaluate(const real* coeffs,
                        const real* timeDerivatives,
                        real timeEvaluated[tensor::I::size()]) = 0;

  /**
    @brief Evaluates a given space-time representation in time.

    Cf. the comments to `evaluate`.

    @param coeffs The time basis coefficients.
    @param timeDerivatives A batch pointer to the input space-time data.
    @param timeEvaluated A batch pointer to the returned time-evaluated data.
    @param numElements The number of elements to process (indicates the number of elements in
    timeDerivatives and timeEvaluated)
    @param runtime The stream to place the operations on.
  */
>>>>>>> 4defb1ff
  virtual void evaluateBatched(const real* coeffs,
                               const real** timeDerivatives,
                               real** timeIntegratedDofs,
                               std::size_t numElements,
                               seissol::parallel::runtime::StreamRuntime& runtime) = 0;
  virtual void flopsEvaluate(std::uint64_t& nonZeroFlops, std::uint64_t& hardwareFlops) = 0;
};

} // namespace seissol::kernels

#endif // SEISSOL_SRC_KERNELS_TIME_H_<|MERGE_RESOLUTION|>--- conflicted
+++ resolved
@@ -25,15 +25,8 @@
 template <typename Cfg>
 class TimeKernel : public Kernel {
   public:
-<<<<<<< HEAD
   using real = Real<Cfg>;
 
-  ~TimeKernel() override = default;
-
-  virtual void evaluate(const real* coeffs,
-                        const real* timeDerivatives,
-                        real timeEvaluated[tensor::I<Cfg>::size()]) = 0;
-=======
   ~TimeKernel() override = default;
 
   /**
@@ -49,7 +42,7 @@
   */
   virtual void evaluate(const real* coeffs,
                         const real* timeDerivatives,
-                        real timeEvaluated[tensor::I::size()]) = 0;
+                        real timeEvaluated[tensor::I<Cfg>::size()]) = 0;
 
   /**
     @brief Evaluates a given space-time representation in time.
@@ -63,7 +56,6 @@
     timeDerivatives and timeEvaluated)
     @param runtime The stream to place the operations on.
   */
->>>>>>> 4defb1ff
   virtual void evaluateBatched(const real* coeffs,
                                const real** timeDerivatives,
                                real** timeIntegratedDofs,
