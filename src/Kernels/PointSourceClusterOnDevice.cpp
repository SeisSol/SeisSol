<<<<<<< HEAD
// Copyright (c) 2024 SeisSol Group
=======
// Copyright (c) 2024 Seissol Group
>>>>>>> 474775ef
// Copyright (c) 2023 Intel Corporation
// SPDX-License-Identifier: BSD-3-Clause

#include "PointSourceClusterOnDevice.h"

#include "SourceTerm/PointSource.h"
#include "generated_code/init.h"
#include "generated_code/tensor.h"

// needs to be loaded after Eigen at the moment, due to SYCL
#include "Parallel/AcceleratorDevice.h"

#include <cstdint>
#include <utility>

#include "Numerical_aux/SyclFunctions.h"

namespace seissol::kernels {

PointSourceClusterOnDevice::PointSourceClusterOnDevice(
    std::shared_ptr<sourceterm::ClusterMapping> mapping,
    std::shared_ptr<sourceterm::PointSources> sources)
    : clusterMapping_(mapping), sources_(sources) {}

unsigned PointSourceClusterOnDevice::size() const { return sources_->numberOfSources; }

void PointSourceClusterOnDevice::addTimeIntegratedPointSources(
    double from, double to, seissol::parallel::runtime::StreamRuntime& runtime) {
  auto& queue = seissol::AcceleratorDevice::getInstance().getSyclDefaultQueue();
  auto& mapping = clusterMapping_->cellToSources;
  if (mapping.size() > 0) {
    runtime.syncToSycl(&queue);

    auto* mappingPtr = mapping.data();
    auto* mInvJInvPhisAtSources = sources_->mInvJInvPhisAtSources.data();
    auto* tensor = sources_->tensor.data();
    auto* A = sources_->A.data();
    auto* stiffnessTensor = sources_->stiffnessTensor.data();
    auto* onsetTime = sources_->onsetTime.data();
    auto* samplingInterval = sources_->samplingInterval.data();
    auto sampleOffsets = std::array<std::size_t*, 3u>{sources_->sampleOffsets[0].data(),
                                                      sources_->sampleOffsets[1].data(),
                                                      sources_->sampleOffsets[2].data()};
    auto sample = std::array<real*, 3u>{
        sources_->sample[0].data(), sources_->sample[1].data(), sources_->sample[2].data()};

    sycl::range rng{mapping.size()};
    if (sources_->mode == sourceterm::PointSources::NRF) {
      queue.submit([&](sycl::handler& cgh) {
        cgh.parallel_for(rng, [=](sycl::item<1> id) {
          unsigned startSource = mappingPtr[id[0]].pointSourcesOffset;
          unsigned endSource =
              mappingPtr[id[0]].pointSourcesOffset + mappingPtr[id[0]].numberOfPointSources;
          for (unsigned source = startSource; source < endSource; ++source) {
            std::array<real, 3u> slip;
            for (int i = 0; i < 3; ++i) {
              auto o0 = sampleOffsets[i][source];
              auto o1 = sampleOffsets[i][source + 1];
              slip[i] = computeSampleTimeIntegral<seissol::functions::SyclStdFunctions>(
                  from, to, onsetTime[source], samplingInterval[source], sample[i] + o0, o1 - o0);
            }

            addTimeIntegratedPointSourceNRF(slip,
                                            mInvJInvPhisAtSources[source].data(),
                                            tensor[source].data(),
                                            A[source],
                                            stiffnessTensor[source].data(),
                                            from,
                                            to,
                                            *mappingPtr[id[0]].dofs);
          }
        });
      });
    } else {
      queue.submit([&](sycl::handler& cgh) {
        cgh.parallel_for(rng, [=](sycl::item<1> id) {
          unsigned startSource = mappingPtr[id[0]].pointSourcesOffset;
          unsigned endSource =
              mappingPtr[id[0]].pointSourcesOffset + mappingPtr[id[0]].numberOfPointSources;
          for (unsigned source = startSource; source < endSource; ++source) {
            auto o0 = sampleOffsets[0][source];
            auto o1 = sampleOffsets[0][source + 1];
            real slip = computeSampleTimeIntegral<seissol::functions::SyclStdFunctions>(
                from, to, onsetTime[source], samplingInterval[source], sample[0] + o0, o1 - o0);
            addTimeIntegratedPointSourceFSRM(slip,
                                             mInvJInvPhisAtSources[source].data(),
                                             tensor[source].data(),
                                             from,
                                             to,
                                             *mappingPtr[id[0]].dofs);
          }
        });
      });
    }
    runtime.syncFromSycl(&queue);
  }
}

void PointSourceClusterOnDevice::addTimeIntegratedPointSourceNRF(const std::array<real, 3>& slip,
                                                                 real* mInvJInvPhisAtSources,
                                                                 real* tensor,
                                                                 real A,
                                                                 real* stiffnessTensor,
                                                                 double from,
                                                                 double to,
                                                                 real dofs[tensor::Q::size()]) {
  real rotatedSlip[3] = {real(0.0)};
  for (unsigned i = 0; i < 3; ++i) {
    for (unsigned j = 0; j < 3; ++j) {
      rotatedSlip[j] += tensor[j + i * 3] * slip[i];
    }
  }

  auto mom = [&](unsigned p, unsigned q) {
    real m = 0.0;
    for (unsigned i = 0; i < 3; ++i) {
      for (unsigned j = 0; j < 3; ++j) {
        m += -A * stiffnessTensor[p + 3 * q + 9 * i + 27 * j] * rotatedSlip[i] * tensor[6 + j];
      }
    }
    return m;
  };

  real moment[6] = {mom(0, 0), mom(1, 1), mom(2, 2), mom(0, 1), mom(1, 2), mom(0, 2)};
  for (unsigned t = 0; t < 6; ++t) {
    for (unsigned k = 0; k < tensor::mInvJInvPhisAtSources::Shape[0]; ++k) {
      dofs[k + t * (init::Q::Stop[0] - init::Q::Start[0])] += mInvJInvPhisAtSources[k] * moment[t];
    }
  }
}

void PointSourceClusterOnDevice::addTimeIntegratedPointSourceFSRM(
    real slip, real* mInvJInvPhisAtSources, real* tensor, double from, double to, real* dofs) {
  for (unsigned p = 0; p < tensor::momentFSRM::Shape[0]; ++p) {
    for (unsigned k = 0; k < tensor::mInvJInvPhisAtSources::Shape[0]; ++k) {
      dofs[k + p * (init::Q::Stop[0] - init::Q::Start[0])] +=
          slip * mInvJInvPhisAtSources[k] * tensor[p];
    }
  }
}

} // namespace seissol::kernels<|MERGE_RESOLUTION|>--- conflicted
+++ resolved
@@ -1,8 +1,4 @@
-<<<<<<< HEAD
 // Copyright (c) 2024 SeisSol Group
-=======
-// Copyright (c) 2024 Seissol Group
->>>>>>> 474775ef
 // Copyright (c) 2023 Intel Corporation
 // SPDX-License-Identifier: BSD-3-Clause
 
