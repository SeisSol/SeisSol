// SPDX-FileCopyrightText: 2016 SeisSol Group
//
// SPDX-License-Identifier: BSD-3-Clause
// SPDX-LicenseComments: Full text under /LICENSE and /LICENSES/
//
// SPDX-FileContributor: Author lists in /AUTHORS and /CITATION.cff
// SPDX-FileContributor: Alexander Breuer
// SPDX-FileContributor: Carsten Uphoff

#include "TimeCommon.h"
#include <Common/ConfigHelper.h>
#include <Common/Constants.h>
#include <Config.h>
#include <DataTypes/ConditionalTable.h>
#include <GeneratedCode/init.h>
#include <GeneratedCode/tensor.h>
#include <Initializer/BasicTypedefs.h>
#include <Initializer/CellLocalInformation.h>
#include <Initializer/LtsSetup.h>
#include <Kernels/Precision.h>
#include <Kernels/Solver.h>
#include <Parallel/Runtime/Stream.h>
#include <Solver/MultipleSimulations.h>
#include <array>
#include <cassert>
#include <cstddef>
#include <stdint.h>

#include "utils/logger.h"

#ifdef ACL_DEVICE
#include <DataTypes/ConditionalKey.h>
#include <DataTypes/EncodedConstants.h>
#endif

#ifndef NDEBUG
#include "Alignment.h"
#include <cstdint>
#endif

namespace {
template <typename Cfg, typename CfgNeighbor>
void checkCompatible() {
  if constexpr (!(tensor::I<Cfg>::Shape[multisim::BasisDim<Cfg>] ==
                      tensor::I<CfgNeighbor>::Shape[multisim::BasisDim<CfgNeighbor>] &&
                  tensor::I<Cfg>::Shape[multisim::BasisDim<Cfg> + 1] ==
                      tensor::I<CfgNeighbor>::Shape[multisim::BasisDim<CfgNeighbor> + 1] &&
                  multisim::NumSimulations<Cfg> == multisim::NumSimulations<CfgNeighbor>)) {
    logError() << "Fatal error: wanted to compare differently-sized buffers.";
  }
}

template <typename Cfg, typename CfgNeighbor>
void copyView(Real<Cfg>* ownPtr, Real<CfgNeighbor>* neighborPtr) {
  // convert precision / copy and zero relevant data

  auto ownView = init::I<Cfg>::view::create(ownPtr);
  auto neighborView = init::I<CfgNeighbor>::view::create(neighborPtr);

  using real = Real<Cfg>;

  const auto dataRange = std::min(ownView.shape(multisim::BasisDim<Cfg>),
                                  neighborView.shape(multisim::BasisDim<CfgNeighbor>));

#pragma omp simd collapse(3)
  for (std::size_t j = 0; j < dataRange; ++j) {
    for (std::size_t k = 0; k < ownView.shape(multisim::BasisDim<Cfg> + 1); ++k) {
      for (std::size_t i = 0; i < multisim::NumSimulations<Cfg>; ++i) {
        multisim::multisimWrap<Cfg>(ownView, i, j, k) =
            static_cast<real>(multisim::multisimWrap<CfgNeighbor>(neighborView, i, j, k));
      }
    }
  }
#pragma omp simd collapse(3)
  for (std::size_t j = dataRange; j < ownView.shape(multisim::BasisDim<Cfg>); ++j) {
    for (std::size_t k = 0; k < ownView.shape(multisim::BasisDim<Cfg> + 1); ++k) {

      for (std::size_t i = 0; i < multisim::NumSimulations<Cfg>; ++i) {
        multisim::multisimWrap<Cfg>(ownView, i, j, k) = 0;
      }
    }
  }
}
} // namespace

namespace seissol::kernels {

template <typename Cfg>
void TimeCommon<Cfg>::computeIntegrals(Time<Cfg>& time,
                                       const CellLocalInformation& cellInfo,
                                       const real* timeCoeffs,
                                       const real* subtimeCoeffs,
                                       void* const timeDofs[4],
                                       real integrationBuffer[4][tensor::I<Cfg>::size()],
                                       real* timeIntegrated[4]) {
  // call the more general assembly
  /*
   * assert valid input.
   */

  const auto& faceTypes = cellInfo.faceTypes;
  const auto& ltsSetup = cellInfo.ltsSetup;

#ifndef NDEBUG
  // alignment of the time derivatives/integrated dofs and the buffer
  for (std::size_t dofneighbor = 0; dofneighbor < Cell::NumFaces; dofneighbor++) {
    assert(reinterpret_cast<uintptr_t>(timeDofs[dofneighbor]) % Alignment == 0);
    assert(reinterpret_cast<uintptr_t>(integrationBuffer[dofneighbor]) % Alignment == 0);
  }
#endif

  /*
   * set/compute time integrated DOFs.
   */
  for (std::size_t dofneighbor = 0; dofneighbor < Cell::NumFaces; ++dofneighbor) {
    // collect information only in the case that neighboring element contributions are required
    if (faceTypes[dofneighbor] != FaceType::Outflow &&
        faceTypes[dofneighbor] != FaceType::DynamicRupture) {
      const auto neighborConfig = cellInfo.neighborConfigIds[dofneighbor];

      // check if the time integration is already done (-> copy pointer)
      if (!ltsSetup.neighborHasDerivatives(dofneighbor)) {
        if (ConfigVariant(Cfg()).index() == neighborConfig) {
          timeIntegrated[dofneighbor] = static_cast<real*>(timeDofs[dofneighbor]);
        } else {
          // we might need to convert at least precision-wise
          std::visit(
              [&](auto cfg) {
                using CfgNeighbor = decltype(cfg);

                checkCompatible<Cfg, CfgNeighbor>();

                using RealNeighbor = Real<CfgNeighbor>;
                auto* neighborPtr = static_cast<RealNeighbor*>(timeDofs[dofneighbor]);

                if constexpr (std::is_same_v<real, RealNeighbor> &&
                              Cfg::ConvergenceOrder <= CfgNeighbor::ConvergenceOrder) {
                  // same precision; just assign the pointer (also works for lower orders)
                  timeIntegrated[dofneighbor] = neighborPtr;
                } else {
                  // convert precision / copy and zero relevant data

                  copyView<Cfg, CfgNeighbor>(integrationBuffer[dofneighbor], neighborPtr);
                  timeIntegrated[dofneighbor] = integrationBuffer[dofneighbor];
                }
              },
              ConfigVariantList[neighborConfig]);
        }
      }
      // integrate the DOFs in time via the derivatives and set pointer to local buffer
      else {
        // select the time coefficients next: dependent on if we have GTS as a neighbor, use GTS
        // coefficients (timeCoeffs); otherwise use LTS coefficients (subtimeCoeffs) for a large
        // time cluster neighbor. IMPORTANT: make sure to not land in this code path if the neighbor
        // time cluster is less than the local time cluster. It shouldn't happen with the current
        // setup; but just be aware of it when changing things. In that case, enforce the "GTS
        // relation" instead; then everything will work again.

<<<<<<< HEAD
        const auto* coeffs = ltsSetup.neighborGTS(dofneighbor) ? timeCoeffs : subtimeCoeffs;
=======
        const auto* coeffs = ltsSetup.neighborGTSRelation(dofneighbor) ? timeCoeffs : subtimeCoeffs;
        time.evaluate(coeffs, timeDofs[dofneighbor], integrationBuffer[dofneighbor]);
>>>>>>> adcdcbce

        if (ConfigVariant(Cfg()).index() == neighborConfig) {
          time.evaluate(
              coeffs, static_cast<real*>(timeDofs[dofneighbor]), integrationBuffer[dofneighbor]);

          timeIntegrated[dofneighbor] = integrationBuffer[dofneighbor];
        } else {
          std::visit(
              [&](auto cfg) {
                using CfgNeighbor = decltype(cfg);

                checkCompatible<Cfg, CfgNeighbor>();

                using RealNeighbor = Real<CfgNeighbor>;

                alignas(Alignment) RealNeighbor bufferN[tensor::I<CfgNeighbor>::size()];
                RealNeighbor coeffsN[CfgNeighbor::ConvergenceOrder]{};

                for (std::size_t i = 0;
                     i < std::min(CfgNeighbor::ConvergenceOrder, Cfg::ConvergenceOrder);
                     ++i) {
                  coeffsN[i] = coeffs[i];
                }

                Time<CfgNeighbor> timeNeighbor;

                RealNeighbor* buffer = nullptr;

                if constexpr (std::is_same_v<real, RealNeighbor> &&
                              Cfg::ConvergenceOrder == CfgNeighbor::ConvergenceOrder) {
                  buffer = integrationBuffer[dofneighbor];
                } else {
                  // use temporary buffer
                  buffer = bufferN;
                }

                timeNeighbor.evaluate(
                    coeffsN, static_cast<RealNeighbor*>(timeDofs[dofneighbor]), buffer);

                if constexpr (!(std::is_same_v<real, RealNeighbor> &&
                                Cfg::ConvergenceOrder == CfgNeighbor::ConvergenceOrder)) {
                  copyView<Cfg, CfgNeighbor>(static_cast<real*>(integrationBuffer[dofneighbor]),
                                             buffer);
                }

                timeIntegrated[dofneighbor] = integrationBuffer[dofneighbor];
              },
              ConfigVariantList[neighborConfig]);
        }
      }
    }
  }
}

template <typename Cfg>
void TimeCommon<Cfg>::computeBatchedIntegrals(Time<Cfg>& time,
                                              const real* timeCoeffs,
                                              const real* subtimeCoeffs,
                                              ConditionalPointersToRealsTable& table,
                                              seissol::parallel::runtime::StreamRuntime& runtime) {
#ifdef ACL_DEVICE
  // Compute time integrated dofs using neighbors derivatives using the GTS relation,
  // i.e. the expansion point is around 'timeStepStart'
  ConditionalKey key(*KernelNames::NeighborFlux, *ComputationKind::WithGtsDerivatives);
  if (table.find(key) != table.end()) {
    auto& entry = table[key];
    time.evaluateBatched(
        timeCoeffs,
        const_cast<const real**>((entry.get(inner_keys::Wp::Id::Derivatives))->getDeviceDataPtr()),
        (entry.get(inner_keys::Wp::Id::Idofs))->getDeviceDataPtr(),
        (entry.get(inner_keys::Wp::Id::Idofs))->getSize(),
        runtime);
  }

  // Compute time integrated dofs using neighbors derivatives using the LTS relation,
  // i.e. the expansion point is around '0'
  key = ConditionalKey(*KernelNames::NeighborFlux, *ComputationKind::WithLtsDerivatives);
  if (table.find(key) != table.end()) {
    auto& entry = table[key];
    time.evaluateBatched(
        subtimeCoeffs,
        const_cast<const real**>((entry.get(inner_keys::Wp::Id::Derivatives))->getDeviceDataPtr()),
        (entry.get(inner_keys::Wp::Id::Idofs))->getDeviceDataPtr(),
        (entry.get(inner_keys::Wp::Id::Idofs))->getSize(),
        runtime);
  }
#else
  logError() << "No GPU implementation provided";
#endif
}

#define SEISSOL_CONFIGITER(cfg) template class TimeCommon<cfg>;
#include "ConfigInclude.h"

} // namespace seissol::kernels<|MERGE_RESOLUTION|>--- conflicted
+++ resolved
@@ -156,12 +156,7 @@
         // setup; but just be aware of it when changing things. In that case, enforce the "GTS
         // relation" instead; then everything will work again.
 
-<<<<<<< HEAD
-        const auto* coeffs = ltsSetup.neighborGTS(dofneighbor) ? timeCoeffs : subtimeCoeffs;
-=======
         const auto* coeffs = ltsSetup.neighborGTSRelation(dofneighbor) ? timeCoeffs : subtimeCoeffs;
-        time.evaluate(coeffs, timeDofs[dofneighbor], integrationBuffer[dofneighbor]);
->>>>>>> adcdcbce
 
         if (ConfigVariant(Cfg()).index() == neighborConfig) {
           time.evaluate(
