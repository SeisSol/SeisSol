--- conflicted
+++ resolved
@@ -8,29 +8,19 @@
 // SPDX-FileContributor: Carsten Uphoff
 
 #include "TimeCommon.h"
-<<<<<<< HEAD
 #include <Common/ConfigHelper.h>
-=======
-#include "GeneratedCode/tensor.h"
->>>>>>> af7df1d3
 #include <Common/Constants.h>
 #include <Config.h>
 #include <DataTypes/ConditionalTable.h>
-#include <GeneratedCode/metagen/init.h>
+#include <GeneratedCode/init.h>
 #include <GeneratedCode/tensor.h>
 #include <Initializer/BasicTypedefs.h>
-<<<<<<< HEAD
 #include <Initializer/CellLocalInformation.h>
-=======
->>>>>>> af7df1d3
 #include <Initializer/LtsSetup.h>
 #include <Kernels/Precision.h>
 #include <Kernels/Solver.h>
 #include <Parallel/Runtime/Stream.h>
-<<<<<<< HEAD
 #include <Solver/MultipleSimulations.h>
-=======
->>>>>>> af7df1d3
 #include <array>
 #include <cassert>
 #include <cstddef>
@@ -49,7 +39,6 @@
 #endif
 
 namespace seissol::kernels {
-<<<<<<< HEAD
 
 template <typename Cfg>
 void TimeCommon<Cfg>::computeIntegrals(Time<Cfg>& time,
@@ -59,26 +48,13 @@
                                        void* const timeDofs[4],
                                        real integrationBuffer[4][tensor::I<Cfg>::size()],
                                        real* timeIntegrated[4]) {
-=======
-void TimeCommon::computeIntegrals(Time& time,
-                                  const LtsSetup& ltsSetup,
-                                  const std::array<FaceType, Cell::NumFaces>& faceTypes,
-                                  const real* timeCoeffs,
-                                  const real* subtimeCoeffs,
-                                  real* const timeDofs[4],
-                                  real integrationBuffer[4][tensor::I::size()],
-                                  real* timeIntegrated[4]) {
->>>>>>> af7df1d3
   // call the more general assembly
   /*
    * assert valid input.
    */
-<<<<<<< HEAD
 
   const auto& faceTypes = cellInfo.faceTypes;
   const auto& ltsSetup = cellInfo.ltsSetup;
-=======
->>>>>>> af7df1d3
 
 #ifndef NDEBUG
   // alignment of the time derivatives/integrated dofs and the buffer
@@ -99,7 +75,6 @@
 
       // check if the time integration is already done (-> copy pointer)
       if (!ltsSetup.neighborHasDerivatives(dofneighbor)) {
-<<<<<<< HEAD
         if (ConfigVariant(Cfg()).index() == neighborConfig) {
           timeIntegrated[dofneighbor] = static_cast<real*>(timeDofs[dofneighbor]);
         } else {
@@ -159,9 +134,6 @@
               },
               ConfigVariantList[neighborConfig]);
         }
-=======
-        timeIntegrated[dofneighbor] = timeDofs[dofneighbor];
->>>>>>> af7df1d3
       }
       // integrate the DOFs in time via the derivatives and set pointer to local buffer
       else {
@@ -173,12 +145,8 @@
         // relation" instead; then everything will work again.
 
         const auto* coeffs = ltsSetup.neighborGTS(dofneighbor) ? timeCoeffs : subtimeCoeffs;
-<<<<<<< HEAD
         time.evaluate(
             coeffs, static_cast<real*>(timeDofs[dofneighbor]), integrationBuffer[dofneighbor]);
-=======
-        time.evaluate(coeffs, timeDofs[dofneighbor], integrationBuffer[dofneighbor]);
->>>>>>> af7df1d3
 
         timeIntegrated[dofneighbor] = integrationBuffer[dofneighbor];
       }
