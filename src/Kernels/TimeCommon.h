// SPDX-FileCopyrightText: 2016 SeisSol Group
//
// SPDX-License-Identifier: BSD-3-Clause
// SPDX-LicenseComments: Full text under /LICENSE and /LICENSES/
//
// SPDX-FileContributor: Author lists in /AUTHORS and /CITATION.cff
// SPDX-FileContributor: Alexander Breuer
// SPDX-FileContributor: Carsten Uphoff

#ifndef SEISSOL_SRC_KERNELS_TIMECOMMON_H_
#define SEISSOL_SRC_KERNELS_TIMECOMMON_H_

#include "GeneratedCode/tensor.h"
#include "Initializer/Typedefs.h"
#include "Kernels/Solver.h"
<<<<<<< HEAD
=======
#include "generated_code/tensor.h"
#include <Initializer/LtsSetup.h>
>>>>>>> ce8e48c6

namespace seissol::kernels {
struct TimeCommon {
  /**
   * Either copies pointers to the DOFs in the time buffer or integrates the DOFs via time
   derivatives.
   *   Evaluation depends on bit 0-3  of the LTS setup.
   *   0 -> copy buffer; 1 -> integrate via time derivatives
   *     Example:

   *     [     4 unused     | copy or int bits  ]
   *     [ -    -    -    - |  0    1    1    0 ]
   *     [ 7    6    5    4 |  3    2    1    0 ]
   *
   *   0 - 0: time integrated DOFs of cell 0 are copied from the buffer.
   *   1 - 1: DOFs of cell 1 are integrated in time via time derivatives.
   *   2 - 1: DOFs of cell 2 are integrated in time via time derivaitves.
   *   3 - 0: time itnegrated DOFs of cell 3 are copied from the buffer.
   *
   * @param ltsSetup bitmask for the LTS setup.
   * @param faceTypes face types of the neighboring cells.
<<<<<<< HEAD
=======
   * @param currentTime current time of the cell [0] and it's four neighbors [1], [2], [3] and [4].
   * @param timeStepWidth time step width of the cell.
   * @param timeDofs pointers to time integrated buffers or time derivatives of the four neighboring
   cells.
   * @param integrationBuffer memory where the time integration goes if derived from derivatives.
   Ensure thread safety!
   * @param timeIntegrated pointers to the time integrated DOFs of the four neighboring cells
   (either local integration buffer or integration buffer of input).
   **/
  static void computeIntegrals(Time& time,
                               const LtsSetup& ltsSetup,
                               const std::array<FaceType, Cell::NumFaces>& faceTypes,
                               const double currentTime[5],
                               double timeStepWidth,
                               real* const timeDofs[4],
                               real integrationBuffer[4][tensor::I::size()],
                               real* timeIntegrated[4]);

  /**
   * Special case of the computeIntegrals function, which assumes a common "current time" for all
   *face neighbors which provide derivatives.
   *
   * @param ltsSetup bitmask for the LTS setup.
   * @param faceTypes face types of the neighboring cells.
>>>>>>> ce8e48c6
   * @param timeStepStart start time of the current cell with respect to the common point zero: Time
   *of the larger time step width prediction of the face neighbors.
   * @param timeStepWidth time step width of the cell.
   * @param timeDofs pointers to time integrated buffers or time derivatives of the four neighboring
   *cells.
   * @param integrationBuffer memory where the time integration goes if derived from derivatives.
   *Ensure thread safety!
   * @param timeIntegrated pointers to the time integrated DOFs of the four neighboring cells
   *(either local integration buffer or integration buffer of input).
   **/
  static void computeIntegrals(Time& time,
<<<<<<< HEAD
                               unsigned short ltsSetup,
                               const FaceType faceTypes[4],
                               const real* timeCoeffs,
                               const real* subtimeCoeffs,
=======
                               const LtsSetup& ltsSetup,
                               const std::array<FaceType, Cell::NumFaces>& faceTypes,
                               double timeStepStart,
                               double timeStepWidth,
>>>>>>> ce8e48c6
                               real* const timeDofs[4],
                               real integrationBuffer[4][tensor::I::size()],
                               real* timeIntegrated[4]);

  static void computeBatchedIntegrals(Time& time,
                                      const real* timeCoeffs,
                                      const real* subtimeCoeffs,
                                      ConditionalPointersToRealsTable& table,
                                      seissol::parallel::runtime::StreamRuntime& runtime);

  TimeCommon() = delete;
};
} // namespace seissol::kernels

#endif // SEISSOL_SRC_KERNELS_TIMECOMMON_H_<|MERGE_RESOLUTION|>--- conflicted
+++ resolved
@@ -13,11 +13,7 @@
 #include "GeneratedCode/tensor.h"
 #include "Initializer/Typedefs.h"
 #include "Kernels/Solver.h"
-<<<<<<< HEAD
-=======
-#include "generated_code/tensor.h"
 #include <Initializer/LtsSetup.h>
->>>>>>> ce8e48c6
 
 namespace seissol::kernels {
 struct TimeCommon {
@@ -39,33 +35,6 @@
    *
    * @param ltsSetup bitmask for the LTS setup.
    * @param faceTypes face types of the neighboring cells.
-<<<<<<< HEAD
-=======
-   * @param currentTime current time of the cell [0] and it's four neighbors [1], [2], [3] and [4].
-   * @param timeStepWidth time step width of the cell.
-   * @param timeDofs pointers to time integrated buffers or time derivatives of the four neighboring
-   cells.
-   * @param integrationBuffer memory where the time integration goes if derived from derivatives.
-   Ensure thread safety!
-   * @param timeIntegrated pointers to the time integrated DOFs of the four neighboring cells
-   (either local integration buffer or integration buffer of input).
-   **/
-  static void computeIntegrals(Time& time,
-                               const LtsSetup& ltsSetup,
-                               const std::array<FaceType, Cell::NumFaces>& faceTypes,
-                               const double currentTime[5],
-                               double timeStepWidth,
-                               real* const timeDofs[4],
-                               real integrationBuffer[4][tensor::I::size()],
-                               real* timeIntegrated[4]);
-
-  /**
-   * Special case of the computeIntegrals function, which assumes a common "current time" for all
-   *face neighbors which provide derivatives.
-   *
-   * @param ltsSetup bitmask for the LTS setup.
-   * @param faceTypes face types of the neighboring cells.
->>>>>>> ce8e48c6
    * @param timeStepStart start time of the current cell with respect to the common point zero: Time
    *of the larger time step width prediction of the face neighbors.
    * @param timeStepWidth time step width of the cell.
@@ -77,17 +46,10 @@
    *(either local integration buffer or integration buffer of input).
    **/
   static void computeIntegrals(Time& time,
-<<<<<<< HEAD
-                               unsigned short ltsSetup,
-                               const FaceType faceTypes[4],
+                               const LtsSetup& ltsSetup,
+                               const std::array<FaceType, Cell::NumFaces>& faceTypes,
                                const real* timeCoeffs,
                                const real* subtimeCoeffs,
-=======
-                               const LtsSetup& ltsSetup,
-                               const std::array<FaceType, Cell::NumFaces>& faceTypes,
-                               double timeStepStart,
-                               double timeStepWidth,
->>>>>>> ce8e48c6
                                real* const timeDofs[4],
                                real integrationBuffer[4][tensor::I::size()],
                                real* timeIntegrated[4]);
