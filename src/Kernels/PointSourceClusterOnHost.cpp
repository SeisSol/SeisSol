// SPDX-FileCopyrightText: 2015 SeisSol Group
// SPDX-FileCopyrightText: 2023 Intel Corporation
//
// SPDX-License-Identifier: BSD-3-Clause
// SPDX-LicenseComments: Full text under /LICENSE and /LICENSES/
//
// SPDX-FileContributor: Author lists in /AUTHORS and /CITATION.cff

#include "PointSourceClusterOnHost.h"

#include "generated_code/init.h"
#include "generated_code/kernel.h"

#include <Kernels/PointSourceCluster.h>
#include <Kernels/Precision.h>
#include <Parallel/Runtime/Stream.h>
#include <SourceTerm/Typedefs.h>
#include <memory>
#include <tensor.h>
#include <utility>

#ifdef MULTIPLE_SIMULATIONS
#include <array>
#endif

namespace seissol::kernels {

PointSourceClusterOnHost::PointSourceClusterOnHost(
    std::shared_ptr<sourceterm::ClusterMapping> mapping,
    std::shared_ptr<sourceterm::PointSources> sources)
    : clusterMapping_(std::move(mapping)), sources_(std::move(sources)) {}

void PointSourceClusterOnHost::addTimeIntegratedPointSources(
    double from, double to, seissol::parallel::runtime::StreamRuntime& runtime) {
  auto& mapping = clusterMapping_->cellToSources;
  if (mapping.size() > 0) {
#ifdef _OPENMP
#pragma omp parallel for schedule(static)
#endif
    for (unsigned m = 0; m < mapping.size(); ++m) {
      const unsigned startSource = mapping[m].pointSourcesOffset;
      const unsigned endSource = mapping[m].pointSourcesOffset + mapping[m].numberOfPointSources;
      if (sources_->mode == sourceterm::PointSourceMode::Nrf) {
        for (unsigned source = startSource; source < endSource; ++source) {
          addTimeIntegratedPointSourceNRF(source, from, to, *mapping[m].dofs);
        } 
        }
        else {
        for (unsigned source = startSource; source < endSource; ++source) {

          addTimeIntegratedPointSourceFSRM(source, from, to, *mapping[m].dofs);
        }
      }
    }
  }
}

unsigned PointSourceClusterOnHost::size() const { return sources_->numberOfSources; }

void PointSourceClusterOnHost::addTimeIntegratedPointSourceNRF(unsigned source,
                                                               double from,
                                                               double to,
                                                               real dofs[tensor::Q::size()]) {
  real slip[] = {0.0, 0.0, 0.0};
  for (unsigned i = 0; i < 3; ++i) {
    auto o0 = sources_->sampleOffsets[i][source];
    auto o1 = sources_->sampleOffsets[i][source + 1];
    slip[i] = computeSampleTimeIntegral(from,
                                        to,
                                        sources_->onsetTime[source],
                                        sources_->samplingInterval[source],
                                        sources_->sample[i].data() + o0,
                                        o1 - o0);
  }

  real rotatedSlip[] = {0.0, 0.0, 0.0};
  for (unsigned i = 0; i < 3; ++i) {
    for (unsigned j = 0; j < 3; ++j) {
      rotatedSlip[j] += sources_->tensor[source][j + i * 3] * slip[i];
    }
  }

  kernel::sourceNRF krnl;
  krnl.Q = dofs;
  krnl.mInvJInvPhisAtSources = sources_->mInvJInvPhisAtSources[source].data();
  krnl.stiffnessTensor = sources_->stiffnessTensor[source].data();
  krnl.mSlip = rotatedSlip;
  krnl.mNormal = sources_->tensor[source].data() + 6;
  krnl.mArea = -sources_->A[source];
  krnl.momentToNRF = init::momentToNRF::Values;
#ifdef MULTIPLE_SIMULATIONS
<<<<<<< HEAD
  const auto originalIndex = sources_->originalIndex[source];
  std::array<real, MULTIPLE_SIMULATIONS> sourceToMultSim{};
  sourceToMultSim[originalIndex % MULTIPLE_SIMULATIONS] = 1.0;
=======
  const auto simulationIndex = sources_->simulationIndex[source];
  std::array<real, seissol::multisim::NumSimulations> sourceToMultSim{};
  sourceToMultSim[simulationIndex] = 1.0;
>>>>>>> 6338c012
  krnl.oneSimToMultSim = sourceToMultSim.data();
#endif
  krnl.execute();
}

void PointSourceClusterOnHost::addTimeIntegratedPointSourceFSRM(unsigned source,
                                                                double from,
                                                                double to,
                                                                real dofs[tensor::Q::size()]) {
  auto o0 = sources_->sampleOffsets[0][source];
  auto o1 = sources_->sampleOffsets[0][source + 1];
  auto slip = computeSampleTimeIntegral(from,
                                        to,
                                        sources_->onsetTime[source],
                                        sources_->samplingInterval[source],
                                        sources_->sample[0].data() + o0,
                                        o1 - o0);
  kernel::sourceFSRM krnl;
  krnl.Q = dofs;
  krnl.mInvJInvPhisAtSources = sources_->mInvJInvPhisAtSources[source].data();
  krnl.momentFSRM = sources_->tensor[source].data();
  krnl.stfIntegral = slip;
#ifdef MULTIPLE_SIMULATIONS
<<<<<<< HEAD
  const auto originalIndex = sources_->originalIndex[source];
  std::array<real, MULTIPLE_SIMULATIONS> sourceToMultSim{};
  sourceToMultSim[originalIndex % MULTIPLE_SIMULATIONS] = 1.0;
=======
  const auto simulationIndex = sources_->simulationIndex[source];
  std::array<real, seissol::multisim::NumSimulations> sourceToMultSim{};
  sourceToMultSim[simulationIndex] = 1.0;
>>>>>>> 6338c012
  krnl.oneSimToMultSim = sourceToMultSim.data();
#endif
  krnl.execute();
}

} // namespace seissol::kernels<|MERGE_RESOLUTION|>--- conflicted
+++ resolved
@@ -43,9 +43,8 @@
       if (sources_->mode == sourceterm::PointSourceMode::Nrf) {
         for (unsigned source = startSource; source < endSource; ++source) {
           addTimeIntegratedPointSourceNRF(source, from, to, *mapping[m].dofs);
-        } 
         }
-        else {
+      } else {
         for (unsigned source = startSource; source < endSource; ++source) {
 
           addTimeIntegratedPointSourceFSRM(source, from, to, *mapping[m].dofs);
@@ -89,15 +88,9 @@
   krnl.mArea = -sources_->A[source];
   krnl.momentToNRF = init::momentToNRF::Values;
 #ifdef MULTIPLE_SIMULATIONS
-<<<<<<< HEAD
-  const auto originalIndex = sources_->originalIndex[source];
-  std::array<real, MULTIPLE_SIMULATIONS> sourceToMultSim{};
-  sourceToMultSim[originalIndex % MULTIPLE_SIMULATIONS] = 1.0;
-=======
   const auto simulationIndex = sources_->simulationIndex[source];
   std::array<real, seissol::multisim::NumSimulations> sourceToMultSim{};
   sourceToMultSim[simulationIndex] = 1.0;
->>>>>>> 6338c012
   krnl.oneSimToMultSim = sourceToMultSim.data();
 #endif
   krnl.execute();
@@ -121,15 +114,9 @@
   krnl.momentFSRM = sources_->tensor[source].data();
   krnl.stfIntegral = slip;
 #ifdef MULTIPLE_SIMULATIONS
-<<<<<<< HEAD
-  const auto originalIndex = sources_->originalIndex[source];
-  std::array<real, MULTIPLE_SIMULATIONS> sourceToMultSim{};
-  sourceToMultSim[originalIndex % MULTIPLE_SIMULATIONS] = 1.0;
-=======
   const auto simulationIndex = sources_->simulationIndex[source];
   std::array<real, seissol::multisim::NumSimulations> sourceToMultSim{};
   sourceToMultSim[simulationIndex] = 1.0;
->>>>>>> 6338c012
   krnl.oneSimToMultSim = sourceToMultSim.data();
 #endif
   krnl.execute();
