// Copyright (c) 2015-2024 SeisSol Group
// Copyright (c) 2023 Intel Corporation
// SPDX-License-Identifier: BSD-3-Clause

#include "PointSourceClusterOnHost.h"

#include "generated_code/init.h"
#include "generated_code/kernel.h"
#include "precision.hpp"

#include <Kernels/PointSourceCluster.h>
#include <Kernels/Precision.h>
#include <Parallel/Runtime/Stream.h>
#include <SourceTerm/Typedefs.h>
#include <memory>
#include <tensor.h>

namespace seissol::kernels {

PointSourceClusterOnHost::PointSourceClusterOnHost(
    std::shared_ptr<sourceterm::ClusterMapping> mapping,
    std::shared_ptr<sourceterm::PointSources> sources)
    : clusterMapping_(mapping), sources_(sources) {}

void PointSourceClusterOnHost::addTimeIntegratedPointSources(
    double from, double to, seissol::parallel::runtime::StreamRuntime& runtime) {
  auto& mapping = clusterMapping_->cellToSources;
  if (mapping.size() > 0) {
#ifdef _OPENMP
#pragma omp parallel for schedule(static)
#endif
    for (unsigned m = 0; m < mapping.size(); ++m) {
<<<<<<< HEAD
      unsigned startSource = mapping[m].pointSourcesOffset;
      unsigned endSource = mapping[m].pointSourcesOffset + mapping[m].numberOfPointSources;
      for (unsigned source = startSource; source < endSource; ++source) {
        if (sources_->mode == sourceterm::PointSources::NRF) {
=======
      const unsigned startSource = mapping[m].pointSourcesOffset;
      const unsigned endSource = mapping[m].pointSourcesOffset + mapping[m].numberOfPointSources;
      if (sources_->mode == sourceterm::PointSourceMode::Nrf) {
        for (unsigned source = startSource; source < endSource; ++source) {
>>>>>>> 5e75cf71
          addTimeIntegratedPointSourceNRF(source, from, to, *mapping[m].dofs);
        } else {
          addTimeIntegratedPointSourceFSRM(source, from, to, *mapping[m].dofs);
        }
      }
    }
  }
}

unsigned PointSourceClusterOnHost::size() const { return sources_->numberOfSources; }

void PointSourceClusterOnHost::addTimeIntegratedPointSourceNRF(unsigned source,
                                                               double from,
                                                               double to,
                                                               real dofs[tensor::Q::size()]) {
  real slip[] = {0.0, 0.0, 0.0};
  for (unsigned i = 0; i < 3; ++i) {
    auto o0 = sources_->sampleOffsets[i][source];
    auto o1 = sources_->sampleOffsets[i][source + 1];
    slip[i] = computeSampleTimeIntegral(from,
                                        to,
                                        sources_->onsetTime[source],
                                        sources_->samplingInterval[source],
                                        sources_->sample[i].data() + o0,
                                        o1 - o0);
  }

  real rotatedSlip[] = {0.0, 0.0, 0.0};
  for (unsigned i = 0; i < 3; ++i) {
    for (unsigned j = 0; j < 3; ++j) {
      rotatedSlip[j] += sources_->tensor[source][j + i * 3] * slip[i];
    }
  }

  kernel::sourceNRF krnl;
  krnl.Q = dofs;
  krnl.mInvJInvPhisAtSources = sources_->mInvJInvPhisAtSources[source].data();
  krnl.stiffnessTensor = sources_->stiffnessTensor[source].data();
  krnl.mSlip = rotatedSlip;
  krnl.mNormal = sources_->tensor[source].data() + 6;
  krnl.mArea = -sources_->A[source];
  krnl.momentToNRF = init::momentToNRF::Values;
#ifdef MULTIPLE_SIMULATIONS
  const auto originalIndex = sources_->originalIndex[source];
  std::array<real, MULTIPLE_SIMULATIONS> sourceToMultSim{};
  sourceToMultSim[originalIndex % MULTIPLE_SIMULATIONS] = 1.0;
  krnl.oneSimToMultSim = sourceToMultSim.data();
#endif
  krnl.execute();
}

void PointSourceClusterOnHost::addTimeIntegratedPointSourceFSRM(unsigned source,
                                                                double from,
                                                                double to,
                                                                real dofs[tensor::Q::size()]) {
  auto o0 = sources_->sampleOffsets[0][source];
  auto o1 = sources_->sampleOffsets[0][source + 1];
  auto slip = computeSampleTimeIntegral(from,
                                        to,
                                        sources_->onsetTime[source],
                                        sources_->samplingInterval[source],
                                        sources_->sample[0].data() + o0,
                                        o1 - o0);
  kernel::sourceFSRM krnl;
  krnl.Q = dofs;
  krnl.mInvJInvPhisAtSources = sources_->mInvJInvPhisAtSources[source].data();
  krnl.momentFSRM = sources_->tensor[source].data();
  krnl.stfIntegral = slip;
#ifdef MULTIPLE_SIMULATIONS
  const auto originalIndex = sources_->originalIndex[source];
  std::array<real, MULTIPLE_SIMULATIONS> sourceToMultSim{};
  sourceToMultSim[originalIndex % MULTIPLE_SIMULATIONS] = 1.0;
  krnl.oneSimToMultSim = sourceToMultSim.data();
#endif
  krnl.execute();
}

} // namespace seissol::kernels<|MERGE_RESOLUTION|>--- conflicted
+++ resolved
@@ -6,7 +6,6 @@
 
 #include "generated_code/init.h"
 #include "generated_code/kernel.h"
-#include "precision.hpp"
 
 #include <Kernels/PointSourceCluster.h>
 #include <Kernels/Precision.h>
@@ -30,19 +29,15 @@
 #pragma omp parallel for schedule(static)
 #endif
     for (unsigned m = 0; m < mapping.size(); ++m) {
-<<<<<<< HEAD
-      unsigned startSource = mapping[m].pointSourcesOffset;
-      unsigned endSource = mapping[m].pointSourcesOffset + mapping[m].numberOfPointSources;
-      for (unsigned source = startSource; source < endSource; ++source) {
-        if (sources_->mode == sourceterm::PointSources::NRF) {
-=======
       const unsigned startSource = mapping[m].pointSourcesOffset;
       const unsigned endSource = mapping[m].pointSourcesOffset + mapping[m].numberOfPointSources;
       if (sources_->mode == sourceterm::PointSourceMode::Nrf) {
         for (unsigned source = startSource; source < endSource; ++source) {
->>>>>>> 5e75cf71
           addTimeIntegratedPointSourceNRF(source, from, to, *mapping[m].dofs);
-        } else {
+        } 
+        }
+        else {
+        for (unsigned source = startSource; source < endSource; ++source) {
           addTimeIntegratedPointSourceFSRM(source, from, to, *mapping[m].dofs);
         }
       }
