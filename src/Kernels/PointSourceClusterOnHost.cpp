--- conflicted
+++ resolved
@@ -7,6 +7,7 @@
 #include "SourceTerm/PointSource.h"
 #include "generated_code/init.h"
 #include "generated_code/kernel.h"
+#include "precision.hpp"
 
 #include <utility>
 
@@ -27,13 +28,8 @@
     for (unsigned m = 0; m < mapping.size(); ++m) {
       unsigned startSource = mapping[m].pointSourcesOffset;
       unsigned endSource = mapping[m].pointSourcesOffset + mapping[m].numberOfPointSources;
-<<<<<<< HEAD
       for (unsigned source = startSource; source < endSource; ++source) {
-        if (sources_.mode == sourceterm::PointSources::NRF) {
-=======
-      if (sources_->mode == sourceterm::PointSources::NRF) {
-        for (unsigned source = startSource; source < endSource; ++source) {
->>>>>>> 5849d62e
+        if (sources_->mode == sourceterm::PointSources::NRF) {
           addTimeIntegratedPointSourceNRF(source, from, to, *mapping[m].dofs);
         } else {
           addTimeIntegratedPointSourceFSRM(source, from, to, *mapping[m].dofs);
@@ -77,7 +73,7 @@
   krnl.mArea = -sources_->A[source];
   krnl.momentToNRF = init::momentToNRF::Values;
 #ifdef MULTIPLE_SIMULATIONS
-  const auto originalIndex = sources_.originalIndex[source];
+  const auto originalIndex = sources_->originalIndex[source];
   std::array<real, MULTIPLE_SIMULATIONS> sourceToMultSim{};
   sourceToMultSim[originalIndex % MULTIPLE_SIMULATIONS] = 1.0;
   krnl.oneSimToMultSim = sourceToMultSim.data();
@@ -103,7 +99,7 @@
   krnl.momentFSRM = sources_->tensor[source].data();
   krnl.stfIntegral = slip;
 #ifdef MULTIPLE_SIMULATIONS
-  const auto originalIndex = sources_.originalIndex[source];
+  const auto originalIndex = sources_->originalIndex[source];
   std::array<real, MULTIPLE_SIMULATIONS> sourceToMultSim{};
   sourceToMultSim[originalIndex % MULTIPLE_SIMULATIONS] = 1.0;
   krnl.oneSimToMultSim = sourceToMultSim.data();
