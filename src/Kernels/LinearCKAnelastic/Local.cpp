--- conflicted
+++ resolved
@@ -10,10 +10,10 @@
 #include "Local.h"
 
 #include "Common/Marker.h"
+#include "Memory/GlobalData.h"
 
 #include <Alignment.h>
 #include <Common/Constants.h>
-#include <DataTypes/ConditionalTable.h>
 #include <GeneratedCode/metagen/init.h>
 #include <GeneratedCode/metagen/tensor.h>
 #include <Initializer/BasicTypedefs.h>
@@ -26,23 +26,13 @@
 #include <cstdint>
 #include <cstring>
 #include <stdint.h>
-<<<<<<< HEAD
 #include <utils/logger.h>
-=======
 #include <yateto.h>
->>>>>>> 0c079542
 
 #ifdef ACL_DEVICE
 #include "Common/Offset.h"
 #endif
 
-<<<<<<< HEAD
-#include <yateto.h>
-
-#include "Memory/GlobalData.h"
-
-=======
->>>>>>> 0c079542
 namespace seissol::kernels::solver::linearckanelastic {
 
 template <typename Cfg>
@@ -173,21 +163,13 @@
   return reals * sizeof(real);
 }
 
-<<<<<<< HEAD
-template <typename Cfg>
-void Local<Cfg>::computeBatchedIntegral(ConditionalPointersToRealsTable& dataTable,
-                                        ConditionalMaterialTable& materialTable,
-                                        ConditionalIndicesTable& indicesTable,
-                                        double timeStepWidth,
-                                        seissol::parallel::runtime::StreamRuntime& runtime) {
-=======
-void Local::computeBatchedIntegral(
+template <typename Cfg>
+void Local<Cfg>::computeBatchedIntegral(
     SEISSOL_GPU_PARAM recording::ConditionalPointersToRealsTable& dataTable,
     SEISSOL_GPU_PARAM recording::ConditionalMaterialTable& materialTable,
     SEISSOL_GPU_PARAM recording::ConditionalIndicesTable& indicesTable,
     SEISSOL_GPU_PARAM double timeStepWidth,
     SEISSOL_GPU_PARAM seissol::parallel::runtime::StreamRuntime& runtime) {
->>>>>>> 0c079542
 #ifdef ACL_DEVICE
 
   using namespace seissol::recording;
@@ -261,11 +243,10 @@
 #endif
 }
 
-<<<<<<< HEAD
 template <typename Cfg>
 void Local<Cfg>::evaluateBatchedTimeDependentBc(
-    ConditionalPointersToRealsTable& dataTable,
-    ConditionalIndicesTable& indicesTable,
+    recording::ConditionalPointersToRealsTable& dataTable,
+    recording::ConditionalIndicesTable& indicesTable,
     LTS::Layer& layer,
     double time,
     double timeStepWidth,
@@ -273,13 +254,5 @@
 
 #define SEISSOL_CONFIGITER(cfg) template class Local<cfg>;
 #include "ConfigIncludeLinearCKAne.h"
-=======
-void Local::evaluateBatchedTimeDependentBc(recording::ConditionalPointersToRealsTable& dataTable,
-                                           recording::ConditionalIndicesTable& indicesTable,
-                                           LTS::Layer& layer,
-                                           double time,
-                                           double timeStepWidth,
-                                           seissol::parallel::runtime::StreamRuntime& runtime) {}
->>>>>>> 0c079542
 
 } // namespace seissol::kernels::solver::linearckanelastic