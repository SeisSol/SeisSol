/**
 * @file
 * This file is part of SeisSol.
 *
 * @author Carsten Uphoff (c.uphoff AT tum.de, http://www5.in.tum.de/wiki/index.php/Carsten_Uphoff,_M.Sc.)
 * @author Stephanie Wollherr (wollherr AT geophysik.uni-muenchen.de, https://www.geophysik.uni-muenchen.de/Members/wollherr)
 *
 * @section LICENSE
 * Copyright (c) 2017, SeisSol Group
 * All rights reserved.
 *
 * Redistribution and use in source and binary forms, with or without
 * modification, are permitted provided that the following conditions are met:
 *
 * 1. Redistributions of source code must retain the above copyright notice,
 *    this list of conditions and the following disclaimer.
 *
 * 2. Redistributions in binary form must reproduce the above copyright notice,
 *    this list of conditions and the following disclaimer in the documentation
 *    and/or other materials provided with the distribution.
 *
 * 3. Neither the name of the copyright holder nor the names of its
 *    contributors may be used to endorse or promote products derived from this
 *    software without specific prior written permission.
 *
 * THIS SOFTWARE IS PROVIDED BY THE COPYRIGHT HOLDERS AND CONTRIBUTORS "AS IS"
 * AND ANY EXPRESS OR IMPLIED WARRANTIES, INCLUDING, BUT NOT LIMITED TO, THE
 * IMPLIED WARRANTIES OF  MERCHANTABILITY AND FITNESS FOR A PARTICULAR PURPOSE
 * ARE DISCLAIMED. IN NO EVENT SHALL THE COPYRIGHT HOLDER OR CONTRIBUTORS BE
 * LIABLE FOR ANY DIRECT, INDIRECT, INCIDENTAL, SPECIAL, EXEMPLARY, OR
 * CONSEQUENTIAL DAMAGES (INCLUDING, BUT NOT LIMITED TO, PROCUREMENT OF
 * SUBSTITUTE GOODS OR SERVICES; LOSS OF USE, DATA, OR PROFITS; OR BUSINESS
 * INTERRUPTION) HOWEVER CAUSED AND ON ANY THEORY OF LIABILITY, WHETHER IN
 * CONTRACT, STRICT LIABILITY, OR TORT (INCLUDING NEGLIGENCE OR OTHERWISE)
 * ARISING IN ANY WAY OUT OF THE  USE OF THIS SOFTWARE, EVEN IF ADVISED OF THE
 * POSSIBILITY OF SUCH DAMAGE.
 *
 * @section DESCRIPTION
 * Plasticity kernel of SeisSol.
 **/

#ifndef KERNELS_PLASTICITY_H_
#define KERNELS_PLASTICITY_H_

#include "Model/plasticity.hpp"
#include "Initializer/typedefs.hpp"
#include "generated_code/tensor.h"
#include "Parallel/Runtime/Stream.hpp"
#include "Initializer/BatchRecorders/DataTypes/ConditionalTable.hpp"
#include <limits>

namespace seissol::kernels {

class Plasticity {
public:
  /** Returns 1 if there was plastic yielding otherwise 0.
   */
  static unsigned computePlasticity( double                      oneMinusIntegratingFactor,
                                     double                      timeStepWidth,
                                     double                      T_v,
                                     GlobalData const*           global,
                                     seissol::model::PlasticityData const*       plasticityData,
                                     real                        degreesOfFreedom[tensor::Q::size()],
                                     real*                       pstrain);

  static unsigned computePlasticityBatched(double relaxTime,
                                           double timeStepWidth,
                                           double T_v,
                                           GlobalData const *global,
                                           initializer::recording::ConditionalPointersToRealsTable &table,
<<<<<<< HEAD
                                           seissol::model::PlasticityData *plasticity);
=======
                                           PlasticityData *plasticity,
                                           seissol::parallel::runtime::StreamRuntime& runtime);
>>>>>>> 00dd2c72

  static void flopsPlasticity(  long long&  o_nonZeroFlopsCheck,
                                long long&  o_hardwareFlopsCheck,
                                long long&  o_nonZeroFlopsYield,
                                long long&  o_hardwareFlopsYield );
};

}

#endif
<|MERGE_RESOLUTION|>--- conflicted
+++ resolved
@@ -68,12 +68,8 @@
                                            double T_v,
                                            GlobalData const *global,
                                            initializer::recording::ConditionalPointersToRealsTable &table,
-<<<<<<< HEAD
-                                           seissol::model::PlasticityData *plasticity);
-=======
-                                           PlasticityData *plasticity,
+                                           seissol::model::PlasticityData *plasticity,
                                            seissol::parallel::runtime::StreamRuntime& runtime);
->>>>>>> 00dd2c72
 
   static void flopsPlasticity(  long long&  o_nonZeroFlopsCheck,
                                 long long&  o_hardwareFlopsCheck,
