// SPDX-FileCopyrightText: 2017 SeisSol Group
//
// SPDX-License-Identifier: BSD-3-Clause
// SPDX-LicenseComments: Full text under /LICENSE and /LICENSES/
//
// SPDX-FileContributor: Author lists in /AUTHORS and /CITATION.cff
// SPDX-FileContributor: Carsten Uphoff
// SPDX-FileContributor: Stephanie Wollherr

#include "Plasticity.h"

#include "GeneratedCode/init.h"
#include "GeneratedCode/kernel.h"
<<<<<<< HEAD
=======
#include "GeneratedCode/tensor.h"
>>>>>>> af7df1d3
#include <Alignment.h>
#include <DataTypes/ConditionalTable.h>
#include <GeneratedCode/tensor.h>
#include <Kernels/Precision.h>
#include <Memory/GlobalData.h>
#include <Model/Plasticity.h>
#include <Parallel/Runtime/Stream.h>
#include <algorithm>
#include <cassert>
#include <cmath>
#include <cstddef>

#include "utils/logger.h"

#ifdef ACL_DEVICE
#include "DeviceAux/PlasticityAux.h"
#include "device.h"
#include <DataTypes/ConditionalKey.h>
#include <DataTypes/EncodedConstants.h>
#include <Solver/MultipleSimulations.h>
using namespace device;
#endif

#ifndef NDEBUG
#include <cstdint>
#endif

namespace seissol::kernels {
template <typename Cfg>
std::size_t Plasticity<Cfg>::computePlasticity(
    double oneMinusIntegratingFactor,
    double timeStepWidth,
    double tV,
    const GlobalData& global,
    const seissol::model::PlasticityData<Real<Cfg>>* plasticityData,
    real degreesOfFreedom[tensor::Q<Cfg>::size()],
    real* pstrain) {

  assert(reinterpret_cast<uintptr_t>(degreesOfFreedom) % Alignment == 0);
  assert(reinterpret_cast<uintptr_t>(global.get<Cfg>().vandermondeMatrix) % Alignment == 0);
  assert(reinterpret_cast<uintptr_t>(global.get<Cfg>().vandermondeMatrixInverse) % Alignment == 0);

  alignas(Alignment) real qStressNodal[tensor::QStressNodal<Cfg>::size()]{};
  alignas(Alignment) real qEtaNodal[tensor::QEtaNodal<Cfg>::size()]{};
  alignas(Alignment) real qEtaModal[tensor::QEtaModal<Cfg>::size()]{};
  alignas(Alignment) real meanStress[tensor::meanStress<Cfg>::size()]{};
  alignas(Alignment) real secondInvariant[tensor::secondInvariant<Cfg>::size()]{};
  alignas(Alignment) real tau[tensor::secondInvariant<Cfg>::size()]{};
  alignas(Alignment) real taulim[tensor::meanStress<Cfg>::size()]{};
  alignas(Alignment) real yieldFactor[tensor::yieldFactor<Cfg>::size()]{};
  alignas(Alignment) real dudtPstrain[tensor::QStress<Cfg>::size()]{};

  static_assert(tensor::secondInvariant<Cfg>::size() == tensor::meanStress<Cfg>::size(),
                "Second invariant tensor and mean stress tensor must be of the same size().");
  static_assert(tensor::yieldFactor<Cfg>::size() <= tensor::meanStress<Cfg>::size(),
                "Yield factor tensor must be smaller than mean stress tensor.");

  // copy dofs for later comparison, only first dof of stresses required

  real prevDegreesOfFreedom[tensor::QStress<Cfg>::size()];
  for (std::size_t q = 0; q < tensor::QStress<Cfg>::size(); ++q) {
    prevDegreesOfFreedom[q] = degreesOfFreedom[q];
  }

  /* Convert modal to nodal and add sigma0.
   * Stores s_{ij} := sigma_{ij} + sigma0_{ij} for every node.
   * sigma0 is constant */
<<<<<<< HEAD
  kernel::plConvertToNodal<Cfg> m2nKrnl;
  m2nKrnl.v = global.get<Cfg>().vandermondeMatrix;
=======

  kernel::plConvertToNodal m2nKrnl;
  m2nKrnl.v = global->vandermondeMatrix;
>>>>>>> af7df1d3
  m2nKrnl.QStress = degreesOfFreedom;
  m2nKrnl.QStressNodal = qStressNodal;
  m2nKrnl.replicateInitialLoading = init::replicateInitialLoading<Cfg>::Values;
  m2nKrnl.initialLoading = plasticityData->initialLoading;
  m2nKrnl.execute();

  // Computes m = s_{ii} / 3.0 for every node
  kernel::plComputeMean<Cfg> cmKrnl;
  cmKrnl.meanStress = meanStress;
  cmKrnl.QStressNodal = qStressNodal;
  cmKrnl.selectBulkAverage = init::selectBulkAverage<Cfg>::Values;
  cmKrnl.execute();

  /* Compute s_{ij} := s_{ij} - m delta_{ij},
   * where delta_{ij} = 1 if i == j else 0.
   * Thus, s_{ij} contains the deviatoric stresses. */
  kernel::plSubtractMean<Cfg> smKrnl;
  smKrnl.meanStress = meanStress;
  smKrnl.QStressNodal = qStressNodal;
  smKrnl.selectBulkNegative = init::selectBulkNegative<Cfg>::Values;
  smKrnl.execute();

  // Compute I_2 = 0.5 s_{ij} s_ji for every node
  kernel::plComputeSecondInvariant<Cfg> siKrnl;
  siKrnl.secondInvariant = secondInvariant;
  siKrnl.QStressNodal = qStressNodal;
  siKrnl.weightSecondInvariant = init::weightSecondInvariant<Cfg>::Values;
  siKrnl.execute();

  // tau := sqrt(I_2) for every node
  for (std::size_t ip = 0; ip < tensor::secondInvariant<Cfg>::size(); ++ip) {
    tau[ip] = sqrt(secondInvariant[ip]);
  }

  // Compute tau_c for every node
<<<<<<< HEAD
  for (std::size_t ip = 0; ip < tensor::meanStress<Cfg>::size(); ++ip) {
    taulim[ip] = std::max(static_cast<real>(0.0),
                          plasticityData->cohesionTimesCosAngularFriction -
                              meanStress[ip] * plasticityData->sinAngularFriction);
=======
  for (std::size_t ip = 0; ip < tensor::meanStress::size(); ++ip) {
    taulim[ip] = std::max(
        static_cast<real>(0.0),
        plasticityData->cohesionTimesCosAngularFriction[ip % seissol::multisim::NumSimulations] -
            meanStress[ip] *
                plasticityData->sinAngularFriction[ip % seissol::multisim::NumSimulations]);
>>>>>>> af7df1d3
  }

  bool adjust = false;
  for (std::size_t ip = 0; ip < tensor::yieldFactor<Cfg>::size(); ++ip) {
    // Compute yield := (t_c / tau - 1) r for every node,
    // where r = 1 - exp(-timeStepWidth / tV)
    if (tau[ip] > taulim[ip]) {
      adjust = true;
      yieldFactor[ip] = (taulim[ip] / tau[ip] - 1.0) * oneMinusIntegratingFactor;
    } else {
      yieldFactor[ip] = 0.0;
    }
  }

  if (adjust) {
    /**
     * Compute sigma_{ij} := sigma_{ij} + yield s_{ij} for every node
     * and store as modal basis.
     *
     * Remark: According to Wollherr et al., the update formula (13) should be
     *
     * sigmaNew_{ij} := f^* s_{ij} + m delta_{ij} - sigma0_{ij}
     *
     * where f^* = r tau_c / tau + (1 - r) = 1 + yield. Adding 0 to (13) gives
     *
     * sigmaNew_{ij} := f^* s_{ij} + m delta_{ij} - sigma0_{ij}
     *                  + sigma_{ij} + sigma0_{ij} - sigma_{ij} - sigma0_{ij}
     *                = f^* s_{ij} + sigma_{ij} - s_{ij}
     *                = sigma_{ij} + (f^* - 1) s_{ij}
     *                = sigma_{ij} + yield s_{ij}
     */
    kernel::plAdjustStresses<Cfg> adjKrnl;
    adjKrnl.QStress = degreesOfFreedom;
    adjKrnl.vInv = global.get<Cfg>().vandermondeMatrixInverse;
    adjKrnl.QStressNodal = qStressNodal;
    adjKrnl.yieldFactor = yieldFactor;
    adjKrnl.execute();

    // calculate plastic strain
    for (unsigned q = 0; q < tensor::QStress<Cfg>::size(); ++q) {
      /**
       * Equation (10) from Wollherr et al.:
       *
       * d/dt strain_{ij} = (sigma_{ij} + sigma0_{ij} - P_{ij}(sigma)) / (2mu tV)
       *
       * where (11)
       *
       * P_{ij}(sigma) = { tau_c/tau s_{ij} + m delta_{ij}         if     tau >= taulim
       *                 { sigma_{ij} + sigma0_{ij}                else
       *
       * Thus,
       *
       * d/dt strain_{ij} = { (1 - tau_c/tau) / (2mu tV) s_{ij}   if     tau >= taulim
       *                    { 0                                    else
       *
       * Consider tau >= taulim first. We have (1 - tau_c/tau) = -yield / r. Therefore,
       *
       * d/dt strain_{ij} = -1 / (2mu tV r) yield s_{ij}
       *                  = -1 / (2mu tV r) (sigmaNew_{ij} - sigma_{ij})
       *                  = (sigma_{ij} - sigmaNew_{ij}) / (2mu tV r)
       *
       * If tau < taulim, then sigma_{ij} - sigmaNew_{ij} = 0.
       */
      const real factor = plasticityData->mufactor / (tV * oneMinusIntegratingFactor);
      dudtPstrain[q] = factor * (prevDegreesOfFreedom[q] - degreesOfFreedom[q]);
      // Integrate with explicit Euler
      pstrain[q] += timeStepWidth * dudtPstrain[q];
    }
    /* Convert modal to nodal */
    kernel::plConvertToNodalNoLoading<Cfg> m2nKrnlDudtPstrain;
    m2nKrnlDudtPstrain.v = global.get<Cfg>().vandermondeMatrix;
    m2nKrnlDudtPstrain.QStress = dudtPstrain;
    m2nKrnlDudtPstrain.QStressNodal = qStressNodal;
    m2nKrnlDudtPstrain.execute();

    // Sizes:
    for (unsigned q = 0; q < tensor::QEtaModal<Cfg>::size(); ++q) {
      qEtaModal[q] = pstrain[tensor::QStress<Cfg>::size() + q];
    }

    /* Convert modal to nodal */
    kernel::plConvertEtaModal2Nodal<Cfg> m2nEtaKrnl;
    m2nEtaKrnl.v = global.get<Cfg>().vandermondeMatrix;
    m2nEtaKrnl.QEtaModal = qEtaModal;
    m2nEtaKrnl.QEtaNodal = qEtaNodal;
    m2nEtaKrnl.execute();

    // qStressNodal here contains dudtPstrain, and not stresses
    auto qStressNodalView = init::QStressNodal<Cfg>::view::create(qStressNodal);
    const auto numNodes = qStressNodalView.shape(multisim::BasisDim<Cfg>);
    for (std::size_t s = 0; s < multisim::NumSimulations<Cfg>; ++s) {
      for (std::size_t i = 0; i < numNodes; ++i) {
        // eta := int_0^t sqrt(0.5 dstrain_{ij}/dt dstrain_{ij}/dt) dt
        // Approximate with eta += timeStepWidth * sqrt(0.5 dstrain_{ij}/dt dstrain_{ij}/dt)
        qEtaNodal[i * multisim::NumSimulations<Cfg> + s] =
            std::max(static_cast<real>(0.0), qEtaNodal[i * multisim::NumSimulations<Cfg> + s]) +
            timeStepWidth *
                sqrt(0.5 * (multisim::multisimWrap<Cfg>(qStressNodalView, s, i, 0) *
                                multisim::multisimWrap<Cfg>(qStressNodalView, s, i, 0) +
                            multisim::multisimWrap<Cfg>(qStressNodalView, s, i, 1) *
                                multisim::multisimWrap<Cfg>(qStressNodalView, s, i, 1) +
                            multisim::multisimWrap<Cfg>(qStressNodalView, s, i, 2) *
                                multisim::multisimWrap<Cfg>(qStressNodalView, s, i, 2) +
                            multisim::multisimWrap<Cfg>(qStressNodalView, s, i, 3) *
                                multisim::multisimWrap<Cfg>(qStressNodalView, s, i, 3) +
                            multisim::multisimWrap<Cfg>(qStressNodalView, s, i, 4) *
                                multisim::multisimWrap<Cfg>(qStressNodalView, s, i, 4) +
                            multisim::multisimWrap<Cfg>(qStressNodalView, s, i, 5) *
                                multisim::multisimWrap<Cfg>(qStressNodalView, s, i, 5)));
      }
    }

    /* Convert nodal to modal */
    kernel::plConvertEtaNodal2Modal<Cfg> n2mEtaKrnl;
    n2mEtaKrnl.vInv = global.get<Cfg>().vandermondeMatrixInverse;
    n2mEtaKrnl.QEtaNodal = qEtaNodal;
    n2mEtaKrnl.QEtaModal = qEtaModal;
    n2mEtaKrnl.execute();
    for (std::size_t q = 0; q < tensor::QEtaModal<Cfg>::size(); ++q) {
      pstrain[tensor::QStress<Cfg>::size() + q] = qEtaModal[q];
    }
    return 1;
  }
  return 0;
}

template <typename Cfg>
void Plasticity<Cfg>::computePlasticityBatched(
    double timeStepWidth,
    double tV,
    const GlobalData& global,
    initializer::recording::ConditionalPointersToRealsTable& table,
    seissol::model::PlasticityData<Real<Cfg>>* plasticityData,
    std::size_t* yieldCounter,
    unsigned* isAdjustableVector,
    seissol::parallel::runtime::StreamRuntime& runtime) {
#ifdef ACL_DEVICE
  static_assert(tensor::Q<Cfg>::Shape[0] == tensor::QStressNodal<Cfg>::Shape[0],
                "modal and nodal dofs must have the same leading dimensions");
<<<<<<< HEAD
  static_assert(tensor::Q<Cfg>::Shape[multisim::BasisDim<Cfg>] == tensor::v<Cfg>::Shape[0],
                "modal dofs and vandermonde matrix must hage the same leading dimensions");
=======
  static_assert(tensor::Q::Shape[multisim::BasisFunctionDimension] == tensor::v::Shape[0],
                "modal dofs and vandermonde matrix must have the same leading dimensions");
>>>>>>> af7df1d3

  DeviceInstance& device = DeviceInstance::getInstance();
  ConditionalKey key(*KernelNames::Plasticity);
  auto defaultStream = runtime.stream();

  if (table.find(key) != table.end()) {
    const auto oneMinusIntegratingFactor = computeRelaxTime(tV, timeStepWidth);

    auto& entry = table[key];
    const size_t numElements = (entry.get(inner_keys::Wp::Id::Dofs))->getSize();

    // copy dofs for later comparison, only first dof of stresses required
    constexpr auto DofsSize = tensor::Q<Cfg>::Size;

    real** prevDofs = (entry.get(inner_keys::Wp::Id::PrevDofs))->getDeviceDataPtr();
    real** dofsPtrs = (entry.get(inner_keys::Wp::Id::Dofs))->getDeviceDataPtr();
    device.algorithms.streamBatchedData(
        const_cast<const real**>(dofsPtrs), prevDofs, DofsSize, numElements, defaultStream);

    // Convert modal to nodal
    real** modalStressTensors = (entry.get(inner_keys::Wp::Id::Dofs))->getDeviceDataPtr();
    real** nodalStressTensors =
        (entry.get(inner_keys::Wp::Id::NodalStressTensor))->getDeviceDataPtr();

    assert(global.get<Cfg, Executor::Device>().replicateStresses != nullptr &&
           "replicateStresses has not been initialized");
    static_assert(kernel::gpu_plConvertToNodal<Cfg>::TmpMaxMemRequiredInBytes == 0);
    real** initLoad = (entry.get(inner_keys::Wp::Id::InitialLoad))->getDeviceDataPtr();
    kernel::gpu_plConvertToNodal<Cfg> m2nKrnl;
    m2nKrnl.v = global.get<Cfg, Executor::Device>().vandermondeMatrix;
    m2nKrnl.QStress = const_cast<const real**>(modalStressTensors);
    m2nKrnl.QStressNodal = nodalStressTensors;
    m2nKrnl.replicateInitialLoadingM = global.get<Cfg, Executor::Device>().replicateStresses;
    m2nKrnl.initialLoadingM = const_cast<const real**>(initLoad);
    m2nKrnl.streamPtr = defaultStream;
    m2nKrnl.numElements = numElements;
    m2nKrnl.execute();

    device::aux::plasticity::adjustDeviatoricTensors(nodalStressTensors,
                                                     isAdjustableVector,
                                                     plasticityData,
                                                     oneMinusIntegratingFactor,
                                                     numElements,
                                                     defaultStream);

    // count how many elements needs to be adjusted
    device.algorithms.reduceVector(yieldCounter,
                                   isAdjustableVector,
                                   true,
                                   numElements,
                                   ::device::ReductionType::Add,
                                   defaultStream);

    // convert back to modal (taking into account the adjustment)
    static_assert(kernel::gpu_plConvertToModal<Cfg>::TmpMaxMemRequiredInBytes == 0);
    kernel::gpu_plConvertToModal<Cfg> n2mKrnl;
    n2mKrnl.vInv = global.get<Cfg, Executor::Device>().vandermondeMatrixInverse;
    n2mKrnl.QStressNodal = const_cast<const real**>(nodalStressTensors);
    n2mKrnl.QStress = modalStressTensors;
    n2mKrnl.streamPtr = defaultStream;
    n2mKrnl.flags = isAdjustableVector;
    n2mKrnl.numElements = numElements;
    n2mKrnl.execute();

    // prepare memory
    real** qEtaNodalPtrs = (entry.get(inner_keys::Wp::Id::QEtaNodal))->getDeviceDataPtr();
    real** dUdTpstrainPtrs = (entry.get(inner_keys::Wp::Id::DuDtStrain))->getDeviceDataPtr();

    static_assert(tensor::QStress<Cfg>::Size == tensor::QStressNodal<Cfg>::Size);

    // ------------------------------------------------------------------------------
    real** pstrains = entry.get(inner_keys::Wp::Id::Pstrains)->getDeviceDataPtr();
    real** dofs = modalStressTensors;
    device::aux::plasticity::computePstrains(pstrains,
                                             plasticityData,
                                             dofs,
                                             prevDofs,
                                             dUdTpstrainPtrs,
                                             tV,
                                             oneMinusIntegratingFactor,
                                             timeStepWidth,
                                             isAdjustableVector,
                                             numElements,
                                             defaultStream);

    // Convert modal to nodal
    static_assert(kernel::gpu_plConvertToNodalNoLoading<Cfg>::TmpMaxMemRequiredInBytes == 0);
    kernel::gpu_plConvertToNodalNoLoading<Cfg> m2nKrnlDudtPstrain;
    m2nKrnlDudtPstrain.v = global.get<Cfg, Executor::Device>().vandermondeMatrix;
    m2nKrnlDudtPstrain.QStress = const_cast<const real**>(dUdTpstrainPtrs);
    m2nKrnlDudtPstrain.QStressNodal = nodalStressTensors;
    m2nKrnlDudtPstrain.streamPtr = defaultStream;
    m2nKrnlDudtPstrain.flags = isAdjustableVector;
    m2nKrnlDudtPstrain.numElements = numElements;
    m2nKrnlDudtPstrain.execute();

    // Convert modal to nodal
    static_assert(kernel::gpu_plConvertEtaModal2Nodal<Cfg>::TmpMaxMemRequiredInBytes == 0);
    kernel::gpu_plConvertEtaModal2Nodal<Cfg> m2nEtaKrnl;
    m2nEtaKrnl.v = global.get<Cfg, Executor::Device>().vandermondeMatrix;
    m2nEtaKrnl.QEtaModal = const_cast<const real**>(pstrains);
    m2nEtaKrnl.extraOffset_QEtaModal = tensor::QStress<Cfg>::size();
    m2nEtaKrnl.QEtaNodal = qEtaNodalPtrs;
    m2nEtaKrnl.streamPtr = defaultStream;
    m2nEtaKrnl.flags = isAdjustableVector;
    m2nEtaKrnl.numElements = numElements;
    m2nEtaKrnl.execute();

    // adjust: QEtaNodal
    device::aux::plasticity::updateQEtaNodal(qEtaNodalPtrs,
                                             nodalStressTensors,
                                             timeStepWidth,
                                             isAdjustableVector,
                                             numElements,
                                             defaultStream);

    // Convert nodal to modal
    static_assert(kernel::gpu_plConvertEtaNodal2Modal<Cfg>::TmpMaxMemRequiredInBytes == 0);
    kernel::gpu_plConvertEtaNodal2Modal<Cfg> n2mEtaKrnl;
    n2mEtaKrnl.vInv = global.get<Cfg, Executor::Device>().vandermondeMatrixInverse;
    n2mEtaKrnl.QEtaNodal = const_cast<const real**>(qEtaNodalPtrs);
    n2mEtaKrnl.QEtaModal = pstrains;
    n2mEtaKrnl.extraOffset_QEtaModal = tensor::QStress<Cfg>::size();
    n2mEtaKrnl.streamPtr = defaultStream;
    n2mEtaKrnl.flags = isAdjustableVector;
    n2mEtaKrnl.numElements = numElements;
    n2mEtaKrnl.execute();
  }
#else
  logError() << "No GPU implementation provided";
#endif // ACL_DEVICE
}

template <typename Cfg>
void Plasticity<Cfg>::flopsPlasticity(std::uint64_t& nonZeroFlopsCheck,
                                      std::uint64_t& hardwareFlopsCheck,
                                      std::uint64_t& nonZeroFlopsYield,
                                      std::uint64_t& hardwareFlopsYield) {
  // reset flops
  nonZeroFlopsCheck = 0;
  hardwareFlopsCheck = 0;
  nonZeroFlopsYield = 0;
  hardwareFlopsYield = 0;

  // flops from checking, i.e. outside if (adjust) {}
  nonZeroFlopsCheck += kernel::plConvertToNodal<Cfg>::NonZeroFlops;
  hardwareFlopsCheck += kernel::plConvertToNodal<Cfg>::HardwareFlops;

  // compute mean stress
  nonZeroFlopsCheck += kernel::plComputeMean<Cfg>::NonZeroFlops;
  hardwareFlopsCheck += kernel::plComputeMean<Cfg>::HardwareFlops;

  // subtract mean stress
  nonZeroFlopsCheck += kernel::plSubtractMean<Cfg>::NonZeroFlops;
  hardwareFlopsCheck += kernel::plSubtractMean<Cfg>::HardwareFlops;

  // compute second invariant
  nonZeroFlopsCheck += kernel::plComputeSecondInvariant<Cfg>::NonZeroFlops;
  hardwareFlopsCheck += kernel::plComputeSecondInvariant<Cfg>::HardwareFlops;

  // compute taulim (1 add, 1 mul, max NOT counted)
  nonZeroFlopsCheck += static_cast<std::uint64_t>(2 * tensor::meanStress<Cfg>::size());
  hardwareFlopsCheck += static_cast<std::uint64_t>(2 * tensor::meanStress<Cfg>::size());

  // check for yield (NOT counted, as it would require counting the number of yielding points)

  // flops from plastic yielding, i.e. inside if (adjust) {}
  nonZeroFlopsYield += kernel::plAdjustStresses<Cfg>::NonZeroFlops;
  hardwareFlopsYield += kernel::plAdjustStresses<Cfg>::HardwareFlops;
}

#define SEISSOL_CONFIGITER(cfg) template class Plasticity<cfg>;
#include "ConfigInclude.h"

} // namespace seissol::kernels<|MERGE_RESOLUTION|>--- conflicted
+++ resolved
@@ -11,13 +11,10 @@
 
 #include "GeneratedCode/init.h"
 #include "GeneratedCode/kernel.h"
-<<<<<<< HEAD
-=======
 #include "GeneratedCode/tensor.h"
->>>>>>> af7df1d3
 #include <Alignment.h>
 #include <DataTypes/ConditionalTable.h>
-#include <GeneratedCode/tensor.h>
+#include <Initializer/Typedefs.h>
 #include <Kernels/Precision.h>
 #include <Memory/GlobalData.h>
 #include <Model/Plasticity.h>
@@ -82,14 +79,8 @@
   /* Convert modal to nodal and add sigma0.
    * Stores s_{ij} := sigma_{ij} + sigma0_{ij} for every node.
    * sigma0 is constant */
-<<<<<<< HEAD
   kernel::plConvertToNodal<Cfg> m2nKrnl;
   m2nKrnl.v = global.get<Cfg>().vandermondeMatrix;
-=======
-
-  kernel::plConvertToNodal m2nKrnl;
-  m2nKrnl.v = global->vandermondeMatrix;
->>>>>>> af7df1d3
   m2nKrnl.QStress = degreesOfFreedom;
   m2nKrnl.QStressNodal = qStressNodal;
   m2nKrnl.replicateInitialLoading = init::replicateInitialLoading<Cfg>::Values;
@@ -125,19 +116,13 @@
   }
 
   // Compute tau_c for every node
-<<<<<<< HEAD
   for (std::size_t ip = 0; ip < tensor::meanStress<Cfg>::size(); ++ip) {
-    taulim[ip] = std::max(static_cast<real>(0.0),
-                          plasticityData->cohesionTimesCosAngularFriction -
-                              meanStress[ip] * plasticityData->sinAngularFriction);
-=======
-  for (std::size_t ip = 0; ip < tensor::meanStress::size(); ++ip) {
     taulim[ip] = std::max(
         static_cast<real>(0.0),
-        plasticityData->cohesionTimesCosAngularFriction[ip % seissol::multisim::NumSimulations] -
+        plasticityData
+                ->cohesionTimesCosAngularFriction[ip % seissol::multisim::NumSimulations<Cfg>] -
             meanStress[ip] *
-                plasticityData->sinAngularFriction[ip % seissol::multisim::NumSimulations]);
->>>>>>> af7df1d3
+                plasticityData->sinAngularFriction[ip % seissol::multisim::NumSimulations<Cfg>]);
   }
 
   bool adjust = false;
@@ -277,13 +262,8 @@
 #ifdef ACL_DEVICE
   static_assert(tensor::Q<Cfg>::Shape[0] == tensor::QStressNodal<Cfg>::Shape[0],
                 "modal and nodal dofs must have the same leading dimensions");
-<<<<<<< HEAD
   static_assert(tensor::Q<Cfg>::Shape[multisim::BasisDim<Cfg>] == tensor::v<Cfg>::Shape[0],
                 "modal dofs and vandermonde matrix must hage the same leading dimensions");
-=======
-  static_assert(tensor::Q::Shape[multisim::BasisFunctionDimension] == tensor::v::Shape[0],
-                "modal dofs and vandermonde matrix must have the same leading dimensions");
->>>>>>> af7df1d3
 
   DeviceInstance& device = DeviceInstance::getInstance();
   ConditionalKey key(*KernelNames::Plasticity);
