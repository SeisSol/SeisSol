--- conflicted
+++ resolved
@@ -115,17 +115,9 @@
 
   // Compute tau_c for every node
   for (std::size_t ip = 0; ip < tensor::meanStress::size(); ++ip) {
-<<<<<<< HEAD
     taulim[ip] = std::max(static_cast<real>(0.0),
                           plasticityData->cohesionTimesCosAngularFriction[ip] -
                               meanStress[ip] * plasticityData->sinAngularFriction[ip]);
-=======
-    taulim[ip] = std::max(
-        static_cast<real>(0.0),
-        plasticityData->cohesionTimesCosAngularFriction[ip % seissol::multisim::NumSimulations] -
-            meanStress[ip] *
-                plasticityData->sinAngularFriction[ip % seissol::multisim::NumSimulations]);
->>>>>>> 4f2134b9
   }
 
   bool adjust = false;
