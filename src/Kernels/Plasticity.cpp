--- conflicted
+++ resolved
@@ -250,12 +250,8 @@
                                                 double T_v,
                                                 GlobalData const *global,
                                                 initializer::recording::ConditionalPointersToRealsTable &table,
-<<<<<<< HEAD
-                                                seissol::model::PlasticityData *plasticityData) {
-=======
-                                                PlasticityData *plasticityData,
+                                                seissol::model::PlasticityData *plasticityData,
                                                 seissol::parallel::runtime::StreamRuntime& runtime) {
->>>>>>> 00dd2c72
 #ifdef ACL_DEVICE
     static_assert(tensor::Q::Shape[0] == tensor::QStressNodal::Shape[0],
                   "modal and nodal dofs must have the same leading dimensions");
