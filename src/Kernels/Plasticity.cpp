--- conflicted
+++ resolved
@@ -63,7 +63,6 @@
                                          seissol::model::PlasticityData const *plasticityData,
                                          real degreesOfFreedom[tensor::Q::size()],
                                          real *pstrain) {
-<<<<<<< HEAD
 #ifdef MULTIPLE_SIMULATIONS
     // Todo(VK) find a better solution here.
     logError() << "Plasticity does not work with multiple simulations";
@@ -72,20 +71,6 @@
     assert(reinterpret_cast<uintptr_t>(degreesOfFreedom) % ALIGNMENT == 0);
     assert(reinterpret_cast<uintptr_t>(global->vandermondeMatrix) % ALIGNMENT == 0);
     assert(reinterpret_cast<uintptr_t>(global->vandermondeMatrixInverse) % ALIGNMENT == 0);
-
-    real QStressNodal[tensor::QStressNodal::size()] __attribute__((aligned(ALIGNMENT)));
-    real QEtaNodal[tensor::QEtaNodal::size()] __attribute__((aligned(ALIGNMENT)));
-    real QEtaModal[tensor::QEtaModal::size()] __attribute__((aligned(ALIGNMENT)));
-    real meanStress[tensor::meanStress::size()] __attribute__((aligned(ALIGNMENT)));
-    real secondInvariant[tensor::secondInvariant::size()] __attribute__((aligned(ALIGNMENT)));
-    real tau[tensor::secondInvariant::size()] __attribute__((aligned(ALIGNMENT)));
-    real taulim[tensor::meanStress::size()] __attribute__((aligned(ALIGNMENT)));
-    real yieldFactor[tensor::yieldFactor::size()] __attribute__((aligned(ALIGNMENT)));
-    real dudt_pstrain[tensor::QStress::size()] __attribute__((aligned(ALIGNMENT)));
-=======
-    assert(reinterpret_cast<uintptr_t>(degreesOfFreedom) % Alignment == 0);
-    assert(reinterpret_cast<uintptr_t>(global->vandermondeMatrix) % Alignment == 0);
-    assert(reinterpret_cast<uintptr_t>(global->vandermondeMatrixInverse) % Alignment == 0);
 
     alignas(Alignment) real QStressNodal[tensor::QStressNodal::size()];
     alignas(Alignment) real QEtaNodal[tensor::QEtaNodal::size()];
@@ -96,7 +81,6 @@
     alignas(Alignment) real taulim[tensor::meanStress::size()];
     alignas(Alignment) real yieldFactor[tensor::yieldFactor::size()];
     alignas(Alignment) real dudt_pstrain[tensor::QStress::size()];
->>>>>>> 5849d62e
 
     static_assert(tensor::secondInvariant::size() == tensor::meanStress::size(),
                   "Second invariant tensor and mean stress tensor must be of the same size().");
