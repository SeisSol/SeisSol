// SPDX-FileCopyrightText: 2017 SeisSol Group
//
// SPDX-License-Identifier: BSD-3-Clause
// SPDX-LicenseComments: Full text under /LICENSE and /LICENSES/
//
// SPDX-FileContributor: Author lists in /AUTHORS and /CITATION.cff
// SPDX-FileContributor: Carsten Uphoff
// SPDX-FileContributor: Stephanie Wollherr

#include "Plasticity.h"

#include "GeneratedCode/init.h"
#include "GeneratedCode/kernel.h"
#include <Alignment.h>
#include <DataTypes/ConditionalTable.h>
#include <GeneratedCode/tensor.h>
#include <Kernels/Precision.h>
#include <Memory/GlobalData.h>
#include <Model/Plasticity.h>
#include <Parallel/Runtime/Stream.h>
#include <algorithm>
#include <cassert>
#include <cmath>
#include <cstddef>

#include "utils/logger.h"

#ifdef ACL_DEVICE
#include "DeviceAux/PlasticityAux.h"
#include "device.h"
#include <DataTypes/ConditionalKey.h>
#include <DataTypes/EncodedConstants.h>
#include <Solver/MultipleSimulations.h>
using namespace device;
#endif

#ifndef NDEBUG
#include <cstdint>
#endif

namespace seissol::kernels {
<<<<<<< HEAD
template <typename Cfg>
std::size_t Plasticity<Cfg>::computePlasticity(
    double oneMinusIntegratingFactor,
    double timeStepWidth,
    double tV,
    const GlobalData& global,
    const seissol::model::PlasticityData<Real<Cfg>>* plasticityData,
    real degreesOfFreedom[tensor::Q<Cfg>::size()],
    real* pstrain) {
  if constexpr (multisim::MultisimEnabled<Cfg>) {
    // TODO: really still the case?
    logError() << "Plasticity does not work with multiple simulations";
  }
  assert(reinterpret_cast<uintptr_t>(degreesOfFreedom) % Alignment == 0);
  assert(reinterpret_cast<uintptr_t>(global.get<Cfg>().vandermondeMatrix) % Alignment == 0);
  assert(reinterpret_cast<uintptr_t>(global.get<Cfg>().vandermondeMatrixInverse) % Alignment == 0);

  alignas(Alignment) real qStressNodal[tensor::QStressNodal<Cfg>::size()];
  alignas(Alignment) real qEtaNodal[tensor::QEtaNodal<Cfg>::size()];
  alignas(Alignment) real qEtaModal[tensor::QEtaModal<Cfg>::size()];
  alignas(Alignment) real meanStress[tensor::meanStress<Cfg>::size()];
  alignas(Alignment) real secondInvariant[tensor::secondInvariant<Cfg>::size()];
  alignas(Alignment) real tau[tensor::secondInvariant<Cfg>::size()];
  alignas(Alignment) real taulim[tensor::meanStress<Cfg>::size()];
  alignas(Alignment) real yieldFactor[tensor::yieldFactor<Cfg>::size()];
  alignas(Alignment) real dudtPstrain[tensor::QStress<Cfg>::size()];

  static_assert(tensor::secondInvariant<Cfg>::size() == tensor::meanStress<Cfg>::size(),
=======
std::size_t Plasticity::computePlasticity(double oneMinusIntegratingFactor,
                                          double timeStepWidth,
                                          double tV,
                                          const GlobalData* global,
                                          const seissol::model::PlasticityData* plasticityData,
                                          real degreesOfFreedom[tensor::Q::size()],
                                          real* pstrain) {

  assert(reinterpret_cast<uintptr_t>(degreesOfFreedom) % Alignment == 0);
  assert(reinterpret_cast<uintptr_t>(global->vandermondeMatrix) % Alignment == 0);
  assert(reinterpret_cast<uintptr_t>(global->vandermondeMatrixInverse) % Alignment == 0);

  alignas(Alignment) real qStressNodal[tensor::QStressNodal::size()]{};
  alignas(Alignment) real qEtaNodal[tensor::QEtaNodal::size()]{};
  alignas(Alignment) real qEtaModal[tensor::QEtaModal::size()]{};
  alignas(Alignment) real meanStress[tensor::meanStress::size()]{};
  alignas(Alignment) real secondInvariant[tensor::secondInvariant::size()]{};
  alignas(Alignment) real tau[tensor::secondInvariant::size()]{};
  alignas(Alignment) real taulim[tensor::meanStress::size()]{};
  alignas(Alignment) real yieldFactor[tensor::yieldFactor::size()]{};
  alignas(Alignment) real dudtPstrain[tensor::QStress::size()]{};

  static_assert(tensor::secondInvariant::size() == tensor::meanStress::size(),
>>>>>>> a42fd205
                "Second invariant tensor and mean stress tensor must be of the same size().");
  static_assert(tensor::yieldFactor<Cfg>::size() <= tensor::meanStress<Cfg>::size(),
                "Yield factor tensor must be smaller than mean stress tensor.");

  // copy dofs for later comparison, only first dof of stresses required

  real prevDegreesOfFreedom[tensor::QStress<Cfg>::size()];
  for (std::size_t q = 0; q < tensor::QStress<Cfg>::size(); ++q) {
    prevDegreesOfFreedom[q] = degreesOfFreedom[q];
  }

  /* Convert modal to nodal and add sigma0.
   * Stores s_{ij} := sigma_{ij} + sigma0_{ij} for every node.
   * sigma0 is constant */
  kernel::plConvertToNodal<Cfg> m2nKrnl;
  m2nKrnl.v = global.get<Cfg>().vandermondeMatrix;
  m2nKrnl.QStress = degreesOfFreedom;
  m2nKrnl.QStressNodal = qStressNodal;
  m2nKrnl.replicateInitialLoading = init::replicateInitialLoading<Cfg>::Values;
  m2nKrnl.initialLoading = plasticityData->initialLoading;
  m2nKrnl.execute();

  // Computes m = s_{ii} / 3.0 for every node
  kernel::plComputeMean<Cfg> cmKrnl;
  cmKrnl.meanStress = meanStress;
  cmKrnl.QStressNodal = qStressNodal;
  cmKrnl.selectBulkAverage = init::selectBulkAverage<Cfg>::Values;
  cmKrnl.execute();

  /* Compute s_{ij} := s_{ij} - m delta_{ij},
   * where delta_{ij} = 1 if i == j else 0.
   * Thus, s_{ij} contains the deviatoric stresses. */
  kernel::plSubtractMean<Cfg> smKrnl;
  smKrnl.meanStress = meanStress;
  smKrnl.QStressNodal = qStressNodal;
  smKrnl.selectBulkNegative = init::selectBulkNegative<Cfg>::Values;
  smKrnl.execute();

  // Compute I_2 = 0.5 s_{ij} s_ji for every node
  kernel::plComputeSecondInvariant<Cfg> siKrnl;
  siKrnl.secondInvariant = secondInvariant;
  siKrnl.QStressNodal = qStressNodal;
  siKrnl.weightSecondInvariant = init::weightSecondInvariant<Cfg>::Values;
  siKrnl.execute();

  // tau := sqrt(I_2) for every node
  for (std::size_t ip = 0; ip < tensor::secondInvariant<Cfg>::size(); ++ip) {
    tau[ip] = sqrt(secondInvariant[ip]);
  }

  // Compute tau_c for every node
  for (std::size_t ip = 0; ip < tensor::meanStress<Cfg>::size(); ++ip) {
    taulim[ip] = std::max(static_cast<real>(0.0),
                          plasticityData->cohesionTimesCosAngularFriction -
                              meanStress[ip] * plasticityData->sinAngularFriction);
  }

  bool adjust = false;
  for (std::size_t ip = 0; ip < tensor::yieldFactor<Cfg>::size(); ++ip) {
    // Compute yield := (t_c / tau - 1) r for every node,
    // where r = 1 - exp(-timeStepWidth / tV)
    if (tau[ip] > taulim[ip]) {
      adjust = true;
      yieldFactor[ip] = (taulim[ip] / tau[ip] - 1.0) * oneMinusIntegratingFactor;
    } else {
      yieldFactor[ip] = 0.0;
    }
  }

  if (adjust) {
    /**
     * Compute sigma_{ij} := sigma_{ij} + yield s_{ij} for every node
     * and store as modal basis.
     *
     * Remark: According to Wollherr et al., the update formula (13) should be
     *
     * sigmaNew_{ij} := f^* s_{ij} + m delta_{ij} - sigma0_{ij}
     *
     * where f^* = r tau_c / tau + (1 - r) = 1 + yield. Adding 0 to (13) gives
     *
     * sigmaNew_{ij} := f^* s_{ij} + m delta_{ij} - sigma0_{ij}
     *                  + sigma_{ij} + sigma0_{ij} - sigma_{ij} - sigma0_{ij}
     *                = f^* s_{ij} + sigma_{ij} - s_{ij}
     *                = sigma_{ij} + (f^* - 1) s_{ij}
     *                = sigma_{ij} + yield s_{ij}
     */
    kernel::plAdjustStresses<Cfg> adjKrnl;
    adjKrnl.QStress = degreesOfFreedom;
    adjKrnl.vInv = global.get<Cfg>().vandermondeMatrixInverse;
    adjKrnl.QStressNodal = qStressNodal;
    adjKrnl.yieldFactor = yieldFactor;
    adjKrnl.execute();

    // calculate plastic strain
    for (unsigned q = 0; q < tensor::QStress<Cfg>::size(); ++q) {
      /**
       * Equation (10) from Wollherr et al.:
       *
       * d/dt strain_{ij} = (sigma_{ij} + sigma0_{ij} - P_{ij}(sigma)) / (2mu tV)
       *
       * where (11)
       *
       * P_{ij}(sigma) = { tau_c/tau s_{ij} + m delta_{ij}         if     tau >= taulim
       *                 { sigma_{ij} + sigma0_{ij}                else
       *
       * Thus,
       *
       * d/dt strain_{ij} = { (1 - tau_c/tau) / (2mu tV) s_{ij}   if     tau >= taulim
       *                    { 0                                    else
       *
       * Consider tau >= taulim first. We have (1 - tau_c/tau) = -yield / r. Therefore,
       *
       * d/dt strain_{ij} = -1 / (2mu tV r) yield s_{ij}
       *                  = -1 / (2mu tV r) (sigmaNew_{ij} - sigma_{ij})
       *                  = (sigma_{ij} - sigmaNew_{ij}) / (2mu tV r)
       *
       * If tau < taulim, then sigma_{ij} - sigmaNew_{ij} = 0.
       */
      const real factor = plasticityData->mufactor / (tV * oneMinusIntegratingFactor);
      dudtPstrain[q] = factor * (prevDegreesOfFreedom[q] - degreesOfFreedom[q]);
      // Integrate with explicit Euler
      pstrain[q] += timeStepWidth * dudtPstrain[q];
    }
    /* Convert modal to nodal */
    kernel::plConvertToNodalNoLoading<Cfg> m2nKrnlDudtPstrain;
    m2nKrnlDudtPstrain.v = global.get<Cfg>().vandermondeMatrix;
    m2nKrnlDudtPstrain.QStress = dudtPstrain;
    m2nKrnlDudtPstrain.QStressNodal = qStressNodal;
    m2nKrnlDudtPstrain.execute();

    // Sizes:
    for (unsigned q = 0; q < tensor::QEtaModal<Cfg>::size(); ++q) {
      qEtaModal[q] = pstrain[tensor::QStress<Cfg>::size() + q];
    }

    /* Convert modal to nodal */
    kernel::plConvertEtaModal2Nodal<Cfg> m2nEtaKrnl;
    m2nEtaKrnl.v = global.get<Cfg>().vandermondeMatrix;
    m2nEtaKrnl.QEtaModal = qEtaModal;
    m2nEtaKrnl.QEtaNodal = qEtaNodal;
    m2nEtaKrnl.execute();

<<<<<<< HEAD
    auto qStressNodalView = init::QStressNodal<Cfg>::view::create(qStressNodal);
    const auto numNodes = qStressNodalView.shape(multisim::BasisDim<Cfg>);
    for (std::size_t s = 0; s < multisim::NumSimulations<Cfg>; ++s) {
=======
    // qStressNodal here contains dudtPstrain, and not stresses
    auto qStressNodalView = init::QStressNodal::view::create(qStressNodal);
    const auto numNodes = qStressNodalView.shape(multisim::BasisFunctionDimension);
    for (std::size_t s = 0; s < multisim::NumSimulations; ++s) {
>>>>>>> a42fd205
      for (std::size_t i = 0; i < numNodes; ++i) {
        // eta := int_0^t sqrt(0.5 dstrain_{ij}/dt dstrain_{ij}/dt) dt
        // Approximate with eta += timeStepWidth * sqrt(0.5 dstrain_{ij}/dt dstrain_{ij}/dt)
        qEtaNodal[i * multisim::NumSimulations<Cfg> + s] =
            std::max(static_cast<real>(0.0), qEtaNodal[i * multisim::NumSimulations<Cfg> + s]) +
            timeStepWidth *
                sqrt(0.5 * (multisim::multisimWrap<Cfg>(qStressNodalView, s, i, 0) *
                                multisim::multisimWrap<Cfg>(qStressNodalView, s, i, 0) +
                            multisim::multisimWrap<Cfg>(qStressNodalView, s, i, 1) *
                                multisim::multisimWrap<Cfg>(qStressNodalView, s, i, 1) +
                            multisim::multisimWrap<Cfg>(qStressNodalView, s, i, 2) *
                                multisim::multisimWrap<Cfg>(qStressNodalView, s, i, 2) +
                            multisim::multisimWrap<Cfg>(qStressNodalView, s, i, 3) *
                                multisim::multisimWrap<Cfg>(qStressNodalView, s, i, 3) +
                            multisim::multisimWrap<Cfg>(qStressNodalView, s, i, 4) *
                                multisim::multisimWrap<Cfg>(qStressNodalView, s, i, 4) +
                            multisim::multisimWrap<Cfg>(qStressNodalView, s, i, 5) *
                                multisim::multisimWrap<Cfg>(qStressNodalView, s, i, 5)));
      }
    }

    /* Convert nodal to modal */
    kernel::plConvertEtaNodal2Modal<Cfg> n2mEtaKrnl;
    n2mEtaKrnl.vInv = global.get<Cfg>().vandermondeMatrixInverse;
    n2mEtaKrnl.QEtaNodal = qEtaNodal;
    n2mEtaKrnl.QEtaModal = qEtaModal;
    n2mEtaKrnl.execute();
    for (std::size_t q = 0; q < tensor::QEtaModal<Cfg>::size(); ++q) {
      pstrain[tensor::QStress<Cfg>::size() + q] = qEtaModal[q];
    }
    return 1;
  }
  return 0;
}

template <typename Cfg>
void Plasticity<Cfg>::computePlasticityBatched(
    double timeStepWidth,
    double tV,
    const GlobalData& global,
    initializer::recording::ConditionalPointersToRealsTable& table,
    seissol::model::PlasticityData<Real<Cfg>>* plasticityData,
    std::size_t* yieldCounter,
    unsigned* isAdjustableVector,
    seissol::parallel::runtime::StreamRuntime& runtime) {
#ifdef ACL_DEVICE
  static_assert(tensor::Q<Cfg>::Shape[0] == tensor::QStressNodal<Cfg>::Shape[0],
                "modal and nodal dofs must have the same leading dimensions");
  static_assert(tensor::Q<Cfg>::Shape[multisim::BasisDim<Cfg>] == tensor::v<Cfg>::Shape[0],
                "modal dofs and vandermonde matrix must hage the same leading dimensions");

  DeviceInstance& device = DeviceInstance::getInstance();
  ConditionalKey key(*KernelNames::Plasticity);
  auto defaultStream = runtime.stream();

  if (table.find(key) != table.end()) {
    const auto oneMinusIntegratingFactor = computeRelaxTime(tV, timeStepWidth);

    auto& entry = table[key];
    const size_t numElements = (entry.get(inner_keys::Wp::Id::Dofs))->getSize();

    // copy dofs for later comparison, only first dof of stresses required
    constexpr auto DofsSize = tensor::Q<Cfg>::Size;

    real** prevDofs = (entry.get(inner_keys::Wp::Id::PrevDofs))->getDeviceDataPtr();
    real** dofsPtrs = (entry.get(inner_keys::Wp::Id::Dofs))->getDeviceDataPtr();
    device.algorithms.streamBatchedData(
        const_cast<const real**>(dofsPtrs), prevDofs, DofsSize, numElements, defaultStream);

    // Convert modal to nodal
    real** modalStressTensors = (entry.get(inner_keys::Wp::Id::Dofs))->getDeviceDataPtr();
    real** nodalStressTensors =
        (entry.get(inner_keys::Wp::Id::NodalStressTensor))->getDeviceDataPtr();

    assert(global.get<Cfg, Executor::Device>().replicateStresses != nullptr &&
           "replicateStresses has not been initialized");
    static_assert(kernel::gpu_plConvertToNodal<Cfg>::TmpMaxMemRequiredInBytes == 0);
    real** initLoad = (entry.get(inner_keys::Wp::Id::InitialLoad))->getDeviceDataPtr();
    kernel::gpu_plConvertToNodal<Cfg> m2nKrnl;
    m2nKrnl.v = global.get<Cfg, Executor::Device>().vandermondeMatrix;
    m2nKrnl.QStress = const_cast<const real**>(modalStressTensors);
    m2nKrnl.QStressNodal = nodalStressTensors;
    m2nKrnl.replicateInitialLoadingM = global.get<Cfg, Executor::Device>().replicateStresses;
    m2nKrnl.initialLoadingM = const_cast<const real**>(initLoad);
    m2nKrnl.streamPtr = defaultStream;
    m2nKrnl.numElements = numElements;
    m2nKrnl.execute();

    device::aux::plasticity::adjustDeviatoricTensors(nodalStressTensors,
                                                     isAdjustableVector,
                                                     plasticityData,
                                                     oneMinusIntegratingFactor,
                                                     numElements,
                                                     defaultStream);

    // count how many elements needs to be adjusted
    device.algorithms.reduceVector(yieldCounter,
                                   isAdjustableVector,
                                   true,
                                   numElements,
                                   ::device::ReductionType::Add,
                                   defaultStream);

    // convert back to modal (taking into account the adjustment)
    static_assert(kernel::gpu_plConvertToModal<Cfg>::TmpMaxMemRequiredInBytes == 0);
    kernel::gpu_plConvertToModal<Cfg> n2mKrnl;
    n2mKrnl.vInv = global.get<Cfg, Executor::Device>().vandermondeMatrixInverse;
    n2mKrnl.QStressNodal = const_cast<const real**>(nodalStressTensors);
    n2mKrnl.QStress = modalStressTensors;
    n2mKrnl.streamPtr = defaultStream;
    n2mKrnl.flags = isAdjustableVector;
    n2mKrnl.numElements = numElements;
    n2mKrnl.execute();

    // prepare memory
    real** qEtaNodalPtrs = (entry.get(inner_keys::Wp::Id::QEtaNodal))->getDeviceDataPtr();
    real** dUdTpstrainPtrs = (entry.get(inner_keys::Wp::Id::DuDtStrain))->getDeviceDataPtr();

    static_assert(tensor::QStress<Cfg>::Size == tensor::QStressNodal<Cfg>::Size);

    // ------------------------------------------------------------------------------
    real** pstrains = entry.get(inner_keys::Wp::Id::Pstrains)->getDeviceDataPtr();
    real** dofs = modalStressTensors;
    device::aux::plasticity::computePstrains(pstrains,
                                             plasticityData,
                                             dofs,
                                             prevDofs,
                                             dUdTpstrainPtrs,
                                             tV,
                                             oneMinusIntegratingFactor,
                                             timeStepWidth,
                                             isAdjustableVector,
                                             numElements,
                                             defaultStream);

    // Convert modal to nodal
    static_assert(kernel::gpu_plConvertToNodalNoLoading<Cfg>::TmpMaxMemRequiredInBytes == 0);
    kernel::gpu_plConvertToNodalNoLoading<Cfg> m2nKrnlDudtPstrain;
    m2nKrnlDudtPstrain.v = global.get<Cfg, Executor::Device>().vandermondeMatrix;
    m2nKrnlDudtPstrain.QStress = const_cast<const real**>(dUdTpstrainPtrs);
    m2nKrnlDudtPstrain.QStressNodal = nodalStressTensors;
    m2nKrnlDudtPstrain.streamPtr = defaultStream;
    m2nKrnlDudtPstrain.flags = isAdjustableVector;
    m2nKrnlDudtPstrain.numElements = numElements;
    m2nKrnlDudtPstrain.execute();

    // Convert modal to nodal
    static_assert(kernel::gpu_plConvertEtaModal2Nodal<Cfg>::TmpMaxMemRequiredInBytes == 0);
    kernel::gpu_plConvertEtaModal2Nodal<Cfg> m2nEtaKrnl;
    m2nEtaKrnl.v = global.get<Cfg, Executor::Device>().vandermondeMatrix;
    m2nEtaKrnl.QEtaModal = const_cast<const real**>(pstrains);
    m2nEtaKrnl.extraOffset_QEtaModal = tensor::QStress<Cfg>::size();
    m2nEtaKrnl.QEtaNodal = qEtaNodalPtrs;
    m2nEtaKrnl.streamPtr = defaultStream;
    m2nEtaKrnl.flags = isAdjustableVector;
    m2nEtaKrnl.numElements = numElements;
    m2nEtaKrnl.execute();

    // adjust: QEtaNodal
    device::aux::plasticity::updateQEtaNodal(qEtaNodalPtrs,
                                             nodalStressTensors,
                                             timeStepWidth,
                                             isAdjustableVector,
                                             numElements,
                                             defaultStream);

    // Convert nodal to modal
    static_assert(kernel::gpu_plConvertEtaNodal2Modal<Cfg>::TmpMaxMemRequiredInBytes == 0);
    kernel::gpu_plConvertEtaNodal2Modal<Cfg> n2mEtaKrnl;
    n2mEtaKrnl.vInv = global.get<Cfg, Executor::Device>().vandermondeMatrixInverse;
    n2mEtaKrnl.QEtaNodal = const_cast<const real**>(qEtaNodalPtrs);
    n2mEtaKrnl.QEtaModal = pstrains;
    n2mEtaKrnl.extraOffset_QEtaModal = tensor::QStress<Cfg>::size();
    n2mEtaKrnl.streamPtr = defaultStream;
    n2mEtaKrnl.flags = isAdjustableVector;
    n2mEtaKrnl.numElements = numElements;
    n2mEtaKrnl.execute();
  }
#else
  logError() << "No GPU implementation provided";
#endif // ACL_DEVICE
}

template <typename Cfg>
void Plasticity<Cfg>::flopsPlasticity(std::uint64_t& nonZeroFlopsCheck,
                                      std::uint64_t& hardwareFlopsCheck,
                                      std::uint64_t& nonZeroFlopsYield,
                                      std::uint64_t& hardwareFlopsYield) {
  // reset flops
  nonZeroFlopsCheck = 0;
  hardwareFlopsCheck = 0;
  nonZeroFlopsYield = 0;
  hardwareFlopsYield = 0;

  // flops from checking, i.e. outside if (adjust) {}
  nonZeroFlopsCheck += kernel::plConvertToNodal<Cfg>::NonZeroFlops;
  hardwareFlopsCheck += kernel::plConvertToNodal<Cfg>::HardwareFlops;

  // compute mean stress
  nonZeroFlopsCheck += kernel::plComputeMean<Cfg>::NonZeroFlops;
  hardwareFlopsCheck += kernel::plComputeMean<Cfg>::HardwareFlops;

  // subtract mean stress
  nonZeroFlopsCheck += kernel::plSubtractMean<Cfg>::NonZeroFlops;
  hardwareFlopsCheck += kernel::plSubtractMean<Cfg>::HardwareFlops;

  // compute second invariant
  nonZeroFlopsCheck += kernel::plComputeSecondInvariant<Cfg>::NonZeroFlops;
  hardwareFlopsCheck += kernel::plComputeSecondInvariant<Cfg>::HardwareFlops;

  // compute taulim (1 add, 1 mul, max NOT counted)
  nonZeroFlopsCheck += static_cast<std::uint64_t>(2 * tensor::meanStress<Cfg>::size());
  hardwareFlopsCheck += static_cast<std::uint64_t>(2 * tensor::meanStress<Cfg>::size());

  // check for yield (NOT counted, as it would require counting the number of yielding points)

  // flops from plastic yielding, i.e. inside if (adjust) {}
  nonZeroFlopsYield += kernel::plAdjustStresses<Cfg>::NonZeroFlops;
  hardwareFlopsYield += kernel::plAdjustStresses<Cfg>::HardwareFlops;
}

#define SEISSOL_CONFIGITER(cfg) template class Plasticity<cfg>;
#include "ConfigInclude.h"

} // namespace seissol::kernels<|MERGE_RESOLUTION|>--- conflicted
+++ resolved
@@ -39,7 +39,6 @@
 #endif
 
 namespace seissol::kernels {
-<<<<<<< HEAD
 template <typename Cfg>
 std::size_t Plasticity<Cfg>::computePlasticity(
     double oneMinusIntegratingFactor,
@@ -49,50 +48,22 @@
     const seissol::model::PlasticityData<Real<Cfg>>* plasticityData,
     real degreesOfFreedom[tensor::Q<Cfg>::size()],
     real* pstrain) {
-  if constexpr (multisim::MultisimEnabled<Cfg>) {
-    // TODO: really still the case?
-    logError() << "Plasticity does not work with multiple simulations";
-  }
+
   assert(reinterpret_cast<uintptr_t>(degreesOfFreedom) % Alignment == 0);
   assert(reinterpret_cast<uintptr_t>(global.get<Cfg>().vandermondeMatrix) % Alignment == 0);
   assert(reinterpret_cast<uintptr_t>(global.get<Cfg>().vandermondeMatrixInverse) % Alignment == 0);
 
-  alignas(Alignment) real qStressNodal[tensor::QStressNodal<Cfg>::size()];
-  alignas(Alignment) real qEtaNodal[tensor::QEtaNodal<Cfg>::size()];
-  alignas(Alignment) real qEtaModal[tensor::QEtaModal<Cfg>::size()];
-  alignas(Alignment) real meanStress[tensor::meanStress<Cfg>::size()];
-  alignas(Alignment) real secondInvariant[tensor::secondInvariant<Cfg>::size()];
-  alignas(Alignment) real tau[tensor::secondInvariant<Cfg>::size()];
-  alignas(Alignment) real taulim[tensor::meanStress<Cfg>::size()];
-  alignas(Alignment) real yieldFactor[tensor::yieldFactor<Cfg>::size()];
-  alignas(Alignment) real dudtPstrain[tensor::QStress<Cfg>::size()];
+  alignas(Alignment) real qStressNodal[tensor::QStressNodal<Cfg>::size()]{};
+  alignas(Alignment) real qEtaNodal[tensor::QEtaNodal<Cfg>::size()]{};
+  alignas(Alignment) real qEtaModal[tensor::QEtaModal<Cfg>::size()]{};
+  alignas(Alignment) real meanStress[tensor::meanStress<Cfg>::size()]{};
+  alignas(Alignment) real secondInvariant[tensor::secondInvariant<Cfg>::size()]{};
+  alignas(Alignment) real tau[tensor::secondInvariant<Cfg>::size()]{};
+  alignas(Alignment) real taulim[tensor::meanStress<Cfg>::size()]{};
+  alignas(Alignment) real yieldFactor[tensor::yieldFactor<Cfg>::size()]{};
+  alignas(Alignment) real dudtPstrain[tensor::QStress<Cfg>::size()]{};
 
   static_assert(tensor::secondInvariant<Cfg>::size() == tensor::meanStress<Cfg>::size(),
-=======
-std::size_t Plasticity::computePlasticity(double oneMinusIntegratingFactor,
-                                          double timeStepWidth,
-                                          double tV,
-                                          const GlobalData* global,
-                                          const seissol::model::PlasticityData* plasticityData,
-                                          real degreesOfFreedom[tensor::Q::size()],
-                                          real* pstrain) {
-
-  assert(reinterpret_cast<uintptr_t>(degreesOfFreedom) % Alignment == 0);
-  assert(reinterpret_cast<uintptr_t>(global->vandermondeMatrix) % Alignment == 0);
-  assert(reinterpret_cast<uintptr_t>(global->vandermondeMatrixInverse) % Alignment == 0);
-
-  alignas(Alignment) real qStressNodal[tensor::QStressNodal::size()]{};
-  alignas(Alignment) real qEtaNodal[tensor::QEtaNodal::size()]{};
-  alignas(Alignment) real qEtaModal[tensor::QEtaModal::size()]{};
-  alignas(Alignment) real meanStress[tensor::meanStress::size()]{};
-  alignas(Alignment) real secondInvariant[tensor::secondInvariant::size()]{};
-  alignas(Alignment) real tau[tensor::secondInvariant::size()]{};
-  alignas(Alignment) real taulim[tensor::meanStress::size()]{};
-  alignas(Alignment) real yieldFactor[tensor::yieldFactor::size()]{};
-  alignas(Alignment) real dudtPstrain[tensor::QStress::size()]{};
-
-  static_assert(tensor::secondInvariant::size() == tensor::meanStress::size(),
->>>>>>> a42fd205
                 "Second invariant tensor and mean stress tensor must be of the same size().");
   static_assert(tensor::yieldFactor<Cfg>::size() <= tensor::meanStress<Cfg>::size(),
                 "Yield factor tensor must be smaller than mean stress tensor.");
@@ -235,16 +206,10 @@
     m2nEtaKrnl.QEtaNodal = qEtaNodal;
     m2nEtaKrnl.execute();
 
-<<<<<<< HEAD
+    // qStressNodal here contains dudtPstrain, and not stresses
     auto qStressNodalView = init::QStressNodal<Cfg>::view::create(qStressNodal);
     const auto numNodes = qStressNodalView.shape(multisim::BasisDim<Cfg>);
     for (std::size_t s = 0; s < multisim::NumSimulations<Cfg>; ++s) {
-=======
-    // qStressNodal here contains dudtPstrain, and not stresses
-    auto qStressNodalView = init::QStressNodal::view::create(qStressNodal);
-    const auto numNodes = qStressNodalView.shape(multisim::BasisFunctionDimension);
-    for (std::size_t s = 0; s < multisim::NumSimulations; ++s) {
->>>>>>> a42fd205
       for (std::size_t i = 0; i < numNodes; ++i) {
         // eta := int_0^t sqrt(0.5 dstrain_{ij}/dt dstrain_{ij}/dt) dt
         // Approximate with eta += timeStepWidth * sqrt(0.5 dstrain_{ij}/dt dstrain_{ij}/dt)
