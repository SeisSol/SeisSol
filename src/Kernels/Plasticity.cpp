// SPDX-FileCopyrightText: 2017 SeisSol Group
//
// SPDX-License-Identifier: BSD-3-Clause
// SPDX-LicenseComments: Full text under /LICENSE and /LICENSES/
//
// SPDX-FileContributor: Author lists in /AUTHORS and /CITATION.cff
// SPDX-FileContributor: Carsten Uphoff
// SPDX-FileContributor: Stephanie Wollherr

#include "Plasticity.h"

#include "generated_code/init.h"
#include "generated_code/kernel.h"
#include <Alignment.h>
#include <DataTypes/ConditionalTable.h>
#include <Initializer/Typedefs.h>
#include <Kernels/Precision.h>
#include <Model/Plasticity.h>
#include <Parallel/Runtime/Stream.h>
#include <algorithm>
#include <cassert>
#include <cmath>
#include <cstddef>
#include <tensor.h>

#include "utils/logger.h"

#ifdef ACL_DEVICE
#include "DeviceAux/PlasticityAux.h"
#include "device.h"
#include <DataTypes/ConditionalKey.h>
#include <DataTypes/EncodedConstants.h>
#include <Solver/MultipleSimulations.h>
using namespace device;
#endif

#ifndef NDEBUG
#include <cstdint>
#endif

namespace seissol::kernels {
std::size_t Plasticity::computePlasticity(double oneMinusIntegratingFactor,
                                          double timeStepWidth,
                                          double tV,
                                          const GlobalData* global,
                                          const seissol::model::PlasticityData* plasticityData,
                                          real degreesOfFreedom[tensor::Q::size()],
                                          real* pstrain) {
  if constexpr (multisim::MultisimEnabled) {
    // TODO: really still the case?
    logError() << "Plasticity does not work with multiple simulations";
  }
  assert(reinterpret_cast<uintptr_t>(degreesOfFreedom) % Alignment == 0);
  assert(reinterpret_cast<uintptr_t>(global->vandermondeMatrix) % Alignment == 0);
  assert(reinterpret_cast<uintptr_t>(global->vandermondeMatrixInverse) % Alignment == 0);

  alignas(Alignment) real qStressNodal[tensor::QStressNodal::size()];
  alignas(Alignment) real qEtaNodal[tensor::QEtaNodal::size()];
  alignas(Alignment) real qEtaModal[tensor::QEtaModal::size()];
  alignas(Alignment) real meanStress[tensor::meanStress::size()];
  alignas(Alignment) real secondInvariant[tensor::secondInvariant::size()];
  alignas(Alignment) real tau[tensor::secondInvariant::size()];
  alignas(Alignment) real taulim[tensor::meanStress::size()];
  alignas(Alignment) real yieldFactor[tensor::yieldFactor::size()];
  alignas(Alignment) real dudtPstrain[tensor::QStress::size()];

  static_assert(tensor::secondInvariant::size() == tensor::meanStress::size(),
                "Second invariant tensor and mean stress tensor must be of the same size().");
  static_assert(tensor::yieldFactor::size() <= tensor::meanStress::size(),
                "Yield factor tensor must be smaller than mean stress tensor.");

  // copy dofs for later comparison, only first dof of stresses required
  //  @todo multiple sims

  real prevDegreesOfFreedom[tensor::QStress::size()];
  for (std::size_t q = 0; q < tensor::QStress::size(); ++q) {
    prevDegreesOfFreedom[q] = degreesOfFreedom[q];
  }

  /* Convert modal to nodal and add sigma0.
   * Stores s_{ij} := sigma_{ij} + sigma0_{ij} for every node.
   * sigma0 is constant */
  kernel::plConvertToNodal m2nKrnl;
  m2nKrnl.v = global->vandermondeMatrix;
  m2nKrnl.QStress = degreesOfFreedom;
  m2nKrnl.QStressNodal = qStressNodal;
  m2nKrnl.replicateInitialLoading = init::replicateInitialLoading::Values;
  m2nKrnl.initialLoading = plasticityData->initialLoading;
  m2nKrnl.execute();

  // Computes m = s_{ii} / 3.0 for every node
  kernel::plComputeMean cmKrnl;
  cmKrnl.meanStress = meanStress;
  cmKrnl.QStressNodal = qStressNodal;
  cmKrnl.selectBulkAverage = init::selectBulkAverage::Values;
  cmKrnl.execute();

  /* Compute s_{ij} := s_{ij} - m delta_{ij},
   * where delta_{ij} = 1 if i == j else 0.
   * Thus, s_{ij} contains the deviatoric stresses. */
  kernel::plSubtractMean smKrnl;
  smKrnl.meanStress = meanStress;
  smKrnl.QStressNodal = qStressNodal;
  smKrnl.selectBulkNegative = init::selectBulkNegative::Values;
  smKrnl.execute();

  // Compute I_2 = 0.5 s_{ij} s_ji for every node
  kernel::plComputeSecondInvariant siKrnl;
  siKrnl.secondInvariant = secondInvariant;
  siKrnl.QStressNodal = qStressNodal;
  siKrnl.weightSecondInvariant = init::weightSecondInvariant::Values;
  siKrnl.execute();

  // tau := sqrt(I_2) for every node
  for (std::size_t ip = 0; ip < tensor::secondInvariant::size(); ++ip) {
    tau[ip] = sqrt(secondInvariant[ip]);
  }

  // Compute tau_c for every node
  for (std::size_t ip = 0; ip < tensor::meanStress::size(); ++ip) {
    taulim[ip] = std::max(static_cast<real>(0.0),
                          plasticityData->cohesionTimesCosAngularFriction -
                              meanStress[ip] * plasticityData->sinAngularFriction);
  }

  bool adjust = false;
  for (std::size_t ip = 0; ip < tensor::yieldFactor::size(); ++ip) {
    // Compute yield := (t_c / tau - 1) r for every node,
    // where r = 1 - exp(-timeStepWidth / tV)
    if (tau[ip] > taulim[ip]) {
      adjust = true;
      yieldFactor[ip] = (taulim[ip] / tau[ip] - 1.0) * oneMinusIntegratingFactor;
    } else {
      yieldFactor[ip] = 0.0;
    }
  }

  if (adjust) {
    /**
     * Compute sigma_{ij} := sigma_{ij} + yield s_{ij} for every node
     * and store as modal basis.
     *
     * Remark: According to Wollherr et al., the update formula (13) should be
     *
     * sigmaNew_{ij} := f^* s_{ij} + m delta_{ij} - sigma0_{ij}
     *
     * where f^* = r tau_c / tau + (1 - r) = 1 + yield. Adding 0 to (13) gives
     *
     * sigmaNew_{ij} := f^* s_{ij} + m delta_{ij} - sigma0_{ij}
     *                  + sigma_{ij} + sigma0_{ij} - sigma_{ij} - sigma0_{ij}
     *                = f^* s_{ij} + sigma_{ij} - s_{ij}
     *                = sigma_{ij} + (f^* - 1) s_{ij}
     *                = sigma_{ij} + yield s_{ij}
     */
    kernel::plAdjustStresses adjKrnl;
    adjKrnl.QStress = degreesOfFreedom;
    adjKrnl.vInv = global->vandermondeMatrixInverse;
    adjKrnl.QStressNodal = qStressNodal;
    adjKrnl.yieldFactor = yieldFactor;
    adjKrnl.execute();

    // calculate plastic strain
    for (unsigned q = 0; q < tensor::QStress::size(); ++q) {
      /**
       * Equation (10) from Wollherr et al.:
       *
       * d/dt strain_{ij} = (sigma_{ij} + sigma0_{ij} - P_{ij}(sigma)) / (2mu tV)
       *
       * where (11)
       *
       * P_{ij}(sigma) = { tau_c/tau s_{ij} + m delta_{ij}         if     tau >= taulim
       *                 { sigma_{ij} + sigma0_{ij}                else
       *
       * Thus,
       *
       * d/dt strain_{ij} = { (1 - tau_c/tau) / (2mu tV) s_{ij}   if     tau >= taulim
       *                    { 0                                    else
       *
       * Consider tau >= taulim first. We have (1 - tau_c/tau) = -yield / r. Therefore,
       *
       * d/dt strain_{ij} = -1 / (2mu tV r) yield s_{ij}
       *                  = -1 / (2mu tV r) (sigmaNew_{ij} - sigma_{ij})
       *                  = (sigma_{ij} - sigmaNew_{ij}) / (2mu tV r)
       *
       * If tau < taulim, then sigma_{ij} - sigmaNew_{ij} = 0.
       */
      const real factor = plasticityData->mufactor / (tV * oneMinusIntegratingFactor);
      dudtPstrain[q] = factor * (prevDegreesOfFreedom[q] - degreesOfFreedom[q]);
      // Integrate with explicit Euler
      pstrain[q] += timeStepWidth * dudtPstrain[q];
    }
    /* Convert modal to nodal */
    kernel::plConvertToNodalNoLoading m2nKrnlDudtPstrain;
    m2nKrnlDudtPstrain.v = global->vandermondeMatrix;
    m2nKrnlDudtPstrain.QStress = dudtPstrain;
    m2nKrnlDudtPstrain.QStressNodal = qStressNodal;
    m2nKrnlDudtPstrain.execute();

    // Sizes:
    for (unsigned q = 0; q < tensor::QEtaModal::size(); ++q) {
      qEtaModal[q] = pstrain[tensor::QStress::size() + q];
    }

    /* Convert modal to nodal */
    kernel::plConvertEtaModal2Nodal m2nEtaKrnl;
    m2nEtaKrnl.v = global->vandermondeMatrix;
    m2nEtaKrnl.QEtaModal = qEtaModal;
    m2nEtaKrnl.QEtaNodal = qEtaNodal;
    m2nEtaKrnl.execute();

    auto qStressNodalView = init::QStressNodal::view::create(qStressNodal);
    const auto numNodes = qStressNodalView.shape(multisim::BasisFunctionDimension);
    for (std::size_t s = 0; s < multisim::NumSimulations; ++s) {
      for (std::size_t i = 0; i < numNodes; ++i) {
        // eta := int_0^t sqrt(0.5 dstrain_{ij}/dt dstrain_{ij}/dt) dt
        // Approximate with eta += timeStepWidth * sqrt(0.5 dstrain_{ij}/dt dstrain_{ij}/dt)
        qEtaNodal[i * multisim::NumSimulations + s] =
            std::max(static_cast<real>(0.0), qEtaNodal[i * multisim::NumSimulations + s]) +
            timeStepWidth * sqrt(0.5 * (multisim::multisimWrap(qStressNodalView, s, i, 0) *
                                            multisim::multisimWrap(qStressNodalView, s, i, 0) +
                                        multisim::multisimWrap(qStressNodalView, s, i, 1) *
                                            multisim::multisimWrap(qStressNodalView, s, i, 1) +
                                        multisim::multisimWrap(qStressNodalView, s, i, 2) *
                                            multisim::multisimWrap(qStressNodalView, s, i, 2) +
                                        multisim::multisimWrap(qStressNodalView, s, i, 3) *
                                            multisim::multisimWrap(qStressNodalView, s, i, 3) +
                                        multisim::multisimWrap(qStressNodalView, s, i, 4) *
                                            multisim::multisimWrap(qStressNodalView, s, i, 4) +
                                        multisim::multisimWrap(qStressNodalView, s, i, 5) *
                                            multisim::multisimWrap(qStressNodalView, s, i, 5)));
      }
    }

    /* Convert nodal to modal */
    kernel::plConvertEtaNodal2Modal n2mEtaKrnl;
    n2mEtaKrnl.vInv = global->vandermondeMatrixInverse;
    n2mEtaKrnl.QEtaNodal = qEtaNodal;
    n2mEtaKrnl.QEtaModal = qEtaModal;
    n2mEtaKrnl.execute();
    for (std::size_t q = 0; q < tensor::QEtaModal::size(); ++q) {
      pstrain[tensor::QStress::size() + q] = qEtaModal[q];
    }
    return 1;
  }
  return 0;
}

void Plasticity::computePlasticityBatched(
    double timeStepWidth,
    double tV,
    const GlobalData* global,
    initializer::recording::ConditionalPointersToRealsTable& table,
    seissol::model::PlasticityData* plasticityData,
<<<<<<< HEAD
    unsigned* yieldCounter,
    unsigned* isAdjustableVector,
=======
    std::size_t* yieldCounter,
>>>>>>> 2d98db83
    seissol::parallel::runtime::StreamRuntime& runtime) {
#ifdef ACL_DEVICE
  static_assert(tensor::Q::Shape[0] == tensor::QStressNodal::Shape[0],
                "modal and nodal dofs must have the same leading dimensions");
  static_assert(tensor::Q::Shape[multisim::BasisFunctionDimension] == tensor::v::Shape[0],
                "modal dofs and vandermonde matrix must hage the same leading dimensions");

  DeviceInstance& device = DeviceInstance::getInstance();
  ConditionalKey key(*KernelNames::Plasticity);
  auto defaultStream = runtime.stream();

  if (table.find(key) != table.end()) {
    const auto oneMinusIntegratingFactor = computeRelaxTime(tV, timeStepWidth);

    auto& entry = table[key];
    const size_t numElements = (entry.get(inner_keys::Wp::Id::Dofs))->getSize();

    // copy dofs for later comparison, only first dof of stresses required
<<<<<<< HEAD
    constexpr auto DofsSize = tensor::Q::Size;
=======
    constexpr std::size_t DofsSize = tensor::Q::Size;
    const size_t prevDofsSize = DofsSize * numElements;
    auto prevDofs = runtime.memoryHandle<real>(prevDofsSize);
>>>>>>> 2d98db83

    real** prevDofs = (entry.get(inner_keys::Wp::Id::PrevDofs))->getDeviceDataPtr();
    real** dofsPtrs = (entry.get(inner_keys::Wp::Id::Dofs))->getDeviceDataPtr();
    device.algorithms.streamBatchedData(
        const_cast<const real**>(dofsPtrs), prevDofs, DofsSize, numElements, defaultStream);

    // Convert modal to nodal
    real** modalStressTensors = (entry.get(inner_keys::Wp::Id::Dofs))->getDeviceDataPtr();
    real** nodalStressTensors =
        (entry.get(inner_keys::Wp::Id::NodalStressTensor))->getDeviceDataPtr();

    assert(global->replicateStresses != nullptr && "replicateStresses has not been initialized");
    static_assert(kernel::gpu_plConvertToNodal::TmpMaxMemRequiredInBytes == 0);
    real** initLoad = (entry.get(inner_keys::Wp::Id::InitialLoad))->getDeviceDataPtr();
    kernel::gpu_plConvertToNodal m2nKrnl;
    m2nKrnl.v = global->vandermondeMatrix;
    m2nKrnl.QStress = const_cast<const real**>(modalStressTensors);
    m2nKrnl.QStressNodal = nodalStressTensors;
    m2nKrnl.replicateInitialLoadingM = global->replicateStresses;
    m2nKrnl.initialLoadingM = const_cast<const real**>(initLoad);
    m2nKrnl.streamPtr = defaultStream;
    m2nKrnl.numElements = numElements;
    m2nKrnl.execute();

    device::aux::plasticity::adjustDeviatoricTensors(nodalStressTensors,
                                                     isAdjustableVector,
                                                     plasticityData,
                                                     oneMinusIntegratingFactor,
                                                     numElements,
                                                     defaultStream);

    // count how many elements needs to be adjusted
    device.algorithms.reduceVector(yieldCounter,
                                   isAdjustableVector,
                                   true,
                                   numElements,
                                   ::device::ReductionType::Add,
                                   defaultStream);

    // convert back to modal (taking into account the adjustment)
    static_assert(kernel::gpu_plConvertToModal::TmpMaxMemRequiredInBytes == 0);
    kernel::gpu_plConvertToModal n2mKrnl;
    n2mKrnl.vInv = global->vandermondeMatrixInverse;
    n2mKrnl.QStressNodal = const_cast<const real**>(nodalStressTensors);
    n2mKrnl.QStress = modalStressTensors;
    n2mKrnl.streamPtr = defaultStream;
    n2mKrnl.flags = isAdjustableVector;
    n2mKrnl.numElements = numElements;
    n2mKrnl.execute();

    // prepare memory
    real** qEtaNodalPtrs = (entry.get(inner_keys::Wp::Id::QEtaNodal))->getDeviceDataPtr();
    real** dUdTpstrainPtrs = (entry.get(inner_keys::Wp::Id::DuDtStrain))->getDeviceDataPtr();

    static_assert(tensor::QStress::Size == tensor::QStressNodal::Size);

    // ------------------------------------------------------------------------------
    real** pstrains = entry.get(inner_keys::Wp::Id::Pstrains)->getDeviceDataPtr();
    real** dofs = modalStressTensors;
    device::aux::plasticity::computePstrains(pstrains,
                                             plasticityData,
                                             dofs,
                                             prevDofs,
                                             dUdTpstrainPtrs,
                                             tV,
                                             oneMinusIntegratingFactor,
                                             timeStepWidth,
                                             isAdjustableVector,
                                             numElements,
                                             defaultStream);

    // Convert modal to nodal
    static_assert(kernel::gpu_plConvertToNodalNoLoading::TmpMaxMemRequiredInBytes == 0);
    kernel::gpu_plConvertToNodalNoLoading m2nKrnlDudtPstrain;
    m2nKrnlDudtPstrain.v = global->vandermondeMatrix;
    m2nKrnlDudtPstrain.QStress = const_cast<const real**>(dUdTpstrainPtrs);
    m2nKrnlDudtPstrain.QStressNodal = nodalStressTensors;
    m2nKrnlDudtPstrain.streamPtr = defaultStream;
    m2nKrnlDudtPstrain.flags = isAdjustableVector;
    m2nKrnlDudtPstrain.numElements = numElements;
    m2nKrnlDudtPstrain.execute();

    // Convert modal to nodal
    static_assert(kernel::gpu_plConvertEtaModal2Nodal::TmpMaxMemRequiredInBytes == 0);
    kernel::gpu_plConvertEtaModal2Nodal m2nEtaKrnl;
    m2nEtaKrnl.v = global->vandermondeMatrix;
    m2nEtaKrnl.QEtaModal = const_cast<const real**>(pstrains);
    m2nEtaKrnl.extraOffset_QEtaModal = tensor::QStress::size();
    m2nEtaKrnl.QEtaNodal = qEtaNodalPtrs;
    m2nEtaKrnl.streamPtr = defaultStream;
    m2nEtaKrnl.flags = isAdjustableVector;
    m2nEtaKrnl.numElements = numElements;
    m2nEtaKrnl.execute();

    // adjust: QEtaNodal
    device::aux::plasticity::updateQEtaNodal(qEtaNodalPtrs,
                                             nodalStressTensors,
                                             timeStepWidth,
                                             isAdjustableVector,
                                             numElements,
                                             defaultStream);

    // Convert nodal to modal
    static_assert(kernel::gpu_plConvertEtaNodal2Modal::TmpMaxMemRequiredInBytes == 0);
    kernel::gpu_plConvertEtaNodal2Modal n2mEtaKrnl;
    n2mEtaKrnl.vInv = global->vandermondeMatrixInverse;
    n2mEtaKrnl.QEtaNodal = const_cast<const real**>(qEtaNodalPtrs);
    n2mEtaKrnl.QEtaModal = pstrains;
    n2mEtaKrnl.extraOffset_QEtaModal = tensor::QStress::size();
    n2mEtaKrnl.streamPtr = defaultStream;
    n2mEtaKrnl.flags = isAdjustableVector;
    n2mEtaKrnl.numElements = numElements;
    n2mEtaKrnl.execute();
  }
#else
  logError() << "No GPU implementation provided";
#endif // ACL_DEVICE
}

void Plasticity::flopsPlasticity(long long& nonZeroFlopsCheck,
                                 long long& hardwareFlopsCheck,
                                 long long& nonZeroFlopsYield,
                                 long long& hardwareFlopsYield) {
  // reset flops
  nonZeroFlopsCheck = 0;
  hardwareFlopsCheck = 0;
  nonZeroFlopsYield = 0;
  hardwareFlopsYield = 0;

  // flops from checking, i.e. outside if (adjust) {}
  nonZeroFlopsCheck += kernel::plConvertToNodal::NonZeroFlops;
  hardwareFlopsCheck += kernel::plConvertToNodal::HardwareFlops;

  // compute mean stress
  nonZeroFlopsCheck += kernel::plComputeMean::NonZeroFlops;
  hardwareFlopsCheck += kernel::plComputeMean::HardwareFlops;

  // subtract mean stress
  nonZeroFlopsCheck += kernel::plSubtractMean::NonZeroFlops;
  hardwareFlopsCheck += kernel::plSubtractMean::HardwareFlops;

  // compute second invariant
  nonZeroFlopsCheck += kernel::plComputeSecondInvariant::NonZeroFlops;
  hardwareFlopsCheck += kernel::plComputeSecondInvariant::HardwareFlops;

  // compute taulim (1 add, 1 mul, max NOT counted)
  nonZeroFlopsCheck += 2 * tensor::meanStress::size();
  hardwareFlopsCheck += 2 * tensor::meanStress::size();

  // check for yield (NOT counted, as it would require counting the number of yielding points)

  // flops from plastic yielding, i.e. inside if (adjust) {}
  nonZeroFlopsYield += kernel::plAdjustStresses::NonZeroFlops;
  hardwareFlopsYield += kernel::plAdjustStresses::HardwareFlops;
}
} // namespace seissol::kernels<|MERGE_RESOLUTION|>--- conflicted
+++ resolved
@@ -251,12 +251,8 @@
     const GlobalData* global,
     initializer::recording::ConditionalPointersToRealsTable& table,
     seissol::model::PlasticityData* plasticityData,
-<<<<<<< HEAD
-    unsigned* yieldCounter,
+    std::size_t* yieldCounter,
     unsigned* isAdjustableVector,
-=======
-    std::size_t* yieldCounter,
->>>>>>> 2d98db83
     seissol::parallel::runtime::StreamRuntime& runtime) {
 #ifdef ACL_DEVICE
   static_assert(tensor::Q::Shape[0] == tensor::QStressNodal::Shape[0],
@@ -275,13 +271,7 @@
     const size_t numElements = (entry.get(inner_keys::Wp::Id::Dofs))->getSize();
 
     // copy dofs for later comparison, only first dof of stresses required
-<<<<<<< HEAD
     constexpr auto DofsSize = tensor::Q::Size;
-=======
-    constexpr std::size_t DofsSize = tensor::Q::Size;
-    const size_t prevDofsSize = DofsSize * numElements;
-    auto prevDofs = runtime.memoryHandle<real>(prevDofsSize);
->>>>>>> 2d98db83
 
     real** prevDofs = (entry.get(inner_keys::Wp::Id::PrevDofs))->getDeviceDataPtr();
     real** dofsPtrs = (entry.get(inner_keys::Wp::Id::Dofs))->getDeviceDataPtr();
