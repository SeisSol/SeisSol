--- conflicted
+++ resolved
@@ -209,26 +209,13 @@
     m2nEtaKrnl.execute();
 
     auto qStressNodalView = init::QStressNodal::view::create(qStressNodal);
-<<<<<<< HEAD
-    const unsigned numNodes = qStressNodalView.shape(0);
-    for (unsigned i = 0; i < numNodes; ++i) {
-      // eta := int_0^t sqrt(0.5 dstrain_{ij}/dt dstrain_{ij}/dt) dt
-      // Approximate with eta += timeStepWidth * sqrt(0.5 dstrain_{ij}/dt dstrain_{ij}/dt)
-      qEtaNodal[i] = std::max(static_cast<real>(0.0), qEtaNodal[i]) +
-                     timeStepWidth * sqrt(0.5 * (qStressNodalView(i, 0) * qStressNodalView(i, 0) +
-                                                 qStressNodalView(i, 1) * qStressNodalView(i, 1) +
-                                                 qStressNodalView(i, 2) * qStressNodalView(i, 2) +
-                                                 qStressNodalView(i, 3) * qStressNodalView(i, 3) +
-                                                 qStressNodalView(i, 4) * qStressNodalView(i, 4) +
-                                                 qStressNodalView(i, 5) * qStressNodalView(i, 5)));
-=======
     const unsigned numNodes = qStressNodalView.shape(multisim::BasisFunctionDimension);
     for (int s = 0; s < multisim::NumSimulations; ++s) {
       for (unsigned i = 0; i < numNodes; ++i) {
         // eta := int_0^t sqrt(0.5 dstrain_{ij}/dt dstrain_{ij}/dt) dt
         // Approximate with eta += timeStepWidth * sqrt(0.5 dstrain_{ij}/dt dstrain_{ij}/dt)
         qEtaNodal[i * multisim::NumSimulations + s] =
-            std::max((real)0.0, qEtaNodal[i * multisim::NumSimulations + s]) +
+            std::max(static_cast<real>(0.0), qEtaNodal[i * multisim::NumSimulations + s]) +
             timeStepWidth * sqrt(0.5 * (multisim::multisimWrap(qStressNodalView, s, i, 0) *
                                             multisim::multisimWrap(qStressNodalView, s, i, 0) +
                                         multisim::multisimWrap(qStressNodalView, s, i, 1) *
@@ -242,7 +229,6 @@
                                         multisim::multisimWrap(qStressNodalView, s, i, 5) *
                                             multisim::multisimWrap(qStressNodalView, s, i, 5)));
       }
->>>>>>> 93ebbbe0
     }
 
     /* Convert nodal to modal */
