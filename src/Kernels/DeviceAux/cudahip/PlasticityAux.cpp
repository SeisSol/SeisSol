--- conflicted
+++ resolved
@@ -104,13 +104,8 @@
 
   // 4. Compute the plasticity criteria
   const real cohesionTimesCosAngularFriction =
-<<<<<<< HEAD
-      plasticity[blockIdx.x].cohesionTimesCosAngularFriction[validx()];
-  const real sinAngularFriction = plasticity[blockIdx.x].sinAngularFriction[validx()];
-=======
-      plasticity[blockIdx.x].cohesionTimesCosAngularFriction[simidx()];
-  const real sinAngularFriction = plasticity[blockIdx.x].sinAngularFriction[simidx()];
->>>>>>> 4f2134b9
+      plasticity[blockIdx.x].cohesionTimesCosAngularFriction[linearidx()];
+  const real sinAngularFriction = plasticity[blockIdx.x].sinAngularFriction[linearidx()];
   real taulim = cohesionTimesCosAngularFriction - meanStress * sinAngularFriction;
   taulim = std::max(static_cast<real>(0.0), taulim);
 
