// SPDX-FileCopyrightText: 2015 SeisSol Group
//
// SPDX-License-Identifier: BSD-3-Clause
// SPDX-LicenseComments: Full text under /LICENSE and /LICENSES/
//
// SPDX-FileContributor: Author lists in /AUTHORS and /CITATION.cff
// SPDX-FileContributor: Carsten Uphoff

#ifndef SEISSOL_SRC_KERNELS_INTERFACE_H_
#define SEISSOL_SRC_KERNELS_INTERFACE_H_

#include "Common/Constants.h"
#include "Kernels/LinearCK/GravitationalFreeSurfaceBC.h"
#include "Memory/Descriptor/LTS.h"

<<<<<<< HEAD
=======
namespace seissol::tensor {
struct Iane;
} // namespace seissol::tensor

>>>>>>> 0c079542
namespace seissol::kernels {

template <typename Cfg>
struct LocalTmp {
  alignas(Alignment)
<<<<<<< HEAD
      Real<Cfg> timeIntegratedAne[zeroLengthArrayHandler(kernels::size<tensor::Iane<Cfg>>())]{};
  GravitationalFreeSurfaceBc<Cfg> gravitationalFreeSurfaceBc;
  alignas(Alignment) std::array<
      Real<Cfg>,
      tensor::averageNormalDisplacement<Cfg>::size()> nodalAvgDisplacements[Cell::NumFaces];
  LocalTmp(double graviationalAcceleration)
=======
      std::array<real,
                 tensor::averageNormalDisplacement::size()> nodalAvgDisplacements[Cell::NumFaces]{};
  explicit LocalTmp(double graviationalAcceleration)
>>>>>>> 0c079542
      : gravitationalFreeSurfaceBc(graviationalAcceleration) {};
};
} // namespace seissol::kernels

#endif // SEISSOL_SRC_KERNELS_INTERFACE_H_<|MERGE_RESOLUTION|>--- conflicted
+++ resolved
@@ -13,30 +13,17 @@
 #include "Kernels/LinearCK/GravitationalFreeSurfaceBC.h"
 #include "Memory/Descriptor/LTS.h"
 
-<<<<<<< HEAD
-=======
-namespace seissol::tensor {
-struct Iane;
-} // namespace seissol::tensor
-
->>>>>>> 0c079542
 namespace seissol::kernels {
 
 template <typename Cfg>
 struct LocalTmp {
   alignas(Alignment)
-<<<<<<< HEAD
       Real<Cfg> timeIntegratedAne[zeroLengthArrayHandler(kernels::size<tensor::Iane<Cfg>>())]{};
   GravitationalFreeSurfaceBc<Cfg> gravitationalFreeSurfaceBc;
   alignas(Alignment) std::array<
       Real<Cfg>,
-      tensor::averageNormalDisplacement<Cfg>::size()> nodalAvgDisplacements[Cell::NumFaces];
-  LocalTmp(double graviationalAcceleration)
-=======
-      std::array<real,
-                 tensor::averageNormalDisplacement::size()> nodalAvgDisplacements[Cell::NumFaces]{};
+      tensor::averageNormalDisplacement<Cfg>::size()> nodalAvgDisplacements[Cell::NumFaces]{};
   explicit LocalTmp(double graviationalAcceleration)
->>>>>>> 0c079542
       : gravitationalFreeSurfaceBc(graviationalAcceleration) {};
 };
 } // namespace seissol::kernels
