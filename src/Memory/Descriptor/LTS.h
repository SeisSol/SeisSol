--- conflicted
+++ resolved
@@ -89,60 +89,7 @@
       }
     }
   }
-<<<<<<< HEAD
-
-  // needed to make clang-format not detect this file as ObjC code
-  using RealPtr = real*;
-
-  Variable<real[tensor::Q::size()]> dofs;
-  // size is zero if Qane is not defined
-  Variable<real[zeroLengthArrayHandler(kernels::size<tensor::Qane>())]> dofsAne;
-  Variable<real*> buffers;
-  Variable<real*> derivatives;
-  Variable<CellLocalInformation> cellInformation;
-  Variable<SecondaryCellLocalInformation> secondaryInformation;
-  Variable<RealPtr[Cell::NumFaces]> faceNeighbors;
-  Variable<LocalIntegrationData> localIntegration;
-  Variable<NeighboringIntegrationData> neighboringIntegration;
-  Variable<model::MaterialT> materialData;
-  Variable<CellMaterialData> material;
-  Variable<seissol::model::PlasticityData> plasticity;
-  Variable<CellDRMapping[Cell::NumFaces]> drMapping;
-  Variable<CellBoundaryMapping[Cell::NumFaces]> boundaryMapping;
-  Variable<real[tensor::QStress::size() + tensor::QEtaModal::size()]> pstrain;
-  Variable<RealPtr[Cell::NumFaces]> faceDisplacements;
-  Bucket<real> buffersDerivatives;
-
-  Variable<real*> buffersDevice;
-  Variable<real*> derivativesDevice;
-  Variable<RealPtr[Cell::NumFaces]> faceDisplacementsDevice;
-  Variable<RealPtr[Cell::NumFaces]> faceNeighborsDevice;
-  Variable<CellDRMapping[Cell::NumFaces]> drMappingDevice;
-  Variable<CellBoundaryMapping[Cell::NumFaces]> boundaryMappingDevice;
-
-  Scratchpad<real> integratedDofsScratch;
-  Scratchpad<real> derivativesScratch;
-  Scratchpad<real> nodalAvgDisplacements;
-  Scratchpad<real> analyticScratch;
-  Scratchpad<real> derivativesExtScratch;
-  Scratchpad<real> derivativesAneScratch;
-  Scratchpad<real> idofsAneScratch;
-  Scratchpad<real> dofsExtScratch;
-
-  Scratchpad<unsigned> flagScratch;
-  Scratchpad<real> prevDofsScratch;
-  Scratchpad<real> qEtaNodalScratch;
-  Scratchpad<real> qStressNodalScratch;
-
-  Scratchpad<real> rotateDisplacementToFaceNormalScratch;
-  Scratchpad<real> rotateDisplacementToGlobalScratch;
-  Scratchpad<real> rotatedFaceDisplacementScratch;
-  Scratchpad<real> dofsFaceNodalScratch;
-  Scratchpad<real> prevCoefficientsScratch;
-  Scratchpad<real> dofsFaceBoundaryNodalScratch;
-
-  void addTo(LTSTree& tree, bool usePlasticity) {
-=======
+
   struct Dofs : public initializer::Variable<real[tensor::Q::size()]> {};
   // size is zero if Qane is not defined
   struct DofsAne
@@ -246,7 +193,6 @@
 
   static void addTo(Storage& storage, bool usePlasticity) {
     using namespace initializer;
->>>>>>> 2093a3f2
     LayerMask plasticityMask;
     if (usePlasticity) {
       plasticityMask = LayerMask(Ghost);
