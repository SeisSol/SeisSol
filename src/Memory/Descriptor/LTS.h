// SPDX-FileCopyrightText: 2015 SeisSol Group
//
// SPDX-License-Identifier: BSD-3-Clause
// SPDX-LicenseComments: Full text under /LICENSE and /LICENSES/
//
// SPDX-FileContributor: Author lists in /AUTHORS and /CITATION.cff
// SPDX-FileContributor: Carsten Uphoff

#ifndef SEISSOL_SRC_MEMORY_DESCRIPTOR_LTS_H_
#define SEISSOL_SRC_MEMORY_DESCRIPTOR_LTS_H_

#include "IO/Instance/Checkpoint/CheckpointManager.h"
#include "Initializer/Typedefs.h"
#include "Kernels/Common.h"
#include "Memory/Tree/LTSTree.h"
#include "Memory/Tree/Layer.h"
#include "Model/Plasticity.h"
#include "generated_code/tensor.h"
#include <Initializer/CellLocalInformation.h>
#include <Parallel/Helper.h>

#ifdef ACL_DEVICE
#include "Parallel/Helper.h"
#endif

namespace seissol::tensor {
class Qane;
} // namespace seissol::tensor

namespace seissol {

struct LTS {
  enum class AllocationPreset {
    Global,
    Timedofs,
    Constant,
    Dofs,
    TimedofsConstant,
    ConstantShared,
    Timebucket,
    Plasticity,
    PlasticityData
  };

  static auto allocationModeWP(AllocationPreset preset,
                               int convergenceOrder = seissol::ConvergenceOrder) {
    using namespace seissol::initializer;
    if constexpr (!isDeviceOn()) {
      switch (preset) {
      case AllocationPreset::Global:
        [[fallthrough]];
      case AllocationPreset::TimedofsConstant:
        return AllocationMode::HostOnlyHBM;
      case AllocationPreset::Plasticity:
        return AllocationMode::HostOnly;
      case AllocationPreset::PlasticityData:
        return AllocationMode::HostOnly;
      case AllocationPreset::Timebucket:
        [[fallthrough]];
      case AllocationPreset::Timedofs:
        return (convergenceOrder <= 7 ? AllocationMode::HostOnlyHBM : AllocationMode::HostOnly);
      case AllocationPreset::Constant:
        [[fallthrough]];
      case AllocationPreset::ConstantShared:
        return (convergenceOrder <= 4 ? AllocationMode::HostOnlyHBM : AllocationMode::HostOnly);
      case AllocationPreset::Dofs:
        return (convergenceOrder <= 3 ? AllocationMode::HostOnlyHBM : AllocationMode::HostOnly);
      default:
        return AllocationMode::HostOnly;
      }
    } else {
      switch (preset) {
      case AllocationPreset::Global:
        [[fallthrough]];
      case AllocationPreset::Constant:
        [[fallthrough]];
      case AllocationPreset::TimedofsConstant:
        return AllocationMode::HostOnly;
      case AllocationPreset::Dofs:
        [[fallthrough]];
      case AllocationPreset::PlasticityData:
        return useUSM() ? AllocationMode::HostDeviceUnified : AllocationMode::HostDeviceSplitPinned;
      case AllocationPreset::Timebucket:
        return useMPIUSM() ? AllocationMode::HostDeviceUnified : AllocationMode::HostDeviceSplit;
      default:
        return useUSM() ? AllocationMode::HostDeviceUnified : AllocationMode::HostDeviceSplit;
      }
    }
  }
  struct Dofs : public initializer::Variable<real[tensor::Q::size()]> {};
  // size is zero if Qane is not defined
<<<<<<< HEAD
  struct DofsAne
      : public initializer::Variable<real[zeroLengthArrayHandler(kernels::size<tensor::Qane>())]> {
  };
  struct Buffers : public initializer::Variable<real*> {};
  struct Derivatives : public initializer::Variable<real*> {};
  struct CellInformation : public initializer::Variable<CellLocalInformation> {};
  struct SecondaryInformation : public initializer::Variable<SecondaryCellLocalInformation> {};
  struct FaceNeighbors : public initializer::Variable<real* [4]> {};
  struct LocalIntegration : public initializer::Variable<LocalIntegrationData> {};
  struct NeighboringIntegration : public initializer::Variable<NeighboringIntegrationData> {};
  struct Material : public initializer::Variable<CellMaterialData> {};
  struct Plasticity : public initializer::Variable<seissol::model::PlasticityData> {};
  struct DRMapping : public initializer::Variable<CellDRMapping[4]> {};
  struct BoundaryMapping : public initializer::Variable<CellBoundaryMapping[4]> {};
  struct PStrain
      : public initializer::Variable<real[tensor::QStress::size() + tensor::QEtaModal::size()]> {};
  struct FaceDisplacements : public initializer::Variable<real* [4]> {};
  struct BuffersDerivatives : public initializer::Bucket<real> {};
  struct FaceDisplacementsBuffer : public initializer::Bucket<real> {};

  struct BuffersDevice : public initializer::Variable<real*> {};
  struct DerivativesDevice : public initializer::Variable<real*> {};
  struct FaceNeighborsDevice : public initializer::Variable<real* [4]> {};
  struct FaceDisplacementsDevice : public initializer::Variable<real* [4]> {};
  struct DRMappingDevice : public initializer::Variable<CellDRMapping[4]> {};
  struct BoundaryMappingDevice : public initializer::Variable<CellBoundaryMapping[4]> {};

  struct IntegratedDofsScratch : public initializer::Scratchpad<real> {};
  struct DerivativesScratch : public initializer::Scratchpad<real> {};
  struct NodalAvgDisplacements : public initializer::Scratchpad<real> {};
  struct AnalyticScratch : public initializer::Scratchpad<real> {};
  struct DerivativesExtScratch : public initializer::Scratchpad<real> {};
  struct DerivativesAneScratch : public initializer::Scratchpad<real> {};
  struct IDofsAneScratch : public initializer::Scratchpad<real> {};
  struct DofsExtScratch : public initializer::Scratchpad<real> {};

  static void addTo(initializer::LTSTree& tree, bool usePlasticity) {
    using namespace initializer;
=======
  Variable<real[zeroLengthArrayHandler(kernels::size<tensor::Qane>())]> dofsAne;
  Variable<real*> buffers;
  Variable<real*> derivatives;
  Variable<CellLocalInformation> cellInformation;
  Variable<SecondaryCellLocalInformation> secondaryInformation;
  Variable<real* [4]> faceNeighbors;
  Variable<LocalIntegrationData> localIntegration;
  Variable<NeighboringIntegrationData> neighboringIntegration;
  Variable<CellMaterialData> material;
  Variable<seissol::model::PlasticityData> plasticity;
  Variable<CellDRMapping[4]> drMapping;
  Variable<CellBoundaryMapping[4]> boundaryMapping;
  Variable<real[tensor::QStress::size() + tensor::QEtaModal::size()]> pstrain;
  Variable<real* [4]> faceDisplacements;
  Bucket<real> buffersDerivatives;
  Bucket<real> faceDisplacementsBuffer;

  Variable<real*> buffersDevice;
  Variable<real*> derivativesDevice;
  Variable<real* [4]> faceDisplacementsDevice;
  Variable<real* [4]> faceNeighborsDevice;
  Variable<CellDRMapping[4]> drMappingDevice;
  Variable<CellBoundaryMapping[4]> boundaryMappingDevice;

  Scratchpad<real> integratedDofsScratch;
  Scratchpad<real> derivativesScratch;
  Scratchpad<real> nodalAvgDisplacements;
  Scratchpad<real> analyticScratch;
  Scratchpad<real> derivativesExtScratch;
  Scratchpad<real> derivativesAneScratch;
  Scratchpad<real> idofsAneScratch;
  Scratchpad<real> dofsExtScratch;

  Scratchpad<unsigned> flagScratch;
  Scratchpad<real> prevDofsScratch;
  Scratchpad<real> qEtaNodalScratch;
  Scratchpad<real> qStressNodalScratch;

  Scratchpad<real> rotateDisplacementToFaceNormalScratch;
  Scratchpad<real> rotateDisplacementToGlobalScratch;
  Scratchpad<real> rotatedFaceDisplacementScratch;
  Scratchpad<real> dofsFaceNodalScratch;
  Scratchpad<real> prevCoefficientsScratch;
  Scratchpad<real> dofsFaceBoundaryNodalScratch;

  void addTo(LTSTree& tree, bool usePlasticity) {
>>>>>>> 68f18eef
    LayerMask plasticityMask;
    if (usePlasticity) {
      plasticityMask = LayerMask(Ghost);
    } else {
      plasticityMask = LayerMask(Ghost) | LayerMask(Copy) | LayerMask(Interior);
    }

    tree.add<Dofs>(LayerMask(Ghost), PagesizeHeap, allocationModeWP(AllocationPreset::Dofs));
    if (kernels::size<tensor::Qane>() > 0) {
      tree.add<DofsAne>(LayerMask(Ghost), PagesizeHeap, allocationModeWP(AllocationPreset::Dofs));
    } else {
      tree.add<DofsAne>(LayerMask(Ghost) | LayerMask(Copy) | LayerMask(Interior),
                        PagesizeHeap,
                        allocationModeWP(AllocationPreset::Dofs));
    }
    tree.add<Buffers>(LayerMask(), 1, allocationModeWP(AllocationPreset::TimedofsConstant), true);
    tree.add<Derivatives>(
        LayerMask(), 1, allocationModeWP(AllocationPreset::TimedofsConstant), true);
    tree.add<CellInformation>(LayerMask(), 1, allocationModeWP(AllocationPreset::Constant), true);
    tree.add<SecondaryInformation>(LayerMask(), 1, AllocationMode::HostOnly, true);
    tree.add<FaceNeighbors>(
        LayerMask(Ghost), 1, allocationModeWP(AllocationPreset::TimedofsConstant), true);
    tree.add<LocalIntegration>(
        LayerMask(Ghost), 1, allocationModeWP(AllocationPreset::ConstantShared), true);
    tree.add<NeighboringIntegration>(
        LayerMask(Ghost), 1, allocationModeWP(AllocationPreset::ConstantShared), true);
    tree.add<Material>(LayerMask(Ghost), 1, AllocationMode::HostOnly, true);
    tree.add<Plasticity>(plasticityMask, 1, allocationModeWP(AllocationPreset::Plasticity), true);
    tree.add<DRMapping>(LayerMask(Ghost), 1, allocationModeWP(AllocationPreset::Constant), true);
    tree.add<BoundaryMapping>(
        LayerMask(Ghost), 1, allocationModeWP(AllocationPreset::Constant), true);
    tree.add<PStrain>(
        plasticityMask, PagesizeHeap, allocationModeWP(AllocationPreset::PlasticityData));
    tree.add<FaceDisplacements>(LayerMask(Ghost), PagesizeHeap, AllocationMode::HostOnly, true);

    // TODO(David): remove/rename "constant" flag (the data is temporary; and copying it for IO is
    // handled differently)
    tree.add<BuffersDerivatives>(
        LayerMask(), PagesizeHeap, allocationModeWP(AllocationPreset::Timebucket), true);
    tree.add<FaceDisplacementsBuffer>(
        LayerMask(), PagesizeHeap, allocationModeWP(AllocationPreset::Timedofs));

    tree.add<BuffersDevice>(LayerMask(), 1, AllocationMode::HostOnly, true);
    tree.add<DerivativesDevice>(LayerMask(), 1, AllocationMode::HostOnly, true);
    tree.add<FaceDisplacementsDevice>(LayerMask(Ghost), 1, AllocationMode::HostOnly, true);
    tree.add<FaceNeighborsDevice>(LayerMask(Ghost), 1, AllocationMode::HostOnly, true);
    tree.add<DRMappingDevice>(LayerMask(Ghost), 1, AllocationMode::HostOnly, true);
    tree.add<BoundaryMappingDevice>(LayerMask(Ghost), 1, AllocationMode::HostOnly, true);

    if constexpr (isDeviceOn()) {
<<<<<<< HEAD
      tree.add<DerivativesExtScratch>(LayerMask(), 1, AllocationMode::DeviceOnly);
      tree.add<DerivativesAneScratch>(LayerMask(), 1, AllocationMode::DeviceOnly);
      tree.add<IDofsAneScratch>(LayerMask(), 1, AllocationMode::DeviceOnly);
      tree.add<DofsExtScratch>(LayerMask(), 1, AllocationMode::DeviceOnly);
      tree.add<IntegratedDofsScratch>(LayerMask(), 1, AllocationMode::HostDeviceSplit);
      tree.add<DerivativesScratch>(LayerMask(), 1, AllocationMode::DeviceOnly);
      tree.add<NodalAvgDisplacements>(LayerMask(), 1, AllocationMode::DeviceOnly);
      tree.add<AnalyticScratch>(LayerMask(), 1, AllocationMode::HostDevicePinned);
=======
      tree.add(derivativesExtScratch, LayerMask(), 1, AllocationMode::DeviceOnly);
      tree.add(derivativesAneScratch, LayerMask(), 1, AllocationMode::DeviceOnly);
      tree.add(idofsAneScratch, LayerMask(), 1, AllocationMode::DeviceOnly);
      tree.add(dofsExtScratch, LayerMask(), 1, AllocationMode::DeviceOnly);
      tree.add(integratedDofsScratch, LayerMask(), 1, AllocationMode::HostDeviceSplit);
      tree.add(derivativesScratch, LayerMask(), 1, AllocationMode::DeviceOnly);
      tree.add(nodalAvgDisplacements, LayerMask(), 1, AllocationMode::DeviceOnly);
      tree.add(analyticScratch, LayerMask(), 1, AllocationMode::HostDevicePinned);

      tree.add(flagScratch, LayerMask(), 1, AllocationMode::DeviceOnly);
      tree.add(prevDofsScratch, LayerMask(), 1, AllocationMode::DeviceOnly);
      tree.add(qEtaNodalScratch, LayerMask(), 1, AllocationMode::DeviceOnly);
      tree.add(qStressNodalScratch, LayerMask(), 1, AllocationMode::DeviceOnly);

      tree.add(rotateDisplacementToFaceNormalScratch, LayerMask(), 1, AllocationMode::DeviceOnly);
      tree.add(rotateDisplacementToGlobalScratch, LayerMask(), 1, AllocationMode::DeviceOnly);
      tree.add(rotatedFaceDisplacementScratch, LayerMask(), 1, AllocationMode::DeviceOnly);
      tree.add(dofsFaceNodalScratch, LayerMask(), 1, AllocationMode::DeviceOnly);
      tree.add(prevCoefficientsScratch, LayerMask(), 1, AllocationMode::DeviceOnly);
      tree.add(dofsFaceBoundaryNodalScratch, LayerMask(), 1, AllocationMode::DeviceOnly);
>>>>>>> 68f18eef
    }
  }

  static void registerCheckpointVariables(io::instance::checkpoint::CheckpointManager& manager,
                                          initializer::LTSTree* tree) {
    manager.registerData<Dofs>("dofs", tree);
    if constexpr (kernels::size<tensor::Qane>() > 0) {
      manager.registerData<DofsAne>("dofsAne", tree);
    }
    // check plasticity usage over the layer mask (for now)
    if (tree->info<Plasticity>().mask == initializer::LayerMask(Ghost)) {
      manager.registerData<Plasticity>("pstrain", tree);
    }
  }
};

} // namespace seissol

#endif // SEISSOL_SRC_MEMORY_DESCRIPTOR_LTS_H_<|MERGE_RESOLUTION|>--- conflicted
+++ resolved
@@ -89,7 +89,6 @@
   }
   struct Dofs : public initializer::Variable<real[tensor::Q::size()]> {};
   // size is zero if Qane is not defined
-<<<<<<< HEAD
   struct DofsAne
       : public initializer::Variable<real[zeroLengthArrayHandler(kernels::size<tensor::Qane>())]> {
   };
@@ -126,56 +125,20 @@
   struct IDofsAneScratch : public initializer::Scratchpad<real> {};
   struct DofsExtScratch : public initializer::Scratchpad<real> {};
 
+  initializer::Scratchpad<unsigned> flagScratch;
+  initializer::Scratchpad<real> prevDofsScratch;
+  initializer::Scratchpad<real> qEtaNodalScratch;
+  initializer::Scratchpad<real> qStressNodalScratch;
+
+  initializer::Scratchpad<real> rotateDisplacementToFaceNormalScratch;
+  initializer::Scratchpad<real> rotateDisplacementToGlobalScratch;
+  initializer::Scratchpad<real> rotatedFaceDisplacementScratch;
+  initializer::Scratchpad<real> dofsFaceNodalScratch;
+  initializer::Scratchpad<real> prevCoefficientsScratch;
+  initializer::Scratchpad<real> dofsFaceBoundaryNodalScratch;
+
   static void addTo(initializer::LTSTree& tree, bool usePlasticity) {
     using namespace initializer;
-=======
-  Variable<real[zeroLengthArrayHandler(kernels::size<tensor::Qane>())]> dofsAne;
-  Variable<real*> buffers;
-  Variable<real*> derivatives;
-  Variable<CellLocalInformation> cellInformation;
-  Variable<SecondaryCellLocalInformation> secondaryInformation;
-  Variable<real* [4]> faceNeighbors;
-  Variable<LocalIntegrationData> localIntegration;
-  Variable<NeighboringIntegrationData> neighboringIntegration;
-  Variable<CellMaterialData> material;
-  Variable<seissol::model::PlasticityData> plasticity;
-  Variable<CellDRMapping[4]> drMapping;
-  Variable<CellBoundaryMapping[4]> boundaryMapping;
-  Variable<real[tensor::QStress::size() + tensor::QEtaModal::size()]> pstrain;
-  Variable<real* [4]> faceDisplacements;
-  Bucket<real> buffersDerivatives;
-  Bucket<real> faceDisplacementsBuffer;
-
-  Variable<real*> buffersDevice;
-  Variable<real*> derivativesDevice;
-  Variable<real* [4]> faceDisplacementsDevice;
-  Variable<real* [4]> faceNeighborsDevice;
-  Variable<CellDRMapping[4]> drMappingDevice;
-  Variable<CellBoundaryMapping[4]> boundaryMappingDevice;
-
-  Scratchpad<real> integratedDofsScratch;
-  Scratchpad<real> derivativesScratch;
-  Scratchpad<real> nodalAvgDisplacements;
-  Scratchpad<real> analyticScratch;
-  Scratchpad<real> derivativesExtScratch;
-  Scratchpad<real> derivativesAneScratch;
-  Scratchpad<real> idofsAneScratch;
-  Scratchpad<real> dofsExtScratch;
-
-  Scratchpad<unsigned> flagScratch;
-  Scratchpad<real> prevDofsScratch;
-  Scratchpad<real> qEtaNodalScratch;
-  Scratchpad<real> qStressNodalScratch;
-
-  Scratchpad<real> rotateDisplacementToFaceNormalScratch;
-  Scratchpad<real> rotateDisplacementToGlobalScratch;
-  Scratchpad<real> rotatedFaceDisplacementScratch;
-  Scratchpad<real> dofsFaceNodalScratch;
-  Scratchpad<real> prevCoefficientsScratch;
-  Scratchpad<real> dofsFaceBoundaryNodalScratch;
-
-  void addTo(LTSTree& tree, bool usePlasticity) {
->>>>>>> 68f18eef
     LayerMask plasticityMask;
     if (usePlasticity) {
       plasticityMask = LayerMask(Ghost);
@@ -226,7 +189,6 @@
     tree.add<BoundaryMappingDevice>(LayerMask(Ghost), 1, AllocationMode::HostOnly, true);
 
     if constexpr (isDeviceOn()) {
-<<<<<<< HEAD
       tree.add<DerivativesExtScratch>(LayerMask(), 1, AllocationMode::DeviceOnly);
       tree.add<DerivativesAneScratch>(LayerMask(), 1, AllocationMode::DeviceOnly);
       tree.add<IDofsAneScratch>(LayerMask(), 1, AllocationMode::DeviceOnly);
@@ -235,15 +197,6 @@
       tree.add<DerivativesScratch>(LayerMask(), 1, AllocationMode::DeviceOnly);
       tree.add<NodalAvgDisplacements>(LayerMask(), 1, AllocationMode::DeviceOnly);
       tree.add<AnalyticScratch>(LayerMask(), 1, AllocationMode::HostDevicePinned);
-=======
-      tree.add(derivativesExtScratch, LayerMask(), 1, AllocationMode::DeviceOnly);
-      tree.add(derivativesAneScratch, LayerMask(), 1, AllocationMode::DeviceOnly);
-      tree.add(idofsAneScratch, LayerMask(), 1, AllocationMode::DeviceOnly);
-      tree.add(dofsExtScratch, LayerMask(), 1, AllocationMode::DeviceOnly);
-      tree.add(integratedDofsScratch, LayerMask(), 1, AllocationMode::HostDeviceSplit);
-      tree.add(derivativesScratch, LayerMask(), 1, AllocationMode::DeviceOnly);
-      tree.add(nodalAvgDisplacements, LayerMask(), 1, AllocationMode::DeviceOnly);
-      tree.add(analyticScratch, LayerMask(), 1, AllocationMode::HostDevicePinned);
 
       tree.add(flagScratch, LayerMask(), 1, AllocationMode::DeviceOnly);
       tree.add(prevDofsScratch, LayerMask(), 1, AllocationMode::DeviceOnly);
@@ -256,7 +209,6 @@
       tree.add(dofsFaceNodalScratch, LayerMask(), 1, AllocationMode::DeviceOnly);
       tree.add(prevCoefficientsScratch, LayerMask(), 1, AllocationMode::DeviceOnly);
       tree.add(dofsFaceBoundaryNodalScratch, LayerMask(), 1, AllocationMode::DeviceOnly);
->>>>>>> 68f18eef
     }
   }
 
