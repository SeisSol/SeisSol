// SPDX-FileCopyrightText: 2015 SeisSol Group
//
// SPDX-License-Identifier: BSD-3-Clause
// SPDX-LicenseComments: Full text under /LICENSE and /LICENSES/
//
// SPDX-FileContributor: Author lists in /AUTHORS and /CITATION.cff
// SPDX-FileContributor: Carsten Uphoff

#ifndef SEISSOL_SRC_MEMORY_DESCRIPTOR_LTS_H_
#define SEISSOL_SRC_MEMORY_DESCRIPTOR_LTS_H_

#include "GeneratedCode/tensor.h"
#include "IO/Instance/Checkpoint/CheckpointManager.h"
#include "Initializer/Typedefs.h"
#include "Kernels/Common.h"
#include "Memory/Tree/LTSTree.h"
#include "Memory/Tree/Layer.h"
#include "Model/Plasticity.h"
#include <Equations/Datastructures.h>
#include <Initializer/CellLocalInformation.h>
#include <Memory/Tree/Backmap.h>
#include <Parallel/Helper.h>

#ifdef ACL_DEVICE
#include "Parallel/Helper.h"
#endif

namespace seissol {

struct LTS {
  enum class AllocationPreset {
    Global,
    Timedofs,
    Constant,
    Dofs,
    TimedofsConstant,
    ConstantShared,
    Timebucket,
    Plasticity,
    PlasticityData
  };

  static auto allocationModeWP(AllocationPreset preset,
                               int convergenceOrder = 6) {
    using namespace seissol::initializer;
    if constexpr (!isDeviceOn()) {
      switch (preset) {
      case AllocationPreset::Global:
        [[fallthrough]];
      case AllocationPreset::TimedofsConstant:
        return AllocationMode::HostOnlyHBM;
      case AllocationPreset::Plasticity:
        return AllocationMode::HostOnly;
      case AllocationPreset::PlasticityData:
        return AllocationMode::HostOnly;
      case AllocationPreset::Timebucket:
        [[fallthrough]];
      case AllocationPreset::Timedofs:
        return (convergenceOrder <= 7 ? AllocationMode::HostOnlyHBM : AllocationMode::HostOnly);
      case AllocationPreset::Constant:
        [[fallthrough]];
      case AllocationPreset::ConstantShared:
        return (convergenceOrder <= 4 ? AllocationMode::HostOnlyHBM : AllocationMode::HostOnly);
      case AllocationPreset::Dofs:
        return (convergenceOrder <= 3 ? AllocationMode::HostOnlyHBM : AllocationMode::HostOnly);
      default:
        return AllocationMode::HostOnly;
      }
    } else {
      switch (preset) {
      case AllocationPreset::Global:
        [[fallthrough]];
      case AllocationPreset::Constant:
        [[fallthrough]];
      case AllocationPreset::TimedofsConstant:
        return AllocationMode::HostOnly;
      case AllocationPreset::Dofs:
        [[fallthrough]];
      case AllocationPreset::PlasticityData:
        return useUSM() ? AllocationMode::HostDeviceUnified : AllocationMode::HostDeviceSplitPinned;
      case AllocationPreset::Timebucket:
        return useMPIUSM() ? AllocationMode::HostDeviceUnified : AllocationMode::HostDeviceSplit;
      default:
        return useUSM() ? AllocationMode::HostDeviceUnified : AllocationMode::HostDeviceSplit;
      }
    }
  }
<<<<<<< HEAD
  struct Dofs : public initializer::Variable<void> {
    template<typename Cfg>
    using VariantType = Real<Cfg>[tensor::Q<Cfg>::size()];
  };
=======

  struct Dofs : public initializer::Variable<real[tensor::Q::size()]> {};
>>>>>>> 86cfbd80
  // size is zero if Qane is not defined
  struct DofsAne : public initializer::Variable<void> {
    template<typename Cfg>
    using VariantType = Real<Cfg>[zeroLengthArrayHandler(kernels::size<tensor::Qane<Cfg>>())];
  };
  struct Buffers : public initializer::Variable<void> {
    template<typename Cfg>
    using VariantType = Real<Cfg>*;
  };
  struct Derivatives : public initializer::Variable<void> {
    template<typename Cfg>
    using VariantType = Real<Cfg>*;
  };
  struct CellInformation : public initializer::Variable<CellLocalInformation> {};
  struct SecondaryInformation : public initializer::Variable<SecondaryCellLocalInformation> {};
  struct FaceNeighbors : public initializer::Variable<void* [Cell::NumFaces]> {};
  struct LocalIntegration : public initializer::Variable<void> {
    template<typename Cfg>
    using VariantType = LocalIntegrationData<Cfg>;
  };
  struct NeighboringIntegration : public initializer::Variable<void> {
    template<typename Cfg>
    using VariantType = NeighboringIntegrationData<Cfg>;
  };
  struct MaterialData : public initializer::Variable<void> {
    template<typename Cfg>
    using VariantType = model::MaterialTT<Cfg>;
  };
  struct Material : public initializer::Variable<CellMaterialData> {};
  struct Plasticity : public initializer::Variable<void> {
    template<typename Cfg>
    using VariantType = seissol::model::PlasticityData<Cfg>;
  };
  struct DRMapping : public initializer::Variable<void> {
    template<typename Cfg>
    using VariantType = CellDRMapping<Cfg>[Cell::NumFaces];
  };
  struct BoundaryMapping : public initializer::Variable<void> {
    template<typename Cfg>
    using VariantType = CellBoundaryMapping<Cfg>[Cell::NumFaces];
  };
  struct PStrain : public initializer::Variable<void> {
    template<typename Cfg>
    using VariantType = Real<Cfg>[tensor::QStress<Cfg>::size() + tensor::QEtaModal<Cfg>::size()];
  };
  struct FaceDisplacements : public initializer::Variable<void> {
    template<typename Cfg>
    using VariantType = Real<Cfg>* [Cell::NumFaces];
  };
  struct BuffersDerivatives : public initializer::Bucket<void> {
    template<typename Cfg>
    using VariantType = Real<Cfg>;
  };

  struct BuffersDevice : public initializer::Variable<void> {
    template<typename Cfg>
    using VariantType = Real<Cfg>*;
  };
  struct DerivativesDevice : public initializer::Variable<void> {
    template<typename Cfg>
    using VariantType = Real<Cfg>*;
  };
  struct FaceNeighborsDevice : public initializer::Variable<void* [Cell::NumFaces]> {};
  struct FaceDisplacementsDevice : public initializer::Variable<void> {
    template<typename Cfg>
    using VariantType = Real<Cfg>* [Cell::NumFaces];
  };
  struct DRMappingDevice : public initializer::Variable<void> {
    template<typename Cfg>
    using VariantType = CellDRMapping<Cfg>[Cell::NumFaces];
  };
  struct BoundaryMappingDevice : public initializer::Variable<void> {
    template<typename Cfg>
    using VariantType = CellBoundaryMapping<Cfg>[Cell::NumFaces];
  };

  struct ScratchBase : public initializer::Scratchpad<void> {
    template<typename Cfg>
    using VariantType = Real<Cfg>;
  };

  struct IntegratedDofsScratch : public ScratchBase {};
  struct DerivativesScratch : public ScratchBase {};
  struct NodalAvgDisplacements : public ScratchBase {};
  struct AnalyticScratch : public ScratchBase {};
  struct DerivativesExtScratch : public ScratchBase {};
  struct DerivativesAneScratch : public ScratchBase {};
  struct IDofsAneScratch : public ScratchBase {};
  struct DofsExtScratch : public ScratchBase {};

  struct FlagScratch : public initializer::Scratchpad<unsigned> {};
  struct PrevDofsScratch : public ScratchBase {};
  struct QEtaNodalScratch : public ScratchBase {};
  struct QStressNodalScratch : public ScratchBase {};

  struct RotateDisplacementToFaceNormalScratch : public ScratchBase {};
  struct RotateDisplacementToGlobalScratch : public ScratchBase {};
  struct RotatedFaceDisplacementScratch : public ScratchBase {};
  struct DofsFaceNodalScratch : public ScratchBase {};
  struct PrevCoefficientsScratch : public ScratchBase {};
  struct DofsFaceBoundaryNodalScratch : public ScratchBase {};

  struct Integrals : public initializer::VariantVariable<Real> {};

  struct LTSVarmap : public initializer::SpecificVarmap<Dofs,
                                                        DofsAne,
                                                        Buffers,
                                                        Derivatives,
                                                        CellInformation,
                                                        SecondaryInformation,
                                                        FaceNeighbors,
                                                        LocalIntegration,
                                                        NeighboringIntegration,
                                                        Material,
                                                        MaterialData,
                                                        Plasticity,
                                                        DRMapping,
                                                        BoundaryMapping,
                                                        PStrain,
                                                        FaceDisplacements,
                                                        BuffersDerivatives,
                                                        BuffersDevice,
                                                        DerivativesDevice,
                                                        FaceNeighborsDevice,
                                                        FaceDisplacementsDevice,
                                                        DRMappingDevice,
                                                        BoundaryMappingDevice,
                                                        IntegratedDofsScratch,
                                                        DerivativesScratch,
                                                        NodalAvgDisplacements,
                                                        AnalyticScratch,
                                                        DerivativesExtScratch,
                                                        DerivativesAneScratch,
                                                        IDofsAneScratch,
                                                        DofsExtScratch,
                                                        FlagScratch,
                                                        PrevDofsScratch,
                                                        QEtaNodalScratch,
                                                        QStressNodalScratch,
                                                        RotateDisplacementToFaceNormalScratch,
                                                        RotateDisplacementToGlobalScratch,
                                                        RotatedFaceDisplacementScratch,
                                                        DofsFaceNodalScratch,
                                                        PrevCoefficientsScratch,
                                                        DofsFaceBoundaryNodalScratch,
                                                        Integrals> {};

  using Storage = initializer::Storage<LTSVarmap>;
  using Layer = initializer::Layer<LTSVarmap>;
  template<typename Config>
  using Ref = initializer::Layer<LTSVarmap>::CellRef<Config>;
  using Backmap = initializer::StorageBackmap<4>;

  static void addTo(Storage& storage, bool usePlasticity) {
    using namespace initializer;
    LayerMask plasticityMask;
    if (usePlasticity) {
      plasticityMask = LayerMask(Ghost);
    } else {
      plasticityMask = LayerMask(Ghost) | LayerMask(Copy) | LayerMask(Interior);
    }

    storage.add<Dofs>(LayerMask(Ghost), PagesizeHeap, allocationModeWP(AllocationPreset::Dofs));

      storage.add<DofsAne>(
          LayerMask(Ghost), PagesizeHeap, allocationModeWP(AllocationPreset::Dofs));

    storage.add<Buffers>(
        LayerMask(), 1, allocationModeWP(AllocationPreset::TimedofsConstant), true);
    storage.add<Derivatives>(
        LayerMask(), 1, allocationModeWP(AllocationPreset::TimedofsConstant), true);
    storage.add<CellInformation>(
        LayerMask(), 1, allocationModeWP(AllocationPreset::Constant), true);
    storage.add<SecondaryInformation>(LayerMask(), 1, AllocationMode::HostOnly, true);
    storage.add<FaceNeighbors>(
        LayerMask(Ghost), 1, allocationModeWP(AllocationPreset::TimedofsConstant), true);
    storage.add<LocalIntegration>(
        LayerMask(Ghost), 1, allocationModeWP(AllocationPreset::ConstantShared), true);
    storage.add<NeighboringIntegration>(
        LayerMask(Ghost), 1, allocationModeWP(AllocationPreset::ConstantShared), true);
    storage.add<MaterialData>(LayerMask(), 1, AllocationMode::HostOnly, true);
    storage.add<Material>(LayerMask(Ghost), 1, AllocationMode::HostOnly, true);
    storage.add<Plasticity>(
        plasticityMask, 1, allocationModeWP(AllocationPreset::Plasticity), true);
    storage.add<DRMapping>(LayerMask(Ghost), 1, allocationModeWP(AllocationPreset::Constant), true);
    storage.add<BoundaryMapping>(
        LayerMask(Ghost), 1, allocationModeWP(AllocationPreset::Constant), true);
    storage.add<PStrain>(
        plasticityMask, PagesizeHeap, allocationModeWP(AllocationPreset::PlasticityData));
    storage.add<FaceDisplacements>(LayerMask(Ghost), PagesizeHeap, AllocationMode::HostOnly, true);

    // TODO(David): remove/rename "constant" flag (the data is temporary; and copying it for IO is
    // handled differently)
    storage.add<BuffersDerivatives>(
        LayerMask(), PagesizeHeap, allocationModeWP(AllocationPreset::Timebucket), true);

    storage.add<BuffersDevice>(LayerMask(), 1, AllocationMode::HostOnly, true);
    storage.add<DerivativesDevice>(LayerMask(), 1, AllocationMode::HostOnly, true);
    storage.add<FaceDisplacementsDevice>(LayerMask(Ghost), 1, AllocationMode::HostOnly, true);
    storage.add<FaceNeighborsDevice>(LayerMask(Ghost), 1, AllocationMode::HostOnly, true);
    storage.add<DRMappingDevice>(LayerMask(Ghost), 1, AllocationMode::HostOnly, true);
    storage.add<BoundaryMappingDevice>(LayerMask(Ghost), 1, AllocationMode::HostOnly, true);

    if constexpr (isDeviceOn()) {
      storage.add<DerivativesExtScratch>(LayerMask(), 1, AllocationMode::DeviceOnly);
      storage.add<DerivativesAneScratch>(LayerMask(), 1, AllocationMode::DeviceOnly);
      storage.add<IDofsAneScratch>(LayerMask(), 1, AllocationMode::DeviceOnly);
      storage.add<DofsExtScratch>(LayerMask(), 1, AllocationMode::DeviceOnly);
      storage.add<IntegratedDofsScratch>(LayerMask(), 1, AllocationMode::HostDeviceSplit);
      storage.add<DerivativesScratch>(LayerMask(), 1, AllocationMode::DeviceOnly);
      storage.add<NodalAvgDisplacements>(LayerMask(), 1, AllocationMode::DeviceOnly);
      storage.add<AnalyticScratch>(LayerMask(), 1, AllocationMode::HostDevicePinned);

      storage.add<FlagScratch>(LayerMask(), 1, AllocationMode::DeviceOnly);
      storage.add<PrevDofsScratch>(LayerMask(), 1, AllocationMode::DeviceOnly);
      storage.add<QEtaNodalScratch>(LayerMask(), 1, AllocationMode::DeviceOnly);
      storage.add<QStressNodalScratch>(LayerMask(), 1, AllocationMode::DeviceOnly);

      storage.add<RotateDisplacementToFaceNormalScratch>(
          LayerMask(), 1, AllocationMode::DeviceOnly);
      storage.add<RotateDisplacementToGlobalScratch>(LayerMask(), 1, AllocationMode::DeviceOnly);
      storage.add<RotatedFaceDisplacementScratch>(LayerMask(), 1, AllocationMode::DeviceOnly);
      storage.add<DofsFaceNodalScratch>(LayerMask(), 1, AllocationMode::DeviceOnly);
      storage.add<PrevCoefficientsScratch>(LayerMask(), 1, AllocationMode::DeviceOnly);
      storage.add<DofsFaceBoundaryNodalScratch>(LayerMask(), 1, AllocationMode::DeviceOnly);
    }
  }

  static void registerCheckpointVariables(io::instance::checkpoint::CheckpointManager& manager,
                                          Storage& storage) {
    manager.registerData<Dofs>("dofs", storage);
    manager.registerData<DofsAne>("dofsAne", storage);
    // check plasticity usage over the layer mask (for now)
    if (storage.info<Plasticity>().mask == initializer::LayerMask(Ghost)) {
      manager.registerData<Plasticity>("pstrain", storage);
    }
  }
};

} // namespace seissol

#endif // SEISSOL_SRC_MEMORY_DESCRIPTOR_LTS_H_<|MERGE_RESOLUTION|>--- conflicted
+++ resolved
@@ -40,8 +40,7 @@
     PlasticityData
   };
 
-  static auto allocationModeWP(AllocationPreset preset,
-                               int convergenceOrder = 6) {
+  static auto allocationModeWP(AllocationPreset preset, int convergenceOrder = 6) {
     using namespace seissol::initializer;
     if constexpr (!isDeviceOn()) {
       switch (preset) {
@@ -85,93 +84,93 @@
       }
     }
   }
-<<<<<<< HEAD
+
+  // to prevent a clang-format bug
+  template <typename Cfg>
+  using RealPtr = Real<Cfg>*;
+
   struct Dofs : public initializer::Variable<void> {
-    template<typename Cfg>
+    template <typename Cfg>
     using VariantType = Real<Cfg>[tensor::Q<Cfg>::size()];
   };
-=======
-
-  struct Dofs : public initializer::Variable<real[tensor::Q::size()]> {};
->>>>>>> 86cfbd80
   // size is zero if Qane is not defined
   struct DofsAne : public initializer::Variable<void> {
-    template<typename Cfg>
+    template <typename Cfg>
     using VariantType = Real<Cfg>[zeroLengthArrayHandler(kernels::size<tensor::Qane<Cfg>>())];
   };
   struct Buffers : public initializer::Variable<void> {
-    template<typename Cfg>
-    using VariantType = Real<Cfg>*;
+    template <typename Cfg>
+    using VariantType = RealPtr<Cfg>;
   };
   struct Derivatives : public initializer::Variable<void> {
-    template<typename Cfg>
-    using VariantType = Real<Cfg>*;
+    template <typename Cfg>
+    using VariantType = RealPtr<Cfg>;
   };
   struct CellInformation : public initializer::Variable<CellLocalInformation> {};
   struct SecondaryInformation : public initializer::Variable<SecondaryCellLocalInformation> {};
   struct FaceNeighbors : public initializer::Variable<void* [Cell::NumFaces]> {};
   struct LocalIntegration : public initializer::Variable<void> {
-    template<typename Cfg>
+    template <typename Cfg>
     using VariantType = LocalIntegrationData<Cfg>;
   };
   struct NeighboringIntegration : public initializer::Variable<void> {
-    template<typename Cfg>
+    template <typename Cfg>
     using VariantType = NeighboringIntegrationData<Cfg>;
   };
   struct MaterialData : public initializer::Variable<void> {
-    template<typename Cfg>
+    template <typename Cfg>
     using VariantType = model::MaterialTT<Cfg>;
   };
   struct Material : public initializer::Variable<CellMaterialData> {};
   struct Plasticity : public initializer::Variable<void> {
-    template<typename Cfg>
+    template <typename Cfg>
     using VariantType = seissol::model::PlasticityData<Cfg>;
   };
   struct DRMapping : public initializer::Variable<void> {
-    template<typename Cfg>
+    template <typename Cfg>
     using VariantType = CellDRMapping<Cfg>[Cell::NumFaces];
   };
   struct BoundaryMapping : public initializer::Variable<void> {
-    template<typename Cfg>
+    template <typename Cfg>
     using VariantType = CellBoundaryMapping<Cfg>[Cell::NumFaces];
   };
   struct PStrain : public initializer::Variable<void> {
-    template<typename Cfg>
+    template <typename Cfg>
     using VariantType = Real<Cfg>[tensor::QStress<Cfg>::size() + tensor::QEtaModal<Cfg>::size()];
   };
   struct FaceDisplacements : public initializer::Variable<void> {
-    template<typename Cfg>
-    using VariantType = Real<Cfg>* [Cell::NumFaces];
+    template <typename Cfg>
+    using VariantType = RealPtr<Cfg>[Cell::NumFaces];
   };
   struct BuffersDerivatives : public initializer::Bucket<void> {
-    template<typename Cfg>
+    template <typename Cfg>
     using VariantType = Real<Cfg>;
   };
 
   struct BuffersDevice : public initializer::Variable<void> {
-    template<typename Cfg>
-    using VariantType = Real<Cfg>*;
+    template <typename Cfg>
+    using VariantType = RealPtr<Cfg>;
   };
   struct DerivativesDevice : public initializer::Variable<void> {
-    template<typename Cfg>
-    using VariantType = Real<Cfg>*;
+    template <typename Cfg>
+    using VariantType = RealPtr<Cfg>;
   };
   struct FaceNeighborsDevice : public initializer::Variable<void* [Cell::NumFaces]> {};
   struct FaceDisplacementsDevice : public initializer::Variable<void> {
-    template<typename Cfg>
-    using VariantType = Real<Cfg>* [Cell::NumFaces];
+    template <typename Cfg>
+    using VariantType = RealPtr<Cfg>[Cell::NumFaces];
   };
   struct DRMappingDevice : public initializer::Variable<void> {
-    template<typename Cfg>
+    template <typename Cfg>
     using VariantType = CellDRMapping<Cfg>[Cell::NumFaces];
   };
   struct BoundaryMappingDevice : public initializer::Variable<void> {
-    template<typename Cfg>
+    template <typename Cfg>
     using VariantType = CellBoundaryMapping<Cfg>[Cell::NumFaces];
   };
 
   struct ScratchBase : public initializer::Scratchpad<void> {
-    template<typename Cfg>
+    template <typename Cfg>
     using VariantType = Real<Cfg>;
   };
 
@@ -243,7 +242,7 @@
 
   using Storage = initializer::Storage<LTSVarmap>;
   using Layer = initializer::Layer<LTSVarmap>;
-  template<typename Config>
+  template <typename Config>
   using Ref = initializer::Layer<LTSVarmap>::CellRef<Config>;
   using Backmap = initializer::StorageBackmap<4>;
 
@@ -258,8 +257,7 @@
 
     storage.add<Dofs>(LayerMask(Ghost), PagesizeHeap, allocationModeWP(AllocationPreset::Dofs));
 
-      storage.add<DofsAne>(
-          LayerMask(Ghost), PagesizeHeap, allocationModeWP(AllocationPreset::Dofs));
+    storage.add<DofsAne>(LayerMask(Ghost), PagesizeHeap, allocationModeWP(AllocationPreset::Dofs));
 
     storage.add<Buffers>(
         LayerMask(), 1, allocationModeWP(AllocationPreset::TimedofsConstant), true);
