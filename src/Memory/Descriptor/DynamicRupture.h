// SPDX-FileCopyrightText: 2016 SeisSol Group
//
// SPDX-License-Identifier: BSD-3-Clause
// SPDX-LicenseComments: Full text under /LICENSE and /LICENSES/
//
// SPDX-FileContributor: Author lists in /AUTHORS and /CITATION.cff
// SPDX-FileContributor: Carsten Uphoff

#ifndef SEISSOL_SRC_MEMORY_DESCRIPTOR_DYNAMICRUPTURE_H_
#define SEISSOL_SRC_MEMORY_DESCRIPTOR_DYNAMICRUPTURE_H_

#include "DynamicRupture/Misc.h"
#include "DynamicRupture/Typedefs.h"
#include "GeneratedCode/tensor.h"
#include "IO/Instance/Checkpoint/CheckpointManager.h"
#include "Initializer/Typedefs.h"
#include "Memory/Tree/LTSTree.h"
#include "Memory/Tree/Layer.h"
#include "Parallel/Helper.h"
#include <Initializer/Parameters/DRParameters.h>
#include <Kernels/Common.h>
#include <Memory/Tree/Backmap.h>

namespace seissol {

inline auto allocationModeDR() {
  using namespace seissol::initializer;
  if constexpr (!isDeviceOn()) {
    return AllocationMode::HostOnly;
  } else {
    return useUSM() ? AllocationMode::HostDeviceUnified : AllocationMode::HostDeviceSplit;
  }
}

// NOTE: for the sake of GPU performance, make sure that NumPaddedPoints<Cfg> is always last.

template <typename Cfg>
using DrDataArray = Real<Cfg>[dr::misc::NumPaddedPoints<Cfg>];

template <typename Cfg>
using RealPtr = Real<Cfg>*;

struct DynamicRupture {
  public:
  DynamicRupture() = default;
  std::size_t nucleationCount{1};
  explicit DynamicRupture(const initializer::parameters::DRParameters* parameters)
      : nucleationCount(parameters->nucleationCount) {}

  virtual ~DynamicRupture() = default;
  struct TimeDerivativePlus : public initializer::VariantVariable<RealPtr> {};
  struct TimeDerivativeMinus : public initializer::VariantVariable<RealPtr> {};
  struct TimeDerivativePlusDevice : public initializer::VariantVariable<RealPtr> {};
  struct TimeDerivativeMinusDevice : public initializer::VariantVariable<RealPtr> {};
  struct ImposedStatePlus : public initializer::Variable<void> {
    template <typename Cfg>
    using VariantType = Real<Cfg>[tensor::QInterpolated<Cfg>::size()];
  };
  struct ImposedStateMinus : public initializer::Variable<void> {
    template <typename Cfg>
    using VariantType = Real<Cfg>[tensor::QInterpolated<Cfg>::size()];
  };
  struct GodunovData : public initializer::Variable<void> {
    template <typename Cfg>
    using VariantType = DRGodunovData<Cfg>;
  };
  struct FluxSolverPlus : public initializer::Variable<void> {
    template <typename Cfg>
    using VariantType = Real<Cfg>[tensor::fluxSolver<Cfg>::size()];
  };
  struct FluxSolverMinus : public initializer::Variable<void> {
    template <typename Cfg>
    using VariantType = Real<Cfg>[tensor::fluxSolver<Cfg>::size()];
  };
  struct FaceInformation : public initializer::Variable<DRFaceInformation> {};
  struct WaveSpeedsPlus : public initializer::Variable<model::IsotropicWaveSpeeds> {};
  struct WaveSpeedsMinus : public initializer::Variable<model::IsotropicWaveSpeeds> {};
  struct DREnergyOutputVar : public initializer::Variable<void> {
    template <typename Cfg>
    using VariantType = DREnergyOutput<Cfg>;
  };

  struct ImpAndEta : public initializer::Variable<void> {
    template <typename Cfg>
    using VariantType = seissol::dr::ImpedancesAndEta<Real<Cfg>>;
  };
  struct ImpedanceMatrices : public initializer::Variable<void> {
    template <typename Cfg>
    using VariantType = seissol::dr::ImpedanceMatrices<Cfg>;
  };
  // size padded for vectorization
  // CS = coordinate system
  struct InitialStressInFaultCS : public initializer::Variable<void> {
    template <typename Cfg>
    using VariantType = Real<Cfg>[6][dr::misc::NumPaddedPoints<Cfg>];
  };
  struct NucleationStressInFaultCS : public initializer::Variable<void> {
    template <typename Cfg>
    using VariantType = Real<Cfg>[6][dr::misc::NumPaddedPoints<Cfg>];
  };
<<<<<<< HEAD
  // will be always zero, if not using poroelasticity
  struct InitialPressure : public initializer::VariantVariable<DrDataArray> {};
  struct NucleationPressure : public initializer::VariantVariable<DrDataArray> {};
  struct Mu : public initializer::VariantVariable<DrDataArray> {};
  struct AccumulatedSlipMagnitude : public initializer::VariantVariable<DrDataArray> {};
  struct Slip1 : public initializer::VariantVariable<DrDataArray> {
  }; // slip at given fault node along local direction 1
  struct Slip2 : public initializer::VariantVariable<DrDataArray> {
  }; // slip at given fault node along local direction 2
  struct SlipRateMagnitude : public initializer::VariantVariable<DrDataArray> {};
  struct SlipRate1 : public initializer::VariantVariable<DrDataArray> {
  }; // slip rate at given fault node along local direction 1
  struct SlipRate2 : public initializer::VariantVariable<DrDataArray> {
  }; // slip rate at given fault node along local direction 2
  struct RuptureTime : public initializer::VariantVariable<DrDataArray> {};
  struct DynStressTime : public initializer::VariantVariable<DrDataArray> {};
  struct RuptureTimePending : public initializer::Variable<void> {
    template <typename Cfg>
    using VariantType = bool[dr::misc::NumPaddedPoints<Cfg>];
  };
  struct DynStressTimePending : public initializer::Variable<void> {
    template <typename Cfg>
    using VariantType = bool[dr::misc::NumPaddedPoints<Cfg>];
  };
  struct PeakSlipRate : public initializer::VariantVariable<DrDataArray> {};
  struct Traction1 : public initializer::VariantVariable<DrDataArray> {};
  struct Traction2 : public initializer::VariantVariable<DrDataArray> {};
  struct QInterpolatedPlus : public initializer::Variable<void> {
    template <typename Cfg>
    using VariantType = Real<Cfg>[Cfg::ConvergenceOrder][tensor::QInterpolated<Cfg>::size()];
  };
  struct QInterpolatedMinus : public initializer::Variable<void> {
    template <typename Cfg>
    using VariantType = Real<Cfg>[Cfg::ConvergenceOrder][tensor::QInterpolated<Cfg>::size()];
  };

  struct IdofsPlusOnDevice : public initializer::Scratchpad<void> {
    template <typename Cfg>
    using VariantType = Real<Cfg>;
  };
  struct IdofsMinusOnDevice : public initializer::Scratchpad<void> {
    template <typename Cfg>
    using VariantType = Real<Cfg>;
  };
=======
  // slip at given fault node along local direction 1
  struct Slip1 : public initializer::Variable<real[dr::misc::NumPaddedPoints]> {};
  // slip at given fault node along local direction 2
  struct Slip2 : public initializer::Variable<real[dr::misc::NumPaddedPoints]> {};
  struct SlipRateMagnitude : public initializer::Variable<real[dr::misc::NumPaddedPoints]> {};
  // slip rate at given fault node along local direction 1
  struct SlipRate1 : public initializer::Variable<real[dr::misc::NumPaddedPoints]> {};
  // slip rate at given fault node along local direction 2
  struct SlipRate2 : public initializer::Variable<real[dr::misc::NumPaddedPoints]> {};
  struct RuptureTime : public initializer::Variable<real[dr::misc::NumPaddedPoints]> {};
  struct DynStressTime : public initializer::Variable<real[dr::misc::NumPaddedPoints]> {};
  struct RuptureTimePending : public initializer::Variable<bool[dr::misc::NumPaddedPoints]> {};
  struct DynStressTimePending : public initializer::Variable<bool[dr::misc::NumPaddedPoints]> {};
  struct PeakSlipRate : public initializer::Variable<real[dr::misc::NumPaddedPoints]> {};
  struct Traction1 : public initializer::Variable<real[dr::misc::NumPaddedPoints]> {};
  struct Traction2 : public initializer::Variable<real[dr::misc::NumPaddedPoints]> {};
  struct QInterpolatedPlus
      : public initializer::Variable<real[ConvergenceOrder][tensor::QInterpolated::size()]> {};
  struct QInterpolatedMinus
      : public initializer::Variable<real[ConvergenceOrder][tensor::QInterpolated::size()]> {};

  struct IdofsPlusOnDevice : public initializer::Scratchpad<real> {};
  struct IdofsMinusOnDevice : public initializer::Scratchpad<real> {};
>>>>>>> 78ac9c87

  struct DynrupVarmap : public initializer::GenericVarmap {};

  using Storage = initializer::Storage<DynrupVarmap>;
  using Layer = initializer::Layer<DynrupVarmap>;
  template <typename Config>
  using Ref = initializer::Layer<DynrupVarmap>::CellRef<Config>;
  using Backmap = initializer::StorageBackmap<1>;

  virtual void addTo(Storage& storage) {
    using namespace seissol::initializer;
    const auto mask = LayerMask(Ghost);
    storage.add<TimeDerivativePlus>(mask, Alignment, AllocationMode::HostOnly, true);
    storage.add<TimeDerivativeMinus>(mask, Alignment, AllocationMode::HostOnly, true);
    storage.add<TimeDerivativePlusDevice>(mask, Alignment, AllocationMode::HostOnly, true);
    storage.add<TimeDerivativeMinusDevice>(mask, Alignment, AllocationMode::HostOnly, true);
    storage.add<ImposedStatePlus>(mask, PagesizeHeap, allocationModeDR());
    storage.add<ImposedStateMinus>(mask, PagesizeHeap, allocationModeDR());
    storage.add<GodunovData>(mask, Alignment, allocationModeDR());
    storage.add<FluxSolverPlus>(mask, Alignment, allocationModeDR());
    storage.add<FluxSolverMinus>(mask, Alignment, allocationModeDR());
    storage.add<FaceInformation>(mask, Alignment, AllocationMode::HostOnly, true);
    storage.add<WaveSpeedsPlus>(mask, Alignment, allocationModeDR(), true);
    storage.add<WaveSpeedsMinus>(mask, Alignment, allocationModeDR(), true);
    storage.add<DREnergyOutputVar>(mask, Alignment, allocationModeDR());
    storage.add<ImpAndEta>(mask, Alignment, allocationModeDR(), true);
    storage.add<ImpedanceMatrices>(mask, Alignment, allocationModeDR(), true);
    storage.add<InitialStressInFaultCS>(mask, Alignment, allocationModeDR());
    storage.add<InitialPressure>(mask, Alignment, allocationModeDR());
    storage.add<RuptureTime>(mask, Alignment, allocationModeDR());

    // NOTE: nucleation count (multi-nucleation support) is passed here.
    storage.add<NucleationStressInFaultCS>(
        mask, Alignment, allocationModeDR(), true, nucleationCount);
    storage.add<NucleationPressure>(mask, Alignment, allocationModeDR(), true, nucleationCount);

    storage.add<RuptureTimePending>(mask, Alignment, allocationModeDR());
    storage.add<DynStressTime>(mask, Alignment, allocationModeDR());
    storage.add<DynStressTimePending>(mask, Alignment, allocationModeDR());
    storage.add<Mu>(mask, Alignment, allocationModeDR());
    storage.add<AccumulatedSlipMagnitude>(mask, Alignment, allocationModeDR());
    storage.add<Slip1>(mask, Alignment, allocationModeDR());
    storage.add<Slip2>(mask, Alignment, allocationModeDR());
    storage.add<SlipRateMagnitude>(mask, Alignment, allocationModeDR());
    storage.add<SlipRate1>(mask, Alignment, allocationModeDR());
    storage.add<SlipRate2>(mask, Alignment, allocationModeDR());
    storage.add<PeakSlipRate>(mask, Alignment, allocationModeDR());
    storage.add<Traction1>(mask, Alignment, allocationModeDR());
    storage.add<Traction2>(mask, Alignment, allocationModeDR());
    storage.add<QInterpolatedPlus>(mask, Alignment, allocationModeDR());
    storage.add<QInterpolatedMinus>(mask, Alignment, allocationModeDR());

    if constexpr (isDeviceOn()) {
      storage.add<IdofsPlusOnDevice>(LayerMask(), Alignment, AllocationMode::DeviceOnly);
      storage.add<IdofsMinusOnDevice>(LayerMask(), Alignment, AllocationMode::DeviceOnly);
    }
  }

  virtual void registerCheckpointVariables(io::instance::checkpoint::CheckpointManager& manager,
                                           Storage& storage) const {
    manager.registerData<InitialStressInFaultCS>("initialStressInFaultCS", storage);
    manager.registerData<InitialPressure>("initialPressure", storage);
    manager.registerData<Mu>("mu", storage);
    manager.registerData<SlipRate1>("slipRate1", storage);
    manager.registerData<SlipRate2>("slipRate2", storage);
    manager.registerData<AccumulatedSlipMagnitude>("accumulatedSlipMagnitude", storage);
    manager.registerData<Slip1>("slip1", storage);
    manager.registerData<Slip2>("slip2", storage);
    manager.registerData<PeakSlipRate>("peakSlipRate", storage);
    manager.registerData<RuptureTime>("ruptureTime", storage);
    manager.registerData<RuptureTimePending>("ruptureTimePending", storage);
    manager.registerData<DynStressTime>("dynStressTime", storage);
    manager.registerData<DynStressTimePending>("dynStressTimePending", storage);
    manager.registerData<DREnergyOutputVar>("drEnergyOutput", storage);
  }
};

struct LTSLinearSlipWeakening : public DynamicRupture {
  struct DC : public initializer::VariantVariable<DrDataArray> {};
  struct MuS : public initializer::VariantVariable<DrDataArray> {};
  struct MuD : public initializer::VariantVariable<DrDataArray> {};
  struct Cohesion : public initializer::VariantVariable<DrDataArray> {};
  struct ForcedRuptureTime : public initializer::VariantVariable<DrDataArray> {};

  explicit LTSLinearSlipWeakening(const initializer::parameters::DRParameters* parameters)
      : DynamicRupture(parameters) {}

  void addTo(Storage& storage) override {
    DynamicRupture::addTo(storage);
    const auto mask = initializer::LayerMask(Ghost);
    storage.add<DC>(mask, Alignment, allocationModeDR(), true);
    storage.add<MuS>(mask, Alignment, allocationModeDR(), true);
    storage.add<MuD>(mask, Alignment, allocationModeDR(), true);
    storage.add<Cohesion>(mask, Alignment, allocationModeDR(), true);
    storage.add<ForcedRuptureTime>(mask, Alignment, allocationModeDR(), true);
  }
};

struct LTSLinearSlipWeakeningBimaterial : public LTSLinearSlipWeakening {
  struct RegularizedStrength : public initializer::VariantVariable<DrDataArray> {};

  explicit LTSLinearSlipWeakeningBimaterial(const initializer::parameters::DRParameters* parameters)
      : LTSLinearSlipWeakening(parameters) {}

  void addTo(Storage& storage) override {
    LTSLinearSlipWeakening::addTo(storage);
    const auto mask = initializer::LayerMask(Ghost);
    storage.add<RegularizedStrength>(mask, Alignment, allocationModeDR());
  }

  void registerCheckpointVariables(io::instance::checkpoint::CheckpointManager& manager,
                                   Storage& storage) const override {
    LTSLinearSlipWeakening::registerCheckpointVariables(manager, storage);
    manager.registerData<RegularizedStrength>("regularizedStrength", storage);
  }
};

struct LTSRateAndState : public DynamicRupture {
  struct RsA : public initializer::VariantVariable<DrDataArray> {};
  struct RsSl0 : public initializer::VariantVariable<DrDataArray> {};
  struct StateVariable : public initializer::VariantVariable<DrDataArray> {};

  explicit LTSRateAndState(const initializer::parameters::DRParameters* parameters)
      : DynamicRupture(parameters) {}

  void addTo(Storage& storage) override {
    DynamicRupture::addTo(storage);
    const auto mask = initializer::LayerMask(Ghost);
    storage.add<RsA>(mask, Alignment, allocationModeDR(), true);
    storage.add<RsSl0>(mask, Alignment, allocationModeDR(), true);
    storage.add<StateVariable>(mask, Alignment, allocationModeDR());
  }

  void registerCheckpointVariables(io::instance::checkpoint::CheckpointManager& manager,
                                   Storage& storage) const override {
    DynamicRupture::registerCheckpointVariables(manager, storage);
    manager.registerData<StateVariable>("stateVariable", storage);
  }
};

struct LTSRateAndStateFastVelocityWeakening : public LTSRateAndState {
  struct RsSrW : public initializer::VariantVariable<DrDataArray> {};

  explicit LTSRateAndStateFastVelocityWeakening(
      const initializer::parameters::DRParameters* parameters)
      : LTSRateAndState(parameters) {}

  void addTo(Storage& storage) override {
    LTSRateAndState::addTo(storage);
    const auto mask = initializer::LayerMask(Ghost);
    storage.add<RsSrW>(mask, Alignment, allocationModeDR(), true);
  }
};

struct LTSThermalPressurization {
  struct Temperature : public initializer::VariantVariable<DrDataArray> {};
  struct Pressure : public initializer::VariantVariable<DrDataArray> {};
  struct Theta : public initializer::Variable<void> {
    template <typename Cfg>
    using VariantType =
        Real<Cfg>[seissol::dr::misc::NumTpGridPoints][dr::misc::NumPaddedPoints<Cfg>];
  };
  struct Sigma : public initializer::Variable<void> {
    template <typename Cfg>
    using VariantType =
        Real<Cfg>[seissol::dr::misc::NumTpGridPoints][dr::misc::NumPaddedPoints<Cfg>];
  };
  struct HalfWidthShearZone : public initializer::VariantVariable<DrDataArray> {};
  struct HydraulicDiffusivity : public initializer::VariantVariable<DrDataArray> {};

  void addTo(DynamicRupture::Storage& storage) {
    const auto mask = initializer::LayerMask(Ghost);
    storage.add<Temperature>(mask, Alignment, allocationModeDR());
    storage.add<Pressure>(mask, Alignment, allocationModeDR());
    storage.add<Theta>(mask, Alignment, allocationModeDR());
    storage.add<Sigma>(mask, Alignment, allocationModeDR());
    storage.add<HalfWidthShearZone>(mask, Alignment, allocationModeDR(), true);
    storage.add<HydraulicDiffusivity>(mask, Alignment, allocationModeDR(), true);
  }

  void registerCheckpointVariables(io::instance::checkpoint::CheckpointManager& manager,
                                   DynamicRupture::Storage& storage) const {
    manager.registerData<Temperature>("temperature", storage);
    manager.registerData<Pressure>("pressure", storage);
    manager.registerData<Theta>("theta", storage);
    manager.registerData<Sigma>("sigma", storage);
  }
};

struct LTSRateAndStateThermalPressurization : public LTSRateAndState,
                                              public LTSThermalPressurization {
  explicit LTSRateAndStateThermalPressurization(
      const initializer::parameters::DRParameters* parameters)
      : LTSRateAndState(parameters) {}

  void addTo(Storage& storage) override {
    LTSRateAndState::addTo(storage);
    LTSThermalPressurization::addTo(storage);
  }

  void registerCheckpointVariables(io::instance::checkpoint::CheckpointManager& manager,
                                   Storage& storage) const override {
    LTSRateAndState::registerCheckpointVariables(manager, storage);
    LTSThermalPressurization::registerCheckpointVariables(manager, storage);
  }
};

struct LTSRateAndStateThermalPressurizationFastVelocityWeakening
    : public LTSRateAndStateFastVelocityWeakening,
      public LTSThermalPressurization {
  explicit LTSRateAndStateThermalPressurizationFastVelocityWeakening(
      const initializer::parameters::DRParameters* parameters)
      : LTSRateAndStateFastVelocityWeakening(parameters) {}

  void addTo(Storage& storage) override {
    LTSRateAndStateFastVelocityWeakening::addTo(storage);
    LTSThermalPressurization::addTo(storage);
  }

  void registerCheckpointVariables(io::instance::checkpoint::CheckpointManager& manager,
                                   Storage& storage) const override {
    LTSRateAndStateFastVelocityWeakening::registerCheckpointVariables(manager, storage);
    LTSThermalPressurization::registerCheckpointVariables(manager, storage);
  }
};

struct LTSImposedSlipRates : public DynamicRupture {
  struct ImposedSlipDirection1 : public initializer::VariantVariable<DrDataArray> {};
  struct ImposedSlipDirection2 : public initializer::VariantVariable<DrDataArray> {};
  struct OnsetTime : public initializer::VariantVariable<DrDataArray> {};

  explicit LTSImposedSlipRates(const initializer::parameters::DRParameters* parameters)
      : DynamicRupture(parameters) {}

  void addTo(Storage& storage) override {
    DynamicRupture::addTo(storage);
    const auto mask = initializer::LayerMask(Ghost);
    storage.add<ImposedSlipDirection1>(mask, Alignment, allocationModeDR(), true);
    storage.add<ImposedSlipDirection2>(mask, Alignment, allocationModeDR(), true);
    storage.add<OnsetTime>(mask, Alignment, allocationModeDR(), true);
  }
};

struct LTSImposedSlipRatesYoffe : public LTSImposedSlipRates {
  struct TauS : public initializer::VariantVariable<DrDataArray> {};
  struct TauR : public initializer::VariantVariable<DrDataArray> {};

  explicit LTSImposedSlipRatesYoffe(const initializer::parameters::DRParameters* parameters)
      : LTSImposedSlipRates(parameters) {}

  void addTo(Storage& storage) override {
    LTSImposedSlipRates::addTo(storage);
    const auto mask = initializer::LayerMask(Ghost);
    storage.add<TauS>(mask, Alignment, allocationModeDR(), true);
    storage.add<TauR>(mask, Alignment, allocationModeDR(), true);
  }
};

struct LTSImposedSlipRatesGaussian : public LTSImposedSlipRates {
  struct RiseTime : public initializer::VariantVariable<DrDataArray> {};

  explicit LTSImposedSlipRatesGaussian(const initializer::parameters::DRParameters* parameters)
      : LTSImposedSlipRates(parameters) {}

  void addTo(Storage& storage) override {
    LTSImposedSlipRates::addTo(storage);
    const auto mask = initializer::LayerMask(Ghost);
    storage.add<RiseTime>(mask, Alignment, allocationModeDR(), true);
  }
};

struct LTSImposedSlipRatesDelta : public LTSImposedSlipRates {
  explicit LTSImposedSlipRatesDelta(const initializer::parameters::DRParameters* parameters)
      : LTSImposedSlipRates(parameters) {}
};

} // namespace seissol

#endif // SEISSOL_SRC_MEMORY_DESCRIPTOR_DYNAMICRUPTURE_H_<|MERGE_RESOLUTION|>--- conflicted
+++ resolved
@@ -98,21 +98,20 @@
     template <typename Cfg>
     using VariantType = Real<Cfg>[6][dr::misc::NumPaddedPoints<Cfg>];
   };
-<<<<<<< HEAD
   // will be always zero, if not using poroelasticity
   struct InitialPressure : public initializer::VariantVariable<DrDataArray> {};
   struct NucleationPressure : public initializer::VariantVariable<DrDataArray> {};
   struct Mu : public initializer::VariantVariable<DrDataArray> {};
   struct AccumulatedSlipMagnitude : public initializer::VariantVariable<DrDataArray> {};
-  struct Slip1 : public initializer::VariantVariable<DrDataArray> {
-  }; // slip at given fault node along local direction 1
-  struct Slip2 : public initializer::VariantVariable<DrDataArray> {
-  }; // slip at given fault node along local direction 2
+  // slip at given fault node along local direction 1
+  struct Slip1 : public initializer::VariantVariable<DrDataArray> {};
+  // slip at given fault node along local direction 2
+  struct Slip2 : public initializer::VariantVariable<DrDataArray> {};
   struct SlipRateMagnitude : public initializer::VariantVariable<DrDataArray> {};
-  struct SlipRate1 : public initializer::VariantVariable<DrDataArray> {
-  }; // slip rate at given fault node along local direction 1
-  struct SlipRate2 : public initializer::VariantVariable<DrDataArray> {
-  }; // slip rate at given fault node along local direction 2
+  // slip rate at given fault node along local direction 1
+  struct SlipRate1 : public initializer::VariantVariable<DrDataArray> {};
+  // slip rate at given fault node along local direction 2
+  struct SlipRate2 : public initializer::VariantVariable<DrDataArray> {};
   struct RuptureTime : public initializer::VariantVariable<DrDataArray> {};
   struct DynStressTime : public initializer::VariantVariable<DrDataArray> {};
   struct RuptureTimePending : public initializer::Variable<void> {
@@ -143,31 +142,6 @@
     template <typename Cfg>
     using VariantType = Real<Cfg>;
   };
-=======
-  // slip at given fault node along local direction 1
-  struct Slip1 : public initializer::Variable<real[dr::misc::NumPaddedPoints]> {};
-  // slip at given fault node along local direction 2
-  struct Slip2 : public initializer::Variable<real[dr::misc::NumPaddedPoints]> {};
-  struct SlipRateMagnitude : public initializer::Variable<real[dr::misc::NumPaddedPoints]> {};
-  // slip rate at given fault node along local direction 1
-  struct SlipRate1 : public initializer::Variable<real[dr::misc::NumPaddedPoints]> {};
-  // slip rate at given fault node along local direction 2
-  struct SlipRate2 : public initializer::Variable<real[dr::misc::NumPaddedPoints]> {};
-  struct RuptureTime : public initializer::Variable<real[dr::misc::NumPaddedPoints]> {};
-  struct DynStressTime : public initializer::Variable<real[dr::misc::NumPaddedPoints]> {};
-  struct RuptureTimePending : public initializer::Variable<bool[dr::misc::NumPaddedPoints]> {};
-  struct DynStressTimePending : public initializer::Variable<bool[dr::misc::NumPaddedPoints]> {};
-  struct PeakSlipRate : public initializer::Variable<real[dr::misc::NumPaddedPoints]> {};
-  struct Traction1 : public initializer::Variable<real[dr::misc::NumPaddedPoints]> {};
-  struct Traction2 : public initializer::Variable<real[dr::misc::NumPaddedPoints]> {};
-  struct QInterpolatedPlus
-      : public initializer::Variable<real[ConvergenceOrder][tensor::QInterpolated::size()]> {};
-  struct QInterpolatedMinus
-      : public initializer::Variable<real[ConvergenceOrder][tensor::QInterpolated::size()]> {};
-
-  struct IdofsPlusOnDevice : public initializer::Scratchpad<real> {};
-  struct IdofsMinusOnDevice : public initializer::Scratchpad<real> {};
->>>>>>> 78ac9c87
 
   struct DynrupVarmap : public initializer::GenericVarmap {};
 
