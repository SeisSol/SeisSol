--- conflicted
+++ resolved
@@ -210,40 +210,25 @@
 };
 
 struct LTSRateAndState : public DynamicRupture {
-<<<<<<< HEAD
-  Variable<real[dr::misc::NumPaddedPoints]> rsA;
-  Variable<real[dr::misc::NumPaddedPoints]> rsSl0;
-  Variable<real[dr::misc::NumPaddedPoints]> stateVariable;
-  Variable<real[dr::misc::NumPaddedPoints]> rsF0;
-  Variable<real[dr::misc::NumPaddedPoints]> rsMuW;
-  Variable<real[dr::misc::NumPaddedPoints]> rsB;
-=======
   struct RsA : public initializer::Variable<real[dr::misc::NumPaddedPoints]> {};
   struct RsSl0 : public initializer::Variable<real[dr::misc::NumPaddedPoints]> {};
   struct StateVariable : public initializer::Variable<real[dr::misc::NumPaddedPoints]> {};
->>>>>>> 2093a3f2
+  struct RsF0 : public initializer::Variable<real[dr::misc::NumPaddedPoints]> {};
+  struct RsMuW : public initializer::Variable<real[dr::misc::NumPaddedPoints]> {};
+  struct RsB : public initializer::Variable<real[dr::misc::NumPaddedPoints]> {};
 
   explicit LTSRateAndState(const initializer::parameters::DRParameters* parameters)
       : DynamicRupture(parameters) {}
 
-<<<<<<< HEAD
-  void addTo(LTSTree& tree) override {
-    DynamicRupture::addTo(tree);
-    const auto mask = LayerMask(Ghost);
-    tree.add(rsA, mask, Alignment, allocationModeDR(), true);
-    tree.add(rsSl0, mask, Alignment, allocationModeDR(), true);
-    tree.add(stateVariable, mask, Alignment, allocationModeDR());
-    tree.add(rsF0, mask, Alignment, allocationModeDR(), true);
-    tree.add(rsMuW, mask, Alignment, allocationModeDR(), true);
-    tree.add(rsB, mask, Alignment, allocationModeDR(), true);
-=======
   void addTo(Storage& storage) override {
     DynamicRupture::addTo(storage);
     const auto mask = initializer::LayerMask(Ghost);
     storage.add<RsA>(mask, Alignment, allocationModeDR(), true);
     storage.add<RsSl0>(mask, Alignment, allocationModeDR(), true);
     storage.add<StateVariable>(mask, Alignment, allocationModeDR());
->>>>>>> 2093a3f2
+    storage.add<RsF0>(mask, Alignment, allocationModeDR(), true);
+    storage.add<RsMuW>(mask, Alignment, allocationModeDR(), true);
+    storage.add<RsB>(mask, Alignment, allocationModeDR(), true);
   }
 
   void registerCheckpointVariables(io::instance::checkpoint::CheckpointManager& manager,
