// SPDX-FileCopyrightText: 2016 SeisSol Group
//
// SPDX-License-Identifier: BSD-3-Clause
// SPDX-LicenseComments: Full text under /LICENSE and /LICENSES/
//
// SPDX-FileContributor: Author lists in /AUTHORS and /CITATION.cff
// SPDX-FileContributor: Carsten Uphoff

#ifndef SEISSOL_SRC_MEMORY_DESCRIPTOR_DYNAMICRUPTURE_H_
#define SEISSOL_SRC_MEMORY_DESCRIPTOR_DYNAMICRUPTURE_H_

#include "DynamicRupture/Misc.h"
#include "DynamicRupture/Typedefs.h"
#include "GeneratedCode/tensor.h"
#include "IO/Instance/Checkpoint/CheckpointManager.h"
#include "Initializer/Typedefs.h"
#include "Memory/Tree/LTSTree.h"
#include "Memory/Tree/Layer.h"
#include "Parallel/Helper.h"
#include <Initializer/Parameters/DRParameters.h>
#include <Kernels/Common.h>
#include <Memory/Tree/Backmap.h>

namespace seissol {

inline auto allocationModeDR() {
  using namespace seissol::initializer;
  if constexpr (!isDeviceOn()) {
    return AllocationMode::HostOnly;
  } else {
    return useUSM() ? AllocationMode::HostDeviceUnified : AllocationMode::HostDeviceSplit;
  }
}

// NOTE: for the sake of GPU performance, make sure that NumPaddedPoints is always last.

struct DynamicRupture {
  public:
  DynamicRupture() = default;
  std::size_t nucleationCount{1};
  explicit DynamicRupture(const initializer::parameters::DRParameters* parameters)
      : nucleationCount(parameters->nucleationCount) {}

  virtual ~DynamicRupture() = default;
  struct TimeDerivativePlus : public initializer::Variable<real*> {};
  struct TimeDerivativeMinus : public initializer::Variable<real*> {};
  struct TimeDerivativePlusDevice : public initializer::Variable<real*> {};
  struct TimeDerivativeMinusDevice : public initializer::Variable<real*> {};
  struct ImposedStatePlus : public initializer::Variable<real[tensor::QInterpolated::size()]> {};
  struct ImposedStateMinus : public initializer::Variable<real[tensor::QInterpolated::size()]> {};
  struct GodunovData : public initializer::Variable<DRGodunovData> {};
  struct FluxSolverPlus : public initializer::Variable<real[tensor::fluxSolver::size()]> {};
  struct FluxSolverMinus : public initializer::Variable<real[tensor::fluxSolver::size()]> {};
  struct FaceInformation : public initializer::Variable<DRFaceInformation> {};
  struct WaveSpeedsPlus : public initializer::Variable<model::IsotropicWaveSpeeds> {};
  struct WaveSpeedsMinus : public initializer::Variable<model::IsotropicWaveSpeeds> {};
  struct DREnergyOutputVar : public initializer::Variable<DREnergyOutput> {};

  struct ImpAndEta : public initializer::Variable<seissol::dr::ImpedancesAndEta> {};
  struct ImpedanceMatrices : public initializer::Variable<seissol::dr::ImpedanceMatrices> {};
  // size padded for vectorization
  // CS = coordinate system
  struct InitialStressInFaultCS : public initializer::Variable<real[6][dr::misc::NumPaddedPoints]> {
  };
  struct NucleationStressInFaultCS
      : public initializer::Variable<real[6][dr::misc::NumPaddedPoints]> {};
  // will be always zero, if not using poroelasticity
<<<<<<< HEAD
  Variable<real[dr::misc::NumPaddedPoints]> initialPressure;
  std::vector<Variable<real[dr::misc::NumPaddedPoints]>> nucleationPressure;
  Variable<real[dr::misc::NumPaddedPoints]> mu;
  Variable<real[dr::misc::NumPaddedPoints]> accumulatedSlipMagnitude;
  Variable<real[dr::misc::NumPaddedPoints]>
      slip1; // slip at given fault node along local direction 1
  Variable<real[dr::misc::NumPaddedPoints]>
      slip2; // slip at given fault node along local direction 2
  Variable<real[dr::misc::NumPaddedPoints]> slipRateMagnitude;
  Variable<real[dr::misc::NumPaddedPoints]>
      slipRate1; // slip rate at given fault node along local direction 1
  Variable<real[dr::misc::NumPaddedPoints]>
      slipRate2; // slip rate at given fault node along local direction 2
  Variable<real[dr::misc::NumPaddedPoints]> ruptureTime;
  Variable<real[dr::misc::NumPaddedPoints]> dynStressTime;
  Variable<bool[dr::misc::NumPaddedPoints]> ruptureTimePending;
  Variable<bool[dr::misc::NumPaddedPoints]> dynStressTimePending;
  Variable<real[dr::misc::NumPaddedPoints]> peakSlipRate;
  Variable<real[dr::misc::NumPaddedPoints]> traction1;
  Variable<real[dr::misc::NumPaddedPoints]> traction2;
  Variable<real[dr::misc::TimeSteps][tensor::QInterpolated::size()]> qInterpolatedPlus;
  Variable<real[dr::misc::TimeSteps][tensor::QInterpolated::size()]> qInterpolatedMinus;

  Scratchpad<real> idofsPlusOnDevice;
  Scratchpad<real> idofsMinusOnDevice;

  virtual void addTo(LTSTree& tree) {
=======
  struct InitialPressure : public initializer::Variable<real[dr::misc::NumPaddedPoints]> {};
  struct NucleationPressure : public initializer::Variable<real[dr::misc::NumPaddedPoints]> {};
  struct Mu : public initializer::Variable<real[dr::misc::NumPaddedPoints]> {};
  struct AccumulatedSlipMagnitude : public initializer::Variable<real[dr::misc::NumPaddedPoints]> {
  };
  // slip at given fault node along local direction 1
  struct Slip1 : public initializer::Variable<real[dr::misc::NumPaddedPoints]> {};
  // slip at given fault node along local direction 2
  struct Slip2 : public initializer::Variable<real[dr::misc::NumPaddedPoints]> {};
  struct SlipRateMagnitude : public initializer::Variable<real[dr::misc::NumPaddedPoints]> {};
  // slip rate at given fault node along local direction 1
  struct SlipRate1 : public initializer::Variable<real[dr::misc::NumPaddedPoints]> {};
  // slip rate at given fault node along local direction 2
  struct SlipRate2 : public initializer::Variable<real[dr::misc::NumPaddedPoints]> {};
  struct RuptureTime : public initializer::Variable<real[dr::misc::NumPaddedPoints]> {};
  struct DynStressTime : public initializer::Variable<real[dr::misc::NumPaddedPoints]> {};
  struct RuptureTimePending : public initializer::Variable<bool[dr::misc::NumPaddedPoints]> {};
  struct DynStressTimePending : public initializer::Variable<bool[dr::misc::NumPaddedPoints]> {};
  struct PeakSlipRate : public initializer::Variable<real[dr::misc::NumPaddedPoints]> {};
  struct Traction1 : public initializer::Variable<real[dr::misc::NumPaddedPoints]> {};
  struct Traction2 : public initializer::Variable<real[dr::misc::NumPaddedPoints]> {};
  struct QInterpolatedPlus
      : public initializer::Variable<real[ConvergenceOrder][tensor::QInterpolated::size()]> {};
  struct QInterpolatedMinus
      : public initializer::Variable<real[ConvergenceOrder][tensor::QInterpolated::size()]> {};

  struct IdofsPlusOnDevice : public initializer::Scratchpad<real> {};
  struct IdofsMinusOnDevice : public initializer::Scratchpad<real> {};

  struct DynrupVarmap : public initializer::GenericVarmap {};

  using Storage = initializer::Storage<DynrupVarmap>;
  using Layer = initializer::Layer<DynrupVarmap>;
  using Ref = initializer::Layer<DynrupVarmap>::CellRef;
  using Backmap = initializer::StorageBackmap<1>;

  virtual void addTo(Storage& storage) {
    using namespace seissol::initializer;
>>>>>>> 2093a3f2
    const auto mask = LayerMask(Ghost);
    storage.add<TimeDerivativePlus>(mask, Alignment, AllocationMode::HostOnly, true);
    storage.add<TimeDerivativeMinus>(mask, Alignment, AllocationMode::HostOnly, true);
    storage.add<TimeDerivativePlusDevice>(mask, Alignment, AllocationMode::HostOnly, true);
    storage.add<TimeDerivativeMinusDevice>(mask, Alignment, AllocationMode::HostOnly, true);
    storage.add<ImposedStatePlus>(mask, PagesizeHeap, allocationModeDR());
    storage.add<ImposedStateMinus>(mask, PagesizeHeap, allocationModeDR());
    storage.add<GodunovData>(mask, Alignment, allocationModeDR());
    storage.add<FluxSolverPlus>(mask, Alignment, allocationModeDR());
    storage.add<FluxSolverMinus>(mask, Alignment, allocationModeDR());
    storage.add<FaceInformation>(mask, Alignment, AllocationMode::HostOnly, true);
    storage.add<WaveSpeedsPlus>(mask, Alignment, allocationModeDR(), true);
    storage.add<WaveSpeedsMinus>(mask, Alignment, allocationModeDR(), true);
    storage.add<DREnergyOutputVar>(mask, Alignment, allocationModeDR());
    storage.add<ImpAndEta>(mask, Alignment, allocationModeDR(), true);
    storage.add<ImpedanceMatrices>(mask, Alignment, allocationModeDR(), true);
    storage.add<InitialStressInFaultCS>(mask, Alignment, allocationModeDR());
    storage.add<InitialPressure>(mask, Alignment, allocationModeDR());
    storage.add<RuptureTime>(mask, Alignment, allocationModeDR());

    // NOTE: nucleation count (multi-nucleation support) is passed here.
    storage.add<NucleationStressInFaultCS>(
        mask, Alignment, allocationModeDR(), true, nucleationCount);
    storage.add<NucleationPressure>(mask, Alignment, allocationModeDR(), true, nucleationCount);

    storage.add<RuptureTimePending>(mask, Alignment, allocationModeDR());
    storage.add<DynStressTime>(mask, Alignment, allocationModeDR());
    storage.add<DynStressTimePending>(mask, Alignment, allocationModeDR());
    storage.add<Mu>(mask, Alignment, allocationModeDR());
    storage.add<AccumulatedSlipMagnitude>(mask, Alignment, allocationModeDR());
    storage.add<Slip1>(mask, Alignment, allocationModeDR());
    storage.add<Slip2>(mask, Alignment, allocationModeDR());
    storage.add<SlipRateMagnitude>(mask, Alignment, allocationModeDR());
    storage.add<SlipRate1>(mask, Alignment, allocationModeDR());
    storage.add<SlipRate2>(mask, Alignment, allocationModeDR());
    storage.add<PeakSlipRate>(mask, Alignment, allocationModeDR());
    storage.add<Traction1>(mask, Alignment, allocationModeDR());
    storage.add<Traction2>(mask, Alignment, allocationModeDR());
    storage.add<QInterpolatedPlus>(mask, Alignment, allocationModeDR());
    storage.add<QInterpolatedMinus>(mask, Alignment, allocationModeDR());

    if constexpr (isDeviceOn()) {
      storage.add<IdofsPlusOnDevice>(LayerMask(), Alignment, AllocationMode::DeviceOnly);
      storage.add<IdofsMinusOnDevice>(LayerMask(), Alignment, AllocationMode::DeviceOnly);
    }
  }

  virtual void registerCheckpointVariables(io::instance::checkpoint::CheckpointManager& manager,
                                           Storage& storage) const {
    manager.registerData<InitialStressInFaultCS>("initialStressInFaultCS", storage);
    manager.registerData<InitialPressure>("initialPressure", storage);
    manager.registerData<Mu>("mu", storage);
    manager.registerData<SlipRate1>("slipRate1", storage);
    manager.registerData<SlipRate2>("slipRate2", storage);
    manager.registerData<AccumulatedSlipMagnitude>("accumulatedSlipMagnitude", storage);
    manager.registerData<Slip1>("slip1", storage);
    manager.registerData<Slip2>("slip2", storage);
    manager.registerData<PeakSlipRate>("peakSlipRate", storage);
    manager.registerData<RuptureTime>("ruptureTime", storage);
    manager.registerData<RuptureTimePending>("ruptureTimePending", storage);
    manager.registerData<DynStressTime>("dynStressTime", storage);
    manager.registerData<DynStressTimePending>("dynStressTimePending", storage);
    manager.registerData<DREnergyOutputVar>("drEnergyOutput", storage);
  }
};

struct LTSLinearSlipWeakening : public DynamicRupture {
  struct DC : public initializer::Variable<real[dr::misc::NumPaddedPoints]> {};
  struct MuS : public initializer::Variable<real[dr::misc::NumPaddedPoints]> {};
  struct MuD : public initializer::Variable<real[dr::misc::NumPaddedPoints]> {};
  struct Cohesion : public initializer::Variable<real[dr::misc::NumPaddedPoints]> {};
  struct ForcedRuptureTime : public initializer::Variable<real[dr::misc::NumPaddedPoints]> {};

  explicit LTSLinearSlipWeakening(const initializer::parameters::DRParameters* parameters)
      : DynamicRupture(parameters) {}

  void addTo(Storage& storage) override {
    DynamicRupture::addTo(storage);
    const auto mask = initializer::LayerMask(Ghost);
    storage.add<DC>(mask, Alignment, allocationModeDR(), true);
    storage.add<MuS>(mask, Alignment, allocationModeDR(), true);
    storage.add<MuD>(mask, Alignment, allocationModeDR(), true);
    storage.add<Cohesion>(mask, Alignment, allocationModeDR(), true);
    storage.add<ForcedRuptureTime>(mask, Alignment, allocationModeDR(), true);
  }
};

struct LTSLinearSlipWeakeningBimaterial : public LTSLinearSlipWeakening {
  struct RegularizedStrength : public initializer::Variable<real[dr::misc::NumPaddedPoints]> {};

  explicit LTSLinearSlipWeakeningBimaterial(const initializer::parameters::DRParameters* parameters)
      : LTSLinearSlipWeakening(parameters) {}

  void addTo(Storage& storage) override {
    LTSLinearSlipWeakening::addTo(storage);
    const auto mask = initializer::LayerMask(Ghost);
    storage.add<RegularizedStrength>(mask, Alignment, allocationModeDR());
  }

  void registerCheckpointVariables(io::instance::checkpoint::CheckpointManager& manager,
                                   Storage& storage) const override {
    LTSLinearSlipWeakening::registerCheckpointVariables(manager, storage);
    manager.registerData<RegularizedStrength>("regularizedStrength", storage);
  }
};

struct LTSRateAndState : public DynamicRupture {
  struct RsA : public initializer::Variable<real[dr::misc::NumPaddedPoints]> {};
  struct RsSl0 : public initializer::Variable<real[dr::misc::NumPaddedPoints]> {};
  struct StateVariable : public initializer::Variable<real[dr::misc::NumPaddedPoints]> {};

  explicit LTSRateAndState(const initializer::parameters::DRParameters* parameters)
      : DynamicRupture(parameters) {}

  void addTo(Storage& storage) override {
    DynamicRupture::addTo(storage);
    const auto mask = initializer::LayerMask(Ghost);
    storage.add<RsA>(mask, Alignment, allocationModeDR(), true);
    storage.add<RsSl0>(mask, Alignment, allocationModeDR(), true);
    storage.add<StateVariable>(mask, Alignment, allocationModeDR());
  }

  void registerCheckpointVariables(io::instance::checkpoint::CheckpointManager& manager,
                                   Storage& storage) const override {
    DynamicRupture::registerCheckpointVariables(manager, storage);
    manager.registerData<StateVariable>("stateVariable", storage);
  }
};

struct LTSRateAndStateFastVelocityWeakening : public LTSRateAndState {
  struct RsSrW : public initializer::Variable<real[dr::misc::NumPaddedPoints]> {};

  explicit LTSRateAndStateFastVelocityWeakening(
      const initializer::parameters::DRParameters* parameters)
      : LTSRateAndState(parameters) {}

  void addTo(Storage& storage) override {
    LTSRateAndState::addTo(storage);
    const auto mask = initializer::LayerMask(Ghost);
    storage.add<RsSrW>(mask, Alignment, allocationModeDR(), true);
  }
};

struct LTSThermalPressurization {
  struct Temperature : public initializer::Variable<real[dr::misc::NumPaddedPoints]> {};
  struct Pressure : public initializer::Variable<real[dr::misc::NumPaddedPoints]> {};
  struct Theta : public initializer::Variable<
                     real[seissol::dr::misc::NumTpGridPoints][dr::misc::NumPaddedPoints]> {};
  struct Sigma : public initializer::Variable<
                     real[seissol::dr::misc::NumTpGridPoints][dr::misc::NumPaddedPoints]> {};
  struct HalfWidthShearZone : public initializer::Variable<real[dr::misc::NumPaddedPoints]> {};
  struct HydraulicDiffusivity : public initializer::Variable<real[dr::misc::NumPaddedPoints]> {};

  void addTo(DynamicRupture::Storage& storage) {
    const auto mask = initializer::LayerMask(Ghost);
    storage.add<Temperature>(mask, Alignment, allocationModeDR());
    storage.add<Pressure>(mask, Alignment, allocationModeDR());
    storage.add<Theta>(mask, Alignment, allocationModeDR());
    storage.add<Sigma>(mask, Alignment, allocationModeDR());
    storage.add<HalfWidthShearZone>(mask, Alignment, allocationModeDR(), true);
    storage.add<HydraulicDiffusivity>(mask, Alignment, allocationModeDR(), true);
  }

  void registerCheckpointVariables(io::instance::checkpoint::CheckpointManager& manager,
                                   DynamicRupture::Storage& storage) const {
    manager.registerData<Temperature>("temperature", storage);
    manager.registerData<Pressure>("pressure", storage);
    manager.registerData<Theta>("theta", storage);
    manager.registerData<Sigma>("sigma", storage);
  }
};

struct LTSRateAndStateThermalPressurization : public LTSRateAndState,
                                              public LTSThermalPressurization {
  explicit LTSRateAndStateThermalPressurization(
      const initializer::parameters::DRParameters* parameters)
      : LTSRateAndState(parameters) {}

  void addTo(Storage& storage) override {
    LTSRateAndState::addTo(storage);
    LTSThermalPressurization::addTo(storage);
  }

  void registerCheckpointVariables(io::instance::checkpoint::CheckpointManager& manager,
                                   Storage& storage) const override {
    LTSRateAndState::registerCheckpointVariables(manager, storage);
    LTSThermalPressurization::registerCheckpointVariables(manager, storage);
  }
};

struct LTSRateAndStateThermalPressurizationFastVelocityWeakening
    : public LTSRateAndStateFastVelocityWeakening,
      public LTSThermalPressurization {
  explicit LTSRateAndStateThermalPressurizationFastVelocityWeakening(
      const initializer::parameters::DRParameters* parameters)
      : LTSRateAndStateFastVelocityWeakening(parameters) {}

  void addTo(Storage& storage) override {
    LTSRateAndStateFastVelocityWeakening::addTo(storage);
    LTSThermalPressurization::addTo(storage);
  }

  void registerCheckpointVariables(io::instance::checkpoint::CheckpointManager& manager,
                                   Storage& storage) const override {
    LTSRateAndStateFastVelocityWeakening::registerCheckpointVariables(manager, storage);
    LTSThermalPressurization::registerCheckpointVariables(manager, storage);
  }
};

struct LTSImposedSlipRates : public DynamicRupture {
  struct ImposedSlipDirection1 : public initializer::Variable<real[dr::misc::NumPaddedPoints]> {};
  struct ImposedSlipDirection2 : public initializer::Variable<real[dr::misc::NumPaddedPoints]> {};
  struct OnsetTime : public initializer::Variable<real[dr::misc::NumPaddedPoints]> {};

  explicit LTSImposedSlipRates(const initializer::parameters::DRParameters* parameters)
      : DynamicRupture(parameters) {}

  void addTo(Storage& storage) override {
    DynamicRupture::addTo(storage);
    const auto mask = initializer::LayerMask(Ghost);
    storage.add<ImposedSlipDirection1>(mask, Alignment, allocationModeDR(), true);
    storage.add<ImposedSlipDirection2>(mask, Alignment, allocationModeDR(), true);
    storage.add<OnsetTime>(mask, Alignment, allocationModeDR(), true);
  }
};

struct LTSImposedSlipRatesYoffe : public LTSImposedSlipRates {
  struct TauS : public initializer::Variable<real[dr::misc::NumPaddedPoints]> {};
  struct TauR : public initializer::Variable<real[dr::misc::NumPaddedPoints]> {};

  explicit LTSImposedSlipRatesYoffe(const initializer::parameters::DRParameters* parameters)
      : LTSImposedSlipRates(parameters) {}

  void addTo(Storage& storage) override {
    LTSImposedSlipRates::addTo(storage);
    const auto mask = initializer::LayerMask(Ghost);
    storage.add<TauS>(mask, Alignment, allocationModeDR(), true);
    storage.add<TauR>(mask, Alignment, allocationModeDR(), true);
  }
};

struct LTSImposedSlipRatesGaussian : public LTSImposedSlipRates {
  struct RiseTime : public initializer::Variable<real[dr::misc::NumPaddedPoints]> {};

  explicit LTSImposedSlipRatesGaussian(const initializer::parameters::DRParameters* parameters)
      : LTSImposedSlipRates(parameters) {}

  void addTo(Storage& storage) override {
    LTSImposedSlipRates::addTo(storage);
    const auto mask = initializer::LayerMask(Ghost);
    storage.add<RiseTime>(mask, Alignment, allocationModeDR(), true);
  }
};

struct LTSImposedSlipRatesDelta : public LTSImposedSlipRates {
  explicit LTSImposedSlipRatesDelta(const initializer::parameters::DRParameters* parameters)
      : LTSImposedSlipRates(parameters) {}
};

} // namespace seissol

#endif // SEISSOL_SRC_MEMORY_DESCRIPTOR_DYNAMICRUPTURE_H_<|MERGE_RESOLUTION|>--- conflicted
+++ resolved
@@ -65,35 +65,6 @@
   struct NucleationStressInFaultCS
       : public initializer::Variable<real[6][dr::misc::NumPaddedPoints]> {};
   // will be always zero, if not using poroelasticity
-<<<<<<< HEAD
-  Variable<real[dr::misc::NumPaddedPoints]> initialPressure;
-  std::vector<Variable<real[dr::misc::NumPaddedPoints]>> nucleationPressure;
-  Variable<real[dr::misc::NumPaddedPoints]> mu;
-  Variable<real[dr::misc::NumPaddedPoints]> accumulatedSlipMagnitude;
-  Variable<real[dr::misc::NumPaddedPoints]>
-      slip1; // slip at given fault node along local direction 1
-  Variable<real[dr::misc::NumPaddedPoints]>
-      slip2; // slip at given fault node along local direction 2
-  Variable<real[dr::misc::NumPaddedPoints]> slipRateMagnitude;
-  Variable<real[dr::misc::NumPaddedPoints]>
-      slipRate1; // slip rate at given fault node along local direction 1
-  Variable<real[dr::misc::NumPaddedPoints]>
-      slipRate2; // slip rate at given fault node along local direction 2
-  Variable<real[dr::misc::NumPaddedPoints]> ruptureTime;
-  Variable<real[dr::misc::NumPaddedPoints]> dynStressTime;
-  Variable<bool[dr::misc::NumPaddedPoints]> ruptureTimePending;
-  Variable<bool[dr::misc::NumPaddedPoints]> dynStressTimePending;
-  Variable<real[dr::misc::NumPaddedPoints]> peakSlipRate;
-  Variable<real[dr::misc::NumPaddedPoints]> traction1;
-  Variable<real[dr::misc::NumPaddedPoints]> traction2;
-  Variable<real[dr::misc::TimeSteps][tensor::QInterpolated::size()]> qInterpolatedPlus;
-  Variable<real[dr::misc::TimeSteps][tensor::QInterpolated::size()]> qInterpolatedMinus;
-
-  Scratchpad<real> idofsPlusOnDevice;
-  Scratchpad<real> idofsMinusOnDevice;
-
-  virtual void addTo(LTSTree& tree) {
-=======
   struct InitialPressure : public initializer::Variable<real[dr::misc::NumPaddedPoints]> {};
   struct NucleationPressure : public initializer::Variable<real[dr::misc::NumPaddedPoints]> {};
   struct Mu : public initializer::Variable<real[dr::misc::NumPaddedPoints]> {};
@@ -132,7 +103,6 @@
 
   virtual void addTo(Storage& storage) {
     using namespace seissol::initializer;
->>>>>>> 2093a3f2
     const auto mask = LayerMask(Ghost);
     storage.add<TimeDerivativePlus>(mask, Alignment, AllocationMode::HostOnly, true);
     storage.add<TimeDerivativeMinus>(mask, Alignment, AllocationMode::HostOnly, true);
