--- conflicted
+++ resolved
@@ -87,28 +87,11 @@
   }
 #endif // ACL_DEVICE
 }
-<<<<<<< HEAD
-void OnDevice::initSpecificGlobalData(GlobalData& globalData,
-                                      memory::ManagedAllocator& allocator,
-                                      CopyManagerT& copyManager,
-                                      size_t alignment,
-                                      seissol::memory::Memkind memkind) {
-=======
-void OnDevice::initSpecificGlobalData(SEISSOL_GPU_PARAM GlobalData& globalData,
-                                      SEISSOL_GPU_PARAM memory::ManagedAllocator& allocator,
-                                      SEISSOL_GPU_PARAM CopyManagerT& copyManager,
-                                      SEISSOL_GPU_PARAM size_t alignment,
-                                      SEISSOL_GPU_PARAM seissol::memory::Memkind memkind) {
-#ifdef ACL_DEVICE
-  const size_t size = yateto::alignedUpper(tensor::replicateInitialLoadingM::size(),
-                                           yateto::alignedReals<real>(alignment));
-  real* plasticityStressReplication =
-      static_cast<real*>(allocator.allocateMemory(size * sizeof(real), alignment, memkind));
-
-  copyManager.template copyTensorToMemAndSetPtr<init::replicateInitialLoadingM>(
-      plasticityStressReplication, globalData.replicateStresses, alignment);
-#endif // ACL_DEVICE
->>>>>>> 3be4bd00
+void OnDevice::initSpecificGlobalData(GlobalData& /*globalData*/,
+                                      memory::ManagedAllocator& /*allocator*/,
+                                      CopyManagerT& /*copyManager*/,
+                                      size_t /*alignment*/,
+                                      seissol::memory::Memkind /*memkind*/) {
 }
 
 real* OnDevice::DeviceCopyPolicy::copy(SEISSOL_GPU_PARAM const real* first,
