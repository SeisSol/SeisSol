--- conflicted
+++ resolved
@@ -8,26 +8,18 @@
 
 #include "GlobalData.h"
 #include "GeneratedCode/init.h"
-<<<<<<< HEAD
+#include "GeneratedCode/tensor.h"
 #include "Parallel/OpenMP.h"
 #include <Alignment.h>
 #include <Common/ConfigHelper.h>
 #include <DynamicRupture/FrictionLaws/TPCommon.h>
 #include <DynamicRupture/Misc.h>
-#include <GeneratedCode/tensor.h>
-=======
-#include "GeneratedCode/tensor.h"
-#include "Parallel/OpenMP.h"
-#include <DynamicRupture/FrictionLaws/TPCommon.h>
-#include <DynamicRupture/Misc.h>
->>>>>>> af7df1d3
 #include <Initializer/Typedefs.h>
 #include <Kernels/Common.h>
 #include <Kernels/Precision.h>
 #include <Memory/MemoryAllocator.h>
 #include <cassert>
 #include <cstddef>
-<<<<<<< HEAD
 #include <optional>
 #include <variant>
 #include <yateto.h>
@@ -85,10 +77,6 @@
 };
 } // namespace seissol::initializer
 
-=======
-#include <yateto.h>
-
->>>>>>> af7df1d3
 namespace seissol::initializer {
 namespace matrixmanip {
 template <typename Cfg>
@@ -116,15 +104,9 @@
                                          seissol::memory::Memkind memkind) {
   // thread-local LTS integration buffers
   const auto numThreads = OpenMP::threadCount();
-<<<<<<< HEAD
   const auto allocSize = 4 * static_cast<std::size_t>(tensor::I<Cfg>::size());
   auto* integrationBufferLTS = reinterpret_cast<Real<Cfg>*>(
       allocator.allocateMemory(numThreads * allocSize * sizeof(Real<Cfg>), alignment, memkind));
-=======
-  const auto allocSize = 4 * static_cast<std::size_t>(tensor::I::size());
-  auto* integrationBufferLTS = reinterpret_cast<real*>(
-      allocator.allocateMemory(numThreads * allocSize * sizeof(real), alignment, memkind));
->>>>>>> af7df1d3
 
 // initialize w.r.t. NUMA
 #ifdef _OPENMP
@@ -133,11 +115,7 @@
   {
     const auto threadOffset = OpenMP::threadId() * allocSize;
     for (std::size_t dof = 0; dof < allocSize; ++dof) {
-<<<<<<< HEAD
       integrationBufferLTS[dof + threadOffset] = static_cast<Real<Cfg>>(0.0);
-=======
-      integrationBufferLTS[dof + threadOffset] = static_cast<real>(0.0);
->>>>>>> af7df1d3
     }
   }
 
@@ -252,7 +230,6 @@
       yateto::alignedReals<Real<Cfg>>(prop.alignment));
 #endif // ACL_DEVICE
 
-<<<<<<< HEAD
   globalMatrixMemSize += yateto::alignedUpper(tensor::resample<Cfg>::size(),
                                               yateto::alignedReals<Real<Cfg>>(prop.alignment));
   globalMatrixMemSize += yateto::alignedUpper(tensor::quadweights<Cfg>::size(),
@@ -268,23 +245,6 @@
       globalMatrixMemSize * sizeof(Real<Cfg>), prop.pagesizeHeap, memkind));
 
   Real<Cfg>* globalMatrixMemPtr = globalMatrixMem;
-=======
-  globalMatrixMemSize +=
-      yateto::alignedUpper(tensor::resample::size(), yateto::alignedReals<real>(prop.alignment));
-  globalMatrixMemSize +=
-      yateto::alignedUpper(tensor::quadweights::size(), yateto::alignedReals<real>(prop.alignment));
-  globalMatrixMemSize +=
-      yateto::alignedUpper(dr::misc::NumTpGridPoints, yateto::alignedReals<real>(prop.alignment));
-  globalMatrixMemSize +=
-      yateto::alignedUpper(dr::misc::NumTpGridPoints, yateto::alignedReals<real>(prop.alignment));
-  globalMatrixMemSize +=
-      yateto::alignedUpper(dr::misc::NumTpGridPoints, yateto::alignedReals<real>(prop.alignment));
-
-  real* globalMatrixMem = static_cast<real*>(memoryAllocator.allocateMemory(
-      globalMatrixMemSize * sizeof(real), prop.pagesizeHeap, memkind));
-
-  real* globalMatrixMemPtr = globalMatrixMem;
->>>>>>> af7df1d3
   typename MatrixManipPolicyT::CopyManagerT copyManager;
   copyManager.template copyFamilyToMemAndSetPtr<init::kDivMT<Cfg>>(
       globalMatrixMemPtr, globalData.stiffnessMatricesTransposed, prop.alignment);
@@ -324,21 +284,14 @@
       globalMatrixMemPtr, globalData.minusFluxMatrices, prop.alignment);
 #endif // ACL_DEVICE
 
-<<<<<<< HEAD
   copyManager.template copyTensorToMemAndSetPtr<init::resample<Cfg>>(
       globalMatrixMemPtr, globalData.resampleMatrix, prop.alignment);
   copyManager.template copyTensorToMemAndSetPtr<init::quadweights<Cfg>>(
-=======
-  copyManager.template copyTensorToMemAndSetPtr<init::resample>(
-      globalMatrixMemPtr, globalData.resampleMatrix, prop.alignment);
-  copyManager.template copyTensorToMemAndSetPtr<init::quadweights>(
->>>>>>> af7df1d3
       globalMatrixMemPtr, globalData.spaceWeights, prop.alignment);
 
   // a bit more manual
   {
     const auto data =
-<<<<<<< HEAD
         seissol::dr::friction_law::tp::InverseFourierCoefficients<dr::misc::NumTpGridPoints,
                                                                   Real<Cfg>>();
     globalData.tpInverseFourierCoefficients = globalMatrixMemPtr;
@@ -362,34 +315,10 @@
                                              dr::misc::NumTpGridPoints,
                                              memkind,
                                              memory::Standard);
-=======
-        seissol::dr::friction_law::tp::InverseFourierCoefficients<dr::misc::NumTpGridPoints>();
-    globalData.tpInverseFourierCoefficients = globalMatrixMemPtr;
-    globalMatrixMemPtr +=
-        yateto::alignedUpper(dr::misc::NumTpGridPoints, yateto::alignedReals<real>(prop.alignment));
-    seissol::memory::memcopyTyped<real>(globalData.tpInverseFourierCoefficients,
-                                        data.data().data(),
-                                        dr::misc::NumTpGridPoints,
-                                        memkind,
-                                        memory::Standard);
-  }
-
-  {
-    const auto data = seissol::dr::friction_law::tp::GridPoints<dr::misc::NumTpGridPoints>();
-    globalData.tpGridPoints = globalMatrixMemPtr;
-    globalMatrixMemPtr +=
-        yateto::alignedUpper(dr::misc::NumTpGridPoints, yateto::alignedReals<real>(prop.alignment));
-    seissol::memory::memcopyTyped<real>(globalData.tpGridPoints,
-                                        data.data().data(),
-                                        dr::misc::NumTpGridPoints,
-                                        memkind,
-                                        memory::Standard);
->>>>>>> af7df1d3
   }
 
   {
     const auto data =
-<<<<<<< HEAD
         seissol::dr::friction_law::tp::GaussianHeatSource<dr::misc::NumTpGridPoints, Real<Cfg>>();
     globalData.heatSource = globalMatrixMemPtr;
     globalMatrixMemPtr += yateto::alignedUpper(dr::misc::NumTpGridPoints,
@@ -400,18 +329,6 @@
                                              dr::misc::NumTpGridPoints,
                                              memkind,
                                              memory::Standard);
-=======
-        seissol::dr::friction_law::tp::GaussianHeatSource<dr::misc::NumTpGridPoints>();
-    globalData.heatSource = globalMatrixMemPtr;
-    globalMatrixMemPtr +=
-        yateto::alignedUpper(dr::misc::NumTpGridPoints, yateto::alignedReals<real>(prop.alignment));
-
-    seissol::memory::memcopyTyped<real>(globalData.heatSource,
-                                        data.data().data(),
-                                        dr::misc::NumTpGridPoints,
-                                        memkind,
-                                        memory::Standard);
->>>>>>> af7df1d3
   }
 
   assert(globalMatrixMemPtr == globalMatrixMem + globalMatrixMemSize);
