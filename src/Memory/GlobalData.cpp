--- conflicted
+++ resolved
@@ -17,7 +17,7 @@
 #include "Kernels/Precision.h"
 #include "Memory/MemoryAllocator.h"
 #include "Parallel/OpenMP.h"
-<<<<<<< HEAD
+
 #include <Alignment.h>
 #include <Common/ConfigHelper.h>
 #include <DynamicRupture/FrictionLaws/TPCommon.h>
@@ -26,9 +26,6 @@
 #include <Kernels/Common.h>
 #include <Kernels/Precision.h>
 #include <Memory/MemoryAllocator.h>
-=======
-
->>>>>>> 0c079542
 #include <cassert>
 #include <cstddef>
 #include <optional>
@@ -107,20 +104,12 @@
   }
 }
 
-<<<<<<< HEAD
 template <typename Cfg>
 void OnHost<Cfg>::initSpecificGlobalData(GlobalDataCfg<Cfg>& globalData,
                                          memory::ManagedAllocator& allocator,
-                                         CopyManagerT& copyManager,
+                                         CopyManagerT& /*copyManager*/,
                                          size_t alignment,
                                          seissol::memory::Memkind memkind) {
-=======
-void OnHost::initSpecificGlobalData(GlobalData& globalData,
-                                    memory::ManagedAllocator& allocator,
-                                    CopyManagerT& /*copyManager*/,
-                                    size_t alignment,
-                                    seissol::memory::Memkind memkind) {
->>>>>>> 0c079542
   // thread-local LTS integration buffers
   const auto numThreads = OpenMP::threadCount();
   const auto allocSize = 4 * static_cast<std::size_t>(tensor::I<Cfg>::size());
@@ -167,21 +156,13 @@
   }
 #endif // ACL_DEVICE
 }
-<<<<<<< HEAD
-
-template <typename Cfg>
-void OnDevice<Cfg>::initSpecificGlobalData(GlobalDataCfg<Cfg>& globalData,
-                                           memory::ManagedAllocator& allocator,
-                                           CopyManagerT& copyManager,
-                                           size_t alignment,
-                                           seissol::memory::Memkind memkind) {
-=======
-void OnDevice::initSpecificGlobalData(SEISSOL_GPU_PARAM GlobalData& globalData,
-                                      SEISSOL_GPU_PARAM memory::ManagedAllocator& allocator,
-                                      SEISSOL_GPU_PARAM CopyManagerT& copyManager,
-                                      SEISSOL_GPU_PARAM size_t alignment,
-                                      SEISSOL_GPU_PARAM seissol::memory::Memkind memkind) {
->>>>>>> 0c079542
+
+template <typename Cfg>
+void OnDevice<Cfg>::initSpecificGlobalData(SEISSOL_GPU_PARAM GlobalDataCfg<Cfg>& globalData,
+                                           SEISSOL_GPU_PARAM memory::ManagedAllocator& allocator,
+                                           SEISSOL_GPU_PARAM CopyManagerT& copyManager,
+                                           SEISSOL_GPU_PARAM size_t alignment,
+                                           SEISSOL_GPU_PARAM seissol::memory::Memkind memkind) {
 #ifdef ACL_DEVICE
   const size_t size = yateto::alignedUpper(tensor::replicateInitialLoadingM<Cfg>::size(),
                                            yateto::alignedReals<Real<Cfg>>(alignment));
@@ -193,16 +174,10 @@
 #endif // ACL_DEVICE
 }
 
-<<<<<<< HEAD
-template <typename Cfg>
-Real<Cfg>* OnDevice<Cfg>::DeviceCopyPolicy::copy(const Real<Cfg>* first,
-                                                 const Real<Cfg>* last,
-                                                 Real<Cfg>*& mem) {
-=======
-real* OnDevice::DeviceCopyPolicy::copy(SEISSOL_GPU_PARAM const real* first,
-                                       SEISSOL_GPU_PARAM const real* last,
-                                       SEISSOL_GPU_PARAM real*& mem) {
->>>>>>> 0c079542
+template <typename Cfg>
+Real<Cfg>* OnDevice<Cfg>::DeviceCopyPolicy::copy(SEISSOL_GPU_PARAM const Real<Cfg>* first,
+                                                 SEISSOL_GPU_PARAM const Real<Cfg>* last,
+                                                 SEISSOL_GPU_PARAM Real<Cfg>*& mem) {
 #ifdef ACL_DEVICE
   device::DeviceInstance& device = device::DeviceInstance::getInstance();
   const std::size_t bytes = (last - first) * sizeof(Real<Cfg>);
@@ -328,53 +303,32 @@
         seissol::dr::friction_law::tp::InverseFourierCoefficients<dr::misc::NumTpGridPoints,
                                                                   Real<Cfg>>();
     globalData.tpInverseFourierCoefficients = globalMatrixMemPtr;
-<<<<<<< HEAD
     globalMatrixMemPtr += yateto::alignedUpper(dr::misc::NumTpGridPoints,
                                                yateto::alignedReals<Real<Cfg>>(prop.alignment));
     seissol::memory::memcopyTyped<Real<Cfg>>(globalData.tpInverseFourierCoefficients,
                                              data.data().data(),
                                              dr::misc::NumTpGridPoints,
                                              memkind,
-                                             memory::Standard);
-=======
-    globalMatrixMemPtr +=
-        yateto::alignedUpper(dr::misc::NumTpGridPoints, yateto::alignedReals<real>(prop.alignment));
-    seissol::memory::memcopyTyped<real>(globalData.tpInverseFourierCoefficients,
-                                        data.data().data(),
-                                        dr::misc::NumTpGridPoints,
-                                        memkind,
-                                        memory::Memkind::Standard);
->>>>>>> 0c079542
+                                             memory::Memkind::Standard);
   }
 
   {
     const auto data =
         seissol::dr::friction_law::tp::GridPoints<dr::misc::NumTpGridPoints, Real<Cfg>>();
     globalData.tpGridPoints = globalMatrixMemPtr;
-<<<<<<< HEAD
     globalMatrixMemPtr += yateto::alignedUpper(dr::misc::NumTpGridPoints,
                                                yateto::alignedReals<Real<Cfg>>(prop.alignment));
     seissol::memory::memcopyTyped<Real<Cfg>>(globalData.tpGridPoints,
                                              data.data().data(),
                                              dr::misc::NumTpGridPoints,
                                              memkind,
-                                             memory::Standard);
-=======
-    globalMatrixMemPtr +=
-        yateto::alignedUpper(dr::misc::NumTpGridPoints, yateto::alignedReals<real>(prop.alignment));
-    seissol::memory::memcopyTyped<real>(globalData.tpGridPoints,
-                                        data.data().data(),
-                                        dr::misc::NumTpGridPoints,
-                                        memkind,
-                                        memory::Memkind::Standard);
->>>>>>> 0c079542
+                                             memory::Memkind::Standard);
   }
 
   {
     const auto data =
         seissol::dr::friction_law::tp::GaussianHeatSource<dr::misc::NumTpGridPoints, Real<Cfg>>();
     globalData.heatSource = globalMatrixMemPtr;
-<<<<<<< HEAD
     globalMatrixMemPtr += yateto::alignedUpper(dr::misc::NumTpGridPoints,
                                                yateto::alignedReals<Real<Cfg>>(prop.alignment));
 
@@ -382,17 +336,7 @@
                                              data.data().data(),
                                              dr::misc::NumTpGridPoints,
                                              memkind,
-                                             memory::Standard);
-=======
-    globalMatrixMemPtr +=
-        yateto::alignedUpper(dr::misc::NumTpGridPoints, yateto::alignedReals<real>(prop.alignment));
-
-    seissol::memory::memcopyTyped<real>(globalData.heatSource,
-                                        data.data().data(),
-                                        dr::misc::NumTpGridPoints,
-                                        memkind,
-                                        memory::Memkind::Standard);
->>>>>>> 0c079542
+                                             memory::Memkind::Standard);
   }
 
   assert(globalMatrixMemPtr == globalMatrixMem + globalMatrixMemSize);
