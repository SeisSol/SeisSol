--- conflicted
+++ resolved
@@ -279,11 +279,7 @@
   void allocateVariables() {
     std::vector<std::size_t> sizes(memoryInfo.size());
     for (auto& leaf : this->leaves()) {
-<<<<<<< HEAD
-      leaf.addVariableSizes(memoryInfo, sizes);
-=======
       leaf.addVariableSizes(sizes);
->>>>>>> 59e2669b
     }
 
     std::size_t totalSize = 0;
@@ -307,24 +303,15 @@
 
     std::fill(sizes.begin(), sizes.end(), 0);
     for (auto& leaf : this->leaves()) {
-<<<<<<< HEAD
-      leaf.setMemoryRegionsForVariables(memoryInfo, memoryContainer, sizes);
-      leaf.addVariableSizes(memoryInfo, sizes);
-=======
       leaf.setMemoryRegionsForVariables(memoryContainer, sizes);
       leaf.addVariableSizes(sizes);
->>>>>>> 59e2669b
     }
   }
 
   void allocateBuckets() {
     std::vector<std::size_t> sizes(memoryInfo.size());
     for (auto& leaf : this->leaves()) {
-<<<<<<< HEAD
-      leaf.addBucketSizes(memoryInfo, sizes);
-=======
       leaf.addBucketSizes(sizes);
->>>>>>> 59e2669b
     }
 
     std::size_t totalSize = 0;
@@ -363,11 +350,7 @@
   void allocateScratchPads() {
     std::vector<std::size_t> sizes(memoryInfo.size());
     for (auto& leaf : this->leaves()) {
-<<<<<<< HEAD
-      leaf.findMaxScratchpadSizes(memoryInfo, sizes);
-=======
       leaf.findMaxScratchpadSizes(sizes);
->>>>>>> 59e2669b
     }
 
     std::size_t totalSize = 0;
@@ -400,11 +383,7 @@
 #endif
     {
       for (auto& leaf : this->leaves()) {
-<<<<<<< HEAD
-        leaf.touchVariables(memoryInfo);
-=======
         leaf.touchVariables();
->>>>>>> 59e2669b
       }
     }
   }
