--- conflicted
+++ resolved
@@ -198,17 +198,12 @@
   using Type = typename NestedLayerSets::Type;
 };
 
-<<<<<<< HEAD
-=======
-using ConfigVariant = std::variant<Config>;
-
 /**
   A convenience data structure for the Layer identifier type we use.
   In essence, it provides basic infos about the layer, like e.g. if it is a ghost, copy or interior
   layer or which LTS cluster it belongs to; and maps identifier to a contiguous ID (a.k.a. color),
   and back.
   */
->>>>>>> 78ac9c87
 struct LayerIdentifier {
   HaloType halo;
   ConfigVariant config;
