--- conflicted
+++ resolved
@@ -373,18 +373,11 @@
     template <typename StorageT, typename = void>
     struct StorageTypePre;
 
-<<<<<<< HEAD
     template <typename StorageT>
     struct StorageTypePre<StorageT,
                           std::enable_if_t<std::is_same_v<typename StorageT::Type, void>>> {
       using Type = typename StorageT::template VariantType<Config>;
     };
-=======
-    template <typename HandleT>
-    [[nodiscard]] const typename HandleT::Type& get(const HandleT& handle) const {
-      return *reinterpret_cast<const typename HandleT::Type*>(pointers[varmap.index(handle)]);
-    }
->>>>>>> 0c079542
 
     template <typename StorageT>
     struct StorageTypePre<StorageT,
@@ -393,14 +386,7 @@
     };
 
     template <typename StorageT>
-<<<<<<< HEAD
     using StorageType = typename StorageTypePre<StorageT>::Type;
-=======
-    [[nodiscard]] const typename StorageT::Type& get() const {
-      return *reinterpret_cast<const typename StorageT::Type*>(
-          pointers[varmap.template index<StorageT>()]);
-    }
->>>>>>> 0c079542
 
     template <typename StorageT>
     StorageType<StorageT>& get() {
@@ -408,7 +394,7 @@
     }
 
     template <typename StorageT>
-    const StorageType<StorageT>& get() const {
+    [[nodiscard]] const StorageType<StorageT>& get() const {
       return *reinterpret_cast<const StorageType<StorageT>*>(
           pointers[varmap.template index<StorageT>()]);
     }
