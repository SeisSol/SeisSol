--- conflicted
+++ resolved
@@ -329,9 +329,6 @@
 
   [[nodiscard]] std::size_t id() const { return posId; }
 
-<<<<<<< HEAD
-  template <typename Config>
-=======
   /**
     Contains references to a specific cell for all stored internal data.
     Useful e.g. for passing less arguments.
@@ -347,7 +344,7 @@
     const auto ref = layer.cellRef(123, AllocationPlace::Device);
     const auto& data = ref.get<Tx>();
    */
->>>>>>> 78ac9c87
+  template <typename Config>
   class CellRef {
 public:
     CellRef(std::size_t id,
