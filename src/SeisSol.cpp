/**
 * @file
 * This file is part of SeisSol.
 *
 * @author Sebastian Rettenberger (sebastian.rettenberger AT tum.de, http://www5.in.tum.de/wiki/index.php/Sebastian_Rettenberger)
 *
 * @section LICENSE
 * Copyright (c) 2014-2016, SeisSol Group
 * All rights reserved.
 *
 * Redistribution and use in source and binary forms, with or without
 * modification, are permitted provided that the following conditions are met:
 *
 * 1. Redistributions of source code must retain the above copyright notice,
 *    this list of conditions and the following disclaimer.
 *
 * 2. Redistributions in binary form must reproduce the above copyright notice,
 *    this list of conditions and the following disclaimer in the documentation
 *    and/or other materials provided with the distribution.
 *
 * 3. Neither the name of the copyright holder nor the names of its
 *    contributors may be used to endorse or promote products derived from this
 *    software without specific prior written permission.
 *
 * THIS SOFTWARE IS PROVIDED BY THE COPYRIGHT HOLDERS AND CONTRIBUTORS "AS IS"
 * AND ANY EXPRESS OR IMPLIED WARRANTIES, INCLUDING, BUT NOT LIMITED TO, THE
 * IMPLIED WARRANTIES OF  MERCHANTABILITY AND FITNESS FOR A PARTICULAR PURPOSE
 * ARE DISCLAIMED. IN NO EVENT SHALL THE COPYRIGHT HOLDER OR CONTRIBUTORS BE
 * LIABLE FOR ANY DIRECT, INDIRECT, INCIDENTAL, SPECIAL, EXEMPLARY, OR
 * CONSEQUENTIAL DAMAGES (INCLUDING, BUT NOT LIMITED TO, PROCUREMENT OF
 * SUBSTITUTE GOODS OR SERVICES; LOSS OF USE, DATA, OR PROFITS; OR BUSINESS
 * INTERRUPTION) HOWEVER CAUSED AND ON ANY THEORY OF LIABILITY, WHETHER IN
 * CONTRACT, STRICT LIABILITY, OR TORT (INCLUDING NEGLIGENCE OR OTHERWISE)
 * ARISING IN ANY WAY OUT OF THE  USE OF THIS SOFTWARE, EVEN IF ADVISED OF THE
 * POSSIBILITY OF SUCH DAMAGE.
 *
 * @section DESCRIPTION
 * Main C++ SeisSol file
 */

#include <climits>
#include <unistd.h>
#include <sys/resource.h>

#ifdef ACL_DEVICE
#include "device.h"
#endif

#ifdef _OPENMP
#include <omp.h>
#endif // _OPENMP

#include "utils/args.h"

#include "SeisSol.h"
#include "Modules/Modules.h"
#include "Parallel/MPI.h"
#include "Parallel/Pin.h"

// Autogenerated file
#include "version.h"

#ifdef USE_ASAGI
#include "Reader/AsagiModule.h"
#endif

bool seissol::SeisSol::init(int argc, char* argv[])
{
<<<<<<< HEAD
=======
	// Check if we need threadsafe MPI
#ifdef USE_COMM_THREAD
	MPI::mpi.requireThreadsafe();
#endif // USE_COMM_THREAD
	if (async::Config::mode() != async::SYNC)
		MPI::mpi.requireThreadsafe();

#ifdef USE_ASAGI
	// Construct an instance of AsagiModule, to initialize it.
	// It needs to be done here, as it registers PRE_MPI hooks
	asagi::AsagiModule::getInstance();
#endif
>>>>>>> 40c06d7e
	// Call pre MPI hooks
	seissol::Modules::callHook<seissol::PRE_MPI>();

#if defined(ACL_DEVICE) && defined(USE_MPI)
  MPI::mpi.bindRankToDevice();
#endif

	MPI::mpi.init(argc, argv);

	// TODO is there a reason to have this here?
	// If not please move it to the end if this function
	m_memoryManager->initialize();

	const int rank = MPI::mpi.rank();

  // Print welcome message
  logInfo(rank) << "Welcome to SeisSol";
  logInfo(rank) << "Copyright (c) 2012-2021, SeisSol Group";
  logInfo(rank) << "Built on:" << __DATE__ << __TIME__ ;
  logInfo(rank) << "Version:" << VERSION_STRING;

  if (MPI::mpi.rank() == 0) {
    constexpr size_t hostNameMaxLength = 100;
    char hostname[hostNameMaxLength+1];
    if (gethostname(hostname, hostNameMaxLength+1) == 0)
      logInfo() << "Running on:" << hostname;
  }

#ifdef _OPENMP
  logInfo(rank) << "Using OMP with #threads/rank:" << omp_get_max_threads();
  logInfo(rank) << "OpenMP worker affinity (this process):" << parallel::Pinning::maskToString(
      pinning.getWorkerUnionMask());
  logInfo(rank) << "OpenMP worker affinity (this node)   :" << parallel::Pinning::maskToString(
      pinning.getNodeMask());
#ifdef USE_MPI
  logInfo(rank) << "Using MPI with #ranks:" << MPI::mpi.size();
#ifdef USE_COMM_THREAD
  logInfo(rank) << "Running with communication thread";
  auto freeCpus = pinning.getFreeCPUsMask();
  logInfo(rank) << "Communication thread affinity:" << parallel::Pinning::maskToString(freeCpus);
  if (parallel::Pinning::freeCPUsMaskEmpty(freeCpus)) {
    logError() << "There are no free CPUs left. Make sure to leave one for the communication thread.";
  }
#endif
#endif
#endif // _OPENMP

#ifdef ACL_DEVICE
  device::DeviceInstance &device = device::DeviceInstance::getInstance();
  device.api->allocateStackMem();
#endif

  // Check if the ulimit for the stacksize is reasonable.
  // A low limit can lead to segmentation faults.
  rlimit rlim;
  if (getrlimit(RLIMIT_STACK, &rlim) == 0) {
    const auto rlimInKb = rlim.rlim_cur / 1024;
    // Softlimit (rlim_cur) is enforced by the kernel.
    // This limit is pretty arbitrarily set at 2GB.
    const auto reasonableStackLimit = 2097152; // [kb]
    if (rlim.rlim_cur == RLIM_INFINITY) {
      logInfo(rank) << "The stack size ulimit is unlimited.";
    } else {
      logInfo(rank) << "The stack size ulimit is " << rlimInKb
		    << "[kb].";
    }
    if (rlimInKb < reasonableStackLimit) {
      logWarning(rank) << "Stack size of"
		       << rlimInKb
		       << "[kb] is lower than recommended minimum of"
		       << reasonableStackLimit
		       << "[kb]."
		       << "You can increase the stack size by running the command: ulimit -Ss unlimited.";
    }
  } else {
    logError() << "Stack size cannot be determined because getrlimit syscall failed!";
  }
  
  // Call post MPI initialization hooks
  seissol::Modules::callHook<seissol::POST_MPI_INIT>();

  // Parse command line arguments
  utils::Args args;
  args.addAdditionalOption("file", "The parameter file", false);
  switch (args.parse(argc, argv)) {
  case utils::Args::Help:
  case utils::Args::Error:
	  MPI::mpi.finalize();
	  exit(1);
	  break;
  case utils::Args::Success:
	  break;
  }

  // Initialize the ASYNC I/O library
  if (!m_asyncIO.init())
	  return false;

  m_parameterFile = args.getAdditionalArgument("file", "PARAMETER.par");

  return true;
}

void seissol::SeisSol::finalize()
{
	// Cleanup ASYNC I/O library
	m_asyncIO.finalize();

	const int rank = MPI::mpi.rank();

#ifdef ACL_DEVICE
	device::DeviceInstance &device = device::DeviceInstance::getInstance();
	device.api->finalize();
#endif

	MPI::mpi.finalize();

	logInfo(rank) << "SeisSol done. Goodbye.";
}

seissol::SeisSol seissol::SeisSol::main;<|MERGE_RESOLUTION|>--- conflicted
+++ resolved
@@ -66,21 +66,11 @@
 
 bool seissol::SeisSol::init(int argc, char* argv[])
 {
-<<<<<<< HEAD
-=======
-	// Check if we need threadsafe MPI
-#ifdef USE_COMM_THREAD
-	MPI::mpi.requireThreadsafe();
-#endif // USE_COMM_THREAD
-	if (async::Config::mode() != async::SYNC)
-		MPI::mpi.requireThreadsafe();
-
 #ifdef USE_ASAGI
 	// Construct an instance of AsagiModule, to initialize it.
 	// It needs to be done here, as it registers PRE_MPI hooks
 	asagi::AsagiModule::getInstance();
 #endif
->>>>>>> 40c06d7e
 	// Call pre MPI hooks
 	seissol::Modules::callHook<seissol::PRE_MPI>();
 
