/**
 * @file
 * This file is part of SeisSol.
 *
 * @author Sebastian Rettenberger (sebastian.rettenberger AT tum.de, http://www5.in.tum.de/wiki/index.php/Sebastian_Rettenberger)
 *
 * @section LICENSE
 * Copyright (c) 2014-2016, SeisSol Group
 * All rights reserved.
 *
 * Redistribution and use in source and binary forms, with or without
 * modification, are permitted provided that the following conditions are met:
 *
 * 1. Redistributions of source code must retain the above copyright notice,
 *    this list of conditions and the following disclaimer.
 *
 * 2. Redistributions in binary form must reproduce the above copyright notice,
 *    this list of conditions and the following disclaimer in the documentation
 *    and/or other materials provided with the distribution.
 *
 * 3. Neither the name of the copyright holder nor the names of its
 *    contributors may be used to endorse or promote products derived from this
 *    software without specific prior written permission.
 *
 * THIS SOFTWARE IS PROVIDED BY THE COPYRIGHT HOLDERS AND CONTRIBUTORS "AS IS"
 * AND ANY EXPRESS OR IMPLIED WARRANTIES, INCLUDING, BUT NOT LIMITED TO, THE
 * IMPLIED WARRANTIES OF  MERCHANTABILITY AND FITNESS FOR A PARTICULAR PURPOSE
 * ARE DISCLAIMED. IN NO EVENT SHALL THE COPYRIGHT HOLDER OR CONTRIBUTORS BE
 * LIABLE FOR ANY DIRECT, INDIRECT, INCIDENTAL, SPECIAL, EXEMPLARY, OR
 * CONSEQUENTIAL DAMAGES (INCLUDING, BUT NOT LIMITED TO, PROCUREMENT OF
 * SUBSTITUTE GOODS OR SERVICES; LOSS OF USE, DATA, OR PROFITS; OR BUSINESS
 * INTERRUPTION) HOWEVER CAUSED AND ON ANY THEORY OF LIABILITY, WHETHER IN
 * CONTRACT, STRICT LIABILITY, OR TORT (INCLUDING NEGLIGENCE OR OTHERWISE)
 * ARISING IN ANY WAY OUT OF THE  USE OF THIS SOFTWARE, EVEN IF ADVISED OF THE
 * POSSIBILITY OF SUCH DAMAGE.
 *
 * @section DESCRIPTION
 * Main C++ SeisSol file
 */

#include <climits>
#include <unistd.h>
#include <sys/resource.h>

#ifdef ACL_DEVICE
#include "device.h"
#endif

#ifdef _OPENMP
#include <omp.h>
#endif

#include "utils/args.h"

#include "SeisSol.h"
#include "Modules/Modules.h"
#include "Parallel/MPI.h"
#include "Parallel/Pin.h"

// Autogenerated file
#include "version.h"

#ifdef USE_ASAGI
#include "Reader/AsagiModule.h"
#endif

bool seissol::SeisSol::init(int argc, char* argv[])
{
<<<<<<< HEAD
	// Check if we need threadsafe MPI
#ifdef USE_COMM_THREAD
	MPI::mpi.requireThreadsafe();
#endif
	if (async::Config::mode() != async::SYNC)
		MPI::mpi.requireThreadsafe();

=======
>>>>>>> 772f2436
#ifdef USE_ASAGI
	// Construct an instance of AsagiModule, to initialize it.
	// It needs to be done here, as it registers PRE_MPI hooks
	asagi::AsagiModule::getInstance();
#endif
	// Call pre MPI hooks
	seissol::Modules::callHook<seissol::PRE_MPI>();

#if defined(ACL_DEVICE) && defined(USE_MPI)
  MPI::mpi.bindRankToDevice();
#endif

	MPI::mpi.init(argc, argv);
	const int rank = MPI::mpi.rank();

  // Print welcome message
  logInfo(rank) << "Welcome to SeisSol";
  logInfo(rank) << "Copyright (c) 2012-2021, SeisSol Group";
  logInfo(rank) << "Built on:" << __DATE__ << __TIME__ ;
  logInfo(rank) << "Version:" << VERSION_STRING;

  if (MPI::mpi.rank() == 0) {
    constexpr size_t hostNameMaxLength = 100;
    char hostname[hostNameMaxLength+1];
    if (gethostname(hostname, hostNameMaxLength+1) == 0)
      logInfo() << "Running on:" << hostname;
  }

#ifdef _OPENMP
  logInfo(rank) << "Using OMP with #threads/rank:" << omp_get_max_threads();
  logInfo(rank) << "OpenMP worker affinity (this process):" << parallel::Pinning::maskToString(
      pinning.getWorkerUnionMask());
  logInfo(rank) << "OpenMP worker affinity (this node)   :" << parallel::Pinning::maskToString(
      pinning.getNodeMask());
#ifdef USE_MPI
  logInfo(rank) << "Using MPI with #ranks:" << MPI::mpi.size();
#ifdef USE_COMM_THREAD
  logInfo(rank) << "Running with communication thread";
  auto freeCpus = pinning.getFreeCPUsMask();
  logInfo(rank) << "Communication thread affinity:" << parallel::Pinning::maskToString(freeCpus);
  if (parallel::Pinning::freeCPUsMaskEmpty(freeCpus)) {
    logError() << "There are no free CPUs left. Make sure to leave one for the communication thread.";
  }
#endif
#endif
#endif

#ifdef ACL_DEVICE
  device::DeviceInstance &device = device::DeviceInstance::getInstance();
  device.api->initialize();
  device.api->allocateStackMem();
#endif

  // Check if the ulimit for the stacksize is reasonable.
  // A low limit can lead to segmentation faults.
  rlimit rlim;
  if (getrlimit(RLIMIT_STACK, &rlim) == 0) {
    const auto rlimInKb = rlim.rlim_cur / 1024;
    // Softlimit (rlim_cur) is enforced by the kernel.
    // This limit is pretty arbitrarily set at 2GB.
    const auto reasonableStackLimit = 2097152; // [kb]
    if (rlim.rlim_cur == RLIM_INFINITY) {
      logInfo(rank) << "The stack size ulimit is unlimited.";
    } else {
      logInfo(rank) << "The stack size ulimit is " << rlimInKb
		    << "[kb].";
    }
    if (rlimInKb < reasonableStackLimit) {
      logWarning(rank) << "Stack size of"
		       << rlimInKb
		       << "[kb] is lower than recommended minimum of"
		       << reasonableStackLimit
		       << "[kb]."
		       << "You can increase the stack size by running the command: ulimit -Ss unlimited.";
    }
  } else {
    logError() << "Stack size cannot be determined because getrlimit syscall failed!";
  }
  
  // Call post MPI initialization hooks
  seissol::Modules::callHook<seissol::POST_MPI_INIT>();

  // Parse command line arguments
  utils::Args args;
  args.addAdditionalOption("file", "The parameter file", false);
  switch (args.parse(argc, argv)) {
  case utils::Args::Help:
  case utils::Args::Error:
	  MPI::mpi.finalize();
	  exit(1);
	  break;
  case utils::Args::Success:
	  break;
  }

  // Initialize the ASYNC I/O library
  if (!m_asyncIO.init())
	  return false;

  m_parameterFile = args.getAdditionalArgument("file", "PARAMETER.par");
  m_memoryManager->initialize();
  return true;
}

void seissol::SeisSol::finalize()
{
	// Cleanup ASYNC I/O library
	m_asyncIO.finalize();

	const int rank = MPI::mpi.rank();

#ifdef ACL_DEVICE
	device::DeviceInstance &device = device::DeviceInstance::getInstance();
	device.api->finalize();
#endif

	MPI::mpi.finalize();

	logInfo(rank) << "SeisSol done. Goodbye.";
}

seissol::SeisSol seissol::SeisSol::main;<|MERGE_RESOLUTION|>--- conflicted
+++ resolved
@@ -64,59 +64,49 @@
 #include "Reader/AsagiModule.h"
 #endif
 
-bool seissol::SeisSol::init(int argc, char* argv[])
+bool seissol::SeisSol::init(int argc, char *argv[])
 {
-<<<<<<< HEAD
-	// Check if we need threadsafe MPI
-#ifdef USE_COMM_THREAD
-	MPI::mpi.requireThreadsafe();
+#ifdef USE_ASAGI
+  // Construct an instance of AsagiModule, to initialize it.
+  // It needs to be done here, as it registers PRE_MPI hooks
+  asagi::AsagiModule::getInstance();
 #endif
-	if (async::Config::mode() != async::SYNC)
-		MPI::mpi.requireThreadsafe();
-
-=======
->>>>>>> 772f2436
-#ifdef USE_ASAGI
-	// Construct an instance of AsagiModule, to initialize it.
-	// It needs to be done here, as it registers PRE_MPI hooks
-	asagi::AsagiModule::getInstance();
-#endif
-	// Call pre MPI hooks
-	seissol::Modules::callHook<seissol::PRE_MPI>();
+  // Call pre MPI hooks
+  seissol::Modules::callHook<seissol::PRE_MPI>();
 
 #if defined(ACL_DEVICE) && defined(USE_MPI)
   MPI::mpi.bindRankToDevice();
 #endif
 
-	MPI::mpi.init(argc, argv);
-	const int rank = MPI::mpi.rank();
+  MPI::mpi.init(argc, argv);
+  const int rank = MPI::mpi.rank();
 
   // Print welcome message
   logInfo(rank) << "Welcome to SeisSol";
   logInfo(rank) << "Copyright (c) 2012-2021, SeisSol Group";
-  logInfo(rank) << "Built on:" << __DATE__ << __TIME__ ;
+  logInfo(rank) << "Built on:" << __DATE__ << __TIME__;
   logInfo(rank) << "Version:" << VERSION_STRING;
 
-  if (MPI::mpi.rank() == 0) {
+  if (MPI::mpi.rank() == 0)
+  {
     constexpr size_t hostNameMaxLength = 100;
-    char hostname[hostNameMaxLength+1];
-    if (gethostname(hostname, hostNameMaxLength+1) == 0)
+    char hostname[hostNameMaxLength + 1];
+    if (gethostname(hostname, hostNameMaxLength + 1) == 0)
       logInfo() << "Running on:" << hostname;
   }
 
 #ifdef _OPENMP
   logInfo(rank) << "Using OMP with #threads/rank:" << omp_get_max_threads();
-  logInfo(rank) << "OpenMP worker affinity (this process):" << parallel::Pinning::maskToString(
-      pinning.getWorkerUnionMask());
-  logInfo(rank) << "OpenMP worker affinity (this node)   :" << parallel::Pinning::maskToString(
-      pinning.getNodeMask());
+  logInfo(rank) << "OpenMP worker affinity (this process):" << parallel::Pinning::maskToString(pinning.getWorkerUnionMask());
+  logInfo(rank) << "OpenMP worker affinity (this node)   :" << parallel::Pinning::maskToString(pinning.getNodeMask());
 #ifdef USE_MPI
   logInfo(rank) << "Using MPI with #ranks:" << MPI::mpi.size();
 #ifdef USE_COMM_THREAD
   logInfo(rank) << "Running with communication thread";
   auto freeCpus = pinning.getFreeCPUsMask();
   logInfo(rank) << "Communication thread affinity:" << parallel::Pinning::maskToString(freeCpus);
-  if (parallel::Pinning::freeCPUsMaskEmpty(freeCpus)) {
+  if (parallel::Pinning::freeCPUsMaskEmpty(freeCpus))
+  {
     logError() << "There are no free CPUs left. Make sure to leave one for the communication thread.";
   }
 #endif
@@ -132,48 +122,56 @@
   // Check if the ulimit for the stacksize is reasonable.
   // A low limit can lead to segmentation faults.
   rlimit rlim;
-  if (getrlimit(RLIMIT_STACK, &rlim) == 0) {
+  if (getrlimit(RLIMIT_STACK, &rlim) == 0)
+  {
     const auto rlimInKb = rlim.rlim_cur / 1024;
     // Softlimit (rlim_cur) is enforced by the kernel.
     // This limit is pretty arbitrarily set at 2GB.
     const auto reasonableStackLimit = 2097152; // [kb]
-    if (rlim.rlim_cur == RLIM_INFINITY) {
+    if (rlim.rlim_cur == RLIM_INFINITY)
+    {
       logInfo(rank) << "The stack size ulimit is unlimited.";
-    } else {
+    }
+    else
+    {
       logInfo(rank) << "The stack size ulimit is " << rlimInKb
-		    << "[kb].";
+                    << "[kb].";
     }
-    if (rlimInKb < reasonableStackLimit) {
+    if (rlimInKb < reasonableStackLimit)
+    {
       logWarning(rank) << "Stack size of"
-		       << rlimInKb
-		       << "[kb] is lower than recommended minimum of"
-		       << reasonableStackLimit
-		       << "[kb]."
-		       << "You can increase the stack size by running the command: ulimit -Ss unlimited.";
+                       << rlimInKb
+                       << "[kb] is lower than recommended minimum of"
+                       << reasonableStackLimit
+                       << "[kb]."
+                       << "You can increase the stack size by running the command: ulimit -Ss unlimited.";
     }
-  } else {
+  }
+  else
+  {
     logError() << "Stack size cannot be determined because getrlimit syscall failed!";
   }
-  
+
   // Call post MPI initialization hooks
   seissol::Modules::callHook<seissol::POST_MPI_INIT>();
 
   // Parse command line arguments
   utils::Args args;
   args.addAdditionalOption("file", "The parameter file", false);
-  switch (args.parse(argc, argv)) {
+  switch (args.parse(argc, argv))
+  {
   case utils::Args::Help:
   case utils::Args::Error:
-	  MPI::mpi.finalize();
-	  exit(1);
-	  break;
+    MPI::mpi.finalize();
+    exit(1);
+    break;
   case utils::Args::Success:
-	  break;
+    break;
   }
 
   // Initialize the ASYNC I/O library
   if (!m_asyncIO.init())
-	  return false;
+    return false;
 
   m_parameterFile = args.getAdditionalArgument("file", "PARAMETER.par");
   m_memoryManager->initialize();
@@ -182,19 +180,19 @@
 
 void seissol::SeisSol::finalize()
 {
-	// Cleanup ASYNC I/O library
-	m_asyncIO.finalize();
+  // Cleanup ASYNC I/O library
+  m_asyncIO.finalize();
 
-	const int rank = MPI::mpi.rank();
+  const int rank = MPI::mpi.rank();
 
 #ifdef ACL_DEVICE
-	device::DeviceInstance &device = device::DeviceInstance::getInstance();
-	device.api->finalize();
+  device::DeviceInstance &device = device::DeviceInstance::getInstance();
+  device.api->finalize();
 #endif
 
-	MPI::mpi.finalize();
+  MPI::mpi.finalize();
 
-	logInfo(rank) << "SeisSol done. Goodbye.";
+  logInfo(rank) << "SeisSol done. Goodbye.";
 }
 
 seissol::SeisSol seissol::SeisSol::main;