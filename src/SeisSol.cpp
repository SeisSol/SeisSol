--- conflicted
+++ resolved
@@ -63,42 +63,9 @@
 bool SeisSol::init(int argc, char* argv[]) {
   const auto rank = seissol::MPI::mpi.rank();
 
-<<<<<<< HEAD
-  if (rank == 0) {
-    const auto& hostNames = seissol::MPI::mpi.getHostNames();
-    logInfo() << "Running on (rank=0):" << hostNames.front();
-=======
-#include <omp.h>
-
-void targetDartTextPointer() {}
-
-bool seissol::SeisSol::init(int argc, char* argv[]) {
-#ifdef USE_ASAGI
-  // Construct an instance of AsagiModule, to initialize it.
-  // It needs to be done here, as it registers PRE_MPI hooks
-  asagi::AsagiModule::getInstance();
-#endif
-  // Call pre MPI hooks
-  seissol::Modules::callHook<seissol::PRE_MPI>();
-
-  MPI::mpi.init(argc, argv);
-  const int rank = MPI::mpi.rank();
-
-#ifdef USE_TARGETDART
-  initTargetDART(reinterpret_cast<void*>(&targetDartTextPointer));
-#endif
-
-  // Print welcome message
-  logInfo(rank) << "Welcome to SeisSol";
-  logInfo(rank) << "Copyright (c) 2012 -" << COMMIT_YEAR << " SeisSol Group";
-  logInfo(rank) << "Version:" << VERSION_STRING;
-  logInfo(rank) << "Built on:" << __DATE__ << __TIME__;
-  logInfo(rank) << "Last commit:" << COMMIT_HASH << "at" << COMMIT_TIMESTAMP;
-
   if (MPI::mpi.rank() == 0) {
     const auto& hostNames = MPI::mpi.getHostNames();
     logInfo() << "Running on:" << hostNames.front();
->>>>>>> fcc5a988
   }
 
 #ifdef USE_MPI
@@ -202,15 +169,11 @@
 
   m_timeManager.freeDynamicResources();
 
-<<<<<<< HEAD
   seissol::MPI::finalize();
-=======
+
 #ifdef USE_TARGETDART
   finalizeTargetDART();
 #endif
-
-  MPI::mpi.finalize();
->>>>>>> fcc5a988
 
   logInfo(rank) << "SeisSol done. Goodbye.";
 }
