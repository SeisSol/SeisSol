/**
 * @file
 * This file is part of SeisSol.
 *
 * @author Sebastian Rettenberger (sebastian.rettenberger AT tum.de,
 * http://www5.in.tum.de/wiki/index.php/Sebastian_Rettenberger)
 *
 * @section LICENSE
 * Copyright (c) 2016-2017, SeisSol Group
 * All rights reserved.
 *
 * Redistribution and use in source and binary forms, with or without
 * modification, are permitted provided that the following conditions are met:
 *
 * 1. Redistributions of source code must retain the above copyright notice,
 *    this list of conditions and the following disclaimer.
 *
 * 2. Redistributions in binary form must reproduce the above copyright notice,
 *    this list of conditions and the following disclaimer in the documentation
 *    and/or other materials provided with the distribution.
 *
 * 3. Neither the name of the copyright holder nor the names of its
 *    contributors may be used to endorse or promote products derived from this
 *    software without specific prior written permission.
 *
 * THIS SOFTWARE IS PROVIDED BY THE COPYRIGHT HOLDERS AND CONTRIBUTORS "AS IS"
 * AND ANY EXPRESS OR IMPLIED WARRANTIES, INCLUDING, BUT NOT LIMITED TO, THE
 * IMPLIED WARRANTIES OF MERCHANTABILITY AND FITNESS FOR A PARTICULAR PURPOSE
 * ARE DISCLAIMED. IN NO EVENT SHALL THE COPYRIGHT HOLDER OR CONTRIBUTORS BE
 * LIABLE FOR ANY DIRECT, INDIRECT, INCIDENTAL, SPECIAL, EXEMPLARY, OR
 * CONSEQUENTIAL DAMAGES (INCLUDING, BUT NOT LIMITED TO, PROCUREMENT OF
 * SUBSTITUTE GOODS OR SERVICES; LOSS OF USE, DATA, OR PROFITS; OR BUSINESS
 * INTERRUPTION) HOWEVER CAUSED AND ON ANY THEORY OF LIABILITY, WHETHER IN
 * CONTRACT, STRICT LIABILITY, OR TORT (INCLUDING NEGLIGENCE OR OTHERWISE)
 * ARISING IN ANY WAY OUT OF THE USE OF THIS SOFTWARE, EVEN IF ADVISED OF THE
 * POSSIBILITY OF SUCH DAMAGE.
 *
 * @section DESCRIPTION
 * Velocity field reader Fortran interface
 */

#ifndef ASAGIREADER_H
#define ASAGIREADER_H

#ifdef USE_ASAGI

#include "Parallel/MPI.h"
#include <asagi.h>
#include "easi/util/AsagiReader.h"

#include "utils/env.h"
#include "utils/logger.h"

#include "AsagiModule.h"
#include "Monitoring/instrumentation.hpp"

<<<<<<< HEAD
namespace seissol {
namespace asagi {
enum NUMACache_Mode { NUMA_OFF, NUMA_ON, NUMA_CACHE };

class AsagiReader : public easi::AsagiReader {
  private:
  /** Prefix for environment variables */
  const std::string m_envPrefix;

  /** Number of threads used by ASAGI */
  unsigned int m_asagiThreads;
=======
namespace seissol::asagi {
enum class NumaCacheMode { Off, On, Cache };

class AsagiReader : public easi::AsagiReader {
  private:
  /** Prefix for environment variables */
  const std::string envPrefix;

  /** Number of threads used by ASAGI */
  unsigned int asagiThreads;
>>>>>>> cfd59610

#ifdef USE_MPI
  /** MPI communicator used by ASAGI */
  MPI_Comm comm;
#endif

  public:
  AsagiReader(const char* envPrefix
<<<<<<< HEAD
#ifdef USE_MPI
              ,
              MPI_Comm comm = seissol::MPI::mpi.comm()
#endif
                  )
      : m_envPrefix(envPrefix)
#ifdef USE_MPI
        ,
        m_comm(comm)
#endif
  {
  }
=======
#ifdef USE_MPI
              ,
              MPI_Comm comm = seissol::MPI::mpi.comm()
#endif
  );
>>>>>>> cfd59610

  virtual ::asagi::Grid* open(char const* file, char const* varname);
  virtual unsigned numberOfThreads() const;

  private:
<<<<<<< HEAD
  static NUMACache_Mode getNUMAMode();
=======
  static NumaCacheMode getNumaMode();
>>>>>>> cfd59610
};

} // namespace seissol::asagi

<<<<<<< HEAD
    if (AsagiModule::mpiMode() == MPI_COMM_THREAD)
      grid->setParam("MPI_COMMUNICATION", "THREAD");
  }

  // Set NUMA mode
  m_asagiThreads = utils::Env::get((m_envPrefix + "_NUM_THREADS").c_str(), 0u);
  if (m_asagiThreads == 0)
    m_asagiThreads = AsagiModule::totalThreads();
  else if (static_cast<int>(m_asagiThreads) > AsagiModule::totalThreads()) {
    logWarning(rank) << "Only" << AsagiModule::totalThreads()
                     << "threads can be used for ASAGI initialization.";
    m_asagiThreads = AsagiModule::totalThreads();
  }

  if (AsagiModule::mpiMode() == MPI_COMM_THREAD)
    m_asagiThreads--; // one thread is used for communication

  grid->setThreads(m_asagiThreads);

  switch (getNUMAMode()) {
  case NUMA_ON:
    grid->setParam("NUMA_COMMUNICATION", "ON");
    break;
  case NUMA_OFF:
    grid->setParam("NUMA_COMMUNICATION", "OFF");
    break;
  case NUMA_CACHE:
    grid->setParam("NUMA_COMMUNICATION", "CACHE");
    break;
  }

  // Set vertex centered grid
  grid->setParam("VALUE_POSITION", "VERTEX_CENTERED");

  // Set additional parameters
  std::string blockSize = utils::Env::get((m_envPrefix + "_BLOCK_SIZE").c_str(), "64");
  grid->setParam("BLOCK_SIZE_0", blockSize.c_str());
  grid->setParam("BLOCK_SIZE_1", blockSize.c_str());
  grid->setParam("BLOCK_SIZE_2", blockSize.c_str());

  std::string cacheSize = utils::Env::get((m_envPrefix + "_CACHE_SIZE").c_str(), "128");
  grid->setParam("CACHE_SIZE", cacheSize.c_str());

  grid->setParam("VARIABLE", varname);

  bool abort = false;
  // Read the data
  // SCOREP_RECORDING_OFF();
#ifdef _OPENMP
#pragma omp parallel shared(abort) num_threads(m_asagiThreads)
#endif // _OPENMP
  {
    ::asagi::Grid::Error err = grid->open(file);
    if (err != ::asagi::Grid::SUCCESS)
      abort = true;
  }
  // SCOREP_RECORDING_ON();
  if (abort) {
    logError() << "Could not open " << file << " with ASAGI.";
    return nullptr;
  }

  return grid;
}

NUMACache_Mode AsagiReader::getNUMAMode() {
  const char* numaModeName = utils::Env::get("SEISSOL_ASAGI_NUMA_MODE", "ON");

  if (strcmp(numaModeName, "ON") == 0)
    return NUMA_ON;
  if (strcmp(numaModeName, "OFF") == 0)
    return NUMA_OFF;
  if (strcmp(numaModeName, "CACHE") == 0)
    return NUMA_CACHE;

  logError() << "Unknown NUMA mode:" << numaModeName;
  return NUMA_OFF;
}
} // namespace asagi
} // namespace seissol
=======
#endif
>>>>>>> cfd59610

#endif // ASAGIREADER_H<|MERGE_RESOLUTION|>--- conflicted
+++ resolved
@@ -54,19 +54,6 @@
 #include "AsagiModule.h"
 #include "Monitoring/instrumentation.hpp"
 
-<<<<<<< HEAD
-namespace seissol {
-namespace asagi {
-enum NUMACache_Mode { NUMA_OFF, NUMA_ON, NUMA_CACHE };
-
-class AsagiReader : public easi::AsagiReader {
-  private:
-  /** Prefix for environment variables */
-  const std::string m_envPrefix;
-
-  /** Number of threads used by ASAGI */
-  unsigned int m_asagiThreads;
-=======
 namespace seissol::asagi {
 enum class NumaCacheMode { Off, On, Cache };
 
@@ -77,7 +64,6 @@
 
   /** Number of threads used by ASAGI */
   unsigned int asagiThreads;
->>>>>>> cfd59610
 
 #ifdef USE_MPI
   /** MPI communicator used by ASAGI */
@@ -86,123 +72,21 @@
 
   public:
   AsagiReader(const char* envPrefix
-<<<<<<< HEAD
-#ifdef USE_MPI
-              ,
-              MPI_Comm comm = seissol::MPI::mpi.comm()
-#endif
-                  )
-      : m_envPrefix(envPrefix)
-#ifdef USE_MPI
-        ,
-        m_comm(comm)
-#endif
-  {
-  }
-=======
 #ifdef USE_MPI
               ,
               MPI_Comm comm = seissol::MPI::mpi.comm()
 #endif
   );
->>>>>>> cfd59610
 
   virtual ::asagi::Grid* open(char const* file, char const* varname);
   virtual unsigned numberOfThreads() const;
 
   private:
-<<<<<<< HEAD
-  static NUMACache_Mode getNUMAMode();
-=======
   static NumaCacheMode getNumaMode();
->>>>>>> cfd59610
 };
 
 } // namespace seissol::asagi
 
-<<<<<<< HEAD
-    if (AsagiModule::mpiMode() == MPI_COMM_THREAD)
-      grid->setParam("MPI_COMMUNICATION", "THREAD");
-  }
-
-  // Set NUMA mode
-  m_asagiThreads = utils::Env::get((m_envPrefix + "_NUM_THREADS").c_str(), 0u);
-  if (m_asagiThreads == 0)
-    m_asagiThreads = AsagiModule::totalThreads();
-  else if (static_cast<int>(m_asagiThreads) > AsagiModule::totalThreads()) {
-    logWarning(rank) << "Only" << AsagiModule::totalThreads()
-                     << "threads can be used for ASAGI initialization.";
-    m_asagiThreads = AsagiModule::totalThreads();
-  }
-
-  if (AsagiModule::mpiMode() == MPI_COMM_THREAD)
-    m_asagiThreads--; // one thread is used for communication
-
-  grid->setThreads(m_asagiThreads);
-
-  switch (getNUMAMode()) {
-  case NUMA_ON:
-    grid->setParam("NUMA_COMMUNICATION", "ON");
-    break;
-  case NUMA_OFF:
-    grid->setParam("NUMA_COMMUNICATION", "OFF");
-    break;
-  case NUMA_CACHE:
-    grid->setParam("NUMA_COMMUNICATION", "CACHE");
-    break;
-  }
-
-  // Set vertex centered grid
-  grid->setParam("VALUE_POSITION", "VERTEX_CENTERED");
-
-  // Set additional parameters
-  std::string blockSize = utils::Env::get((m_envPrefix + "_BLOCK_SIZE").c_str(), "64");
-  grid->setParam("BLOCK_SIZE_0", blockSize.c_str());
-  grid->setParam("BLOCK_SIZE_1", blockSize.c_str());
-  grid->setParam("BLOCK_SIZE_2", blockSize.c_str());
-
-  std::string cacheSize = utils::Env::get((m_envPrefix + "_CACHE_SIZE").c_str(), "128");
-  grid->setParam("CACHE_SIZE", cacheSize.c_str());
-
-  grid->setParam("VARIABLE", varname);
-
-  bool abort = false;
-  // Read the data
-  // SCOREP_RECORDING_OFF();
-#ifdef _OPENMP
-#pragma omp parallel shared(abort) num_threads(m_asagiThreads)
-#endif // _OPENMP
-  {
-    ::asagi::Grid::Error err = grid->open(file);
-    if (err != ::asagi::Grid::SUCCESS)
-      abort = true;
-  }
-  // SCOREP_RECORDING_ON();
-  if (abort) {
-    logError() << "Could not open " << file << " with ASAGI.";
-    return nullptr;
-  }
-
-  return grid;
-}
-
-NUMACache_Mode AsagiReader::getNUMAMode() {
-  const char* numaModeName = utils::Env::get("SEISSOL_ASAGI_NUMA_MODE", "ON");
-
-  if (strcmp(numaModeName, "ON") == 0)
-    return NUMA_ON;
-  if (strcmp(numaModeName, "OFF") == 0)
-    return NUMA_OFF;
-  if (strcmp(numaModeName, "CACHE") == 0)
-    return NUMA_CACHE;
-
-  logError() << "Unknown NUMA mode:" << numaModeName;
-  return NUMA_OFF;
-}
-} // namespace asagi
-} // namespace seissol
-=======
 #endif
->>>>>>> cfd59610
 
 #endif // ASAGIREADER_H