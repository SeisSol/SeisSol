/**
 * @file
 * This file is part of SeisSol.
 *
 * @author Sebastian Rettenberger (sebastian.rettenberger AT tum.de,
 * http://www5.in.tum.de/wiki/index.php/Sebastian_Rettenberger)
 *
 * @section LICENSE
 * Copyright (c) 2016-2017, SeisSol Group
 * All rights reserved.
 *
 * Redistribution and use in source and binary forms, with or without
 * modification, are permitted provided that the following conditions are met:
 *
 * 1. Redistributions of source code must retain the above copyright notice,
 *    this list of conditions and the following disclaimer.
 *
 * 2. Redistributions in binary form must reproduce the above copyright notice,
 *    this list of conditions and the following disclaimer in the documentation
 *    and/or other materials provided with the distribution.
 *
 * 3. Neither the name of the copyright holder nor the names of its
 *    contributors may be used to endorse or promote products derived from this
 *    software without specific prior written permission.
 *
 * THIS SOFTWARE IS PROVIDED BY THE COPYRIGHT HOLDERS AND CONTRIBUTORS "AS IS"
 * AND ANY EXPRESS OR IMPLIED WARRANTIES, INCLUDING, BUT NOT LIMITED TO, THE
 * IMPLIED WARRANTIES OF MERCHANTABILITY AND FITNESS FOR A PARTICULAR PURPOSE
 * ARE DISCLAIMED. IN NO EVENT SHALL THE COPYRIGHT HOLDER OR CONTRIBUTORS BE
 * LIABLE FOR ANY DIRECT, INDIRECT, INCIDENTAL, SPECIAL, EXEMPLARY, OR
 * CONSEQUENTIAL DAMAGES (INCLUDING, BUT NOT LIMITED TO, PROCUREMENT OF
 * SUBSTITUTE GOODS OR SERVICES; LOSS OF USE, DATA, OR PROFITS; OR BUSINESS
 * INTERRUPTION) HOWEVER CAUSED AND ON ANY THEORY OF LIABILITY, WHETHER IN
 * CONTRACT, STRICT LIABILITY, OR TORT (INCLUDING NEGLIGENCE OR OTHERWISE)
 * ARISING IN ANY WAY OUT OF THE USE OF THIS SOFTWARE, EVEN IF ADVISED OF THE
 * POSSIBILITY OF SUCH DAMAGE.
 *
 * @section DESCRIPTION
 * Velocity field reader Fortran interface
 */

#ifdef USE_ASAGI

#include "AsagiModule.h"
#include "utils/env.h"
#include "Parallel/Helper.hpp"
#include <string>

#ifdef _OPENMP
#include <omp.h>
#endif // _OPENMP

namespace seissol::asagi {

AsagiModule::AsagiModule() : m_mpiMode(getMPIMode()), m_totalThreads(getTotalThreads()) {
  // Register for the pre MPI hook
  Modules::registerHook(*this, ModuleHook::PreMPI);

  // Emit a warning/error later
  // TODO use a general logger that can buffer log messages and emit them later
  if (m_mpiMode == AsagiMPIMode::Unknown) {
    Modules::registerHook(*this, ModuleHook::PostMPIInit);
  } else if (m_mpiMode == AsagiMPIMode::CommThread && m_totalThreads == 1) {
    m_mpiMode = AsagiMPIMode::Windows;

<<<<<<< HEAD
seissol::asagi::AsagiModule::AsagiModule()
    : m_mpiMode(getMPIMode()), m_totalThreads(getTotalThreads()) {
  // Register for the pre MPI hook
  Modules::registerHook(*this, seissol::PRE_MPI);

  // Emit a warning/error later
  // TODO use a general logger that can buffer log messages and emit them later
  if (m_mpiMode == MPI_UNKNOWN) {
    Modules::registerHook(*this, seissol::POST_MPI_INIT);
  } else if (m_mpiMode == MPI_COMM_THREAD && m_totalThreads == 1) {
    m_mpiMode = MPI_WINDOWS;

    Modules::registerHook(*this, seissol::POST_MPI_INIT);
  }
}

seissol::asagi::MPI_Mode seissol::asagi::AsagiModule::getMPIMode() {
#ifdef USE_MPI
  std::string mpiModeName = utils::Env::get(ENV_MPI_MODE, "WINDOWS");
  if (mpiModeName == "WINDOWS")
    return MPI_WINDOWS;
  if (mpiModeName == "COMM_THREAD")
    return MPI_COMM_THREAD;
  if (mpiModeName == "OFF")
    return MPI_OFF;

  return MPI_UNKNOWN;
#else  // USE_MPI
  return MPI_OFF;
#endif // USE_MPI
}

int seissol::asagi::AsagiModule::getTotalThreads() {
=======
    Modules::registerHook(*this, ModuleHook::PostMPIInit);
  }
}

AsagiMPIMode AsagiModule::getMPIMode() {
#ifdef USE_MPI
  std::string mpiModeName = utils::Env::get(EnvMPIMode, "WINDOWS");
  if (mpiModeName == "WINDOWS")
    return AsagiMPIMode::Windows;
  if (mpiModeName == "COMM_THREAD")
    return AsagiMPIMode::CommThread;
  if (mpiModeName == "OFF")
    return AsagiMPIMode::Off;

  return AsagiMPIMode::Unknown;
#else  // USE_MPI
  return AsagiMPIMode::Off;
#endif // USE_MPI
}

int AsagiModule::getTotalThreads() {
>>>>>>> cfd59610
  int totalThreads = 1;

#ifdef _OPENMP
  totalThreads = omp_get_max_threads();
<<<<<<< HEAD
#ifdef USE_COMM_THREAD
  totalThreads++;
#endif // USE_COMM_THREAD
#endif // _OPENMP

  return totalThreads;
=======
  if (seissol::useCommThread(seissol::MPI::mpi)) {
    totalThreads++;
  }
#endif // _OPENMP

  return totalThreads;
}

void AsagiModule::preMPI() {
  // Communication threads required
  if (m_mpiMode == AsagiMPIMode::CommThread) {
    // Comm threads has to be started before model initialization
    Modules::registerHook(*this, ModuleHook::PreModel, ModulePriority::Highest);
    // Comm threads has to be stoped after model initialization
    Modules::registerHook(*this, ModuleHook::PostModel, ModulePriority::Lowest);
  }
}

void AsagiModule::postMPIInit() {
  if (m_mpiMode == AsagiMPIMode::Unknown) {
    std::string mpiModeName = utils::Env::get(EnvMPIMode, "");
    logError() << "Unknown ASAGI MPI mode:" << mpiModeName;
  } else {
    const int rank = MPI::mpi.rank();
    logWarning(rank) << "Running with only one OMP thread."
                     << "Using MPI window communication instead of threads.";
  }
>>>>>>> cfd59610
}

void AsagiModule::preModel() {
#ifdef USE_MPI
  // TODO check if ASAGI is required for model setup
  ::asagi::Grid::startCommThread();
#endif // USE_MPI
}

void AsagiModule::postModel() {
#ifdef USE_MPI
  // TODO check if ASAGI is required for model setup
  ::asagi::Grid::stopCommThread();
#endif // USE_MPI
}

AsagiModule& AsagiModule::getInstance() {
  static AsagiModule instance;
  return instance;
}

AsagiMPIMode AsagiModule::mpiMode() { return getInstance().m_mpiMode; }

int AsagiModule::totalThreads() { return getInstance().m_totalThreads; }

} // namespace seissol::asagi

#endif<|MERGE_RESOLUTION|>--- conflicted
+++ resolved
@@ -63,41 +63,6 @@
   } else if (m_mpiMode == AsagiMPIMode::CommThread && m_totalThreads == 1) {
     m_mpiMode = AsagiMPIMode::Windows;
 
-<<<<<<< HEAD
-seissol::asagi::AsagiModule::AsagiModule()
-    : m_mpiMode(getMPIMode()), m_totalThreads(getTotalThreads()) {
-  // Register for the pre MPI hook
-  Modules::registerHook(*this, seissol::PRE_MPI);
-
-  // Emit a warning/error later
-  // TODO use a general logger that can buffer log messages and emit them later
-  if (m_mpiMode == MPI_UNKNOWN) {
-    Modules::registerHook(*this, seissol::POST_MPI_INIT);
-  } else if (m_mpiMode == MPI_COMM_THREAD && m_totalThreads == 1) {
-    m_mpiMode = MPI_WINDOWS;
-
-    Modules::registerHook(*this, seissol::POST_MPI_INIT);
-  }
-}
-
-seissol::asagi::MPI_Mode seissol::asagi::AsagiModule::getMPIMode() {
-#ifdef USE_MPI
-  std::string mpiModeName = utils::Env::get(ENV_MPI_MODE, "WINDOWS");
-  if (mpiModeName == "WINDOWS")
-    return MPI_WINDOWS;
-  if (mpiModeName == "COMM_THREAD")
-    return MPI_COMM_THREAD;
-  if (mpiModeName == "OFF")
-    return MPI_OFF;
-
-  return MPI_UNKNOWN;
-#else  // USE_MPI
-  return MPI_OFF;
-#endif // USE_MPI
-}
-
-int seissol::asagi::AsagiModule::getTotalThreads() {
-=======
     Modules::registerHook(*this, ModuleHook::PostMPIInit);
   }
 }
@@ -119,19 +84,10 @@
 }
 
 int AsagiModule::getTotalThreads() {
->>>>>>> cfd59610
   int totalThreads = 1;
 
 #ifdef _OPENMP
   totalThreads = omp_get_max_threads();
-<<<<<<< HEAD
-#ifdef USE_COMM_THREAD
-  totalThreads++;
-#endif // USE_COMM_THREAD
-#endif // _OPENMP
-
-  return totalThreads;
-=======
   if (seissol::useCommThread(seissol::MPI::mpi)) {
     totalThreads++;
   }
@@ -159,7 +115,6 @@
     logWarning(rank) << "Running with only one OMP thread."
                      << "Using MPI window communication instead of threads.";
   }
->>>>>>> cfd59610
 }
 
 void AsagiModule::preModel() {
