!>
!! @file
!! This file is part of SeisSol.
!!
!! @author Martin Kaeser (martin.kaeser AT geophysik.uni-muenchen.de, http://www.geophysik.uni-muenchen.de/Members/kaeser)
!! @author Sebastian Rettenberger (sebastian.rettenberger @ tum.de, http://www5.in.tum.de/wiki/index.php/Sebastian_Rettenberger)
!!
!! @section LICENSE
!! Copyright (c) 2010-2016, SeisSol Group
!! All rights reserved.
!!
!! Redistribution and use in source and binary forms, with or without
!! modification, are permitted provided that the following conditions are met:
!!
!! 1. Redistributions of source code must retain the above copyright notice,
!!    this list of conditions and the following disclaimer.
!!
!! 2. Redistributions in binary form must reproduce the above copyright notice,
!!    this list of conditions and the following disclaimer in the documentation
!!    and/or other materials provided with the distribution.
!!
!! 3. Neither the name of the copyright holder nor the names of its
!!    contributors may be used to endorse or promote products derived from this
!!    software without specific prior written permission.
!!
!! THIS SOFTWARE IS PROVIDED BY THE COPYRIGHT HOLDERS AND CONTRIBUTORS "AS IS"
!! AND ANY EXPRESS OR IMPLIED WARRANTIES, INCLUDING, BUT NOT LIMITED TO, THE
!! IMPLIED WARRANTIES OF MERCHANTABILITY AND FITNESS FOR A PARTICULAR PURPOSE
!! ARE DISCLAIMED. IN NO EVENT SHALL THE COPYRIGHT HOLDER OR CONTRIBUTORS BE
!! LIABLE FOR ANY DIRECT, INDIRECT, INCIDENTAL, SPECIAL, EXEMPLARY, OR
!! CONSEQUENTIAL DAMAGES (INCLUDING, BUT NOT LIMITED TO, PROCUREMENT OF
!! SUBSTITUTE GOODS OR SERVICES; LOSS OF USE, DATA, OR PROFITS; OR BUSINESS
!! INTERRUPTION) HOWEVER CAUSED AND ON ANY THEORY OF LIABILITY, WHETHER IN
!! CONTRACT, STRICT LIABILITY, OR TORT (INCLUDING NEGLIGENCE OR OTHERWISE)
!! ARISING IN ANY WAY OUT OF THE USE OF THIS SOFTWARE, EVEN IF ADVISED OF THE
!! POSSIBILITY OF SUCH DAMAGE.

#ifdef BG
#include "../Initializer/preProcessorMacros.fpp"
#else
#include "Initializer/preProcessorMacros.fpp"
#endif

MODULE COMMON_readpar_mod
  !----------------------------------------------------------------------------
  USE TypesDef
  USE COMMON_operators_mod
  !----------------------------------------------------------------------------
  IMPLICIT NONE
  PRIVATE
  !----------------------------------------------------------------------------
  interface
    subroutine getParameterFileC( i_maxlen, o_file ) bind( C, name='getParameterFile' )
        use iso_c_binding
        implicit none
        integer(kind=c_int), value                        :: i_maxlen
        character(kind=c_char), dimension(*), intent(out) :: o_file
    end subroutine
  end interface
  !----------------------------------------------------------------------------
  PUBLIC  :: readpar
  !----------------------------------------------------------------------------

  LOGICAL :: CalledFromStructCode !

CONTAINS

  subroutine getParameterFile(parafile)
    use iso_c_binding
    character(*), intent(out) :: parafile
    integer(c_int) :: i_maxlen
    character(c_char) :: o_file(len(parafile))
    integer :: i
    parafile=''; i_maxlen = len(parafile)
    call getParameterFileC(i_maxlen,o_file)
    do i =1,i_maxlen
       if(o_file(i)==c_null_char)return
       parafile(i:i) = o_file(i)
    end do
  end subroutine getParameterFile

  SUBROUTINE readpar(EQN,IC,usMESH,DISC,SOURCE,BND,IO, &
                     programTitle,MPI)
    !--------------------------------------------------------------------------
    IMPLICIT NONE
    !--------------------------------------------------------------------------
    TYPE (tEquations)               :: EQN
    TYPE (tInitialCondition)        :: IC
    TYPE (tUnstructMesh) , OPTIONAL :: usMESH
    TYPE (tDiscretization)          :: DISC
    TYPE (tSource)                  :: SOURCE
    TYPE (tBoundary)                :: BND
    TYPE (tInputOutput)             :: IO
    TYPE (tMPI)          , OPTIONAL :: MPI
    CHARACTER(LEN=100)              :: programTitle
    ! local variables
    INTEGER                         :: actual_version_of_readpar
    CHARACTER(LEN=600)              :: Name
    CHARACTER(LEN=801)              :: Name1
    logical :: existence
    !--------------------------------------------------------------------------
    INTENT(IN)                      :: programTitle
    INTENT(OUT)                     :: IC, BND, DISC, SOURCE
    INTENT(INOUT)                   :: EQN,IO, usMESH
    !--------------------------------------------------------------------------
    PARAMETER(actual_version_of_readpar = 20)
    !--------------------------------------------------------------------------
    !                                                                        !
    IO%Mesh_is_structured       = .FALSE.                                    ! PostProcessing in default position
    SOURCE%Type                 = 0                                          ! switch for source terms in deflt pos.
    !                                                                        !
    IF (PRESENT(usMESH)) THEN                                                !
       CalledFromStructCode = .FALSE.                                        !
       DISC%CalledFromStructCode = .FALSE.                                   !
    ELSE                                                                     !
       logError(*) 'No MESH-Type in Argumentlist of readpar!'
       STOP                                                                  !
    END IF                                                                   !
    !                                                                        !
    call getParameterFile(IO%ParameterFile)

    ! Check if the parameter file exists
    inquire(file=IO%ParameterFile,EXIST=existence)
    if(existence)then
    else
       logError(*) 'You did not specify a valid parameter-file'
       stop
    endif
    !
    logInfo0(*) '<  Parameters read from file: ', TRIM(IO%ParameterFile) ,'              >'
    logInfo0(*) '<                                                         >'
    !                                                                        !
    CALL OpenFile(UnitNr=IO%UNIT%FileIn, name=trim(IO%ParameterFile), create=.FALSE.)
    !                                                                        !
    CALL readpar_header(IO,IC,actual_version_of_readpar,programTitle) !
    !                                                                        !
    CALL readpar_equations(EQN,DISC,SOURCE,IC,IO)                  !
    !                                                                        !
    CALL readpar_ini_condition(EQN,IC,SOURCE,IO)                   !
    !                                                                        !
    CALL readpar_boundaries(EQN,BND,IC,DISC,IO,CalledFromStructCode)    !
    !                                                                        !                                                                        !
    CALL readpar_sourceterm(EQN,SOURCE,IO)                                   !
    !                                                                        !
    CALL readpar_spongelayer(DISC,EQN,SOURCE,IO)
    !                                                                        !
    CALL readpar_mesh(EQN,IC,usMESH,DISC,BND,SOURCE,IO)            ! Unstrukturiertes Gitter definieren
    !                                                                        !
    CALL readpar_discretisation(EQN,usMESH,DISC,SOURCE,IO)         !
    !                                                                        !
    CALL readpar_output(EQN,DISC,IO,CalledFromStructCode)          !
    !                                                                        !
    CALL readpar_abort(DISC,IO)                                    !
    !                                                                        !
    CLOSE(IO%UNIT%FileIn,status='keep')                                      !
    !                                                                        !
    CALL analyse_readpar(EQN,DISC,usMESH,IC,SOURCE,IO,MPI)                   ! Check parameterfile...
    !                                                                        ! and write restart.par
    RETURN                                                                   !
    !                                                                        !
  END SUBROUTINE readpar                                                     !

  SUBROUTINE RaiseErrorNml(FID, NMLname)
    INTEGER                    :: FID
    CHARACTER(LEN=*)         :: NMLname
    CHARACTER(LEN=600)         :: line
    INTENT(IN)                 :: FID, NMLname

    backspace(FID)
    read(FID,fmt='(A)') line
    logError(*) 'invalid line in namelist '//trim(NMLname)//': '//trim(line)
    stop
    RETURN

  END SUBROUTINE

  !============================================================================
  ! H E A D E R
  !============================================================================

  SUBROUTINE readpar_header(IO, IC, actual_version_of_readpar,programTitle)
    !------------------------------------------------------------------------

    !------------------------------------------------------------------------
    IMPLICIT NONE
    !------------------------------------------------------------------------
    TYPE (tInputOutput)        :: IO
    TYPE (tInitialCondition)   :: IC
    INTEGER                    :: actual_version_of_readpar
    INTEGER                    :: WeightsFlag
    CHARACTER(LEN=100)         :: programTitle
    !------------------------------------------------------------------------
    INTENT(IN)                 :: actual_version_of_readpar, programTitle
    INTENT(INOUT)              :: IO
    !------------------------------------------------------------------------
    !
    logInfo(*) '<<<<<<<<<<<<<<<<<<< ',TRIM(programTitle),' file log >>>>>>>>>>>>>>>>>>>>>>'
    logInfo(*) '<                                                         >'
    logInfo(*) '<        Welcome to ',TRIM(programTitle),' file logging system           >'
    logInfo(*) '<                                                         >'
    logInfo(*) '<--------------------------------------------------------->'

    logInfo(*) '<--------------------------------------------------------->'
    logInfo(*) '<              ',TRIM(programTitle),' - V E R S I O N                    >'
    logInfo(*) '<--------------------------------------------------------->'

    ! There should be only one version left, which I call here temporarily 19
    !logInfo(*) 'Parameter file is for ',TRIM(programTitle),' VERSION: 19'

  END SUBROUTINE readpar_header

  !============================================================================
  ! E Q U A T I O N S
  !============================================================================

  SUBROUTINE readpar_equations(EQN,DISC,SOURCE,IC, IO)
    !------------------------------------------------------------------------
    !------------------------------------------------------------------------
    IMPLICIT NONE
    !------------------------------------------------------------------------
    TYPE (tEquations)          :: EQN
    TYPE (tDiscretization)     :: DISC
    TYPE (tSource)             :: SOURCE
    TYPE (tInitialCondition)   :: IC
    TYPE (tInputOutput)        :: IO
    ! localVariables
    INTEGER                    :: intDummy
    INTEGER                    :: readStat
    !------------------------------------------------------------------------
    INTENT(INOUT)              :: EQN, IC, IO, SOURCE
    !------------------------------------------------------------------------
    LOGICAL                    :: fileExists
    INTEGER                    :: Anisotropy, Anelasticity, Plasticity, pmethod, Adjoint
    REAL                       :: FreqCentral, FreqRatio, Tv
    CHARACTER(LEN=600)         :: MaterialFileName, BoundaryFileName, AdjFileName
    NAMELIST                   /Equations/ Anisotropy, Plasticity, &
                                           Tv, pmethod, &
                                           Adjoint,  &
                                           MaterialFileName, BoundaryFileName, FreqCentral, &
                                           FreqRatio, AdjFileName
    !------------------------------------------------------------------------
    !
    logInfo(*) '<--------------------------------------------------------->'
    logInfo(*) '<  E Q U A T I O N S                                      >'
    logInfo(*) '<--------------------------------------------------------->'
    !
    EQN%Dimension = 3
    logInfo(*) 'Solve 3-dimensional equations'
    EQN%nvar = 9
    logInfo(*) 'Number of Variables    is ',EQN%nVar
    EQN%EqType = 8                                                ! equationtype
    !                                                             ! (8=seismic wave equations)
    !
    logInfo(*) 'Solving evolution equation for seismic wave propagation. '
    !
    EQN%linearized = .TRUE.
    ! aheineck, @TODO these values are used, but not initialized > Begin
    EQN%Poroelasticity = 0
    EQN%nBackgroundVar = 0
    EQN%Advection = 0
    ! aheineck, @TODO these values are used, but not initialized < End

    ! Setting the default values
#if defined(USE_ANISOTROPIC)
    Anisotropy          = 1
#else
    Anisotropy          = 0
#endif
#if NUMBER_OF_RELAXATION_MECHANISMS != 0
    Anelasticity        = 1
#else
    Anelasticity        = 0
#endif
    Plasticity          = 0
    Tv                  = 0.03  !standard value from SCEC benchmarks
    pmethod             = 0 !high-order approach as default for plasticity
    Adjoint             = 0
    MaterialFileName    = ''
    BoundaryFileName    = ''

    !
    READ(IO%UNIT%FileIn, IOSTAT=readStat, nml = Equations)
    IF (readStat.NE.0) THEN
        CALL RaiseErrorNml(IO%UNIT%FileIn, "Equations")
    ENDIF
    !

    !

#if defined(USE_PLASTICITY)
    if (Plasticity .eq. 0) then
      logError(*) 'Plasticity is disabled, but this version was compiled with Plasticity.'
      stop
    endif
#endif

    SELECT CASE(Plasticity)
    CASE(0)
      logInfo0(*) 'No plasticity assumed. '
      EQN%Plasticity = Plasticity                                                     !
    CASE(1)
#if !defined(USE_PLASTICITY)
       logError(*) 'Plasticity is assumed, but this version was not compiled with Plasticity.'
       stop
#else
       logInfo0(*) '(Drucker-Prager) plasticity assumed .'

#if defined(USE_PLASTIC_IP)
       logInfo0(*) 'Integration Points approach used for plasticity.'
#elif defined(USE_PLASTIC_NB)
       logInfo0(*) 'Nodal Basis approach used for plasticity.'

#endif

#endif
        EQN%Plasticity = Plasticity
        !first constant, can be overwritten in ini_model
        EQN%Tv = Tv
        EQN%PlastMethod = pmethod
        SELECT CASE (EQN%PlastMethod) !two different methods for plasticity
        CASE(0)
                 logInfo0(*) 'Plastic relaxation Tv is set to: ', EQN%Tv
                 logInfo0(*) 'High-order points are used for plasticity. '
        CASE(2)
                 logInfo0(*) 'Plastic relaxation Tv is set to: ', EQN%Tv
                 logInfo0(*) 'Average of an element is used for plasticity. '
        CASE DEFAULT
                 logError(*) 'ERROR: choose 0 or 2 as plasticity method'
        stop
        END SELECT
    CASE DEFAULT
      logError(*) 'Choose 0 or 1 as plasticity assumption. '
      STOP
    END SELECT


    EQN%Anelasticity = Anelasticity
    SELECT CASE(Anelasticity)
    CASE(0)
      logInfo(*) 'No attenuation assumed. '
      EQN%nAneMaterialVar = 3
      EQN%nMechanisms    = 0
      EQN%nAneFuncperMech= 0
      EQN%nVarTotal = EQN%nVar
      EQN%nBackgroundVar = 3
    CASE(1)
       logInfo(*) 'Viscoelastic attenuation assumed ... '
       EQN%nAneMaterialVar = 5        ! rho, mu, lambda, Qp, Qs
       EQN%nMechanisms = NUMBER_OF_RELAXATION_MECHANISMS
       IF(EQN%Anisotropy.NE.2)   THEN
         EQN%nAneFuncperMech = 6                                                    !
         logInfo(*) '... using ', EQN%nAneFuncperMech,' anelastic functions per Mechanism.'                                                   !
       ENDIF
       EQN%nVarTotal = EQN%nVar + EQN%nAneFuncperMech * EQN%nMechanisms
       EQN%nBackgroundVar  = 3 + EQN%nMechanisms * 4
    CASE DEFAULT
      logError(*) 'Choose 0 or 1 as anelasticity assumption. '
      STOP
    END SELECT

    DISC%Galerkin%CKMethod = 0
    !
      SELECT CASE(Adjoint)
      CASE(0)
         logInfo(*) 'No adjoint wavefield generated. '
         EQN%Adjoint = Adjoint
      CASE(1)
         logInfo(*) 'Adjoint wavefield simultaneously generated. '
         EQN%Adjoint = Adjoint
      CASE DEFAULT
        logError(*) 'Choose 0, 1 as adjoint wavefield assumption. '
        STOP
      END SELECT
    
    EQN%Anisotropy = Anisotropy
    SELECT CASE(Anisotropy)
    CASE(0)
      logInfo(*) 'Isotropic material is assumed. '
!      EQN%nBackgroundVar = 22
      EQN%nNonZeroEV = 3
    CASE(1)
      IF(Anelasticity.EQ.1) THEN
        logError(*) 'Anelasticity does not work together with Anisotropy'
      END IF
      logInfo(*) 'Full triclinic material is assumed. '
      EQN%nBackgroundVar = 22
      EQN%nNonZeroEV = 3
    CASE DEFAULT
      logError(*) 'Choose 0 or 1 as anisotropy assumption. '
      STOP
    END SELECT

    IF(EQN%Adjoint.EQ.1) THEN
     call readadjoint(IO, DISC, SOURCE, AdjFileName)
    END IF
    !
    inquire(file=MaterialFileName , exist=fileExists)
    if (.NOT. fileExists) then
     logError(*) 'Material file "', trim(MaterialFileName), '" does not exist.'
     STOP
    endif
    inquire(file=BoundaryFileName , exist=fileExists)
    if (.NOT. (BoundaryFileName == "") .AND. (.NOT. fileExists)) then
     logError(*) 'Boundary file "', trim(BoundaryFileName), '" does not exist.'
     STOP
    endif

    !
    EQN%MaterialFileName = MaterialFileName
    EQN%BoundaryFileName = BoundaryFileName
    EQN%FreqCentral = FreqCentral
    EQN%FreqRatio = FreqRatio
    !
    intDummy = 1                                                  ! coordinate type index
    !                                                             ! (1=cartesian)
    EQN%CartesianCoordSystem = int_to_logical(                  & !
           int        = intDummy                              , & !
           TrueValue  = 1                                     , & !
           FalseValue = 2                                     , & !
          Default    = .TRUE.                                   ) !
                                                                  !
    IF (EQN%CartesianCoordSystem) THEN                            ! Cartesian system
    logInfo(*) 'Cartesian coordinate',&          !
               ' system (X,Y,Z) chosen'          !
    ELSE                                                          !
        logError(*) 'wrong coordinate system chosen! '
        stop
    END IF                                                        !
    !                                                             !
  END SUBROUTINE readpar_equations

    !------------------------------------------------------------------------
     !Reading the Random Field Files
    !------------------------------------------------------------------------
  SUBROUTINE readrffiles(IO, number, RF_Files)
    IMPLICIT NONE
    TYPE (tInputOutput)                               :: IO
    INTENT(INOUT)                                     :: IO
    INTEGER                                           :: number
    INTEGER                                           :: readStat
    CHARACTER(600), DIMENSION(:), ALLOCATABLE         :: RF_Files
    NAMELIST                                         /RFFile/ RF_Files
    !------------------------------------------------------------------------
    ALLOCATE(RF_Files(number))
    READ(IO%UNIT%FileIn, IOSTAT=readStat, nml = RFFile)      ! Write in namelistfile RF_File(1) = ... and in the next line RF_Files(2) = ...
                                            ! according to the number of Random Fields
    IF (readStat.NE.0) THEN
        CALL RaiseErrorNml(IO%UNIT%FileIn, "RFFile")
    ENDIF
  END SUBROUTINE
    !------------------------------------------------------------------------
     !Adjoint set to yes
    !------------------------------------------------------------------------
  SUBROUTINE readadjoint(IO, DISC, SOURCE, AdjFileName)
    IMPLICIT NONE
    TYPE (tInputOutput)                               :: IO
    TYPE (tDiscretization)                            :: DISC
    TYPE (tSource)                                    :: SOURCE
    INTENT(INOUT)                                     :: IO, SOURCE
    INTEGER                                           :: i
    CHARACTER(600)                                    :: AdjFileName
    !------------------------------------------------------------------------
      ! Read-in adjoint inversion parameters
      logInfo(*) 'Beginning adjoint inversion initialization. '
      logInfo(*) 'Inversion parameters read from ', TRIM(AdjFileName)
      CALL OpenFile(                                       &
        UnitNr       = IO%UNIT%other01                , &
        Name         = ADJFileName                    , &
        create       = .FALSE.                          )
      !
      ! Inversion information is read now
      !
      DO i = 1,4
        READ(IO%UNIT%other01,*)               ! Read unimportant comments
      ENDDO

      !KERNEL TYPE CHOICE
      READ(IO%UNIT%other01,*)  DISC%Adjoint%KernelType
      READ(IO%UNIT%other01,*)  DISC%Adjoint%nIter
      READ(IO%UNIT%other01,*)  DISC%Adjoint%IterIni
      READ(IO%UNIT%other01,*)  DISC%Adjoint%IterFin

      DO i = 1,4
        READ(IO%UNIT%other01,*)               ! Read unimportant comments
      ENDDO

      !DATA AND SYNTHETIC PREFIXES
      READ(IO%UNIT%other01,*)       SOURCE%AdjSource%DataFormat
      READ(IO%UNIT%other01,'(a14)') IO%ObsFile
      READ(IO%UNIT%other01,*)       SOURCE%AdjSource%nSamples
      READ(IO%UNIT%other01,*)       SOURCE%AdjSource%Dt
      READ(IO%UNIT%other01,*)       SOURCE%AdjSource%nVar

      DO i = 1,4
        READ(IO%UNIT%other01,*)               ! Read unimportant comments
      ENDDO

      !TF MISFIT PARAMETERS
      READ(IO%UNIT%other01,*)  DISC%Adjoint%MisfitType
      READ(IO%UNIT%other01,*)  DISC%Adjoint%fmin
      READ(IO%UNIT%other01,*)  DISC%Adjoint%fmax
      READ(IO%UNIT%other01,*)  DISC%Adjoint%w0

      DO i = 1,4
        READ(IO%UNIT%other01,*)               ! Read unimportant comments
      ENDDO

      !DATA TAPERING PARAMETERS
      READ(IO%UNIT%other01,*)  SOURCE%AdjSource%TaperType
      READ(IO%UNIT%other01,*)  SOURCE%AdjSource%wind_size
      READ(IO%UNIT%other01,*)  SOURCE%AdjSource%var_chk
      READ(IO%UNIT%other01,*)  SOURCE%AdjSource%Tol

      DO i = 1,4
        READ(IO%UNIT%other01,*)               ! Read unimportant comments
      ENDDO

      !KERNEL SMOOTHENING PARAMETERS
      READ(IO%UNIT%other01,*)  DISC%Adjoint%SpFilterType
      READ(IO%UNIT%other01,*)  DISC%Adjoint%SmoothSize

      CLOSE(IO%UNIT%other01)

  END SUBROUTINE

  !
  !============================================================================
  ! INITIAL CONDITION
  !============================================================================

  SUBROUTINE readpar_ini_condition(EQN,IC,SOURCE,IO)
    !------------------------------------------------------------------------
    IMPLICIT NONE
    !------------------------------------------------------------------------
    TYPE (tEquations)          :: EQN
    TYPE (tInitialCondition)   :: IC
    TYPE (tSource)             :: SOURCE
    TYPE (tInputOutput)        :: IO
    ! localVariables
    INTEGER                    :: i, j, k, iLambda, intDummy
    INTEGER                    :: counter, iZones, iVar
    INTEGER                    :: allocstat
    REAL                       :: lambda(3), Re, Im
    COMPLEX                    :: IU
    CHARACTER(LEN=600)         :: cdummy
    !------------------------------------------------------------------------
    INTENT(OUT)                :: IC
    INTENT(IN)                 :: EQN
    INTENT(INOUT)              :: IO, SOURCE
    !------------------------------------------------------------------------
    CHARACTER(Len=600)         :: cICType, IniConditionFile
    REAL                       :: xc(3), amplitude, hwidth(3)
    INTEGER                    :: nZones, variable
    INTEGER                    :: readStat
    NAMELIST                   /IniCondition/ cICType, variable, xc, amplitude, hwidth, &
                                              IniConditionFile, nZones
    !------------------------------------------------------------------------
    !
    logInfo(*) '<--------------------------------------------------------->'
    logInfo(*) '<  INITIAL CONDITION                                      >'
    logInfo(*) '<--------------------------------------------------------->'

    SOURCE%Type = 0         ! set dummy value, sources are specified later in readpar_sourceterm
                                          ! <------>
    ! Setting the default values = no source acting since amplitude is zero
    cICType = 'Zero'
    variable = 1
    xc(:) = 0.0                 ! x,y,z - coordinate, in inputfile you can choose different values vor x,y,z
    amplitude = 0.0
    hwidth(:) = 5.0e3           ! in inputfile you can choose different values for x,y,z
    !
    READ(IO%UNIT%FileIn, IOSTAT=readStat, nml = IniCondition)
    IF (readStat.NE.0) THEN
        CALL RaiseErrorNml(IO%UNIT%FileIn, "IniCondition")
    ENDIF

    ! Renaming all variables in the beginning
     IC%cICType = cICType

     logInfo(*) 'Type of INITIAL CONDITION required: ', TRIM(IC%cICType)
       !
   SELECT CASE(IC%cICType)
   !
   CASE('Zero')
       logInfo(*) 'Zero initial condition'
    CASE('Planarwave')                                                                ! CASE tPlanarwave
       logInfo(*) 'Planarwave initial condition'
<<<<<<< HEAD
    CASE('AnisotropicPlanarwave')                                                                ! CASE tPlanarwave
       logInfo(*) 'Anisotropic Planarwave initial condition'
    CASE DEFAULT                                                             ! CASE DEFAULT
=======
    CASE('Scholte')
       logInfo(*) 'Scholte wave (elastic-acoustic) initial condition'
    CASE('Snell')
       logInfo(*) 'Snells law (elastic-acoustic) initial condition'
   CASE('Ocean')
       logInfo(*) 'An uncoupled ocean test case for acoustic equations'
   CASE DEFAULT                                                             ! CASE DEFAULT
>>>>>>> 9680e158
       logError(*) 'none of the possible'           ,&
            ' initial conditions was chosen'
       logError(*) TRIM(IC%cICType),'|'
       STOP
    END SELECT
    !
    logInfo(*) 'to calculate the initial values.'
    !
  END SUBROUTINE readpar_ini_condition

  !------------------------------------------------------------------------
  !------------------------------------------------------------------------

  subroutine readpar_faultAtPickpoint(EQN,BND,IC,DISC,IO,CalledFromStructCode)
    !------------------------------------------------------------------------
    !------------------------------------------------------------------------
    IMPLICIT NONE
    !------------------------------------------------------------------------
    TYPE (tEquations)          :: EQN
    TYPE (tBoundary)           :: BND
    TYPE (tInitialCondition)   :: IC
    TYPE (tDiscretization)     :: DISC
    TYPE (tInputOutput)        :: IO
    LOGICAL                    :: CalledFromStructCode
    ! localVariables
    INTEGER                    :: allocStat, OutputMask(5), i
    INTEGER                    :: printtimeinterval
    INTEGER                    :: nOutPoints
    INTEGER                    :: readStat
    REAL, DIMENSION(:), ALLOCATABLE ::X, Y, Z
    CHARACTER(LEN=600)         :: PPFileName
    !------------------------------------------------------------------------
    INTENT(INOUT)              :: EQN, IO, DISC
    INTENT(INOUT)              :: BND
    !------------------------------------------------------------------------
    NAMELIST                   /Pickpoint/ printtimeinterval, OutputMask, nOutPoints, PPFileName
    !------------------------------------------------------------------------
    !
    !Setting default values
    printtimeinterval = 1
    OutputMask(1:3) = 1
    OutputMask(4:5) = 0
    !
    READ(IO%UNIT%FileIn, IOSTAT=readStat, nml = Pickpoint)
    IF (readStat.NE.0) THEN
        CALL RaiseErrorNml(IO%UNIT%FileIn, "Pickpoint")
    ENDIF
    !
     DISC%DynRup%DynRup_out_atPickpoint%printtimeinterval = printtimeinterval   ! read time interval at which output will be written
     DISC%DynRup%DynRup_out_atPickpoint%OutputMask(1:5) =  OutputMask(1:5)      ! read info of desired output 1/ yes, 0/ no
                                                                                ! position: 1/ slip rate 2/ stress 3/ normal velocity
     DISC%DynRup%DynRup_out_atPickpoint%nOutPoints = nOutPoints                 ! 4/ in case of rate and state output friction and state variable
     logInfo(*) '| '
     logInfo(*) 'Record points for DR are allocated'
     logInfo(*) 'Output interval:',DISC%DynRup%DynRup_out_atPickpoint%printtimeinterval,'.'

     ALLOCATE(X(DISC%DynRup%DynRup_out_atPickpoint%nOutPoints))
     ALLOCATE(Y(DISC%DynRup%DynRup_out_atPickpoint%nOutPoints))
     ALLOCATE(Z(DISC%DynRup%DynRup_out_atPickpoint%nOutPoints))

      logInfo(*) ' Pickpoints read from ', TRIM(PPFileName)
      CALL OpenFile(                                 &
            UnitNr       = IO%UNIT%other01         , &
            Name         = PPFileName            , &
            create       = .FALSE.                          )
        DO i = 1, nOutPoints
          READ(IO%UNIT%other01,*) X(i), Y(i), Z(i)

            logInfo(*) 'Read in point :'
            logInfo(*) 'x = ', X(i)
            logInfo(*) 'y = ', Y(i)
            logInfo(*) 'z = ', Z(i)

       END DO
       CLOSE(IO%UNIT%other01)
      ALLOCATE ( DISC%DynRup%DynRup_out_atPickpoint%RecPoint(DISC%DynRup%DynRup_out_atPickpoint%nOutPoints),     &
                STAT = allocStat                             )

      IF (allocStat .NE. 0) THEN
            logError(*) 'could not allocate',&
                 ' all variables! Ie. Unstructured record Points'
            STOP
      END IF
      !
      DISC%DynRup%DynRup_out_atPickpoint%RecPoint(:)%X = X(:)
      DISC%DynRup%DynRup_out_atPickpoint%RecPoint(:)%Y = Y(:)
      DISC%DynRup%DynRup_out_atPickpoint%RecPoint(:)%Z = Z(:)

      logInfo(*) 'In total:',DISC%DynRup%DynRup_out_atPickpoint%nOutPoints,'.'

  end SUBROUTINE readpar_faultAtPickpoint
  !------------------------------------------------------------------------
  !------------------------------------------------------------------------

  subroutine readpar_faultElementwise(EQN,BND,IC,DISC,IO,CalledFromStructCode)
  !------------------------------------------------------------------------
  !------------------------------------------------------------------------
  IMPLICIT NONE
    !------------------------------------------------------------------------
    TYPE (tEquations)          :: EQN
    TYPE (tBoundary)           :: BND
    TYPE (tInitialCondition)   :: IC
    TYPE (tDiscretization)     :: DISC
    TYPE (tInputOutput)        :: IO
    LOGICAL                    :: CalledFromStructCode
    ! localVariables
    INTEGER                    :: OutputMask(11)
    INTEGER                    :: printtimeinterval
    INTEGER                    :: printIntervalCriterion
    INTEGER                    :: refinement_strategy, refinement
    INTEGER                    :: readStat
    REAL                       :: printtimeinterval_sec
    !-----------------------------------------------------------------------
    INTENT(INOUT)              :: EQN, IO, DISC
    INTENT(INOUT)              :: BND
    NAMELIST                   /Elementwise/ printtimeinterval, OutputMask, refinement_strategy, &
                                                refinement, printIntervalCriterion,printtimeinterval_sec
    !Setting default values
    printtimeinterval = 2
    printtimeinterval_sec = 1d0
    printIntervalCriterion = 1
    OutputMask(:) = 1
    OutputMask(4:11) = 0
    refinement_strategy = 2
    refinement = 2
    !
    READ(IO%UNIT%FileIn, IOSTAT=readStat, nml = Elementwise)
    IF (readStat.NE.0) THEN
        CALL RaiseErrorNml(IO%UNIT%FileIn, "Elementwise")
    ENDIF
    !
    DISC%DynRup%DynRup_out_elementwise%printIntervalCriterion = printIntervalCriterion
    if (printIntervalCriterion.EQ.1) THEN
        DISC%DynRup%DynRup_out_elementwise%printtimeinterval = printtimeinterval   ! read time interval at which output will be written
        logError(*) 'The generated kernels version does no longer support printIntervalCriterion = 1 for elementwise fault output'
        stop
    else
        DISC%DynRup%DynRup_out_elementwise%printtimeinterval_sec = printtimeinterval_sec   ! read time interval at which output will be written
    endif

    ! if 2, printtimeinterval is set afterwards, when dt is known
    DISC%DynRup%DynRup_out_elementwise%OutputMask(1:11) =  OutputMask(1:11)      ! read info of desired output 1/ yes, 0/ no
                                                                                     ! position: 1/ slip rate 2/ stress 3/ normal velocity
                                                                                     ! 4/ in case of rate and state output friction and state variable
                                                                                     ! 5/ background values 6/Slip 7/rupture speed 8/final slip 9/peak SR
                                                                                     ! 10/rupture arrival 11/dynamic shear stress arrival


    DISC%DynRup%DynRup_out_elementwise%refinement_strategy = refinement_strategy

    IF (DISC%DynRup%DynRup_out_elementwise%refinement_strategy.NE.2 .AND. &
        DISC%DynRup%DynRup_out_elementwise%refinement_strategy.NE.1 .AND. &
        DISC%DynRup%DynRup_out_elementwise%refinement_strategy.NE.0) THEN
        logError(*) 'Undefined refinement strategy for fault output!'
        STOP
    ENDIF

    DISC%DynRup%DynRup_out_elementwise%refinement = refinement                 ! read info of desired refinement level : default 0

    !Dynamic shear stress arrival output currently only for linear slip weakening friction laws
    IF (OutputMask(11).EQ.1) THEN
        SELECT CASE (EQN%FL)
               CASE(2,6,13,16,103) !LSW friction law cases
                    !use only if RF_output=1
                    IF (OutputMask(10).EQ.1) THEN
                        ! set 'collecting DS time' to 1
                        DISC%DynRup%DS_output_on = 1
                    ELSE
                        DISC%DynRup%DynRup_out_elementwise%OutputMask(10) = 1
                        logInfo(*) 'RF output turned on when DS output is used'
                        ! set 'collecting DS time' to 1
                        DISC%DynRup%DS_output_on = 1
                    ENDIF
               CASE DEFAULT
                    logError(*) 'Dynamic shear stress arrival output only for LSW friction laws.'
        END SELECT
    ENDIF

    IF ((OutputMask(7).EQ.1) .AND. (DISC%DynRup%RFtime_on.EQ.0)) THEN
        ! set 'collecting RF time' to 1
        DISC%DynRup%RFtime_on = 1
    ENDIF


  end SUBROUTINE readpar_faultElementwise

  !============================================================================
  ! B O U N D A R I E S
  !============================================================================

  SUBROUTINE readpar_boundaries(EQN,BND,IC,DISC,IO,CalledFromStructCode)
    !------------------------------------------------------------------------
    !------------------------------------------------------------------------
    IMPLICIT NONE
    !------------------------------------------------------------------------
    TYPE (tEquations)          :: EQN
    TYPE (tBoundary)           :: BND
    TYPE (tInitialCondition)   :: IC
    TYPE (tDiscretization)     :: DISC
    TYPE (tInputOutput)        :: IO
    LOGICAL                    :: CalledFromStructCode
    ! localVariables
    INTEGER                    :: stat
    INTEGER                    :: allocStat
    INTEGER                    :: BC_fs, BC_nc, BC_dr, BC_if, BC_of, BC_pe
    INTEGER                    :: readStat
    !------------------------------------------------------------------------
    INTENT(INOUT)              :: EQN, IO, DISC
    INTENT(INOUT)              :: BND
    !------------------------------------------------------------------------
    NAMELIST                   /Boundaries/ BC_fs, BC_nc, BC_dr, BC_if, BC_of, BC_pe
    !------------------------------------------------------------------------


    logInfo(*) '<--------------------------------------------------------->'          !
    logInfo(*) '<  B O U N D A R I E S                                    >'          !
    logInfo(*) '<--------------------------------------------------------->'          !
    !

    ! Setting default values
    BC_fs = 0
    BC_nc = 0
    BC_dr = 0
    BC_if = 0
    BC_of = 0
    BC_pe = 0
    !
    READ (IO%UNIT%FileIn, IOSTAT=readStat, nml = Boundaries)
    IF (readStat.NE.0) THEN
        CALL RaiseErrorNml(IO%UNIT%FileIn, "Boundaries")
    ENDIF
    !
      !
      BND%NoBndObjects(:) = 0
      !--------------------------------------------------------------------------------------------!
      ! Free surface boundaries
      !--------------------------------------------------------------------------------------------!
      !                                                                                            ! number of
      BND%NoBndObjects(1) = BC_fs                                                                      !free surface boundaries
      !                                                                                            !
      logInfo(*) ' '
      logInfo(*) 'The number of free      surfaces is',BC_fs
      logInfo(*) '-----------------------------------  '
      !                                                                                            !
      IF(BC_fs.NE.0)THEN                                                                              !
         ALLOCATE (BND%ObjFreeSurface(BC_fs), STAT = allocStat)                                       !
          !                                                                                        !
          IF (allocStat .NE. 0) THEN                                                               ! Error Handler
             logError(*) 'could not allocate surface wall variables!'                              ! Error Handler
             STOP                                                                                  ! Error Handler
          END IF                                                                                   ! Error Handler
      ENDIF
      !----------------------------------------------------------------------------------------!
      ! (Internal) boundaries at which non-conforming mesh is allowed
      !----------------------------------------------------------------------------------------!

                                                                                                   ! number of
                                                                                                   ! free surface boundaries
       BND%NoBndObjects(2) = BC_nc
       !                                                                                        !
       logInfo(*) ' '                                                              !
       logInfo(*) 'The number of non-conforming     is',BC_nc                    !
       logInfo(*) '-----------------------------------  '                     !
      !
      EQN%DR = 0 !By default no dynamic rupture
      DISC%DynRup%OutputPointType = 0 !By default no Output
      !
      !----------------------------------------------------------------------------------------!
      ! (Internal) boundaries at which dynamic rupture is allowed
      !----------------------------------------------------------------------------------------!
      !                                                                                        ! number of
      BND%NoBndObjects(3) = BC_dr                                                                 ! rupture inner boundaries
      !                                                                                        !
       IF(BC_dr.NE.0) EQN%DR = 1
          logInfo(*) ' '
          logInfo(*) 'The number of   rupture surfaces is',BC_dr
          logInfo(*) '-----------------------------------  '

          IF(EQN%DR.EQ.1) THEN
         call readdr(IO, EQN, DISC, BND, IC)
       ENDIF ! EQN%DR.EQ.1
      !--------------------------------------------------------------------------------------!
      ! Inflow
      !--------------------------------------------------------------------------------------!

      BND%NoBndObjects(4) = BC_if                                                               ! number of different Inflow boundary
      !
      logInfo(*) ' '
      logInfo(*) 'The number of inflow surfaces is',BC_if
      logInfo(*) '-----------------------------------  '
      !
      IF(BC_if.NE.0)THEN
         ALLOCATE (BND%ObjInflow(BC_if), STAT = allocStat)
         !
         IF (allocStat .NE. 0) THEN                                                          ! Error Handler
            logError(*) 'could not allocate Inflow variables!'                               ! Error Handler
            STOP                                                                             ! Error Handler
         END IF                                                                              ! Error Handler
      call readinfl(BND, IC, EQN, IO, DISC, BC_if)
      END IF
      !
      !--------------------------------------------------------------------------------------!
      ! Outflow
      !--------------------------------------------------------------------------------------!

      BND%NoBndObjects(5) = BC_of                                                               ! number of Outflow boundary
      !                                                                                      !
      logInfo(*) ' '                                                            !
      logInfo(*) 'The number of outflow   surfaces is',BC_of                  !
      logInfo(*) '-----------------------------------  '                   !
      !                                                                                      !
      IF(BC_of.NE.0)THEN                                                                        !
          ALLOCATE (BND%ObjOutflow(BC_of), STAT = allocStat)                                !
         !                                                                                   !
         IF (allocStat .NE. 0) THEN                                                          ! Error Handler
            logError(*) 'could not allocate Outflow wall variables!'      ! Error Handler
            STOP                                                                             ! Error Handler
         END IF                                                                              ! Error Handler
      END IF                                                                                 !
      !                                                                                      !
      !--------------------------------------------------------------------------------------!
      ! Periodic
      !--------------------------------------------------------------------------------------!

      BND%NoBndObjects(6) = BC_pe                                                               ! number of different Periodic boundary
      !                                                                                      !
      logInfo(*) ' '                                                            !
      logInfo(*) 'The number of connected surfaces is',BC_pe                  !
      logInfo(*) '-----------------------------------  '                   !


  END SUBROUTINE readpar_boundaries                                                          !

    !------------------------------------------------------------------------
     !Dynamic Rupture
    !------------------------------------------------------------------------
  SUBROUTINE readdr(IO, EQN, DISC, BND, IC)
    IMPLICIT NONE
    TYPE (tInputOutput)                    :: IO
    TYPE (tEquations)                      :: EQN
    TYPE (tDiscretization)                 :: DISC
    TYPE (tBoundary)                       :: BND
    TYPE (tInitialCondition)               :: IC
    INTENT(INOUT)                          :: IO, EQN, DISC, BND
    INTEGER                                :: FL, BackgroundType, Nucleation, inst_healing, RF_output_on, DS_output_on, &
                                              OutputPointType, magnitude_output_on,  energy_rate_output_on, read_fault_file,refPointMethod, SlipRateOutputType
    INTEGER                                :: readStat
    LOGICAL                                :: fileExists

    CHARACTER(600)                         :: FileName_BackgroundStress
    CHARACTER(LEN=600)                     :: ModelFileName
    REAL                                   :: RS_sv0, XRef, YRef, ZRef, GPwise,  &
                                              Mu_SNuc_ini, H_Length, RS_f0, &
                                              RS_sr0, RS_b, RS_iniSlipRate1, &
                                              RS_iniSlipRate2, v_star, L, t_0, Mu_W, &
                                              NucRS_sv0, r_s, energy_rate_printtimeinterval

    !------------------------------------------------------------------------
    NAMELIST                              /DynamicRupture/ FL, BackgroundType, &
                                                RS_sv0, XRef, YRef, ZRef,refPointMethod, FileName_BackgroundStress, &
                                                GPwise, inst_healing, &
                                                Mu_SNuc_ini, H_Length, RS_f0, &
                                                RS_sr0, RS_b, RS_iniSlipRate1, &
                                                RS_iniSlipRate2, v_star, L, t_0, Mu_W, &
                                                NucRS_sv0, r_s, RF_output_on, DS_output_on, &
                                                OutputPointType, magnitude_output_on, energy_rate_output_on, energy_rate_printtimeinterval,  &
                                                SlipRateOutputType, ModelFileName
    !------------------------------------------------------------------------

    ! Setting default values
    BackgroundType = 0
    FL = 0
    RF_output_on = 0
    DS_output_on = 0
    magnitude_output_on = 0
    energy_rate_output_on = 0
    energy_rate_printtimeinterval = 1
    OutputPointType = 3
    SlipRateOutputType = 1
    RS_sv0 = 0
    XRef = 0
    YRef = 0
    ZRef = 0
    refPointMethod=0
    GPwise = 1 !1=GPwise and 0=elementwise
    inst_healing = 0
    Mu_SNuc_ini=1.0
    H_Length = 0
    RS_f0 = 0
    RS_sr0 = 0
    RS_b = 0
    RS_iniSlipRate1 = 0
    RS_iniSlipRate2 = 0
    v_star = 0
    t_0 = 0
    L = 0
    Mu_W = 0
    NucRS_sv0 = 0
    r_s = 0
    ModelFileName = ''

    !FileName_BackgroundStress = 'tpv16_input_file.txt'

           ! Read-in dynamic rupture parameters
           READ(IO%UNIT%FileIn, IOSTAT=readStat, nml = DynamicRupture)
    IF (readStat.NE.0) THEN
        CALL RaiseErrorNml(IO%UNIT%FileIn, "DynamicRupture")
    ENDIF
      logInfo(*) 'Beginning dynamic rupture initialization. '
    IF(EQN%Anisotropy.ne.0) THEN  
      logWarning0(*) 'You are using dynamic rupture together with anisotropy. This is not properly tested.'
      logWarning0(*) 'Elements adjacent to dynamic rupture surfaces should behave isotropically.'
    ENDIF
    inquire(file=ModelFileName , exist=fileExists)
    if (.NOT. fileExists) then
     logError(*) 'Dynamic rupture model file "', trim(ModelFileName), '" does not exist.'
     STOP
    endif
    !
    DISC%DynRup%ModelFileName = ModelFileName

           !FRICTION LAW CHOICE
           EQN%FL = FL
           EQN%GPwise = GPwise
           EQN%refPointMethod = refPointMethod
           EQN%XRef = XRef
           EQN%YRef = YRef
           EQN%ZRef = ZRef

           IF (EQN%GPwise .EQ.1) THEN
               logInfo0(*) 'GPwise initialization. '
           ELSE
               logInfo0(*) 'elementwise initialization. '
           ENDIF

           !BACKGROUND VALUES
           DISC%DynRup%BackgroundType = BackgroundType
           SELECT CASE(DISC%DynRup%BackgroundType)
           CASE(0)
             EQN%RS_sv0 = RS_sv0
           CASE DEFAULT
             logError(*) 'Unknown Stress Background Type: ',DISC%DynRup%BackgroundType
             STOP
           END SELECT

           !FRICTION SETTINGS
           SELECT CASE(EQN%FL)
           CASE(0)
             CONTINUE
           CASE(2,16)
             DISC%DynRup%inst_healing = inst_healing ! instantaneous healing switch (1: on, 0: off)
             IF (EQN%FL.EQ.16) THEN
               DISC%DynRup%t_0 = t_0 
             ENDIF
           CASE(6) ! bimaterial with LSW
             DISC%DynRup%v_star = v_star
             DISC%DynRup%L = L
             CONTINUE
           CASE(3,4,7,101,103)
             DISC%DynRup%RS_f0 = RS_f0    ! mu_0, reference friction coefficient
             DISC%DynRup%RS_sr0 = RS_sr0  ! V0, reference velocity scale
             DISC%DynRup%RS_b = RS_b    ! b, evolution effect
             DISC%DynRup%Mu_W = Mu_W    ! mu_w, weakening friction coefficient
             DISC%DynRup%RS_iniSlipRate1 = RS_iniSlipRate1! V_ini1, initial sliding velocity
             DISC%DynRup%RS_iniSlipRate2 = RS_iniSlipRate2! V_ini2, initial sliding velocity
             DISC%DynRup%t_0      = t_0       ! forced rupture decay time
           CASE DEFAULT
             logError(*) 'Unknown friction law ',EQN%FL
             STOP
           END SELECT

           !OUTPUT
           ! rupture front (RF) output in extra files: on = 1, off = 0
           DISC%DynRup%RF_output_on = RF_output_on

           IF (DISC%DynRup%RF_output_on.EQ.1) THEN
              ! set 'collecting RF time' to 1
              DISC%DynRup%RFtime_on = 1
              logInfo0(*) 'RF output in extra files on'
           ELSE
              DISC%DynRup%RFtime_on = 0
           ENDIF
           !
           ! dynamic stress output on = 1, off = 0
           DISC%DynRup%DS_output_on = DS_output_on
           IF ((DISC%DynRup%DS_output_on.EQ.1).AND. (DISC%DynRup%RF_output_on.EQ.1)) THEN
               logInfo0(*) 'DS output on'
           ELSE IF ((DISC%DynRup%DS_output_on.EQ.1).AND. (DISC%DynRup%RF_output_on.EQ.0)) THEN
               logInfo0(*) 'DS output on. For ouput in files, RF_output is turned on.'
               DISC%DynRup%RF_output_on = 1
               DISC%DynRup%RFtime_on = 1
           ENDIF


           ! magnitude output on = 1, off = 0
           DISC%DynRup%magnitude_output_on = magnitude_output_on

           ! moment rate and frictional energy rate output on=1, off=0
           DISC%DynRup%energy_rate_output_on = energy_rate_output_on
           DISC%DynRup%energy_rate_printtimeinterval = energy_rate_printtimeinterval

           !
           DISC%DynRup%OutputPointType = OutputPointType
           DISC%DynRup%SlipRateOutputType = SlipRateOutputType

           !
           if (DISC%DynRup%OutputPointType .eq. 0) then
                logInfo0(*) 'Disabling fault output'
           elseif(DISC%DynRup%OutputPointType.EQ.3) THEN
                ! in case of OutputPointType 3, read in receiver locations:
                ! DISC%DynRup%DynRup_out_atPickpoint%nOutPoints is for option 3 the number of pickpoints
                call readpar_faultAtPickpoint(EQN,BND,IC,DISC,IO,CalledFromStructCode)
           ELSEIF(DISC%DynRup%OutputPointType.EQ.4) THEN
                ! elementwise output -> 2 dimensional fault output
                call readpar_faultElementwise(EQN,BND,IC,DISC,IO,CalledFromStructCode)
           ELSEIF(DISC%DynRup%OutputPointType.EQ.5) THEN
                ! ALICE: TO BE DONE
                ! fault receiver + 2 dimensional fault output
                call readpar_faultElementwise(EQN,BND,IC,DISC,IO,CalledFromStructCode)
                call readpar_faultAtPickpoint(EQN,BND,IC,DISC,IO,CalledFromStructCode)
           ELSE
               logError(*) 'Unkown fault output type (e.g.3,4,5)',DISC%DynRup%OutputPointType
               STOP
           ENDIF ! DISC%DynRup%OutputPointType
  !
  END SUBROUTINE
    !------------------------------------------------------------------------
     !Inflow Boundaries
    !------------------------------------------------------------------------
  SUBROUTINE readinfl(BND, IC, EQN, IO, DISC, n4)
    IMPLICIT NONE
    TYPE (tInputOutput)                    :: IO
    TYPE (tEquations)                      :: EQN
    TYPE (tDiscretization)                 :: DISC
    TYPE (tBoundary)                       :: BND
    TYPE (tInitialCondition)               :: IC
    INTENT(INOUT)                          :: IO, EQN, DISC, BND
    INTEGER                                :: n4, i, j, iVar, readstat, startComment
    INTEGER                                :: nsteps, nPW, iObject, isteps
    REAL                                   :: nx,ny,nz,length
    CHARACTER(LEN=600)                     :: char_option, PWFileName
    INTEGER                                :: setvar
    REAL,DIMENSION(:),ALLOCATABLE          :: varfield, u0_in
    NAMELIST                               /InflowBound/ setvar, char_option, &
                                                         PWFileName
    !------------------------------------------------------------------------
    READ(IO%UNIT%FileIn, IOSTAT=readStat, nml = InflowBound)
    IF (readStat.NE.0) THEN
        CALL RaiseErrorNml(IO%UNIT%FileIn, "InflowBound")
    ENDIF

      DO i=1,n4
         j = 1
         DO WHILE(char_option(j:j).NE.'!'.AND.j.LE.LEN(char_option)-1)
            j=j+1
         END DO
         IF (char_option(j:j).EQ.'!') THEN
            startComment= j
         ELSE
         startComment=LEN(char_option)
         END IF

              ALLOCATE(u0_in(EQN%nVar))
              call readuin(IO, EQN, u0_in)
              ALLOCATE(BND%ObjInflow(i)%u0_in(EQN%nVar) )
              BND%ObjInflow(i)%u0_in(:) = u0_in(:)

         READ(char_option,*,IOSTAT=readStat) BND%ObjInflow(i)%u0_in(:)

         IF (readStat.EQ. 0) THEN
            logInfo(*) 'Inflow conditions specified are constant Data'
            BND%ObjInflow(i)%InflowType   = 0
            logInfo(*) 'Inflow values for object n = ', i                   !
            DO iVar = 1, EQN%nVar
                logInfo(*) 'Variable ', iVar, ' = ',  BND%ObjInflow(i)%u0_in(iVar)
            ENDDO
            logInfo(*) ' '
         ELSE
            logInfo(*) 'Inflow conditions specified are not constant Data'

            SELECT CASE(TRIM(char_option(1:startComment-1)))
            CASE('Char_Gauss_Puls')
                logInfo(*) 'Planarwave Gausspulse inflow conditions '
                IF(IC%cICType.NE.'Char_Gauss_Puls') THEN
                  logError(*) 'Inflow boundary condition Char_Gauss_Puls only available with '
                  logError(*) 'corresponding Char_Gauss_Puls initial condition '
                  stop
                ENDIF
                BND%ObjInflow(i)%InflowType   = 1

            CASE('Char_Ricker_Puls')
                logInfo(*) 'Planarwave Rickerpulse inflow conditions '
                IF(IC%cICType.NE.'Char_Ricker_Puls') THEN
                  logError(*) 'Inflow boundary condition Char_Ricker_Puls only available with '
                  logError(*) 'corresponding Char_Ricker_Puls initial condition '
                ENDIF
                BND%ObjInflow(i)%InflowType   = 2

            CASE('Custom_PlaneWave_File')
                logInfo(*) 'Custom Planarwave from file inflow conditions. '
                logInfo(*) '(only for homogeneous elastic isotropic materials!) '
                BND%ObjInflow(i)%InflowType   = 10
                iObject=1 ! So far limited to a single PlaneWave!
                ALLOCATE(BND%ObjInflow(iObject)%PW)
                ALLOCATE(BND%ObjInflow(iObject)%u0_in(EQN%nVar) )
                ALLOCATE(BND%ObjInflow(iObject)%PW%n_vec(3))
                ALLOCATE(BND%ObjInflow(iObject)%PW%p_vec(3))
                ALLOCATE(BND%ObjInflow(iObject)%PW%t_vec(3))
                ALLOCATE(BND%ObjInflow(iObject)%PW%FI_Point(3))
                BND%ObjInflow(iObject)%PW%SetVar = SetVar
                ALLOCATE(BND%ObjInflow(iObject)%PW%varfield(BND%ObjInflow(iObject)%PW%SetVar))

                call readvarfield(IO, SetVar, varfield)

                BND%ObjInflow(iObject)%PW%varfield(:) = varfield (:)
                BND%ObjInflow(iObject)%u0_in(:) = u0_in(:)

                logInfo(*) 'Wave time histories read from file: ', TRIM(PWFileName)
                CALL OpenFile(                                        &
                      UnitNr       = IO%UNIT%other01                , &
                      Name         = PWFileName                     , &
                      create       = .FALSE.                          )
                logInfo(*) 'Reading inflow wave time-history file ...  '
                READ(IO%UNIT%other01,'(i10,a)') nsteps                        ! Number of timesteps included
                BND%ObjInflow(iObject)%PW%TimeHistnSteps = nsteps
                ALLOCATE(BND%ObjInflow(iObject)%PW%TimeHist(2,nsteps))
                ! Read normal vector

                READ(IO%UNIT%other01,*) BND%ObjInflow(iObject)%PW%n_vec(1:3)  ! Normal vector to wave propagation
                nx = BND%ObjInflow(iObject)%PW%n_vec(1)
                ny = BND%ObjInflow(iObject)%PW%n_vec(2)
                nz = BND%ObjInflow(iObject)%PW%n_vec(3)
                length = SQRT(nx*nx+ny*ny+nz*nz)
                BND%ObjInflow(iObject)%PW%n_vec(1) = nx/length
                BND%ObjInflow(iObject)%PW%n_vec(2) = ny/length
                BND%ObjInflow(iObject)%PW%n_vec(3) = nz/length
                ! Read tangential vector
                READ(IO%UNIT%other01,*) BND%ObjInflow(iObject)%PW%p_vec(1:3)  ! Polarization vector of wave
                nx = BND%ObjInflow(iObject)%PW%p_vec(1)
                ny = BND%ObjInflow(iObject)%PW%p_vec(2)
                nz = BND%ObjInflow(iObject)%PW%p_vec(3)
                length = SQRT(nx*nx+ny*ny+nz*nz)
                BND%ObjInflow(iObject)%PW%p_vec(1) = nx/length
                BND%ObjInflow(iObject)%PW%p_vec(2) = ny/length
                BND%ObjInflow(iObject)%PW%p_vec(3) = nz/length
                ! compute orthogonal vector to normal and tangential using the crossproduct
                BND%ObjInflow(iObject)%PW%t_vec(:)= BND%ObjInflow(iObject)%PW%n_vec(:) .x. &
                                                    BND%ObjInflow(iObject)%PW%p_vec(:)
                nx = BND%ObjInflow(iObject)%PW%t_vec(1)
                ny = BND%ObjInflow(iObject)%PW%t_vec(2)
                nz = BND%ObjInflow(iObject)%PW%t_vec(3)
                length = SQRT(nx*nx+ny*ny+nz*nz)
                BND%ObjInflow(iObject)%PW%t_vec(1) = nx/length
                BND%ObjInflow(iObject)%PW%t_vec(2) = ny/length
                BND%ObjInflow(iObject)%PW%t_vec(3) = nz/length

                READ(IO%UNIT%other01,*) BND%ObjInflow(iObject)%PW%FI_Point(1:3)  ! Point of first incidence of wave in the mesh
                DO isteps=1,nsteps
                  READ(IO%UNIT%other01,*) BND%ObjInflow(iObject)%PW%TimeHist(1:2,isteps)
                ENDDO
                CLOSE(IO%UNIT%other01)
                logInfo(*) 'Time histories successfully read from '
                logInfo(*) '  ',BND%ObjInflow(iObject)%PW%TimeHist(1,1),' seconds to '
                logInfo(*) '  ',BND%ObjInflow(iObject)%PW%TimeHist(1,nsteps),' seconds!'
           CASE DEFAULT
               logError(*) 'Inflow conditions specified are unknown!'
               logError(*) TRIM(char_option(1:startComment-1)),'|'
               STOP
            END SELECT
         END IF
      ENDDO

  END SUBROUTINE
    !------------------------------------------------------------------------
     !Reading the varfield
    !------------------------------------------------------------------------
 SUBROUTINE readvarfield(IO, number, varfield)
    IMPLICIT NONE
    TYPE (tInputOutput)                    :: IO
    INTENT(INOUT)                          :: IO
    INTEGER                                :: number
    INTEGER                                :: readStat
    REAL, DIMENSION(:), ALLOCATABLE        :: varfield
    NAMELIST                               /InflowBoundPWFile/ varfield
    !-----------------------------------------------------------------------
    ALLOCATE(varfield(number))
    READ(IO%UNIT%FileIn, IOSTAT=readStat, nml = InflowBoundPWFile) ! Write in namelistfile varfield(1) = ... and in the next line varfield(2) = ...
                                                  ! and the same for u0_in
    IF (readStat.NE.0) THEN
        CALL RaiseErrorNml(IO%UNIT%FileIn, "InflowBoundPWFile")
    ENDIF
  END SUBROUTINE
    !------------------------------------------------------------------------
     !Reading u0_in
    !------------------------------------------------------------------------
 SUBROUTINE readuin(IO, EQN, u0_in)
    IMPLICIT NONE
    TYPE (tInputOutput)                    :: IO
    TYPE (tEquations)                      :: EQN
    INTENT(INOUT)                          :: IO, EQN
    REAL, DIMENSION(:), ALLOCATABLE        :: u0_in
    INTEGER                                :: readStat
    NAMELIST                               /InflowBounduin/u0_in
    !-----------------------------------------------------------------------
    ALLOCATE(u0_in(EQN%nVar))

    READ(IO%UNIT%FileIn, IOSTAT=readStat, nml = InflowBounduin) ! Write in namelistfile u0_in(1) = ... and in the next line u0_in(2) = ...
    IF (readStat.NE.0) THEN
        CALL RaiseErrorNml(IO%UNIT%FileIn, "InflowBounduin")
    ENDIF

  END SUBROUTINE


   !
   !============================================================================
   ! S O U R C E   T E R M
   !============================================================================

  SUBROUTINE readpar_sourceterm(EQN,SOURCE,IO)
   !------------------------------------------------------------------------
   IMPLICIT NONE
   !------------------------------------------------------------------------
   ! argument list declaration
   TYPE (tEquations)                :: EQN
   TYPE (tSource)                   :: SOURCE
   TYPE (tInputOutput)              :: IO
   ! local variable declaration
   INTEGER                          :: i,j,k,iVar,iDummy1
   INTEGER                          :: startComment
   REAL                             :: pi
   REAL, POINTER                    :: dummy(:)
   CHARACTER(LEN=15)                :: char_dummy
   REAL, POINTER                    :: Dist(:,:), loc_src(:,:)
   INTEGER,POINTER                  :: Sorted(:),Group(:),Members(:,:)
   INTEGER                          :: count, count2,nsrc
   !-------------------------------------------------------------------------
   INTENT(INOUT)                    :: SOURCE, EQN
   INTENT(IN)                       :: IO
   !-------------------------------------------------------------------------
   INTEGER                          :: Type, RType, nDirac, nRicker, nPulseSource
   REAL,DIMENSION(:),ALLOCATABLE    :: U0, l1, TimePosition, &
                                       Intensity, EqnNr, Element, Delay, a1, f, &
                                       l2, T, t0, Width, A0
   REAL,DIMENSION(:),ALLOCATABLE    :: SpacePositionx, SpacePositiony, SpacePositionz
   CHARACTER(Len=600)               :: FileName
   INTEGER                          :: readStat
   NAMELIST                        /SourceType/ Type, Rtype, nDirac, nPulseSource, FileName, nRicker

   !------------------------------------------------------------------------
   !
    logInfo(*) '<--------------------------------------------------------->'          !
    logInfo(*) '<  S O U R C E    T E R M S                               >'          !
    logInfo(*) '<--------------------------------------------------------->'          !
    !
    SOURCE%CauchyKovalewski = .FALSE.
    !
    ! Setting default values
    Type = 0
    !
    READ(IO%UNIT%FileIn, IOSTAT=readStat, nml = SourceType)
    IF (readStat.NE.0) THEN
        CALL RaiseErrorNml(IO%UNIT%FileIn, "SourceType")
    ENDIF
    SOURCE%Type = Type
   SELECT CASE(SOURCE%Type)                                                 !

    CASE(0)
                                                                    ! No Source Term
       logInfo(*) 'No source specified.'                    !
       !
    CASE(1)
       logInfo(*) 'Source for convergence study of varying coefficient PDE specified.'
       ALLOCATE(SOURCE%CS%U0(3))
       ALLOCATE(SOURCE%CS%k1(3))
       ALLOCATE(SOURCE%CS%l1(3))
       call readsource110(IO, U0, l1)
       SOURCE%CS%U0(:) = U0(:)   ! perturbation amplitudes for A, B, and C
       SOURCE%CS%l1(:) = l1(:)   ! wavelengths
       SOURCE%CS%k1 = 2*EQN%Pi/SOURCE%CS%l1(:)
       !
    CASE(10)
       logInfo(*) 'Source for convergence study of varying coefficient PDE specified.'
       ALLOCATE(SOURCE%CS%k1(3) )
       ALLOCATE(SOURCE%CS%l1(3))
       call readsource110(IO, U0, l1)
       SOURCE%CS%l1(:) = l1(:)   ! wavelengths
       SOURCE%CS%k1 = 2*EQN%Pi/SOURCE%CS%l1(:)
       !
    CASE(15)
       logInfo(*) 'Dirac sources in space and time chosen. '
       SOURCE%Dirac%nDirac = nDirac
       logInfo(*) 'Number of Dirac sources: ', SOURCE%Dirac%nDirac

       ALLOCATE( SOURCE%Dirac%SpacePosition(3,SOURCE%Dirac%nDirac), &
                 SOURCE%Dirac%TimePosition(SOURCE%Dirac%nDirac), &
                 SOURCE%Dirac%Intensity(SOURCE%Dirac%nDirac), &
                 SOURCE%Dirac%EqnNr(SOURCE%Dirac%nDirac), &
                 SOURCE%Dirac%Element(SOURCE%Dirac%nDirac) )

       call readsource15(IO, nDirac, SpacePositionx, SpacePositiony, SpacePositionz, TimePosition, Intensity, EqnNr)
          ! copy on data structure:
          SOURCE%Dirac%SpacePosition(1,:) = SpacePositionx(:)
          SOURCE%Dirac%SpacePosition(2,:) = SpacePositiony(:)
          SOURCE%Dirac%SpacePosition(3,:) = SpacePositionz(:)
          SOURCE%Dirac%TimePosition(:) = TimePosition(:)
          SOURCE%Dirac%Intensity(:) = Intensity(:)
          SOURCE%Dirac%EqnNr(:) = EqnNr(:)


    CASE(16,18)

         SOURCE%CauchyKovalewski = .TRUE.
         SOURCE%Ricker%nRicker = nRicker
       IF(SOURCE%Type.EQ.16) THEN
         logInfo(*) 'Dirac sources in space and Ricker wavelet in time chosen. '
         logInfo(*) 'Number of Ricker sources: ', SOURCE%Ricker%nRicker
       ELSEIF(SOURCE%Type.EQ.18) THEN
         logInfo(*) 'Dirac sources in space and Gaussian wavelet in time chosen. '
         logInfo(*) 'Number of Gaussian sources: ', SOURCE%Ricker%nRicker
       ENDIF

       ALLOCATE( SOURCE%Ricker%SpacePosition(3,SOURCE%Ricker%nRicker), &
                 SOURCE%Ricker%Delay(SOURCE%Ricker%nRicker), &
                 SOURCE%Ricker%a1(SOURCE%Ricker%nRicker), &
                 SOURCE%Ricker%f(SOURCE%Ricker%nRicker), &
                 SOURCE%Ricker%EqnNr(SOURCE%Ricker%nRicker), &
                 SOURCE%Ricker%Element(SOURCE%Ricker%nRicker))

      call readsource1618(IO, nRicker, SpacePositionx, SpacePositiony, SpacePositionz, Delay, a1, f, EqnNr)

         ! copy on data structure:
         SOURCE%Ricker%SpacePosition(1,:) = SpacePositionx(:)
         SOURCE%Ricker%SpacePosition(2,:) = SpacePositiony(:)
         SOURCE%Ricker%SpacePosition(3,:) = SpacePositionz(:)
         SOURCE%Ricker%Delay(:) = Delay(:)
         SOURCE%Ricker%a1(:) = a1(:)
         SOURCE%Ricker%f(:)  = f(:)                    ! F takes the role of "sigma" for the gaussian case!
         SOURCE%Ricker%EqnNr(:) = EqnNr(:)

    CASE(17)

       logInfo(*) 'Sourceterm for convergence studies chosen. '
       logInfo(*) 'Sourceterm is a space-time periodic function consisting of sine-waves.  '
       !
       ALLOCATE(SOURCE%CS%U0(EQN%nVar))
       ALLOCATE(SOURCE%CS%l1(EQN%nVar))
       ALLOCATE(SOURCE%CS%l2(EQN%nVar))
       ALLOCATE(SOURCE%CS%k1(EQN%nVar))
       ALLOCATE(SOURCE%CS%k2(EQN%nVar))
       ALLOCATE(SOURCE%CS%k3(EQN%nVar))
       ALLOCATE(SOURCE%CS%T(EQN%nVar))
       ALLOCATE(SOURCE%CS%omega(EQN%nVar))
       !
         SOURCE%CauchyKovalewski = .TRUE.
       call readsource17(EQN, IO, U0, l1, l2, T)
          ! copy on data structure:
          SOURCE%CS%U0(:) = U0(:)
          SOURCE%CS%l1(:) = l1(:)         ! Read wavelengths (periods), compute wave numbers / frequencies
          SOURCE%CS%l2(:) = l2(:)
          !SOURCE%CS%k3(iVar)
          SOURCE%CS%T(:)  = T(:)
          SOURCE%CS%k1(:)    = 2.*EQN%Pi/SOURCE%CS%l1(:)
          SOURCE%CS%k2(:)    = 2.*EQN%Pi/SOURCE%CS%l2(:)
          SOURCE%CS%omega(:) = 2.*EQN%Pi/SOURCE%CS%T(:)
    CASE(19)

         SOURCE%CauchyKovalewski = .TRUE.
          ! Time Gauss pulse source

        logInfo(*) 'Time gauss pulse source chosen. '

        SOURCE%TimeGP%nPulseSource = nPulseSource
        ALLOCATE(SOURCE%TimeGP%SpacePosition(3,SOURCE%TimeGP%nPulseSource))
        ALLOCATE(SOURCE%TimeGP%t0(SOURCE%TimeGP%nPulseSource))
        ALLOCATE(SOURCE%TimeGP%Width(SOURCE%TimeGP%nPulseSource))
        ALLOCATE(SOURCE%TimeGP%A0(SOURCE%TimeGP%nPulseSource))
        ALLOCATE(SOURCE%TimeGP%Element(SOURCE%TimeGP%nPulseSource))

        call readsource19(IO, nPulseSource, EqnNr, SpacePositionx, SpacePositiony, SpacePositionz, t0, Width, A0)
            ! copy on data structure:
            SOURCE%TimeGP%SpacePosition(1,:) = SpacePositionx(:)
            SOURCE%TimeGP%SpacePosition(2,:) = SpacePositiony(:)
            SOURCE%TimeGP%SpacePosition(3,:) = SpacePositionz(:)
            SOURCE%TimeGP%t0(:) = t0(:)
            SOURCE%TimeGP%Width(:) = Width(:)
            SOURCE%TimeGP%A0(:) = A0(:)
            SOURCE%TimeGP%EqnNr(:) = EqnNr(:)

        DO i = 1, SOURCE%TimeGP%nPulseSource
            logInfo('("Source ",I4 )') i
            logInfo('("   x0  = ",E12.5,"   y0 = ",E12.5,"  z0 = ",E12.5)') SOURCE%TimeGP%SpacePosition(:,i)
            logInfo('("   t0  = ",E12.5)') SOURCE%TimeGP%t0(i)
            logInfo('("   tau = ",E12.5)') SOURCE%TimeGP%Width(i)
            logInfo('("   M0  = ",E12.5)') SOURCE%TimeGP%A0(i)
            logInfo('("   Affecetd var  = ",I4)') SOURCE%TimeGP%EqnNr(i)

        ENDDO

    CASE(20) !Single Force with individual slip rate history for each subfault

       logInfo(*) 'Single Force chosen. '
       SOURCE%FSRMFileName = FileName
       logInfo(*) 'Source term read from ', TRIM(SOURCE%FSRMFileName)
       CALL OpenFile(                                       &
            UnitNr       = IO%UNIT%other01                , &
            Name         = SOURCE%FSRMFileName            , &
            create       = .FALSE.                          )
       logInfo(*) 'Reading single force file ...  '
       !
       ! LEGEND
       !
       ! Number of Sources
       ! 3
       ! Single Force on Variable Nr.
       ! 7
       ! 8
       ! 9
       ! x y z
       ! 10. 0. 20.
       ! 10. 0. 20.
       ! 10. 0. 20.
       ! Source Time Functions
       ! 0.001 3                    ! all STF must have same sampling rate
       ! Samples
       ! 0.                         ! example of 3 delta functions acting on components 7,8,9
       ! 1.3
       ! 0.
       ! 0.
       ! 1.3
       ! 0.
       ! 0.
       ! 1.3
       ! 0.
       ! END LEGEND
       !
       ! Single Force information is read now
       !
       READ(IO%UNIT%other01,*)                                           ! Read comment
       READ(IO%UNIT%other01,*) SOURCE%Ricker%nRicker
       logInfo(*) 'Number of single forces: ', SOURCE%Ricker%nRicker
       ALLOCATE( SOURCE%Ricker%EqnNr(SOURCE%Ricker%nRicker) )
       ALLOCATE ( dummy(3) )
       READ(IO%UNIT%other01,*)                                           ! Read comment
       DO i = 1,SOURCE%Ricker%nRicker
           READ(IO%UNIT%other01,*) dummy(1)                             ! Read variable
           SOURCE%Ricker%EqnNr(i) = dummy(1)
       ENDDO
       READ(IO%UNIT%other01,*)                                           ! Read comment
       ALLOCATE ( SOURCE%RP%SpacePosition(3,SOURCE%Ricker%nRicker), &
                  SOURCE%RP%Element(SOURCE%Ricker%nRicker)    )
       DO i = 1,SOURCE%Ricker%nRicker
           READ(IO%UNIT%other01,*) dummy                                 ! Read coordinate data
           SOURCE%RP%SpacePosition(1:3,i) = dummy(1:3)
       ENDDO

       DEALLOCATE ( dummy )

       READ(IO%UNIT%other01,*)                                           ! Read comment
       READ(IO%UNIT%other01,*) SOURCE%RP%t_samp, SOURCE%RP%nsteps        ! Read time sampling of rupture functions

       SOURCE%RP%T_max = SOURCE%RP%t_samp * (SOURCE%RP%nsteps-1)         ! Equispaced time sampling for all subfaults assumed

       ALLOCATE ( SOURCE%RP%TimeHist(SOURCE%RP%nsteps, SOURCE%Ricker%nRicker)  )

       READ(IO%UNIT%other01,*)                                           ! Read comment
       DO i = 1,SOURCE%Ricker%nRicker
           DO j = 1,SOURCE%RP%nsteps
               READ(IO%UNIT%other01,*) SOURCE%RP%TimeHist(j,i)           !
           ENDDO
       ENDDO
       !
       CLOSE(IO%UNIT%other01)

    CASE(30)        ! Read in Finite Source Rupture Model
                    ! for input formats see: Martin Mai (http://www.seismo.ethz.ch/srcmod/Events.html)

       pi        = ACOS(-1.0)

       logInfo(*) 'Finite Source Rupture Model chosen. '
       SOURCE%FSRMFileName = FileName
       SOURCE%RP%Type = RType
       logInfo(*) 'Sourceterm read from ', TRIM(SOURCE%FSRMFileName)
       CALL OpenFile(                                       &
            UnitNr       = IO%UNIT%other01                , &
            Name         = SOURCE%FSRMFileName            , &
            create       = .FALSE.                          )
       logInfo(*) 'Reading rupture model file of Type  ',SOURCE%RP%Type
       !
       ! Rupture Plane Geometrie and Subfault information is read now
       !
       DO i = 1,5
          READ(IO%UNIT%other01,*)               ! Read unimportant comments
       ENDDO
       READ(IO%UNIT%other01,'(a15,f8.3,a11,f8.3,a11,f7.2)')    char_dummy, SOURCE%Hypocenter%latitude,   &
                                                               char_dummy, SOURCE%Hypocenter%longitude,  &
                                                               char_dummy, SOURCE%Hypocenter%depth
       READ(IO%UNIT%other01,'(a15,f8.3,a11,f8.3,a39)')         char_dummy, SOURCE%RP%length,             &
                                                               char_dummy, SOURCE%RP%width,              &
                                                               char_dummy
       READ(IO%UNIT%other01,'(a15,f14.0,a5,f14.0,a6,f10.0,a6,f5.2,a3)') char_dummy, SOURCE%RP%strk,      &
                                                               char_dummy, SOURCE%RP%dip,                &
                                                               char_dummy, SOURCE%RP%rake_ave,           &
                                                               char_dummy, SOURCE%RP%Htop,               &
                                                               char_dummy
       READ(IO%UNIT%other01,'(a15,f8.3,a12,f7.3,a12,f5.1,a20)')char_dummy, SOURCE%RP%HypX,               &
                                                               char_dummy, SOURCE%RP%HypZ,               &
                                                               char_dummy, SOURCE%RP%RiseTime_ave,       &
                                                               char_dummy
       DO i = 1,3
          READ(IO%UNIT%other01,*)               ! Read unimportant comments
       ENDDO
       READ(IO%UNIT%other01,'(a16,i16,a5,i13,a32)')            char_dummy, SOURCE%RP%nxRP,               &
                                                               char_dummy, SOURCE%RP%nzRP,               &
                                                               char_dummy
       READ(IO%UNIT%other01,'(a16,f8.3,a13,f7.3,a42)')         char_dummy, SOURCE%RP%dxRP,               &
                                                               char_dummy, SOURCE%RP%dzRP,               &
                                                               char_dummy
       READ(IO%UNIT%other01,'(a16,i16,a5,i13,a39)')            char_dummy, SOURCE%RP%nTWindow,           &
                                                               char_dummy, SOURCE%RP%nSegments,          &
                                                               char_dummy
       READ(IO%UNIT%other01,'(a16,f7.3,a14,f7.3,a39)')         char_dummy, SOURCE%RP%TWindowLen,         &
                                                               char_dummy, SOURCE%RP%WindowShift,        &
                                                               char_dummy
       DO i = 1,9
          READ(IO%UNIT%other01,*)            ! Read unimportant comments
       ENDDO
       READ(IO%UNIT%other01,'(a9,i4)')    char_dummy, iDummy1
       READ(IO%UNIT%other01,*)               ! Read unimportant comments
       READ(IO%UNIT%other01,*)               ! Read unimportant comments
       DO i = 1,iDummy1
          READ(IO%UNIT%other01,*)            ! Read velocity field structure and comments
       ENDDO
       DO i = 1,6
          READ(IO%UNIT%other01,*)            ! Read unimportant comments
       ENDDO

       CLOSE(IO%UNIT%other01)

       ALLOCATE( SOURCE%RP%SegStrk(SOURCE%RP%nSegments),           &
                 SOURCE%RP%SegDip(SOURCE%RP%nSegments),            &
                 SOURCE%RP%SegLen(SOURCE%RP%nSegments),            &
                 SOURCE%RP%SegWid(SOURCE%RP%nSegments),            &
                 SOURCE%RP%nSbfs(SOURCE%RP%nSegments),             &
                 SOURCE%RP%Element(SOURCE%RP%nxRP*SOURCE%RP%nzRP), &
                 SOURCE%RP%SpacePosition(3,SOURCE%RP%nxRP*SOURCE%RP%nzRP) )

       logInfo(*) 'Finite Source Rupture Geometry read. '
       logInfo(*) 'Strike           :  ', SOURCE%RP%strk
       logInfo(*) 'Dip              :  ', SOURCE%RP%dip
       logInfo(*) 'Rake(average)    :  ', SOURCE%RP%rake_ave
       logInfo(*) 'RiseTime(average):  ', SOURCE%RP%RiseTime_ave
       !
       ! Different Rupture Model Formats have to be distinguished
       !
       SELECT CASE(SOURCE%RP%Type)

       !CASE(1) !############################DOES NOT WORK YET #####################

       CASE(2)
          !
          ! Total slip and rake available for each subfault and each time window
          ! Only one Rupture Plane Segment
          ! (example: s1994NORTHRhart)
          !
          READ(IO%UNIT%other01,'(a11,i7)')    char_dummy, SOURCE%RP%nSbfs(1)
          DO i = 1,5
               READ(IO%UNIT%other01,*)            ! Read unimportant comments
          ENDDO

          logInfo(*) 'Reading        ',SOURCE%RP%nSbfs(1),' subfaults.'

          ALLOCATE ( dummy(5+SOURCE%RP%nTWindow) )
          ALLOCATE ( SOURCE%RP%Slip(SOURCE%RP%nxRP*SOURCE%RP%nzRP,SOURCE%RP%nTWindow) )
          ALLOCATE ( SOURCE%RP%Sliprate(SOURCE%RP%nxRP*SOURCE%RP%nzRP,SOURCE%RP%nTWindow) )
          ALLOCATE ( SOURCE%RP%Rake(SOURCE%RP%nxRP*SOURCE%RP%nzRP,SOURCE%RP%nTWindow) )

          DO j = 1,SOURCE%RP%nSbfs(1)
               READ(IO%UNIT%other01,*) dummy
               SOURCE%RP%Slip(j,:) = dummy(6:5+SOURCE%RP%nTWindow)
               SOURCE%RP%Rake(j,:) = dummy(5)
          ENDDO

       !CASE(3) !############################ DOES NOT WORK YET #####################
          !
          ! Strike-slip and Dip-slip available for each subfault
          ! Rupture Plane Segments with Subfault coordinates and slip values
          ! of all time windows are read now
          ! (example: s1995KOBEJAseki)
          !

          !ALLOCATE ( dummy(4+2*SOURCE%RP%nTWindow) )
          !ALLOCATE ( SOURCE%RP%Slip(SOURCE%RP%nxRP*SOURCE%RP%nzRP,SOURCE%RP%nTWindow) )
          !ALLOCATE ( SOURCE%RP%Sliprate(SOURCE%RP%nxRP*SOURCE%RP%nzRP,SOURCE%RP%nTWindow) )

          !k = 0            !subfault counter

          !DO i = 1,SOURCE%RP%nSegments

          !    READ(IO%UNIT%other01,*)           ! Read unimportant comment
          !    READ(IO%UNIT%other01,'(a26,f7.0,a15,f7.1,a3)')      char_dummy, SOURCE%RP%SegStrk(i),     &
          !                                                        char_dummy, SOURCE%RP%SegDip(i),      &
          !                                                        char_dummy
          !    READ(IO%UNIT%other01,'(a26,f8.3,a14,f8.3,a3)')      char_dummy, SOURCE%RP%SegLen(i),      &
          !                                                        char_dummy, SOURCE%RP%SegWid(i),      &
          !                                                        char_dummy
          !    READ(IO%UNIT%other01,'(a11,i7)')                    char_dummy, SOURCE%RP%nSbfs(i)
          !    READ(IO%UNIT%other01,*)           ! Read unimportant comment
          !    READ(IO%UNIT%other01,*)           ! Read unimportant comment
          !    READ(IO%UNIT%other01,*)           ! Read unimportant comment
          !
          !    DO j = 1,SOURCE%RP%nSbfs(i)
          !         k = k+1
          !         READ(IO%UNIT%other01,*) SOURCE%RP%Slip(k,:)
          !    ENDDO
          !
          !ENDDO

       CASE(3,4)
          !
          ! Rise time and onset times available for each subfault
          ! Strike-slip and Dip-slip  available for each subfault
          ! Only one Rupture Plane Segment with Subfault coordinates
          ! Only works for one time window
          ! (example: s2005BLINDTkaes)
          !
          READ(IO%UNIT%other01,'(a11,i7)')    char_dummy, SOURCE%RP%nSbfs(1)
          DO i = 1,5
               READ(IO%UNIT%other01,*)          ! Read unimportant comments
          ENDDO

          logInfo(*) 'Reading        ',SOURCE%RP%nSbfs(1),' subfaults.'

          ALLOCATE ( dummy(6) )
          ALLOCATE ( SOURCE%RP%SSlip(SOURCE%RP%nxRP*SOURCE%RP%nzRP,SOURCE%RP%nTWindow) )
          ALLOCATE ( SOURCE%RP%DSlip(SOURCE%RP%nxRP*SOURCE%RP%nzRP,SOURCE%RP%nTWindow) )
          ALLOCATE ( SOURCE%RP%Sliprate(SOURCE%RP%nxRP*SOURCE%RP%nzRP,SOURCE%RP%nTWindow) )
          ALLOCATE ( SOURCE%RP%Rake(SOURCE%RP%nxRP*SOURCE%RP%nzRP,SOURCE%RP%nTWindow) )
          ALLOCATE ( SOURCE%RP%Tonset(SOURCE%RP%nxRP*SOURCE%RP%nzRP) )
          ALLOCATE ( SOURCE%RP%TRise(SOURCE%RP%nxRP*SOURCE%RP%nzRP) )

          DO j = 1,SOURCE%RP%nSbfs(1)
               READ(IO%UNIT%other01,*) dummy
               SOURCE%RP%Tonset(j)  = dummy(3)
               SOURCE%RP%TRise(j)   = dummy(4)
               SOURCE%RP%SSlip(j,1) = dummy(5)
               SOURCE%RP%DSlip(j,1) = dummy(6)
               SOURCE%RP%Rake(j,1)  = ATAN2(-dummy(6),dummy(5))
               IF(SOURCE%RP%Rake(j,1).LT.0.)THEN
                    SOURCE%RP%Rake(j,1) = (2*pi+SOURCE%RP%Rake(j,1))/pi*180.
               ELSE
                    SOURCE%RP%Rake(j,1) = SOURCE%RP%Rake(j,1)/pi*180.
               ENDIF
          ENDDO

       CASE DEFAULT
          logError(*)  'The format type of the Finite Source Rupture Model is unknown! '
          STOP                                                                                     ! STOP

       END SELECT

    CASE(31,32,40,41)

       ALLOCATE ( SOURCE%RP%nSbfs(1) )

       logInfo(*) 'Finite Source Rupture Model (FREE-FORMAT) chosen. '
       SOURCE%FSRMFileName = FileName
       logInfo(*) 'Source term read from ', TRIM(SOURCE%FSRMFileName)
       CALL OpenFile(                                       &
            UnitNr       = IO%UNIT%other01                , &
            Name         = SOURCE%FSRMFileName            , &
            create       = .FALSE.                          )
       logInfo(*) 'Reading rupture model file ...  '
       !
       ! Moment Tensor, Rupture Plane Geometrie and Subfault information is read now
       !
       READ(IO%UNIT%other01,*)                                           ! Read comment
       SOURCE%RP%MomentTensor(:,:) = 0.                                  !
       READ(IO%UNIT%other01,*) SOURCE%RP%MomentTensor(1,:)               ! Read Moment Tensor
       READ(IO%UNIT%other01,*) SOURCE%RP%MomentTensor(2,:)               ! Read Moment Tensor
       READ(IO%UNIT%other01,*) SOURCE%RP%MomentTensor(3,:)               ! Read Moment Tensor
       READ(IO%UNIT%other01,*)                                           ! Read comment
       READ(IO%UNIT%other01,*) SOURCE%RP%nSbfs(1)                        ! Read number of subfaults
       READ(IO%UNIT%other01,*)                                           ! Read comment
       ALLOCATE ( dummy(8) )
       ALLOCATE ( SOURCE%RP%SpacePosition(3,SOURCE%RP%nSbfs(1)), &
                  SOURCE%RP%Strks(1,SOURCE%RP%nSbfs(1)),         &
                  SOURCE%RP%Dips(1,SOURCE%RP%nSbfs(1)),          &
                  SOURCE%RP%Rake(1,SOURCE%RP%nSbfs(1)),          &
                  SOURCE%RP%Tonset(SOURCE%RP%nSbfs(1)),          &
                  SOURCE%RP%Area(SOURCE%RP%nSbfs(1)),          &
                  SOURCE%RP%Element(SOURCE%RP%nSbfs(1))  )
       !
       DO i = 1,SOURCE%RP%nSbfs(1)
           READ(IO%UNIT%other01,*) dummy                                 ! Read subfault data
           SOURCE%RP%SpacePosition(1:3,i) = dummy(1:3)
           SOURCE%RP%Strks(1,i)           = dummy(4)
           SOURCE%RP%Dips(1,i)            = dummy(5)
           SOURCE%RP%Rake(1,i)            = dummy(6)
           SOURCE%RP%Area(i)              = dummy(7)
           SOURCE%RP%Tonset(i)            = dummy(8)
       ENDDO

       CLOSE(IO%UNIT%other01)

       DEALLOCATE ( dummy )
       !
       !

    case(42) ! Netcdf rupture format
      logInfo(*) 'Netcdf rupture format chosen.'
      SOURCE%NRFFileName = FileName
#ifndef USE_NETCDF
      logError(*) 'NRF sources require netcdf support.'
      stop
#endif

    CASE(50) !Finite sources with individual slip rate history for each subfault

       ALLOCATE ( SOURCE%RP%nSbfs(1) )

       logInfo(*) 'Finite Source Rupture Model (FREE-FORMAT) chosen. '
       SOURCE%FSRMFileName = FileName
       logInfo(*) 'Source term read from ', TRIM(SOURCE%FSRMFileName)
       CALL OpenFile(                                       &
            UnitNr       = IO%UNIT%other01                , &
            Name         = SOURCE%FSRMFileName            , &
            create       = .FALSE.                          )
       logInfo(*) 'Reading rupture model file ...  '
       !
       ! Moment Tensor, Rupture Plane Geometrie and Subfault information is read now
       !
       READ(IO%UNIT%other01,*)                                           ! Read comment
       SOURCE%RP%MomentTensor(:,:) = 0.                                  !
       READ(IO%UNIT%other01,*) SOURCE%RP%MomentTensor(1,:)               ! Read Moment Tensor
       READ(IO%UNIT%other01,*) SOURCE%RP%MomentTensor(2,:)               ! Read Moment Tensor
       READ(IO%UNIT%other01,*) SOURCE%RP%MomentTensor(3,:)               ! Read Moment Tensor
       READ(IO%UNIT%other01,'(a15)') char_dummy                          ! Read comment
       SOURCE%RP%VelocityComponent(:) = 0.
       IF( index(char_dummy, 'velocity').gt.0 ) THEN                     ! Check for velocity component (optional)
           READ(IO%UNIT%other01,*) SOURCE%RP%VelocityComponent           ! Read velocity component
           READ(IO%UNIT%other01,'(a15)')                                 ! Read comment
       ENDIF 
       READ(IO%UNIT%other01,*) SOURCE%RP%nSbfs(1)                        ! Read number of subfaults
       READ(IO%UNIT%other01,*)                                           ! Read comment 
       ALLOCATE ( dummy(8) )
       ALLOCATE ( SOURCE%RP%SpacePosition(3,SOURCE%RP%nSbfs(1)), &
                  SOURCE%RP%Strks(1,SOURCE%RP%nSbfs(1)),         &
                  SOURCE%RP%Dips(1,SOURCE%RP%nSbfs(1)),          &
                  SOURCE%RP%Rake(1,SOURCE%RP%nSbfs(1)),          &
                  SOURCE%RP%Tonset(SOURCE%RP%nSbfs(1)),          &
                  SOURCE%RP%Area(SOURCE%RP%nSbfs(1)),            &
                  SOURCE%RP%Element(SOURCE%RP%nSbfs(1))  )

       DO i = 1,SOURCE%RP%nSbfs(1)
           READ(IO%UNIT%other01,*) dummy                                 ! Read subfault data
           SOURCE%RP%SpacePosition(1:3,i) = dummy(1:3)
           SOURCE%RP%Strks(1,i)           = dummy(4)
           SOURCE%RP%Dips(1,i)            = dummy(5)
           SOURCE%RP%Rake(1,i)            = dummy(6)
           SOURCE%RP%Area(i)              = dummy(7)
           SOURCE%RP%Tonset(i)            = dummy(8)
       ENDDO

       DEALLOCATE ( dummy )

       READ(IO%UNIT%other01,*)                                           ! Read comment
       READ(IO%UNIT%other01,*) SOURCE%RP%t_samp, SOURCE%RP%nsteps        ! Read time sampling of rupture functions

       SOURCE%RP%T_max = SOURCE%RP%t_samp * (SOURCE%RP%nsteps-1)         ! Equispaced time sampling for all subfaults assumed

       ALLOCATE ( SOURCE%RP%TimeHist(SOURCE%RP%nsteps,SOURCE%RP%nSbfs(1))  )

       READ(IO%UNIT%other01,*)                                           ! Read comment
       DO i = 1,SOURCE%RP%nSbfs(1)
           DO j = 1,SOURCE%RP%nsteps
               READ(IO%UNIT%other01,*) SOURCE%RP%TimeHist(j,i)           !
           ENDDO
       ENDDO

       CLOSE(IO%UNIT%other01)
       !
    CASE DEFAULT                                                                                   !
       logError(*)  'The sourctype specified (', SOURCE%Type, ') is unknown! '                  !
       STOP                                                                                        ! STOP
    END SELECT                                                                                     !

                                                                                                   !
    IF(EQN%Adjoint.EQ.1) THEN  !verify compliance of sources to adjoint simulations and sort them by location
      !
      SOURCE%Ricker%nRicker = nRicker
      SOURCE%TimeGP%nPulseSource = nPulseSource
      IF(SOURCE%Ricker%nRicker.EQ.0.AND.SOURCE%TimeGP%nPulseSource.EQ.0) THEN
        logError(*)  'Adjoint simulations require point sources of type 16, 18 or 19! '                  !
        STOP
      ENDIF
      !
      count=0
      !
      IF(SOURCE%Ricker%nRicker.NE.0) THEN
        nsrc = SOURCE%Ricker%nRicker
        ALLOCATE(loc_src(3,nsrc))
        loc_src(:,1:nsrc) = SOURCE%Ricker%SpacePosition(:,1:nsrc)
      ELSEIF(SOURCE%TimeGP%nPulseSource.NE.0) THEN
        nsrc = SOURCE%TimeGP%nPulseSource
        ALLOCATE(loc_src(3,nsrc))
        loc_src(:,1:nsrc) = SOURCE%TimeGP%SpacePosition(:,1:nsrc)
      ENDIF
      !
      !Group sources at the same location
      IF(nsrc.GE.1) THEN
        ALLOCATE(Dist(nsrc,nsrc),Sorted(nsrc),Group(nsrc),Members(nsrc,nsrc))
        DO i=1,nsrc-1
          DO j=i+1,nsrc
            Dist(i,j)=SQRT((loc_src(1,i)-loc_src(1,j))**2 + (loc_src(2,i)-loc_src(2,j))**2 + (loc_src(3,i)-loc_src(3,j))**2 )
          ENDDO
        ENDDO
        Sorted  = 0
        Group   = 0
        Members = 0
        count=0
        DO i=1,nsrc-1
          IF(Sorted(i).EQ.0) THEN
            Sorted(i)= 1
            count=count+1
            Group(count)=1
            Members(count,1)=i
            count2=1
            DO j=i+1,nsrc
              IF(Dist(i,j).LE.1.0e-20) THEN
                Sorted(j)=1
                count2=count2+1
                Group(count)=count2
                Members(count,count2)=j
              ENDIF
            ENDDO
          ENDIF
        ENDDO
        IF(Sorted(nsrc).EQ.0) THEN
          Sorted(i)= 1
          count=count+1
          Group(nsrc)=1
          Members(count,1)=nsrc
        ENDIF
        !
        SOURCE%Adjsource%nFwdSourceLoc   = count
        SOURCE%Adjsource%MaxFwdSrcPerLoc = MAXVAL(Group(:))
        ALLOCATE(SOURCE%Adjsource%FwdSourceLoc(count,SOURCE%Adjsource%MaxFwdSrcPerLoc))
        !
        SOURCE%Adjsource%FwdSourceLoc = 0
        !
        DO i=1,count
          DO j=1,SOURCE%Adjsource%MaxFwdSrcPerLoc
            !IF(Members(i,j).EQ.j) THEN
              SOURCE%Adjsource%FwdSourceLoc(i,j)= Members(i,j)
            !ENDIF
          ENDDO
        ENDDO

      ENDIF
    ENDIF

  END SUBROUTINE readpar_sourceterm

 SUBROUTINE readsource110(IO, U0, l1)
    IMPLICIT NONE
    TYPE (tInputOutput)                    :: IO
    INTENT(IN)                             :: IO
    REAL                                   :: U0(3), l1(3)
    INTEGER                                :: readStat
    NAMELIST                               /Source110/ U0, l1
    !-----------------------------------------------------------------------

    READ(IO%UNIT%FileIn, IOSTAT=readStat, nml = Source110) ! Write in namelistfile U0(1) = ... and in the next line U0(2) = ...
                                                  ! and the same for l1
    IF (readStat.NE.0) THEN
        CALL RaiseErrorNml(IO%UNIT%FileIn, "Source110")
    ENDIF
  END SUBROUTINE

 SUBROUTINE readsource15(IO, nDirac, SpacePositionx, SpacePositiony, SpacePositionz, TimePosition, Intensity, EqnNr)
    IMPLICIT NONE
    TYPE (tInputOutput)                    :: IO
    INTENT(IN)                             :: IO
    INTEGER                                :: nDirac
    INTEGER                                :: readStat
    REAL, DIMENSION(:), ALLOCATABLE        :: SpacePositionx, SpacePositiony, SpacePositionz, TimePosition, &
                                              Intensity, EqnNr
    NAMELIST                               /Source15/SpacePositionx, SpacePositiony, SpacePositionz, &
                                                     TimePosition, Intensity, EqnNr
    !-----------------------------------------------------------------------
ALLOCATE( SpacePositionx(nDirac), &
          SpacePositiony(nDirac), &
          SpacePositionz(nDirac), &
          TimePosition(nDirac),    &
          Intensity(nDirac),       &
          EqnNr(nDirac))

    READ(IO%UNIT%FileIn, IOSTAT=readStat, nml = Source15) ! Write in namelistfile SpacePositionx(1) = ... and in the next line SpacePositionx(2) = ...
                                                  ! and the same for SpacePositiony, SpacePositionz,...
    IF (readStat.NE.0) THEN
        CALL RaiseErrorNml(IO%UNIT%FileIn, "Source15")
    ENDIF
  END SUBROUTINE

 SUBROUTINE readsource1618(IO, nRicker, SpacePositionx, SpacePositiony, SpacePositionz, Delay, a1, f, EqnNr)
    IMPLICIT NONE
    TYPE (tInputOutput)                    :: IO
    INTENT(IN)                             :: IO
    INTEGER                                :: nRicker
    INTEGER                                :: readStat
    REAL, DIMENSION(:), ALLOCATABLE        :: SpacePositionx, SpacePositiony, SpacePositionz, Delay, &
                                              a1, f, EqnNr
    NAMELIST                               /Source1618/ SpacePositionx, SpacePositiony, SpacePositionz, Delay, &
                                                        a1, f, EqnNr
    !-----------------------------------------------------------------------
     ALLOCATE( SpacePositionx(nRicker), &
               SpacePositiony(nRicker), &
               SpacePositionz(nRicker), &
               Delay(nRicker),           &
               a1(nRicker),              &
               f(nRicker),               &
               EqnNr(nRicker))

    READ(IO%UNIT%FileIn, IOSTAT=readStat, nml = Source1618) ! Write in namelistfile SpacePositionx(1) = ... and in the next line SpacePositionx(2) = ...
                                                  ! and the same for SpacePositiony, ...
    IF (readStat.NE.0) THEN
        CALL RaiseErrorNml(IO%UNIT%FileIn, "Source1618")
    ENDIF
  END SUBROUTINE

 SUBROUTINE readsource17(EQN, IO, U0, l1, l2, T)
    IMPLICIT NONE
    TYPE (tEquations)                      :: EQN
    TYPE (tInputOutput)                    :: IO
    INTENT(INOUT)                          :: EQN
    INTENT(IN)                             :: IO
    REAL, DIMENSION(:), ALLOCATABLE        :: U0, l1, l2, T
    INTEGER                                :: readStat
    NAMELIST                               /Source17/ U0, l1, l2, T
    !-----------------------------------------------------------------------
    ALLOCATE(U0(EQN%nVar), &
             l1(EQN%nVar), &
             l2(EQN%nVar), &
             T(EQN%nVar))

    READ(IO%UNIT%FileIn, IOSTAT=readStat, nml = Source17) ! Write in namelistfile U0(1) = ... and in the next line U0(2) = ...
                                                  ! and the same for l1, l2, ...
    IF (readStat.NE.0) THEN
        CALL RaiseErrorNml(IO%UNIT%FileIn, "Source17")
    ENDIF
  END SUBROUTINE

 SUBROUTINE readsource19(IO, nPulseSource, EqnNr, SpacePositionx, SpacePositiony, SpacePositionz, t0, Width, A0)
    IMPLICIT NONE
    TYPE (tInputOutput)                    :: IO
    INTENT(IN)                          :: IO
    INTEGER                                :: nPulseSource
    INTEGER                                :: readStat
    REAL, DIMENSION(:), ALLOCATABLE        :: EqnNr, SpacePositionx, SpacePositiony, SpacePositionz, t0, Width, A0
    NAMELIST                               /Source19/ SpacePositionx, SpacePositiony, SpacePositionz, t0, Width, A0
    !----------------------------------------------------------------------
    ALLOCATE(EqnNr(nPulseSource), &
             SpacePositionx(nPulseSource), &
             SpacePositiony(nPulseSource), &
             SpacePositionz(nPulseSource), &
             t0(nPulseSource), &
             Width(nPulseSource), &
             A0(nPulseSource))

    READ(IO%UNIT%FileIn, IOSTAT=readStat, nml = Source19) ! Write in namelistfile EqnNr(1) = ... and in the next line EqnNr(2) = ...
                                                  ! and the same for Spacepositionx, ...
    IF (readStat.NE.0) THEN
        CALL RaiseErrorNml(IO%UNIT%FileIn, "Source19")
    ENDIF
  END SUBROUTINE
  !
  !============================================================================
  ! S P O N G E   L A Y E R
  !============================================================================

  SUBROUTINE readpar_spongelayer(DISC,EQN,SOURCE,IO)
    !--------------------------------------------------------------------------

    !--------------------------------------------------------------------------
    IMPLICIT NONE
    !--------------------------------------------------------------------------
    TYPE (tEquations)          :: EQN
    TYPE (tSource)             :: Source
    TYPE (tDiscretization)     :: DISC
    TYPE (tInputOutput)        :: IO
    INTEGER                    :: iSponge
    INTEGER                    :: intDummy
    INTEGER                    :: readStat
    !--------------------------------------------------------------------------
    INTENT(INOUT)              :: SOURCE, DISC,EQN
    INTENT(IN)                 :: IO
    !--------------------------------------------------------------------------
    INTEGER                          :: enabled, nDGSponge
    REAL,DIMENSION(:),ALLOCATABLE    :: SpongeDelta, SpongePower, SigmaMax
    REAL                             :: DGSpongeTol, PMLDelta, Refl_Coeff, &
                                        PMLPrefactor, PMLFrequency
    NAMELIST                        /SpongeLayer/ enabled, DGSpongeTol, nDGSponge, &
                                                  intDummy, PMLDelta, Refl_Coeff, &
                                                  PMLPrefactor, PMLFrequency
    !------------------------------------------------------------------------
    !
    logInfo(*) '<--------------------------------------------------------->'
    logInfo(*) '<  S P O N G E    L A Y E R                               >'
    logInfo(*) '<--------------------------------------------------------->'
    !
    !Setting default values
    enabled = 0
    !
    READ (IO%UNIT%FileIn, IOSTAT=readStat, nml = SpongeLayer)
    IF (readStat.NE.0) THEN
        CALL RaiseErrorNml(IO%UNIT%FileIn, "SpongeLayer")
    ENDIF
    SOURCE%Sponge%enabled = enabled

    SELECT CASE(SOURCE%Sponge%enabled)
    !
    CASE(0)
       logInfo(*)  'No sponge layer used '
       !
    CASE(1)
       logInfo(*)  'A sponge layer for general domains is used '
       DISC%Galerkin%DGSpongeTol = DGSpongeTol
       DISC%Galerkin%nDGSponge = nDGSponge
       logInfo(*)  'Number of sponge boundaries specified: ' , DISC%Galerkin%nDGSponge
       ALLOCATE(DISC%Galerkin%DGSponge(DISC%Galerkin%nDGSponge) )
       call readSponges(IO, nDGSponge, SpongeDelta, SpongePower, SigmaMax)
       DO iSponge = 1, DISC%Galerkin%nDGSponge
          DISC%Galerkin%DGSponge(iSponge)%SpongeObject = intDummy/100
          DISC%Galerkin%DGSponge(iSponge)%SpongeBND    = MOD(intDummy,100)
          DISC%Galerkin%DGSponge(iSponge)%SpongeDelta = SpongeDelta(iSponge)
          DISC%Galerkin%DGSponge(iSponge)%SpongePower = SpongePower(iSponge)
          DISC%Galerkin%DGSponge(iSponge)%SigmaMax = SigmaMax(iSponge)
          logInfo(*) 'Sponge Nr : ', iSponge
          logInfo(*) 'Object, Type, Width, Power: ',         &
                                  DISC%Galerkin%DGSponge(iSponge)%SpongeObject, &
                                  DISC%Galerkin%DGSponge(iSponge)%SpongeBND,    &
                                  DISC%Galerkin%DGSponge(iSponge)%SpongeDelta,  &
                                  DISC%Galerkin%DGSponge(iSponge)%SpongePower
       ENDDO
    CASE(3)
        logInfo(*)  'A PML layer for general domains is used '
        DISC%Galerkin%PMLayer%PMLDelta = PMLDelta
        DISC%Galerkin%PMLayer%Refl_Coeff = Refl_Coeff
        DISC%Galerkin%PMLayer%PMLPrefactor = PMLPrefactor
        DISC%Galerkin%PMLayer%PMLFrequency = PMLFrequency
        ! Set number of variables for CPML
        EQN%nVar = 13
        EQN%nVarTotal = 13
        !
    CASE default
       !WRITE(IO%UNIT%errOut,*)  '|   The option is not valid! 0 '        , &
       !     'disables, 1 enables the sponge layer, 2 takes PML and 3 CPML '
       !STOP
       !
    END SELECT
    !
  END SUBROUTINE readpar_spongelayer

  SUBROUTINE readSponges(IO, nDGSponge, SpongeDelta, SpongePower, SigmaMax)
    IMPLICIT NONE
    TYPE (tInputOutput)                    :: IO
    INTENT(IN)                             :: IO
    INTEGER                                :: nDGSponge
    INTEGER                                :: readStat
    REAL, DIMENSION(:), ALLOCATABLE        :: SpongeDelta, SpongePower, SigmaMax
    NAMELIST                               /Sponges/ SpongeDelta, SpongePower, SigmaMax
    !----------------------------------------------------------------------
       ALLOCATE(SpongeDelta(nDGSponge), &
                SpongePower(nDGSponge), &
                SigmaMax(nDGSponge))

    READ(IO%UNIT%FileIn, IOSTAT=readStat, nml = Sponges) ! Write in namelistfile SpongeDelta(1) = ... and in the next line SpongeDelta(2) = ...
                                                  ! and the same for SpongePower, ...
    IF (readStat.NE.0) THEN
        CALL RaiseErrorNml(IO%UNIT%FileIn, "Sponges")
    ENDIF
   END SUBROUTINE
  !
  !============================================================================
  ! M E S H
  !============================================================================

  SUBROUTINE readpar_mesh(EQN,IC,MESH,DISC,BND,SOURCE,IO)
    !--------------------------------------------------------------------------

    !--------------------------------------------------------------------------
    IMPLICIT NONE
    !--------------------------------------------------------------------------
    TYPE (tEquations)          :: EQN
    TYPE (tInitialCondition)   :: IC
    TYPE (tUnstructMesh)       :: MESH
    Type (tDiscretization)     :: DISC
    TYPE (tBoundary)           :: BND
    TYPE (tSource)             :: SOURCE
    TYPE (tInputOutput)        :: IO
    REAL                       :: periodic_direction(3)
    INTEGER                    :: j ,k
    INTEGER                    :: i, stat
    INTEGER                    :: readStat
    CHARACTER(LEN=600)          :: Name
    LOGICAL                    :: file_exits
    !------------------------------------------------------------------------
    INTENT(INOUT)              :: MESH,BND,SOURCE,IO
    INTENT(IN)                 :: IC
    !------------------------------------------------------------------------
    INTEGER                          :: periodic
    REAL                             :: ScalingMatrixX(3), ScalingMatrixY(3), ScalingMatrixZ(3), &
                                        displacement(3)
    CHARACTER(LEN=600)               :: MeshFile, meshgenerator
    NAMELIST                         /MeshNml/ MeshFile, meshgenerator, periodic, &
                                            periodic_direction, displacement, ScalingMatrixX, &
                                            ScalingMatrixY, ScalingMatrixZ
    !------------------------------------------------------------------------
    !
    logInfo(*) '<--------------------------------------------------------->'
    logInfo(*) '<  M E S H                                                >'
    logInfo(*) '<--------------------------------------------------------->'
    ! Put a redundant dimension information also into the MESH data structure
    !
    MESH%Dimension = EQN%Dimension
    !
    MESH%MESHversionID = 0.0

    ! Setting default values
    MeshFile = 'LOH1'
    meshgenerator = 'Gambit3D-fast'
    displacement(:) = 0.
    ScalingMatrixX(:) = 0.0
    ScalingMatrixX(1) = 1.0
    ScalingMatrixY(:) = 0.0
    ScalingMatrixY(2) = 1.0
    ScalingMatrixZ(:) = 0.0
    ScalingMatrixZ(3) = 1.0
    periodic = 0
    periodic_direction(:) = 0
    !
    READ(IO%UNIT%FileIn, IOSTAT=readStat, nml = MeshNml)
    IF (readStat.NE.0) THEN
        CALL RaiseErrorNml(IO%UNIT%FileIn, "MeshNml")
    ENDIF

    IO%MeshFile = MeshFile                               ! mesh input (mesh file name, no_file)

    Name = TRIM(IO%MeshFile) // '.met'
    IO%MetisFile = Name(1:600)

    MESH%iniSquareMesh = .FALSE.
    MESH%iniDiscMesh   = .FALSE.

    IO%meshgenerator = trim(meshgenerator)

       EQN%HexaDimension = 3
       SELECT CASE(IO%meshgenerator)
       CASE('Gambit3D-fast','Netcdf','PUML')
          if (IO%meshgenerator .eq. 'Netcdf') then
            logInfo0(*) 'Read a netCDF mesh ...'
            Name = trim(IO%MeshFile) // '.nc'
          elseif (IO%meshgenerator .eq. 'PUML') then
#if defined(USE_METIS) && defined(USE_HDF) && defined(USE_MPI)
            Name = trim(IO%MeshFile)
            logInfo0(*) 'Read a PUML mesh file'
#else
            logError(*) 'PUML requires METIS and HDF5'
#endif
          else
            logInfo0(*) 'Read a Gambit 3-D neutral mesh ... '
            Name = TRIM(IO%MeshFile)//'.neu'
          endif

          IO%MeshFile=Name(1:600)

          inquire( file=IO%MeshFile , exist=file_exits )
          if ( .NOT.file_exits ) then
             logError(*) 'mesh file ',IO%MeshFile,'does not exists'
             STOP
          endif

          !
          logInfo(*) 'Mesh is READ from file      ',    IO%MeshFile
          !
          BND%periodic = periodic
          !
          IF(BND%periodic.EQ.0) THEN
             BND%DirPeriodic(:) = .FALSE.
             logInfo(*) 'No periodic boundary conditions specified.    '
          ELSE
             WHERE(periodic_direction(:).EQ.1)
                BND%DirPeriodic(:) = .TRUE.
             ELSEWHERE
                BND%DirPeriodic(:) = .FALSE.
             ENDWHERE
             BND%Periodic = SUM(periodic_direction)
          ENDIF
          !
          IF(BND%DirPeriodic(1)) THEN
            logInfo(*) 'Periodic boundary in x-direction. '
          ENDIF
          IF(BND%DirPeriodic(2)) THEN
            logInfo(*) 'Periodic boundary in y-direction. '
          ENDIF
          IF(BND%DirPeriodic(3)) THEN
            logInfo(*) 'Periodic boundary in z-direction. '
          ENDIF

       CASE DEFAULT
          logError(*) 'Meshgenerator ', TRIM(IO%meshgenerator), ' is unknown!'
          STOP
       END SELECT
    ! specify element type (3-d = tetrahedrons)

      IF(IO%meshgenerator.eq.'Gambit3D-fast' .or. IO%meshgenerator.eq.'Netcdf' .or. IO%meshgenerator.eq.'PUML') THEN
          MESH%GlobalElemType = 4
          MESH%GlobalSideType = 3
          MESH%GlobalVrtxType = 4
          MESH%nVertexMax = 4
          MESH%nSideMax = 4
       ELSE
          logError(*) 'Wrong definition of meshgenerator.'
          STOP
       ENDIF

       SELECT CASE (MESH%GlobalElemType)
       CASE(4)
          logInfo(*) 'Mesh consits of TETRAHEDRAL elements.'
          logInfo(*) 'Mesh type is', MESH%GlobalElemType
       CASE DEFAULT
          logError(*) 'MESH%GlobalElemType must be {4}, {6} or {7} '
          STOP
       END SELECT
          !logInfo(*) 'Mesh consits of TETRAHEDRAL elements.' ! Is obvious as only this is possible
          !logInfo(*) 'Mesh type is', MESH%GlobalElemType
    !
    IF(MESH%MESHversionID.eq.0.0)THEN
         ALLOCATE(MESH%Displacement(1:EQN%Dimension), MESH%ScalingMatrix(1:EQN%Dimension,EQN%Dimension))
         MESH%Displacement(:) = displacement(:)
         logInfo(*) 'Displacement of original mesh'
         logInfo(*) '   ', MESH%Displacement(:)
         !
         MESH%ScalingMatrix(1,:) = ScalingMatrixX(:)
         MESH%ScalingMatrix(2,:) = ScalingMatrixY(:)
         MESH%ScalingMatrix(3,:) = ScalingMatrixZ(:)

         !
         logInfo(*) 'Scaling and Rotation of original mesh'
         logInfo(*) ScalingMatrixX
         logInfo(*) ScalingMatrixY
         logInfo(*) ScalingMatrixZ
    ENDIF
    !
  END SUBROUTINE readpar_mesh

  !============================================================================
  ! D I S C R E T I S A T I O N
  !============================================================================

  SUBROUTINE readpar_discretisation(EQN,MESH,DISC,SOURCE,IO)
    !------------------------------------------------------------------------
    IMPLICIT NONE
    !------------------------------------------------------------------------
    TYPE (tEquations)          :: EQN
    TYPE (tUnstructMesh)       :: MESH
    TYPE (tDiscretization)     :: DISC
    TYPE (tSource)             :: SOURCE
    TYPE (tInputOutput)        :: IO
    ! localVariables
    INTEGER                    :: intDummy, stat, i
    INTEGER                    :: readStat
    CHARACTER(LEN=5)           :: cInput
    CHARACTER(LEN=300)         :: cDummy

    !------------------------------------------------------------------------
    INTENT(IN   )              :: SOURCE
    INTENT(INOUT)              :: IO, EQN
    !------------------------------------------------------------------------
    INTEGER                          :: DGFineOut1D, DGMethod, ClusteredLTS, CKMethod, &
                                        FluxMethod, IterationCriterion, nPoly, nPolyRec, &
                                        StencilSecurityFactor, LimiterSecurityFactor, &
                                        Order, Material, nPolyMap
    REAL                             :: CFL, FixTimeStep
    NAMELIST                         /Discretization/ DGFineOut1D, DGMethod, ClusteredLTS, &
                                                      CKMethod, FluxMethod, IterationCriterion, &
                                                      nPoly, nPolyRec, &
                                                      LimiterSecurityFactor, Order, Material, &
                                                      nPolyMap, CFL, FixTimeStep
    !------------------------------------------------------------------------
    !
    logInfo(*) '<--------------------------------------------------------->'
    logInfo(*) '<  D I S C R E T I S A T I O N                            >'
    logInfo(*) '<-------------------------------------------------------- >'
    logInfo(*) 'Discontinuous Galerkin technique is used. '
    DISC%Galerkin%ZoneOrderFlag = 0 ! aheineck, this is used but never set, but we need to init it

    ! Setting default values
    DGFineOut1D = 0
    CKMethod = 0
    FluxMethod = 0
    DGMethod = 1
    ! 0: read from file, 1: GTS, 2-n: multi-rate
    ClusteredLTS = 1
    CFL = 0.5
    nPolyMap = 0                                                               !                                                                  !
    Material = 1
    FixTimeStep = 5000
    !                                                              ! DGM :
    READ(IO%UNIT%FileIn, IOSTAT=readStat, nml = Discretization)
    IF (readStat.NE.0) THEN
        CALL RaiseErrorNml(IO%UNIT%FileIn, "Discretization")
    ENDIF
    DISC%Galerkin%DGFineOut1D = DGFineOut1D                        ! No. of red-refinements
    !                                                              ! for 2-D fine output
    IF(DISC%Galerkin%DGFineOut1D.GT.0) THEN
      logInfo(*) 'Fine output for DG method required. '
    ELSE
      logInfo(*) 'Fine output for DG method not required. '
    ENDIF
    !
    ! =========== NEW ordering of DGMethod and Order ===============================
    !
    disc%galerkin%clusteredLts = ClusteredLts
    select case( disc%galerkin%clusteredLts )
    case(0)
      logError(*) 'TODO: Using clustered LTS with clustering provided file input'
    case(1)
      logInfo(*) 'Using GTS'
    case default
      logInfo(*) 'Using multi-rate clustered LTS:', disc%galerkin%clusteredLts
    endselect

    DISC%Galerkin%DGMethod = DGMethod
    DISC%Galerkin%CKMethod = CKMethod    ! Default: standard CK procedure (0)
    !
    SELECT CASE(DISC%Galerkin%CKMethod)
    CASE(0)
     logInfo(*) 'Using standard CK procedure. '
    CASE(1)
     logInfo(*) 'Using the space-time DG approach. '
    END SELECT
    !
    DISC%Galerkin%FluxMethod = FluxMethod
    !
    SELECT CASE(DISC%Galerkin%FluxMethod)
     CASE(0)
      logInfo(*) 'Using Godunov flux. '
     CASE(1)
      logInfo(*) 'Using Rusanov flux. '
     CASE DEFAULT
      logError(*) 'Flux case not defined ! '
      STOP
     ENDSELECT
    !
    SELECT CASE(DISC%Galerkin%DGMethod)
    CASE(1)
           logInfo(*) 'ADER-DG with global time stepping is used.'
    CASE(3)
           logInfo(*) 'ADER-DG with local timestepping is used.'
           DISC%IterationCriterion = IterationCriterion
           SELECT CASE(DISC%IterationCriterion)
           CASE(1)
               logInfo(*) 'One iteration is defined as one cycle. '
           CASE(2)
               logInfo(*) 'One iteration is defined by the update of all elements. '
           END SELECT
    CASE DEFAULT
         logError(*) 'Wrong DGmethod. Must be 1 or 3.!'
         STOP
    END SELECT
       !
    SELECT CASE(DISC%Galerkin%DGMethod)
    CASE(1,3)
           DISC%SpaceOrder = Order
           if (DISC%SpaceOrder .ne. CONVERGENCE_ORDER) then
                logWarning0(*) 'Ignoring min space order from parameter file, using', CONVERGENCE_ORDER
           endif
           DISC%SpaceOrder = CONVERGENCE_ORDER
           DISC%Galerkin%nMinPoly = DISC%SpaceOrder - 1

           if (DISC%SpaceOrder .ne. CONVERGENCE_ORDER) then
                logWarning0(*) 'Ignoring space order from parameter file, using', CONVERGENCE_ORDER
           endif
           DISC%SpaceOrder = CONVERGENCE_ORDER
           DISC%Galerkin%nPoly    = DISC%SpaceOrder - 1

             ! The choice for p-adaptivity is not possible anymore
             DISC%Galerkin%pAdaptivity = 0
             logInfo(*) 'No p-Adaptivity used. '
             logInfo(*) 'Basis functions degree:',DISC%Galerkin%nPoly

           DISC%Galerkin%nPolyRec = DISC%Galerkin%nPoly
           DISC%Galerkin%nPolyMat       = 0
           DISC%Galerkin%nDegFrMat      = 1
           DISC%Galerkin%nPolyMatOrig = Material
           DISC%Galerkin%nPolyMatOrig = DISC%Galerkin%nPolyMatOrig - 1
           logInfo(*) 'Material basis functions degree:',DISC%Galerkin%nPolyMatOrig
           DISC%Galerkin%nPolyMap = nPolyMap
           DISC%Galerkin%nPolyMat  = DISC%Galerkin%nPolyMatOrig + DISC%Galerkin%nPolyMap
           DISC%Galerkin%nDegFrMat = (DISC%Galerkin%nPolyMat+1)*(DISC%Galerkin%nPolyMat+2)*(DISC%Galerkin%nPolyMat+3)/6
           IF(DISC%Galerkin%nPolyMat.GT.DISC%Galerkin%nPoly) THEN
             logError(*) 'nPolyMat larger than nPoly. '
             STOP
           ENDIF

           IF(MESH%GlobalElemType.EQ.6) THEN
                  READ(IO%UNIT%FileIn,*) DISC%Galerkin%nPolyMatOrig
                  READ(IO%UNIT%FileIn,*) DISC%Galerkin%nPolyMap
                  DISC%Galerkin%nPolyMat  = DISC%Galerkin%nPolyMatOrig + DISC%Galerkin%nPolyMap
                  DISC%Galerkin%nDegFrMat = (DISC%Galerkin%nPolyMat+1)*(DISC%Galerkin%nPolyMat+2)*(DISC%Galerkin%nPolyMat+3)/6
                    IF(DISC%Galerkin%nPolyMat.GT.DISC%Galerkin%nPoly) THEN
                         logError(*) 'nPolyMat larger than nPoly. '
                         STOP
                    ENDIF
           ENDIF

    END SELECT
    !
    DISC%CFL = CFL                               ! minimum Courant number
    logInfo(*) 'The minimum COURANT number:    ', DISC%CFL
    !
        DISC%FixTimeStep = FixTimeStep
        logInfo(*) 'Specified dt_fix            : ', DISC%FixTimeStep
        logInfo(*) 'Actual timestep is min of dt_CFL and dt_fix. '
    !
  END SUBROUTINE readpar_discretisation

  !===========================================================================
  ! O U T P U T
  !============================================================================

    SUBROUTINE readpar_output(EQN,DISC,IO,CalledFromStructCode)
      !------------------------------------------------------------------------
      IMPLICIT NONE
      !------------------------------------------------------------------------
      TYPE (tEquations)             :: EQN
      TYPE (tDiscretization)        :: DISC
      TYPE (tInputOutput)           :: IO
      LOGICAL                       :: CalledFromStructCode
      ! local Variables
      INTEGER                       :: i,n, NPTS
      INTEGER                       :: allocstat
      INTEGER                       :: iOutputMask(29)
      INTEGER                       :: idimensionMask(3)
      INTEGER                       :: readStat
      CHARACTER(LEN=620)            :: Name
      REAL,DIMENSION(:),ALLOCATABLE :: X, Y, Z
      !------------------------------------------------------------------------
      INTENT(INOUT)              :: EQN,IO
      !------------------------------------------------------------------------
      INTEGER                          :: Rotation, Format, printIntervalCriterion, &
                                          pickDtType, nRecordPoint, PGMFlag, FaultOutputFlag, &
                                          iOutputMaskMaterial(1:3), nRecordPoints, Refinement, energy_output_on, IntegrationMask(1:9), SurfaceOutput, SurfaceOutputRefinement
      REAL                             :: TimeInterval, pickdt, pickdt_energy, Interval, checkPointInterval, &
                                          OutputRegionBounds(1:6), SurfaceOutputInterval, &
                                          ReceiverOutputInterval
      CHARACTER(LEN=600)               :: OutputFile, RFileName, PGMFile, checkPointFile
      !> The checkpoint back-end is specified via a string.
      !!
      !! If none is specified, checkpoints are disabled. To use the HDF5, MPI-IO or SIONlib
      !! back-ends you need to compile SeisSol with HDF5, MPI or SIONlib respectively.
      !!
      !! @allowed_values 'posix', 'hdf5', 'mpio', 'mpio_async', 'sionlib', 'none'
      !! @warning When using an asynchronous back-end (mpio_async), you might lose
      !!  2 * checkPointInterval of your computation.
      !! @more_info https://github.com/SeisSol/SeisSol/wiki/Parameter-File
      !!
      character(LEN=64)                :: checkPointBackend
      character(LEN=64)                :: xdmfWriterBackend
      NAMELIST                         /Output/ OutputFile, Rotation, iOutputMask, iOutputMaskMaterial, &
                                                Format, Interval, TimeInterval, printIntervalCriterion, Refinement, &
                                                pickdt, pickDtType, RFileName, PGMFlag, &
                                                PGMFile, FaultOutputFlag, nRecordPoints, &
                                                checkPointInterval, checkPointFile, checkPointBackend, energy_output_on, pickdt_energy, OutputRegionBounds, IntegrationMask, &
                                                SurfaceOutput, SurfaceOutputRefinement, SurfaceOutputInterval, xdmfWriterBackend, &
                                                ReceiverOutputInterval
    !------------------------------------------------------------------------
    !
      logInfo(*) '<--------------------------------------------------------->'
      logInfo(*) '<  O U T P U T                                            >'
      logInfo(*) '<--------------------------------------------------------->'

      ! Setting default values
      OutputFile = 'data'
      iOutputMaskMaterial(:) =  0
	  IntegrationMask(:) = 0
      Rotation = 0
      Format = 10
      Refinement = 0
      pickdt = 0.1
      pickDtType = 1
      nRecordPoints = 0
      energy_output_on = 0
      pickdt_energy = 1.0
      OutputRegionBounds(:) = 0.0
!      RFileName = 'RecordPoints'
      pickDtType = 1
      PGMFlag = 0
      FaultOutputFlag = 0
      checkPointInterval = 0
      checkPointBackend = 'none'
#ifdef USE_HDF
      xdmfWriterBackend = 'hdf5'
#else
      xdmfWriterBackend = 'posix'
#endif
      SurfaceOutput = 0
      SurfaceOutputRefinement = 0
      SurfaceOutputInterval = 1.0e99
      ReceiverOutputInterval = 1.0e99
      !
      READ(IO%UNIT%FileIn, IOSTAT=readStat, nml = Output)
    IF (readStat.NE.0) THEN
        CALL RaiseErrorNml(IO%UNIT%FileIn, "Output")
    ENDIF
      IO%OutputFile = OutputFile                                                   ! read output field file

      IO%OutputFile  = TRIM(IO%OutputFile)

      IO%SurfaceOutput = SurfaceOutput
      IO%SurfaceOutputRefinement = SurfaceOutputRefinement
      IO%SurfaceOutputInterval = SurfaceOutputInterval
      IO%ReceiverOutputInterval = ReceiverOutputInterval

      logInfo(*) 'Data OUTPUT is written to files '
      logInfo(*) '  ' ,IO%OutputFile

      IO%nOutputMask = 60
      ALLOCATE(IO%OutputMask(1:IO%nOutputMask), IO%TitleMask(1:IO%nOutputMask),  &
               STAT=allocStat                                            )
      IF (allocStat .NE. 0) THEN
         logError(*) 'could not allocate IO%OutputMask in readpar!'
         STOP
      END IF
      !
        IO%Rotation = Rotation
        IF(IO%Rotation.GT.0.AND.DISC%SpaceOrder.EQ.1) THEN
          logError(*) 'Space derivatives of polynomials of degree 0 cannot be computed!'
          logError(*) '   Rotations or Seismic Moment Tensor Contributions cannot be outputted!'
          logError(*) '   Increase the polynomial order or choose not to output rotational rates.'
          STOP
        ENDIF
        IF(IO%Rotation.EQ.1) THEN
          logInfo(*) 'Outputting rotational seismograms in addition to translational '                               !
        ElSEIF(IO%Rotation.EQ.2) THEN
          logInfo(*) 'Outputting moment tensor seismograms in addition to translational '                               !
        ElSEIF(IO%Rotation.EQ.3) THEN
          logInfo(*) 'Outputting curl and divergence seismograms in addition to translational '                               !
        ENDIF
      !
      IO%OutputMask = .FALSE.                                                                      !
         IO%OutputMask(:)      = .FALSE.                                                    !
         IO%OutputMask(1:3)    = .TRUE.                                                     ! x-y-z Coordinates
         IO%OutputMask(4:12)   = iOutputMask(1:9)                                           ! State vector

         IF(EQN%Anisotropy.EQ.0.AND.EQN%Poroelasticity.EQ.0.AND.EQN%Plasticity.EQ.0) THEN                           ! Isotropic material
            IO%OutputMask(13:15)  = iOutputMaskMaterial(1:3)                                      ! Constants for Jacobians
         ENDIF

         IF(EQN%Anisotropy.EQ.1.AND.EQN%Poroelasticity.EQ.0) THEN                           ! Anisotropic (triclinic) material
            IO%OutputMask(13:23)  = iOutputMask(1:11)                                       ! Constants for Jacobians
            IO%OutputMask(24:34)  = iOutputMask(1:11)                                       ! Constants for Jacobians
         ENDIF

         IF(EQN%Plasticity.EQ.1) THEN                                                       ! Plastic material properties
            IO%OutputMask(13:19)  = iOutputMask(10:16)                                      ! plastic strain output
         ENDIF

         IF(IO%Rotation.EQ.1) THEN
          ALLOCATE(IO%RotationMask(3),STAT=allocStat )                                      !
           IF (allocStat .NE. 0) THEN                                                       !
             logError(*) 'could not allocate IO%RotationMask in readpar!'!
             STOP                                                                           !
           END IF
           IO%RotationMask = .FALSE.
           IF(IO%OutputMask(10)) IO%RotationMask(1) = .TRUE.
           IF(IO%OutputMask(11)) IO%RotationMask(2) = .TRUE.
           IF(IO%OutputMask(12)) IO%RotationMask(3) = .TRUE.
         ENDIF
         !Seismic Moment Tensor Contribution
         IF(IO%Rotation.EQ.2) THEN
          ALLOCATE(IO%RotationMask(9),STAT=allocStat )                                      !
           IF (allocStat .NE. 0) THEN                                                       !
             logError(*) 'could not allocate IO%RotationMask in readpar!'!
             STOP                                                                           !
           END IF
           IO%RotationMask(1:9) = .TRUE.
         ENDIF
         !Curl/Divergence
         IF(IO%Rotation.EQ.3) THEN
          ALLOCATE(IO%RotationMask(4),STAT=allocStat )                                      !
           IF (allocStat .NE. 0) THEN                                                       !
             logError(*) 'could not allocate IO%RotationMask in readpar!'!
             STOP                                                                           !
           END IF
           IO%RotationMask(1:4) = .TRUE.
         ENDIF

      ALLOCATE(IO%OutputRegionBounds(6),STAT=allocStat )                                      !
       IF (allocStat .NE. 0) THEN                                                       !
         logError(*) 'could not allocate IO%OutputRegionBounds in readpar!'!
         STOP                                                                           !
       END IF
      IO%OutputRegionBounds(1:6) = OutputRegionBounds(1:6)
      ! Check if all are non-zero and then check if the min and max are not the same
      IF ((OutputRegionBounds(1).NE.0.0).OR.(OutputRegionBounds(2).NE.0.0).OR.&
          (OutputRegionBounds(3).NE.0.0).OR.(OutputRegionBounds(4).NE.0.0).OR.&
          (OutputRegionBounds(5).NE.0.0).OR.(OutputRegionBounds(6).NE.0.0)) THEN

          IF (OutputRegionBounds(2)-OutputRegionBounds(1) <= 0.0) THEN
              logError(*) 'Please make sure the x bounds are correct'
              STOP
          ENDIF
          IF (OutputRegionBounds(4)-OutputRegionBounds(3) <= 0.0) THEN
              logError(*) 'Please make sure the y bounds are correct'
              STOP
          ENDIF
          IF (OutputRegionBounds(6)-OutputRegionBounds(5) <= 0.0) THEN
              logError(*) 'Please make sure the z bounds are correct'
              STOP
          ENDIF
      END IF

	  ALLOCATE(IO%IntegrationMask(9),STAT=allocstat )                        !
      IF (allocStat .NE. 0) THEN                                             !
        logError(*) 'could not allocate IO%IntegrationMask in readpar!'      !
        STOP                                                                 !
      END IF
      IO%IntegrationMask(1:9) = IntegrationMask(1:9)

      IF(DISC%Galerkin%pAdaptivity.GT.0) THEN
        IO%OutputMask(59) = .TRUE.
      ENDIF
      IF(DISC%Galerkin%DGMethod.EQ.3) THEN
        IO%OutputMask(60) = .TRUE.
      ENDIF
      !
      !                                                                        !
      IO%Format = Format                                                       ! Plot format
      !                                                                        !
      SELECT CASE(IO%Format)
      case(6)
         logInfo0(*) 'Output data is in XDMF format (new implementation)'
      case(10)
         logInfo0(*) 'Output data is disabled'
      CASE DEFAULT
         logError(*) 'print_format must be {6,10}'
         STOP
      END SELECT

      IO%outInterval%printIntervalCriterion = printIntervalCriterion
      !
      IF (IO%outInterval%printIntervalCriterion.EQ.1.AND.DISC%Galerkin%DGMethod.EQ.3) THEN
        logError(*) 'specifying IO%outInterval%printIntervalCriterion: '
        logError(*) 'When local time stepping is used, only Criterion 2 can be used! '
        STOP
      END IF
      IF (      IO%outInterval%printIntervalCriterion .EQ. 1 &                 !
           .OR. IO%outInterval%printIntervalCriterion .EQ. 3 ) THEN
          IO%outInterval%Interval = Interval
         logInfo0(*) 'Output data are generated '          , & !
              'every ', IO%outInterval%Interval, '. timestep'                  !
         logError(*) 'Time step-wise output only with classic version'
         stop
      END IF                                                                   !
      IF (      IO%outInterval%printIntervalCriterion .EQ. 2 &                 !
           .OR. IO%outInterval%printIntervalCriterion .EQ. 3 ) THEN
         IF( IO%Format .eq. 10) THEN
           ! we don't want output, so avoid confusing time stepping by setting
           ! plot interval to "infinity"
           IO%outInterval%TimeInterval = 1E99
           logInfo0(*) 'No output (FORMAT=10) specified, delta T set to: ', IO%OutInterval%TimeInterval
         ELSE
           IO%outInterval%TimeInterval = TimeInterval          !
           logInfo0(*) 'Output data are generated at delta T= ', IO%OutInterval%TimeInterval
         ENDIF
      END IF                                                                   !
      !                                                                        !
      !
      ! Initiate the total number of point to record with zero
      IO%ntotalRecordPoint = 0
      IO%nRecordPoint      = 0         ! points, where whole time series       is recorded
      IO%nPGMRecordPoint   = 0         ! points, where only Peak Ground Motion is recorded
      !
      ! Read pickdt and pickDtType
         IO%pickdt = pickdt
         IO%pickDtType = pickDtType
         IF (DISC%Galerkin%DGMethod .ne. 1 .and. IO%pickDtType .ne. 1) THEN
            logError(*) 'Pickpoint sampling every x timestep can only be used with global timesteping'
            STOP
         ENDIF
         SELECT CASE (IO%pickDtType)
         CASE (1)
         CASE (2)
            logError(*) 'Time step-wise output only with classic version'
            stop
         CASE DEFAULT
            logError(*) 'PickDtType must be 1 = pickdt or 2 = pickdt*dt'
            STOP
         ENDSELECT

       ! energy output on = 1, off =0
       IO%energy_output_on = energy_output_on

       IF(IO%energy_output_on .EQ. 1) THEN
            logWarning0(*) 'Energy output currently only working with classic version. Turning it off.'
            IO%energy_output_on = 0
       ENDIF

     IO%nRecordPoint = nRecordPoints  ! number of points to pick temporal signal
     logInfo(*) 'Number of Record Points = ', IO%nRecordPoint
     ALLOCATE( X(IO%nRecordPoint), Y(IO%nRecordPoint), Z(IO%nRecordPoint) )
      ! Read the single record points
      IF (nRecordPoints .GT. 0) THEN
         logInfo(*) 'Record Points read from ', TRIM(RFileName)
         CALL OpenFile(                                 &
               UnitNr       = IO%UNIT%other01         , &
               Name         = RFileName            , &
               create       = .FALSE.                          )

         DO i = 1,nRecordPoints
            READ(IO%UNIT%other01,*) X(i), Y(i), Z(i)

               logInfo0(*) 'in point :'                             !
               logInfo0(*) 'x = ', X(i)         !
               logInfo0(*) 'y = ', Y(i)         !
               logInfo0(*) 'z = ', Z(i)         !

         ENDDO
         !
         CLOSE(IO%UNIT%other01)
      ELSE
         logInfo(*) 'No single record points required. '
      END IF
        ! Allocate the record points for the Unstructured Mesh

      logInfo(*) ' '
      logInfo(*) 'Unstructured record points are allocated'
      logInfo(*) 'Local monitoring time stepping '
      logInfo(*) 'is required in ', IO%nRecordPoint,'points:'
      ! Update total number of record points
      IO%ntotalRecordPoint = IO%nRecordPoint
      logInfo(*) 'Allocating ',IO%ntotalRecordPoint, ' unstructured record points'

      ALLOCATE (                                             &
              IO%UnstructRecPoint(IO%ntotalRecordPoint),     &
              STAT = allocStat                             )

      IF (allocStat .NE. 0) THEN
            logError(*) 'could not allocate',&
                 ' all variables! Ie. Unstructured record Points'
            STOP
      END IF
      !
      IO%UnstructRecPoint(:)%X = X(:)
      IO%UnstructRecPoint(:)%Y = Y(:)
      IO%UnstructRecPoint(:)%Z = Z(:)


      ! Points, where Peak Ground Motion is measured
          IO%PGMLocationsFlag = PGMFlag
          SELECT CASE(IO%PGMLocationsFlag)

            CASE(0)

              logInfo(*) 'No Peak Ground Motion output required ! '

            CASE(1)

              IO%PGMLocationsFile = PGMFile                       !
              logInfo(*) ' '
              logInfo(*) 'Peak Ground Motion (PGM) locations read from file : ', TRIM(IO%PGMLocationsFile)
              CALL OpenFile(                                       &
                   UnitNr       = IO%UNIT%other01                , &
                   Name         = IO%PGMLocationsFile            , &
                   create       = .FALSE.                          )
              READ(IO%UNIT%other01,'(i10)') IO%nPGMRecordPoint                         ! Number of Peak Ground Motion Locations
              logInfo(*) 'Reading ',IO%nPGMRecordPoint,' PGM locations ... '
              logInfo(*) ' '
              ! Update total number of record points
              IO%ntotalRecordPoint = IO%ntotalRecordPoint + IO%nPGMRecordPoint

              ! Enlarge IO%UnstructRecPoint to add PGM record points
              ALLOCATE(IO%tmpRecPoint(IO%nRecordPoint))
              DO i = 1, IO%nRecordPoint
                   IO%tmpRecPoint(i)%X = IO%UnstructRecPoint(i)%X
                   IO%tmpRecPoint(i)%Y = IO%UnstructRecPoint(i)%Y
                   IO%tmpRecPoint(i)%Z = IO%UnstructRecPoint(i)%Z
              ENDDO
              DEALLOCATE(IO%UnstructRecPoint)
              ALLOCATE (IO%UnstructRecPoint(IO%ntotalRecordPoint), &
                   STAT = allocStat                                )
              IF (allocStat.NE.0) THEN
                   logError(*) 'could not allocate all PGM locations in IO%UnstructRecPoint !'
                   STOP
              END IF
              DO i = 1, IO%nRecordPoint
                   IO%UnstructRecPoint(i)%X = IO%tmpRecPoint(i)%X
                   IO%UnstructRecPoint(i)%Y = IO%tmpRecPoint(i)%Y
                   IO%UnstructRecPoint(i)%Z = IO%tmpRecPoint(i)%Z
              ENDDO
              DEALLOCATE(IO%tmpRecPoint)
              DO i = IO%nRecordPoint+1, IO%ntotalRecordPoint
                  READ(IO%UNIT%other01,*)                          &
                       IO%UnstructRecPoint(i)%X,                   &
                       IO%UnstructRecPoint(i)%Y,                   &
                       IO%UnstructRecPoint(i)%Z
              ENDDO

              IO%PGMstartindex = IO%nRecordPoint+1

              CLOSE(IO%UNIT%other01)

            CASE DEFAULT

              logError(*) 'Peak Ground Motion Flag in  O U T P U T  must be set to 0 or 1 ! '
              STOP

          END SELECT
      !
      IF(EQN%DR.NE.0) THEN
          IO%FaultOutputFlag = FaultOutputFlag

        SELECT CASE(IO%FaultOutputFlag)

          CASE(0)

             logInfo(*) 'No Fault Output required ! '

          CASE(1)

             logInfo(*) 'Fault variables will be outputted ! '

          CASE DEFAULT

             logError(*) 'Fault Output Flag in  O U T P U T  must be set to 0 or 1 ! '
             STOP

        END SELECT

      ENDIF

      ! xdmf writer backend
      io%xdmfWriterBackend = xdmfWriterBackend
      select case (io%xdmfWriterBackend)
        case ("posix")
          logInfo0(*) 'Use POSIX XdmfWriter backend'
        case ("hdf5")
#ifndef USE_HDF
          logError(*) 'This version does not support HDF5 backends'
          stop
#endif
          logInfo0(*) 'Use HDF5 XdmfWriter backend'
        case default
          logError(*) 'Unknown XdmfWriter backend ', io%xdmfWriterBackend
          stop
      end select

      ! Check point config
      if (checkPointInterval .lt. 0) then
        logError(*) 'The interval for checkpoints cannot be negative'
        stop
      endif
      io%checkpoint%interval = checkPointInterval
      io%checkpoint%filename = checkPointFile
      io%checkpoint%backend = checkPointBackend

      IO%Refinement = Refinement
      SELECT CASE(Refinement)
         CASE(0)

            logInfo0(*) 'Refinement is disabled'

         CASE(1)

             logInfo0(*) 'Refinement strategy is Face Extraction :  4 subcells per cell'

         CASE(2)

             logInfo0(*) 'Refinement strategy is Equal Face Area : 8 subcells per cell'

         CASE(3)

             logInfo0(*) 'Refinement strategy is Equal Face Area and Face Extraction : 32 subcells per cell'

         CASE DEFAULT

             logError(*) 'Refinement strategy is N O T supported'
             STOP

      END SELECT

      select case (io%checkpoint%backend)
        case ("posix")
            logInfo0(*) 'Using POSIX checkpoint backend'
        case ("hdf5")
#ifndef USE_HDF
            logError(*) 'This version does not support HDF5 checkpoints'
            stop
#endif
            logInfo0(*) 'Using HDF5 checkpoint backend'
        case ("mpio")
#ifndef USE_MPI
            logError(*) 'This version does not support MPI-IO checkpoints'
            stop
#endif
            logInfo0(*) 'Using MPI-IO checkpoint backend'
        case ("mpio_async")
#ifndef USE_MPI
            logError(*) 'This version does not support MPI-IO checkpoints'
            stop
#endif
            logInfo0(*) 'Using async MPI-IO checkpoint backend'
        case ("sionlib")
#ifndef USE_SIONLIB
            logError(*) 'This version does not support SIONlib checkpoints'
            stop
#endif
            logInfo0(*) 'Using SIONlib checkpoint backend'
        case ("none")
            io%checkpoint%interval = 0
        case default
            logInfo0(*) 'Unknown checkpoint backend:', io%checkpoint%backend
            logInfo0(*) 'Disabling checkpoints'
            io%checkpoint%interval = 0
      end select

  END SUBROUTINE readpar_output

  !============================================================================
  ! A B O R T
  !============================================================================

  SUBROUTINE readpar_abort(DISC,IO)
    !------------------------------------------------------------------------

    !------------------------------------------------------------------------
    IMPLICIT NONE
    !------------------------------------------------------------------------
    TYPE (tDiscretization)     :: DISC
    TYPE (tInputOutput)        :: IO
    !------------------------------------------------------------------------
    INTENT(INOUT)              :: DISC,IO
    !------------------------------------------------------------------------
    INTEGER                          :: MaxIteration
    INTEGER                          :: readStat
    REAL                             :: EndTime, MaxTolerance, MaxTolCriterion, WallTime_h, Delay_h
    NAMELIST                         /AbortCriteria/ EndTime, MaxIteration, MaxTolerance, &
                                                      MaxTolCriterion, WallTime_h, Delay_h
    !------------------------------------------------------------------------
    !
    logInfo(*) '<--------------------------------------------------------->'
    logInfo(*) '<  A B O R T - C R I T E R I A                            >'
    logInfo(*) '<--------------------------------------------------------->'

    ! Setting default values
    EndTime = 15.0
    MaxIteration = 10000000
    MaxTolerance = 1.0E-07
    MaxTolCriterion = 0
    WallTime_h = 1e20
    Delay_h = 0.

   READ(IO%UNIT%FileIn, IOSTAT=readStat, nml = AbortCriteria)
    IF (readStat.NE.0) THEN
        CALL RaiseErrorNml(IO%UNIT%FileIn, "AbortCriteria")
    ENDIF

    DISC%EndTime =  EndTime                                         ! time required

    logInfo(*) 'Maximum computed TIME allowed:',    DISC%EndTime
    !
    DISC%MaxIteration =  MaxIteration                               ! nr of the end iteration
    !
    if (DISC%MaxIteration .lt. 10000000) then
      logError(*) 'GK version does not support MaxIteration!'
      stop
    endif
    logInfo(*) 'Maximum ITERATION number allowed:', DISC%MaxIteration
    !
    !
        IO%WallTime_h = WallTime_h
        IO%Delay_h = Delay_h

        IO%WallTime_s = 3600.*IO%WallTime_h
        IO%Delay_s    = 3600.*IO%Delay_h
    !
  END SUBROUTINE readpar_abort

  !============================================================================
  ! A N A L Y S E
  !============================================================================
  ! Checks the correct setting of the .par file
  SUBROUTINE analyse_readpar(EQN,DISC,MESH,IC,SOURCE,IO,MPI)
  !SUBROUTINE analyse_readpar_unstruct(EQN,DISC,MESH,IC,SOURCE,IO,MPI)
    !--------------------------------------------------------------------------

    !------------------------------------------------------------------------
    IMPLICIT NONE
    !------------------------------------------------------------------------
    TYPE (tEquations)          :: EQN
    TYPE (tDiscretization)     :: DISC
    TYPE (tUnstructMesh)       :: MESH
    TYPE (tInitialCondition)   :: IC
    TYPE (tSource)             :: SOURCE
    TYPE (tInputOutput)        :: IO
    TYPE (tMPI), OPTIONAL      :: MPI

    ! local variables
    CHARACTER(LEN=80)          :: Filerestart
    CHARACTER(LEN=256)         :: e(1000)
    INTEGER                    :: i
    INTEGER                    :: status
    !------------------------------------------------------------------------
    INTENT(IN)                 :: EQN, DISC, MESH, SOURCE, IO
    !------------------------------------------------------------------------

! Generated kernels sanity check
    if (NUMBER_OF_QUANTITIES .NE. EQN%nVarTotal) then
      logError(*) 'Generated kernels: The number of quantities defined by the parameter file (', EQN%nVarTotal, ') does not the number of quantities this version was compiled for (', NUMBER_OF_QUANTITIES, ').'
      stop
    end if

    logInfo(*) '<--------------------------------------------------------->'
    logInfo(*) '<  END OF PARAMETER FILE                                  >'
    logInfo(*) '<-------------------------------------------------------- >'
    logInfo(*) ' '
    !
  END SUBROUTINE analyse_readpar
  !END SUBROUTINE analyse_readpar_unstruct

END MODULE COMMON_readpar_mod<|MERGE_RESOLUTION|>--- conflicted
+++ resolved
@@ -583,21 +583,17 @@
    !
    CASE('Zero')
        logInfo(*) 'Zero initial condition'
-    CASE('Planarwave')                                                                ! CASE tPlanarwave
+   CASE('Planarwave')                                                                ! CASE tPlanarwave
        logInfo(*) 'Planarwave initial condition'
-<<<<<<< HEAD
-    CASE('AnisotropicPlanarwave')                                                                ! CASE tPlanarwave
+   CASE('AnisotropicPlanarwave')                                                                ! CASE tPlanarwave
        logInfo(*) 'Anisotropic Planarwave initial condition'
-    CASE DEFAULT                                                             ! CASE DEFAULT
-=======
-    CASE('Scholte')
+   CASE('Scholte')
        logInfo(*) 'Scholte wave (elastic-acoustic) initial condition'
-    CASE('Snell')
+   CASE('Snell')
        logInfo(*) 'Snells law (elastic-acoustic) initial condition'
    CASE('Ocean')
        logInfo(*) 'An uncoupled ocean test case for acoustic equations'
    CASE DEFAULT                                                             ! CASE DEFAULT
->>>>>>> 9680e158
        logError(*) 'none of the possible'           ,&
             ' initial conditions was chosen'
        logError(*) TRIM(IC%cICType),'|'
@@ -1006,11 +1002,8 @@
     IF (readStat.NE.0) THEN
         CALL RaiseErrorNml(IO%UNIT%FileIn, "DynamicRupture")
     ENDIF
-      logInfo(*) 'Beginning dynamic rupture initialization. '
-    IF(EQN%Anisotropy.ne.0) THEN  
-      logWarning0(*) 'You are using dynamic rupture together with anisotropy. This is not properly tested.'
-      logWarning0(*) 'Elements adjacent to dynamic rupture surfaces should behave isotropically.'
-    ENDIF
+           logInfo(*) 'Beginning dynamic rupture initialization. '
+           
     inquire(file=ModelFileName , exist=fileExists)
     if (.NOT. fileExists) then
      logError(*) 'Dynamic rupture model file "', trim(ModelFileName), '" does not exist.'
@@ -2750,6 +2743,86 @@
          STOP
       END SELECT
 
+      IO%TitleMask( 1) = TRIM(' "x"')
+      IO%TitleMask( 2) = TRIM(' "y"')
+      IF(EQN%EQType.EQ.8) THEN
+                IO%TitleMask( 3) = TRIM(' "z"')
+                IO%TitleMask( 4) = TRIM(' "sigma_xx"')
+                IO%TitleMask( 5) = TRIM(' "sigma_yy"')
+                IO%TitleMask( 6) = TRIM(' "sigma_zz"')
+                IO%TitleMask( 7) = TRIM(' "sigma_xy"')
+                IO%TitleMask( 8) = TRIM(' "sigma_yz"')
+                IO%TitleMask( 9) = TRIM(' "sigma_xz"')
+                IO%TitleMask(10) = TRIM(' "u"')
+                IO%TitleMask(11) = TRIM(' "v"')
+                IO%TitleMask(12) = TRIM(' "w"')
+
+                IF(EQN%Anisotropy.EQ.0.AND.EQN%Poroelasticity.EQ.0.AND.EQN%Plasticity.EQ.0) THEN
+                    IO%TitleMask(13) = TRIM(' "rho0"')
+                    IO%TitleMask(14) = TRIM(' "mu"')
+                    IO%TitleMask(15) = TRIM(' "lambda"')
+                ENDIF
+                IF(EQN%Anisotropy.EQ.1.AND.EQN%Poroelasticity.EQ.0) THEN
+                    IO%TitleMask(13) = TRIM(' "rho0"')
+                    IO%TitleMask(14) = TRIM(' "c11"')
+                    IO%TitleMask(15) = TRIM(' "c12"')
+                    IO%TitleMask(16) = TRIM(' "c13"')
+                    IO%TitleMask(17) = TRIM(' "c14"')
+                    IO%TitleMask(18) = TRIM(' "c15"')
+                    IO%TitleMask(19) = TRIM(' "c16"')
+                    IO%TitleMask(20) = TRIM(' "c22"')
+                    IO%TitleMask(21) = TRIM(' "c23"')
+                    IO%TitleMask(22) = TRIM(' "c24"')
+                    IO%TitleMask(23) = TRIM(' "c25"')
+                    IO%TitleMask(24) = TRIM(' "c26"')
+                    IO%TitleMask(25) = TRIM(' "c33"')
+                    IO%TitleMask(26) = TRIM(' "c34"')
+                    IO%TitleMask(27) = TRIM(' "c35"')
+                    IO%TitleMask(28) = TRIM(' "c36"')
+                    IO%TitleMask(29) = TRIM(' "c44"')
+                    IO%TitleMask(30) = TRIM(' "c45"')
+                    IO%TitleMask(31) = TRIM(' "c46"')
+                    IO%TitleMask(32) = TRIM(' "c55"')
+                    IO%TitleMask(33) = TRIM(' "c56"')
+                    IO%TitleMask(34) = TRIM(' "c66"')
+                ENDIF
+                IF(EQN%Plasticity.EQ.1) THEN !plastic strain output
+                    IO%TitleMask(13) = TRIM(' "eps_p_xx"')
+                    IO%TitleMask(14) = TRIM(' "eps_p_yy"')
+                    IO%TitleMask(15) = TRIM(' "eps_p_zz"')
+                    IO%TitleMask(16) = TRIM(' "eps_p_xy"')
+                    IO%TitleMask(17) = TRIM(' "eps_p_yz"')
+                    IO%TitleMask(18) = TRIM(' "eps_p_xz"')
+                    IO%TitleMask(19) = TRIM(' "eta_p"')
+
+                ENDIF
+      ENDIF
+      !
+      !
+!       IF(DISC%Galerkin%pAdaptivity.GT.0) THEN
+!         IO%TitleMask(59) = TRIM(' "N"')
+!       ENDIF
+      !
+      IF(DISC%Galerkin%DGMethod.EQ.3) THEN
+        IO%TitleMask(60) = TRIM(' "t"')
+      ENDIF
+      !
+      IO%Title='VARIABLES = '
+      IO%nrPlotVar = 0
+      logInfo(*) 'Variables plotted: '
+      logInfo(*) ' '
+      DO i=1,IO%nOutputMask
+         IF(IO%OutputMask(i)) THEN
+            Name = TRIM(IO%Title) // TRIM(IO%TitleMask(i))
+            IO%Title     = Name(1:600)
+            IO%nrPlotVar = IO%nrPlotVar + 1
+            logInfo(*) '  - ', TRIM(IO%TitleMask(i))
+         ENDIF
+      ENDDO
+
+      logInfo(*) ' '
+      !
+
       IO%outInterval%printIntervalCriterion = printIntervalCriterion
       !
       IF (IO%outInterval%printIntervalCriterion.EQ.1.AND.DISC%Galerkin%DGMethod.EQ.3) THEN
