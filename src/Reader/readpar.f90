!>
!! @file
!! This file is part of SeisSol.
!!
!! @author Martin Kaeser (martin.kaeser AT geophysik.uni-muenchen.de, http://www.geophysik.uni-muenchen.de/Members/kaeser)
!! @author Sebastian Rettenberger (sebastian.rettenberger @ tum.de, http://www5.in.tum.de/wiki/index.php/Sebastian_Rettenberger)
!!
!! @section LICENSE
!! Copyright (c) 2010-2016, SeisSol Group
!! All rights reserved.
!!
!! Redistribution and use in source and binary forms, with or without
!! modification, are permitted provided that the following conditions are met:
!!
!! 1. Redistributions of source code must retain the above copyright notice,
!!    this list of conditions and the following disclaimer.
!!
!! 2. Redistributions in binary form must reproduce the above copyright notice,
!!    this list of conditions and the following disclaimer in the documentation
!!    and/or other materials provided with the distribution.
!!
!! 3. Neither the name of the copyright holder nor the names of its
!!    contributors may be used to endorse or promote products derived from this
!!    software without specific prior written permission.
!!
!! THIS SOFTWARE IS PROVIDED BY THE COPYRIGHT HOLDERS AND CONTRIBUTORS "AS IS"
!! AND ANY EXPRESS OR IMPLIED WARRANTIES, INCLUDING, BUT NOT LIMITED TO, THE
!! IMPLIED WARRANTIES OF MERCHANTABILITY AND FITNESS FOR A PARTICULAR PURPOSE
!! ARE DISCLAIMED. IN NO EVENT SHALL THE COPYRIGHT HOLDER OR CONTRIBUTORS BE
!! LIABLE FOR ANY DIRECT, INDIRECT, INCIDENTAL, SPECIAL, EXEMPLARY, OR
!! CONSEQUENTIAL DAMAGES (INCLUDING, BUT NOT LIMITED TO, PROCUREMENT OF
!! SUBSTITUTE GOODS OR SERVICES; LOSS OF USE, DATA, OR PROFITS; OR BUSINESS
!! INTERRUPTION) HOWEVER CAUSED AND ON ANY THEORY OF LIABILITY, WHETHER IN
!! CONTRACT, STRICT LIABILITY, OR TORT (INCLUDING NEGLIGENCE OR OTHERWISE)
!! ARISING IN ANY WAY OUT OF THE USE OF THIS SOFTWARE, EVEN IF ADVISED OF THE
!! POSSIBILITY OF SUCH DAMAGE.

#ifdef BG
#include "../Initializer/preProcessorMacros.fpp"
#else
#include "Initializer/preProcessorMacros.fpp"
#endif

MODULE COMMON_readpar_mod
  !----------------------------------------------------------------------------
  USE TypesDef
  USE COMMON_operators_mod
  !----------------------------------------------------------------------------
  IMPLICIT NONE
  PRIVATE
  !----------------------------------------------------------------------------
  interface
    subroutine getParameterFileC( i_maxlen, o_file ) bind( C, name='getParameterFile' )
        use iso_c_binding
        implicit none
        integer(kind=c_int), value                        :: i_maxlen
        character(kind=c_char), dimension(*), intent(out) :: o_file
    end subroutine
  end interface
  !----------------------------------------------------------------------------
  PUBLIC  :: readpar
  !----------------------------------------------------------------------------

  LOGICAL :: CalledFromStructCode !

CONTAINS

  subroutine getParameterFile(parafile)
    use iso_c_binding
    character(*), intent(out) :: parafile
    integer(c_int) :: i_maxlen
    character(c_char) :: o_file(len(parafile))
    integer :: i
    parafile=''; i_maxlen = len(parafile)
    call getParameterFileC(i_maxlen,o_file)
    do i =1,i_maxlen
       if(o_file(i)==c_null_char)return
       parafile(i:i) = o_file(i)
    end do
  end subroutine getParameterFile

  SUBROUTINE readpar(EQN,IC,usMESH,DISC,SOURCE,BND,IO, &
                     programTitle,MPI)
    !--------------------------------------------------------------------------
    IMPLICIT NONE
    !--------------------------------------------------------------------------
    TYPE (tEquations)               :: EQN
    TYPE (tInitialCondition)        :: IC
    TYPE (tUnstructMesh) , OPTIONAL :: usMESH
    TYPE (tDiscretization)          :: DISC
    TYPE (tSource)                  :: SOURCE
    TYPE (tBoundary)                :: BND
    TYPE (tInputOutput)             :: IO
    TYPE (tMPI)          , OPTIONAL :: MPI
    CHARACTER(LEN=100)              :: programTitle
    ! local variables
    INTEGER                         :: actual_version_of_readpar
    CHARACTER(LEN=600)              :: Name
    CHARACTER(LEN=801)              :: Name1
    logical :: existence
    !--------------------------------------------------------------------------
    INTENT(IN)                      :: programTitle
    INTENT(OUT)                     :: IC, BND, DISC, SOURCE
    INTENT(INOUT)                   :: EQN,IO, usMESH
    !--------------------------------------------------------------------------
    PARAMETER(actual_version_of_readpar = 20)
    !--------------------------------------------------------------------------
    !                                                                        !
    IO%Mesh_is_structured       = .FALSE.                                    ! PostProcessing in default position
    SOURCE%Type                 = 0                                          ! switch for source terms in deflt pos.
    !                                                                        !
    IF (PRESENT(usMESH)) THEN                                                !
       CalledFromStructCode = .FALSE.                                        !
       DISC%CalledFromStructCode = .FALSE.                                   !
    ELSE                                                                     !
       logError(*) 'No MESH-Type in Argumentlist of readpar!'
       call exit(134)                                                                  !
    END IF                                                                   !
    !                                                                        !
    call getParameterFile(IO%ParameterFile)

    ! Check if the parameter file exists
    inquire(file=IO%ParameterFile,EXIST=existence)
    if(existence)then
    else
       logError(*) 'You did not specify a valid parameter-file'
       call exit(134)
    endif
    !
    logInfo0(*) '<  Parameters read from file: ', TRIM(IO%ParameterFile) ,'              >'
    logInfo0(*) '<                                                         >'
    !                                                                        !
    CALL OpenFile(UnitNr=IO%UNIT%FileIn, name=trim(IO%ParameterFile), create=.FALSE., MPI=MPI)
    !                                                                        !
    CALL readpar_header(IO,IC,actual_version_of_readpar,programTitle) !
    !                                                                        !
    CALL readpar_equations(EQN,DISC,SOURCE,IC,IO,MPI)                        !
    !                                                                        !
    CALL readpar_ini_condition(EQN,IC,SOURCE,IO)                   !
    !                                                                        !
    CALL readpar_boundaries(EQN,BND,IC,DISC,IO,MPI,CalledFromStructCode)     !
    !                                                                        !                                                                        !
    CALL readpar_sourceterm(EQN,SOURCE,IO, MPI)                              !
    !                                                                        !
    CALL readpar_spongelayer(DISC,EQN,SOURCE,IO)
    !                                                                        !
    CALL readpar_mesh(EQN,IC,usMESH,DISC,BND,SOURCE,IO)            ! Unstrukturiertes Gitter definieren
    !                                                                        !
    CALL readpar_discretisation(EQN,usMESH,DISC,SOURCE,IO)         !
    !                                                                        !
    CALL readpar_output(EQN,DISC,IO,MPI,CalledFromStructCode)                !
    !                                                                        !
    CALL readpar_abort(DISC,IO)                                    !
    !                                                                        !
    CLOSE(IO%UNIT%FileIn,status='keep')                                      !
    !                                                                        !
    CALL analyse_readpar(EQN,DISC,usMESH,IC,SOURCE,IO,MPI)                   ! Check parameterfile...
    !                                                                        ! and write restart.par
    RETURN                                                                   !
    !                                                                        !
  END SUBROUTINE readpar                                                     !

  SUBROUTINE RaiseErrorNml(FID, NMLname)
    INTEGER                    :: FID
    CHARACTER(LEN=*)         :: NMLname
    CHARACTER(LEN=600)         :: line
    INTENT(IN)                 :: FID, NMLname

    backspace(FID)
    read(FID,fmt='(A)') line
    logError(*) 'invalid line in namelist '//trim(NMLname)//': '//trim(line)
    call exit(134)
    RETURN

  END SUBROUTINE

  !============================================================================
  ! H E A D E R
  !============================================================================

  SUBROUTINE readpar_header(IO, IC, actual_version_of_readpar,programTitle)
    !------------------------------------------------------------------------

    !------------------------------------------------------------------------
    IMPLICIT NONE
    !------------------------------------------------------------------------
    TYPE (tInputOutput)        :: IO
    TYPE (tInitialCondition)   :: IC
    INTEGER                    :: actual_version_of_readpar
    INTEGER                    :: WeightsFlag
    CHARACTER(LEN=100)         :: programTitle
    !------------------------------------------------------------------------
    INTENT(IN)                 :: actual_version_of_readpar, programTitle
    INTENT(INOUT)              :: IO
    !------------------------------------------------------------------------
    !
    logInfo(*) '<<<<<<<<<<<<<<<<<<< ',TRIM(programTitle),' file log >>>>>>>>>>>>>>>>>>>>>>'
    logInfo(*) '<                                                         >'
    logInfo(*) '<        Welcome to ',TRIM(programTitle),' file logging system           >'
    logInfo(*) '<                                                         >'
    logInfo(*) '<--------------------------------------------------------->'

    logInfo(*) '<--------------------------------------------------------->'
    logInfo(*) '<              ',TRIM(programTitle),' - V E R S I O N                    >'
    logInfo(*) '<--------------------------------------------------------->'

    ! There should be only one version left, which I call here temporarily 19
    !logInfo(*) 'Parameter file is for ',TRIM(programTitle),' VERSION: 19'

  END SUBROUTINE readpar_header

  !============================================================================
  ! E Q U A T I O N S
  !============================================================================

  SUBROUTINE readpar_equations(EQN,DISC,SOURCE,IC, IO, MPI)
    !------------------------------------------------------------------------
    !------------------------------------------------------------------------
    IMPLICIT NONE
    !------------------------------------------------------------------------
    TYPE (tEquations)          :: EQN
    TYPE (tDiscretization)     :: DISC
    TYPE (tSource)             :: SOURCE
    TYPE (tInitialCondition)   :: IC
    TYPE (tInputOutput)        :: IO
    TYPE (tMPI)                :: MPI
    ! localVariables
    INTEGER                    :: intDummy
    INTEGER                    :: readStat
    !------------------------------------------------------------------------
    INTENT(INOUT)              :: EQN, IC, IO, SOURCE
    !------------------------------------------------------------------------
    LOGICAL                    :: fileExists
    INTEGER                    :: Anisotropy, Anelasticity, Plasticity, Adjoint
    REAL                       :: FreqCentral, FreqRatio, Tv, GravitationalAcceleration
    CHARACTER(LEN=600)         :: MaterialFileName, BoundaryFileName, AdjFileName
    NAMELIST                   /Equations/ Anisotropy, Plasticity, &
                                           Tv, &
                                           Adjoint,  &
                                           MaterialFileName, BoundaryFileName, FreqCentral, &
                                           FreqRatio, AdjFileName, GravitationalAcceleration
    !------------------------------------------------------------------------
    !
    logInfo(*) '<--------------------------------------------------------->'
    logInfo(*) '<  E Q U A T I O N S                                      >'
    logInfo(*) '<--------------------------------------------------------->'
    !
    EQN%Dimension = 3
    logInfo(*) 'Solve 3-dimensional equations'
    EQN%nvar = 9
    logInfo(*) 'Number of Variables    is ',EQN%nVar
    EQN%EqType = 8                                                ! equationtype
    !                                                             ! (8=seismic wave equations)
    !
    logInfo(*) 'Solving evolution equation for seismic wave propagation. '
    !
    EQN%linearized = .TRUE.
    ! aheineck, @TODO these values are used, but not initialized > Begin
    EQN%Poroelasticity = 0
    EQN%nBackgroundVar = 0
    EQN%Advection = 0
    ! aheineck, @TODO these values are used, but not initialized < End

    ! Setting the default values
#if defined(USE_ANISOTROPIC)
    Anisotropy          = 1
#else
    Anisotropy          = 0
#endif
#if NUMBER_OF_RELAXATION_MECHANISMS != 0
    Anelasticity        = 1
    FreqCentral = 0.0
    FreqRatio = 0.0
#else
    Anelasticity        = 0
#endif
    GravitationalAcceleration = 9.81
    Plasticity          = 0
    Tv                  = 0.03  !standard value from SCEC benchmarks
    Adjoint             = 0
    MaterialFileName    = ''
    BoundaryFileName    = ''

    !
    READ(IO%UNIT%FileIn, IOSTAT=readStat, nml = Equations)
    IF (readStat.NE.0) THEN
        CALL RaiseErrorNml(IO%UNIT%FileIn, "Equations")
    ENDIF
    !

    !

    SELECT CASE(Plasticity)
    CASE(0)
      logInfo0(*) 'No plasticity assumed. '
      EQN%Plasticity = Plasticity                                                     !
    CASE(1)
       logInfo0(*) '(Drucker-Prager) plasticity assumed .'

#if defined(USE_PLASTIC_IP)
       logInfo0(*) 'Integration Points approach used for plasticity.'
#elif defined(USE_PLASTIC_NB)
       logInfo0(*) 'Nodal Basis approach used for plasticity.'
#endif

        EQN%Plasticity = Plasticity
        !first constant, can be overwritten in ini_model
        EQN%Tv = Tv
        logInfo0(*) 'Plastic relaxation Tv is set to: ', EQN%Tv
    CASE DEFAULT
      logError(*) 'Choose 0 or 1 as plasticity assumption. '
      call exit(134)
    END SELECT


    EQN%Anelasticity = Anelasticity
    SELECT CASE(Anelasticity)
    CASE(0)
      logInfo(*) 'No attenuation assumed. '
      EQN%nAneMaterialVar = 3
      EQN%nMechanisms    = 0
      EQN%nAneFuncperMech= 0
      EQN%nVarTotal = EQN%nVar
      EQN%nBackgroundVar = 3
    CASE(1)
       logInfo(*) 'Viscoelastic attenuation assumed ... '
       EQN%nAneMaterialVar = 5        ! rho, mu, lambda, Qp, Qs
       EQN%nMechanisms = NUMBER_OF_RELAXATION_MECHANISMS
       IF(EQN%Anisotropy.NE.2)   THEN
         EQN%nAneFuncperMech = 6                                                    !
         logInfo(*) '... using ', EQN%nAneFuncperMech,' anelastic functions per Mechanism.'                                                   !
       ENDIF
       EQN%nVarTotal = EQN%nVar + EQN%nAneFuncperMech * EQN%nMechanisms
       EQN%nBackgroundVar  = 3 + EQN%nMechanisms * 4
    CASE DEFAULT
      logError(*) 'Choose 0 or 1 as anelasticity assumption. '
      call exit(134)
    END SELECT

    DISC%Galerkin%CKMethod = 0
    !
      SELECT CASE(Adjoint)
      CASE(0)
         logInfo(*) 'No adjoint wavefield generated. '
         EQN%Adjoint = Adjoint
      CASE(1)
         logInfo(*) 'Adjoint wavefield simultaneously generated. '
         EQN%Adjoint = Adjoint
      CASE DEFAULT
        logError(*) 'Choose 0, 1 as adjoint wavefield assumption. '
        call exit(134)
      END SELECT
    
    EQN%Anisotropy = Anisotropy
    SELECT CASE(Anisotropy)
    CASE(0)
      logInfo(*) 'Isotropic material is assumed. '
      EQN%nNonZeroEV = 3
    CASE(1)
      IF(Anelasticity.EQ.1) THEN
        logError(*) 'Anelasticity does not work together with Anisotropy'
      END IF
      logInfo(*) 'Full triclinic material is assumed. '
      EQN%nBackgroundVar = 22
      EQN%nNonZeroEV = 3
    CASE DEFAULT
      logError(*) 'Choose 0 or 1 as anisotropy assumption. '
      call exit(134)
    END SELECT

    IF(EQN%Adjoint.EQ.1) THEN
     call readadjoint(IO, DISC, SOURCE, AdjFileName, MPI)
    END IF
    !
    inquire(file=MaterialFileName , exist=fileExists)
    if (.NOT. fileExists) then
     logError(*) 'Material file "', trim(MaterialFileName), '" does not exist.'
     call exit(134)
    endif
    inquire(file=BoundaryFileName , exist=fileExists)
    if (.NOT. (BoundaryFileName == "") .AND. (.NOT. fileExists)) then
     logError(*) 'Boundary file "', trim(BoundaryFileName), '" does not exist.'
     call exit(134)
    endif

    !
    EQN%MaterialFileName = MaterialFileName
    EQN%BoundaryFileName = BoundaryFileName
    EQN%GravitationalAcceleration = GravitationalAcceleration
    EQN%FreqCentral = FreqCentral
    EQN%FreqRatio = FreqRatio
#if NUMBER_OF_RELAXATION_MECHANISMS != 0
    IF ((EQN%FreqCentral.EQ.0.0) .OR. (EQN%FreqRatio.EQ.0.0)) THEN
        logError(*) 'FreqCentral or FreqRatio not defined'
        call exit(134) 
    ENDIF
#endif
    !
    intDummy = 1                                                  ! coordinate type index
    !                                                             ! (1=cartesian)
    EQN%CartesianCoordSystem = int_to_logical(                  & !
           int        = intDummy                              , & !
           TrueValue  = 1                                     , & !
           FalseValue = 2                                     , & !
          Default    = .TRUE.                                   ) !
                                                                  !
    IF (EQN%CartesianCoordSystem) THEN                            ! Cartesian system
    logInfo(*) 'Cartesian coordinate',&          !
               ' system (X,Y,Z) chosen'          !
    ELSE                                                          !
        logError(*) 'wrong coordinate system chosen! '
        call exit(134)
    END IF                                                        !
    !                                                             !
  END SUBROUTINE readpar_equations

    !------------------------------------------------------------------------
     !Reading the Random Field Files
    !------------------------------------------------------------------------
  SUBROUTINE readrffiles(IO, number, RF_Files)
    IMPLICIT NONE
    TYPE (tInputOutput)                               :: IO
    INTENT(INOUT)                                     :: IO
    INTEGER                                           :: number
    INTEGER                                           :: readStat
    CHARACTER(600), DIMENSION(:), ALLOCATABLE         :: RF_Files
    NAMELIST                                         /RFFile/ RF_Files
    !------------------------------------------------------------------------
    ALLOCATE(RF_Files(number))
    READ(IO%UNIT%FileIn, IOSTAT=readStat, nml = RFFile)      ! Write in namelistfile RF_File(1) = ... and in the next line RF_Files(2) = ...
                                            ! according to the number of Random Fields
    IF (readStat.NE.0) THEN
        CALL RaiseErrorNml(IO%UNIT%FileIn, "RFFile")
    ENDIF
  END SUBROUTINE
    !------------------------------------------------------------------------
     !Adjoint set to yes
    !------------------------------------------------------------------------
  SUBROUTINE readadjoint(IO, DISC, SOURCE, AdjFileName, MPI)
    IMPLICIT NONE
    TYPE (tInputOutput)                               :: IO
    TYPE (tDiscretization)                            :: DISC
    TYPE (tSource)                                    :: SOURCE
    TYPE (tMPI)                                       :: MPI
    INTENT(INOUT)                                     :: IO, SOURCE
    INTEGER                                           :: i
    CHARACTER(600)                                    :: AdjFileName
    !------------------------------------------------------------------------
      ! Read-in adjoint inversion parameters
      logInfo(*) 'Beginning adjoint inversion initialization. '
      logInfo(*) 'Inversion parameters read from ', TRIM(AdjFileName)
      CALL OpenFile(                                       &
        UnitNr       = IO%UNIT%other01                , &
        Name         = ADJFileName                    , &
        create       = .FALSE.                        , &
        MPI          = MPI                              )
      !
      ! Inversion information is read now
      !
      DO i = 1,4
        READ(IO%UNIT%other01,*)               ! Read unimportant comments
      ENDDO

      !KERNEL TYPE CHOICE
      READ(IO%UNIT%other01,*)  DISC%Adjoint%KernelType
      READ(IO%UNIT%other01,*)  DISC%Adjoint%nIter
      READ(IO%UNIT%other01,*)  DISC%Adjoint%IterIni
      READ(IO%UNIT%other01,*)  DISC%Adjoint%IterFin

      DO i = 1,4
        READ(IO%UNIT%other01,*)               ! Read unimportant comments
      ENDDO

      !DATA AND SYNTHETIC PREFIXES
      READ(IO%UNIT%other01,*)       SOURCE%AdjSource%DataFormat
      READ(IO%UNIT%other01,'(a14)') IO%ObsFile
      READ(IO%UNIT%other01,*)       SOURCE%AdjSource%nSamples
      READ(IO%UNIT%other01,*)       SOURCE%AdjSource%Dt
      READ(IO%UNIT%other01,*)       SOURCE%AdjSource%nVar

      DO i = 1,4
        READ(IO%UNIT%other01,*)               ! Read unimportant comments
      ENDDO

      !TF MISFIT PARAMETERS
      READ(IO%UNIT%other01,*)  DISC%Adjoint%MisfitType
      READ(IO%UNIT%other01,*)  DISC%Adjoint%fmin
      READ(IO%UNIT%other01,*)  DISC%Adjoint%fmax
      READ(IO%UNIT%other01,*)  DISC%Adjoint%w0

      DO i = 1,4
        READ(IO%UNIT%other01,*)               ! Read unimportant comments
      ENDDO

      !DATA TAPERING PARAMETERS
      READ(IO%UNIT%other01,*)  SOURCE%AdjSource%TaperType
      READ(IO%UNIT%other01,*)  SOURCE%AdjSource%wind_size
      READ(IO%UNIT%other01,*)  SOURCE%AdjSource%var_chk
      READ(IO%UNIT%other01,*)  SOURCE%AdjSource%Tol

      DO i = 1,4
        READ(IO%UNIT%other01,*)               ! Read unimportant comments
      ENDDO

      !KERNEL SMOOTHENING PARAMETERS
      READ(IO%UNIT%other01,*)  DISC%Adjoint%SpFilterType
      READ(IO%UNIT%other01,*)  DISC%Adjoint%SmoothSize

      CLOSE(IO%UNIT%other01)

  END SUBROUTINE

  !
  !============================================================================
  ! INITIAL CONDITION
  !============================================================================

  SUBROUTINE readpar_ini_condition(EQN,IC,SOURCE,IO)
    !------------------------------------------------------------------------
    IMPLICIT NONE
    !------------------------------------------------------------------------
    TYPE (tEquations)          :: EQN
    TYPE (tInitialCondition)   :: IC
    TYPE (tSource)             :: SOURCE
    TYPE (tInputOutput)        :: IO
    !------------------------------------------------------------------------
    INTENT(OUT)                :: IC
    INTENT(IN)                 :: EQN
    INTENT(INOUT)              :: IO, SOURCE
    !------------------------------------------------------------------------
    CHARACTER(Len=600)         :: cICType
    REAL                       :: origin(3), kVec(3), ampField(NUMBER_OF_QUANTITIES)
    INTEGER                    :: readStat
    NAMELIST                   /IniCondition/ cICType, origin, kVec, ampField
    !------------------------------------------------------------------------
    !
    logInfo(*) '<--------------------------------------------------------->'
    logInfo(*) '<  INITIAL CONDITION                                      >'
    logInfo(*) '<--------------------------------------------------------->'

    SOURCE%Type = 0         ! set dummy value, sources are specified later in readpar_sourceterm
                                          ! <------>
    ! Setting the default values = no source acting since amplitude is zero
    cICType = 'Zero'
    origin(:) = 0
    kVec(:) = 0
    ampField(:) = 0
    READ(IO%UNIT%FileIn, IOSTAT=readStat, nml = IniCondition)
    IF (readStat.NE.0) THEN
        CALL RaiseErrorNml(IO%UNIT%FileIn, "IniCondition")
    ENDIF

    ! Renaming all variables in the beginning
    IC%cICType = cICType
    IC%origin = origin
    IC%kVec = kVec
    IC%ampField = ampField

<<<<<<< HEAD
=======
     logInfo(*) 'Type of INITIAL CONDITION required: ', TRIM(IC%cICType)
       !
   SELECT CASE(IC%cICType)
   !
   CASE('Zero')
       logInfo(*) 'Zero initial condition'
   CASE('Planarwave')                                                                ! CASE tPlanarwave
       logInfo(*) 'Planarwave initial condition'
   CASE('SuperimposedPlanarwave')                                                                ! CASE tPlanarwave
       logInfo(*) 'Superimposed Planarwave initial condition'
   CASE('Travelling')                                                                ! CASE tPlanarwave
       logInfo(*) 'Travelling wave initial condition' 
   CASE('Scholte')
       logInfo(*) 'Scholte wave (elastic-acoustic) initial condition'
   CASE('Snell')
       logInfo(*) 'Snells law (elastic-acoustic) initial condition'
   CASE('Ocean')
       logInfo(*) 'An uncoupled ocean test case for acoustic equations'
   CASE DEFAULT                                                             ! CASE DEFAULT
       logError(*) 'none of the possible'           ,&
            ' initial conditions was chosen'
       logError(*) TRIM(IC%cICType),'|'
       call exit(134)
    END SELECT
    !
    logInfo(*) 'to calculate the initial values.'
    !
>>>>>>> bde3b8fe
  END SUBROUTINE readpar_ini_condition

  !------------------------------------------------------------------------
  !------------------------------------------------------------------------

  subroutine readpar_faultAtPickpoint(EQN,BND,IC,DISC,IO,MPI,CalledFromStructCode)
    !------------------------------------------------------------------------
    !------------------------------------------------------------------------
    IMPLICIT NONE
    !------------------------------------------------------------------------
    TYPE (tEquations)          :: EQN
    TYPE (tBoundary)           :: BND
    TYPE (tInitialCondition)   :: IC
    TYPE (tDiscretization)     :: DISC
    TYPE (tInputOutput)        :: IO
    TYPE (tMPI)                :: MPI
    LOGICAL                    :: CalledFromStructCode
    ! localVariables
    INTEGER                    :: allocStat, OutputMask(12), i
    INTEGER                    :: printtimeinterval
    INTEGER                    :: nOutPoints
    INTEGER                    :: readStat
    REAL, DIMENSION(:), ALLOCATABLE ::X, Y, Z
    CHARACTER(LEN=600)         :: PPFileName
    !------------------------------------------------------------------------
    INTENT(INOUT)              :: EQN, IO, DISC
    INTENT(INOUT)              :: BND
    !------------------------------------------------------------------------
    NAMELIST                   /Pickpoint/ printtimeinterval, OutputMask, nOutPoints, PPFileName
    !------------------------------------------------------------------------
    !
    !Setting default values
    printtimeinterval = 1
    OutputMask(1:3) = 1
    OutputMask(4:12) = 0
    !
    READ(IO%UNIT%FileIn, IOSTAT=readStat, nml = Pickpoint)
    IF (readStat.NE.0) THEN
        CALL RaiseErrorNml(IO%UNIT%FileIn, "Pickpoint")
    ENDIF
    !
     DISC%DynRup%DynRup_out_atPickpoint%printtimeinterval = printtimeinterval   ! read time interval at which output will be written
     DISC%DynRup%DynRup_out_atPickpoint%OutputMask(1:12) =  OutputMask(1:12)      ! read info of desired output 1/ yes, 0/ no
                                                                                ! position: 1/ slip rate 2/ stress 3/ normal velocity
     DISC%DynRup%DynRup_out_atPickpoint%nOutPoints = nOutPoints                 ! 4/ in case of rate and state output friction and state variable
     logInfo(*) '| '
     logInfo(*) 'Record points for DR are allocated'
     logInfo(*) 'Output interval:',DISC%DynRup%DynRup_out_atPickpoint%printtimeinterval,'.'

     ALLOCATE(X(DISC%DynRup%DynRup_out_atPickpoint%nOutPoints))
     ALLOCATE(Y(DISC%DynRup%DynRup_out_atPickpoint%nOutPoints))
     ALLOCATE(Z(DISC%DynRup%DynRup_out_atPickpoint%nOutPoints))

      logInfo(*) ' Pickpoints read from ', TRIM(PPFileName)
      CALL OpenFile(                                 &
            UnitNr       = IO%UNIT%other01         , &
            Name         = PPFileName              , &
            create       = .FALSE.                 , &
            MPI          = MPI                       )
        DO i = 1, nOutPoints
          READ(IO%UNIT%other01,*) X(i), Y(i), Z(i)

            logInfo(*) 'Read in point :'
            logInfo(*) 'x = ', X(i)
            logInfo(*) 'y = ', Y(i)
            logInfo(*) 'z = ', Z(i)

       END DO
       CLOSE(IO%UNIT%other01)
      ALLOCATE ( DISC%DynRup%DynRup_out_atPickpoint%RecPoint(DISC%DynRup%DynRup_out_atPickpoint%nOutPoints),     &
                STAT = allocStat                             )

      IF (allocStat .NE. 0) THEN
            logError(*) 'could not allocate',&
                 ' all variables! Ie. Unstructured record Points'
            call exit(134)
      END IF
      !
      DISC%DynRup%DynRup_out_atPickpoint%RecPoint(:)%X = X(:)
      DISC%DynRup%DynRup_out_atPickpoint%RecPoint(:)%Y = Y(:)
      DISC%DynRup%DynRup_out_atPickpoint%RecPoint(:)%Z = Z(:)

      logInfo(*) 'In total:',DISC%DynRup%DynRup_out_atPickpoint%nOutPoints,'.'

  end SUBROUTINE readpar_faultAtPickpoint
  !------------------------------------------------------------------------
  !------------------------------------------------------------------------

  subroutine readpar_faultElementwise(EQN,BND,IC,DISC,IO,CalledFromStructCode)
  !------------------------------------------------------------------------
  !------------------------------------------------------------------------
  IMPLICIT NONE
    !------------------------------------------------------------------------
    TYPE (tEquations)          :: EQN
    TYPE (tBoundary)           :: BND
    TYPE (tInitialCondition)   :: IC
    TYPE (tDiscretization)     :: DISC
    TYPE (tInputOutput)        :: IO
    LOGICAL                    :: CalledFromStructCode
    ! localVariables
    INTEGER                    :: OutputMask(12)
    INTEGER                    :: printtimeinterval
    INTEGER                    :: printIntervalCriterion
    INTEGER                    :: refinement_strategy, refinement
    INTEGER                    :: readStat
    REAL                       :: printtimeinterval_sec
    !-----------------------------------------------------------------------
    INTENT(INOUT)              :: EQN, IO, DISC
    INTENT(INOUT)              :: BND
    NAMELIST                   /Elementwise/ printtimeinterval, OutputMask, refinement_strategy, &
                                                refinement, printIntervalCriterion,printtimeinterval_sec
    !Setting default values
    printtimeinterval = 2
    printtimeinterval_sec = 1d0
    printIntervalCriterion = 1
    OutputMask(:) = 1
    OutputMask(4:12) = 0
    refinement_strategy = 2
    refinement = 2
    !
    READ(IO%UNIT%FileIn, IOSTAT=readStat, nml = Elementwise)
    IF (readStat.NE.0) THEN
        CALL RaiseErrorNml(IO%UNIT%FileIn, "Elementwise")
    ENDIF
    !
    DISC%DynRup%DynRup_out_elementwise%printIntervalCriterion = printIntervalCriterion
    if (printIntervalCriterion.EQ.1) THEN
        DISC%DynRup%DynRup_out_elementwise%printtimeinterval = printtimeinterval   ! read time interval at which output will be written
        logError(*) 'The generated kernels version does no longer support printIntervalCriterion = 1 for elementwise fault output'
        call exit(134)
    else
        DISC%DynRup%DynRup_out_elementwise%printtimeinterval_sec = printtimeinterval_sec   ! read time interval at which output will be written
    endif

    ! if 2, printtimeinterval is set afterwards, when dt is known
    DISC%DynRup%DynRup_out_elementwise%OutputMask(1:12) =  OutputMask(1:12)      ! read info of desired output 1/ yes, 0/ no
                                                                                     ! position: 1/ slip rate 2/ stress 3/ normal velocity
                                                                                     ! 4/ in case of rate and state output friction and state variable
                                                                                     ! 5/ background values 6/Slip 7/rupture speed 8/final slip 9/peak SR
                                                                                     ! 10/rupture arrival 11/dynamic shear stress arrival
                                                                                     ! 12/TP output


    DISC%DynRup%DynRup_out_elementwise%refinement_strategy = refinement_strategy

    IF (DISC%DynRup%DynRup_out_elementwise%refinement_strategy.NE.2 .AND. &
        DISC%DynRup%DynRup_out_elementwise%refinement_strategy.NE.1 .AND. &
        DISC%DynRup%DynRup_out_elementwise%refinement_strategy.NE.0) THEN
        logError(*) 'Undefined refinement strategy for fault output!'
        call exit(134)
    ENDIF

    DISC%DynRup%DynRup_out_elementwise%refinement = refinement                 ! read info of desired refinement level : default 0

    !Dynamic shear stress arrival output currently only for linear slip weakening friction laws
    IF (OutputMask(11).EQ.1) THEN
        SELECT CASE (EQN%FL)
               CASE(2,3,4,6,13,16,103) !LSW friction law cases
                    !use only if RF_output=1
                    IF (OutputMask(10).EQ.1) THEN
                        ! set 'collecting DS time' to 1
                        DISC%DynRup%DS_output_on = 1
                    ELSE
                        DISC%DynRup%DynRup_out_elementwise%OutputMask(10) = 1
                        logInfo(*) 'RF output turned on when DS output is used'
                        ! set 'collecting DS time' to 1
                        DISC%DynRup%DS_output_on = 1
                    ENDIF
               CASE DEFAULT
                    logError(*) 'Dynamic shear stress arrival output only for LSW friction laws.'
        END SELECT
    ENDIF

    IF ((OutputMask(7).EQ.1) .AND. (DISC%DynRup%RFtime_on.EQ.0)) THEN
        ! set 'collecting RF time' to 1
        DISC%DynRup%RFtime_on = 1
    ENDIF


  end SUBROUTINE readpar_faultElementwise

  !============================================================================
  ! B O U N D A R I E S
  !============================================================================

  SUBROUTINE readpar_boundaries(EQN,BND,IC,DISC,IO,MPI,CalledFromStructCode)
    !------------------------------------------------------------------------
    !------------------------------------------------------------------------
    IMPLICIT NONE
    !------------------------------------------------------------------------
    TYPE (tEquations)          :: EQN
    TYPE (tBoundary)           :: BND
    TYPE (tInitialCondition)   :: IC
    TYPE (tDiscretization)     :: DISC
    TYPE (tInputOutput)        :: IO
    TYPE (tMPI)                :: MPI
    LOGICAL                    :: CalledFromStructCode
    ! localVariables
    INTEGER                    :: stat
    INTEGER                    :: allocStat
    INTEGER                    :: BC_fs, BC_nc, BC_dr, BC_if, BC_of, BC_pe
    INTEGER                    :: readStat
    !------------------------------------------------------------------------
    INTENT(INOUT)              :: EQN, IO, DISC
    INTENT(INOUT)              :: BND
    !------------------------------------------------------------------------
    NAMELIST                   /Boundaries/ BC_fs, BC_nc, BC_dr, BC_if, BC_of, BC_pe
    !------------------------------------------------------------------------


    logInfo(*) '<--------------------------------------------------------->'          !
    logInfo(*) '<  B O U N D A R I E S                                    >'          !
    logInfo(*) '<--------------------------------------------------------->'          !
    !

    ! Setting default values
    BC_fs = 0
    BC_nc = 0
    BC_dr = 0
    BC_if = 0
    BC_of = 0
    BC_pe = 0
    !
    READ (IO%UNIT%FileIn, IOSTAT=readStat, nml = Boundaries)
    IF (readStat.NE.0) THEN
        CALL RaiseErrorNml(IO%UNIT%FileIn, "Boundaries")
    ENDIF
    !
      !
      BND%NoBndObjects(:) = 0
      !--------------------------------------------------------------------------------------------!
      ! Free surface boundaries
      !--------------------------------------------------------------------------------------------!
      !                                                                                            ! number of
      BND%NoBndObjects(1) = BC_fs                                                                      !free surface boundaries
      !                                                                                            !
      logInfo(*) ' '
      logInfo(*) 'The number of free      surfaces is',BC_fs
      logInfo(*) '-----------------------------------  '
      !                                                                                            !
      IF(BC_fs.NE.0)THEN                                                                              !
         ALLOCATE (BND%ObjFreeSurface(BC_fs), STAT = allocStat)                                       !
          !                                                                                        !
          IF (allocStat .NE. 0) THEN                                                               ! Error Handler
             logError(*) 'could not allocate surface wall variables!'                              ! Error Handler
             call exit(134)                                                                                  ! Error Handler
          END IF                                                                                   ! Error Handler
      ENDIF
      !----------------------------------------------------------------------------------------!
      ! (Internal) boundaries at which non-conforming mesh is allowed
      !----------------------------------------------------------------------------------------!

                                                                                                   ! number of
                                                                                                   ! free surface boundaries
       BND%NoBndObjects(2) = BC_nc
       !                                                                                        !
       logInfo(*) ' '                                                              !
       logInfo(*) 'The number of non-conforming     is',BC_nc                    !
       logInfo(*) '-----------------------------------  '                     !
      !
      EQN%DR = 0 !By default no dynamic rupture
      DISC%DynRup%OutputPointType = 0 !By default no Output
      !
      !----------------------------------------------------------------------------------------!
      ! (Internal) boundaries at which dynamic rupture is allowed
      !----------------------------------------------------------------------------------------!
      !                                                                                        ! number of
      BND%NoBndObjects(3) = BC_dr                                                                 ! rupture inner boundaries
      !                                                                                        !
       IF(BC_dr.NE.0) EQN%DR = 1
          logInfo(*) ' '
          logInfo(*) 'The number of   rupture surfaces is',BC_dr
          logInfo(*) '-----------------------------------  '

          IF(EQN%DR.EQ.1) THEN
         call readdr(IO, EQN, DISC, BND, IC, MPI)
       ENDIF ! EQN%DR.EQ.1
      !--------------------------------------------------------------------------------------!
      ! Inflow
      !--------------------------------------------------------------------------------------!

      BND%NoBndObjects(4) = BC_if                                                               ! number of different Inflow boundary
      !
      logInfo(*) ' '
      logInfo(*) 'The number of inflow surfaces is',BC_if
      logInfo(*) '-----------------------------------  '
      !
      IF(BC_if.NE.0)THEN
         ALLOCATE (BND%ObjInflow(BC_if), STAT = allocStat)
         !
         IF (allocStat .NE. 0) THEN                                                          ! Error Handler
            logError(*) 'could not allocate Inflow variables!'                               ! Error Handler
            call exit(134)                                                                             ! Error Handler
         END IF                                                                              ! Error Handler
      call readinfl(BND, IC, EQN, IO, DISC, MPI, BC_if)
      END IF
      !
      !--------------------------------------------------------------------------------------!
      ! Outflow
      !--------------------------------------------------------------------------------------!

      BND%NoBndObjects(5) = BC_of                                                               ! number of Outflow boundary
      !                                                                                      !
      logInfo(*) ' '                                                            !
      logInfo(*) 'The number of outflow   surfaces is',BC_of                  !
      logInfo(*) '-----------------------------------  '                   !
      !                                                                                      !
      IF(BC_of.NE.0)THEN                                                                        !
          ALLOCATE (BND%ObjOutflow(BC_of), STAT = allocStat)                                !
         !                                                                                   !
         IF (allocStat .NE. 0) THEN                                                          ! Error Handler
            logError(*) 'could not allocate Outflow wall variables!'      ! Error Handler
            call exit(134)                                                                             ! Error Handler
         END IF                                                                              ! Error Handler
      END IF                                                                                 !
      !                                                                                      !
      !--------------------------------------------------------------------------------------!
      ! Periodic
      !--------------------------------------------------------------------------------------!

      BND%NoBndObjects(6) = BC_pe                                                               ! number of different Periodic boundary
      !                                                                                      !
      logInfo(*) ' '                                                            !
      logInfo(*) 'The number of connected surfaces is',BC_pe                  !
      logInfo(*) '-----------------------------------  '                   !


  END SUBROUTINE readpar_boundaries                                                          !

    !------------------------------------------------------------------------
     !Dynamic Rupture
    !------------------------------------------------------------------------
  SUBROUTINE readdr(IO, EQN, DISC, BND, IC, MPI)
    IMPLICIT NONE
    TYPE (tInputOutput)                    :: IO
    TYPE (tEquations)                      :: EQN
    TYPE (tDiscretization)                 :: DISC
    TYPE (tBoundary)                       :: BND
    TYPE (tInitialCondition)               :: IC
    TYPE (tMPI)                            :: MPI
    INTENT(INOUT)                          :: IO, EQN, DISC, BND, MPI
    INTEGER                                :: FL, BackgroundType, Nucleation, inst_healing, RF_output_on, DS_output_on, &
                                              OutputPointType, magnitude_output_on,  energy_rate_output_on, read_fault_file,refPointMethod, &
                                              thermalPress, SlipRateOutputType, readStat
    LOGICAL                                :: fileExists

    CHARACTER(600)                         :: FileName_BackgroundStress
    CHARACTER(LEN=600)                     :: ModelFileName
    REAL                                   :: RS_sv0, XRef, YRef, ZRef, GPwise,  &
                                              Mu_SNuc_ini, H_Length, RS_f0, &
                                              RS_sr0, RS_b, RS_iniSlipRate1, &
                                              RS_iniSlipRate2, v_star, L, t_0, Mu_W, &
                                              alpha_th, rho_c, TP_lambda, IniTemp, IniPressure, &
                                              NucRS_sv0, r_s, energy_rate_printtimeinterval

    !------------------------------------------------------------------------
    NAMELIST                              /DynamicRupture/ FL, BackgroundType, &
                                                RS_sv0, XRef, YRef, ZRef,refPointMethod, FileName_BackgroundStress, &
                                                GPwise, inst_healing, &
                                                Mu_SNuc_ini, H_Length, RS_f0, &
                                                RS_sr0, RS_b, RS_iniSlipRate1, RS_iniSlipRate2, v_star, &
                                                thermalPress, alpha_th, rho_c, TP_lambda, IniTemp, IniPressure, &
                                                L, t_0, Mu_W, NucRS_sv0, r_s, RF_output_on, DS_output_on, &
                                                OutputPointType, magnitude_output_on, energy_rate_output_on, energy_rate_printtimeinterval,  &
                                                SlipRateOutputType, ModelFileName
    !------------------------------------------------------------------------

    ! Setting default values
    BackgroundType = 0
    FL = 0
    RF_output_on = 0
    DS_output_on = 0
    magnitude_output_on = 0
    energy_rate_output_on = 0
    energy_rate_printtimeinterval = 1
    OutputPointType = 3
    SlipRateOutputType = 1
    RS_sv0 = 0
    XRef = 0
    YRef = 0
    ZRef = 0
    refPointMethod=0
    GPwise = 1 !1=GPwise and 0=elementwise
    inst_healing = 0
    Mu_SNuc_ini=1.0
    H_Length = 0
    RS_f0 = 0
    RS_sr0 = 0
    RS_b = 0
    RS_iniSlipRate1 = 0
    RS_iniSlipRate2 = 0
    v_star = 0
    t_0 = 0
    L = 0
    Mu_W = 0
    NucRS_sv0 = 0
    r_s = 0
    thermalPress = 0
    alpha_th = 0
    rho_c = 0
    TP_lambda = 0
    IniTemp = 0.0d0 
    IniPressure = 0.0d0
    ModelFileName = ''

    !FileName_BackgroundStress = 'tpv16_input_file.txt'

    ! Read-in dynamic rupture parameters
    READ(IO%UNIT%FileIn, IOSTAT=readStat, nml = DynamicRupture)
    IF (readStat.NE.0) THEN
        CALL RaiseErrorNml(IO%UNIT%FileIn, "DynamicRupture")
    ENDIF
           logInfo(*) 'Beginning dynamic rupture initialization. '
           
    inquire(file=ModelFileName , exist=fileExists)
    if (.NOT. fileExists) then
     logError(*) 'Dynamic rupture model file "', trim(ModelFileName), '" does not exist.'
     call exit(134)
    endif
    !
    DISC%DynRup%ModelFileName = ModelFileName

           !FRICTION LAW CHOICE
           EQN%FL = FL
           EQN%GPwise = GPwise
           EQN%refPointMethod = refPointMethod
           EQN%XRef = XRef
           EQN%YRef = YRef
           EQN%ZRef = ZRef

           IF (EQN%GPwise .EQ.1) THEN
               logInfo0(*) 'GPwise initialization. '
           ELSE
               logInfo0(*) 'elementwise initialization. '
           ENDIF

           !BACKGROUND VALUES
           DISC%DynRup%BackgroundType = BackgroundType
           SELECT CASE(DISC%DynRup%BackgroundType)
           CASE(0)
             EQN%RS_sv0 = RS_sv0
           CASE DEFAULT
             logError(*) 'Unknown Stress Background Type: ',DISC%DynRup%BackgroundType
             call exit(134)
           END SELECT

           !FRICTION SETTINGS
           SELECT CASE(EQN%FL)
           CASE(0)
             CONTINUE
           CASE(2,16)
             DISC%DynRup%inst_healing = inst_healing ! instantaneous healing switch (1: on, 0: off)
             IF (EQN%FL.EQ.16) THEN
               DISC%DynRup%t_0 = t_0 
             ENDIF
           CASE(6) ! bimaterial with LSW
             DISC%DynRup%v_star = v_star
             DISC%DynRup%L = L
             CONTINUE
           CASE(33) !ImposedSlipRateOnDRBoundary
             DISC%DynRup%t_0 = t_0
             IF (DISC%DynRup%SlipRateOutputType.EQ.1) THEN
               logInfo0(*) 'ImposedSlipRateOnDRBoundary only works with SlipRateOutputType=0, and this parameter is therefore set to 0'
               DISC%DynRup%SlipRateOutputType = 0
             ENDIF
           CASE(3,4,7,103)
             DISC%DynRup%RS_f0 = RS_f0    ! mu_0, reference friction coefficient
             DISC%DynRup%RS_sr0 = RS_sr0  ! V0, reference velocity scale
             DISC%DynRup%RS_b = RS_b    ! b, evolution effect
             IF (EQN%FL.EQ.103) THEN
                 DISC%DynRup%Mu_W = Mu_W    ! mu_w, weakening friction coefficient
             ENDIF
             DISC%DynRup%RS_iniSlipRate1 = RS_iniSlipRate1! V_ini1, initial sliding velocity
             DISC%DynRup%RS_iniSlipRate2 = RS_iniSlipRate2! V_ini2, initial sliding velocity
             DISC%DynRup%t_0      = t_0       ! forced rupture decay time
             DISC%DynRup%ThermalPress = thermalPress !switches TP on (1) or off(0)
             IF (DISC%DynRup%ThermalPress.EQ.1) THEN !additional parameters
                 logInfo0(*) 'Thermal pressurization assumed'
                 !physical
                 DISC%DynRup%alpha_th = alpha_th
                 DISC%DynRup%rho_c = rho_c
                 DISC%DynRup%TP_lambda = TP_lambda
                 EQN%Temp_0 = IniTemp
                 EQN%Pressure_0 = IniPressure
                 !numerical, currently fixed like that but requires further testing
                 DISC%DynRup%TP_log_dz = 0.3
                 DISC%DynRup%TP_max_wavenumber = 10.0
                 DISC%DynRup%TP_grid_nz = 60
             ENDIF
           CASE DEFAULT
             logError(*) 'Unknown friction law ',EQN%FL
             call exit(134)
           END SELECT

           !OUTPUT
           ! rupture front (RF) output in extra files: on = 1, off = 0
           DISC%DynRup%RF_output_on = RF_output_on

           IF (DISC%DynRup%RF_output_on.EQ.1) THEN
              ! set 'collecting RF time' to 1
              DISC%DynRup%RFtime_on = 1
              logInfo0(*) 'RF output in extra files on'
           ELSE
              DISC%DynRup%RFtime_on = 0
           ENDIF
           !
           ! dynamic stress output on = 1, off = 0
           DISC%DynRup%DS_output_on = DS_output_on
           IF ((DISC%DynRup%DS_output_on.EQ.1).AND. (DISC%DynRup%RF_output_on.EQ.1)) THEN
               logInfo0(*) 'DS output on'
           ELSE IF ((DISC%DynRup%DS_output_on.EQ.1).AND. (DISC%DynRup%RF_output_on.EQ.0)) THEN
               logInfo0(*) 'DS output on. For ouput in files, RF_output is turned on.'
               DISC%DynRup%RF_output_on = 1
               DISC%DynRup%RFtime_on = 1
           ENDIF


           ! magnitude output on = 1, off = 0
           DISC%DynRup%magnitude_output_on = magnitude_output_on

           ! moment rate and frictional energy rate output on=1, off=0
           DISC%DynRup%energy_rate_output_on = energy_rate_output_on
           DISC%DynRup%energy_rate_printtimeinterval = energy_rate_printtimeinterval

           !
           DISC%DynRup%OutputPointType = OutputPointType
           DISC%DynRup%SlipRateOutputType = SlipRateOutputType

           !
           if (DISC%DynRup%OutputPointType .eq. 0) then
                logInfo0(*) 'Disabling fault output'
           elseif(DISC%DynRup%OutputPointType.EQ.3) THEN
                ! in case of OutputPointType 3, read in receiver locations:
                ! DISC%DynRup%DynRup_out_atPickpoint%nOutPoints is for option 3 the number of pickpoints
                call readpar_faultAtPickpoint(EQN,BND,IC,DISC,IO,MPI,CalledFromStructCode)
           ELSEIF(DISC%DynRup%OutputPointType.EQ.4) THEN
                ! elementwise output -> 2 dimensional fault output
                call readpar_faultElementwise(EQN,BND,IC,DISC,IO,CalledFromStructCode)
           ELSEIF(DISC%DynRup%OutputPointType.EQ.5) THEN
                ! ALICE: TO BE DONE
                ! fault receiver + 2 dimensional fault output
                call readpar_faultElementwise(EQN,BND,IC,DISC,IO,CalledFromStructCode)
                call readpar_faultAtPickpoint(EQN,BND,IC,DISC,IO,MPI,CalledFromStructCode)
           ELSE
               logError(*) 'Unkown fault output type (e.g.3,4,5)',DISC%DynRup%OutputPointType
               call exit(134)
           ENDIF ! DISC%DynRup%OutputPointType
  !
  END SUBROUTINE
    !------------------------------------------------------------------------
     !Inflow Boundaries
    !------------------------------------------------------------------------
  SUBROUTINE readinfl(BND, IC, EQN, IO, DISC, MPI, n4)
    IMPLICIT NONE
    TYPE (tInputOutput)                    :: IO
    TYPE (tEquations)                      :: EQN
    TYPE (tDiscretization)                 :: DISC
    TYPE (tBoundary)                       :: BND
    TYPE (tInitialCondition)               :: IC
    TYPE (tMPI)                            :: MPI
    INTENT(INOUT)                          :: IO, EQN, DISC, BND
    INTEGER                                :: n4, i, j, iVar, readstat, startComment
    INTEGER                                :: nsteps, nPW, iObject, isteps
    REAL                                   :: nx,ny,nz,length
    CHARACTER(LEN=600)                     :: char_option, PWFileName
    INTEGER                                :: setvar
    REAL,DIMENSION(:),ALLOCATABLE          :: varfield, u0_in
    NAMELIST                               /InflowBound/ setvar, char_option, &
                                                         PWFileName
    !------------------------------------------------------------------------
    READ(IO%UNIT%FileIn, IOSTAT=readStat, nml = InflowBound)
    IF (readStat.NE.0) THEN
        CALL RaiseErrorNml(IO%UNIT%FileIn, "InflowBound")
    ENDIF

      DO i=1,n4
         j = 1
         DO WHILE(char_option(j:j).NE.'!'.AND.j.LE.LEN(char_option)-1)
            j=j+1
         END DO
         IF (char_option(j:j).EQ.'!') THEN
            startComment= j
         ELSE
         startComment=LEN(char_option)
         END IF

              ALLOCATE(u0_in(EQN%nVar))
              call readuin(IO, EQN, u0_in)
              ALLOCATE(BND%ObjInflow(i)%u0_in(EQN%nVar) )
              BND%ObjInflow(i)%u0_in(:) = u0_in(:)

         READ(char_option,*,IOSTAT=readStat) BND%ObjInflow(i)%u0_in(:)

         IF (readStat.EQ. 0) THEN
            logInfo(*) 'Inflow conditions specified are constant Data'
            BND%ObjInflow(i)%InflowType   = 0
            logInfo(*) 'Inflow values for object n = ', i                   !
            DO iVar = 1, EQN%nVar
                logInfo(*) 'Variable ', iVar, ' = ',  BND%ObjInflow(i)%u0_in(iVar)
            ENDDO
            logInfo(*) ' '
         ELSE
            logInfo(*) 'Inflow conditions specified are not constant Data'

            SELECT CASE(TRIM(char_option(1:startComment-1)))
            CASE('Char_Gauss_Puls')
                logInfo(*) 'Planarwave Gausspulse inflow conditions '
                IF(IC%cICType.NE.'Char_Gauss_Puls') THEN
                  logError(*) 'Inflow boundary condition Char_Gauss_Puls only available with '
                  logError(*) 'corresponding Char_Gauss_Puls initial condition '
                  call exit(134)
                ENDIF
                BND%ObjInflow(i)%InflowType   = 1

            CASE('Char_Ricker_Puls')
                logInfo(*) 'Planarwave Rickerpulse inflow conditions '
                IF(IC%cICType.NE.'Char_Ricker_Puls') THEN
                  logError(*) 'Inflow boundary condition Char_Ricker_Puls only available with '
                  logError(*) 'corresponding Char_Ricker_Puls initial condition '
                ENDIF
                BND%ObjInflow(i)%InflowType   = 2

            CASE('Custom_PlaneWave_File')
                logInfo(*) 'Custom Planarwave from file inflow conditions. '
                logInfo(*) '(only for homogeneous elastic isotropic materials!) '
                BND%ObjInflow(i)%InflowType   = 10
                iObject=1 ! So far limited to a single PlaneWave!
                ALLOCATE(BND%ObjInflow(iObject)%PW)
                ALLOCATE(BND%ObjInflow(iObject)%u0_in(EQN%nVar) )
                ALLOCATE(BND%ObjInflow(iObject)%PW%n_vec(3))
                ALLOCATE(BND%ObjInflow(iObject)%PW%p_vec(3))
                ALLOCATE(BND%ObjInflow(iObject)%PW%t_vec(3))
                ALLOCATE(BND%ObjInflow(iObject)%PW%FI_Point(3))
                BND%ObjInflow(iObject)%PW%SetVar = SetVar
                ALLOCATE(BND%ObjInflow(iObject)%PW%varfield(BND%ObjInflow(iObject)%PW%SetVar))

                call readvarfield(IO, SetVar, varfield)

                BND%ObjInflow(iObject)%PW%varfield(:) = varfield (:)
                BND%ObjInflow(iObject)%u0_in(:) = u0_in(:)

                logInfo(*) 'Wave time histories read from file: ', TRIM(PWFileName)
                CALL OpenFile(                                        &
                      UnitNr       = IO%UNIT%other01                , &
                      Name         = PWFileName                     , &
                      create       = .FALSE.                        , &
                      MPI          = MPI                              )
                logInfo(*) 'Reading inflow wave time-history file ...  '
                READ(IO%UNIT%other01,'(i10,a)') nsteps                        ! Number of timesteps included
                BND%ObjInflow(iObject)%PW%TimeHistnSteps = nsteps
                ALLOCATE(BND%ObjInflow(iObject)%PW%TimeHist(2,nsteps))
                ! Read normal vector

                READ(IO%UNIT%other01,*) BND%ObjInflow(iObject)%PW%n_vec(1:3)  ! Normal vector to wave propagation
                nx = BND%ObjInflow(iObject)%PW%n_vec(1)
                ny = BND%ObjInflow(iObject)%PW%n_vec(2)
                nz = BND%ObjInflow(iObject)%PW%n_vec(3)
                length = SQRT(nx*nx+ny*ny+nz*nz)
                BND%ObjInflow(iObject)%PW%n_vec(1) = nx/length
                BND%ObjInflow(iObject)%PW%n_vec(2) = ny/length
                BND%ObjInflow(iObject)%PW%n_vec(3) = nz/length
                ! Read tangential vector
                READ(IO%UNIT%other01,*) BND%ObjInflow(iObject)%PW%p_vec(1:3)  ! Polarization vector of wave
                nx = BND%ObjInflow(iObject)%PW%p_vec(1)
                ny = BND%ObjInflow(iObject)%PW%p_vec(2)
                nz = BND%ObjInflow(iObject)%PW%p_vec(3)
                length = SQRT(nx*nx+ny*ny+nz*nz)
                BND%ObjInflow(iObject)%PW%p_vec(1) = nx/length
                BND%ObjInflow(iObject)%PW%p_vec(2) = ny/length
                BND%ObjInflow(iObject)%PW%p_vec(3) = nz/length
                ! compute orthogonal vector to normal and tangential using the crossproduct
                BND%ObjInflow(iObject)%PW%t_vec(:)= BND%ObjInflow(iObject)%PW%n_vec(:) .x. &
                                                    BND%ObjInflow(iObject)%PW%p_vec(:)
                nx = BND%ObjInflow(iObject)%PW%t_vec(1)
                ny = BND%ObjInflow(iObject)%PW%t_vec(2)
                nz = BND%ObjInflow(iObject)%PW%t_vec(3)
                length = SQRT(nx*nx+ny*ny+nz*nz)
                BND%ObjInflow(iObject)%PW%t_vec(1) = nx/length
                BND%ObjInflow(iObject)%PW%t_vec(2) = ny/length
                BND%ObjInflow(iObject)%PW%t_vec(3) = nz/length

                READ(IO%UNIT%other01,*) BND%ObjInflow(iObject)%PW%FI_Point(1:3)  ! Point of first incidence of wave in the mesh
                DO isteps=1,nsteps
                  READ(IO%UNIT%other01,*) BND%ObjInflow(iObject)%PW%TimeHist(1:2,isteps)
                ENDDO
                CLOSE(IO%UNIT%other01)
                logInfo(*) 'Time histories successfully read from '
                logInfo(*) '  ',BND%ObjInflow(iObject)%PW%TimeHist(1,1),' seconds to '
                logInfo(*) '  ',BND%ObjInflow(iObject)%PW%TimeHist(1,nsteps),' seconds!'
           CASE DEFAULT
               logError(*) 'Inflow conditions specified are unknown!'
               logError(*) TRIM(char_option(1:startComment-1)),'|'
               call exit(134)
            END SELECT
         END IF
      ENDDO

  END SUBROUTINE
    !------------------------------------------------------------------------
     !Reading the varfield
    !------------------------------------------------------------------------
 SUBROUTINE readvarfield(IO, number, varfield)
    IMPLICIT NONE
    TYPE (tInputOutput)                    :: IO
    INTENT(INOUT)                          :: IO
    INTEGER                                :: number
    INTEGER                                :: readStat
    REAL, DIMENSION(:), ALLOCATABLE        :: varfield
    NAMELIST                               /InflowBoundPWFile/ varfield
    !-----------------------------------------------------------------------
    ALLOCATE(varfield(number))
    READ(IO%UNIT%FileIn, IOSTAT=readStat, nml = InflowBoundPWFile) ! Write in namelistfile varfield(1) = ... and in the next line varfield(2) = ...
                                                  ! and the same for u0_in
    IF (readStat.NE.0) THEN
        CALL RaiseErrorNml(IO%UNIT%FileIn, "InflowBoundPWFile")
    ENDIF
  END SUBROUTINE
    !------------------------------------------------------------------------
     !Reading u0_in
    !------------------------------------------------------------------------
 SUBROUTINE readuin(IO, EQN, u0_in)
    IMPLICIT NONE
    TYPE (tInputOutput)                    :: IO
    TYPE (tEquations)                      :: EQN
    INTENT(INOUT)                          :: IO, EQN
    REAL, DIMENSION(:), ALLOCATABLE        :: u0_in
    INTEGER                                :: readStat
    NAMELIST                               /InflowBounduin/u0_in
    !-----------------------------------------------------------------------
    ALLOCATE(u0_in(EQN%nVar))

    READ(IO%UNIT%FileIn, IOSTAT=readStat, nml = InflowBounduin) ! Write in namelistfile u0_in(1) = ... and in the next line u0_in(2) = ...
    IF (readStat.NE.0) THEN
        CALL RaiseErrorNml(IO%UNIT%FileIn, "InflowBounduin")
    ENDIF

  END SUBROUTINE


   !
   !============================================================================
   ! S O U R C E   T E R M
   !============================================================================

  SUBROUTINE readpar_sourceterm(EQN,SOURCE,IO,MPI)
   !------------------------------------------------------------------------
   IMPLICIT NONE
   !------------------------------------------------------------------------
   ! argument list declaration
   TYPE (tEquations)                :: EQN
   TYPE (tSource)                   :: SOURCE
   TYPE (tInputOutput)              :: IO
   TYPE (tMPI)                      :: MPI
   ! local variable declaration
   INTEGER                          :: i,j,k,iVar,iDummy1
   INTEGER                          :: startComment
   REAL                             :: pi
   REAL, POINTER                    :: dummy(:)
   CHARACTER(LEN=15)                :: char_dummy
   REAL, POINTER                    :: Dist(:,:), loc_src(:,:)
   INTEGER,POINTER                  :: Sorted(:),Group(:),Members(:,:)
   INTEGER                          :: count, count2,nsrc
   !-------------------------------------------------------------------------
   INTENT(INOUT)                    :: SOURCE, EQN
   INTENT(IN)                       :: IO
   !-------------------------------------------------------------------------
   INTEGER                          :: Type, RType, nDirac, nRicker, nPulseSource
   REAL,DIMENSION(:),ALLOCATABLE    :: U0, l1, TimePosition, &
                                       Intensity, EqnNr, Element, Delay, a1, f, &
                                       l2, T, t0, Width, A0
   REAL,DIMENSION(:),ALLOCATABLE    :: SpacePositionx, SpacePositiony, SpacePositionz
   CHARACTER(Len=600)               :: FileName
   INTEGER                          :: readStat
   NAMELIST                        /SourceType/ Type, Rtype, nDirac, nPulseSource, FileName, nRicker

   !------------------------------------------------------------------------
   !
    logInfo(*) '<--------------------------------------------------------->'          !
    logInfo(*) '<  S O U R C E    T E R M S                               >'          !
    logInfo(*) '<--------------------------------------------------------->'          !
    !
    SOURCE%CauchyKovalewski = .FALSE.
    !
    ! Setting default values
    Type = 0
    !
    READ(IO%UNIT%FileIn, IOSTAT=readStat, nml = SourceType)
    IF (readStat.NE.0) THEN
        CALL RaiseErrorNml(IO%UNIT%FileIn, "SourceType")
    ENDIF
    SOURCE%Type = Type
   SELECT CASE(SOURCE%Type)                                                 !

    CASE(0)
                                                                    ! No Source Term
       logInfo(*) 'No source specified.'                    !
       !
    CASE(1)
       logInfo(*) 'Source for convergence study of varying coefficient PDE specified.'
       ALLOCATE(SOURCE%CS%U0(3))
       ALLOCATE(SOURCE%CS%k1(3))
       ALLOCATE(SOURCE%CS%l1(3))
       call readsource110(IO, U0, l1)
       SOURCE%CS%U0(:) = U0(:)   ! perturbation amplitudes for A, B, and C
       SOURCE%CS%l1(:) = l1(:)   ! wavelengths
       SOURCE%CS%k1 = 2*EQN%Pi/SOURCE%CS%l1(:)
       !
    CASE(10)
       logInfo(*) 'Source for convergence study of varying coefficient PDE specified.'
       ALLOCATE(SOURCE%CS%k1(3) )
       ALLOCATE(SOURCE%CS%l1(3))
       call readsource110(IO, U0, l1)
       SOURCE%CS%l1(:) = l1(:)   ! wavelengths
       SOURCE%CS%k1 = 2*EQN%Pi/SOURCE%CS%l1(:)
       !
    CASE(15)
       logInfo(*) 'Dirac sources in space and time chosen. '
       SOURCE%Dirac%nDirac = nDirac
       logInfo(*) 'Number of Dirac sources: ', SOURCE%Dirac%nDirac

       ALLOCATE( SOURCE%Dirac%SpacePosition(3,SOURCE%Dirac%nDirac), &
                 SOURCE%Dirac%TimePosition(SOURCE%Dirac%nDirac), &
                 SOURCE%Dirac%Intensity(SOURCE%Dirac%nDirac), &
                 SOURCE%Dirac%EqnNr(SOURCE%Dirac%nDirac), &
                 SOURCE%Dirac%Element(SOURCE%Dirac%nDirac) )

       call readsource15(IO, nDirac, SpacePositionx, SpacePositiony, SpacePositionz, TimePosition, Intensity, EqnNr)
          ! copy on data structure:
          SOURCE%Dirac%SpacePosition(1,:) = SpacePositionx(:)
          SOURCE%Dirac%SpacePosition(2,:) = SpacePositiony(:)
          SOURCE%Dirac%SpacePosition(3,:) = SpacePositionz(:)
          SOURCE%Dirac%TimePosition(:) = TimePosition(:)
          SOURCE%Dirac%Intensity(:) = Intensity(:)
          SOURCE%Dirac%EqnNr(:) = EqnNr(:)


    CASE(16,18)

         SOURCE%CauchyKovalewski = .TRUE.
         SOURCE%Ricker%nRicker = nRicker
       IF(SOURCE%Type.EQ.16) THEN
         logInfo(*) 'Dirac sources in space and Ricker wavelet in time chosen. '
         logInfo(*) 'Number of Ricker sources: ', SOURCE%Ricker%nRicker
       ELSEIF(SOURCE%Type.EQ.18) THEN
         logInfo(*) 'Dirac sources in space and Gaussian wavelet in time chosen. '
         logInfo(*) 'Number of Gaussian sources: ', SOURCE%Ricker%nRicker
       ENDIF

       ALLOCATE( SOURCE%Ricker%SpacePosition(3,SOURCE%Ricker%nRicker), &
                 SOURCE%Ricker%Delay(SOURCE%Ricker%nRicker), &
                 SOURCE%Ricker%a1(SOURCE%Ricker%nRicker), &
                 SOURCE%Ricker%f(SOURCE%Ricker%nRicker), &
                 SOURCE%Ricker%EqnNr(SOURCE%Ricker%nRicker), &
                 SOURCE%Ricker%Element(SOURCE%Ricker%nRicker))

      call readsource1618(IO, nRicker, SpacePositionx, SpacePositiony, SpacePositionz, Delay, a1, f, EqnNr)

         ! copy on data structure:
         SOURCE%Ricker%SpacePosition(1,:) = SpacePositionx(:)
         SOURCE%Ricker%SpacePosition(2,:) = SpacePositiony(:)
         SOURCE%Ricker%SpacePosition(3,:) = SpacePositionz(:)
         SOURCE%Ricker%Delay(:) = Delay(:)
         SOURCE%Ricker%a1(:) = a1(:)
         SOURCE%Ricker%f(:)  = f(:)                    ! F takes the role of "sigma" for the gaussian case!
         SOURCE%Ricker%EqnNr(:) = EqnNr(:)

    CASE(17)

       logInfo(*) 'Sourceterm for convergence studies chosen. '
       logInfo(*) 'Sourceterm is a space-time periodic function consisting of sine-waves.  '
       !
       ALLOCATE(SOURCE%CS%U0(EQN%nVar))
       ALLOCATE(SOURCE%CS%l1(EQN%nVar))
       ALLOCATE(SOURCE%CS%l2(EQN%nVar))
       ALLOCATE(SOURCE%CS%k1(EQN%nVar))
       ALLOCATE(SOURCE%CS%k2(EQN%nVar))
       ALLOCATE(SOURCE%CS%k3(EQN%nVar))
       ALLOCATE(SOURCE%CS%T(EQN%nVar))
       ALLOCATE(SOURCE%CS%omega(EQN%nVar))
       !
         SOURCE%CauchyKovalewski = .TRUE.
       call readsource17(EQN, IO, U0, l1, l2, T)
          ! copy on data structure:
          SOURCE%CS%U0(:) = U0(:)
          SOURCE%CS%l1(:) = l1(:)         ! Read wavelengths (periods), compute wave numbers / frequencies
          SOURCE%CS%l2(:) = l2(:)
          !SOURCE%CS%k3(iVar)
          SOURCE%CS%T(:)  = T(:)
          SOURCE%CS%k1(:)    = 2.*EQN%Pi/SOURCE%CS%l1(:)
          SOURCE%CS%k2(:)    = 2.*EQN%Pi/SOURCE%CS%l2(:)
          SOURCE%CS%omega(:) = 2.*EQN%Pi/SOURCE%CS%T(:)
    CASE(19)

         SOURCE%CauchyKovalewski = .TRUE.
          ! Time Gauss pulse source

        logInfo(*) 'Time gauss pulse source chosen. '

        SOURCE%TimeGP%nPulseSource = nPulseSource
        ALLOCATE(SOURCE%TimeGP%SpacePosition(3,SOURCE%TimeGP%nPulseSource))
        ALLOCATE(SOURCE%TimeGP%t0(SOURCE%TimeGP%nPulseSource))
        ALLOCATE(SOURCE%TimeGP%Width(SOURCE%TimeGP%nPulseSource))
        ALLOCATE(SOURCE%TimeGP%A0(SOURCE%TimeGP%nPulseSource))
        ALLOCATE(SOURCE%TimeGP%Element(SOURCE%TimeGP%nPulseSource))

        call readsource19(IO, nPulseSource, EqnNr, SpacePositionx, SpacePositiony, SpacePositionz, t0, Width, A0)
            ! copy on data structure:
            SOURCE%TimeGP%SpacePosition(1,:) = SpacePositionx(:)
            SOURCE%TimeGP%SpacePosition(2,:) = SpacePositiony(:)
            SOURCE%TimeGP%SpacePosition(3,:) = SpacePositionz(:)
            SOURCE%TimeGP%t0(:) = t0(:)
            SOURCE%TimeGP%Width(:) = Width(:)
            SOURCE%TimeGP%A0(:) = A0(:)
            SOURCE%TimeGP%EqnNr(:) = EqnNr(:)

        DO i = 1, SOURCE%TimeGP%nPulseSource
            logInfo('("Source ",I4 )') i
            logInfo('("   x0  = ",E12.5,"   y0 = ",E12.5,"  z0 = ",E12.5)') SOURCE%TimeGP%SpacePosition(:,i)
            logInfo('("   t0  = ",E12.5)') SOURCE%TimeGP%t0(i)
            logInfo('("   tau = ",E12.5)') SOURCE%TimeGP%Width(i)
            logInfo('("   M0  = ",E12.5)') SOURCE%TimeGP%A0(i)
            logInfo('("   Affecetd var  = ",I4)') SOURCE%TimeGP%EqnNr(i)

        ENDDO

    CASE(20) !Single Force with individual slip rate history for each subfault

       logInfo(*) 'Single Force chosen. '
       SOURCE%FSRMFileName = FileName
       logInfo(*) 'Source term read from ', TRIM(SOURCE%FSRMFileName)
       CALL OpenFile(                                       &
            UnitNr       = IO%UNIT%other01                , &
            Name         = SOURCE%FSRMFileName            , &
            create       = .FALSE.                        , &
            MPI          = MPI                              )
       logInfo(*) 'Reading single force file ...  '
       !
       ! LEGEND
       !
       ! Number of Sources
       ! 3
       ! Single Force on Variable Nr.
       ! 7
       ! 8
       ! 9
       ! x y z
       ! 10. 0. 20.
       ! 10. 0. 20.
       ! 10. 0. 20.
       ! Source Time Functions
       ! 0.001 3                    ! all STF must have same sampling rate
       ! Samples
       ! 0.                         ! example of 3 delta functions acting on components 7,8,9
       ! 1.3
       ! 0.
       ! 0.
       ! 1.3
       ! 0.
       ! 0.
       ! 1.3
       ! 0.
       ! END LEGEND
       !
       ! Single Force information is read now
       !
       READ(IO%UNIT%other01,*)                                           ! Read comment
       READ(IO%UNIT%other01,*) SOURCE%Ricker%nRicker
       logInfo(*) 'Number of single forces: ', SOURCE%Ricker%nRicker
       ALLOCATE( SOURCE%Ricker%EqnNr(SOURCE%Ricker%nRicker) )
       ALLOCATE ( dummy(3) )
       READ(IO%UNIT%other01,*)                                           ! Read comment
       DO i = 1,SOURCE%Ricker%nRicker
           READ(IO%UNIT%other01,*) dummy(1)                             ! Read variable
           SOURCE%Ricker%EqnNr(i) = dummy(1)
       ENDDO
       READ(IO%UNIT%other01,*)                                           ! Read comment
       ALLOCATE ( SOURCE%RP%SpacePosition(3,SOURCE%Ricker%nRicker), &
                  SOURCE%RP%Element(SOURCE%Ricker%nRicker)    )
       DO i = 1,SOURCE%Ricker%nRicker
           READ(IO%UNIT%other01,*) dummy                                 ! Read coordinate data
           SOURCE%RP%SpacePosition(1:3,i) = dummy(1:3)
       ENDDO

       DEALLOCATE ( dummy )

       READ(IO%UNIT%other01,*)                                           ! Read comment
       READ(IO%UNIT%other01,*) SOURCE%RP%t_samp, SOURCE%RP%nsteps        ! Read time sampling of rupture functions

       SOURCE%RP%T_max = SOURCE%RP%t_samp * (SOURCE%RP%nsteps-1)         ! Equispaced time sampling for all subfaults assumed

       ALLOCATE ( SOURCE%RP%TimeHist(SOURCE%RP%nsteps, SOURCE%Ricker%nRicker)  )

       READ(IO%UNIT%other01,*)                                           ! Read comment
       DO i = 1,SOURCE%Ricker%nRicker
           DO j = 1,SOURCE%RP%nsteps
               READ(IO%UNIT%other01,*) SOURCE%RP%TimeHist(j,i)           !
           ENDDO
       ENDDO
       !
       CLOSE(IO%UNIT%other01)

    CASE(30)        ! Read in Finite Source Rupture Model
                    ! for input formats see: Martin Mai (http://www.seismo.ethz.ch/srcmod/Events.html)

       pi        = ACOS(-1.0)

       logInfo(*) 'Finite Source Rupture Model chosen. '
       SOURCE%FSRMFileName = FileName
       SOURCE%RP%Type = RType
       logInfo(*) 'Sourceterm read from ', TRIM(SOURCE%FSRMFileName)
       CALL OpenFile(                                       &
            UnitNr       = IO%UNIT%other01                , &
            Name         = SOURCE%FSRMFileName            , &
            create       = .FALSE.                        , &
            MPI          = MPI                              )
       logInfo(*) 'Reading rupture model file of Type  ',SOURCE%RP%Type
       !
       ! Rupture Plane Geometrie and Subfault information is read now
       !
       DO i = 1,5
          READ(IO%UNIT%other01,*)               ! Read unimportant comments
       ENDDO
       READ(IO%UNIT%other01,'(a15,f8.3,a11,f8.3,a11,f7.2)')    char_dummy, SOURCE%Hypocenter%latitude,   &
                                                               char_dummy, SOURCE%Hypocenter%longitude,  &
                                                               char_dummy, SOURCE%Hypocenter%depth
       READ(IO%UNIT%other01,'(a15,f8.3,a11,f8.3,a39)')         char_dummy, SOURCE%RP%length,             &
                                                               char_dummy, SOURCE%RP%width,              &
                                                               char_dummy
       READ(IO%UNIT%other01,'(a15,f14.0,a5,f14.0,a6,f10.0,a6,f5.2,a3)') char_dummy, SOURCE%RP%strk,      &
                                                               char_dummy, SOURCE%RP%dip,                &
                                                               char_dummy, SOURCE%RP%rake_ave,           &
                                                               char_dummy, SOURCE%RP%Htop,               &
                                                               char_dummy
       READ(IO%UNIT%other01,'(a15,f8.3,a12,f7.3,a12,f5.1,a20)')char_dummy, SOURCE%RP%HypX,               &
                                                               char_dummy, SOURCE%RP%HypZ,               &
                                                               char_dummy, SOURCE%RP%RiseTime_ave,       &
                                                               char_dummy
       DO i = 1,3
          READ(IO%UNIT%other01,*)               ! Read unimportant comments
       ENDDO
       READ(IO%UNIT%other01,'(a16,i16,a5,i13,a32)')            char_dummy, SOURCE%RP%nxRP,               &
                                                               char_dummy, SOURCE%RP%nzRP,               &
                                                               char_dummy
       READ(IO%UNIT%other01,'(a16,f8.3,a13,f7.3,a42)')         char_dummy, SOURCE%RP%dxRP,               &
                                                               char_dummy, SOURCE%RP%dzRP,               &
                                                               char_dummy
       READ(IO%UNIT%other01,'(a16,i16,a5,i13,a39)')            char_dummy, SOURCE%RP%nTWindow,           &
                                                               char_dummy, SOURCE%RP%nSegments,          &
                                                               char_dummy
       READ(IO%UNIT%other01,'(a16,f7.3,a14,f7.3,a39)')         char_dummy, SOURCE%RP%TWindowLen,         &
                                                               char_dummy, SOURCE%RP%WindowShift,        &
                                                               char_dummy
       DO i = 1,9
          READ(IO%UNIT%other01,*)            ! Read unimportant comments
       ENDDO
       READ(IO%UNIT%other01,'(a9,i4)')    char_dummy, iDummy1
       READ(IO%UNIT%other01,*)               ! Read unimportant comments
       READ(IO%UNIT%other01,*)               ! Read unimportant comments
       DO i = 1,iDummy1
          READ(IO%UNIT%other01,*)            ! Read velocity field structure and comments
       ENDDO
       DO i = 1,6
          READ(IO%UNIT%other01,*)            ! Read unimportant comments
       ENDDO

       CLOSE(IO%UNIT%other01)

       ALLOCATE( SOURCE%RP%SegStrk(SOURCE%RP%nSegments),           &
                 SOURCE%RP%SegDip(SOURCE%RP%nSegments),            &
                 SOURCE%RP%SegLen(SOURCE%RP%nSegments),            &
                 SOURCE%RP%SegWid(SOURCE%RP%nSegments),            &
                 SOURCE%RP%nSbfs(SOURCE%RP%nSegments),             &
                 SOURCE%RP%Element(SOURCE%RP%nxRP*SOURCE%RP%nzRP), &
                 SOURCE%RP%SpacePosition(3,SOURCE%RP%nxRP*SOURCE%RP%nzRP) )

       logInfo(*) 'Finite Source Rupture Geometry read. '
       logInfo(*) 'Strike           :  ', SOURCE%RP%strk
       logInfo(*) 'Dip              :  ', SOURCE%RP%dip
       logInfo(*) 'Rake(average)    :  ', SOURCE%RP%rake_ave
       logInfo(*) 'RiseTime(average):  ', SOURCE%RP%RiseTime_ave
       !
       ! Different Rupture Model Formats have to be distinguished
       !
       SELECT CASE(SOURCE%RP%Type)

       !CASE(1) !############################DOES NOT WORK YET #####################

       CASE(2)
          !
          ! Total slip and rake available for each subfault and each time window
          ! Only one Rupture Plane Segment
          ! (example: s1994NORTHRhart)
          !
          READ(IO%UNIT%other01,'(a11,i7)')    char_dummy, SOURCE%RP%nSbfs(1)
          DO i = 1,5
               READ(IO%UNIT%other01,*)            ! Read unimportant comments
          ENDDO

          logInfo(*) 'Reading        ',SOURCE%RP%nSbfs(1),' subfaults.'

          ALLOCATE ( dummy(5+SOURCE%RP%nTWindow) )
          ALLOCATE ( SOURCE%RP%Slip(SOURCE%RP%nxRP*SOURCE%RP%nzRP,SOURCE%RP%nTWindow) )
          ALLOCATE ( SOURCE%RP%Sliprate(SOURCE%RP%nxRP*SOURCE%RP%nzRP,SOURCE%RP%nTWindow) )
          ALLOCATE ( SOURCE%RP%Rake(SOURCE%RP%nxRP*SOURCE%RP%nzRP,SOURCE%RP%nTWindow) )

          DO j = 1,SOURCE%RP%nSbfs(1)
               READ(IO%UNIT%other01,*) dummy
               SOURCE%RP%Slip(j,:) = dummy(6:5+SOURCE%RP%nTWindow)
               SOURCE%RP%Rake(j,:) = dummy(5)
          ENDDO

       !CASE(3) !############################ DOES NOT WORK YET #####################
          !
          ! Strike-slip and Dip-slip available for each subfault
          ! Rupture Plane Segments with Subfault coordinates and slip values
          ! of all time windows are read now
          ! (example: s1995KOBEJAseki)
          !

          !ALLOCATE ( dummy(4+2*SOURCE%RP%nTWindow) )
          !ALLOCATE ( SOURCE%RP%Slip(SOURCE%RP%nxRP*SOURCE%RP%nzRP,SOURCE%RP%nTWindow) )
          !ALLOCATE ( SOURCE%RP%Sliprate(SOURCE%RP%nxRP*SOURCE%RP%nzRP,SOURCE%RP%nTWindow) )

          !k = 0            !subfault counter

          !DO i = 1,SOURCE%RP%nSegments

          !    READ(IO%UNIT%other01,*)           ! Read unimportant comment
          !    READ(IO%UNIT%other01,'(a26,f7.0,a15,f7.1,a3)')      char_dummy, SOURCE%RP%SegStrk(i),     &
          !                                                        char_dummy, SOURCE%RP%SegDip(i),      &
          !                                                        char_dummy
          !    READ(IO%UNIT%other01,'(a26,f8.3,a14,f8.3,a3)')      char_dummy, SOURCE%RP%SegLen(i),      &
          !                                                        char_dummy, SOURCE%RP%SegWid(i),      &
          !                                                        char_dummy
          !    READ(IO%UNIT%other01,'(a11,i7)')                    char_dummy, SOURCE%RP%nSbfs(i)
          !    READ(IO%UNIT%other01,*)           ! Read unimportant comment
          !    READ(IO%UNIT%other01,*)           ! Read unimportant comment
          !    READ(IO%UNIT%other01,*)           ! Read unimportant comment
          !
          !    DO j = 1,SOURCE%RP%nSbfs(i)
          !         k = k+1
          !         READ(IO%UNIT%other01,*) SOURCE%RP%Slip(k,:)
          !    ENDDO
          !
          !ENDDO

       CASE(3,4)
          !
          ! Rise time and onset times available for each subfault
          ! Strike-slip and Dip-slip  available for each subfault
          ! Only one Rupture Plane Segment with Subfault coordinates
          ! Only works for one time window
          ! (example: s2005BLINDTkaes)
          !
          READ(IO%UNIT%other01,'(a11,i7)')    char_dummy, SOURCE%RP%nSbfs(1)
          DO i = 1,5
               READ(IO%UNIT%other01,*)          ! Read unimportant comments
          ENDDO

          logInfo(*) 'Reading        ',SOURCE%RP%nSbfs(1),' subfaults.'

          ALLOCATE ( dummy(6) )
          ALLOCATE ( SOURCE%RP%SSlip(SOURCE%RP%nxRP*SOURCE%RP%nzRP,SOURCE%RP%nTWindow) )
          ALLOCATE ( SOURCE%RP%DSlip(SOURCE%RP%nxRP*SOURCE%RP%nzRP,SOURCE%RP%nTWindow) )
          ALLOCATE ( SOURCE%RP%Sliprate(SOURCE%RP%nxRP*SOURCE%RP%nzRP,SOURCE%RP%nTWindow) )
          ALLOCATE ( SOURCE%RP%Rake(SOURCE%RP%nxRP*SOURCE%RP%nzRP,SOURCE%RP%nTWindow) )
          ALLOCATE ( SOURCE%RP%Tonset(SOURCE%RP%nxRP*SOURCE%RP%nzRP) )
          ALLOCATE ( SOURCE%RP%TRise(SOURCE%RP%nxRP*SOURCE%RP%nzRP) )

          DO j = 1,SOURCE%RP%nSbfs(1)
               READ(IO%UNIT%other01,*) dummy
               SOURCE%RP%Tonset(j)  = dummy(3)
               SOURCE%RP%TRise(j)   = dummy(4)
               SOURCE%RP%SSlip(j,1) = dummy(5)
               SOURCE%RP%DSlip(j,1) = dummy(6)
               SOURCE%RP%Rake(j,1)  = ATAN2(-dummy(6),dummy(5))
               IF(SOURCE%RP%Rake(j,1).LT.0.)THEN
                    SOURCE%RP%Rake(j,1) = (2*pi+SOURCE%RP%Rake(j,1))/pi*180.
               ELSE
                    SOURCE%RP%Rake(j,1) = SOURCE%RP%Rake(j,1)/pi*180.
               ENDIF
          ENDDO

       CASE DEFAULT
          logError(*)  'The format type of the Finite Source Rupture Model is unknown! '
          call exit(134)                                                                                   

       END SELECT

    CASE(31,32,40,41)

       ALLOCATE ( SOURCE%RP%nSbfs(1) )

       logInfo(*) 'Finite Source Rupture Model (FREE-FORMAT) chosen. '
       SOURCE%FSRMFileName = FileName
       logInfo(*) 'Source term read from ', TRIM(SOURCE%FSRMFileName)
       CALL OpenFile(                                       &
            UnitNr       = IO%UNIT%other01                , &
            Name         = SOURCE%FSRMFileName            , &
            create       = .FALSE.                        , &
            MPI          = MPI                              )
       logInfo(*) 'Reading rupture model file ...  '
       !
       ! Moment Tensor, Rupture Plane Geometrie and Subfault information is read now
       !
       READ(IO%UNIT%other01,*)                                           ! Read comment
       SOURCE%RP%MomentTensor(:,:) = 0.                                  !
       READ(IO%UNIT%other01,*) SOURCE%RP%MomentTensor(1,:)               ! Read Moment Tensor
       READ(IO%UNIT%other01,*) SOURCE%RP%MomentTensor(2,:)               ! Read Moment Tensor
       READ(IO%UNIT%other01,*) SOURCE%RP%MomentTensor(3,:)               ! Read Moment Tensor
       READ(IO%UNIT%other01,*)                                           ! Read comment
       READ(IO%UNIT%other01,*) SOURCE%RP%nSbfs(1)                        ! Read number of subfaults
       READ(IO%UNIT%other01,*)                                           ! Read comment
       ALLOCATE ( dummy(8) )
       ALLOCATE ( SOURCE%RP%SpacePosition(3,SOURCE%RP%nSbfs(1)), &
                  SOURCE%RP%Strks(1,SOURCE%RP%nSbfs(1)),         &
                  SOURCE%RP%Dips(1,SOURCE%RP%nSbfs(1)),          &
                  SOURCE%RP%Rake(1,SOURCE%RP%nSbfs(1)),          &
                  SOURCE%RP%Tonset(SOURCE%RP%nSbfs(1)),          &
                  SOURCE%RP%Area(SOURCE%RP%nSbfs(1)),          &
                  SOURCE%RP%Element(SOURCE%RP%nSbfs(1))  )
       !
       DO i = 1,SOURCE%RP%nSbfs(1)
           READ(IO%UNIT%other01,*) dummy                                 ! Read subfault data
           SOURCE%RP%SpacePosition(1:3,i) = dummy(1:3)
           SOURCE%RP%Strks(1,i)           = dummy(4)
           SOURCE%RP%Dips(1,i)            = dummy(5)
           SOURCE%RP%Rake(1,i)            = dummy(6)
           SOURCE%RP%Area(i)              = dummy(7)
           SOURCE%RP%Tonset(i)            = dummy(8)
       ENDDO

       CLOSE(IO%UNIT%other01)

       DEALLOCATE ( dummy )
       !
       !

    case(42) ! Netcdf rupture format
      logInfo(*) 'Netcdf rupture format chosen.'
      SOURCE%NRFFileName = FileName
#ifndef USE_NETCDF
      logError(*) 'NRF sources require netcdf support.'
      call exit(134)
#endif

    CASE(50) !Finite sources with individual slip rate history for each subfault

       ALLOCATE ( SOURCE%RP%nSbfs(1) )

       logInfo(*) 'Finite Source Rupture Model (FREE-FORMAT) chosen. '
       SOURCE%FSRMFileName = FileName
       logInfo(*) 'Source term read from ', TRIM(SOURCE%FSRMFileName)
       CALL OpenFile(                                       &
            UnitNr       = IO%UNIT%other01                , &
            Name         = SOURCE%FSRMFileName            , &
            create       = .FALSE.                        , &
            MPI          = MPI                              )
       logInfo(*) 'Reading rupture model file ...  '
       !
       ! Moment Tensor, Rupture Plane Geometrie and Subfault information is read now
       !
       READ(IO%UNIT%other01,*)                                           ! Read comment
       SOURCE%RP%MomentTensor(:,:) = 0.                                  !
       READ(IO%UNIT%other01,*) SOURCE%RP%MomentTensor(1,:)               ! Read Moment Tensor
       READ(IO%UNIT%other01,*) SOURCE%RP%MomentTensor(2,:)               ! Read Moment Tensor
       READ(IO%UNIT%other01,*) SOURCE%RP%MomentTensor(3,:)               ! Read Moment Tensor
       READ(IO%UNIT%other01,'(a15)') char_dummy                          ! Read comment
       SOURCE%RP%VelocityComponent(:) = 0.
       IF( index(char_dummy, 'velocity').gt.0 ) THEN                     ! Check for velocity component (optional)
           READ(IO%UNIT%other01,*) SOURCE%RP%VelocityComponent           ! Read velocity component
           READ(IO%UNIT%other01,'(a15)')                                 ! Read comment
       ENDIF 
       READ(IO%UNIT%other01,*) SOURCE%RP%nSbfs(1)                        ! Read number of subfaults
       READ(IO%UNIT%other01,*)                                           ! Read comment 
       ALLOCATE ( dummy(8) )
       ALLOCATE ( SOURCE%RP%SpacePosition(3,SOURCE%RP%nSbfs(1)), &
                  SOURCE%RP%Strks(1,SOURCE%RP%nSbfs(1)),         &
                  SOURCE%RP%Dips(1,SOURCE%RP%nSbfs(1)),          &
                  SOURCE%RP%Rake(1,SOURCE%RP%nSbfs(1)),          &
                  SOURCE%RP%Tonset(SOURCE%RP%nSbfs(1)),          &
                  SOURCE%RP%Area(SOURCE%RP%nSbfs(1)),            &
                  SOURCE%RP%Element(SOURCE%RP%nSbfs(1))  )

       DO i = 1,SOURCE%RP%nSbfs(1)
           READ(IO%UNIT%other01,*) dummy                                 ! Read subfault data
           SOURCE%RP%SpacePosition(1:3,i) = dummy(1:3)
           SOURCE%RP%Strks(1,i)           = dummy(4)
           SOURCE%RP%Dips(1,i)            = dummy(5)
           SOURCE%RP%Rake(1,i)            = dummy(6)
           SOURCE%RP%Area(i)              = dummy(7)
           SOURCE%RP%Tonset(i)            = dummy(8)
       ENDDO

       DEALLOCATE ( dummy )

       READ(IO%UNIT%other01,*)                                           ! Read comment
       READ(IO%UNIT%other01,*) SOURCE%RP%t_samp, SOURCE%RP%nsteps        ! Read time sampling of rupture functions

       SOURCE%RP%T_max = SOURCE%RP%t_samp * (SOURCE%RP%nsteps-1)         ! Equispaced time sampling for all subfaults assumed

       ALLOCATE ( SOURCE%RP%TimeHist(SOURCE%RP%nsteps,SOURCE%RP%nSbfs(1))  )

       READ(IO%UNIT%other01,*)                                           ! Read comment
       DO i = 1,SOURCE%RP%nSbfs(1)
           DO j = 1,SOURCE%RP%nsteps
               READ(IO%UNIT%other01,*) SOURCE%RP%TimeHist(j,i)           !
           ENDDO
       ENDDO

       CLOSE(IO%UNIT%other01)
       !
    CASE DEFAULT                                                                                   !
       logError(*)  'The sourctype specified (', SOURCE%Type, ') is unknown! '                  !
       call exit(134)                                                                                       
    END SELECT                                                                                     !

                                                                                                   !
    IF(EQN%Adjoint.EQ.1) THEN  !verify compliance of sources to adjoint simulations and sort them by location
      !
      SOURCE%Ricker%nRicker = nRicker
      SOURCE%TimeGP%nPulseSource = nPulseSource
      IF(SOURCE%Ricker%nRicker.EQ.0.AND.SOURCE%TimeGP%nPulseSource.EQ.0) THEN
        logError(*)  'Adjoint simulations require point sources of type 16, 18 or 19! '                  !
        call exit(134)
      ENDIF
      !
      count=0
      !
      IF(SOURCE%Ricker%nRicker.NE.0) THEN
        nsrc = SOURCE%Ricker%nRicker
        ALLOCATE(loc_src(3,nsrc))
        loc_src(:,1:nsrc) = SOURCE%Ricker%SpacePosition(:,1:nsrc)
      ELSEIF(SOURCE%TimeGP%nPulseSource.NE.0) THEN
        nsrc = SOURCE%TimeGP%nPulseSource
        ALLOCATE(loc_src(3,nsrc))
        loc_src(:,1:nsrc) = SOURCE%TimeGP%SpacePosition(:,1:nsrc)
      ENDIF
      !
      !Group sources at the same location
      IF(nsrc.GE.1) THEN
        ALLOCATE(Dist(nsrc,nsrc),Sorted(nsrc),Group(nsrc),Members(nsrc,nsrc))
        DO i=1,nsrc-1
          DO j=i+1,nsrc
            Dist(i,j)=SQRT((loc_src(1,i)-loc_src(1,j))**2 + (loc_src(2,i)-loc_src(2,j))**2 + (loc_src(3,i)-loc_src(3,j))**2 )
          ENDDO
        ENDDO
        Sorted  = 0
        Group   = 0
        Members = 0
        count=0
        DO i=1,nsrc-1
          IF(Sorted(i).EQ.0) THEN
            Sorted(i)= 1
            count=count+1
            Group(count)=1
            Members(count,1)=i
            count2=1
            DO j=i+1,nsrc
              IF(Dist(i,j).LE.1.0e-20) THEN
                Sorted(j)=1
                count2=count2+1
                Group(count)=count2
                Members(count,count2)=j
              ENDIF
            ENDDO
          ENDIF
        ENDDO
        IF(Sorted(nsrc).EQ.0) THEN
          Sorted(i)= 1
          count=count+1
          Group(nsrc)=1
          Members(count,1)=nsrc
        ENDIF
        !
        SOURCE%Adjsource%nFwdSourceLoc   = count
        SOURCE%Adjsource%MaxFwdSrcPerLoc = MAXVAL(Group(:))
        ALLOCATE(SOURCE%Adjsource%FwdSourceLoc(count,SOURCE%Adjsource%MaxFwdSrcPerLoc))
        !
        SOURCE%Adjsource%FwdSourceLoc = 0
        !
        DO i=1,count
          DO j=1,SOURCE%Adjsource%MaxFwdSrcPerLoc
            !IF(Members(i,j).EQ.j) THEN
              SOURCE%Adjsource%FwdSourceLoc(i,j)= Members(i,j)
            !ENDIF
          ENDDO
        ENDDO

      ENDIF
    ENDIF

  END SUBROUTINE readpar_sourceterm

 SUBROUTINE readsource110(IO, U0, l1)
    IMPLICIT NONE
    TYPE (tInputOutput)                    :: IO
    INTENT(IN)                             :: IO
    REAL                                   :: U0(3), l1(3)
    INTEGER                                :: readStat
    NAMELIST                               /Source110/ U0, l1
    !-----------------------------------------------------------------------

    READ(IO%UNIT%FileIn, IOSTAT=readStat, nml = Source110) ! Write in namelistfile U0(1) = ... and in the next line U0(2) = ...
                                                  ! and the same for l1
    IF (readStat.NE.0) THEN
        CALL RaiseErrorNml(IO%UNIT%FileIn, "Source110")
    ENDIF
  END SUBROUTINE

 SUBROUTINE readsource15(IO, nDirac, SpacePositionx, SpacePositiony, SpacePositionz, TimePosition, Intensity, EqnNr)
    IMPLICIT NONE
    TYPE (tInputOutput)                    :: IO
    INTENT(IN)                             :: IO
    INTEGER                                :: nDirac
    INTEGER                                :: readStat
    REAL, DIMENSION(:), ALLOCATABLE        :: SpacePositionx, SpacePositiony, SpacePositionz, TimePosition, &
                                              Intensity, EqnNr
    NAMELIST                               /Source15/SpacePositionx, SpacePositiony, SpacePositionz, &
                                                     TimePosition, Intensity, EqnNr
    !-----------------------------------------------------------------------
ALLOCATE( SpacePositionx(nDirac), &
          SpacePositiony(nDirac), &
          SpacePositionz(nDirac), &
          TimePosition(nDirac),    &
          Intensity(nDirac),       &
          EqnNr(nDirac))

    READ(IO%UNIT%FileIn, IOSTAT=readStat, nml = Source15) ! Write in namelistfile SpacePositionx(1) = ... and in the next line SpacePositionx(2) = ...
                                                  ! and the same for SpacePositiony, SpacePositionz,...
    IF (readStat.NE.0) THEN
        CALL RaiseErrorNml(IO%UNIT%FileIn, "Source15")
    ENDIF
  END SUBROUTINE

 SUBROUTINE readsource1618(IO, nRicker, SpacePositionx, SpacePositiony, SpacePositionz, Delay, a1, f, EqnNr)
    IMPLICIT NONE
    TYPE (tInputOutput)                    :: IO
    INTENT(IN)                             :: IO
    INTEGER                                :: nRicker
    INTEGER                                :: readStat
    REAL, DIMENSION(:), ALLOCATABLE        :: SpacePositionx, SpacePositiony, SpacePositionz, Delay, &
                                              a1, f, EqnNr
    NAMELIST                               /Source1618/ SpacePositionx, SpacePositiony, SpacePositionz, Delay, &
                                                        a1, f, EqnNr
    !-----------------------------------------------------------------------
     ALLOCATE( SpacePositionx(nRicker), &
               SpacePositiony(nRicker), &
               SpacePositionz(nRicker), &
               Delay(nRicker),           &
               a1(nRicker),              &
               f(nRicker),               &
               EqnNr(nRicker))

    READ(IO%UNIT%FileIn, IOSTAT=readStat, nml = Source1618) ! Write in namelistfile SpacePositionx(1) = ... and in the next line SpacePositionx(2) = ...
                                                  ! and the same for SpacePositiony, ...
    IF (readStat.NE.0) THEN
        CALL RaiseErrorNml(IO%UNIT%FileIn, "Source1618")
    ENDIF
  END SUBROUTINE

 SUBROUTINE readsource17(EQN, IO, U0, l1, l2, T)
    IMPLICIT NONE
    TYPE (tEquations)                      :: EQN
    TYPE (tInputOutput)                    :: IO
    INTENT(INOUT)                          :: EQN
    INTENT(IN)                             :: IO
    REAL, DIMENSION(:), ALLOCATABLE        :: U0, l1, l2, T
    INTEGER                                :: readStat
    NAMELIST                               /Source17/ U0, l1, l2, T
    !-----------------------------------------------------------------------
    ALLOCATE(U0(EQN%nVar), &
             l1(EQN%nVar), &
             l2(EQN%nVar), &
             T(EQN%nVar))

    READ(IO%UNIT%FileIn, IOSTAT=readStat, nml = Source17) ! Write in namelistfile U0(1) = ... and in the next line U0(2) = ...
                                                  ! and the same for l1, l2, ...
    IF (readStat.NE.0) THEN
        CALL RaiseErrorNml(IO%UNIT%FileIn, "Source17")
    ENDIF
  END SUBROUTINE

 SUBROUTINE readsource19(IO, nPulseSource, EqnNr, SpacePositionx, SpacePositiony, SpacePositionz, t0, Width, A0)
    IMPLICIT NONE
    TYPE (tInputOutput)                    :: IO
    INTENT(IN)                          :: IO
    INTEGER                                :: nPulseSource
    INTEGER                                :: readStat
    REAL, DIMENSION(:), ALLOCATABLE        :: EqnNr, SpacePositionx, SpacePositiony, SpacePositionz, t0, Width, A0
    NAMELIST                               /Source19/ SpacePositionx, SpacePositiony, SpacePositionz, t0, Width, A0
    !----------------------------------------------------------------------
    ALLOCATE(EqnNr(nPulseSource), &
             SpacePositionx(nPulseSource), &
             SpacePositiony(nPulseSource), &
             SpacePositionz(nPulseSource), &
             t0(nPulseSource), &
             Width(nPulseSource), &
             A0(nPulseSource))

    READ(IO%UNIT%FileIn, IOSTAT=readStat, nml = Source19) ! Write in namelistfile EqnNr(1) = ... and in the next line EqnNr(2) = ...
                                                  ! and the same for Spacepositionx, ...
    IF (readStat.NE.0) THEN
        CALL RaiseErrorNml(IO%UNIT%FileIn, "Source19")
    ENDIF
  END SUBROUTINE
  !
  !============================================================================
  ! S P O N G E   L A Y E R
  !============================================================================

  SUBROUTINE readpar_spongelayer(DISC,EQN,SOURCE,IO)
    !--------------------------------------------------------------------------

    !--------------------------------------------------------------------------
    IMPLICIT NONE
    !--------------------------------------------------------------------------
    TYPE (tEquations)          :: EQN
    TYPE (tSource)             :: Source
    TYPE (tDiscretization)     :: DISC
    TYPE (tInputOutput)        :: IO
    INTEGER                    :: iSponge
    INTEGER                    :: intDummy
    INTEGER                    :: readStat
    !--------------------------------------------------------------------------
    INTENT(INOUT)              :: SOURCE, DISC,EQN
    INTENT(IN)                 :: IO
    !--------------------------------------------------------------------------
    INTEGER                          :: enabled, nDGSponge
    REAL,DIMENSION(:),ALLOCATABLE    :: SpongeDelta, SpongePower, SigmaMax
    REAL                             :: DGSpongeTol, PMLDelta, Refl_Coeff, &
                                        PMLPrefactor, PMLFrequency
    NAMELIST                        /SpongeLayer/ enabled, DGSpongeTol, nDGSponge, &
                                                  intDummy, PMLDelta, Refl_Coeff, &
                                                  PMLPrefactor, PMLFrequency
    !------------------------------------------------------------------------
    !
    logInfo(*) '<--------------------------------------------------------->'
    logInfo(*) '<  S P O N G E    L A Y E R                               >'
    logInfo(*) '<--------------------------------------------------------->'
    !
    !Setting default values
    enabled = 0
    !
    READ (IO%UNIT%FileIn, IOSTAT=readStat, nml = SpongeLayer)
    IF (readStat.NE.0) THEN
        CALL RaiseErrorNml(IO%UNIT%FileIn, "SpongeLayer")
    ENDIF
    SOURCE%Sponge%enabled = enabled

    SELECT CASE(SOURCE%Sponge%enabled)
    !
    CASE(0)
       logInfo(*)  'No sponge layer used '
       !
    CASE(1)
       logInfo(*)  'A sponge layer for general domains is used '
       DISC%Galerkin%DGSpongeTol = DGSpongeTol
       DISC%Galerkin%nDGSponge = nDGSponge
       logInfo(*)  'Number of sponge boundaries specified: ' , DISC%Galerkin%nDGSponge
       ALLOCATE(DISC%Galerkin%DGSponge(DISC%Galerkin%nDGSponge) )
       call readSponges(IO, nDGSponge, SpongeDelta, SpongePower, SigmaMax)
       DO iSponge = 1, DISC%Galerkin%nDGSponge
          DISC%Galerkin%DGSponge(iSponge)%SpongeObject = intDummy/100
          DISC%Galerkin%DGSponge(iSponge)%SpongeBND    = MOD(intDummy,100)
          DISC%Galerkin%DGSponge(iSponge)%SpongeDelta = SpongeDelta(iSponge)
          DISC%Galerkin%DGSponge(iSponge)%SpongePower = SpongePower(iSponge)
          DISC%Galerkin%DGSponge(iSponge)%SigmaMax = SigmaMax(iSponge)
          logInfo(*) 'Sponge Nr : ', iSponge
          logInfo(*) 'Object, Type, Width, Power: ',         &
                                  DISC%Galerkin%DGSponge(iSponge)%SpongeObject, &
                                  DISC%Galerkin%DGSponge(iSponge)%SpongeBND,    &
                                  DISC%Galerkin%DGSponge(iSponge)%SpongeDelta,  &
                                  DISC%Galerkin%DGSponge(iSponge)%SpongePower
       ENDDO
    CASE(3)
        logInfo(*)  'A PML layer for general domains is used '
        DISC%Galerkin%PMLayer%PMLDelta = PMLDelta
        DISC%Galerkin%PMLayer%Refl_Coeff = Refl_Coeff
        DISC%Galerkin%PMLayer%PMLPrefactor = PMLPrefactor
        DISC%Galerkin%PMLayer%PMLFrequency = PMLFrequency
        ! Set number of variables for CPML
        EQN%nVar = 13
        EQN%nVarTotal = 13
        !
    CASE default
       !WRITE(IO%UNIT%errOut,*)  '|   The option is not valid! 0 '        , &
       !     'disables, 1 enables the sponge layer, 2 takes PML and 3 CPML '
       !call exit(134)
       !
    END SELECT
    !
  END SUBROUTINE readpar_spongelayer

  SUBROUTINE readSponges(IO, nDGSponge, SpongeDelta, SpongePower, SigmaMax)
    IMPLICIT NONE
    TYPE (tInputOutput)                    :: IO
    INTENT(IN)                             :: IO
    INTEGER                                :: nDGSponge
    INTEGER                                :: readStat
    REAL, DIMENSION(:), ALLOCATABLE        :: SpongeDelta, SpongePower, SigmaMax
    NAMELIST                               /Sponges/ SpongeDelta, SpongePower, SigmaMax
    !----------------------------------------------------------------------
       ALLOCATE(SpongeDelta(nDGSponge), &
                SpongePower(nDGSponge), &
                SigmaMax(nDGSponge))

    READ(IO%UNIT%FileIn, IOSTAT=readStat, nml = Sponges) ! Write in namelistfile SpongeDelta(1) = ... and in the next line SpongeDelta(2) = ...
                                                  ! and the same for SpongePower, ...
    IF (readStat.NE.0) THEN
        CALL RaiseErrorNml(IO%UNIT%FileIn, "Sponges")
    ENDIF
   END SUBROUTINE
  !
  !============================================================================
  ! M E S H
  !============================================================================

  SUBROUTINE readpar_mesh(EQN,IC,MESH,DISC,BND,SOURCE,IO)
    !--------------------------------------------------------------------------

    !--------------------------------------------------------------------------
    IMPLICIT NONE
    !--------------------------------------------------------------------------
    TYPE (tEquations)          :: EQN
    TYPE (tInitialCondition)   :: IC
    TYPE (tUnstructMesh)       :: MESH
    Type (tDiscretization)     :: DISC
    TYPE (tBoundary)           :: BND
    TYPE (tSource)             :: SOURCE
    TYPE (tInputOutput)        :: IO
    REAL                       :: periodic_direction(3)
    INTEGER                    :: j ,k
    INTEGER                    :: i, stat
    INTEGER                    :: readStat
    INTEGER                    :: vertexWeightElement
    INTEGER                    :: vertexWeightDynamicRupture
    INTEGER                    :: vertexWeightFreeSurfaceWithGravity
    CHARACTER(LEN=600)          :: Name
    LOGICAL                    :: file_exits
    !------------------------------------------------------------------------
    INTENT(INOUT)              :: MESH,BND,SOURCE,IO
    INTENT(IN)                 :: IC
    !------------------------------------------------------------------------
    INTEGER                          :: periodic
    REAL                             :: ScalingMatrixX(3), ScalingMatrixY(3), ScalingMatrixZ(3), &
                                        displacement(3)
    CHARACTER(LEN=600)               :: MeshFile, meshgenerator
    NAMELIST                         /MeshNml/ MeshFile, meshgenerator, periodic, &
                                            periodic_direction, displacement, ScalingMatrixX, &
                                            ScalingMatrixY, ScalingMatrixZ, &
                                            vertexWeightElement, vertexWeightDynamicRupture, vertexWeightFreeSurfaceWithGravity
    !------------------------------------------------------------------------
    !
    logInfo(*) '<--------------------------------------------------------->'
    logInfo(*) '<  M E S H                                                >'
    logInfo(*) '<--------------------------------------------------------->'
    ! Put a redundant dimension information also into the MESH data structure
    !
    MESH%Dimension = EQN%Dimension
    !
    MESH%MESHversionID = 0.0

    ! Setting default values
    MeshFile = 'LOH1'
    meshgenerator = 'Gambit3D-fast'
    displacement(:) = 0.
    ScalingMatrixX(:) = 0.0
    ScalingMatrixX(1) = 1.0
    ScalingMatrixY(:) = 0.0
    ScalingMatrixY(2) = 1.0
    ScalingMatrixZ(:) = 0.0
    ScalingMatrixZ(3) = 1.0
    periodic = 0
    periodic_direction(:) = 0
    vertexWeightElement = 100
    vertexWeightDynamicRupture = 100
    vertexWeightFreeSurfaceWithGravity = 100
    !
    READ(IO%UNIT%FileIn, IOSTAT=readStat, nml = MeshNml)
    IF (readStat.NE.0) THEN
        CALL RaiseErrorNml(IO%UNIT%FileIn, "MeshNml")
    ENDIF

    IO%MeshFile = MeshFile                               ! mesh input (mesh file name, no_file)

    Name = TRIM(IO%MeshFile) // '.met'
    IO%MetisFile = Name(1:600)

    MESH%iniSquareMesh = .FALSE.
    MESH%iniDiscMesh   = .FALSE.

    IO%meshgenerator = trim(meshgenerator)

    EQN%HexaDimension = 3

    MESH%vertexWeightElement = vertexWeightElement
    MESH%vertexWeightDynamicRupture = vertexWeightDynamicRupture
    MESH%vertexWeightFreeSurfaceWithGravity = vertexWeightFreeSurfaceWithGravity

       SELECT CASE(IO%meshgenerator)
       CASE('Gambit3D-fast','Netcdf','PUML')
          if (IO%meshgenerator .eq. 'Netcdf') then
            logInfo0(*) 'Read a netCDF mesh ...'
            Name = trim(IO%MeshFile) // '.nc'
          elseif (IO%meshgenerator .eq. 'PUML') then
#if defined(USE_METIS) && defined(USE_HDF) && defined(USE_MPI)
            Name = trim(IO%MeshFile)
            logInfo0(*) 'Read a PUML mesh file'
#else
            logError(*) 'PUML requires METIS and HDF5'
#endif
          else
            logInfo0(*) 'Read a Gambit 3-D neutral mesh ... '
            Name = TRIM(IO%MeshFile)//'.neu'
          endif

          IO%MeshFile=Name(1:600)

          inquire( file=IO%MeshFile , exist=file_exits )
          if ( .NOT.file_exits ) then
             logError(*) 'mesh file ',IO%MeshFile,'does not exists'
             call exit(134)
          endif

          !
          logInfo(*) 'Mesh is READ from file      ',    IO%MeshFile
          !
          BND%periodic = periodic
          !
          IF(BND%periodic.EQ.0) THEN
             BND%DirPeriodic(:) = .FALSE.
             logInfo(*) 'No periodic boundary conditions specified.    '
          ELSE
             WHERE(periodic_direction(:).EQ.1)
                BND%DirPeriodic(:) = .TRUE.
             ELSEWHERE
                BND%DirPeriodic(:) = .FALSE.
             ENDWHERE
             BND%Periodic = SUM(periodic_direction)
          ENDIF
          !
          IF(BND%DirPeriodic(1)) THEN
            logInfo(*) 'Periodic boundary in x-direction. '
          ENDIF
          IF(BND%DirPeriodic(2)) THEN
            logInfo(*) 'Periodic boundary in y-direction. '
          ENDIF
          IF(BND%DirPeriodic(3)) THEN
            logInfo(*) 'Periodic boundary in z-direction. '
          ENDIF

       CASE DEFAULT
          logError(*) 'Meshgenerator ', TRIM(IO%meshgenerator), ' is unknown!'
          call exit(134)
       END SELECT
    ! specify element type (3-d = tetrahedrons)

      IF(IO%meshgenerator.eq.'Gambit3D-fast' .or. IO%meshgenerator.eq.'Netcdf' .or. IO%meshgenerator.eq.'PUML') THEN
          MESH%GlobalElemType = 4
          MESH%GlobalSideType = 3
          MESH%GlobalVrtxType = 4
          MESH%nVertexMax = 4
          MESH%nSideMax = 4
       ELSE
          logError(*) 'Wrong definition of meshgenerator.'
          call exit(134)
       ENDIF

       SELECT CASE (MESH%GlobalElemType)
       CASE(4)
          logInfo(*) 'Mesh consits of TETRAHEDRAL elements.'
          logInfo(*) 'Mesh type is', MESH%GlobalElemType
       CASE DEFAULT
          logError(*) 'MESH%GlobalElemType must be {4}, {6} or {7} '
          call exit(134)
       END SELECT
          !logInfo(*) 'Mesh consits of TETRAHEDRAL elements.' ! Is obvious as only this is possible
          !logInfo(*) 'Mesh type is', MESH%GlobalElemType
    !
    IF(MESH%MESHversionID.eq.0.0)THEN
         ALLOCATE(MESH%Displacement(1:EQN%Dimension), MESH%ScalingMatrix(1:EQN%Dimension,EQN%Dimension))
         MESH%Displacement(:) = displacement(:)
         logInfo(*) 'Displacement of original mesh'
         logInfo(*) '   ', MESH%Displacement(:)
         !
         MESH%ScalingMatrix(1,:) = ScalingMatrixX(:)
         MESH%ScalingMatrix(2,:) = ScalingMatrixY(:)
         MESH%ScalingMatrix(3,:) = ScalingMatrixZ(:)

         !
         logInfo(*) 'Scaling and Rotation of original mesh'
         logInfo(*) ScalingMatrixX
         logInfo(*) ScalingMatrixY
         logInfo(*) ScalingMatrixZ
    ENDIF
    !
  END SUBROUTINE readpar_mesh

  !============================================================================
  ! D I S C R E T I S A T I O N
  !============================================================================

  SUBROUTINE readpar_discretisation(EQN,MESH,DISC,SOURCE,IO)
    !------------------------------------------------------------------------
    IMPLICIT NONE
    !------------------------------------------------------------------------
    TYPE (tEquations)          :: EQN
    TYPE (tUnstructMesh)       :: MESH
    TYPE (tDiscretization)     :: DISC
    TYPE (tSource)             :: SOURCE
    TYPE (tInputOutput)        :: IO
    ! localVariables
    INTEGER                    :: intDummy, stat, i
    INTEGER                    :: readStat
    CHARACTER(LEN=5)           :: cInput
    CHARACTER(LEN=300)         :: cDummy

    !------------------------------------------------------------------------
    INTENT(IN   )              :: SOURCE
    INTENT(INOUT)              :: IO, EQN
    !------------------------------------------------------------------------
    INTEGER                          :: DGFineOut1D, DGMethod, ClusteredLTS, CKMethod, &
                                        FluxMethod, IterationCriterion, nPoly, nPolyRec, &
                                        StencilSecurityFactor, LimiterSecurityFactor, &
                                        Order, Material, nPolyMap
    REAL                             :: CFL, FixTimeStep
    NAMELIST                         /Discretization/ DGFineOut1D, DGMethod, ClusteredLTS, &
                                                      CKMethod, FluxMethod, IterationCriterion, &
                                                      nPoly, nPolyRec, &
                                                      LimiterSecurityFactor, Order, Material, &
                                                      nPolyMap, CFL, FixTimeStep
    !------------------------------------------------------------------------
    !
    logInfo(*) '<--------------------------------------------------------->'
    logInfo(*) '<  D I S C R E T I S A T I O N                            >'
    logInfo(*) '<-------------------------------------------------------- >'
    logInfo(*) 'Discontinuous Galerkin technique is used. '
    DISC%Galerkin%ZoneOrderFlag = 0 ! aheineck, this is used but never set, but we need to init it

    ! Setting default values
    DGFineOut1D = 0
    CKMethod = 0
    FluxMethod = 0
    DGMethod = 1
    ! 0: read from file, 1: GTS, 2-n: multi-rate
    ClusteredLTS = 1
    CFL = 0.5
    nPolyMap = 0                                                               !                                                                  !
    Material = 1
    FixTimeStep = 5000
    !                                                              ! DGM :
    READ(IO%UNIT%FileIn, IOSTAT=readStat, nml = Discretization)
    IF (readStat.NE.0) THEN
        CALL RaiseErrorNml(IO%UNIT%FileIn, "Discretization")
    ENDIF
    DISC%Galerkin%DGFineOut1D = DGFineOut1D                        ! No. of red-refinements
    !                                                              ! for 2-D fine output
    IF(DISC%Galerkin%DGFineOut1D.GT.0) THEN
      logInfo(*) 'Fine output for DG method required. '
    ELSE
      logInfo(*) 'Fine output for DG method not required. '
    ENDIF
    !
    ! =========== NEW ordering of DGMethod and Order ===============================
    !
    disc%galerkin%clusteredLts = ClusteredLts
    select case( disc%galerkin%clusteredLts )
    case(0)
      logError(*) 'TODO: Using clustered LTS with clustering provided file input'
    case(1)
      logInfo(*) 'Using GTS'
    case default
      logInfo(*) 'Using multi-rate clustered LTS:', disc%galerkin%clusteredLts
    endselect

    DISC%Galerkin%DGMethod = DGMethod
    DISC%Galerkin%CKMethod = CKMethod    ! Default: standard CK procedure (0)
    !
    SELECT CASE(DISC%Galerkin%CKMethod)
    CASE(0)
     logInfo(*) 'Using standard CK procedure. '
    CASE(1)
     logInfo(*) 'Using the space-time DG approach. '
    END SELECT
    !
    DISC%Galerkin%FluxMethod = FluxMethod
    !
    SELECT CASE(DISC%Galerkin%FluxMethod)
     CASE(0)
      logInfo(*) 'Using Godunov flux. '
     CASE(1)
      logInfo(*) 'Using Rusanov flux. '
     CASE DEFAULT
      logError(*) 'Flux case not defined ! '
      call exit(134)
     ENDSELECT
    !
    SELECT CASE(DISC%Galerkin%DGMethod)
    CASE(1)
           logInfo(*) 'ADER-DG with global time stepping is used.'
    CASE(3)
           logInfo(*) 'ADER-DG with local timestepping is used.'
           DISC%IterationCriterion = IterationCriterion
           SELECT CASE(DISC%IterationCriterion)
           CASE(1)
               logInfo(*) 'One iteration is defined as one cycle. '
           CASE(2)
               logInfo(*) 'One iteration is defined by the update of all elements. '
           END SELECT
    CASE DEFAULT
         logError(*) 'Wrong DGmethod. Must be 1 or 3.!'
         call exit(134)
    END SELECT
       !
    SELECT CASE(DISC%Galerkin%DGMethod)
    CASE(1,3)
           DISC%SpaceOrder = Order
           if (DISC%SpaceOrder .ne. CONVERGENCE_ORDER) then
                logWarning0(*) 'Ignoring min space order from parameter file, using', CONVERGENCE_ORDER
           endif
           DISC%SpaceOrder = CONVERGENCE_ORDER
           DISC%Galerkin%nMinPoly = DISC%SpaceOrder - 1

           if (DISC%SpaceOrder .ne. CONVERGENCE_ORDER) then
                logWarning0(*) 'Ignoring space order from parameter file, using', CONVERGENCE_ORDER
           endif
           DISC%SpaceOrder = CONVERGENCE_ORDER
           DISC%Galerkin%nPoly    = DISC%SpaceOrder - 1

             ! The choice for p-adaptivity is not possible anymore
             DISC%Galerkin%pAdaptivity = 0
             logInfo(*) 'No p-Adaptivity used. '
             logInfo(*) 'Basis functions degree:',DISC%Galerkin%nPoly

           DISC%Galerkin%nPolyRec = DISC%Galerkin%nPoly
           DISC%Galerkin%nPolyMat       = 0
           DISC%Galerkin%nDegFrMat      = 1
           DISC%Galerkin%nPolyMatOrig = Material
           DISC%Galerkin%nPolyMatOrig = DISC%Galerkin%nPolyMatOrig - 1
           logInfo(*) 'Material basis functions degree:',DISC%Galerkin%nPolyMatOrig
           DISC%Galerkin%nPolyMap = nPolyMap
           DISC%Galerkin%nPolyMat  = DISC%Galerkin%nPolyMatOrig + DISC%Galerkin%nPolyMap
           DISC%Galerkin%nDegFrMat = (DISC%Galerkin%nPolyMat+1)*(DISC%Galerkin%nPolyMat+2)*(DISC%Galerkin%nPolyMat+3)/6
           IF(DISC%Galerkin%nPolyMat.GT.DISC%Galerkin%nPoly) THEN
             logError(*) 'nPolyMat larger than nPoly. '
             call exit(134)
           ENDIF

           IF(MESH%GlobalElemType.EQ.6) THEN
                  READ(IO%UNIT%FileIn,*) DISC%Galerkin%nPolyMatOrig
                  READ(IO%UNIT%FileIn,*) DISC%Galerkin%nPolyMap
                  DISC%Galerkin%nPolyMat  = DISC%Galerkin%nPolyMatOrig + DISC%Galerkin%nPolyMap
                  DISC%Galerkin%nDegFrMat = (DISC%Galerkin%nPolyMat+1)*(DISC%Galerkin%nPolyMat+2)*(DISC%Galerkin%nPolyMat+3)/6
                    IF(DISC%Galerkin%nPolyMat.GT.DISC%Galerkin%nPoly) THEN
                         logError(*) 'nPolyMat larger than nPoly. '
                         call exit(134)
                    ENDIF
           ENDIF

    END SELECT
    !
    DISC%CFL = CFL                               ! minimum Courant number
    logInfo(*) 'The minimum COURANT number:    ', DISC%CFL
    !
        DISC%FixTimeStep = FixTimeStep
        logInfo(*) 'Specified dt_fix            : ', DISC%FixTimeStep
        logInfo(*) 'Actual timestep is min of dt_CFL and dt_fix. '
    !
  END SUBROUTINE readpar_discretisation

  !===========================================================================
  ! O U T P U T
  !============================================================================

    SUBROUTINE readpar_output(EQN,DISC,IO,MPI,CalledFromStructCode)
      !------------------------------------------------------------------------
      IMPLICIT NONE
      !------------------------------------------------------------------------
      TYPE (tEquations)             :: EQN
      TYPE (tDiscretization)        :: DISC
      TYPE (tInputOutput)           :: IO
      TYPE (tMPI)                   :: MPI
      LOGICAL                       :: CalledFromStructCode
      ! local Variables
      INTEGER                       :: i,n, NPTS
      INTEGER                       :: allocstat
      INTEGER                       :: iOutputMask(29)
      INTEGER                       :: idimensionMask(3)
      INTEGER                       :: readStat
      CHARACTER(LEN=620)            :: Name
      REAL,DIMENSION(:),ALLOCATABLE :: X, Y, Z
      !------------------------------------------------------------------------
      INTENT(INOUT)              :: EQN,IO
      !------------------------------------------------------------------------
      INTEGER                          :: Rotation, Format, printIntervalCriterion, &
                                          pickDtType, nRecordPoint, PGMFlag, FaultOutputFlag, &
                                          iOutputMaskMaterial(1:3), nRecordPoints, Refinement, energy_output_on, IntegrationMask(1:9), SurfaceOutput, SurfaceOutputRefinement
      REAL                             :: TimeInterval, pickdt, pickdt_energy, Interval, checkPointInterval, &
                                          OutputRegionBounds(1:6), SurfaceOutputInterval, &
                                          ReceiverOutputInterval
      CHARACTER(LEN=600)               :: OutputFile, RFileName, PGMFile, checkPointFile
      !> The checkpoint back-end is specified via a string.
      !!
      !! If none is specified, checkpoints are disabled. To use the HDF5, MPI-IO or SIONlib
      !! back-ends you need to compile SeisSol with HDF5, MPI or SIONlib respectively.
      !!
      !! @allowed_values 'posix', 'hdf5', 'mpio', 'mpio_async', 'sionlib', 'none'
      !! @warning When using an asynchronous back-end (mpio_async), you might lose
      !!  2 * checkPointInterval of your computation.
      !! @more_info https://github.com/SeisSol/SeisSol/wiki/Parameter-File
      !!
      character(LEN=64)                :: checkPointBackend
      character(LEN=64)                :: xdmfWriterBackend
      NAMELIST                         /Output/ OutputFile, Rotation, iOutputMask, iOutputMaskMaterial, &
                                                Format, Interval, TimeInterval, printIntervalCriterion, Refinement, &
                                                pickdt, pickDtType, RFileName, PGMFlag, &
                                                PGMFile, FaultOutputFlag, nRecordPoints, &
                                                checkPointInterval, checkPointFile, checkPointBackend, energy_output_on, pickdt_energy, OutputRegionBounds, IntegrationMask, &
                                                SurfaceOutput, SurfaceOutputRefinement, SurfaceOutputInterval, xdmfWriterBackend, &
                                                ReceiverOutputInterval
    !------------------------------------------------------------------------
    !
      logInfo(*) '<--------------------------------------------------------->'
      logInfo(*) '<  O U T P U T                                            >'
      logInfo(*) '<--------------------------------------------------------->'

      ! Setting default values
      OutputFile = 'data'
      iOutputMaskMaterial(:) =  0
      IntegrationMask(:) = 0
      Rotation = 0
      Format = 10
      Refinement = 0
      pickdt = 0.1
      pickDtType = 1
      nRecordPoints = 0
      energy_output_on = 0
      pickdt_energy = 1.0
      OutputRegionBounds(:) = 0.0
!      RFileName = 'RecordPoints'
      pickDtType = 1
      PGMFlag = 0
      FaultOutputFlag = 0
      checkPointInterval = 0
      checkPointBackend = 'none'
#ifdef USE_HDF
      xdmfWriterBackend = 'hdf5'
#else
      xdmfWriterBackend = 'posix'
#endif
      SurfaceOutput = 0
      SurfaceOutputRefinement = 0
      SurfaceOutputInterval = 1.0e99
      ReceiverOutputInterval = 1.0e99
      !
      READ(IO%UNIT%FileIn, IOSTAT=readStat, nml = Output)
    IF (readStat.NE.0) THEN
        CALL RaiseErrorNml(IO%UNIT%FileIn, "Output")
    ENDIF
      IO%OutputFile = OutputFile                                                   ! read output field file

      IO%OutputFile  = TRIM(IO%OutputFile)

      IO%SurfaceOutput = SurfaceOutput
      IO%SurfaceOutputRefinement = SurfaceOutputRefinement
      IO%SurfaceOutputInterval = SurfaceOutputInterval
      IO%ReceiverOutputInterval = ReceiverOutputInterval

      logInfo(*) 'Data OUTPUT is written to files '
      logInfo(*) '  ' ,IO%OutputFile

      IO%nOutputMask = 60
      ALLOCATE(IO%OutputMask(1:IO%nOutputMask), IO%TitleMask(1:IO%nOutputMask),  &
               STAT=allocStat                                            )
      IF (allocStat .NE. 0) THEN
         logError(*) 'could not allocate IO%OutputMask in readpar!'
         call exit(134)
      END IF
      !
        IO%Rotation = Rotation
        IF(IO%Rotation.GT.0.AND.DISC%SpaceOrder.EQ.1) THEN
          logError(*) 'Space derivatives of polynomials of degree 0 cannot be computed!'
          logError(*) '   Rotations or Seismic Moment Tensor Contributions cannot be outputted!'
          logError(*) '   Increase the polynomial order or choose not to output rotational rates.'
          call exit(134)
        ENDIF
        IF(IO%Rotation.EQ.1) THEN
          logInfo(*) 'Outputting rotational seismograms in addition to translational '                               !
        ElSEIF(IO%Rotation.EQ.2) THEN
          logInfo(*) 'Outputting moment tensor seismograms in addition to translational '                               !
        ElSEIF(IO%Rotation.EQ.3) THEN
          logInfo(*) 'Outputting curl and divergence seismograms in addition to translational '                               !
        ENDIF
      !
      IO%OutputMask = .FALSE.                                                                      !
         IO%OutputMask(:)      = .FALSE.                                                    !
         IO%OutputMask(1:3)    = .TRUE.                                                     ! x-y-z Coordinates
         IO%OutputMask(4:12)   = iOutputMask(1:9)                                           ! State vector

         IF(EQN%Anisotropy.EQ.0.AND.EQN%Poroelasticity.EQ.0.AND.EQN%Plasticity.EQ.0) THEN                           ! Isotropic material
            IO%OutputMask(13:15)  = iOutputMaskMaterial(1:3)                                      ! Constants for Jacobians
         ENDIF

         IF(EQN%Anisotropy.EQ.1.AND.EQN%Poroelasticity.EQ.0) THEN                           ! Anisotropic (triclinic) material
            IO%OutputMask(13:23)  = iOutputMask(1:11)                                       ! Constants for Jacobians
            IO%OutputMask(24:34)  = iOutputMask(1:11)                                       ! Constants for Jacobians
         ENDIF

         IF(EQN%Plasticity.EQ.1) THEN                                                       ! Plastic material properties
            IO%OutputMask(13:19)  = iOutputMask(10:16)                                      ! plastic strain output
         ENDIF

         IF(IO%Rotation.EQ.1) THEN
          ALLOCATE(IO%RotationMask(3),STAT=allocStat )                                      !
           IF (allocStat .NE. 0) THEN                                                       !
             logError(*) 'could not allocate IO%RotationMask in readpar!'!
             call exit(134)                                                                           !
           END IF
           IO%RotationMask = .FALSE.
           IF(IO%OutputMask(10)) IO%RotationMask(1) = .TRUE.
           IF(IO%OutputMask(11)) IO%RotationMask(2) = .TRUE.
           IF(IO%OutputMask(12)) IO%RotationMask(3) = .TRUE.
         ENDIF
         !Seismic Moment Tensor Contribution
         IF(IO%Rotation.EQ.2) THEN
          ALLOCATE(IO%RotationMask(9),STAT=allocStat )                                      !
           IF (allocStat .NE. 0) THEN                                                       !
             logError(*) 'could not allocate IO%RotationMask in readpar!'!
             call exit(134)                                                                           !
           END IF
           IO%RotationMask(1:9) = .TRUE.
         ENDIF
         !Curl/Divergence
         IF(IO%Rotation.EQ.3) THEN
          ALLOCATE(IO%RotationMask(4),STAT=allocStat )                                      !
           IF (allocStat .NE. 0) THEN                                                       !
             logError(*) 'could not allocate IO%RotationMask in readpar!'!
             call exit(134)                                                                           !
           END IF
           IO%RotationMask(1:4) = .TRUE.
         ENDIF

      ALLOCATE(IO%OutputRegionBounds(6),STAT=allocStat )                                      !
       IF (allocStat .NE. 0) THEN                                                       !
         logError(*) 'could not allocate IO%OutputRegionBounds in readpar!'!
         call exit(134)                                                                           !
       END IF
      IO%OutputRegionBounds(1:6) = OutputRegionBounds(1:6)
      ! Check if all are non-zero and then check if the min and max are not the same
      IF ((OutputRegionBounds(1).NE.0.0).OR.(OutputRegionBounds(2).NE.0.0).OR.&
          (OutputRegionBounds(3).NE.0.0).OR.(OutputRegionBounds(4).NE.0.0).OR.&
          (OutputRegionBounds(5).NE.0.0).OR.(OutputRegionBounds(6).NE.0.0)) THEN

          IF (OutputRegionBounds(2)-OutputRegionBounds(1) <= 0.0) THEN
              logError(*) 'Please make sure the x bounds are correct'
              call exit(134)
          ENDIF
          IF (OutputRegionBounds(4)-OutputRegionBounds(3) <= 0.0) THEN
              logError(*) 'Please make sure the y bounds are correct'
              call exit(134)
          ENDIF
          IF (OutputRegionBounds(6)-OutputRegionBounds(5) <= 0.0) THEN
              logError(*) 'Please make sure the z bounds are correct'
              call exit(134)
          ENDIF
      END IF

      ALLOCATE(IO%IntegrationMask(9),STAT=allocstat )                        !
      IF (allocStat .NE. 0) THEN                                             !
        logError(*) 'could not allocate IO%IntegrationMask in readpar!'      !
        call exit(134)                                                                 !
      END IF
      IO%IntegrationMask(1:9) = IntegrationMask(1:9)

      IF(DISC%Galerkin%pAdaptivity.GT.0) THEN
        IO%OutputMask(59) = .TRUE.
      ENDIF
      IF(DISC%Galerkin%DGMethod.EQ.3) THEN
        IO%OutputMask(60) = .TRUE.
      ENDIF
      !
      !                                                                        !
      IO%Format = Format                                                       ! Plot format
      !                                                                        !
      SELECT CASE(IO%Format)
      case(6)
         logInfo0(*) 'Output data is in XDMF format (new implementation)'
      case(10)
         logInfo0(*) 'Output data is disabled'
      CASE DEFAULT
         logError(*) 'print_format must be {6,10}'
         call exit(134)
      END SELECT

      IO%TitleMask( 1) = TRIM(' "x"')
      IO%TitleMask( 2) = TRIM(' "y"')
      IF(EQN%EQType.EQ.8) THEN
                IO%TitleMask( 3) = TRIM(' "z"')
                IO%TitleMask( 4) = TRIM(' "sigma_xx"')
                IO%TitleMask( 5) = TRIM(' "sigma_yy"')
                IO%TitleMask( 6) = TRIM(' "sigma_zz"')
                IO%TitleMask( 7) = TRIM(' "sigma_xy"')
                IO%TitleMask( 8) = TRIM(' "sigma_yz"')
                IO%TitleMask( 9) = TRIM(' "sigma_xz"')
                IO%TitleMask(10) = TRIM(' "u"')
                IO%TitleMask(11) = TRIM(' "v"')
                IO%TitleMask(12) = TRIM(' "w"')

                IF(EQN%Anisotropy.EQ.0.AND.EQN%Poroelasticity.EQ.0.AND.EQN%Plasticity.EQ.0) THEN
                    IO%TitleMask(13) = TRIM(' "rho0"')
                    IO%TitleMask(14) = TRIM(' "mu"')
                    IO%TitleMask(15) = TRIM(' "lambda"')
                ENDIF
                IF(EQN%Anisotropy.EQ.1.AND.EQN%Poroelasticity.EQ.0) THEN
                    IO%TitleMask(13) = TRIM(' "rho0"')
                    IO%TitleMask(14) = TRIM(' "c11"')
                    IO%TitleMask(15) = TRIM(' "c12"')
                    IO%TitleMask(16) = TRIM(' "c13"')
                    IO%TitleMask(17) = TRIM(' "c14"')
                    IO%TitleMask(18) = TRIM(' "c15"')
                    IO%TitleMask(19) = TRIM(' "c16"')
                    IO%TitleMask(20) = TRIM(' "c22"')
                    IO%TitleMask(21) = TRIM(' "c23"')
                    IO%TitleMask(22) = TRIM(' "c24"')
                    IO%TitleMask(23) = TRIM(' "c25"')
                    IO%TitleMask(24) = TRIM(' "c26"')
                    IO%TitleMask(25) = TRIM(' "c33"')
                    IO%TitleMask(26) = TRIM(' "c34"')
                    IO%TitleMask(27) = TRIM(' "c35"')
                    IO%TitleMask(28) = TRIM(' "c36"')
                    IO%TitleMask(29) = TRIM(' "c44"')
                    IO%TitleMask(30) = TRIM(' "c45"')
                    IO%TitleMask(31) = TRIM(' "c46"')
                    IO%TitleMask(32) = TRIM(' "c55"')
                    IO%TitleMask(33) = TRIM(' "c56"')
                    IO%TitleMask(34) = TRIM(' "c66"')
                ENDIF
                IF(EQN%Plasticity.EQ.1) THEN !plastic strain output
                    IO%TitleMask(13) = TRIM(' "eps_p_xx"')
                    IO%TitleMask(14) = TRIM(' "eps_p_yy"')
                    IO%TitleMask(15) = TRIM(' "eps_p_zz"')
                    IO%TitleMask(16) = TRIM(' "eps_p_xy"')
                    IO%TitleMask(17) = TRIM(' "eps_p_yz"')
                    IO%TitleMask(18) = TRIM(' "eps_p_xz"')
                    IO%TitleMask(19) = TRIM(' "eta_p"')

                ENDIF
      ENDIF
      !
      !
!       IF(DISC%Galerkin%pAdaptivity.GT.0) THEN
!         IO%TitleMask(59) = TRIM(' "N"')
!       ENDIF
      !
      IF(DISC%Galerkin%DGMethod.EQ.3) THEN
        IO%TitleMask(60) = TRIM(' "t"')
      ENDIF
      !
      IO%Title='VARIABLES = '
      IO%nrPlotVar = 0
      logInfo(*) 'Variables plotted: '
      logInfo(*) ' '
      DO i=1,IO%nOutputMask
         IF(IO%OutputMask(i)) THEN
            Name = TRIM(IO%Title) // TRIM(IO%TitleMask(i))
            IO%Title     = Name(1:600)
            IO%nrPlotVar = IO%nrPlotVar + 1
            logInfo(*) '  - ', TRIM(IO%TitleMask(i))
         ENDIF
      ENDDO

      logInfo(*) ' '
      !

      IO%outInterval%printIntervalCriterion = printIntervalCriterion
      !
      IF (IO%outInterval%printIntervalCriterion.EQ.1.AND.DISC%Galerkin%DGMethod.EQ.3) THEN
        logError(*) 'specifying IO%outInterval%printIntervalCriterion: '
        logError(*) 'When local time stepping is used, only Criterion 2 can be used! '
        call exit(134)
      END IF
      IF (      IO%outInterval%printIntervalCriterion .EQ. 1 &                 !
           .OR. IO%outInterval%printIntervalCriterion .EQ. 3 ) THEN
          IO%outInterval%Interval = Interval
         logInfo0(*) 'Output data are generated '          , & !
              'every ', IO%outInterval%Interval, '. timestep'                  !
         logError(*) 'Time step-wise output only with classic version'
         call exit(134)
      END IF                                                                   !
      IF (      IO%outInterval%printIntervalCriterion .EQ. 2 &                 !
           .OR. IO%outInterval%printIntervalCriterion .EQ. 3 ) THEN
         IF( IO%Format .eq. 10) THEN
           ! we don't want output, so avoid confusing time stepping by setting
           ! plot interval to "infinity"
           IO%outInterval%TimeInterval = 1E99
           logInfo0(*) 'No output (FORMAT=10) specified, delta T set to: ', IO%OutInterval%TimeInterval
         ELSE
           IO%outInterval%TimeInterval = TimeInterval          !
           logInfo0(*) 'Output data are generated at delta T= ', IO%OutInterval%TimeInterval
         ENDIF
      END IF                                                                   !
      !                                                                        !
      !
      ! Initiate the total number of point to record with zero
      IO%ntotalRecordPoint = 0
      IO%nRecordPoint      = 0         ! points, where whole time series       is recorded
      IO%nPGMRecordPoint   = 0         ! points, where only Peak Ground Motion is recorded
      !
      ! Read pickdt and pickDtType
         IO%pickdt = pickdt
         IO%pickDtType = pickDtType
         IF (DISC%Galerkin%DGMethod .ne. 1 .and. IO%pickDtType .ne. 1) THEN
            logError(*) 'Pickpoint sampling every x timestep can only be used with global timesteping'
            call exit(134)
         ENDIF
         SELECT CASE (IO%pickDtType)
         CASE (1)
         CASE (2)
            logError(*) 'Time step-wise output only with classic version'
            call exit(134)
         CASE DEFAULT
            logError(*) 'PickDtType must be 1 = pickdt or 2 = pickdt*dt'
            call exit(134)
         ENDSELECT

       ! energy output on = 1, off =0
       IO%energy_output_on = energy_output_on

       IF(IO%energy_output_on .EQ. 1) THEN
            logWarning0(*) 'Energy output currently only working with classic version. Turning it off.'
            IO%energy_output_on = 0
       ENDIF

     IO%nRecordPoint = nRecordPoints  ! number of points to pick temporal signal
     logInfo(*) 'Number of Record Points = ', IO%nRecordPoint
     ALLOCATE( X(IO%nRecordPoint), Y(IO%nRecordPoint), Z(IO%nRecordPoint) )
      ! Read the single record points
      IF (nRecordPoints .GT. 0) THEN
         logInfo(*) 'Record Points read from ', TRIM(RFileName)
         CALL OpenFile(                                 &
               UnitNr       = IO%UNIT%other01         , &
               Name         = RFileName               , &
               create       = .FALSE.                 , &
               MPI          = MPI                       )

         DO i = 1,nRecordPoints
            READ(IO%UNIT%other01,*) X(i), Y(i), Z(i)

               logInfo0(*) 'in point :'                             !
               logInfo0(*) 'x = ', X(i)         !
               logInfo0(*) 'y = ', Y(i)         !
               logInfo0(*) 'z = ', Z(i)         !

         ENDDO
         !
         CLOSE(IO%UNIT%other01)
      ELSE
         logInfo(*) 'No single record points required. '
      END IF
        ! Allocate the record points for the Unstructured Mesh

      logInfo(*) ' '
      logInfo(*) 'Unstructured record points are allocated'
      logInfo(*) 'Local monitoring time stepping '
      logInfo(*) 'is required in ', IO%nRecordPoint,'points:'
      ! Update total number of record points
      IO%ntotalRecordPoint = IO%nRecordPoint
      logInfo(*) 'Allocating ',IO%ntotalRecordPoint, ' unstructured record points'

      ALLOCATE (                                             &
              IO%UnstructRecPoint(IO%ntotalRecordPoint),     &
              STAT = allocStat                             )

      IF (allocStat .NE. 0) THEN
            logError(*) 'could not allocate',&
                 ' all variables! Ie. Unstructured record Points'
            call exit(134)
      END IF
      !
      IO%UnstructRecPoint(:)%X = X(:)
      IO%UnstructRecPoint(:)%Y = Y(:)
      IO%UnstructRecPoint(:)%Z = Z(:)


      ! Points, where Peak Ground Motion is measured
          IO%PGMLocationsFlag = PGMFlag
          SELECT CASE(IO%PGMLocationsFlag)

            CASE(0)

              logInfo(*) 'No Peak Ground Motion output required ! '

            CASE(1)

              IO%PGMLocationsFile = PGMFile                       !
              logInfo(*) ' '
              logInfo(*) 'Peak Ground Motion (PGM) locations read from file : ', TRIM(IO%PGMLocationsFile)
              CALL OpenFile(                                       &
                   UnitNr       = IO%UNIT%other01                , &
                   Name         = IO%PGMLocationsFile            , &
                   create       = .FALSE.                        , &
                   MPI          = MPI                              )
              READ(IO%UNIT%other01,'(i10)') IO%nPGMRecordPoint                         ! Number of Peak Ground Motion Locations
              logInfo(*) 'Reading ',IO%nPGMRecordPoint,' PGM locations ... '
              logInfo(*) ' '
              ! Update total number of record points
              IO%ntotalRecordPoint = IO%ntotalRecordPoint + IO%nPGMRecordPoint

              ! Enlarge IO%UnstructRecPoint to add PGM record points
              ALLOCATE(IO%tmpRecPoint(IO%nRecordPoint))
              DO i = 1, IO%nRecordPoint
                   IO%tmpRecPoint(i)%X = IO%UnstructRecPoint(i)%X
                   IO%tmpRecPoint(i)%Y = IO%UnstructRecPoint(i)%Y
                   IO%tmpRecPoint(i)%Z = IO%UnstructRecPoint(i)%Z
              ENDDO
              DEALLOCATE(IO%UnstructRecPoint)
              ALLOCATE (IO%UnstructRecPoint(IO%ntotalRecordPoint), &
                   STAT = allocStat                                )
              IF (allocStat.NE.0) THEN
                   logError(*) 'could not allocate all PGM locations in IO%UnstructRecPoint !'
                   call exit(134)
              END IF
              DO i = 1, IO%nRecordPoint
                   IO%UnstructRecPoint(i)%X = IO%tmpRecPoint(i)%X
                   IO%UnstructRecPoint(i)%Y = IO%tmpRecPoint(i)%Y
                   IO%UnstructRecPoint(i)%Z = IO%tmpRecPoint(i)%Z
              ENDDO
              DEALLOCATE(IO%tmpRecPoint)
              DO i = IO%nRecordPoint+1, IO%ntotalRecordPoint
                  READ(IO%UNIT%other01,*)                          &
                       IO%UnstructRecPoint(i)%X,                   &
                       IO%UnstructRecPoint(i)%Y,                   &
                       IO%UnstructRecPoint(i)%Z
              ENDDO

              IO%PGMstartindex = IO%nRecordPoint+1

              CLOSE(IO%UNIT%other01)

            CASE DEFAULT

              logError(*) 'Peak Ground Motion Flag in  O U T P U T  must be set to 0 or 1 ! '
              call exit(134)

          END SELECT
      !
      IF(EQN%DR.NE.0) THEN
          IO%FaultOutputFlag = FaultOutputFlag

        SELECT CASE(IO%FaultOutputFlag)

          CASE(0)

             logInfo(*) 'No Fault Output required ! '

          CASE(1)

             logInfo(*) 'Fault variables will be outputted ! '

          CASE DEFAULT

             logError(*) 'Fault Output Flag in  O U T P U T  must be set to 0 or 1 ! '
             call exit(134)

        END SELECT

      ENDIF

      ! xdmf writer backend
      io%xdmfWriterBackend = xdmfWriterBackend
      select case (io%xdmfWriterBackend)
        case ("posix")
          logInfo0(*) 'Use POSIX XdmfWriter backend'
        case ("hdf5")
#ifndef USE_HDF
          logError(*) 'This version does not support HDF5 backends'
          call exit(134)
#endif
          logInfo0(*) 'Use HDF5 XdmfWriter backend'
        case default
          logError(*) 'Unknown XdmfWriter backend ', io%xdmfWriterBackend
          call exit(134)
      end select

      ! Check point config
      if (checkPointInterval .lt. 0) then
        logError(*) 'The interval for checkpoints cannot be negative'
        call exit(134)
      endif
      io%checkpoint%interval = checkPointInterval
      io%checkpoint%filename = checkPointFile
      io%checkpoint%backend = checkPointBackend

      IO%Refinement = Refinement
      SELECT CASE(Refinement)
         CASE(0)

            logInfo0(*) 'Refinement is disabled'

         CASE(1)

             logInfo0(*) 'Refinement strategy is Face Extraction :  4 subcells per cell'

         CASE(2)

             logInfo0(*) 'Refinement strategy is Equal Face Area : 8 subcells per cell'

         CASE(3)

             logInfo0(*) 'Refinement strategy is Equal Face Area and Face Extraction : 32 subcells per cell'

         CASE DEFAULT

             logError(*) 'Refinement strategy is N O T supported'
             call exit(134)

      END SELECT

      select case (io%checkpoint%backend)
        case ("posix")
            logInfo0(*) 'Using POSIX checkpoint backend'
        case ("hdf5")
#ifndef USE_HDF
            logError(*) 'This version does not support HDF5 checkpoints'
            call exit(134)
#endif
            logInfo0(*) 'Using HDF5 checkpoint backend'
        case ("mpio")
#ifndef USE_MPI
            logError(*) 'This version does not support MPI-IO checkpoints'
            call exit(134)
#endif
            logInfo0(*) 'Using MPI-IO checkpoint backend'
        case ("mpio_async")
#ifndef USE_MPI
            logError(*) 'This version does not support MPI-IO checkpoints'
            call exit(134)
#endif
            logInfo0(*) 'Using async MPI-IO checkpoint backend'
        case ("sionlib")
#ifndef USE_SIONLIB
            logError(*) 'This version does not support SIONlib checkpoints'
            call exit(134)
#endif
            logInfo0(*) 'Using SIONlib checkpoint backend'
        case ("none")
            io%checkpoint%interval = 0
        case default
            logInfo0(*) 'Unknown checkpoint backend:', io%checkpoint%backend
            logInfo0(*) 'Disabling checkpoints'
            io%checkpoint%interval = 0
      end select

  END SUBROUTINE readpar_output

  !============================================================================
  ! A B O R T
  !============================================================================

  SUBROUTINE readpar_abort(DISC,IO)
    !------------------------------------------------------------------------

    !------------------------------------------------------------------------
    IMPLICIT NONE
    !------------------------------------------------------------------------
    TYPE (tDiscretization)     :: DISC
    TYPE (tInputOutput)        :: IO
    !------------------------------------------------------------------------
    INTENT(INOUT)              :: DISC,IO
    !------------------------------------------------------------------------
    INTEGER                          :: MaxIteration
    INTEGER                          :: readStat
    REAL                             :: EndTime, MaxTolerance, MaxTolCriterion, WallTime_h, Delay_h
    NAMELIST                         /AbortCriteria/ EndTime, MaxIteration, MaxTolerance, &
                                                      MaxTolCriterion, WallTime_h, Delay_h
    !------------------------------------------------------------------------
    !
    logInfo(*) '<--------------------------------------------------------->'
    logInfo(*) '<  A B O R T - C R I T E R I A                            >'
    logInfo(*) '<--------------------------------------------------------->'

    ! Setting default values
    EndTime = 15.0
    MaxIteration = 10000000
    MaxTolerance = 1.0E-07
    MaxTolCriterion = 0
    WallTime_h = 1e20
    Delay_h = 0.

   READ(IO%UNIT%FileIn, IOSTAT=readStat, nml = AbortCriteria)
    IF (readStat.NE.0) THEN
        CALL RaiseErrorNml(IO%UNIT%FileIn, "AbortCriteria")
    ENDIF

    DISC%EndTime =  EndTime                                         ! time required

    logInfo(*) 'Maximum computed TIME allowed:',    DISC%EndTime
    !
    DISC%MaxIteration =  MaxIteration                               ! nr of the end iteration
    !
    if (DISC%MaxIteration .lt. 10000000) then
      logError(*) 'GK version does not support MaxIteration!'
      call exit(134)
    endif
    logInfo(*) 'Maximum ITERATION number allowed:', DISC%MaxIteration
    !
    !
        IO%WallTime_h = WallTime_h
        IO%Delay_h = Delay_h

        IO%WallTime_s = 3600.*IO%WallTime_h
        IO%Delay_s    = 3600.*IO%Delay_h
    !
  END SUBROUTINE readpar_abort

  !============================================================================
  ! A N A L Y S E
  !============================================================================
  ! Checks the correct setting of the .par file
  SUBROUTINE analyse_readpar(EQN,DISC,MESH,IC,SOURCE,IO,MPI)
  !SUBROUTINE analyse_readpar_unstruct(EQN,DISC,MESH,IC,SOURCE,IO,MPI)
    !--------------------------------------------------------------------------

    !------------------------------------------------------------------------
    IMPLICIT NONE
    !------------------------------------------------------------------------
    TYPE (tEquations)          :: EQN
    TYPE (tDiscretization)     :: DISC
    TYPE (tUnstructMesh)       :: MESH
    TYPE (tInitialCondition)   :: IC
    TYPE (tSource)             :: SOURCE
    TYPE (tInputOutput)        :: IO
    TYPE (tMPI), OPTIONAL      :: MPI

    ! local variables
    CHARACTER(LEN=80)          :: Filerestart
    CHARACTER(LEN=256)         :: e(1000)
    INTEGER                    :: i
    INTEGER                    :: status
    !------------------------------------------------------------------------
    INTENT(IN)                 :: EQN, DISC, MESH, SOURCE, IO
    !------------------------------------------------------------------------

! Generated kernels sanity check
    if (NUMBER_OF_QUANTITIES .NE. EQN%nVarTotal) then
      logError(*) 'Generated kernels: The number of quantities defined by the parameter file (', EQN%nVarTotal, ') does not the number of quantities this version was compiled for (', NUMBER_OF_QUANTITIES, ').'
      call exit(134)
    end if

    logInfo(*) '<--------------------------------------------------------->'
    logInfo(*) '<  END OF PARAMETER FILE                                  >'
    logInfo(*) '<-------------------------------------------------------- >'
    logInfo(*) ' '
    !
  END SUBROUTINE analyse_readpar
  !END SUBROUTINE analyse_readpar_unstruct

END MODULE COMMON_readpar_mod<|MERGE_RESOLUTION|>--- conflicted
+++ resolved
@@ -556,8 +556,6 @@
     IC%kVec = kVec
     IC%ampField = ampField
 
-<<<<<<< HEAD
-=======
      logInfo(*) 'Type of INITIAL CONDITION required: ', TRIM(IC%cICType)
        !
    SELECT CASE(IC%cICType)
@@ -569,7 +567,7 @@
    CASE('SuperimposedPlanarwave')                                                                ! CASE tPlanarwave
        logInfo(*) 'Superimposed Planarwave initial condition'
    CASE('Travelling')                                                                ! CASE tPlanarwave
-       logInfo(*) 'Travelling wave initial condition' 
+       logInfo(*) 'Travelling wave initial condition'
    CASE('Scholte')
        logInfo(*) 'Scholte wave (elastic-acoustic) initial condition'
    CASE('Snell')
@@ -585,7 +583,6 @@
     !
     logInfo(*) 'to calculate the initial values.'
     !
->>>>>>> bde3b8fe
   END SUBROUTINE readpar_ini_condition
 
   !------------------------------------------------------------------------
