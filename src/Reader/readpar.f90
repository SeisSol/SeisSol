!>
!! @file
!! This file is part of SeisSol.
!!
!! @author Martin Kaeser (martin.kaeser AT geophysik.uni-muenchen.de, http://www.geophysik.uni-muenchen.de/Members/kaeser)
!! @author Sebastian Rettenberger (sebastian.rettenberger @ tum.de, http://www5.in.tum.de/wiki/index.php/Sebastian_Rettenberger)
!!
!! @section LICENSE
!! Copyright (c) 2010-2016, SeisSol Group
!! All rights reserved.
!!
!! Redistribution and use in source and binary forms, with or without
!! modification, are permitted provided that the following conditions are met:
!!
!! 1. Redistributions of source code must retain the above copyright notice,
!!    this list of conditions and the following disclaimer.
!!
!! 2. Redistributions in binary form must reproduce the above copyright notice,
!!    this list of conditions and the following disclaimer in the documentation
!!    and/or other materials provided with the distribution.
!!
!! 3. Neither the name of the copyright holder nor the names of its
!!    contributors may be used to endorse or promote products derived from this
!!    software without specific prior written permission.
!!
!! THIS SOFTWARE IS PROVIDED BY THE COPYRIGHT HOLDERS AND CONTRIBUTORS "AS IS"
!! AND ANY EXPRESS OR IMPLIED WARRANTIES, INCLUDING, BUT NOT LIMITED TO, THE
!! IMPLIED WARRANTIES OF MERCHANTABILITY AND FITNESS FOR A PARTICULAR PURPOSE
!! ARE DISCLAIMED. IN NO EVENT SHALL THE COPYRIGHT HOLDER OR CONTRIBUTORS BE
!! LIABLE FOR ANY DIRECT, INDIRECT, INCIDENTAL, SPECIAL, EXEMPLARY, OR
!! CONSEQUENTIAL DAMAGES (INCLUDING, BUT NOT LIMITED TO, PROCUREMENT OF
!! SUBSTITUTE GOODS OR SERVICES; LOSS OF USE, DATA, OR PROFITS; OR BUSINESS
!! INTERRUPTION) HOWEVER CAUSED AND ON ANY THEORY OF LIABILITY, WHETHER IN
!! CONTRACT, STRICT LIABILITY, OR TORT (INCLUDING NEGLIGENCE OR OTHERWISE)
!! ARISING IN ANY WAY OUT OF THE USE OF THIS SOFTWARE, EVEN IF ADVISED OF THE
!! POSSIBILITY OF SUCH DAMAGE.

#ifdef BG
#include "../Initializer/preProcessorMacros.fpp"
#else
#include "Initializer/preProcessorMacros.fpp"
#endif

MODULE COMMON_readpar_mod
  !----------------------------------------------------------------------------
  USE TypesDef
  USE COMMON_operators_mod
  !----------------------------------------------------------------------------
  IMPLICIT NONE
  PRIVATE
  !----------------------------------------------------------------------------
  interface
    subroutine getParameterFileC( i_maxlen, o_file ) bind( C, name='getParameterFile' )
        use iso_c_binding
        implicit none
        integer(kind=c_int), value                        :: i_maxlen
        character(kind=c_char), dimension(*), intent(out) :: o_file
    end subroutine
  end interface
  !----------------------------------------------------------------------------
  PUBLIC  :: readpar
  !----------------------------------------------------------------------------

  LOGICAL :: CalledFromStructCode !

CONTAINS

  subroutine getParameterFile(parafile)
    use iso_c_binding
    character(*), intent(out) :: parafile
    integer(c_int) :: i_maxlen
    character(c_char) :: o_file(len(parafile))
    integer :: i
    parafile=''; i_maxlen = len(parafile)
    call getParameterFileC(i_maxlen,o_file)
    do i =1,i_maxlen
       if(o_file(i)==c_null_char)return
       parafile(i:i) = o_file(i)
    end do
  end subroutine getParameterFile

  SUBROUTINE readpar(EQN,IC,usMESH,DISC,SOURCE,BND,IO, &
                     ANALYSE,programTitle,MPI)
    !--------------------------------------------------------------------------
    IMPLICIT NONE
    !--------------------------------------------------------------------------
    TYPE (tEquations)               :: EQN
    TYPE (tInitialCondition)        :: IC
    TYPE (tUnstructMesh) , OPTIONAL :: usMESH
    TYPE (tDiscretization)          :: DISC
    TYPE (tSource)                  :: SOURCE
    TYPE (tBoundary)                :: BND
    TYPE (tInputOutput)             :: IO
    TYPE (tAnalyse)                 :: ANALYSE
    TYPE (tMPI)          , OPTIONAL :: MPI
    CHARACTER(LEN=100)              :: programTitle
    ! local variables
    INTEGER                         :: actual_version_of_readpar
    CHARACTER(LEN=600)              :: Name
    CHARACTER(LEN=801)              :: Name1
    logical :: existence
    !--------------------------------------------------------------------------
    INTENT(IN)                      :: programTitle
    INTENT(OUT)                     :: IC, BND, DISC, SOURCE, ANALYSE
    INTENT(INOUT)                   :: EQN,IO, usMESH
    !--------------------------------------------------------------------------
    PARAMETER(actual_version_of_readpar = 20)
    !--------------------------------------------------------------------------
    !                                                                        !
    IO%Mesh_is_structured       = .FALSE.                                    ! PostProcessing in default position
    SOURCE%Type                 = 0                                          ! switch for source terms in deflt pos.
    !                                                                        !
    IF (PRESENT(usMESH)) THEN                                                !
       CalledFromStructCode = .FALSE.                                        !
       DISC%CalledFromStructCode = .FALSE.                                   !
    ELSE                                                                     !
       logError(*) 'No MESH-Type in Argumentlist of readpar!'
       STOP                                                                  !
    END IF                                                                   !
    !                                                                        !
    call getParameterFile(IO%ParameterFile)

    ! Check if the parameter file exists
    inquire(file=IO%ParameterFile,EXIST=existence)
    if(existence)then
    else
       logError(*) 'You did not specify a valid parameter-file'
       stop
    endif
    !
    logInfo0(*) '<  Parameters read from file: ', TRIM(IO%ParameterFile) ,'              >'
    logInfo0(*) '<                                                         >'
    !                                                                        !
    CALL OpenFile(UnitNr=IO%UNIT%FileIn, name=trim(IO%ParameterFile), create=.FALSE.)
    !                                                                        !
    CALL readpar_header(IO,IC,actual_version_of_readpar,programTitle) !
    !                                                                        !
    CALL readpar_equations(EQN,DISC,SOURCE,IC,IO)                  !
    !                                                                        !
    CALL readpar_ini_condition(EQN,IC,SOURCE,IO)                   !
    !                                                                        !
    CALL readpar_boundaries(EQN,BND,IC,DISC,IO,CalledFromStructCode)    !
    !                                                                        !                                                                        !
    CALL readpar_sourceterm(EQN,SOURCE,IO)                                   !
    !                                                                        !
    CALL readpar_spongelayer(DISC,EQN,SOURCE,IO)
    !                                                                        !
    CALL readpar_mesh(EQN,IC,usMESH,DISC,BND,SOURCE,IO)            ! Unstrukturiertes Gitter definieren
    !                                                                        !
    CALL readpar_discretisation(EQN,usMESH,DISC,SOURCE,IO)         !
    !                                                                        !
    CALL readpar_output(EQN,DISC,IO,CalledFromStructCode)          !
    !                                                                        !
    CALL readpar_abort(DISC,IO)                                    !
    !                                                                        !
    CALL readpar_analyse(ANALYSE,EQN,DISC,IC,IO)                             !
    !                                                                        !
    CLOSE(IO%UNIT%FileIn,status='keep')                                      !
    !                                                                        !
    CALL analyse_readpar(EQN,DISC,usMESH,IC,SOURCE,IO,MPI)                   ! Check parameterfile...
    !                                                                        ! and write restart.par
    RETURN                                                                   !
    !                                                                        !
  END SUBROUTINE readpar                                                     !

  SUBROUTINE RaiseErrorNml(FID, NMLname)
    INTEGER                    :: FID
    CHARACTER(LEN=*)         :: NMLname
    CHARACTER(LEN=600)         :: line
    INTENT(IN)                 :: FID, NMLname

    backspace(FID)
    read(FID,fmt='(A)') line
    logError(*) 'invalid line in namelist '//trim(NMLname)//': '//trim(line)
    stop
    RETURN

  END SUBROUTINE

  !============================================================================
  ! H E A D E R
  !============================================================================

  SUBROUTINE readpar_header(IO, IC, actual_version_of_readpar,programTitle)
    !------------------------------------------------------------------------

    !------------------------------------------------------------------------
    IMPLICIT NONE
    !------------------------------------------------------------------------
    TYPE (tInputOutput)        :: IO
    TYPE (tInitialCondition)   :: IC
    INTEGER                    :: actual_version_of_readpar
    INTEGER                    :: WeightsFlag
    CHARACTER(LEN=100)         :: programTitle
    !------------------------------------------------------------------------
    INTENT(IN)                 :: actual_version_of_readpar, programTitle
    INTENT(INOUT)              :: IO
    !------------------------------------------------------------------------
    !
    logInfo(*) '<<<<<<<<<<<<<<<<<<< ',TRIM(programTitle),' file log >>>>>>>>>>>>>>>>>>>>>>'
    logInfo(*) '<                                                         >'
    logInfo(*) '<        Welcome to ',TRIM(programTitle),' file logging system           >'
    logInfo(*) '<                                                         >'
    logInfo(*) '<--------------------------------------------------------->'

    logInfo(*) '<--------------------------------------------------------->'
    logInfo(*) '<              ',TRIM(programTitle),' - V E R S I O N                    >'
    logInfo(*) '<--------------------------------------------------------->'

    ! There should be only one version left, which I call here temporarily 19
    !logInfo(*) 'Parameter file is for ',TRIM(programTitle),' VERSION: 19'

  END SUBROUTINE readpar_header

  !============================================================================
  ! E Q U A T I O N S
  !============================================================================

  SUBROUTINE readpar_equations(EQN,DISC,SOURCE,IC, IO)
    !------------------------------------------------------------------------
    !------------------------------------------------------------------------
    IMPLICIT NONE
    !------------------------------------------------------------------------
    TYPE (tEquations)          :: EQN
    TYPE (tDiscretization)     :: DISC
    TYPE (tSource)             :: SOURCE
    TYPE (tInitialCondition)   :: IC
    TYPE (tInputOutput)        :: IO
    ! localVariables
    INTEGER                    :: intDummy
    INTEGER                    :: readStat
    !------------------------------------------------------------------------
    INTENT(INOUT)              :: EQN, IC, IO, SOURCE
    !------------------------------------------------------------------------
    LOGICAL                    :: fileExists
    INTEGER                    :: Anisotropy, Anelasticity, Plasticity, pmethod, Adjoint
    REAL                       :: rho, mu, lambda, FreqCentral, FreqRatio, Tv
    CHARACTER(LEN=600)         :: MaterialFileName, AdjFileName
    NAMELIST                   /Equations/ Anisotropy, Plasticity, &
                                           Tv, pmethod, &
                                           Adjoint, rho, mu, lambda, &
                                           MaterialFileName, FreqCentral, &
                                           FreqRatio, AdjFileName
    !------------------------------------------------------------------------
    !
    logInfo(*) '<--------------------------------------------------------->'
    logInfo(*) '<  E Q U A T I O N S                                      >'
    logInfo(*) '<--------------------------------------------------------->'
    !
    EQN%Dimension = 3
    logInfo(*) 'Solve 3-dimensional equations'
    EQN%nvar = 9
    logInfo(*) 'Number of Variables    is ',EQN%nVar
    EQN%EqType = 8                                                ! equationtype
    !                                                             ! (8=seismic wave equations)
    !
    logInfo(*) 'Solving evolution equation for seismic wave propagation. '
    !
    EQN%linearized = .TRUE.
    ! aheineck, @TODO these values are used, but not initialized > Begin
    EQN%Poroelasticity = 0
    EQN%nBackgroundVar = 0
    EQN%Advection = 0
    ! aheineck, @TODO these values are used, but not initialized < End

    ! Setting the default values
    rho                 = 1.
    mu                  = 1.
    lambda              = 1.
    Anisotropy          = 0
#if NUMBER_OF_RELAXATION_MECHANISMS != 0
    Anelasticity        = 1
#else
    Anelasticity        = 0
#endif
    Plasticity          = 0
    Tv                  = 0.03  !standard value from SCEC benchmarks
    pmethod             = 0 !high-order approach as default for plasticity
    Adjoint             = 0
    MaterialFileName    = ''
    !
    READ(IO%UNIT%FileIn, IOSTAT=readStat, nml = Equations)
    IF (readStat.NE.0) THEN
        CALL RaiseErrorNml(IO%UNIT%FileIn, "Equations")
<<<<<<< HEAD
    ENDIF
    !
    IF ((MaterialType.GE.1220).AND.(MaterialType.LE.1230)) THEN
    ! Sumatra setup
       IF (maxval(SumatraRegions).EQ.0) THEN
          logError(*) 'SumatraRegions not set, setting to LR topo model'
          SumatraRegions = (/5,1,2,7,4,3,6/)
       ELSE
          logInfo0(*) 'SumatraRegions used:', SumatraRegions(1:7)
       ENDIF
=======
>>>>>>> ad91c08b
    ENDIF
    !
    SELECT CASE(Anisotropy)
    CASE(0)
      logInfo(*) 'Isotropic material is assumed. '
      EQN%Anisotropy = Anisotropy
      EQN%nBackgroundVar = 3+EQN%nBackgroundVar
      EQN%nNonZeroEV = 3
    CASE(1)
      logInfo(*) 'Full triclinic material is assumed. '
      EQN%Anisotropy = Anisotropy
      EQN%nBackgroundVar = 22+EQN%nBackgroundVar
      EQN%nNonZeroEV = 3
    CASE DEFAULT
      logError(*) 'Choose 0 or 1 as anisotropy assumption. '
      STOP
    END SELECT
    !

#if defined(GENERATEDKERNELS) && defined(USE_PLASTICITY)
    if (Plasticity .eq. 0) then
      logError(*) 'Plasticity is disabled, but this version was compiled with Plasticity.'
      stop
    endif
#endif

    SELECT CASE(Plasticity)
    CASE(0)
      logInfo0(*) 'No plasticity assumed. '
      EQN%Plasticity = Plasticity                                                     !
    CASE(1)
#if defined(GENERATEDKERNELS) && !defined(USE_PLASTICITY)
       logError(*) 'Plasticity is assumed, but this version was not compiled with Plasticity.'
       stop
#else
       logInfo0(*) '(Drucker-Prager) plasticity assumed .'

#if defined(USE_PLASTIC_IP)
       logInfo0(*) 'Integration Points approach used for plasticity.'
#elif defined(USE_PLASTIC_NB)
       logInfo0(*) 'Nodal Basis approach used for plasticity.'

#endif

#endif
        EQN%Plasticity = Plasticity
        !first constant, can be overwritten in ini_model
        EQN%Tv = Tv
        EQN%PlastMethod = pmethod
        SELECT CASE (EQN%PlastMethod) !two different methods for plasticity
        CASE(0)
                 logInfo0(*) 'Plastic relaxation Tv is set to: ', EQN%Tv
                 logInfo0(*) 'High-order points are used for plasticity. '
        CASE(2)
                 logInfo0(*) 'Plastic relaxation Tv is set to: ', EQN%Tv
                 logInfo0(*) 'Average of an element is used for plasticity. '
        CASE DEFAULT
                 logError(*) 'ERROR: choose 0 or 2 as plasticity method'
        stop
        END SELECT
    CASE DEFAULT
      logError(*) 'Choose 0 or 1 as plasticity assumption. '
      STOP
    END SELECT


    EQN%Anelasticity = Anelasticity
    SELECT CASE(Anelasticity)
    CASE(0)
      logInfo(*) 'No attenuation assumed. '
      EQN%nAneMaterialVar = 3
      EQN%nMechanisms    = 0
      EQN%nAneFuncperMech= 0
      EQN%nVarTotal = EQN%nVar
      EQN%nBackgroundVar = 3
    CASE(1)
       logInfo(*) 'Viscoelastic attenuation assumed ... '
       EQN%nAneMaterialVar = 5        ! rho, mu, lambda, Qp, Qs
       EQN%nMechanisms = NUMBER_OF_RELAXATION_MECHANISMS
       IF(EQN%Anisotropy.NE.2)   THEN
         EQN%nAneFuncperMech = 6                                                    !
         logInfo(*) '... using ', EQN%nAneFuncperMech,' anelastic functions per Mechanism.'                                                   !
       ENDIF
       EQN%nVarTotal = EQN%nVar + EQN%nAneFuncperMech * EQN%nMechanisms
       EQN%nBackgroundVar  = 3 + EQN%nMechanisms * 4
    CASE DEFAULT
      logError(*) 'Choose 0 or 1 as anelasticity assumption. '
      STOP
    END SELECT

    DISC%Galerkin%CKMethod = 0
    !
      SELECT CASE(Adjoint)
      CASE(0)
         logInfo(*) 'No adjoint wavefield generated. '
         EQN%Adjoint = Adjoint
      CASE(1)
         logInfo(*) 'Adjoint wavefield simultaneously generated. '
         EQN%Adjoint = Adjoint
      CASE DEFAULT
        logError(*) 'Choose 0, 1 as adjoint wavefield assumption. '
        STOP
      END SELECT

    IF(EQN%Adjoint.EQ.1) THEN
     call readadjoint(IO, DISC, SOURCE, AdjFileName)
    END IF
    !
    inquire(file=MaterialFileName , exist=fileExists)
    if (.NOT. fileExists) then
     logError(*) 'Material file "', trim(MaterialFileName), '" does not exist.'
     STOP
    endif
    !
    EQN%rho0 = rho
    EQN%mu = mu
    EQN%lambda = lambda
    EQN%MaterialFileName = MaterialFileName
    EQN%FreqCentral = FreqCentral
    EQN%FreqRatio = FreqRatio
    !
    intDummy = 1                                                  ! coordinate type index
    !                                                             ! (1=cartesian)
    EQN%CartesianCoordSystem = int_to_logical(                  & !
           int        = intDummy                              , & !
           TrueValue  = 1                                     , & !
           FalseValue = 2                                     , & !
          Default    = .TRUE.                                   ) !
                                                                  !
    IF (EQN%CartesianCoordSystem) THEN                            ! Cartesian system
    logInfo(*) 'Cartesian coordinate',&          !
               ' system (X,Y,Z) chosen'          !
    ELSE                                                          !
        logError(*) 'wrong coordinate system chosen! '
        stop
    END IF                                                        !
    !                                                             !
  END SUBROUTINE readpar_equations

    !------------------------------------------------------------------------
     !Reading the Random Field Files
    !------------------------------------------------------------------------
  SUBROUTINE readrffiles(IO, number, RF_Files)
    IMPLICIT NONE
    TYPE (tInputOutput)                               :: IO
    INTENT(INOUT)                                     :: IO
    INTEGER                                           :: number
    INTEGER                                           :: readStat
    CHARACTER(600), DIMENSION(:), ALLOCATABLE         :: RF_Files
    NAMELIST                                         /RFFile/ RF_Files
    !------------------------------------------------------------------------
    ALLOCATE(RF_Files(number))
    READ(IO%UNIT%FileIn, IOSTAT=readStat, nml = RFFile)      ! Write in namelistfile RF_File(1) = ... and in the next line RF_Files(2) = ...
                                            ! according to the number of Random Fields
    IF (readStat.NE.0) THEN
        CALL RaiseErrorNml(IO%UNIT%FileIn, "RFFile")
    ENDIF
  END SUBROUTINE
    !------------------------------------------------------------------------
     !Adjoint set to yes
    !------------------------------------------------------------------------
  SUBROUTINE readadjoint(IO, DISC, SOURCE, AdjFileName)
    IMPLICIT NONE
    TYPE (tInputOutput)                               :: IO
    TYPE (tDiscretization)                            :: DISC
    TYPE (tSource)                                    :: SOURCE
    INTENT(INOUT)                                     :: IO, SOURCE
    INTEGER                                           :: i
    CHARACTER(600)                                    :: AdjFileName
    !------------------------------------------------------------------------
      ! Read-in adjoint inversion parameters
      logInfo(*) 'Beginning adjoint inversion initialization. '
      logInfo(*) 'Inversion parameters read from ', TRIM(AdjFileName)
      CALL OpenFile(                                       &
        UnitNr       = IO%UNIT%other01                , &
        Name         = ADJFileName                    , &
        create       = .FALSE.                          )
      !
      ! Inversion information is read now
      !
      DO i = 1,4
        READ(IO%UNIT%other01,*)               ! Read unimportant comments
      ENDDO

      !KERNEL TYPE CHOICE
      READ(IO%UNIT%other01,*)  DISC%Adjoint%KernelType
      READ(IO%UNIT%other01,*)  DISC%Adjoint%nIter
      READ(IO%UNIT%other01,*)  DISC%Adjoint%IterIni
      READ(IO%UNIT%other01,*)  DISC%Adjoint%IterFin

      DO i = 1,4
        READ(IO%UNIT%other01,*)               ! Read unimportant comments
      ENDDO

      !DATA AND SYNTHETIC PREFIXES
      READ(IO%UNIT%other01,*)       SOURCE%AdjSource%DataFormat
      READ(IO%UNIT%other01,'(a14)') IO%ObsFile
      READ(IO%UNIT%other01,*)       SOURCE%AdjSource%nSamples
      READ(IO%UNIT%other01,*)       SOURCE%AdjSource%Dt
      READ(IO%UNIT%other01,*)       SOURCE%AdjSource%nVar

      DO i = 1,4
        READ(IO%UNIT%other01,*)               ! Read unimportant comments
      ENDDO

      !TF MISFIT PARAMETERS
      READ(IO%UNIT%other01,*)  DISC%Adjoint%MisfitType
      READ(IO%UNIT%other01,*)  DISC%Adjoint%fmin
      READ(IO%UNIT%other01,*)  DISC%Adjoint%fmax
      READ(IO%UNIT%other01,*)  DISC%Adjoint%w0

      DO i = 1,4
        READ(IO%UNIT%other01,*)               ! Read unimportant comments
      ENDDO

      !DATA TAPERING PARAMETERS
      READ(IO%UNIT%other01,*)  SOURCE%AdjSource%TaperType
      READ(IO%UNIT%other01,*)  SOURCE%AdjSource%wind_size
      READ(IO%UNIT%other01,*)  SOURCE%AdjSource%var_chk
      READ(IO%UNIT%other01,*)  SOURCE%AdjSource%Tol

      DO i = 1,4
        READ(IO%UNIT%other01,*)               ! Read unimportant comments
      ENDDO

      !KERNEL SMOOTHENING PARAMETERS
      READ(IO%UNIT%other01,*)  DISC%Adjoint%SpFilterType
      READ(IO%UNIT%other01,*)  DISC%Adjoint%SmoothSize

      CLOSE(IO%UNIT%other01)

  END SUBROUTINE

  !
  !============================================================================
  ! INITIAL CONDITION
  !============================================================================

  SUBROUTINE readpar_ini_condition(EQN,IC,SOURCE,IO)
    !------------------------------------------------------------------------
    IMPLICIT NONE
    !------------------------------------------------------------------------
    TYPE (tEquations)          :: EQN
    TYPE (tInitialCondition)   :: IC
    TYPE (tSource)             :: SOURCE
    TYPE (tInputOutput)        :: IO
    ! localVariables
    INTEGER                    :: i, j, k, iLambda, intDummy
    INTEGER                    :: counter, iZones, iVar
    INTEGER                    :: allocstat
    REAL                       :: lambda(3), Re, Im
    COMPLEX                    :: IU
    CHARACTER(LEN=600)         :: cdummy
    !------------------------------------------------------------------------
    INTENT(OUT)                :: IC
    INTENT(IN)                 :: EQN
    INTENT(INOUT)              :: IO, SOURCE
    !------------------------------------------------------------------------
    CHARACTER(Len=600)         :: cICType, IniConditionFile
    REAL                       :: xc(3), amplitude, hwidth(3)
    INTEGER                    :: nZones, variable
    INTEGER                    :: readStat
    NAMELIST                   /IniCondition/ cICType, variable, xc, amplitude, hwidth, &
                                              IniConditionFile, nZones
    !------------------------------------------------------------------------
    !
    logInfo(*) '<--------------------------------------------------------->'
    logInfo(*) '<  INITIAL CONDITION                                      >'
    logInfo(*) '<--------------------------------------------------------->'

    SOURCE%Type = 0         ! set dummy value, sources are specified later in readpar_sourceterm
                                          ! <------>
    ! Setting the default values = no source acting since amplitude is zero
    cICType = 'Gauss_Puls_Rad'
    variable = 1
    xc(:) = 0.0                 ! x,y,z - coordinate, in inputfile you can choose different values vor x,y,z
    amplitude = 0.0
    hwidth(:) = 5.0e3           ! in inputfile you can choose different values for x,y,z
    !
    READ(IO%UNIT%FileIn, IOSTAT=readStat, nml = IniCondition)
    IF (readStat.NE.0) THEN
        CALL RaiseErrorNml(IO%UNIT%FileIn, "IniCondition")
    ENDIF

    ! Renaming all variables in the beginning
     IC%cICType = cICType
     IC%GP%variable = variable
     IC%GP%xc(:) = xc(:)
     IC%GP%amplitude = amplitude
     IC%GP%hwidth(:) = hwidth(:)
    !
    logInfo(*) 'Type of INITIAL CONDITION required: ', TRIM(IC%cICType)
       !
   SELECT CASE(IC%cICType)
   !
   CASE('Gauss_Puls_Rad')                                                           ! Gauss Pulses for arbitrary 3D Systems
       logInfo(*) 'Use the initial condition ',TRIM(IC%cICType), ' with:'
       !
       ALLOCATE(IC%GP%Um(1:EQN%nVar))
       !
       IC%GP%Um(:) = 0.
       !
       !
       SELECT CASE(IC%cICType)
       CASE('Gauss_Puls3D')
          logInfo(*) 'Gausspulse in variable ', IC%GP%variable
       CASE('Char_Gauss_Puls3D')
          logInfo(*) 'Gausspulse in char. variable nr. ', IC%GP%variable      ! Char. Gauss Pulses:
       END SELECT
       !                                                                                                                                                                     ! Gauss Puls:
       logInfo(*) 'Center coordinates: ', IC%GP%xc(:)
       logInfo(*) 'Amplitude = ',IC%GP%amplitude
       logInfo(*) 'Halfwidth = ',IC%GP%hwidth(:)
       !
    CASE('Var_Gauss_Puls','Char_Gauss_Puls','Char_Ricker_Puls')                     ! Var_Gauss_Puls, Char_Gauss_Puls
       logInfo(*) 'Use the initial condition ',TRIM(IC%cICType), ' with:'
       logInfo(*) 'Data for initial condition read from : ', TRIM(IniConditionFile)
       CALL OpenFile(                                       &
            UnitNr       = IO%UNIT%other01                , &
            Name         = IniConditionFile  , &
            create       = .FALSE.                          )
       ALLOCATE(IC%GP%Um(1:EQN%nVar))                                               ! Allocate hom. background
       !
       READ (IO%UNIT%other01,*) IC%GP%Um(:)
       !
       logInfo(*) 'Homogenous background is Um(:)=', IC%GP%Um(:)
       !
       READ (IO%UNIT%other01,*) IC%GP%setvar
       ALLOCATE(IC%GP%varfield(IC%GP%setvar),IC%GP%ampfield(IC%GP%setvar))
       READ (IO%UNIT%other01,*) IC%GP%varfield(:)
       READ (IO%UNIT%other01,*) IC%GP%ampfield(:)
       !
       READ (IO%UNIT%other01,*) IC%GP%xc(1), IC%GP%xc(2), IC%GP%xc(3)
       READ (IO%UNIT%other01,*) IC%GP%hwidth(1),IC%GP%hwidth(2),IC%GP%hwidth(3)
       !
       READ (IO%UNIT%other01,*) IC%GP%n(:)                                           ! Read normal direction of GP coord. system
       READ (IO%UNIT%other01,*) IC%GP%t1(:)                                          ! Read tangent 1 direction of GP coord. system
       CLOSE(IO%UNIT%other01)
       IC%GP%n(:)  = IC%GP%n(:)  / SQRT( SUM(IC%GP%n(:)**2)  )                       ! Normalize vector
       IC%GP%t1(:) = IC%GP%t1(:) / SQRT( SUM(IC%GP%t1(:)**2) )                       ! Normalize vector
       IC%GP%t2(:) = IC%GP%n(:) .x. IC%GP%t1(:)                                      ! Compute tangent 2 direction of GP coord. system
       !                                                                             ! by using the cross product.
       logInfo(*) 'Center coordinates: ', IC%GP%xc(:)
       logInfo(*) 'Variables         : ', IC%GP%varfield(:)
       logInfo(*) 'Amplitudes        : ', IC%GP%ampfield(:)
       logInfo(*) 'Halfwidths        : ', IC%GP%hwidth(:)
       !
       logInfo(*) 'Local coord sys.  : ', IC%GP%n(:)
       logInfo(*) 'Local coord sys.  : ', IC%GP%t1(:)
       logInfo(*) 'Local coord sys.  : ', IC%GP%t2(:)
       !
    CASE('Planarwave_Gauss_Puls','Planarwave_Ricker_Puls')                          ! Planarwave_Gauss_Puls, Planarwave_Ricker_Puls
       logInfo(*) 'Use the initial condition ',TRIM(IC%cICType), ' with:'
        logInfo(*) 'Data for initial condition read from : ', TRIM(IniConditionFile)
       CALL OpenFile(                                       &
            UnitNr       = IO%UNIT%other01                , &
            Name         = IniConditionFile  , &
            create       = .FALSE.                          )

       !
       ALLOCATE(IC%GP%Um(1:EQN%nVar))                                               ! Allocate hom. background
       !
       READ (IO%UNIT%other01,*) IC%GP%Um(:)
       !
       logInfo(*) 'Homogenous background is Um(:)=', IC%GP%Um(:)
       !
       READ (IO%UNIT%other01,*) IC%GP%setvar
       ALLOCATE(IC%GP%varfield(IC%GP%setvar),IC%GP%ampfield(IC%GP%setvar))
       READ (IO%UNIT%other01,*) IC%GP%varfield(:)
       READ (IO%UNIT%other01,*) IC%GP%ampfield(:)
       !
       READ (IO%UNIT%other01,*) IC%GP%xc(1), IC%GP%xc(2), IC%GP%xc(3)
       READ (IO%UNIT%other01,*) IC%GP%hwidth(1),IC%GP%hwidth(2),IC%GP%hwidth(3)
       !
       READ (IO%UNIT%other01,*) IC%GP%n(:)                                           ! Read normal direction of GP coord. system
       READ (IO%UNIT%other01,*) IC%GP%t1(:)                                          ! Read    tangent 1 direction of GP coord. system
       IC%GP%n(:)  = IC%GP%n(:)  / SQRT( SUM(IC%GP%n(:)**2)  )                       ! Normalize vector
       IC%GP%t1(:) = IC%GP%t1(:) / SQRT( SUM(IC%GP%t1(:)**2) )                       ! Normalize vector
       IC%GP%t2(:) = IC%GP%n(:) .x. IC%GP%t1(:)                                      ! Compute tangent 2 direction of GP coord. system
       !                                                                             ! by using the cross product.
       ! set imaginary unit IU
       IU = (0.,1.)
       !
       READ(IO%UNIT%other01,'(a37)') IC%PWAN%EigenVecValName
       CLOSE(IO%UNIT%other01)

       logInfo(*) 'Data for eigenvectors and eigenvalues are read from file : ', TRIM(IC%PWAN%EigenVecValName)
       CALL OpenFile(                                       &
            UnitNr       = IO%UNIT%other01                , &
            Name         = IC%PWAN%EigenVecValName   , &
            create       = .FALSE.                          )
       logInfo(*) 'Reading  file ...  '
       ! Read number of eigenvalues
       READ(IO%UNIT%other01,*) cdummy
       READ(IO%UNIT%other01,*) IC%PWAN%NEigenVal

       ALLOCATE(IC%PWAN%EigenVal(1:IC%PWAN%NEigenVal),     &
                IC%PWAN%EigenVec(1:IC%PWAN%NEigenVal,1:IC%PWAN%NEigenVal) )

       !
       READ(IO%UNIT%other01,*) cdummy
       ! Read Eigenvalues
       DO I = 1,IC%PWAN%NEigenVal
          READ(IO%UNIT%other01,*) Re
          IC%PWAN%EigenVal(I) = Re
       ENDDO
       READ(IO%UNIT%other01,*) cdummy
       ! Read Eigenvectors
       DO I = 1,IC%PWAN%NEigenVal
         DO J = 1,IC%PWAN%NEigenVal
           READ(IO%UNIT%other01,*) Re
           IC%PWAN%EigenVec(J,I) = Re
         ENDDO
       ENDDO

       CLOSE(IO%UNIT%other01)

       logInfo(*) 'Center coordinates: ', IC%GP%xc(:)
       logInfo(*) 'Variables         : ', IC%GP%varfield(:)
       logInfo(*) 'Amplitudes        : ', IC%GP%ampfield(:)
       logInfo(*) 'Halfwidths        : ', IC%GP%hwidth(:)
       !
       logInfo(*) 'Local coord sys.  : ', IC%GP%n(:)
       logInfo(*) 'Local coord sys.  : ', IC%GP%t1(:)
       logInfo(*) 'Local coord sys.  : ', IC%GP%t2(:)
       !
    CASE('Planarwave')                                                                ! CASE tPlanarwave
       logInfo(*) 'Use the initial condition ',TRIM(IC%cICType),' with:'              ! format for PLANARWAVE which
         logInfo(*) 'Data for initial condition read from : ', TRIM(IniConditionFile) ! allows to set several
       CALL OpenFile(                                       &                         ! characteristic waves
            UnitNr       = IO%UNIT%other01                , &
            Name         = IniConditionFile  , &
            create       = .FALSE.                          )

       ALLOCATE(IC%PW%Um(1:EQN%nVar))
       !
       READ (IO%UNIT%other01,*) IC%PW%Um(:)
       READ (IO%UNIT%other01,*) IC%PW%setvar
       ALLOCATE(IC%PW%varfield(IC%PW%setvar),IC%PW%ampfield(IC%PW%setvar))
       READ (IO%UNIT%other01,*) IC%PW%varfield(:)
       READ (IO%UNIT%other01,*) IC%PW%ampfield(:)
       READ (IO%UNIT%other01,*) iLambda
       SELECT CASE(iLambda)
           CASE(0)
               READ (IO%UNIT%other01,*) IC%PW%k_vec(1:3)                            ! Read directly the 3D wavenumber vector
           CASE DEFAULT
               READ (IO%UNIT%other01,*) Lambda(1:3)                                 ! Read 3D wavelength vector
               IC%PW%k_vec(1:3) = 2.*EQN%Pi/Lambda(1:3)                             ! and compute wavenumbers.
       END SELECT
       CLOSE(IO%UNIT%other01)

       IC%PW%k      = SQRT( IC%PW%k_vec(1)**2 + &                                   ! Compute norm
                            IC%PW%k_vec(2)**2 + &                                   ! Compute norm
                            IC%PW%k_vec(3)**2   )                                   ! Compute norm
       IC%PW%n(1:3) = IC%PW%k_vec(:) / IC%PW%k                                      ! Compute unit normal vector
       !
       logInfo(*) 'Background Um(:)   : ', IC%PW%Um(:)
       logInfo(*) 'Char. variables    : ', IC%PW%varfield(:)
       logInfo(*) 'Amplitude array    : ', IC%PW%ampfield(:)
       logInfo(*) 'Wavenumber vector  : ', IC%PW%k_vec(1:3)          ! Display the wavenumber vector

    CASE('PlanarwaveAnel','PlanarwaveAn')                                           ! CASE Planarwave anelastic
       logInfo(*) 'Use the initial condition ',TRIM(IC%cICType),' with:'            ! change to a very general
                                                                                    ! format for PLANARWAVE which
                                                                                    ! allows to set several
         logInfo(*) 'Data for initial condition read from : ', TRIM(IniConditionFile)
       CALL OpenFile(                                       &
            UnitNr       = IO%UNIT%other01                , &
            Name         = IniConditionFile  , &
            create       = .FALSE.                          )
       !
       ALLOCATE(IC%PW%Um(1:EQN%nVar))
       !
       READ (IO%UNIT%other01,*) IC%PW%Um(:)
       READ (IO%UNIT%other01,*) IC%PW%setvar
       ALLOCATE(IC%PW%varfield(IC%PW%setvar),IC%PW%ampfield(IC%PW%setvar))
       READ (IO%UNIT%other01,*) IC%PW%varfield(:)
       READ (IO%UNIT%other01,*) IC%PW%ampfield(:)
       !
       ! set imaginary unit IU
       ! set imaginary unit IU
       IU = (0.,1.)
       READ(IO%UNIT%other01,'(a37)') IC%PWAN%EigenVecValName
       CLOSE(IO%UNIT%other01)

       logInfo(*) 'Data for eigenvectors and eigenvalues are read from file : ', TRIM(IC%PWAN%EigenVecValName)
       CALL OpenFile(                                       &
            UnitNr       = IO%UNIT%other01                , &
            Name         = IC%PWAN%EigenVecValName   , &
            create       = .FALSE.                          )
       logInfo(*) 'Reading  file ...  '
       ! Read number of eigenvalues
       READ(IO%UNIT%other01,*) cdummy
       READ(IO%UNIT%other01,*) IC%PWAN%NEigenVal

       ALLOCATE(IC%PWAN%EigenVal(1:IC%PWAN%NEigenVal),     &
                IC%PWAN%EigenVec(1:IC%PWAN%NEigenVal,1:IC%PWAN%NEigenVal) )

       READ(IO%UNIT%other01,*) cdummy
       ! Read wavenumbers
       READ(IO%UNIT%other01,*) IC%PWAN%Wavenumbers(1:EQN%Dimension)
       !
       READ(IO%UNIT%other01,*) cdummy
       ! Read Eigenvalues
       DO I = 1,IC%PWAN%NEigenVal
           READ(IO%UNIT%other01,*) Re, Im
           IC%PWAN%EigenVal(I) = Re + Im*IU
       ENDDO
       READ(IO%UNIT%other01,*) cdummy
       ! Read Eigenvectors
       DO I = 1,IC%PWAN%NEigenVal
          DO J = 1,IC%PWAN%NEigenVal
             READ(IO%UNIT%other01,*) Re, Im
             IC%PWAN%EigenVec(J,I) = Re + Im*IU
          ENDDO
       ENDDO
       CLOSE(IO%UNIT%other01)
       !
    CASE('PlanarwaveAniso')                                                         ! CASE Planarwave anelastic
       logInfo(*) 'Use the initial condition ',TRIM(IC%cICType),' with:'
       ALLOCATE(IC%PW%Um(1:EQN%nVar))
       ALLOCATE(IC%PWANISO(3))

         logInfo(*) 'Data for initial condition read from : ', TRIM(IniConditionFile)
       CALL OpenFile(                                       &
            UnitNr       = IO%UNIT%other01                , &
            Name         = IniConditionFile  , &
            create       = .FALSE.                          )
          READ (IO%UNIT%other01,*) IC%PW%Um(:)
       DO k = 1,3
          READ (IO%UNIT%other01,*) IC%PWANISO(k)%setvar
          ALLOCATE(IC%PWANISO(k)%varfield(IC%PWANISO(k)%setvar),IC%PWANISO(k)%ampfield(IC%PWANISO(k)%setvar))          !
          READ (IO%UNIT%other01,*) IC%PWANISO(k)%varfield(:)                                  !
          READ (IO%UNIT%other01,*) IC%PWANISO(k)%ampfield(:)                                  !
       ENDDO
       !
       ! set imaginary unit IU
       IU = (0.,1.)
       !
       READ(IO%UNIT%other01,'(a37)') IC%PWAN%EigenVecValName
       CLOSE(IO%UNIT%other01)

       logInfo(*) 'Data for eigenvectors and eigenvalues are read from file : ', TRIM(IC%PWAN%EigenVecValName)
       CALL OpenFile(                                       &
            UnitNr       = IO%UNIT%other01                , &
            Name         = IC%PWAN%EigenVecValName   , &
            create       = .FALSE.                          )
       logInfo(*) 'Reading  file ...  '
       READ(IO%UNIT%other01,*) cdummy
       ! Read number of eigenvalues
       READ(IO%UNIT%other01,*) IC%PWAN%NEigenVal

       DO K = 1,3
           ALLOCATE(IC%PWANISO(k)%EigenVal(1:IC%PWAN%NEigenVal),     &
                    IC%PWANISO(k)%EigenVec(1:IC%PWAN%NEigenVal,1:IC%PWAN%NEigenVal) )

           READ(IO%UNIT%other01,*) cdummy
           ! Read wavenumbers
           READ(IO%UNIT%other01,*) IC%PWANISO(k)%Wavenumbers(1:EQN%Dimension)
           !
           READ(IO%UNIT%other01,*) cdummy
           ! Read Eigenvalues
           DO I = 1,IC%PWAN%NEigenVal
              READ(IO%UNIT%other01,*) Re, Im
              IC%PWANISO(k)%EigenVal(I) = Re + Im*IU
           ENDDO
           READ(IO%UNIT%other01,*) cdummy
           ! Read Eigenvectors
           DO I = 1,IC%PWAN%NEigenVal
             DO J = 1,IC%PWAN%NEigenVal
               READ(IO%UNIT%other01,*) Re, Im
               IC%PWANISO(k)%EigenVec(J,I) = Re + Im*IU
             ENDDO
           ENDDO
       ENDDO
       CLOSE(IO%UNIT%other01)
       !                                       !
    CASE('Debug')
       logInfo(*) 'Use the initial condition ',TRIM(IC%cICType)
       !
    CASE DEFAULT                                                             ! CASE DEFAULT
       logError(*) 'none of the possible'           ,&
            ' initial conditions was chosen'
       logError(*) TRIM(IC%cICType),'|'
       STOP
    END SELECT
    !
    logInfo(*) 'to calculate the initial values.'
    !
  END SUBROUTINE readpar_ini_condition

  !------------------------------------------------------------------------
  !------------------------------------------------------------------------

  subroutine readpar_faultAtPickpoint(EQN,BND,IC,DISC,IO,CalledFromStructCode)
    !------------------------------------------------------------------------
    !------------------------------------------------------------------------
    IMPLICIT NONE
    !------------------------------------------------------------------------
    TYPE (tEquations)          :: EQN
    TYPE (tBoundary)           :: BND
    TYPE (tInitialCondition)   :: IC
    TYPE (tDiscretization)     :: DISC
    TYPE (tInputOutput)        :: IO
    LOGICAL                    :: CalledFromStructCode
    ! localVariables
    INTEGER                    :: allocStat, OutputMask(5), i
    INTEGER                    :: printtimeinterval
    INTEGER                    :: nOutPoints
    INTEGER                    :: readStat
    REAL, DIMENSION(:), ALLOCATABLE ::X, Y, Z
    CHARACTER(LEN=600)         :: PPFileName
    !------------------------------------------------------------------------
    INTENT(INOUT)              :: EQN, IO, DISC
    INTENT(INOUT)              :: BND
    !------------------------------------------------------------------------
    NAMELIST                   /Pickpoint/ printtimeinterval, OutputMask, nOutPoints, PPFileName
    !------------------------------------------------------------------------
    !
    !Setting default values
    printtimeinterval = 1
    OutputMask(1:3) = 1
    OutputMask(4:5) = 0
    !
    READ(IO%UNIT%FileIn, IOSTAT=readStat, nml = Pickpoint)
    IF (readStat.NE.0) THEN
        CALL RaiseErrorNml(IO%UNIT%FileIn, "Pickpoint")
    ENDIF
    !
     DISC%DynRup%DynRup_out_atPickpoint%printtimeinterval = printtimeinterval   ! read time interval at which output will be written
     DISC%DynRup%DynRup_out_atPickpoint%OutputMask(1:5) =  OutputMask(1:5)      ! read info of desired output 1/ yes, 0/ no
                                                                                ! position: 1/ slip rate 2/ stress 3/ normal velocity
     DISC%DynRup%DynRup_out_atPickpoint%nOutPoints = nOutPoints                 ! 4/ in case of rate and state output friction and state variable
     logInfo(*) '| '
     logInfo(*) 'Record points for DR are allocated'
     logInfo(*) 'Output interval:',DISC%DynRup%DynRup_out_atPickpoint%printtimeinterval,'.'

     ALLOCATE(X(DISC%DynRup%DynRup_out_atPickpoint%nOutPoints))
     ALLOCATE(Y(DISC%DynRup%DynRup_out_atPickpoint%nOutPoints))
     ALLOCATE(Z(DISC%DynRup%DynRup_out_atPickpoint%nOutPoints))

      logInfo(*) ' Pickpoints read from ', TRIM(PPFileName)
      CALL OpenFile(                                 &
            UnitNr       = IO%UNIT%other01         , &
            Name         = PPFileName            , &
            create       = .FALSE.                          )
        DO i = 1, nOutPoints
          READ(IO%UNIT%other01,*) X(i), Y(i), Z(i)

            logInfo(*) 'Read in point :'
            logInfo(*) 'x = ', X(i)
            logInfo(*) 'y = ', Y(i)
            logInfo(*) 'z = ', Z(i)

       END DO
       CLOSE(IO%UNIT%other01)
      ALLOCATE ( DISC%DynRup%DynRup_out_atPickpoint%RecPoint(DISC%DynRup%DynRup_out_atPickpoint%nOutPoints),     &
                STAT = allocStat                             )

      IF (allocStat .NE. 0) THEN
            logError(*) 'could not allocate',&
                 ' all variables! Ie. Unstructured record Points'
            STOP
      END IF
      !
      DISC%DynRup%DynRup_out_atPickpoint%RecPoint(:)%X = X(:)
      DISC%DynRup%DynRup_out_atPickpoint%RecPoint(:)%Y = Y(:)
      DISC%DynRup%DynRup_out_atPickpoint%RecPoint(:)%Z = Z(:)

      logInfo(*) 'In total:',DISC%DynRup%DynRup_out_atPickpoint%nOutPoints,'.'

  end SUBROUTINE readpar_faultAtPickpoint
  !------------------------------------------------------------------------
  !------------------------------------------------------------------------

  subroutine readpar_faultElementwise(EQN,BND,IC,DISC,IO,CalledFromStructCode)
  !------------------------------------------------------------------------
  !------------------------------------------------------------------------
  IMPLICIT NONE
    !------------------------------------------------------------------------
    TYPE (tEquations)          :: EQN
    TYPE (tBoundary)           :: BND
    TYPE (tInitialCondition)   :: IC
    TYPE (tDiscretization)     :: DISC
    TYPE (tInputOutput)        :: IO
    LOGICAL                    :: CalledFromStructCode
    ! localVariables
    INTEGER                    :: OutputMask(11)
    INTEGER                    :: printtimeinterval
    INTEGER                    :: printIntervalCriterion
    INTEGER                    :: refinement_strategy, refinement
    INTEGER                    :: readStat
    REAL                       :: printtimeinterval_sec
    !-----------------------------------------------------------------------
    INTENT(INOUT)              :: EQN, IO, DISC
    INTENT(INOUT)              :: BND
    NAMELIST                   /Elementwise/ printtimeinterval, OutputMask, refinement_strategy, &
                                                refinement, printIntervalCriterion,printtimeinterval_sec
    !Setting default values
    printtimeinterval = 2
    printtimeinterval_sec = 1d0
    printIntervalCriterion = 1
    OutputMask(:) = 1
    OutputMask(4:11) = 0
    refinement_strategy = 2
    refinement = 2
    !
    READ(IO%UNIT%FileIn, IOSTAT=readStat, nml = Elementwise)
    IF (readStat.NE.0) THEN
        CALL RaiseErrorNml(IO%UNIT%FileIn, "Elementwise")
    ENDIF
    !
    DISC%DynRup%DynRup_out_elementwise%printIntervalCriterion = printIntervalCriterion
    if (printIntervalCriterion.EQ.1) THEN
        DISC%DynRup%DynRup_out_elementwise%printtimeinterval = printtimeinterval   ! read time interval at which output will be written
#ifdef GENERATEDKERNELS
        logError(*) 'The generated kernels version does no longer support printIntervalCriterion = 1 for elementwise fault output'
        stop
#endif
    else
        DISC%DynRup%DynRup_out_elementwise%printtimeinterval_sec = printtimeinterval_sec   ! read time interval at which output will be written
    endif

    ! if 2, printtimeinterval is set afterwards, when dt is known
    DISC%DynRup%DynRup_out_elementwise%OutputMask(1:11) =  OutputMask(1:11)      ! read info of desired output 1/ yes, 0/ no
                                                                                     ! position: 1/ slip rate 2/ stress 3/ normal velocity
                                                                                     ! 4/ in case of rate and state output friction and state variable
                                                                                     ! 5/ background values 6/Slip 7/rupture speed 8/final slip 9/peak SR
                                                                                     ! 10/rupture arrival 11/dynamic shear stress arrival


    DISC%DynRup%DynRup_out_elementwise%refinement_strategy = refinement_strategy

    IF (DISC%DynRup%DynRup_out_elementwise%refinement_strategy.NE.2 .AND. &
        DISC%DynRup%DynRup_out_elementwise%refinement_strategy.NE.1 .AND. &
        DISC%DynRup%DynRup_out_elementwise%refinement_strategy.NE.0) THEN
        logError(*) 'Undefined refinement strategy for fault output!'
        STOP
    ENDIF

    DISC%DynRup%DynRup_out_elementwise%refinement = refinement                 ! read info of desired refinement level : default 0

    !Dynamic shear stress arrival output currently only for linear slip weakening friction laws
    IF (OutputMask(11).EQ.1) THEN
        SELECT CASE (EQN%FL)
               CASE(2,6,13,16,17,29,30) !LSW friction law cases
                    !use only if RF_output=1
                    IF (OutputMask(10).EQ.1) THEN
                        ! set 'collecting DS time' to 1
                        DISC%DynRup%DS_output_on = 1
                    ELSE
                        DISC%DynRup%DynRup_out_elementwise%OutputMask(10) = 1
                        logInfo(*) 'RF output turned on when DS output is used'
                        ! set 'collecting DS time' to 1
                        DISC%DynRup%DS_output_on = 1
                    ENDIF
               CASE DEFAULT
                    logError(*) 'Dynamic shear stress arrival output only for LSW friction laws.'
        END SELECT
    ENDIF

    IF ((OutputMask(7).EQ.1) .AND. (DISC%DynRup%RFtime_on.EQ.0)) THEN
        ! set 'collecting RF time' to 1
        DISC%DynRup%RFtime_on = 1
    ENDIF


  end SUBROUTINE readpar_faultElementwise

  !============================================================================
  ! B O U N D A R I E S
  !============================================================================

  SUBROUTINE readpar_boundaries(EQN,BND,IC,DISC,IO,CalledFromStructCode)
    !------------------------------------------------------------------------
    !------------------------------------------------------------------------
    IMPLICIT NONE
    !------------------------------------------------------------------------
    TYPE (tEquations)          :: EQN
    TYPE (tBoundary)           :: BND
    TYPE (tInitialCondition)   :: IC
    TYPE (tDiscretization)     :: DISC
    TYPE (tInputOutput)        :: IO
    LOGICAL                    :: CalledFromStructCode
    ! localVariables
    INTEGER                    :: stat
    INTEGER                    :: allocStat
    INTEGER                    :: BC_fs, BC_nc, BC_dr, BC_if, BC_of, BC_pe
    INTEGER                    :: readStat
    !------------------------------------------------------------------------
    INTENT(INOUT)              :: EQN, IO, DISC
    INTENT(INOUT)              :: BND
    !------------------------------------------------------------------------
    NAMELIST                   /Boundaries/ BC_fs, BC_nc, BC_dr, BC_if, BC_of, BC_pe
    !------------------------------------------------------------------------


    logInfo(*) '<--------------------------------------------------------->'          !
    logInfo(*) '<  B O U N D A R I E S                                    >'          !
    logInfo(*) '<--------------------------------------------------------->'          !
    !

    ! Setting default values
    BC_fs = 0
    BC_nc = 0
    BC_dr = 0
    BC_if = 0
    BC_of = 0
    BC_pe = 0
    !
    READ (IO%UNIT%FileIn, IOSTAT=readStat, nml = Boundaries)
    IF (readStat.NE.0) THEN
        CALL RaiseErrorNml(IO%UNIT%FileIn, "Boundaries")
    ENDIF
    !
      !
      BND%NoBndObjects(:) = 0
      !--------------------------------------------------------------------------------------------!
      ! Free surface boundaries
      !--------------------------------------------------------------------------------------------!
      !                                                                                            ! number of
      BND%NoBndObjects(1) = BC_fs                                                                      !free surface boundaries
      !                                                                                            !
      logInfo(*) ' '
      logInfo(*) 'The number of free      surfaces is',BC_fs
      logInfo(*) '-----------------------------------  '
      !                                                                                            !
      IF(BC_fs.NE.0)THEN                                                                              !
         ALLOCATE (BND%ObjFreeSurface(BC_fs), STAT = allocStat)                                       !
          !                                                                                        !
          IF (allocStat .NE. 0) THEN                                                               ! Error Handler
             logError(*) 'could not allocate surface wall variables!'                              ! Error Handler
             STOP                                                                                  ! Error Handler
          END IF                                                                                   ! Error Handler
      ENDIF
      !----------------------------------------------------------------------------------------!
      ! (Internal) boundaries at which non-conforming mesh is allowed
      !----------------------------------------------------------------------------------------!

                                                                                                   ! number of
                                                                                                   ! free surface boundaries
       BND%NoBndObjects(2) = BC_nc
       !                                                                                        !
       logInfo(*) ' '                                                              !
       logInfo(*) 'The number of non-conforming     is',BC_nc                    !
       logInfo(*) '-----------------------------------  '                     !
      !
      EQN%DR = 0 !By default no dynamic rupture
      DISC%DynRup%OutputPointType = 0 !By default no Output
      !
      !----------------------------------------------------------------------------------------!
      ! (Internal) boundaries at which dynamic rupture is allowed
      !----------------------------------------------------------------------------------------!
      !                                                                                        ! number of
      BND%NoBndObjects(3) = BC_dr                                                                 ! rupture inner boundaries
      !                                                                                        !
       IF(BC_dr.NE.0) EQN%DR = 1
          logInfo(*) ' '
          logInfo(*) 'The number of   rupture surfaces is',BC_dr
          logInfo(*) '-----------------------------------  '

          IF(EQN%DR.EQ.1) THEN
         call readdr(IO, EQN, DISC, BND, IC)
       ENDIF ! EQN%DR.EQ.1
      !--------------------------------------------------------------------------------------!
      ! Inflow
      !--------------------------------------------------------------------------------------!

      BND%NoBndObjects(4) = BC_if                                                               ! number of different Inflow boundary
      !
      logInfo(*) ' '
      logInfo(*) 'The number of inflow surfaces is',BC_if
      logInfo(*) '-----------------------------------  '
      !
      IF(BC_if.NE.0)THEN
         ALLOCATE (BND%ObjInflow(BC_if), STAT = allocStat)
         !
         IF (allocStat .NE. 0) THEN                                                          ! Error Handler
            logError(*) 'could not allocate Inflow variables!'                               ! Error Handler
            STOP                                                                             ! Error Handler
         END IF                                                                              ! Error Handler
      call readinfl(BND, IC, EQN, IO, DISC, BC_if)
      END IF
      !
      !--------------------------------------------------------------------------------------!
      ! Outflow
      !--------------------------------------------------------------------------------------!

      BND%NoBndObjects(5) = BC_of                                                               ! number of Outflow boundary
      !                                                                                      !
      logInfo(*) ' '                                                            !
      logInfo(*) 'The number of outflow   surfaces is',BC_of                  !
      logInfo(*) '-----------------------------------  '                   !
      !                                                                                      !
      IF(BC_of.NE.0)THEN                                                                        !
          ALLOCATE (BND%ObjOutflow(BC_of), STAT = allocStat)                                !
         !                                                                                   !
         IF (allocStat .NE. 0) THEN                                                          ! Error Handler
            logError(*) 'could not allocate Outflow wall variables!'      ! Error Handler
            STOP                                                                             ! Error Handler
         END IF                                                                              ! Error Handler
      END IF                                                                                 !
      !                                                                                      !
      !--------------------------------------------------------------------------------------!
      ! Periodic
      !--------------------------------------------------------------------------------------!

      BND%NoBndObjects(6) = BC_pe                                                               ! number of different Periodic boundary
      !                                                                                      !
      logInfo(*) ' '                                                            !
      logInfo(*) 'The number of connected surfaces is',BC_pe                  !
      logInfo(*) '-----------------------------------  '                   !


  END SUBROUTINE readpar_boundaries                                                          !

    !------------------------------------------------------------------------
     !Dynamic Rupture
    !------------------------------------------------------------------------
  SUBROUTINE readdr(IO, EQN, DISC, BND, IC)
    IMPLICIT NONE
    TYPE (tInputOutput)                    :: IO
    TYPE (tEquations)                      :: EQN
    TYPE (tDiscretization)                 :: DISC
    TYPE (tBoundary)                       :: BND
    TYPE (tInitialCondition)               :: IC
    INTENT(INOUT)                          :: IO, EQN, DISC, BND
    INTEGER                                :: FL, BackgroundType, Nucleation, inst_healing, RF_output_on, DS_output_on, &
                                              OutputPointType, magnitude_output_on,  energy_rate_output_on, read_fault_file,refPointMethod, SlipRateOutputType
    INTEGER                                :: readStat
    LOGICAL                                :: fileExists

    CHARACTER(600)                         :: FileName_BackgroundStress
    CHARACTER(LEN=600)                     :: ModelFileName
    REAL                                   :: Bulk_xx_0, Bulk_yy_0, &
                                              Bulk_zz_0, ShearXY_0, ShearYZ_0, ShearXZ_0, &
                                              RS_sv0, XRef, YRef, ZRef, GPwise, Rupspeed, &
                                              Mu_D_ini, Mu_S_ini, Mu_SNuc_ini, H_Length, D_C_ini, RS_f0, &
                                              RS_sr0, RS_a, RS_b, RS_sl0, RS_iniSlipRate1, &
                                              RS_iniSlipRate2, v_star, L, XHypo, YHypo, ZHypo, R_crit, t_0, Vs_nucl, Mu_W, RS_srW,  &
                                              NucDirX, NucXmin, NucXmax, NucDirY, NucYmin, NucYmax, &
                                              NucBulk_xx_0, NucBulk_yy_0, NucBulk_zz_0, NucShearXY_0, &
                                              NucShearYZ_0, NucShearXZ_0, NucRS_sv0, r_s, cohesion_0, cohesion_max, cohesion_depth, energy_rate_printtimeinterval

    !------------------------------------------------------------------------
    NAMELIST                              /DynamicRupture/ FL, BackgroundType, Bulk_xx_0, Bulk_yy_0, &
                                                Bulk_zz_0, ShearXY_0, ShearYZ_0, ShearXZ_0, &
                                                RS_sv0, XRef, YRef, ZRef,refPointMethod, FileName_BackgroundStress, &
                                                GPwise, inst_healing, Rupspeed, &
                                                Mu_D_ini, Mu_S_ini,Mu_SNuc_ini, H_Length, D_C_ini, RS_f0, &
                                                RS_sr0, RS_a, RS_b, RS_sl0, RS_iniSlipRate1, &
                                                RS_iniSlipRate2, v_star, L, XHypo, YHypo, ZHypo, R_crit, t_0, Vs_nucl, Mu_W, RS_srW, Nucleation, &
                                                NucDirX, NucXmin, NucXmax, NucDirY, NucYmin, NucYmax, &
                                                NucBulk_xx_0, NucBulk_yy_0, NucBulk_zz_0, NucShearXY_0, &
                                                NucShearYZ_0, NucShearXZ_0, NucRS_sv0, r_s, RF_output_on, DS_output_on, &
                                                OutputPointType, magnitude_output_on, energy_rate_output_on, energy_rate_printtimeinterval, cohesion_0, &
                                                cohesion_max, cohesion_depth, read_fault_file, SlipRateOutputType, ModelFileName
    !------------------------------------------------------------------------

    ! Setting default values
    BackgroundType = 0
    Nucleation = 0
    FL = 0
    RF_output_on = 0
    DS_output_on = 0
    magnitude_output_on = 0
    energy_rate_output_on = 0
    energy_rate_printtimeinterval = 1
    OutputPointType = 3
    SlipRateOutputType = 0
    Bulk_xx_0 = 0
    Bulk_yy_0 = 0
    Bulk_zz_0 = 0
    ShearXY_0 = 0
    ShearYZ_0 = 0
    ShearXZ_0 = 0
    RS_sv0 = 0
    XRef = 0
    YRef = 0
    ZRef = 0
    refPointMethod=0
    GPwise = 1 !1=GPwise and 0=elementwise
    inst_healing = 0
    Rupspeed = 0
    Mu_D_ini = 1.0
    Mu_S_ini = 1.0
    Mu_SNuc_ini=1.0
    H_Length = 0
    D_C_ini = 1.0
    RS_f0 = 0
    RS_sr0 = 0
    RS_a = 0
    RS_b = 0
    RS_sl0 = 0
    RS_iniSlipRate1 = 0
    RS_iniSlipRate2 = 0
    v_star = 0
    R_crit = 0
    t_0 = 0
    Vs_nucl = 0
    L = 0
    Mu_W = 0
    RS_srW = 0
    NucDirX = 0
    NucXmin = 0
    NucXmax = 0
    NucDirY = 0
    NucYmin = 0
    NucYmax = 0
    NucBulk_xx_0 = 0
    NucBulk_yy_0 = 0
    NucBulk_zz_0 = 0
    NucShearXY_0 = 0
    NucShearYZ_0 = 0
    NucShearXZ_0 = 0
    NucRS_sv0 = 0
    r_s = 0
    cohesion_0 = 0
    cohesion_max = 0
    cohesion_depth = 0

    read_fault_file = 0
    ModelFileName = ''

    !FileName_BackgroundStress = 'tpv16_input_file.txt'

           ! Read-in dynamic rupture parameters
           READ(IO%UNIT%FileIn, IOSTAT=readStat, nml = DynamicRupture)
    IF (readStat.NE.0) THEN
        CALL RaiseErrorNml(IO%UNIT%FileIn, "DynamicRupture")
    ENDIF
           logInfo(*) 'Beginning dynamic rupture initialization. '
           
    inquire(file=ModelFileName , exist=fileExists)
    if (.NOT. fileExists) then
     logError(*) 'Dynamic rupture model file "', trim(ModelFileName), '" does not exist.'
     STOP
    endif
    !
    DISC%DynRup%ModelFileName = ModelFileName

           ! Read fault parameters from Par_file_faults?
           DISC%DynRup%read_fault_file = read_fault_file

           !FRICTION LAW CHOICE
           EQN%FL = FL

           !BACKGROUND VALUES
           DISC%DynRup%BackgroundType = BackgroundType
           SELECT CASE(DISC%DynRup%BackgroundType)
           CASE(0,1,2,3,4,5,7,10,11,12,13,14,15,26,33,50,60,61,62,70,100,101,103,119,120,1201,1202,121)
             EQN%Bulk_xx_0 = Bulk_xx_0
             EQN%Bulk_yy_0 = Bulk_yy_0
             EQN%Bulk_zz_0 = Bulk_zz_0
             EQN%ShearXY_0 = ShearXY_0
             EQN%ShearYZ_0 = ShearYZ_0
             EQN%ShearXZ_0 = ShearXZ_0
             EQN%RS_sv0 = RS_sv0
             EQN%XRef = XRef
             EQN%YRef = YRef
             EQN%ZRef = ZRef
             EQN%refPointMethod = refPointMethod
             DISC%DynRup%cohesion_0 = cohesion_0
             DISC%DynRup%cohesion_max = cohesion_max
             DISC%DynRup%cohesion_depth = cohesion_depth

             EQN%GPwise = GPwise
             IF (EQN%GPwise .EQ.1) THEN
                 logInfo0(*) 'GPwise initialization. '
             ELSE
                 logInfo0(*) 'elementwise initialization. '
             ENDIF

           CASE(16,17)
             IO%FileName_BackgroundStress = FileName_BackgroundStress
             EQN%GPwise = GPwise
             EQN%XRef = XRef
             EQN%YRef = YRef
             EQN%ZRef = ZRef
             EQN%refPointMethod = refPointMethod
           case(1500,1501) ! ASAGI
             ! TODO We also have FL parameter, maybe can reduce this case to a single one
             ! and select the correct ASAGI initialization from FL.
             IO%FileName_BackgroundStress = FileName_BackgroundStress
             EQN%GPwise = GPwise
             EQN%XRef = XRef
             EQN%YRef = YRef
             EQN%ZRef = ZRef
             EQN%refPointMethod = refPointMethod
             DISC%DynRup%RS_srW = RS_srW
             DISC%DynRup%RS_a = RS_a
             DISC%DynRup%cohesion_0 = cohesion_0
             DISC%DynRup%D_C_ini = D_C_ini
             DISC%DynRup%Mu_S_ini = Mu_S_ini
             DISC%DynRup%Mu_D_ini = Mu_D_ini
           CASE DEFAULT
             logError(*) 'Unknown Stress Background Type: ',DISC%DynRup%BackgroundType
             STOP
           END SELECT

           !FRICTION SETTINGS
           SELECT CASE(EQN%FL)
           CASE(0)
             CONTINUE
           CASE(1)
             DISC%DynRup%Rupspeed = Rupspeed
             DISC%DynRup%Mu_D_ini = Mu_D_ini
             DISC%DynRup%Mu_S_ini = Mu_S_ini
             DISC%DynRup%H_Length = H_Length
           CASE(2)
             DISC%DynRup%Mu_D_ini = Mu_D_ini
             DISC%DynRup%Mu_S_ini = Mu_S_ini
             DISC%DynRup%D_C_ini = D_C_ini
             DISC%DynRup%inst_healing = inst_healing ! instantaneous healing switch (1: on, 0: off)
           CASE(3,4,7,12,101)
             DISC%DynRup%RS_f0 = RS_f0
             DISC%DynRup%RS_sr0 = RS_sr0
             DISC%DynRup%RS_a = RS_a
             DISC%DynRup%RS_b = RS_b
             DISC%DynRup%RS_sl0 = RS_sl0
             DISC%DynRup%RS_iniSlipRate1 = RS_iniSlipRate1
             DISC%DynRup%RS_iniSlipRate2 = RS_iniSlipRate2
           CASE(6) ! bimaterial with LSW
             DISC%DynRup%Mu_D_ini = Mu_D_ini
             DISC%DynRup%Mu_S_ini = Mu_S_ini
             DISC%DynRup%D_C_ini = D_C_ini
             DISC%DynRup%v_star = v_star
             DISC%DynRup%L = L
           CASE(13) !LSW with lower static coefficient of friction inside the nucleation patch
             DISC%DynRup%Mu_D_ini = Mu_D_ini
             DISC%DynRup%Mu_S_ini = Mu_S_ini
             DISC%DynRup%Mu_SNuc_ini = Mu_SNuc_ini
             DISC%DynRup%D_C_ini = D_C_ini
             DISC%DynRup%inst_healing = inst_healing ! instantaneous healing switch (1: on, 0: off)
           CASE(16,17) ! SCEC TPV 16/17
             ! all parameters are defined in input file of INITIAL VALUES
             DISC%DynRup%inst_healing = 0
             CONTINUE
           CASE(30) !LSW with a smoothed rupture in a circular patch, used for example in TPV29/TPV30 and TPV26/TPV27
             DISC%DynRup%Mu_D_ini = Mu_D_ini
             DISC%DynRup%Mu_S_ini = Mu_S_ini
             DISC%DynRup%D_C_ini  = D_C_ini
             DISC%DynRup%XHypo  = XHypo
             DISC%DynRup%YHypo  = YHypo
             DISC%DynRup%ZHypo  = ZHypo
             DISC%DynRup%R_crit   = R_crit    ! radius of the nucleation patch
             DISC%DynRup%t_0      = t_0       ! forced rupture decay time
             DISC%DynRup%Vs_nucl     = Vs_nucl       ! forced rupture decay time
           CASE(103)
             DISC%DynRup%RS_f0 = RS_f0    ! mu_0, reference friction coefficient
             DISC%DynRup%RS_sr0 = RS_sr0  ! V0, reference velocity scale
             DISC%DynRup%RS_a = RS_a    ! a, direct effect
             DISC%DynRup%RS_b = RS_b    ! b, evolution effect
             DISC%DynRup%RS_sl0 = RS_sl0   ! L, charact. length
             DISC%DynRup%Mu_W = Mu_W    ! mu_w, weakening friction coefficient
             DISC%DynRup%RS_srW = RS_srW  ! Vw, weakening sliding velocity
             DISC%DynRup%RS_iniSlipRate1 = RS_iniSlipRate1! V_ini1, initial sliding velocity
             DISC%DynRup%RS_iniSlipRate2 = RS_iniSlipRate2! V_ini2, initial sliding velocity
             DISC%DynRup%XHypo  = XHypo
             DISC%DynRup%YHypo  = YHypo
             DISC%DynRup%ZHypo  = ZHypo
             DISC%DynRup%R_crit   = R_crit    ! radius of the nucleation patch
             DISC%DynRup%t_0      = t_0       ! forced rupture decay time
             DISC%DynRup%NucBulk_xx_0 = NucBulk_xx_0
             DISC%DynRup%NucBulk_yy_0 = NucBulk_yy_0
             DISC%DynRup%NucBulk_zz_0 = NucBulk_zz_0
             DISC%DynRup%NucShearXY_0 = NucShearXY_0
             DISC%DynRup%NucShearYZ_0 = NucShearYZ_0
             DISC%DynRup%NucShearXZ_0 = NucShearXZ_0
           CASE DEFAULT
             logError(*) 'Unknown friction law ',EQN%FL
             STOP
           END SELECT

           !NUCLEATION
           DISC%DynRup%Nucleation = Nucleation
           SELECT CASE (DISC%DynRup%Nucleation)
           CASE(0) ! no specific nucleation patch
             CONTINUE
           CASE(1) ! box shape nucleation patch
             DISC%DynRup%NucDirX = NucDirX
             DISC%DynRup%NucXmin = NucXmin
             DISC%DynRup%NucXmax = NucXmax
             DISC%DynRup%NucDirY = NucDirY
             DISC%DynRup%NucYmin = NucYmin
             DISC%DynRup%NucYmax = NucYmax
             DISC%DynRup%NucBulk_xx_0 = NucBulk_xx_0
             DISC%DynRup%NucBulk_yy_0 = NucBulk_yy_0
             DISC%DynRup%NucBulk_zz_0 = NucBulk_zz_0
             DISC%DynRup%NucShearXY_0 = NucShearXY_0
             DISC%DynRup%NucShearYZ_0 = NucShearYZ_0
             DISC%DynRup%NucShearXZ_0 = NucShearXZ_0
             DISC%DynRup%NucRS_sv0 = NucRS_sv0

           CASE(2,3) ! smooth (2) and discontinuous (3) elliptic nucleation zone
             DISC%DynRup%NucDirX = NucDirX
             DISC%DynRup%NucXmin = NucXmin ! x_hc = x coordinate of the hypocenter
             DISC%DynRup%NucXmax = NucXmax ! r_a = major semi-axis
             DISC%DynRup%NucDirY = NucDirY
             DISC%DynRup%NucYmin = NucYmin ! y_hc = y coordinate of the hypocenter
             DISC%DynRup%NucYmax = NucYmax ! r_b = minor semi-axis
             DISC%DynRup%r_s = r_s     ! width of the smooth transition
             DISC%DynRup%NucBulk_xx_0 = NucBulk_xx_0
             DISC%DynRup%NucBulk_yy_0 = NucBulk_yy_0
             DISC%DynRup%NucBulk_zz_0 = NucBulk_zz_0
             DISC%DynRup%NucShearXY_0 = NucShearXY_0
             DISC%DynRup%NucShearYZ_0 = NucShearYZ_0
             DISC%DynRup%NucShearXZ_0 = NucShearXZ_0
             DISC%DynRup%NucRS_sv0 = NucRS_sv0
           CASE(28,29) ! nucleation patch initialized in ini_model.f90
             CONTINUE
           CASE DEFAULT
             logError(*) 'Unknown nucleation type ',DISC%DynRup%Nucleation
             STOP
           END SELECT

           !OUTPUT
           ! rupture front (RF) output in extra files: on = 1, off = 0
           DISC%DynRup%RF_output_on = RF_output_on

           IF (DISC%DynRup%RF_output_on.EQ.1) THEN
              ! set 'collecting RF time' to 1
              DISC%DynRup%RFtime_on = 1
              logInfo0(*) 'RF output in extra files on'
           ELSE
              DISC%DynRup%RFtime_on = 0
           ENDIF
           !
           ! dynamic stress output on = 1, off = 0
           DISC%DynRup%DS_output_on = DS_output_on
           IF ((DISC%DynRup%DS_output_on.EQ.1).AND. (DISC%DynRup%RF_output_on.EQ.1)) THEN
               logInfo0(*) 'DS output on'
           ELSE IF ((DISC%DynRup%DS_output_on.EQ.1).AND. (DISC%DynRup%RF_output_on.EQ.0)) THEN
               logInfo0(*) 'DS output on. For ouput in files, RF_output is turned on.'
               DISC%DynRup%RF_output_on = 1
               DISC%DynRup%RFtime_on = 1
           ENDIF


           ! magnitude output on = 1, off = 0
           DISC%DynRup%magnitude_output_on = magnitude_output_on

           ! moment rate and frictional energy rate output on=1, off=0
           DISC%DynRup%energy_rate_output_on = energy_rate_output_on
           DISC%DynRup%energy_rate_printtimeinterval = energy_rate_printtimeinterval

           !
           DISC%DynRup%OutputPointType = OutputPointType
           DISC%DynRup%SlipRateOutputType = SlipRateOutputType

           !
           if (DISC%DynRup%OutputPointType .eq. 0) then
                logInfo0(*) 'Disabling fault output'
           elseif(DISC%DynRup%OutputPointType.EQ.3) THEN
                ! in case of OutputPointType 3, read in receiver locations:
                ! DISC%DynRup%DynRup_out_atPickpoint%nOutPoints is for option 3 the number of pickpoints
                call readpar_faultAtPickpoint(EQN,BND,IC,DISC,IO,CalledFromStructCode)
           ELSEIF(DISC%DynRup%OutputPointType.EQ.4) THEN
                ! elementwise output -> 2 dimensional fault output
                call readpar_faultElementwise(EQN,BND,IC,DISC,IO,CalledFromStructCode)
           ELSEIF(DISC%DynRup%OutputPointType.EQ.5) THEN
                ! ALICE: TO BE DONE
                ! fault receiver + 2 dimensional fault output
                call readpar_faultElementwise(EQN,BND,IC,DISC,IO,CalledFromStructCode)
                call readpar_faultAtPickpoint(EQN,BND,IC,DISC,IO,CalledFromStructCode)
           ELSE
               logError(*) 'Unkown fault output type (e.g.3,4,5)',DISC%DynRup%OutputPointType
               STOP
           ENDIF ! DISC%DynRup%OutputPointType
  !
  END SUBROUTINE
    !------------------------------------------------------------------------
     !Inflow Boundaries
    !------------------------------------------------------------------------
  SUBROUTINE readinfl(BND, IC, EQN, IO, DISC, n4)
    IMPLICIT NONE
    TYPE (tInputOutput)                    :: IO
    TYPE (tEquations)                      :: EQN
    TYPE (tDiscretization)                 :: DISC
    TYPE (tBoundary)                       :: BND
    TYPE (tInitialCondition)               :: IC
    INTENT(INOUT)                          :: IO, EQN, DISC, BND
    INTEGER                                :: n4, i, j, iVar, readstat, startComment
    INTEGER                                :: nsteps, nPW, iObject, isteps
    REAL                                   :: nx,ny,nz,length
    CHARACTER(LEN=600)                     :: char_option, PWFileName
    INTEGER                                :: setvar
    REAL,DIMENSION(:),ALLOCATABLE          :: varfield, u0_in
    NAMELIST                               /InflowBound/ setvar, char_option, &
                                                         PWFileName
    !------------------------------------------------------------------------
    READ(IO%UNIT%FileIn, IOSTAT=readStat, nml = InflowBound)
    IF (readStat.NE.0) THEN
        CALL RaiseErrorNml(IO%UNIT%FileIn, "InflowBound")
    ENDIF

      DO i=1,n4
         j = 1
         DO WHILE(char_option(j:j).NE.'!'.AND.j.LE.LEN(char_option)-1)
            j=j+1
         END DO
         IF (char_option(j:j).EQ.'!') THEN
            startComment= j
         ELSE
         startComment=LEN(char_option)
         END IF

              ALLOCATE(u0_in(EQN%nVar))
              call readuin(IO, EQN, u0_in)
              ALLOCATE(BND%ObjInflow(i)%u0_in(EQN%nVar) )
              BND%ObjInflow(i)%u0_in(:) = u0_in(:)

         READ(char_option,*,IOSTAT=readStat) BND%ObjInflow(i)%u0_in(:)

         IF (readStat.EQ. 0) THEN
            logInfo(*) 'Inflow conditions specified are constant Data'
            BND%ObjInflow(i)%InflowType   = 0
            logInfo(*) 'Inflow values for object n = ', i                   !
            DO iVar = 1, EQN%nVar
                logInfo(*) 'Variable ', iVar, ' = ',  BND%ObjInflow(i)%u0_in(iVar)
            ENDDO
            logInfo(*) ' '
         ELSE
            logInfo(*) 'Inflow conditions specified are not constant Data'

            SELECT CASE(TRIM(char_option(1:startComment-1)))
            CASE('Char_Gauss_Puls')
                logInfo(*) 'Planarwave Gausspulse inflow conditions '
                IF(IC%cICType.NE.'Char_Gauss_Puls') THEN
                  logError(*) 'Inflow boundary condition Char_Gauss_Puls only available with '
                  logError(*) 'corresponding Char_Gauss_Puls initial condition '
                  stop
                ENDIF
                BND%ObjInflow(i)%InflowType   = 1

            CASE('Char_Ricker_Puls')
                logInfo(*) 'Planarwave Rickerpulse inflow conditions '
                IF(IC%cICType.NE.'Char_Ricker_Puls') THEN
                  logError(*) 'Inflow boundary condition Char_Ricker_Puls only available with '
                  logError(*) 'corresponding Char_Ricker_Puls initial condition '
                ENDIF
                BND%ObjInflow(i)%InflowType   = 2

            CASE('Custom_PlaneWave_File')
                logInfo(*) 'Custom Planarwave from file inflow conditions. '
                logInfo(*) '(only for homogeneous elastic isotropic materials!) '
                BND%ObjInflow(i)%InflowType   = 10
                iObject=1 ! So far limited to a single PlaneWave!
                ALLOCATE(BND%ObjInflow(iObject)%PW)
                ALLOCATE(BND%ObjInflow(iObject)%u0_in(EQN%nVar) )
                ALLOCATE(BND%ObjInflow(iObject)%PW%n_vec(3))
                ALLOCATE(BND%ObjInflow(iObject)%PW%p_vec(3))
                ALLOCATE(BND%ObjInflow(iObject)%PW%t_vec(3))
                ALLOCATE(BND%ObjInflow(iObject)%PW%FI_Point(3))
                BND%ObjInflow(iObject)%PW%SetVar = SetVar
                ALLOCATE(BND%ObjInflow(iObject)%PW%varfield(BND%ObjInflow(iObject)%PW%SetVar))

                call readvarfield(IO, SetVar, varfield)

                BND%ObjInflow(iObject)%PW%varfield(:) = varfield (:)
                BND%ObjInflow(iObject)%u0_in(:) = u0_in(:)

                logInfo(*) 'Wave time histories read from file: ', TRIM(PWFileName)
                CALL OpenFile(                                        &
                      UnitNr       = IO%UNIT%other01                , &
                      Name         = PWFileName                     , &
                      create       = .FALSE.                          )
                logInfo(*) 'Reading inflow wave time-history file ...  '
                READ(IO%UNIT%other01,'(i10,a)') nsteps                        ! Number of timesteps included
                BND%ObjInflow(iObject)%PW%TimeHistnSteps = nsteps
                ALLOCATE(BND%ObjInflow(iObject)%PW%TimeHist(2,nsteps))
                ! Read normal vector

                READ(IO%UNIT%other01,*) BND%ObjInflow(iObject)%PW%n_vec(1:3)  ! Normal vector to wave propagation
                nx = BND%ObjInflow(iObject)%PW%n_vec(1)
                ny = BND%ObjInflow(iObject)%PW%n_vec(2)
                nz = BND%ObjInflow(iObject)%PW%n_vec(3)
                length = SQRT(nx*nx+ny*ny+nz*nz)
                BND%ObjInflow(iObject)%PW%n_vec(1) = nx/length
                BND%ObjInflow(iObject)%PW%n_vec(2) = ny/length
                BND%ObjInflow(iObject)%PW%n_vec(3) = nz/length
                ! Read tangential vector
                READ(IO%UNIT%other01,*) BND%ObjInflow(iObject)%PW%p_vec(1:3)  ! Polarization vector of wave
                nx = BND%ObjInflow(iObject)%PW%p_vec(1)
                ny = BND%ObjInflow(iObject)%PW%p_vec(2)
                nz = BND%ObjInflow(iObject)%PW%p_vec(3)
                length = SQRT(nx*nx+ny*ny+nz*nz)
                BND%ObjInflow(iObject)%PW%p_vec(1) = nx/length
                BND%ObjInflow(iObject)%PW%p_vec(2) = ny/length
                BND%ObjInflow(iObject)%PW%p_vec(3) = nz/length
                ! compute orthogonal vector to normal and tangential using the crossproduct
                BND%ObjInflow(iObject)%PW%t_vec(:)= BND%ObjInflow(iObject)%PW%n_vec(:) .x. &
                                                    BND%ObjInflow(iObject)%PW%p_vec(:)
                nx = BND%ObjInflow(iObject)%PW%t_vec(1)
                ny = BND%ObjInflow(iObject)%PW%t_vec(2)
                nz = BND%ObjInflow(iObject)%PW%t_vec(3)
                length = SQRT(nx*nx+ny*ny+nz*nz)
                BND%ObjInflow(iObject)%PW%t_vec(1) = nx/length
                BND%ObjInflow(iObject)%PW%t_vec(2) = ny/length
                BND%ObjInflow(iObject)%PW%t_vec(3) = nz/length

                READ(IO%UNIT%other01,*) BND%ObjInflow(iObject)%PW%FI_Point(1:3)  ! Point of first incidence of wave in the mesh
                DO isteps=1,nsteps
                  READ(IO%UNIT%other01,*) BND%ObjInflow(iObject)%PW%TimeHist(1:2,isteps)
                ENDDO
                CLOSE(IO%UNIT%other01)
                logInfo(*) 'Time histories successfully read from '
                logInfo(*) '  ',BND%ObjInflow(iObject)%PW%TimeHist(1,1),' seconds to '
                logInfo(*) '  ',BND%ObjInflow(iObject)%PW%TimeHist(1,nsteps),' seconds!'
           CASE DEFAULT
               logError(*) 'Inflow conditions specified are unknown!'
               logError(*) TRIM(char_option(1:startComment-1)),'|'
               STOP
            END SELECT
         END IF
      ENDDO

  END SUBROUTINE
    !------------------------------------------------------------------------
     !Reading the varfield
    !------------------------------------------------------------------------
 SUBROUTINE readvarfield(IO, number, varfield)
    IMPLICIT NONE
    TYPE (tInputOutput)                    :: IO
    INTENT(INOUT)                          :: IO
    INTEGER                                :: number
    INTEGER                                :: readStat
    REAL, DIMENSION(:), ALLOCATABLE        :: varfield
    NAMELIST                               /InflowBoundPWFile/ varfield
    !-----------------------------------------------------------------------
    ALLOCATE(varfield(number))
    READ(IO%UNIT%FileIn, IOSTAT=readStat, nml = InflowBoundPWFile) ! Write in namelistfile varfield(1) = ... and in the next line varfield(2) = ...
                                                  ! and the same for u0_in
    IF (readStat.NE.0) THEN
        CALL RaiseErrorNml(IO%UNIT%FileIn, "InflowBoundPWFile")
    ENDIF
  END SUBROUTINE
    !------------------------------------------------------------------------
     !Reading u0_in
    !------------------------------------------------------------------------
 SUBROUTINE readuin(IO, EQN, u0_in)
    IMPLICIT NONE
    TYPE (tInputOutput)                    :: IO
    TYPE (tEquations)                      :: EQN
    INTENT(INOUT)                          :: IO, EQN
    REAL, DIMENSION(:), ALLOCATABLE        :: u0_in
    INTEGER                                :: readStat
    NAMELIST                               /InflowBounduin/u0_in
    !-----------------------------------------------------------------------
    ALLOCATE(u0_in(EQN%nVar))

    READ(IO%UNIT%FileIn, IOSTAT=readStat, nml = InflowBounduin) ! Write in namelistfile u0_in(1) = ... and in the next line u0_in(2) = ...
    IF (readStat.NE.0) THEN
        CALL RaiseErrorNml(IO%UNIT%FileIn, "InflowBounduin")
    ENDIF

  END SUBROUTINE


   !
   !============================================================================
   ! S O U R C E   T E R M
   !============================================================================

  SUBROUTINE readpar_sourceterm(EQN,SOURCE,IO)
   !------------------------------------------------------------------------
   IMPLICIT NONE
   !------------------------------------------------------------------------
   ! argument list declaration
   TYPE (tEquations)                :: EQN
   TYPE (tSource)                   :: SOURCE
   TYPE (tInputOutput)              :: IO
   ! local variable declaration
   INTEGER                          :: i,j,k,iVar,iDummy1
   INTEGER                          :: startComment
   REAL                             :: pi
   REAL, POINTER                    :: dummy(:)
   CHARACTER(LEN=15)                :: char_dummy
   REAL, POINTER                    :: Dist(:,:), loc_src(:,:)
   INTEGER,POINTER                  :: Sorted(:),Group(:),Members(:,:)
   INTEGER                          :: count, count2,nsrc
   !-------------------------------------------------------------------------
   INTENT(INOUT)                    :: SOURCE, EQN
   INTENT(IN)                       :: IO
   !-------------------------------------------------------------------------
   INTEGER                          :: Type, RType, nDirac, nRicker, nPulseSource
   REAL,DIMENSION(:),ALLOCATABLE    :: U0, l1, TimePosition, &
                                       Intensity, EqnNr, Element, Delay, a1, f, &
                                       l2, T, t0, Width, A0
   REAL,DIMENSION(:),ALLOCATABLE    :: SpacePositionx, SpacePositiony, SpacePositionz
   CHARACTER(Len=600)               :: FileName
   INTEGER                          :: readStat
   NAMELIST                        /SourceType/ Type, Rtype, nDirac, nPulseSource, FileName, nRicker

   !------------------------------------------------------------------------
   !
    logInfo(*) '<--------------------------------------------------------->'          !
    logInfo(*) '<  S O U R C E    T E R M S                               >'          !
    logInfo(*) '<--------------------------------------------------------->'          !
    !
    SOURCE%CauchyKovalewski = .FALSE.
    !
    ! Setting default values
    Type = 0
    !
    READ(IO%UNIT%FileIn, IOSTAT=readStat, nml = SourceType)
    IF (readStat.NE.0) THEN
        CALL RaiseErrorNml(IO%UNIT%FileIn, "SourceType")
    ENDIF
    SOURCE%Type = Type
   SELECT CASE(SOURCE%Type)                                                 !

    CASE(0)
                                                                    ! No Source Term
       logInfo(*) 'No source specified.'                    !
       !
    CASE(1)
       logInfo(*) 'Source for convergence study of varying coefficient PDE specified.'
       ALLOCATE(SOURCE%CS%U0(3))
       ALLOCATE(SOURCE%CS%k1(3))
       ALLOCATE(SOURCE%CS%l1(3))
       call readsource110(IO, U0, l1)
       SOURCE%CS%U0(:) = U0(:)   ! perturbation amplitudes for A, B, and C
       SOURCE%CS%l1(:) = l1(:)   ! wavelengths
       SOURCE%CS%k1 = 2*EQN%Pi/SOURCE%CS%l1(:)
       !
    CASE(10)
       logInfo(*) 'Source for convergence study of varying coefficient PDE specified.'
       ALLOCATE(SOURCE%CS%k1(3) )
       ALLOCATE(SOURCE%CS%l1(3))
       call readsource110(IO, U0, l1)
       SOURCE%CS%l1(:) = l1(:)   ! wavelengths
       SOURCE%CS%k1 = 2*EQN%Pi/SOURCE%CS%l1(:)
       !
    CASE(15)
       logInfo(*) 'Dirac sources in space and time chosen. '
       SOURCE%Dirac%nDirac = nDirac
       logInfo(*) 'Number of Dirac sources: ', SOURCE%Dirac%nDirac

       ALLOCATE( SOURCE%Dirac%SpacePosition(3,SOURCE%Dirac%nDirac), &
                 SOURCE%Dirac%TimePosition(SOURCE%Dirac%nDirac), &
                 SOURCE%Dirac%Intensity(SOURCE%Dirac%nDirac), &
                 SOURCE%Dirac%EqnNr(SOURCE%Dirac%nDirac), &
                 SOURCE%Dirac%Element(SOURCE%Dirac%nDirac) )

       call readsource15(IO, nDirac, SpacePositionx, SpacePositiony, SpacePositionz, TimePosition, Intensity, EqnNr)
          ! copy on data structure:
          SOURCE%Dirac%SpacePosition(1,:) = SpacePositionx(:)
          SOURCE%Dirac%SpacePosition(2,:) = SpacePositiony(:)
          SOURCE%Dirac%SpacePosition(3,:) = SpacePositionz(:)
          SOURCE%Dirac%TimePosition(:) = TimePosition(:)
          SOURCE%Dirac%Intensity(:) = Intensity(:)
          SOURCE%Dirac%EqnNr(:) = EqnNr(:)


    CASE(16,18)

         SOURCE%CauchyKovalewski = .TRUE.
         SOURCE%Ricker%nRicker = nRicker
       IF(SOURCE%Type.EQ.16) THEN
         logInfo(*) 'Dirac sources in space and Ricker wavelet in time chosen. '
         logInfo(*) 'Number of Ricker sources: ', SOURCE%Ricker%nRicker
       ELSEIF(SOURCE%Type.EQ.18) THEN
         logInfo(*) 'Dirac sources in space and Gaussian wavelet in time chosen. '
         logInfo(*) 'Number of Gaussian sources: ', SOURCE%Ricker%nRicker
       ENDIF

       ALLOCATE( SOURCE%Ricker%SpacePosition(3,SOURCE%Ricker%nRicker), &
                 SOURCE%Ricker%Delay(SOURCE%Ricker%nRicker), &
                 SOURCE%Ricker%a1(SOURCE%Ricker%nRicker), &
                 SOURCE%Ricker%f(SOURCE%Ricker%nRicker), &
                 SOURCE%Ricker%EqnNr(SOURCE%Ricker%nRicker), &
                 SOURCE%Ricker%Element(SOURCE%Ricker%nRicker))

      call readsource1618(IO, nRicker, SpacePositionx, SpacePositiony, SpacePositionz, Delay, a1, f, EqnNr)

         ! copy on data structure:
         SOURCE%Ricker%SpacePosition(1,:) = SpacePositionx(:)
         SOURCE%Ricker%SpacePosition(2,:) = SpacePositiony(:)
         SOURCE%Ricker%SpacePosition(3,:) = SpacePositionz(:)
         SOURCE%Ricker%Delay(:) = Delay(:)
         SOURCE%Ricker%a1(:) = a1(:)
         SOURCE%Ricker%f(:)  = f(:)                    ! F takes the role of "sigma" for the gaussian case!
         SOURCE%Ricker%EqnNr(:) = EqnNr(:)

    CASE(17)

       logInfo(*) 'Sourceterm for convergence studies chosen. '
       logInfo(*) 'Sourceterm is a space-time periodic function consisting of sine-waves.  '
       !
       ALLOCATE(SOURCE%CS%U0(EQN%nVar))
       ALLOCATE(SOURCE%CS%l1(EQN%nVar))
       ALLOCATE(SOURCE%CS%l2(EQN%nVar))
       ALLOCATE(SOURCE%CS%k1(EQN%nVar))
       ALLOCATE(SOURCE%CS%k2(EQN%nVar))
       ALLOCATE(SOURCE%CS%k3(EQN%nVar))
       ALLOCATE(SOURCE%CS%T(EQN%nVar))
       ALLOCATE(SOURCE%CS%omega(EQN%nVar))
       !
         SOURCE%CauchyKovalewski = .TRUE.
       call readsource17(EQN, IO, U0, l1, l2, T)
          ! copy on data structure:
          SOURCE%CS%U0(:) = U0(:)
          SOURCE%CS%l1(:) = l1(:)         ! Read wavelengths (periods), compute wave numbers / frequencies
          SOURCE%CS%l2(:) = l2(:)
          !SOURCE%CS%k3(iVar)
          SOURCE%CS%T(:)  = T(:)
          SOURCE%CS%k1(:)    = 2.*EQN%Pi/SOURCE%CS%l1(:)
          SOURCE%CS%k2(:)    = 2.*EQN%Pi/SOURCE%CS%l2(:)
          SOURCE%CS%omega(:) = 2.*EQN%Pi/SOURCE%CS%T(:)
    CASE(19)

         SOURCE%CauchyKovalewski = .TRUE.
          ! Time Gauss pulse source

        logInfo(*) 'Time gauss pulse source chosen. '

        SOURCE%TimeGP%nPulseSource = nPulseSource
        ALLOCATE(SOURCE%TimeGP%SpacePosition(3,SOURCE%TimeGP%nPulseSource))
        ALLOCATE(SOURCE%TimeGP%t0(SOURCE%TimeGP%nPulseSource))
        ALLOCATE(SOURCE%TimeGP%Width(SOURCE%TimeGP%nPulseSource))
        ALLOCATE(SOURCE%TimeGP%A0(SOURCE%TimeGP%nPulseSource))
        ALLOCATE(SOURCE%TimeGP%Element(SOURCE%TimeGP%nPulseSource))

        call readsource19(IO, nPulseSource, EqnNr, SpacePositionx, SpacePositiony, SpacePositionz, t0, Width, A0)
            ! copy on data structure:
            SOURCE%TimeGP%SpacePosition(1,:) = SpacePositionx(:)
            SOURCE%TimeGP%SpacePosition(2,:) = SpacePositiony(:)
            SOURCE%TimeGP%SpacePosition(3,:) = SpacePositionz(:)
            SOURCE%TimeGP%t0(:) = t0(:)
            SOURCE%TimeGP%Width(:) = Width(:)
            SOURCE%TimeGP%A0(:) = A0(:)
            SOURCE%TimeGP%EqnNr(:) = EqnNr(:)

        DO i = 1, SOURCE%TimeGP%nPulseSource
            logInfo('("Source ",I4 )') i
            logInfo('("   x0  = ",E12.5,"   y0 = ",E12.5,"  z0 = ",E12.5)') SOURCE%TimeGP%SpacePosition(:,i)
            logInfo('("   t0  = ",E12.5)') SOURCE%TimeGP%t0(i)
            logInfo('("   tau = ",E12.5)') SOURCE%TimeGP%Width(i)
            logInfo('("   M0  = ",E12.5)') SOURCE%TimeGP%A0(i)
            logInfo('("   Affecetd var  = ",I4)') SOURCE%TimeGP%EqnNr(i)

        ENDDO

    CASE(20) !Single Force with individual slip rate history for each subfault

       logInfo(*) 'Single Force chosen. '
       SOURCE%FSRMFileName = FileName
       logInfo(*) 'Source term read from ', TRIM(SOURCE%FSRMFileName)
       CALL OpenFile(                                       &
            UnitNr       = IO%UNIT%other01                , &
            Name         = SOURCE%FSRMFileName            , &
            create       = .FALSE.                          )
       logInfo(*) 'Reading single force file ...  '
       !
       ! LEGEND
       !
       ! Number of Sources
       ! 3
       ! Single Force on Variable Nr.
       ! 7
       ! 8
       ! 9
       ! x y z
       ! 10. 0. 20.
       ! 10. 0. 20.
       ! 10. 0. 20.
       ! Source Time Functions
       ! 0.001 3                    ! all STF must have same sampling rate
       ! Samples
       ! 0.                         ! example of 3 delta functions acting on components 7,8,9
       ! 1.3
       ! 0.
       ! 0.
       ! 1.3
       ! 0.
       ! 0.
       ! 1.3
       ! 0.
       ! END LEGEND
       !
       ! Single Force information is read now
       !
       READ(IO%UNIT%other01,*)                                           ! Read comment
       READ(IO%UNIT%other01,*) SOURCE%Ricker%nRicker
       logInfo(*) 'Number of single forces: ', SOURCE%Ricker%nRicker
       ALLOCATE( SOURCE%Ricker%EqnNr(SOURCE%Ricker%nRicker) )
       ALLOCATE ( dummy(3) )
       READ(IO%UNIT%other01,*)                                           ! Read comment
       DO i = 1,SOURCE%Ricker%nRicker
           READ(IO%UNIT%other01,*) dummy(1)                             ! Read variable
           SOURCE%Ricker%EqnNr(i) = dummy(1)
       ENDDO
       READ(IO%UNIT%other01,*)                                           ! Read comment
       ALLOCATE ( SOURCE%RP%SpacePosition(3,SOURCE%Ricker%nRicker), &
                  SOURCE%RP%Element(SOURCE%Ricker%nRicker)    )
       DO i = 1,SOURCE%Ricker%nRicker
           READ(IO%UNIT%other01,*) dummy                                 ! Read coordinate data
           SOURCE%RP%SpacePosition(1:3,i) = dummy(1:3)
       ENDDO

       DEALLOCATE ( dummy )

       READ(IO%UNIT%other01,*)                                           ! Read comment
       READ(IO%UNIT%other01,*) SOURCE%RP%t_samp, SOURCE%RP%nsteps        ! Read time sampling of rupture functions

       SOURCE%RP%T_max = SOURCE%RP%t_samp * (SOURCE%RP%nsteps-1)         ! Equispaced time sampling for all subfaults assumed

       ALLOCATE ( SOURCE%RP%TimeHist(SOURCE%RP%nsteps, SOURCE%Ricker%nRicker)  )

       READ(IO%UNIT%other01,*)                                           ! Read comment
       DO i = 1,SOURCE%Ricker%nRicker
           DO j = 1,SOURCE%RP%nsteps
               READ(IO%UNIT%other01,*) SOURCE%RP%TimeHist(j,i)           !
           ENDDO
       ENDDO
       !
       CLOSE(IO%UNIT%other01)

    CASE(30)        ! Read in Finite Source Rupture Model
                    ! for input formats see: Martin Mai (http://www.seismo.ethz.ch/srcmod/Events.html)

       pi        = ACOS(-1.0)

       logInfo(*) 'Finite Source Rupture Model chosen. '
       SOURCE%FSRMFileName = FileName
       SOURCE%RP%Type = RType
       logInfo(*) 'Sourceterm read from ', TRIM(SOURCE%FSRMFileName)
       CALL OpenFile(                                       &
            UnitNr       = IO%UNIT%other01                , &
            Name         = SOURCE%FSRMFileName            , &
            create       = .FALSE.                          )
       logInfo(*) 'Reading rupture model file of Type  ',SOURCE%RP%Type
       !
       ! Rupture Plane Geometrie and Subfault information is read now
       !
       DO i = 1,5
          READ(IO%UNIT%other01,*)               ! Read unimportant comments
       ENDDO
       READ(IO%UNIT%other01,'(a15,f8.3,a11,f8.3,a11,f7.2)')    char_dummy, SOURCE%Hypocenter%latitude,   &
                                                               char_dummy, SOURCE%Hypocenter%longitude,  &
                                                               char_dummy, SOURCE%Hypocenter%depth
       READ(IO%UNIT%other01,'(a15,f8.3,a11,f8.3,a39)')         char_dummy, SOURCE%RP%length,             &
                                                               char_dummy, SOURCE%RP%width,              &
                                                               char_dummy
       READ(IO%UNIT%other01,'(a15,f14.0,a5,f14.0,a6,f10.0,a6,f5.2,a3)') char_dummy, SOURCE%RP%strk,      &
                                                               char_dummy, SOURCE%RP%dip,                &
                                                               char_dummy, SOURCE%RP%rake_ave,           &
                                                               char_dummy, SOURCE%RP%Htop,               &
                                                               char_dummy
       READ(IO%UNIT%other01,'(a15,f8.3,a12,f7.3,a12,f5.1,a20)')char_dummy, SOURCE%RP%HypX,               &
                                                               char_dummy, SOURCE%RP%HypZ,               &
                                                               char_dummy, SOURCE%RP%RiseTime_ave,       &
                                                               char_dummy
       DO i = 1,3
          READ(IO%UNIT%other01,*)               ! Read unimportant comments
       ENDDO
       READ(IO%UNIT%other01,'(a16,i16,a5,i13,a32)')            char_dummy, SOURCE%RP%nxRP,               &
                                                               char_dummy, SOURCE%RP%nzRP,               &
                                                               char_dummy
       READ(IO%UNIT%other01,'(a16,f8.3,a13,f7.3,a42)')         char_dummy, SOURCE%RP%dxRP,               &
                                                               char_dummy, SOURCE%RP%dzRP,               &
                                                               char_dummy
       READ(IO%UNIT%other01,'(a16,i16,a5,i13,a39)')            char_dummy, SOURCE%RP%nTWindow,           &
                                                               char_dummy, SOURCE%RP%nSegments,          &
                                                               char_dummy
       READ(IO%UNIT%other01,'(a16,f7.3,a14,f7.3,a39)')         char_dummy, SOURCE%RP%TWindowLen,         &
                                                               char_dummy, SOURCE%RP%WindowShift,        &
                                                               char_dummy
       DO i = 1,9
          READ(IO%UNIT%other01,*)            ! Read unimportant comments
       ENDDO
       READ(IO%UNIT%other01,'(a9,i4)')    char_dummy, iDummy1
       READ(IO%UNIT%other01,*)               ! Read unimportant comments
       READ(IO%UNIT%other01,*)               ! Read unimportant comments
       DO i = 1,iDummy1
          READ(IO%UNIT%other01,*)            ! Read velocity field structure and comments
       ENDDO
       DO i = 1,6
          READ(IO%UNIT%other01,*)            ! Read unimportant comments
       ENDDO

       CLOSE(IO%UNIT%other01)

       ALLOCATE( SOURCE%RP%SegStrk(SOURCE%RP%nSegments),           &
                 SOURCE%RP%SegDip(SOURCE%RP%nSegments),            &
                 SOURCE%RP%SegLen(SOURCE%RP%nSegments),            &
                 SOURCE%RP%SegWid(SOURCE%RP%nSegments),            &
                 SOURCE%RP%nSbfs(SOURCE%RP%nSegments),             &
                 SOURCE%RP%Element(SOURCE%RP%nxRP*SOURCE%RP%nzRP), &
                 SOURCE%RP%SpacePosition(3,SOURCE%RP%nxRP*SOURCE%RP%nzRP) )

       logInfo(*) 'Finite Source Rupture Geometry read. '
       logInfo(*) 'Strike           :  ', SOURCE%RP%strk
       logInfo(*) 'Dip              :  ', SOURCE%RP%dip
       logInfo(*) 'Rake(average)    :  ', SOURCE%RP%rake_ave
       logInfo(*) 'RiseTime(average):  ', SOURCE%RP%RiseTime_ave
       !
       ! Different Rupture Model Formats have to be distinguished
       !
       SELECT CASE(SOURCE%RP%Type)

       !CASE(1) !############################DOES NOT WORK YET #####################

       CASE(2)
          !
          ! Total slip and rake available for each subfault and each time window
          ! Only one Rupture Plane Segment
          ! (example: s1994NORTHRhart)
          !
          READ(IO%UNIT%other01,'(a11,i7)')    char_dummy, SOURCE%RP%nSbfs(1)
          DO i = 1,5
               READ(IO%UNIT%other01,*)            ! Read unimportant comments
          ENDDO

          logInfo(*) 'Reading        ',SOURCE%RP%nSbfs(1),' subfaults.'

          ALLOCATE ( dummy(5+SOURCE%RP%nTWindow) )
          ALLOCATE ( SOURCE%RP%Slip(SOURCE%RP%nxRP*SOURCE%RP%nzRP,SOURCE%RP%nTWindow) )
          ALLOCATE ( SOURCE%RP%Sliprate(SOURCE%RP%nxRP*SOURCE%RP%nzRP,SOURCE%RP%nTWindow) )
          ALLOCATE ( SOURCE%RP%Rake(SOURCE%RP%nxRP*SOURCE%RP%nzRP,SOURCE%RP%nTWindow) )

          DO j = 1,SOURCE%RP%nSbfs(1)
               READ(IO%UNIT%other01,*) dummy
               SOURCE%RP%Slip(j,:) = dummy(6:5+SOURCE%RP%nTWindow)
               SOURCE%RP%Rake(j,:) = dummy(5)
          ENDDO

       !CASE(3) !############################ DOES NOT WORK YET #####################
          !
          ! Strike-slip and Dip-slip available for each subfault
          ! Rupture Plane Segments with Subfault coordinates and slip values
          ! of all time windows are read now
          ! (example: s1995KOBEJAseki)
          !

          !ALLOCATE ( dummy(4+2*SOURCE%RP%nTWindow) )
          !ALLOCATE ( SOURCE%RP%Slip(SOURCE%RP%nxRP*SOURCE%RP%nzRP,SOURCE%RP%nTWindow) )
          !ALLOCATE ( SOURCE%RP%Sliprate(SOURCE%RP%nxRP*SOURCE%RP%nzRP,SOURCE%RP%nTWindow) )

          !k = 0            !subfault counter

          !DO i = 1,SOURCE%RP%nSegments

          !    READ(IO%UNIT%other01,*)           ! Read unimportant comment
          !    READ(IO%UNIT%other01,'(a26,f7.0,a15,f7.1,a3)')      char_dummy, SOURCE%RP%SegStrk(i),     &
          !                                                        char_dummy, SOURCE%RP%SegDip(i),      &
          !                                                        char_dummy
          !    READ(IO%UNIT%other01,'(a26,f8.3,a14,f8.3,a3)')      char_dummy, SOURCE%RP%SegLen(i),      &
          !                                                        char_dummy, SOURCE%RP%SegWid(i),      &
          !                                                        char_dummy
          !    READ(IO%UNIT%other01,'(a11,i7)')                    char_dummy, SOURCE%RP%nSbfs(i)
          !    READ(IO%UNIT%other01,*)           ! Read unimportant comment
          !    READ(IO%UNIT%other01,*)           ! Read unimportant comment
          !    READ(IO%UNIT%other01,*)           ! Read unimportant comment
          !
          !    DO j = 1,SOURCE%RP%nSbfs(i)
          !         k = k+1
          !         READ(IO%UNIT%other01,*) SOURCE%RP%Slip(k,:)
          !    ENDDO
          !
          !ENDDO

       CASE(3,4)
          !
          ! Rise time and onset times available for each subfault
          ! Strike-slip and Dip-slip  available for each subfault
          ! Only one Rupture Plane Segment with Subfault coordinates
          ! Only works for one time window
          ! (example: s2005BLINDTkaes)
          !
          READ(IO%UNIT%other01,'(a11,i7)')    char_dummy, SOURCE%RP%nSbfs(1)
          DO i = 1,5
               READ(IO%UNIT%other01,*)          ! Read unimportant comments
          ENDDO

          logInfo(*) 'Reading        ',SOURCE%RP%nSbfs(1),' subfaults.'

          ALLOCATE ( dummy(6) )
          ALLOCATE ( SOURCE%RP%SSlip(SOURCE%RP%nxRP*SOURCE%RP%nzRP,SOURCE%RP%nTWindow) )
          ALLOCATE ( SOURCE%RP%DSlip(SOURCE%RP%nxRP*SOURCE%RP%nzRP,SOURCE%RP%nTWindow) )
          ALLOCATE ( SOURCE%RP%Sliprate(SOURCE%RP%nxRP*SOURCE%RP%nzRP,SOURCE%RP%nTWindow) )
          ALLOCATE ( SOURCE%RP%Rake(SOURCE%RP%nxRP*SOURCE%RP%nzRP,SOURCE%RP%nTWindow) )
          ALLOCATE ( SOURCE%RP%Tonset(SOURCE%RP%nxRP*SOURCE%RP%nzRP) )
          ALLOCATE ( SOURCE%RP%TRise(SOURCE%RP%nxRP*SOURCE%RP%nzRP) )

          DO j = 1,SOURCE%RP%nSbfs(1)
               READ(IO%UNIT%other01,*) dummy
               SOURCE%RP%Tonset(j)  = dummy(3)
               SOURCE%RP%TRise(j)   = dummy(4)
               SOURCE%RP%SSlip(j,1) = dummy(5)
               SOURCE%RP%DSlip(j,1) = dummy(6)
               SOURCE%RP%Rake(j,1)  = ATAN2(-dummy(6),dummy(5))
               IF(SOURCE%RP%Rake(j,1).LT.0.)THEN
                    SOURCE%RP%Rake(j,1) = (2*pi+SOURCE%RP%Rake(j,1))/pi*180.
               ELSE
                    SOURCE%RP%Rake(j,1) = SOURCE%RP%Rake(j,1)/pi*180.
               ENDIF
          ENDDO

       CASE DEFAULT
          logError(*)  'The format type of the Finite Source Rupture Model is unknown! '
          STOP                                                                                     ! STOP

       END SELECT

    CASE(31,32,40,41)

       ALLOCATE ( SOURCE%RP%nSbfs(1) )

       logInfo(*) 'Finite Source Rupture Model (FREE-FORMAT) chosen. '
       SOURCE%FSRMFileName = FileName
       logInfo(*) 'Source term read from ', TRIM(SOURCE%FSRMFileName)
       CALL OpenFile(                                       &
            UnitNr       = IO%UNIT%other01                , &
            Name         = SOURCE%FSRMFileName            , &
            create       = .FALSE.                          )
       logInfo(*) 'Reading rupture model file ...  '
       !
       ! Moment Tensor, Rupture Plane Geometrie and Subfault information is read now
       !
       READ(IO%UNIT%other01,*)                                           ! Read comment
       SOURCE%RP%MomentTensor(:,:) = 0.                                  !
       READ(IO%UNIT%other01,*) SOURCE%RP%MomentTensor(1,:)               ! Read Moment Tensor
       READ(IO%UNIT%other01,*) SOURCE%RP%MomentTensor(2,:)               ! Read Moment Tensor
       READ(IO%UNIT%other01,*) SOURCE%RP%MomentTensor(3,:)               ! Read Moment Tensor
       READ(IO%UNIT%other01,*)                                           ! Read comment
       READ(IO%UNIT%other01,*) SOURCE%RP%nSbfs(1)                        ! Read number of subfaults
       READ(IO%UNIT%other01,*)                                           ! Read comment
       ALLOCATE ( dummy(8) )
       ALLOCATE ( SOURCE%RP%SpacePosition(3,SOURCE%RP%nSbfs(1)), &
                  SOURCE%RP%Strks(1,SOURCE%RP%nSbfs(1)),         &
                  SOURCE%RP%Dips(1,SOURCE%RP%nSbfs(1)),          &
                  SOURCE%RP%Rake(1,SOURCE%RP%nSbfs(1)),          &
                  SOURCE%RP%Tonset(SOURCE%RP%nSbfs(1)),          &
                  SOURCE%RP%Area(SOURCE%RP%nSbfs(1)),          &
                  SOURCE%RP%Element(SOURCE%RP%nSbfs(1))  )
       !
       DO i = 1,SOURCE%RP%nSbfs(1)
           READ(IO%UNIT%other01,*) dummy                                 ! Read subfault data
           SOURCE%RP%SpacePosition(1:3,i) = dummy(1:3)
           SOURCE%RP%Strks(1,i)           = dummy(4)
           SOURCE%RP%Dips(1,i)            = dummy(5)
           SOURCE%RP%Rake(1,i)            = dummy(6)
           SOURCE%RP%Area(i)              = dummy(7)
           SOURCE%RP%Tonset(i)            = dummy(8)
       ENDDO

       CLOSE(IO%UNIT%other01)

       DEALLOCATE ( dummy )
       !
       !

    case(42) ! Netcdf rupture format
      logInfo(*) 'Netcdf rupture format chosen.'
      SOURCE%NRFFileName = FileName
#ifndef USE_NETCDF
      logError(*) 'NRF sources require netcdf support.'
      stop
#endif

    CASE(50) !Finite sources with individual slip rate history for each subfault

       ALLOCATE ( SOURCE%RP%nSbfs(1) )

       logInfo(*) 'Finite Source Rupture Model (FREE-FORMAT) chosen. '
       SOURCE%FSRMFileName = FileName
       logInfo(*) 'Source term read from ', TRIM(SOURCE%FSRMFileName)
       CALL OpenFile(                                       &
            UnitNr       = IO%UNIT%other01                , &
            Name         = SOURCE%FSRMFileName            , &
            create       = .FALSE.                          )
       logInfo(*) 'Reading rupture model file ...  '
       !
       ! Moment Tensor, Rupture Plane Geometrie and Subfault information is read now
       !
       READ(IO%UNIT%other01,*)                                           ! Read comment
       SOURCE%RP%MomentTensor(:,:) = 0.                                  !
       READ(IO%UNIT%other01,*) SOURCE%RP%MomentTensor(1,:)               ! Read Moment Tensor
       READ(IO%UNIT%other01,*) SOURCE%RP%MomentTensor(2,:)               ! Read Moment Tensor
       READ(IO%UNIT%other01,*) SOURCE%RP%MomentTensor(3,:)               ! Read Moment Tensor
       READ(IO%UNIT%other01,*)                                           ! Read comment
       READ(IO%UNIT%other01,*) SOURCE%RP%nSbfs(1)                        ! Read number of subfaults
       READ(IO%UNIT%other01,*)                                           ! Read comment
       ALLOCATE ( dummy(8) )
       ALLOCATE ( SOURCE%RP%SpacePosition(3,SOURCE%RP%nSbfs(1)), &
                  SOURCE%RP%Strks(1,SOURCE%RP%nSbfs(1)),         &
                  SOURCE%RP%Dips(1,SOURCE%RP%nSbfs(1)),          &
                  SOURCE%RP%Rake(1,SOURCE%RP%nSbfs(1)),          &
                  SOURCE%RP%Tonset(SOURCE%RP%nSbfs(1)),          &
                  SOURCE%RP%Area(SOURCE%RP%nSbfs(1)),            &
                  SOURCE%RP%Element(SOURCE%RP%nSbfs(1))  )

       DO i = 1,SOURCE%RP%nSbfs(1)
           READ(IO%UNIT%other01,*) dummy                                 ! Read subfault data
           SOURCE%RP%SpacePosition(1:3,i) = dummy(1:3)
           SOURCE%RP%Strks(1,i)           = dummy(4)
           SOURCE%RP%Dips(1,i)            = dummy(5)
           SOURCE%RP%Rake(1,i)            = dummy(6)
           SOURCE%RP%Area(i)              = dummy(7)
           SOURCE%RP%Tonset(i)            = dummy(8)
       ENDDO

       DEALLOCATE ( dummy )

       READ(IO%UNIT%other01,*)                                           ! Read comment
       READ(IO%UNIT%other01,*) SOURCE%RP%t_samp, SOURCE%RP%nsteps        ! Read time sampling of rupture functions

       SOURCE%RP%T_max = SOURCE%RP%t_samp * (SOURCE%RP%nsteps-1)         ! Equispaced time sampling for all subfaults assumed

       ALLOCATE ( SOURCE%RP%TimeHist(SOURCE%RP%nsteps,SOURCE%RP%nSbfs(1))  )

       READ(IO%UNIT%other01,*)                                           ! Read comment
       DO i = 1,SOURCE%RP%nSbfs(1)
           DO j = 1,SOURCE%RP%nsteps
               READ(IO%UNIT%other01,*) SOURCE%RP%TimeHist(j,i)           !
           ENDDO
       ENDDO

       CLOSE(IO%UNIT%other01)
       !
    CASE DEFAULT                                                                                   !
       logError(*)  'The sourctype specified (', SOURCE%Type, ') is unknown! '                  !
       STOP                                                                                        ! STOP
    END SELECT                                                                                     !

                                                                                                   !
    IF(EQN%Adjoint.EQ.1) THEN  !verify compliance of sources to adjoint simulations and sort them by location
      !
      SOURCE%Ricker%nRicker = nRicker
      SOURCE%TimeGP%nPulseSource = nPulseSource
      IF(SOURCE%Ricker%nRicker.EQ.0.AND.SOURCE%TimeGP%nPulseSource.EQ.0) THEN
        logError(*)  'Adjoint simulations require point sources of type 16, 18 or 19! '                  !
        STOP
      ENDIF
      !
      count=0
      !
      IF(SOURCE%Ricker%nRicker.NE.0) THEN
        nsrc = SOURCE%Ricker%nRicker
        ALLOCATE(loc_src(3,nsrc))
        loc_src(:,1:nsrc) = SOURCE%Ricker%SpacePosition(:,1:nsrc)
      ELSEIF(SOURCE%TimeGP%nPulseSource.NE.0) THEN
        nsrc = SOURCE%TimeGP%nPulseSource
        ALLOCATE(loc_src(3,nsrc))
        loc_src(:,1:nsrc) = SOURCE%TimeGP%SpacePosition(:,1:nsrc)
      ENDIF
      !
      !Group sources at the same location
      IF(nsrc.GE.1) THEN
        ALLOCATE(Dist(nsrc,nsrc),Sorted(nsrc),Group(nsrc),Members(nsrc,nsrc))
        DO i=1,nsrc-1
          DO j=i+1,nsrc
            Dist(i,j)=SQRT((loc_src(1,i)-loc_src(1,j))**2 + (loc_src(2,i)-loc_src(2,j))**2 + (loc_src(3,i)-loc_src(3,j))**2 )
          ENDDO
        ENDDO
        Sorted  = 0
        Group   = 0
        Members = 0
        count=0
        DO i=1,nsrc-1
          IF(Sorted(i).EQ.0) THEN
            Sorted(i)= 1
            count=count+1
            Group(count)=1
            Members(count,1)=i
            count2=1
            DO j=i+1,nsrc
              IF(Dist(i,j).LE.1.0e-20) THEN
                Sorted(j)=1
                count2=count2+1
                Group(count)=count2
                Members(count,count2)=j
              ENDIF
            ENDDO
          ENDIF
        ENDDO
        IF(Sorted(nsrc).EQ.0) THEN
          Sorted(i)= 1
          count=count+1
          Group(nsrc)=1
          Members(count,1)=nsrc
        ENDIF
        !
        SOURCE%Adjsource%nFwdSourceLoc   = count
        SOURCE%Adjsource%MaxFwdSrcPerLoc = MAXVAL(Group(:))
        ALLOCATE(SOURCE%Adjsource%FwdSourceLoc(count,SOURCE%Adjsource%MaxFwdSrcPerLoc))
        !
        SOURCE%Adjsource%FwdSourceLoc = 0
        !
        DO i=1,count
          DO j=1,SOURCE%Adjsource%MaxFwdSrcPerLoc
            !IF(Members(i,j).EQ.j) THEN
              SOURCE%Adjsource%FwdSourceLoc(i,j)= Members(i,j)
            !ENDIF
          ENDDO
        ENDDO

      ENDIF
    ENDIF

  END SUBROUTINE readpar_sourceterm

 SUBROUTINE readsource110(IO, U0, l1)
    IMPLICIT NONE
    TYPE (tInputOutput)                    :: IO
    INTENT(IN)                             :: IO
    REAL                                   :: U0(3), l1(3)
    INTEGER                                :: readStat
    NAMELIST                               /Source110/ U0, l1
    !-----------------------------------------------------------------------

    READ(IO%UNIT%FileIn, IOSTAT=readStat, nml = Source110) ! Write in namelistfile U0(1) = ... and in the next line U0(2) = ...
                                                  ! and the same for l1
    IF (readStat.NE.0) THEN
        CALL RaiseErrorNml(IO%UNIT%FileIn, "Source110")
    ENDIF
  END SUBROUTINE

 SUBROUTINE readsource15(IO, nDirac, SpacePositionx, SpacePositiony, SpacePositionz, TimePosition, Intensity, EqnNr)
    IMPLICIT NONE
    TYPE (tInputOutput)                    :: IO
    INTENT(IN)                             :: IO
    INTEGER                                :: nDirac
    INTEGER                                :: readStat
    REAL, DIMENSION(:), ALLOCATABLE        :: SpacePositionx, SpacePositiony, SpacePositionz, TimePosition, &
                                              Intensity, EqnNr
    NAMELIST                               /Source15/SpacePositionx, SpacePositiony, SpacePositionz, &
                                                     TimePosition, Intensity, EqnNr
    !-----------------------------------------------------------------------
ALLOCATE( SpacePositionx(nDirac), &
          SpacePositiony(nDirac), &
          SpacePositionz(nDirac), &
          TimePosition(nDirac),    &
          Intensity(nDirac),       &
          EqnNr(nDirac))

    READ(IO%UNIT%FileIn, IOSTAT=readStat, nml = Source15) ! Write in namelistfile SpacePositionx(1) = ... and in the next line SpacePositionx(2) = ...
                                                  ! and the same for SpacePositiony, SpacePositionz,...
    IF (readStat.NE.0) THEN
        CALL RaiseErrorNml(IO%UNIT%FileIn, "Source15")
    ENDIF
  END SUBROUTINE

 SUBROUTINE readsource1618(IO, nRicker, SpacePositionx, SpacePositiony, SpacePositionz, Delay, a1, f, EqnNr)
    IMPLICIT NONE
    TYPE (tInputOutput)                    :: IO
    INTENT(IN)                             :: IO
    INTEGER                                :: nRicker
    INTEGER                                :: readStat
    REAL, DIMENSION(:), ALLOCATABLE        :: SpacePositionx, SpacePositiony, SpacePositionz, Delay, &
                                              a1, f, EqnNr
    NAMELIST                               /Source1618/ SpacePositionx, SpacePositiony, SpacePositionz, Delay, &
                                                        a1, f, EqnNr
    !-----------------------------------------------------------------------
     ALLOCATE( SpacePositionx(nRicker), &
               SpacePositiony(nRicker), &
               SpacePositionz(nRicker), &
               Delay(nRicker),           &
               a1(nRicker),              &
               f(nRicker),               &
               EqnNr(nRicker))

    READ(IO%UNIT%FileIn, IOSTAT=readStat, nml = Source1618) ! Write in namelistfile SpacePositionx(1) = ... and in the next line SpacePositionx(2) = ...
                                                  ! and the same for SpacePositiony, ...
    IF (readStat.NE.0) THEN
        CALL RaiseErrorNml(IO%UNIT%FileIn, "Source1618")
    ENDIF
  END SUBROUTINE

 SUBROUTINE readsource17(EQN, IO, U0, l1, l2, T)
    IMPLICIT NONE
    TYPE (tEquations)                      :: EQN
    TYPE (tInputOutput)                    :: IO
    INTENT(INOUT)                          :: EQN
    INTENT(IN)                             :: IO
    REAL, DIMENSION(:), ALLOCATABLE        :: U0, l1, l2, T
    INTEGER                                :: readStat
    NAMELIST                               /Source17/ U0, l1, l2, T
    !-----------------------------------------------------------------------
    ALLOCATE(U0(EQN%nVar), &
             l1(EQN%nVar), &
             l2(EQN%nVar), &
             T(EQN%nVar))

    READ(IO%UNIT%FileIn, IOSTAT=readStat, nml = Source17) ! Write in namelistfile U0(1) = ... and in the next line U0(2) = ...
                                                  ! and the same for l1, l2, ...
    IF (readStat.NE.0) THEN
        CALL RaiseErrorNml(IO%UNIT%FileIn, "Source17")
    ENDIF
  END SUBROUTINE

 SUBROUTINE readsource19(IO, nPulseSource, EqnNr, SpacePositionx, SpacePositiony, SpacePositionz, t0, Width, A0)
    IMPLICIT NONE
    TYPE (tInputOutput)                    :: IO
    INTENT(IN)                          :: IO
    INTEGER                                :: nPulseSource
    INTEGER                                :: readStat
    REAL, DIMENSION(:), ALLOCATABLE        :: EqnNr, SpacePositionx, SpacePositiony, SpacePositionz, t0, Width, A0
    NAMELIST                               /Source19/ SpacePositionx, SpacePositiony, SpacePositionz, t0, Width, A0
    !----------------------------------------------------------------------
    ALLOCATE(EqnNr(nPulseSource), &
             SpacePositionx(nPulseSource), &
             SpacePositiony(nPulseSource), &
             SpacePositionz(nPulseSource), &
             t0(nPulseSource), &
             Width(nPulseSource), &
             A0(nPulseSource))

    READ(IO%UNIT%FileIn, IOSTAT=readStat, nml = Source19) ! Write in namelistfile EqnNr(1) = ... and in the next line EqnNr(2) = ...
                                                  ! and the same for Spacepositionx, ...
    IF (readStat.NE.0) THEN
        CALL RaiseErrorNml(IO%UNIT%FileIn, "Source19")
    ENDIF
  END SUBROUTINE
  !
  !============================================================================
  ! S P O N G E   L A Y E R
  !============================================================================

  SUBROUTINE readpar_spongelayer(DISC,EQN,SOURCE,IO)
    !--------------------------------------------------------------------------

    !--------------------------------------------------------------------------
    IMPLICIT NONE
    !--------------------------------------------------------------------------
    TYPE (tEquations)          :: EQN
    TYPE (tSource)             :: Source
    TYPE (tDiscretization)     :: DISC
    TYPE (tInputOutput)        :: IO
    INTEGER                    :: iSponge
    INTEGER                    :: intDummy
    INTEGER                    :: readStat
    !--------------------------------------------------------------------------
    INTENT(INOUT)              :: SOURCE, DISC,EQN
    INTENT(IN)                 :: IO
    !--------------------------------------------------------------------------
    INTEGER                          :: enabled, nDGSponge
    REAL,DIMENSION(:),ALLOCATABLE    :: SpongeDelta, SpongePower, SigmaMax
    REAL                             :: DGSpongeTol, PMLDelta, Refl_Coeff, &
                                        PMLPrefactor, PMLFrequency
    NAMELIST                        /SpongeLayer/ enabled, DGSpongeTol, nDGSponge, &
                                                  intDummy, PMLDelta, Refl_Coeff, &
                                                  PMLPrefactor, PMLFrequency
    !------------------------------------------------------------------------
    !
    logInfo(*) '<--------------------------------------------------------->'
    logInfo(*) '<  S P O N G E    L A Y E R                               >'
    logInfo(*) '<--------------------------------------------------------->'
    !
    !Setting default values
    enabled = 0
    !
    READ (IO%UNIT%FileIn, IOSTAT=readStat, nml = SpongeLayer)
    IF (readStat.NE.0) THEN
        CALL RaiseErrorNml(IO%UNIT%FileIn, "SpongeLayer")
    ENDIF
    SOURCE%Sponge%enabled = enabled

    SELECT CASE(SOURCE%Sponge%enabled)
    !
    CASE(0)
       logInfo(*)  'No sponge layer used '
       !
    CASE(1)
       logInfo(*)  'A sponge layer for general domains is used '
       DISC%Galerkin%DGSpongeTol = DGSpongeTol
       DISC%Galerkin%nDGSponge = nDGSponge
       logInfo(*)  'Number of sponge boundaries specified: ' , DISC%Galerkin%nDGSponge
       ALLOCATE(DISC%Galerkin%DGSponge(DISC%Galerkin%nDGSponge) )
       call readSponges(IO, nDGSponge, SpongeDelta, SpongePower, SigmaMax)
       DO iSponge = 1, DISC%Galerkin%nDGSponge
          DISC%Galerkin%DGSponge(iSponge)%SpongeObject = intDummy/100
          DISC%Galerkin%DGSponge(iSponge)%SpongeBND    = MOD(intDummy,100)
          DISC%Galerkin%DGSponge(iSponge)%SpongeDelta = SpongeDelta(iSponge)
          DISC%Galerkin%DGSponge(iSponge)%SpongePower = SpongePower(iSponge)
          DISC%Galerkin%DGSponge(iSponge)%SigmaMax = SigmaMax(iSponge)
          logInfo(*) 'Sponge Nr : ', iSponge
          logInfo(*) 'Object, Type, Width, Power: ',         &
                                  DISC%Galerkin%DGSponge(iSponge)%SpongeObject, &
                                  DISC%Galerkin%DGSponge(iSponge)%SpongeBND,    &
                                  DISC%Galerkin%DGSponge(iSponge)%SpongeDelta,  &
                                  DISC%Galerkin%DGSponge(iSponge)%SpongePower
       ENDDO
    CASE(3)
        logInfo(*)  'A PML layer for general domains is used '
        DISC%Galerkin%PMLayer%PMLDelta = PMLDelta
        DISC%Galerkin%PMLayer%Refl_Coeff = Refl_Coeff
        DISC%Galerkin%PMLayer%PMLPrefactor = PMLPrefactor
        DISC%Galerkin%PMLayer%PMLFrequency = PMLFrequency
        ! Set number of variables for CPML
        EQN%nVar = 13
        EQN%nVarTotal = 13
        !
    CASE default
       !WRITE(IO%UNIT%errOut,*)  '|   The option is not valid! 0 '        , &
       !     'disables, 1 enables the sponge layer, 2 takes PML and 3 CPML '
       !STOP
       !
    END SELECT
    !
  END SUBROUTINE readpar_spongelayer

  SUBROUTINE readSponges(IO, nDGSponge, SpongeDelta, SpongePower, SigmaMax)
    IMPLICIT NONE
    TYPE (tInputOutput)                    :: IO
    INTENT(IN)                             :: IO
    INTEGER                                :: nDGSponge
    INTEGER                                :: readStat
    REAL, DIMENSION(:), ALLOCATABLE        :: SpongeDelta, SpongePower, SigmaMax
    NAMELIST                               /Sponges/ SpongeDelta, SpongePower, SigmaMax
    !----------------------------------------------------------------------
       ALLOCATE(SpongeDelta(nDGSponge), &
                SpongePower(nDGSponge), &
                SigmaMax(nDGSponge))

    READ(IO%UNIT%FileIn, IOSTAT=readStat, nml = Sponges) ! Write in namelistfile SpongeDelta(1) = ... and in the next line SpongeDelta(2) = ...
                                                  ! and the same for SpongePower, ...
    IF (readStat.NE.0) THEN
        CALL RaiseErrorNml(IO%UNIT%FileIn, "Sponges")
    ENDIF
   END SUBROUTINE
  !
  !============================================================================
  ! M E S H
  !============================================================================

  SUBROUTINE readpar_mesh(EQN,IC,MESH,DISC,BND,SOURCE,IO)
    !--------------------------------------------------------------------------

    !--------------------------------------------------------------------------
    IMPLICIT NONE
    !--------------------------------------------------------------------------
    TYPE (tEquations)          :: EQN
    TYPE (tInitialCondition)   :: IC
    TYPE (tUnstructMesh)       :: MESH
    Type (tDiscretization)     :: DISC
    TYPE (tBoundary)           :: BND
    TYPE (tSource)             :: SOURCE
    TYPE (tInputOutput)        :: IO
    REAL                       :: periodic_direction(3)
    INTEGER                    :: j ,k
    INTEGER                    :: i, stat
    INTEGER                    :: readStat
    CHARACTER(LEN=600)          :: Name
    LOGICAL                    :: file_exits
    !------------------------------------------------------------------------
    INTENT(INOUT)              :: MESH,BND,SOURCE,IO
    INTENT(IN)                 :: IC
    !------------------------------------------------------------------------
    INTEGER                          :: periodic
    REAL                             :: ScalingMatrixX(3), ScalingMatrixY(3), ScalingMatrixZ(3), &
                                        displacement(3)
    CHARACTER(LEN=600)               :: MeshFile, meshgenerator
    NAMELIST                         /MeshNml/ MeshFile, meshgenerator, periodic, &
                                            periodic_direction, displacement, ScalingMatrixX, &
                                            ScalingMatrixY, ScalingMatrixZ
    !------------------------------------------------------------------------
    !
    logInfo(*) '<--------------------------------------------------------->'
    logInfo(*) '<  M E S H                                                >'
    logInfo(*) '<--------------------------------------------------------->'
    ! Put a redundant dimension information also into the MESH data structure
    !
    MESH%Dimension = EQN%Dimension
    !
    MESH%MESHversionID = 0.0

    ! Setting default values
    MeshFile = 'LOH1'
    meshgenerator = 'Gambit3D-fast'
    displacement(:) = 0.
    ScalingMatrixX(:) = 0.0
    ScalingMatrixX(1) = 1.0
    ScalingMatrixY(:) = 0.0
    ScalingMatrixY(2) = 1.0
    ScalingMatrixZ(:) = 0.0
    ScalingMatrixZ(3) = 1.0
    periodic = 0
    periodic_direction(:) = 0
    !
    READ(IO%UNIT%FileIn, IOSTAT=readStat, nml = MeshNml)
    IF (readStat.NE.0) THEN
        CALL RaiseErrorNml(IO%UNIT%FileIn, "MeshNml")
    ENDIF

    IO%MeshFile = MeshFile                               ! mesh input (mesh file name, no_file)

    Name = TRIM(IO%MeshFile) // '.met'
    IO%MetisFile = Name(1:600)

    MESH%iniSquareMesh = .FALSE.
    MESH%iniDiscMesh   = .FALSE.

    IO%meshgenerator = trim(meshgenerator)

       EQN%HexaDimension = 3
       SELECT CASE(IO%meshgenerator)
       CASE('Gambit3D-fast','Netcdf','PUML')
          if (IO%meshgenerator .eq. 'Netcdf') then
            logInfo0(*) 'Read a netCDF mesh ...'
            Name = trim(IO%MeshFile) // '.nc'
          elseif (IO%meshgenerator .eq. 'PUML') then
#if defined(USE_METIS) && defined(USE_HDF) && defined(USE_MPI)
            Name = trim(IO%MeshFile)
            logInfo0(*) 'Read a PUML mesh file'
#else
            logError(*) 'PUML requires METIS and HDF5'
#endif
          else
            logInfo0(*) 'Read a Gambit 3-D neutral mesh ... '
            Name = TRIM(IO%MeshFile)//'.neu'
          endif

          IO%MeshFile=Name(1:600)

          inquire( file=IO%MeshFile , exist=file_exits )
          if ( .NOT.file_exits ) then
             logError(*) 'mesh file ',IO%MeshFile,'does not exists'
             STOP
          endif

          !
          logInfo(*) 'Mesh is READ from file      ',    IO%MeshFile
          !
          BND%periodic = periodic
          !
          IF(BND%periodic.EQ.0) THEN
             BND%DirPeriodic(:) = .FALSE.
             logInfo(*) 'No periodic boundary conditions specified.    '
          ELSE
             WHERE(periodic_direction(:).EQ.1)
                BND%DirPeriodic(:) = .TRUE.
             ELSEWHERE
                BND%DirPeriodic(:) = .FALSE.
             ENDWHERE
             BND%Periodic = SUM(periodic_direction)
          ENDIF
          !
          IF(BND%DirPeriodic(1)) THEN
            logInfo(*) 'Periodic boundary in x-direction. '
          ENDIF
          IF(BND%DirPeriodic(2)) THEN
            logInfo(*) 'Periodic boundary in y-direction. '
          ENDIF
          IF(BND%DirPeriodic(3)) THEN
            logInfo(*) 'Periodic boundary in z-direction. '
          ENDIF

       CASE DEFAULT
          logError(*) 'Meshgenerator ', TRIM(IO%meshgenerator), ' is unknown!'
          STOP
       END SELECT
    ! specify element type (3-d = tetrahedrons)

      IF(IO%meshgenerator.eq.'Gambit3D-fast' .or. IO%meshgenerator.eq.'Netcdf' .or. IO%meshgenerator.eq.'PUML') THEN
          MESH%GlobalElemType = 4
          MESH%GlobalSideType = 3
          MESH%GlobalVrtxType = 4
          MESH%nVertexMax = 4
          MESH%nSideMax = 4
       ELSE
          logError(*) 'Wrong definition of meshgenerator.'
          STOP
       ENDIF

       SELECT CASE (MESH%GlobalElemType)
       CASE(4)
          logInfo(*) 'Mesh consits of TETRAHEDRAL elements.'
          logInfo(*) 'Mesh type is', MESH%GlobalElemType
       CASE DEFAULT
          logError(*) 'MESH%GlobalElemType must be {4}, {6} or {7} '
          STOP
       END SELECT
          !logInfo(*) 'Mesh consits of TETRAHEDRAL elements.' ! Is obvious as only this is possible
          !logInfo(*) 'Mesh type is', MESH%GlobalElemType
    !
    IF(MESH%MESHversionID.eq.0.0)THEN
         ALLOCATE(MESH%Displacement(1:EQN%Dimension), MESH%ScalingMatrix(1:EQN%Dimension,EQN%Dimension))
         MESH%Displacement(:) = displacement(:)
         logInfo(*) 'Displacement of original mesh'
         logInfo(*) '   ', MESH%Displacement(:)
         !
         MESH%ScalingMatrix(1,:) = ScalingMatrixX(:)
         MESH%ScalingMatrix(2,:) = ScalingMatrixY(:)
         MESH%ScalingMatrix(3,:) = ScalingMatrixZ(:)

         !
         logInfo(*) 'Scaling and Rotation of original mesh'
         logInfo(*) ScalingMatrixX
         logInfo(*) ScalingMatrixY
         logInfo(*) ScalingMatrixZ
    ENDIF
    !
  END SUBROUTINE readpar_mesh

  !============================================================================
  ! D I S C R E T I S A T I O N
  !============================================================================

  SUBROUTINE readpar_discretisation(EQN,MESH,DISC,SOURCE,IO)
    !------------------------------------------------------------------------
    IMPLICIT NONE
    !------------------------------------------------------------------------
    TYPE (tEquations)          :: EQN
    TYPE (tUnstructMesh)       :: MESH
    TYPE (tDiscretization)     :: DISC
    TYPE (tSource)             :: SOURCE
    TYPE (tInputOutput)        :: IO
    ! localVariables
    INTEGER                    :: intDummy, stat, i
    INTEGER                    :: readStat
    CHARACTER(LEN=5)           :: cInput
    CHARACTER(LEN=300)         :: cDummy

    !------------------------------------------------------------------------
    INTENT(IN   )              :: SOURCE
    INTENT(INOUT)              :: IO, EQN
    !------------------------------------------------------------------------
    INTEGER                          :: DGFineOut1D, DGMethod, ClusteredLTS, CKMethod, &
                                        FluxMethod, IterationCriterion, nPoly, nPolyRec, &
                                        StencilSecurityFactor, LimiterSecurityFactor, &
                                        Order, Material, nPolyMap
    REAL                             :: CFL, FixTimeStep
    NAMELIST                         /Discretization/ DGFineOut1D, DGMethod, ClusteredLTS, &
                                                      CKMethod, FluxMethod, IterationCriterion, &
                                                      nPoly, nPolyRec, &
                                                      LimiterSecurityFactor, Order, Material, &
                                                      nPolyMap, CFL, FixTimeStep
    !------------------------------------------------------------------------
    !
    logInfo(*) '<--------------------------------------------------------->'
    logInfo(*) '<  D I S C R E T I S A T I O N                            >'
    logInfo(*) '<-------------------------------------------------------- >'
    !                                                                 !                                                                 !
    DISC%DiscretizationMethod = 2                                     !
    logInfo(*) 'Discontinuous Galerkin technique is used. '
    DISC%Galerkin%ZoneOrderFlag = 0 ! aheineck, this is used but never set, but we need to init it

    ! Setting default values
    DGFineOut1D = 0
    CKMethod = 0
    FluxMethod = 0
    DGMethod = 1
    ! 0: read from file, 1: GTS, 2-n: multi-rate
    ClusteredLTS = 1
    CFL = 0.5
    nPolyMap = 0                                                               !                                                                  !
    Material = 1
    FixTimeStep = 5000
    !                                                              ! DGM :
    READ(IO%UNIT%FileIn, IOSTAT=readStat, nml = Discretization)
    IF (readStat.NE.0) THEN
        CALL RaiseErrorNml(IO%UNIT%FileIn, "Discretization")
    ENDIF
    DISC%Galerkin%DGFineOut1D = DGFineOut1D                        ! No. of red-refinements
    !                                                              ! for 2-D fine output
    IF(DISC%Galerkin%DGFineOut1D.GT.0) THEN
      logInfo(*) 'Fine output for DG method required. '
    ELSE
      logInfo(*) 'Fine output for DG method not required. '
    ENDIF
    !
    ! =========== NEW ordering of DGMethod and Order ===============================
    !
    disc%galerkin%clusteredLts = ClusteredLts
    select case( disc%galerkin%clusteredLts )
    case(0)
      logError(*) 'TODO: Using clustered LTS with clustering provided file input'
    case(1)
      logInfo(*) 'Using GTS'
    case default
      logInfo(*) 'Using multi-rate clustered LTS:', disc%galerkin%clusteredLts
    endselect

    DISC%Galerkin%DGMethod = DGMethod
    DISC%Galerkin%CKMethod = CKMethod    ! Default: standard CK procedure (0)
    !
    SELECT CASE(DISC%Galerkin%CKMethod)
    CASE(0)
     logInfo(*) 'Using standard CK procedure. '
    CASE(1)
     logInfo(*) 'Using the space-time DG approach. '
    END SELECT
    !
    DISC%Galerkin%FluxMethod = FluxMethod
    !
    SELECT CASE(DISC%Galerkin%FluxMethod)
     CASE(0)
      logInfo(*) 'Using Godunov flux. '
     CASE(1)
      logInfo(*) 'Using Rusanov flux. '
     CASE DEFAULT
      logError(*) 'Flux case not defined ! '
      STOP
     ENDSELECT
    !
    SELECT CASE(DISC%Galerkin%DGMethod)
    CASE(1)
           logInfo(*) 'ADER-DG with global time stepping is used.'
    CASE(3)
           logInfo(*) 'ADER-DG with local timestepping is used.'
           DISC%IterationCriterion = IterationCriterion
           SELECT CASE(DISC%IterationCriterion)
           CASE(1)
               logInfo(*) 'One iteration is defined as one cycle. '
           CASE(2)
               logInfo(*) 'One iteration is defined by the update of all elements. '
           END SELECT
    CASE DEFAULT
         logError(*) 'Wrong DGmethod. Must be 1 or 3.!'
         STOP
    END SELECT
       !
    SELECT CASE(DISC%Galerkin%DGMethod)
    CASE(1,3)
           DISC%SpaceOrder = Order
#if GENERATEDKERNELS
           if (DISC%SpaceOrder .ne. CONVERGENCE_ORDER) then
                logWarning0(*) 'Ignoring min space order from parameter file, using', CONVERGENCE_ORDER
           endif
           DISC%SpaceOrder = CONVERGENCE_ORDER
#endif
           DISC%Galerkin%nMinPoly = DISC%SpaceOrder - 1

#if GENERATEDKERNELS
           if (DISC%SpaceOrder .ne. CONVERGENCE_ORDER) then
                logWarning0(*) 'Ignoring space order from parameter file, using', CONVERGENCE_ORDER
           endif
           DISC%SpaceOrder = CONVERGENCE_ORDER
#endif
           DISC%Galerkin%nPoly    = DISC%SpaceOrder - 1

             ! The choice for p-adaptivity is not possible anymore
             DISC%Galerkin%pAdaptivity = 0
             logInfo(*) 'No p-Adaptivity used. '
             logInfo(*) 'Basis functions degree:',DISC%Galerkin%nPoly

           DISC%Galerkin%nPolyRec = DISC%Galerkin%nPoly
           DISC%Galerkin%nPolyMat       = 0
           DISC%Galerkin%nDegFrMat      = 1
           DISC%Galerkin%nPolyMatOrig = Material
           DISC%Galerkin%nPolyMatOrig = DISC%Galerkin%nPolyMatOrig - 1
           logInfo(*) 'Material basis functions degree:',DISC%Galerkin%nPolyMatOrig
           DISC%Galerkin%nPolyMap = nPolyMap
           DISC%Galerkin%nPolyMat  = DISC%Galerkin%nPolyMatOrig + DISC%Galerkin%nPolyMap
           DISC%Galerkin%nDegFrMat = (DISC%Galerkin%nPolyMat+1)*(DISC%Galerkin%nPolyMat+2)*(DISC%Galerkin%nPolyMat+3)/6
           IF(DISC%Galerkin%nPolyMat.GT.DISC%Galerkin%nPoly) THEN
             logError(*) 'nPolyMat larger than nPoly. '
             STOP
           ENDIF

           IF(MESH%GlobalElemType.EQ.6) THEN
                  READ(IO%UNIT%FileIn,*) DISC%Galerkin%nPolyMatOrig
                  READ(IO%UNIT%FileIn,*) DISC%Galerkin%nPolyMap
                  DISC%Galerkin%nPolyMat  = DISC%Galerkin%nPolyMatOrig + DISC%Galerkin%nPolyMap
                  DISC%Galerkin%nDegFrMat = (DISC%Galerkin%nPolyMat+1)*(DISC%Galerkin%nPolyMat+2)*(DISC%Galerkin%nPolyMat+3)/6
                    IF(DISC%Galerkin%nPolyMat.GT.DISC%Galerkin%nPoly) THEN
                         logError(*) 'nPolyMat larger than nPoly. '
                         STOP
                    ENDIF
           ENDIF

    END SELECT
    !
    DISC%CFL = CFL                               ! minimum Courant number
    logInfo(*) 'The minimum COURANT number:    ', DISC%CFL
    !
        DISC%FixTimeStep = FixTimeStep
        logInfo(*) 'Specified dt_fix            : ', DISC%FixTimeStep
        logInfo(*) 'Actual timestep is min of dt_CFL and dt_fix. '
    !
  END SUBROUTINE readpar_discretisation

  !===========================================================================
  ! O U T P U T
  !============================================================================

    SUBROUTINE readpar_output(EQN,DISC,IO,CalledFromStructCode)
      !------------------------------------------------------------------------
      IMPLICIT NONE
      !------------------------------------------------------------------------
      TYPE (tEquations)             :: EQN
      TYPE (tDiscretization)        :: DISC
      TYPE (tInputOutput)           :: IO
      LOGICAL                       :: CalledFromStructCode
      ! local Variables
      INTEGER                       :: i,n, NPTS
      INTEGER                       :: allocstat
      INTEGER                       :: iOutputMask(29)
      INTEGER                       :: idimensionMask(3)
      INTEGER                       :: readStat
      CHARACTER(LEN=620)            :: Name
      REAL,DIMENSION(:),ALLOCATABLE :: X, Y, Z
      !------------------------------------------------------------------------
      INTENT(INOUT)              :: EQN,IO
      !------------------------------------------------------------------------
      INTEGER                          :: Rotation, Format, printIntervalCriterion, &
                                          pickDtType, nRecordPoint, PGMFlag, FaultOutputFlag, &
                                          iOutputMaskMaterial(1:3), nRecordPoints, Refinement, energy_output_on, IntegrationMask(1:9), SurfaceOutput, SurfaceOutputRefinement
      REAL                             :: TimeInterval, pickdt, pickdt_energy, Interval, checkPointInterval, OutputRegionBounds(1:6), SurfaceOutputInterval
      CHARACTER(LEN=600)               :: OutputFile, RFileName, PGMFile, checkPointFile
      !> The checkpoint back-end is specified via a string.
      !!
      !! If none is specified, checkpoints are disabled. To use the HDF5, MPI-IO or SIONlib
      !! back-ends you need to compile SeisSol with HDF5, MPI or SIONlib respectively.
      !!
      !! @allowed_values 'posix', 'hdf5', 'mpio', 'mpio_async', 'sionlib', 'none'
      !! @warning When using an asynchronous back-end (mpio_async), you might lose
      !!  2 * checkPointInterval of your computation.
      !! @more_info https://github.com/SeisSol/SeisSol/wiki/Parameter-File
      !!
      character(LEN=64)                :: checkPointBackend
      NAMELIST                         /Output/ OutputFile, Rotation, iOutputMask, iOutputMaskMaterial, &
                                                Format, Interval, TimeInterval, printIntervalCriterion, Refinement, &
                                                pickdt, pickDtType, RFileName, PGMFlag, &
                                                PGMFile, FaultOutputFlag, nRecordPoints, &
                                                checkPointInterval, checkPointFile, checkPointBackend, energy_output_on, pickdt_energy, OutputRegionBounds, IntegrationMask, &
                                                SurfaceOutput, SurfaceOutputRefinement, SurfaceOutputInterval
    !------------------------------------------------------------------------
    !
      logInfo(*) '<--------------------------------------------------------->'
      logInfo(*) '<  O U T P U T                                            >'
      logInfo(*) '<--------------------------------------------------------->'

      ! Setting default values
      OutputFile = 'data'
      iOutputMaskMaterial(:) =  0
	  IntegrationMask(:) = 0
      Rotation = 0
      Format = 1
      Refinement = 0
      pickdt = 0.1
      pickDtType = 1
      nRecordPoints = 0
      energy_output_on = 0
      pickdt_energy = 1.0
      OutputRegionBounds(:) = 0.0
!      RFileName = 'RecordPoints'
      pickDtType = 1
      PGMFlag = 0
      FaultOutputFlag = 0
      checkPointInterval = 0
      checkPointBackend = 'none'
      SurfaceOutput = 0
      SurfaceOutputRefinement = 0
      SurfaceOutputInterval = 1.0e99
      !
      READ(IO%UNIT%FileIn, IOSTAT=readStat, nml = Output)
    IF (readStat.NE.0) THEN
        CALL RaiseErrorNml(IO%UNIT%FileIn, "Output")
    ENDIF
      IO%OutputFile = OutputFile                                                   ! read output field file

      IO%OutputFile  = TRIM(IO%OutputFile)

      IO%SurfaceOutput = SurfaceOutput
      IO%SurfaceOutputRefinement = SurfaceOutputRefinement
      IO%SurfaceOutputInterval = SurfaceOutputInterval

      logInfo(*) 'Data OUTPUT is written to files '
      logInfo(*) '  ' ,IO%OutputFile

      IO%nOutputMask = 60
      ALLOCATE(IO%OutputMask(1:IO%nOutputMask), IO%TitleMask(1:IO%nOutputMask),  &
               STAT=allocStat                                            )
      IF (allocStat .NE. 0) THEN
         logError(*) 'could not allocate IO%OutputMask in readpar!'
         STOP
      END IF
      !
        IO%Rotation = Rotation
        IF(IO%Rotation.GT.0.AND.DISC%SpaceOrder.EQ.1) THEN
          logError(*) 'Space derivatives of polynomials of degree 0 cannot be computed!'
          logError(*) '   Rotations or Seismic Moment Tensor Contributions cannot be outputted!'
          logError(*) '   Increase the polynomial order or choose not to output rotational rates.'
          STOP
        ENDIF
        IF(IO%Rotation.EQ.1) THEN
          logInfo(*) 'Outputting rotational seismograms in addition to translational '                               !
        ElSEIF(IO%Rotation.EQ.2) THEN
          logInfo(*) 'Outputting moment tensor seismograms in addition to translational '                               !
        ElSEIF(IO%Rotation.EQ.3) THEN
          logInfo(*) 'Outputting curl and divergence seismograms in addition to translational '                               !
        ENDIF
      !
      IO%OutputMask = .FALSE.                                                                      !
         IO%OutputMask(:)      = .FALSE.                                                    !
         IO%OutputMask(1:3)    = .TRUE.                                                     ! x-y-z Coordinates
         IO%OutputMask(4:12)   = iOutputMask(1:9)                                           ! State vector

         IF(EQN%Anisotropy.EQ.0.AND.EQN%Poroelasticity.EQ.0.AND.EQN%Plasticity.EQ.0) THEN                           ! Isotropic material
            IO%OutputMask(13:15)  = iOutputMaskMaterial(1:3)                                      ! Constants for Jacobians
         ENDIF

         IF(EQN%Anisotropy.EQ.1.AND.EQN%Poroelasticity.EQ.0) THEN                           ! Anisotropic (triclinic) material
            IO%OutputMask(13:23)  = iOutputMask(1:11)                                       ! Constants for Jacobians
            IO%OutputMask(24:34)  = iOutputMask(1:11)                                       ! Constants for Jacobians
         ENDIF

         IF(EQN%Plasticity.EQ.1) THEN                                                       ! Plastic material properties
            IO%OutputMask(13:19)  = iOutputMask(10:16)                                      ! plastic strain output
         ENDIF

         IF(IO%Rotation.EQ.1) THEN
          ALLOCATE(IO%RotationMask(3),STAT=allocStat )                                      !
           IF (allocStat .NE. 0) THEN                                                       !
             logError(*) 'could not allocate IO%RotationMask in readpar!'!
             STOP                                                                           !
           END IF
           IO%RotationMask = .FALSE.
           IF(IO%OutputMask(10)) IO%RotationMask(1) = .TRUE.
           IF(IO%OutputMask(11)) IO%RotationMask(2) = .TRUE.
           IF(IO%OutputMask(12)) IO%RotationMask(3) = .TRUE.
         ENDIF
         !Seismic Moment Tensor Contribution
         IF(IO%Rotation.EQ.2) THEN
          ALLOCATE(IO%RotationMask(9),STAT=allocStat )                                      !
           IF (allocStat .NE. 0) THEN                                                       !
             logError(*) 'could not allocate IO%RotationMask in readpar!'!
             STOP                                                                           !
           END IF
           IO%RotationMask(1:9) = .TRUE.
         ENDIF
         !Curl/Divergence
         IF(IO%Rotation.EQ.3) THEN
          ALLOCATE(IO%RotationMask(4),STAT=allocStat )                                      !
           IF (allocStat .NE. 0) THEN                                                       !
             logError(*) 'could not allocate IO%RotationMask in readpar!'!
             STOP                                                                           !
           END IF
           IO%RotationMask(1:4) = .TRUE.
         ENDIF

      ALLOCATE(IO%OutputRegionBounds(6),STAT=allocStat )                                      !
       IF (allocStat .NE. 0) THEN                                                       !
         logError(*) 'could not allocate IO%OutputRegionBounds in readpar!'!
         STOP                                                                           !
       END IF
      IO%OutputRegionBounds(1:6) = OutputRegionBounds(1:6)
      ! Check if all are non-zero and then check if the min and max are not the same
      IF ((OutputRegionBounds(1).NE.0.0).OR.(OutputRegionBounds(2).NE.0.0).OR.&
          (OutputRegionBounds(3).NE.0.0).OR.(OutputRegionBounds(4).NE.0.0).OR.&
          (OutputRegionBounds(5).NE.0.0).OR.(OutputRegionBounds(6).NE.0.0)) THEN

          IF (OutputRegionBounds(2)-OutputRegionBounds(1) <= 0.0) THEN
              logError(*) 'Please make sure the x bounds are correct'
              STOP
          ENDIF
          IF (OutputRegionBounds(4)-OutputRegionBounds(3) <= 0.0) THEN
              logError(*) 'Please make sure the y bounds are correct'
              STOP
          ENDIF
          IF (OutputRegionBounds(6)-OutputRegionBounds(5) <= 0.0) THEN
              logError(*) 'Please make sure the z bounds are correct'
              STOP
          ENDIF
      END IF

	  ALLOCATE(IO%IntegrationMask(9),STAT=allocstat )                        !
      IF (allocStat .NE. 0) THEN                                             !
        logError(*) 'could not allocate IO%IntegrationMask in readpar!'      !
        STOP                                                                 !
      END IF
      IO%IntegrationMask(1:9) = IntegrationMask(1:9)

      IF(DISC%Galerkin%pAdaptivity.GT.0) THEN
        IO%OutputMask(59) = .TRUE.
      ENDIF
      IF(DISC%Galerkin%DGMethod.EQ.3) THEN
        IO%OutputMask(60) = .TRUE.
      ENDIF
      !
      !                                                                        !
      IO%Format = Format                                                       ! Plot format
      !                                                                        !
      SELECT CASE(IO%Format)
      CASE(1)
         logInfo0(*) 'Output data are in TEC-PLOT format '
         IO%Extension = 'dat'
      case(5)
#ifdef HDF
         logInfo0(*) 'Output data are in XDMF format'
#else
         logError(*) 'This version does not support HDF5'
         stop
#endif
      case(6)
         logInfo0(*) 'Output data is in XDMF format (new implemantation)'
      case(10)
         logInfo0(*) 'Output data is disabled'
      CASE DEFAULT
         logError(*) 'print_format must be {1,5,6,10}'
         STOP
      END SELECT

      IO%TitleMask( 1) = TRIM(' "x"')
      IO%TitleMask( 2) = TRIM(' "y"')
      IF(EQN%EQType.EQ.8) THEN
                IO%TitleMask( 3) = TRIM(' "z"')
                IO%TitleMask( 4) = TRIM(' "sigma_xx"')
                IO%TitleMask( 5) = TRIM(' "sigma_yy"')
                IO%TitleMask( 6) = TRIM(' "sigma_zz"')
                IO%TitleMask( 7) = TRIM(' "sigma_xy"')
                IO%TitleMask( 8) = TRIM(' "sigma_yz"')
                IO%TitleMask( 9) = TRIM(' "sigma_xz"')
                IO%TitleMask(10) = TRIM(' "u"')
                IO%TitleMask(11) = TRIM(' "v"')
                IO%TitleMask(12) = TRIM(' "w"')

                IF(EQN%Anisotropy.EQ.0.AND.EQN%Poroelasticity.EQ.0.AND.EQN%Plasticity.EQ.0) THEN
                    IO%TitleMask(13) = TRIM(' "rho0"')
                    IO%TitleMask(14) = TRIM(' "mu"')
                    IO%TitleMask(15) = TRIM(' "lambda"')
                ENDIF
                IF(EQN%Anisotropy.EQ.1.AND.EQN%Poroelasticity.EQ.0) THEN
                    IO%TitleMask(13) = TRIM(' "rho0"')
                    IO%TitleMask(14) = TRIM(' "c11"')
                    IO%TitleMask(15) = TRIM(' "c12"')
                    IO%TitleMask(16) = TRIM(' "c13"')
                    IO%TitleMask(17) = TRIM(' "c14"')
                    IO%TitleMask(18) = TRIM(' "c15"')
                    IO%TitleMask(19) = TRIM(' "c16"')
                    IO%TitleMask(20) = TRIM(' "c22"')
                    IO%TitleMask(21) = TRIM(' "c23"')
                    IO%TitleMask(22) = TRIM(' "c24"')
                    IO%TitleMask(23) = TRIM(' "c25"')
                    IO%TitleMask(24) = TRIM(' "c26"')
                    IO%TitleMask(25) = TRIM(' "c33"')
                    IO%TitleMask(26) = TRIM(' "c34"')
                    IO%TitleMask(27) = TRIM(' "c35"')
                    IO%TitleMask(28) = TRIM(' "c36"')
                    IO%TitleMask(29) = TRIM(' "c44"')
                    IO%TitleMask(30) = TRIM(' "c45"')
                    IO%TitleMask(31) = TRIM(' "c46"')
                    IO%TitleMask(32) = TRIM(' "c55"')
                    IO%TitleMask(33) = TRIM(' "c56"')
                    IO%TitleMask(34) = TRIM(' "c66"')
                ENDIF
                IF(EQN%Plasticity.EQ.1) THEN !plastic strain output
                    IO%TitleMask(13) = TRIM(' "eps_p_xx"')
                    IO%TitleMask(14) = TRIM(' "eps_p_yy"')
                    IO%TitleMask(15) = TRIM(' "eps_p_zz"')
                    IO%TitleMask(16) = TRIM(' "eps_p_xy"')
                    IO%TitleMask(17) = TRIM(' "eps_p_yz"')
                    IO%TitleMask(18) = TRIM(' "eps_p_xz"')
                    IO%TitleMask(19) = TRIM(' "eta_p"')

                ENDIF
      ENDIF
      !
      !
!       IF(DISC%Galerkin%pAdaptivity.GT.0) THEN
!         IO%TitleMask(59) = TRIM(' "N"')
!       ENDIF
      !
      IF(DISC%Galerkin%DGMethod.EQ.3) THEN
        IO%TitleMask(60) = TRIM(' "t"')
      ENDIF
      !
      IO%Title='VARIABLES = '
      IO%nrPlotVar = 0
      logInfo(*) 'Variables plotted: '
      logInfo(*) ' '
      DO i=1,IO%nOutputMask
         IF(IO%OutputMask(i)) THEN
            Name = TRIM(IO%Title) // TRIM(IO%TitleMask(i))
            IO%Title     = Name(1:600)
            IO%nrPlotVar = IO%nrPlotVar + 1
            logInfo(*) '  - ', TRIM(IO%TitleMask(i))
         ENDIF
      ENDDO

      logInfo(*) ' '
      !

      IO%outInterval%printIntervalCriterion = printIntervalCriterion
      !
      IF (IO%outInterval%printIntervalCriterion.EQ.1.AND.DISC%Galerkin%DGMethod.EQ.3) THEN
        logError(*) 'specifying IO%outInterval%printIntervalCriterion: '
        logError(*) 'When local time stepping is used, only Criterion 2 can be used! '
        STOP
      END IF
      IF (      IO%outInterval%printIntervalCriterion .EQ. 1 &                 !
           .OR. IO%outInterval%printIntervalCriterion .EQ. 3 ) THEN
          IO%outInterval%Interval = Interval
         logInfo0(*) 'Output data are generated '          , & !
              'every ', IO%outInterval%Interval, '. timestep'                  !
#ifdef GENERATEDKERNELS
         logError(*) 'Time step-wise output only with classic version'
         stop
#else
         logWarning0(*) 'Time step-wise output is deprecated! Your parameter file is not compatible with GK version!'
#endif
      END IF                                                                   !
      IF (      IO%outInterval%printIntervalCriterion .EQ. 2 &                 !
           .OR. IO%outInterval%printIntervalCriterion .EQ. 3 ) THEN
         IF( IO%Format .eq. 10) THEN
           ! we don't want output, so avoid confusing time stepping by setting
           ! plot interval to "infinity"
           IO%outInterval%TimeInterval = 1E99
           logInfo0(*) 'No output (FORMAT=10) specified, delta T set to: ', IO%OutInterval%TimeInterval
         ELSE
           IO%outInterval%TimeInterval = TimeInterval          !
           logInfo0(*) 'Output data are generated at delta T= ', IO%OutInterval%TimeInterval
         ENDIF
      END IF                                                                   !
      !                                                                        !
      !
      ! Initiate the total number of point to record with zero
      IO%ntotalRecordPoint = 0
      IO%nRecordPoint      = 0         ! points, where whole time series       is recorded
      IO%nPGMRecordPoint   = 0         ! points, where only Peak Ground Motion is recorded
      !
      ! Read pickdt and pickDtType
         IO%pickdt = pickdt
         IO%pickDtType = pickDtType
         IF (DISC%Galerkin%DGMethod .ne. 1 .and. IO%pickDtType .ne. 1) THEN
            logError(*) 'Pickpoint sampling every x timestep can only be used with global timesteping'
            STOP
         ENDIF
         SELECT CASE (IO%pickDtType)
         CASE (1)
         CASE (2)
#ifdef GENERATEDKERNELS
            logError(*) 'Time step-wise output only with classic version'
            stop
#else
            logWarning0(*) 'Time step-wise output is deprecated! Your parameter file is not compatible with GK version!'
#endif
         CASE DEFAULT
            logError(*) 'PickDtType must be 1 = pickdt or 2 = pickdt*dt'
            STOP
         ENDSELECT

       ! energy output on = 1, off =0
       IO%energy_output_on = energy_output_on

       IF(IO%energy_output_on .EQ. 1) THEN
#ifdef GENERATEDKERNELS
            logWarning0(*) 'Energy output currently only working with classic version. Turning it off.'
            IO%energy_output_on = 0
#else
       !own timestep for energy output but output-type is the same as for receivers
       !default type is 1 (time interval-wise)
       !default time interval = 0.1
       IO%pickdt_energy = pickdt_energy
       logInfo0(*) 'current energy dt is', IO%pickdt_energy
#endif
       ENDIF

     IO%nRecordPoint = nRecordPoints  ! number of points to pick temporal signal
     logInfo(*) 'Number of Record Points = ', IO%nRecordPoint
     ALLOCATE( X(IO%nRecordPoint), Y(IO%nRecordPoint), Z(IO%nRecordPoint) )
      ! Read the single record points
      IF (nRecordPoints .GT. 0) THEN
         logInfo(*) 'Record Points read from ', TRIM(RFileName)
         CALL OpenFile(                                 &
               UnitNr       = IO%UNIT%other01         , &
               Name         = RFileName            , &
               create       = .FALSE.                          )

         DO i = 1,nRecordPoints
            READ(IO%UNIT%other01,*) X(i), Y(i), Z(i)

               logInfo0(*) 'in point :'                             !
               logInfo0(*) 'x = ', X(i)         !
               logInfo0(*) 'y = ', Y(i)         !
               logInfo0(*) 'z = ', Z(i)         !

         ENDDO
         !
         CLOSE(IO%UNIT%other01)
      ELSE
         logInfo(*) 'No single record points required. '
      END IF
        ! Allocate the record points for the Unstructured Mesh

      logInfo(*) ' '
      logInfo(*) 'Unstructured record points are allocated'
      logInfo(*) 'Local monitoring time stepping '
      logInfo(*) 'is required in ', IO%nRecordPoint,'points:'
      ! Update total number of record points
      IO%ntotalRecordPoint = IO%nRecordPoint
      logInfo(*) 'Allocating ',IO%ntotalRecordPoint, ' unstructured record points'

      ALLOCATE (                                             &
              IO%UnstructRecPoint(IO%ntotalRecordPoint),     &
              STAT = allocStat                             )

      IF (allocStat .NE. 0) THEN
            logError(*) 'could not allocate',&
                 ' all variables! Ie. Unstructured record Points'
            STOP
      END IF
      !
      IO%UnstructRecPoint(:)%X = X(:)
      IO%UnstructRecPoint(:)%Y = Y(:)
      IO%UnstructRecPoint(:)%Z = Z(:)


      ! Points, where Peak Ground Motion is measured
          IO%PGMLocationsFlag = PGMFlag
          SELECT CASE(IO%PGMLocationsFlag)

            CASE(0)

              logInfo(*) 'No Peak Ground Motion output required ! '

            CASE(1)

              IO%PGMLocationsFile = PGMFile                       !
              logInfo(*) ' '
              logInfo(*) 'Peak Ground Motion (PGM) locations read from file : ', TRIM(IO%PGMLocationsFile)
              CALL OpenFile(                                       &
                   UnitNr       = IO%UNIT%other01                , &
                   Name         = IO%PGMLocationsFile            , &
                   create       = .FALSE.                          )
              READ(IO%UNIT%other01,'(i10)') IO%nPGMRecordPoint                         ! Number of Peak Ground Motion Locations
              logInfo(*) 'Reading ',IO%nPGMRecordPoint,' PGM locations ... '
              logInfo(*) ' '
              ! Update total number of record points
              IO%ntotalRecordPoint = IO%ntotalRecordPoint + IO%nPGMRecordPoint

              ! Enlarge IO%UnstructRecPoint to add PGM record points
              ALLOCATE(IO%tmpRecPoint(IO%nRecordPoint))
              DO i = 1, IO%nRecordPoint
                   IO%tmpRecPoint(i)%X = IO%UnstructRecPoint(i)%X
                   IO%tmpRecPoint(i)%Y = IO%UnstructRecPoint(i)%Y
                   IO%tmpRecPoint(i)%Z = IO%UnstructRecPoint(i)%Z
              ENDDO
              DEALLOCATE(IO%UnstructRecPoint)
              ALLOCATE (IO%UnstructRecPoint(IO%ntotalRecordPoint), &
                   STAT = allocStat                                )
              IF (allocStat.NE.0) THEN
                   logError(*) 'could not allocate all PGM locations in IO%UnstructRecPoint !'
                   STOP
              END IF
              DO i = 1, IO%nRecordPoint
                   IO%UnstructRecPoint(i)%X = IO%tmpRecPoint(i)%X
                   IO%UnstructRecPoint(i)%Y = IO%tmpRecPoint(i)%Y
                   IO%UnstructRecPoint(i)%Z = IO%tmpRecPoint(i)%Z
              ENDDO
              DEALLOCATE(IO%tmpRecPoint)
              DO i = IO%nRecordPoint+1, IO%ntotalRecordPoint
                  READ(IO%UNIT%other01,*)                          &
                       IO%UnstructRecPoint(i)%X,                   &
                       IO%UnstructRecPoint(i)%Y,                   &
                       IO%UnstructRecPoint(i)%Z
              ENDDO

              IO%PGMstartindex = IO%nRecordPoint+1

              CLOSE(IO%UNIT%other01)

            CASE DEFAULT

              logError(*) 'Peak Ground Motion Flag in  O U T P U T  must be set to 0 or 1 ! '
              STOP

          END SELECT
      !
      IF(EQN%DR.NE.0) THEN
          IO%FaultOutputFlag = FaultOutputFlag

        SELECT CASE(IO%FaultOutputFlag)

          CASE(0)

             logInfo(*) 'No Fault Output required ! '

          CASE(1)

             logInfo(*) 'Fault variables will be outputted ! '

          CASE DEFAULT

             logError(*) 'Fault Output Flag in  O U T P U T  must be set to 0 or 1 ! '
             STOP

        END SELECT

      ENDIF

      ! Check point config
      if (checkPointInterval .lt. 0) then
        logError(*) 'The interval for checkpoints cannot be negative'
        stop
      endif
      io%checkpoint%interval = checkPointInterval
      io%checkpoint%filename = checkPointFile
      io%checkpoint%backend = checkPointBackend

      IO%Refinement = Refinement
      SELECT CASE(Refinement)
         CASE(0)

            logInfo0(*) 'Refinement is disabled'

         CASE(1)

             logInfo0(*) 'Refinement strategy is Face Extraction :  4 subcells per cell'

         CASE(2)

             logInfo0(*) 'Refinement strategy is Equal Face Area : 8 subcells per cell'

         CASE(3)

             logInfo0(*) 'Refinement strategy is Equal Face Area and Face Extraction : 32 subcells per cell'

         CASE DEFAULT

             logError(*) 'Refinement strategy is N O T supported'
             STOP

      END SELECT

      select case (io%checkpoint%backend)
        case ("posix")
            logInfo0(*) 'Using POSIX checkpoint backend'
        case ("hdf5")
#ifndef USE_HDF
            logError(*) 'This version does not support HDF5 checkpoints'
            stop
#endif
            logInfo0(*) 'Using HDF5 checkpoint backend'
        case ("mpio")
#ifndef USE_MPI
            logError(*) 'This version does not support MPI-IO checkpoints'
            stop
#endif
            logInfo0(*) 'Using MPI-IO checkpoint backend'
        case ("mpio_async")
#ifndef USE_MPI
            logError(*) 'This version does not support MPI-IO checkpoints'
            stop
#endif
            logInfo0(*) 'Using async MPI-IO checkpoint backend'
        case ("sionlib")
#ifndef USE_SIONLIB
            logError(*) 'This version does not support SIONlib checkpoints'
            stop
#endif
            logInfo0(*) 'Using SIONlib checkpoint backend'
        case ("none")
            io%checkpoint%interval = 0
        case default
            logInfo0(*) 'Unknown checkpoint backend:', io%checkpoint%backend
            logInfo0(*) 'Disabling checkpoints'
            io%checkpoint%interval = 0
      end select

  END SUBROUTINE readpar_output

  !============================================================================
  ! A B O R T
  !============================================================================

  SUBROUTINE readpar_abort(DISC,IO)
    !------------------------------------------------------------------------

    !------------------------------------------------------------------------
    IMPLICIT NONE
    !------------------------------------------------------------------------
    TYPE (tDiscretization)     :: DISC
    TYPE (tInputOutput)        :: IO
    !------------------------------------------------------------------------
    INTENT(INOUT)              :: DISC,IO
    !------------------------------------------------------------------------
    INTEGER                          :: MaxIteration
    INTEGER                          :: readStat
    REAL                             :: EndTime, MaxTolerance, MaxTolCriterion, WallTime_h, Delay_h
    NAMELIST                         /AbortCriteria/ EndTime, MaxIteration, MaxTolerance, &
                                                      MaxTolCriterion, WallTime_h, Delay_h
    !------------------------------------------------------------------------
    !
    logInfo(*) '<--------------------------------------------------------->'
    logInfo(*) '<  A B O R T - C R I T E R I A                            >'
    logInfo(*) '<--------------------------------------------------------->'

    ! Setting default values
    EndTime = 15.0
    MaxIteration = 10000000
    MaxTolerance = 1.0E-07
    MaxTolCriterion = 0
    WallTime_h = 1e20
    Delay_h = 0.

   READ(IO%UNIT%FileIn, IOSTAT=readStat, nml = AbortCriteria)
    IF (readStat.NE.0) THEN
        CALL RaiseErrorNml(IO%UNIT%FileIn, "AbortCriteria")
    ENDIF

    DISC%EndTime =  EndTime                                         ! time required

    logInfo(*) 'Maximum computed TIME allowed:',    DISC%EndTime
    !
    DISC%MaxIteration =  MaxIteration                               ! nr of the end iteration
    !
#ifdef GENERATEDKERNELS
    if (DISC%MaxIteration .lt. 10000000) then
      logError(*) 'GK version does not support MaxIteration!'
      stop
    endif
#else
    if (DISC%MaxIteration .lt. 10000000) then
      logWarning(*) 'MaxIteration is deprecated! Your parameter file is not compatible with GK version!'
    endif
#endif
    logInfo(*) 'Maximum ITERATION number allowed:', DISC%MaxIteration
    !
    !
        IO%WallTime_h = WallTime_h
        IO%Delay_h = Delay_h

        IO%WallTime_s = 3600.*IO%WallTime_h
        IO%Delay_s    = 3600.*IO%Delay_h
    !
  END SUBROUTINE readpar_abort

  !============================================================================
  ! A N A L Y S E
  !============================================================================

  SUBROUTINE readpar_analyse(ANALYSE,EQN,DISC,IC,IO)
    !------------------------------------------------------------------------
    TYPE(tAnalyse)             :: ANALYSE
    TYPE(tEquations)           :: EQN
    TYPE(tDiscretization)      :: DISC
    TYPE(tInitialCondition)    :: IC
    TYPE(tInputOutput)         :: IO
    CHARACTER(LEN=600)         :: name,cdummy
    ! local Variables
    COMPLEX                    :: IU
    REAL                       :: Im, Re
    INTEGER                    :: I,J,allocStat
    INTEGER                    :: readStat
    !------------------------------------------------------------------------
    INTENT(IN)                 :: EQN,IO
    INTENT(OUT)                :: ANALYSE
    !------------------------------------------------------------------------
    INTEGER                           :: typ, setvar
    INTEGER                           :: variables(9)
    REAL, DIMENSION(:), ALLOCATABLE   :: varfield, ampfield
    CHARACTER(LEN=600)                :: EigenVecValName
    NAMELIST                          /Analysis/ typ, setvar, variables
    !------------------------------------------------------------------------
    !
    logInfo(*) '<--------------------------------------------------------->'
    logInfo(*) '<  A N A L Y S I S   O F   T H E   D A T A                >'
    logInfo(*) '<--------------------------------------------------------->'
    !
    !Setting default values
    typ = 0                                                                   !Read which variables are to be analyzed

   READ(IO%UNIT%FileIn, IOSTAT=readStat, nml = Analysis)
    IF (readStat.NE.0) THEN
        CALL RaiseErrorNml(IO%UNIT%FileIn, "Analysis")
    ENDIF
    ANALYSE%typ = typ

   ANALYSE%AnalyseDataPerIteration = .FALSE.
    SELECT CASE(ANALYSE%typ)
    CASE(0)
       logInfo(*) 'NO analysis of the data ...'
       RETURN
    CASE(1)
       logInfo(*) 'Analyse the data, using an exact solution.'
       logInfo(*) 'The exact solution is given by the Initialcondition.'
    CASE(2)
       logInfo(*) 'Analyse the data, using an exact solution.'
       logInfo(*) 'The exact solution is given by a fine grid solution.'
       logWarning(*) 'THIS METHOD IS NOT IMPLEMENTED YET!'
       STOP
    CASE(3)
       logInfo(*) 'Analyse the data, using an exact solution '
       logInfo(*) 'The exact solution is the elastic plane wave in 3-D of the form'
       logInfo(*) '     u(x,y,z,t)=u0*exp[ I ( w*t - kx*x - ky*y - kz*z )] '
       logInfo(*) ' '
       logInfo(*) 'All necessary data is given by the initial condition. '
    CASE(10)
       logInfo(*) 'Analyse the data, using an exact solution '
       logInfo(*) 'All necessary data is given by the initial condition. '
    CASE(14)
       logInfo(*) 'Analyse the data, using an exact solution '
       logInfo(*) 'The exact solution is the anelastic plane wave in 3-D of the form'
       logInfo(*) '     u(x,y,z,t)=u0*exp[ I ( w*t - kx*x - ky*y - kz*z )] '
       logInfo(*) ' '                                                   !
       !
       ANALYSE%PW%setvar = setvar                                        ! characteristic waves
       ALLOCATE(ANALYSE%PW%varfield(ANALYSE%PW%setvar),ANALYSE%PW%ampfield(ANALYSE%PW%setvar))
       call readAnalysisFields(IO, setvar, varfield, ampfield, EigenVecValName)
       ANALYSE%PW%varfield(:)  = varfield(:)
       ANALYSE%PW%ampfield(:)  = ampfield(:)

       ! set imaginary unit IU
       IU = (0.,1.)
       ! read eigenstructure from file
       ANALYSE%PWAN%EigenVecValName = EigenVecValName
       logInfo(*) 'Data for eigenvectors and eigenvalues are read from file : ', TRIM(ANALYSE%PWAN%EigenVecValName)
       CALL OpenFile(                                                    &
            UnitNr       = IO%UNIT%other01                      ,        &
            Name         = ANALYSE%PWAN%EigenVecValName         ,        &
            create       = .FALSE.                          )
       logInfo(*) 'Reading  file ...  '
       READ(IO%UNIT%other01,*) cdummy
       ! Read number of eigenvalues
       READ(IO%UNIT%other01,*) ANALYSE%PWAN%NEigenVal

       ALLOCATE(ANALYSE%PWAN%EigenVal(1:ANALYSE%PWAN%NEigenVal),     &
                ANALYSE%PWAN%EigenVec(1:ANALYSE%PWAN%NEigenVal,1:ANALYSE%PWAN%NEigenVal) )

       READ(IO%UNIT%other01,*) cdummy
       ! Read wavenumbers
       READ(IO%UNIT%other01,*) ANALYSE%PWAN%Wavenumbers(1:EQN%Dimension)
       READ(IO%UNIT%other01,*) cdummy
       ! Read Eigenvalues
       DO I = 1,ANALYSE%PWAN%NEigenVal
           READ(IO%UNIT%other01,*) Re, Im
           ANALYSE%PWAN%EigenVal(I) = Re + Im*IU
       ENDDO
       READ(IO%UNIT%other01,*) cdummy
       ! Read Eigenvectors
       DO I = 1,ANALYSE%PWAN%NEigenVal
          DO J = 1,ANALYSE%PWAN%NEigenVal
             READ(IO%UNIT%other01,*) Re, Im
             ANALYSE%PWAN%EigenVec(J,I) = Re + Im*IU
          ENDDO
       ENDDO
       CLOSE(IO%UNIT%other01)

    CASE(15)
       logInfo(*) 'Analyse the data, using an exact solution '                                                       !
       logInfo(*) 'The exact solution is the anisotropic plane wave in 3-D of the form'
       logInfo(*) '     u(x,y,z,t)=u0*exp[ I ( w*t - kx*x - ky*y - kz*z )] '
       logInfo(*) ' '                                                   !
       !
    CASE DEFAULT
       logWarning(*) ' THIS METHOD IS UNKNOWN!'
       STOP
    END SELECT

    SELECT CASE(ANALYSE%typ)
    CASE(0)
       !                                                                    ! nothing has to be done
    CASE DEFAULT                                                            ! This part is common to all the different analysis choices                                                             !
       !
       ALLOCATE(ANALYSE%variables(EQN%nvar))
       ANALYSE%variables(:) = variables(:)
       !
       DO I=1,EQN%nvar
          IF (ANALYSE%variables(I)) THEN
             logInfo(*) 'Analyse Variablenr:',I
          END IF
       END DO
       !
    END SELECT
    !
  END SUBROUTINE readpar_analyse

  SUBROUTINE readAnalysisFields(IO, setvar, varfield, ampfield, EigenVecValName)
    IMPLICIT NONE
    TYPE (tInputOutput)                    :: IO
    INTENT(IN)                             :: IO
    INTEGER                                :: setvar
    INTEGER                                :: readStat
    REAL, DIMENSION(:), ALLOCATABLE        :: varfield, ampfield
    CHARACTER(LEN=600)                     :: EigenVecValName
    NAMELIST                               /AnalysisFields/ varfield, ampfield, EigenVecValName
    !----------------------------------------------------------------------
       ALLOCATE(varfield(setvar), &
                ampfield(setvar))

    READ(IO%UNIT%FileIn, IOSTAT=readStat, nml = AnalysisFields) ! Write in namelistfile varfield(1) = ... and in the next line varfield(2) = ...
                                                  ! and the same for ampfield, ...
    IF (readStat.NE.0) THEN
        CALL RaiseErrorNml(IO%UNIT%FileIn, "AnalysisFields")
    ENDIF
   END SUBROUTINE

  !============================================================================
  ! A N A L Y S E
  !============================================================================
  ! Checks the correct setting of the .par file
  SUBROUTINE analyse_readpar(EQN,DISC,MESH,IC,SOURCE,IO,MPI)
  !SUBROUTINE analyse_readpar_unstruct(EQN,DISC,MESH,IC,SOURCE,IO,MPI)
    !--------------------------------------------------------------------------

    !------------------------------------------------------------------------
    IMPLICIT NONE
    !------------------------------------------------------------------------
    TYPE (tEquations)          :: EQN
    TYPE (tDiscretization)     :: DISC
    TYPE (tUnstructMesh)       :: MESH
    TYPE (tInitialCondition)   :: IC
    TYPE (tSource)             :: SOURCE
    TYPE (tInputOutput)        :: IO
    TYPE (tMPI), OPTIONAL      :: MPI

    ! local variables
    CHARACTER(LEN=80)          :: Filerestart
    CHARACTER(LEN=256)         :: e(1000)
    INTEGER                    :: i
    INTEGER                    :: status
    !------------------------------------------------------------------------
    INTENT(IN)                 :: EQN, DISC, MESH, SOURCE, IO
    !------------------------------------------------------------------------

! Generated kernels sanity check
#ifdef GENERATEDKERNELS
    if (NUMBER_OF_QUANTITIES .NE. EQN%nVarTotal) then
      logError(*) 'Generated kernels: The number of quantities defined by the parameter file (', EQN%nVarTotal, ') does not the number of quantities this version was compiled for (', NUMBER_OF_QUANTITIES, ').'
      stop
    end if
#endif

    logInfo(*) '<--------------------------------------------------------->'
    logInfo(*) '<  END OF PARAMETER FILE                                  >'
    logInfo(*) '<-------------------------------------------------------- >'
    logInfo(*) ' '
    !
  END SUBROUTINE analyse_readpar
  !END SUBROUTINE analyse_readpar_unstruct

END MODULE COMMON_readpar_mod<|MERGE_RESOLUTION|>--- conflicted
+++ resolved
@@ -282,19 +282,6 @@
     READ(IO%UNIT%FileIn, IOSTAT=readStat, nml = Equations)
     IF (readStat.NE.0) THEN
         CALL RaiseErrorNml(IO%UNIT%FileIn, "Equations")
-<<<<<<< HEAD
-    ENDIF
-    !
-    IF ((MaterialType.GE.1220).AND.(MaterialType.LE.1230)) THEN
-    ! Sumatra setup
-       IF (maxval(SumatraRegions).EQ.0) THEN
-          logError(*) 'SumatraRegions not set, setting to LR topo model'
-          SumatraRegions = (/5,1,2,7,4,3,6/)
-       ELSE
-          logInfo0(*) 'SumatraRegions used:', SumatraRegions(1:7)
-       ENDIF
-=======
->>>>>>> ad91c08b
     ENDIF
     !
     SELECT CASE(Anisotropy)
