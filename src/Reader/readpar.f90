--- conflicted
+++ resolved
@@ -926,14 +926,8 @@
                                                 Mu_SNuc_ini, H_Length, RS_f0, &
                                                 RS_sr0, RS_b, RS_iniSlipRate1, RS_iniSlipRate2, vstar, &
                                                 thermalPress, alpha_th, rho_c, TP_lambda, IniTemp, IniPressure, &
-<<<<<<< HEAD
                                                 prakashLength, t_0, Mu_W, NucRS_sv0, r_s, RF_output_on, DS_output_on, &
-                                                OutputPointType, magnitude_output_on, energy_rate_output_on, energy_rate_printtimeinterval,  &
-                                                SlipRateOutputType, ModelFileName
-=======
-                                                L, t_0, Mu_W, NucRS_sv0, r_s, RF_output_on, DS_output_on, &
                                                 OutputPointType, SlipRateOutputType, ModelFileName
->>>>>>> 40346cf3
     !------------------------------------------------------------------------
 
     ! Setting default values
