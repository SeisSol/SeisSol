--- conflicted
+++ resolved
@@ -21,12 +21,7 @@
 #define M_PI 3.14159265358979323846
 #endif
 
-<<<<<<< HEAD
 namespace seissol::quadrature {
-=======
-namespace seissol {
-namespace quadrature {
->>>>>>> 0becbc83
 static const unsigned MaxIterations = 100;
 static const double Tolerance = 10. * std::numeric_limits<double>::epsilon();
 
@@ -185,11 +180,6 @@
     logError() << "Sum of tetrahedron quadrature weights are " << sumWeights << " /= " << 1. / 6.;
   }
 }
-<<<<<<< HEAD
 } // namespace seissol::quadrature
-=======
-} // namespace quadrature
-} // namespace seissol
->>>>>>> 0becbc83
 
 #endif // SEISSOL_SRC_NUMERICAL_QUADRATURE_H_