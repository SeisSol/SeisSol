--- conflicted
+++ resolved
@@ -62,15 +62,12 @@
   }
 }
 
-<<<<<<< HEAD
-=======
 /**
   Return the quadrature points and weights with Gauss Legendre with n points; shifted to the
   interval [a, b].
 
   @return [quadrature points, quadrature weights]
 */
->>>>>>> 4defb1ff
 inline std::pair<std::vector<double>, std::vector<double>>
     ShiftedGaussLegendre(unsigned n, double a, double b) {
   std::pair<std::vector<double>, std::vector<double>> output{std::vector<double>(n),
