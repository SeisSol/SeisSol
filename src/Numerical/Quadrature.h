--- conflicted
+++ resolved
@@ -9,14 +9,12 @@
 #ifndef SEISSOL_SRC_NUMERICAL_QUADRATURE_H_
 #define SEISSOL_SRC_NUMERICAL_QUADRATURE_H_
 
-<<<<<<< HEAD
-#include <Geometry/MeshDefinition.h>
+// NOLINTNEXTLINE
 #define _USE_MATH_DEFINES
-=======
-#define USE_MATH_DEFINES
+
+#include "Geometry/MeshDefinition.h"
 #include "Numerical/Functions.h"
 
->>>>>>> 1c7b449f
 #include <cmath>
 #include <cstddef>
 #include <limits>
@@ -43,7 +41,6 @@
   for (unsigned i = 1; i <= nh; ++i) {
     // x = Initial guess for polynomial root
     double x = cos(M_PI * (4. * i - 1.) / (4. * n + 2.));
-<<<<<<< HEAD
     double w = 0;
     double pn = 0.0;
     double dpn = 1.0;
@@ -53,17 +50,6 @@
     // Refine polynomial roots with Newton iteration
     do {
       x -= pn / dpn;
-=======
-    double w = NAN;
-    double pn = 0.0;
-    double dPn = 1.0;
-    double pn2 = NAN;
-    double pn1 = NAN;
-    unsigned it = 0;
-    // Refine polynomial roots with Newton iteration
-    do {
-      x -= pn / dPn;
->>>>>>> 1c7b449f
       pn1 = 0.0;
       pn = 1.0;
       // Recursive procedure to calculate the n-th Legendre polynomial at x
@@ -73,13 +59,8 @@
         pn = ((2. * j - 1.) * x * pn1 - (j - 1.) * pn2) / j;
       }
       // Derivative at x
-<<<<<<< HEAD
       dpn = (n * pn1 - n * x * pn) / (1. - x * x);
     } while (std::abs(pn) > Tolerance && ++it < MaxIterations);
-=======
-      dPn = (n * pn1 - n * x * pn) / (1. - x * x);
-    } while (fabs(pn) > Tolerance && ++it < MaxIterations);
->>>>>>> 1c7b449f
     // Weight = 2 / [(1-x^2) * P_n'(x)^2]
     w = 2. / ((1 - x * x) * dpn * dpn);
     points[i - 1] = -x;
@@ -128,7 +109,6 @@
     // x = Initial guess for polynomial root
     double x = cos(M_PI * (0.5 * a + i - 0.25) / (0.5 * (1.0 + a + b) + n));
     double pn = 0.0;
-<<<<<<< HEAD
     double dpn = 1.0;
     unsigned it = 0;
     // Refine polynomial roots with Newton iteration
@@ -137,16 +117,6 @@
       pn = functions::JacobiP(n, a, b, x);
       dpn = functions::JacobiPDerivative(n, a, b, x);
     } while (std::abs(pn) > Tolerance && ++it < MaxIterations);
-=======
-    double dPn = 1.0;
-    unsigned it = 0;
-    // Refine polynomial roots with Newton iteration
-    do {
-      x -= pn / dPn;
-      pn = functions::JacobiP(n, a, b, x);
-      dPn = functions::JacobiPDerivative(n, a, b, x);
-    } while (fabs(pn) > Tolerance && ++it < MaxIterations);
->>>>>>> 1c7b449f
     points[i - 1] = x;
     weights[i - 1] = weightFactor / (functions::JacobiP(n + 1, a, b, x) * dpn);
   }
@@ -158,7 +128,6 @@
  *
  *  n is the polynomial degree. Make sure that points and weights have space for n^2 entries.
  */
-<<<<<<< HEAD
 inline void TriangleQuadrature(double (*points)[2], double* weights, std::size_t n) {
   auto points0 = std::vector<double>(n);
   auto weights0 = std::vector<double>(n);
@@ -171,21 +140,6 @@
   for (std::size_t i = 0; i < n; ++i) {
     for (std::size_t j = 0; j < n; ++j) {
       const std::size_t idx = i * n + j;
-=======
-template <typename FloatT>
-inline void TriangleQuadrature(FloatT (*points)[2], FloatT* weights, unsigned n) {
-  auto* points0 = new double[n];
-  auto* weights0 = new double[n];
-  auto* points1 = new double[n];
-  auto* weights1 = new double[n];
-
-  GaussJacobi(points0, weights0, n, 0, 0);
-  GaussJacobi(points1, weights1, n, 1, 0);
-
-  for (unsigned i = 0; i < n; ++i) {
-    for (unsigned j = 0; j < n; ++j) {
-      const unsigned idx = i * n + j;
->>>>>>> 1c7b449f
       points[idx][0] = 0.5 * (1.0 + points1[i]);
       points[idx][1] = 0.25 * (1.0 + points0[j]) * (1.0 - points1[i]);
       weights[idx] = weights1[i] * weights0[j] * 0.125;
