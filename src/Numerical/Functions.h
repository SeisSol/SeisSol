// SPDX-FileCopyrightText: 2015 SeisSol Group
//
// SPDX-License-Identifier: BSD-3-Clause
// SPDX-LicenseComments: Full text under /LICENSE and /LICENSES/
//
// SPDX-FileContributor: Author lists in /AUTHORS and /CITATION.cff

#ifndef SEISSOL_SRC_NUMERICAL_FUNCTIONS_H_
#define SEISSOL_SRC_NUMERICAL_FUNCTIONS_H_

#include <array>
#include <cmath>
#include <cstddef>
#include <cstdint>

#include "Common/Marker.h"

namespace seissol::functions {

/**
 * @brief Computes \prod_{i=from}^{to} i. Returns 1 if from > to.
 */
uint64_t rangeProduct(uint64_t from, uint64_t to);

/**
 * @brief Factorial operation
 *
 * @param n
 *
 * @return n!
 */
inline uint64_t factorial(uint64_t n) { return rangeProduct(1, n); }

/**
 * @brief Evaluates Jacobi polynomial P_{n}^{(a,b)}(x).
 */
double JacobiP(unsigned n, unsigned a, unsigned b, double x);

/**
 * @brief Evaluates derivative of Jacobi polynomial.
 */
double JacobiPDerivative(unsigned n, unsigned a, unsigned b, double x);

/**
 * @brief Factors in recursion formulas used by SingularityFreeJacobiP functions.
 */
std::array<double, 5> SingularityFreeJacobiPFactors(unsigned m, unsigned a, unsigned b);

/**
 * @brief Computes JacobiP(n, a, b, x/y) * y^n.
 *
 * @param Output of SingularityFreeJacobiPFactors
 * @param Pm_1 JacobiP(n-1, a, b, x/y) * y^{n-1}
 * @param Pm_2 JacobiP(n-2, a, b, x/y) * y^{n-2}
 *
 */
double SingularityFreeJacobiPRecursion(
    double x, double y, const std::array<double, 5>& cm, double pm1, double pm2);

/**
 * @brief Computes JacobiP(n, a, b, x/y) * y^n.
 *
 * Works for y = 0.
 */
double SingularityFreeJacobiP(unsigned n, unsigned a, unsigned b, double x, double y);

/**
 * @brief Singularity free Jacobi polynomial evaluation with derivatives.
 *
 * Computes K_{a,b}^n(x,y) = JacobiP(n, a, b, x/y) * y^n, dK_{a,b}^n/dx, and dK_{a,b}^n/dy.
 *
 * return {K, dKdx, dKdy}
 */
std::array<double, 3>
    SingularityFreeJacobiPAndDerivatives(unsigned n, unsigned a, unsigned b, double x, double y);

/**
 * @brief Evaluate Dubiner basis on reference triangle
 *
 * Reference triangle is (0,0), (1,0), (0,1).
 *
 * @param i multi-index specifying the polynomial degree
 * @param point in reference triangle
 *
 * @return Function value at xi
 */
double TriDubinerP(const std::array<unsigned, 2>& i, const std::array<double, 2>& xi);

/**
 * @brief Gradient of Dubiner basis on triangle
 *
 * See TriDubinerP.
 *
 * @return Gradient at xi
 */
std::array<double, 2> gradTriDubinerP(const std::array<unsigned, 2>& i,
                                      const std::array<double, 2>& xi);

/**
 * @brief Evaluate Dubiner basis on reference tetrahedron
 *
 * Reference tetrahedron is (0,0,0), (1,0,0), (0,1,0), (0,0,1).
 *
 * Singularity-free variant inspired by
 * R. C. Kirby, "Singularity-free evaluation of collapsed-coordinate orthogonal polynomials",
 * ACM TOMS 37.1, Article 5, doi: 10.1145/1644001.1644006
 *
 * @param i multi-index specifying the polynomial degree
 * @param point in reference tetrahedron
 *
 * @return Function value at xi
 */
double TetraDubinerP(const std::array<unsigned, 3>& i, const std::array<double, 3>& xi);

/**
 * @brief Gradient of Dubiner basis on tetrahedron
 *
 * See TetraDubinerP.
 *
 * @return Gradient at xi
 */
std::array<double, 3> gradTetraDubinerP(const std::array<unsigned, 3>& i,
                                        const std::array<double, 3>& xi);

double shiftedLegendre(int n, double x, int d);

/**
 * @brief Evaluate derivative d of the shifted Legendre basis function f_n at position x. (domain:
 * [0, 1])
 *
 * See https://en.wikipedia.org/wiki/Legendre_polynomials#Shifted_Legendre_polynomials for a
 * definition and the lowest-most functions.
 *
 * @param n The index of the Legendre basis function.
 * @param x The point to evailaute at.
 * @param d The (anti)derivative to evaluate. I.e. d = 1 yields the derivative value; d = 0 the
 * value of f_n itself; and d = -1 the antiderivative for integral computations.
 * @return Value of f_n^{(d)}(x) .
 */
double shiftedLegendre(int n, double x, int d);

/**
 * @brief Templated Dubiner basis for D=1,2,3.
 *
 * Reference element is given by vertices
 * D = 1: (0), (1)
 * D = 2: (0,0), (1,0), (0,1)
 * D = 3: (0,0,0), (1,0,0), (0,1,0), (0,0,1)
 */
template <std::size_t D>
double DubinerP(const std::array<unsigned, D>& i, const std::array<double, D>& xi);

/**
 * @brief Templated gradient for D=1,2,3.
 */
template <std::size_t D>
std::array<double, D> gradDubinerP(const std::array<unsigned, D>& i,
                                   const std::array<double, D>& xi);

<<<<<<< HEAD
=======
/**
 * @brief An antigradient Dubiner basis for D=1. Mainly meant integration.
 *
 * NYI (since not needed yet) for D=2,3.
 *
 * Reference element is given by vertices
 * D = 1: (0), (1)
 */
>>>>>>> 4defb1ff
template <std::size_t D>
std::array<double, D> antigradDubinerP(const std::array<unsigned, D>& i,
                                       const std::array<double, D>& xi);

} // namespace seissol::functions

#endif // SEISSOL_SRC_NUMERICAL_FUNCTIONS_H_<|MERGE_RESOLUTION|>--- conflicted
+++ resolved
@@ -122,8 +122,6 @@
 std::array<double, 3> gradTetraDubinerP(const std::array<unsigned, 3>& i,
                                         const std::array<double, 3>& xi);
 
-double shiftedLegendre(int n, double x, int d);
-
 /**
  * @brief Evaluate derivative d of the shifted Legendre basis function f_n at position x. (domain:
  * [0, 1])
@@ -157,8 +155,6 @@
 std::array<double, D> gradDubinerP(const std::array<unsigned, D>& i,
                                    const std::array<double, D>& xi);
 
-<<<<<<< HEAD
-=======
 /**
  * @brief An antigradient Dubiner basis for D=1. Mainly meant integration.
  *
@@ -167,7 +163,6 @@
  * Reference element is given by vertices
  * D = 1: (0), (1)
  */
->>>>>>> 4defb1ff
 template <std::size_t D>
 std::array<double, D> antigradDubinerP(const std::array<unsigned, D>& i,
                                        const std::array<double, D>& xi);
