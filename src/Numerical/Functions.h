// SPDX-FileCopyrightText: 2015-2024 SeisSol Group
//
// SPDX-License-Identifier: BSD-3-Clause
// SPDX-LicenseComments: Full text under /LICENSE and /LICENSES/
//
// SPDX-FileContributor: Author lists in /AUTHORS and /CITATION.cff

#ifndef SEISSOL_SRC_NUMERICAL_FUNCTIONS_H_
#define SEISSOL_SRC_NUMERICAL_FUNCTIONS_H_

#include <array>
#include <cmath>
#include <cstddef>
#include <cstdint>

#include "Common/Marker.h"

namespace seissol::functions {

/**
 * @brief host standard math functions used in template metaprogramming
 */
struct HostStdFunctions {
#pragma omp declare simd
  template <typename T>
  SEISSOL_HOSTDEVICE static T exp(T value) {
    return std::exp(value);
  }
<<<<<<< HEAD
  template <typename T>
  static T expm1(T value) {
    return std::expm1(value);
  }
=======
#pragma omp declare simd
>>>>>>> 16e99d0a
  template <typename T1, typename... T>
  SEISSOL_HOSTDEVICE static T1 max(T1 value1, T... value) {
    return std::max(value1, value...);
  }
#pragma omp declare simd
  template <typename T1, typename... T>
  SEISSOL_HOSTDEVICE static T1 min(T1 value1, T... value) {
    return std::min(value1, value...);
  }
#pragma omp declare simd
  template <typename T>
  SEISSOL_HOSTDEVICE static T ceil(T value) {
    return std::ceil(value);
  }
#pragma omp declare simd
  template <typename T>
  SEISSOL_HOSTDEVICE static T floor(T value) {
    return std::floor(value);
  }
};

/**
 * @brief Computes \prod_{i=from}^{to} i. Returns 1 if from > to.
 */
uint64_t rangeProduct(uint64_t from, uint64_t to);

/**
 * @brief Factorial operation
 *
 * @param n
 *
 * @return n!
 */
inline uint64_t factorial(uint64_t n) { return rangeProduct(1, n); }

/**
 * @brief Evaluates Jacobi polynomial P_{n}^{(a,b)}(x).
 */
double JacobiP(unsigned n, unsigned a, unsigned b, double x);

/**
 * @brief Evaluates derivative of Jacobi polynomial.
 */
double JacobiPDerivative(unsigned n, unsigned a, unsigned b, double x);

/**
 * @brief Factors in recursion formulas used by SingularityFreeJacobiP functions.
 */
std::array<double, 5> SingularityFreeJacobiPFactors(unsigned m, unsigned a, unsigned b);

/**
 * @brief Computes JacobiP(n, a, b, x/y) * y^n.
 *
 * @param Output of SingularityFreeJacobiPFactors
 * @param Pm_1 JacobiP(n-1, a, b, x/y) * y^{n-1}
 * @param Pm_2 JacobiP(n-2, a, b, x/y) * y^{n-2}
 *
 */
double SingularityFreeJacobiPRecursion(
    double x, double y, const std::array<double, 5>& cm, double pm1, double pm2);

/**
 * @brief Computes JacobiP(n, a, b, x/y) * y^n.
 *
 * Works for y = 0.
 */
double SingularityFreeJacobiP(unsigned n, unsigned a, unsigned b, double x, double y);

/**
 * @brief Singularity free Jacobi polynomial evaluation with derivatives.
 *
 * Computes K_{a,b}^n(x,y) = JacobiP(n, a, b, x/y) * y^n, dK_{a,b}^n/dx, and dK_{a,b}^n/dy.
 *
 * return {K, dKdx, dKdy}
 */
std::array<double, 3>
    SingularityFreeJacobiPAndDerivatives(unsigned n, unsigned a, unsigned b, double x, double y);

/**
 * @brief Evaluate Dubiner basis on reference triangle
 *
 * Reference triangle is (0,0), (1,0), (0,1).
 *
 * @param i multi-index specifying the polynomial degree
 * @param point in reference triangle
 *
 * @return Function value at xi
 */
double TriDubinerP(const std::array<unsigned, 2>& i, const std::array<double, 2>& xi);

/**
 * @brief Gradient of Dubiner basis on triangle
 *
 * See TriDubinerP.
 *
 * @return Gradient at xi
 */
std::array<double, 2> gradTriDubinerP(const std::array<unsigned, 2>& i,
                                      const std::array<double, 2>& xi);

/**
 * @brief Evaluate Dubiner basis on reference tetrahedron
 *
 * Reference tetrahedron is (0,0,0), (1,0,0), (0,1,0), (0,0,1).
 *
 * Singularity-free variant inspired by
 * R. C. Kirby, "Singularity-free evaluation of collapsed-coordinate orthogonal polynomials",
 * ACM TOMS 37.1, Article 5, doi: 10.1145/1644001.1644006
 *
 * @param i multi-index specifying the polynomial degree
 * @param point in reference tetrahedron
 *
 * @return Function value at xi
 */
double TetraDubinerP(const std::array<unsigned, 3>& i, const std::array<double, 3>& xi);

/**
 * @brief Gradient of Dubiner basis on tetrahedron
 *
 * See TetraDubinerP.
 *
 * @return Gradient at xi
 */
std::array<double, 3> gradTetraDubinerP(const std::array<unsigned, 3>& i,
                                        const std::array<double, 3>& xi);

/**
 * @brief Templated Dubiner basis for D=1,2,3.
 *
 * Reference element is given by vertices
 * D = 1: (0), (1)
 * D = 2: (0,0), (1,0), (0,1)
 * D = 3: (0,0,0), (1,0,0), (0,1,0), (0,0,1)
 */
template <std::size_t D>
double DubinerP(const std::array<unsigned, D>& i, const std::array<double, D>& xi);

/**
 * @brief Templated gradient for D=1,2,3.
 */
template <std::size_t D>
std::array<double, D> gradDubinerP(const std::array<unsigned, D>& i,
                                   const std::array<double, D>& xi);

} // namespace seissol::functions

#endif // SEISSOL_SRC_NUMERICAL_FUNCTIONS_H_<|MERGE_RESOLUTION|>--- conflicted
+++ resolved
@@ -26,14 +26,12 @@
   SEISSOL_HOSTDEVICE static T exp(T value) {
     return std::exp(value);
   }
-<<<<<<< HEAD
+#pragma omp declare simd
   template <typename T>
-  static T expm1(T value) {
+  SEISSOL_HOSTDEVICE static T expm1(T value) {
     return std::expm1(value);
   }
-=======
 #pragma omp declare simd
->>>>>>> 16e99d0a
   template <typename T1, typename... T>
   SEISSOL_HOSTDEVICE static T1 max(T1 value1, T... value) {
     return std::max(value1, value...);
