// SPDX-FileCopyrightText: 2022-2024 SeisSol Group
//
// SPDX-License-Identifier: BSD-3-Clause
// SPDX-LicenseComments: Full text under /LICENSE and /LICENSES/
//
// SPDX-FileContributor: Author lists in /AUTHORS and /CITATION.cff

#ifndef SEISSOL_SRC_NUMERICAL_GAUSSIANNUCLEATIONFUNCTION_H_
#define SEISSOL_SRC_NUMERICAL_GAUSSIANNUCLEATIONFUNCTION_H_

#include "Kernels/Precision.h"
#include "Numerical/Functions.h"

namespace seissol::gaussianNucleationFunction {
/**
 * Implementation of the gaussian nucleation function, which is widely used in the TPV benchmarks.
 */

/**
 * For reference, see: https://strike.scec.org/cvws/download/SCEC_validation_slip_law.pdf
 */
template <typename MathFunctions>
SEISSOL_HOSTDEVICE inline real smoothStep(real currentTime, real t0) {
  if (currentTime <= 0) {
    return 0.0;
  } else if (currentTime < t0) {
    const real tau = currentTime - t0;
    return MathFunctions::exp(tau * tau / (currentTime * (currentTime - 2.0 * t0)));
  } else {
    return 1.0;
  }
}

// start situation: G(T - dt) = 0; i.e. we have (G(T) - 0 = G(T)) as increment
template <typename MathFunctions>
inline real smoothStepIncrementBegin(real currentTime, real t0) {
  const real tau = currentTime - t0;
  return MathFunctions::exp(tau * tau / (currentTime * (currentTime - 2.0 * t0)));
}

// end situation: G(T) = 1; thus we obtain (1 - G(T - dt)) as increment
template <typename MathFunctions>
inline real smoothStepIncrementEnd(real currentTime, real t0) {
  const real tau = currentTime - t0;
  return -MathFunctions::expm1(tau * tau / (currentTime * (currentTime - 2.0 * t0)));
}

// all other situations: we have a function of the form (exp(a) - exp(b)) as increment
// reformulate (exp(a) - exp(b)) = exp(b) * (exp(a - b) - 1)
template <typename MathFunctions>
inline real smoothStepIncrementMiddle(real currentTime, real dt, real t0) {
  const real previousTime = currentTime - dt;
  const real tau0 = previousTime - t0;
  const real tau1 = currentTime - t0;

  const real valA = tau1 * tau1 / (currentTime * (currentTime - 2.0 * t0));
  const real valB = tau0 * tau0 / (previousTime * (previousTime - 2.0 * t0));

  const real expB = MathFunctions::exp(valB);
  const real expm1AB = MathFunctions::expm1(valA - valB);

  return expB * expm1AB;
}

/**
 * For reference, see: https://strike.scec.org/cvws/download/SCEC_validation_slip_law.pdf
 */
template <typename MathFunctions = seissol::functions::HostStdFunctions>
<<<<<<< HEAD
inline real smoothStepIncrement(real currentTime, real dt, real t0) {
  /*
   * We compute
=======
SEISSOL_HOSTDEVICE inline real smoothStepIncrement(real currentTime, real dt, real t0) {
>>>>>>> 16e99d0a
  return smoothStep<MathFunctions>(currentTime, t0) -
         smoothStep<MathFunctions>(currentTime - dt, t0);
  */
  if (currentTime <= 0) {
    return 0.0;
  } else if (currentTime < std::min(t0, dt)) {
    return smoothStepIncrementBegin<MathFunctions>(currentTime, t0);
  } else if (currentTime >= t0 && currentTime < t0 + dt) {
    return smoothStepIncrementEnd<MathFunctions>(currentTime - dt, t0);
  } else if (currentTime < t0) {
    // implicitly by else if 1: currentTime >= dt
    return smoothStepIncrementMiddle<MathFunctions>(currentTime, dt, t0);
  } else {
    return 0.0;
  }
}

} // namespace seissol::gaussianNucleationFunction

#endif // SEISSOL_SRC_NUMERICAL_GAUSSIANNUCLEATIONFUNCTION_H_<|MERGE_RESOLUTION|>--- conflicted
+++ resolved
@@ -19,6 +19,7 @@
 /**
  * For reference, see: https://strike.scec.org/cvws/download/SCEC_validation_slip_law.pdf
  */
+#pragma omp declare simd
 template <typename MathFunctions>
 SEISSOL_HOSTDEVICE inline real smoothStep(real currentTime, real t0) {
   if (currentTime <= 0) {
@@ -32,23 +33,26 @@
 }
 
 // start situation: G(T - dt) = 0; i.e. we have (G(T) - 0 = G(T)) as increment
+#pragma omp declare simd
 template <typename MathFunctions>
-inline real smoothStepIncrementBegin(real currentTime, real t0) {
+SEISSOL_HOSTDEVICE inline real smoothStepIncrementBegin(real currentTime, real t0) {
   const real tau = currentTime - t0;
   return MathFunctions::exp(tau * tau / (currentTime * (currentTime - 2.0 * t0)));
 }
 
 // end situation: G(T) = 1; thus we obtain (1 - G(T - dt)) as increment
+#pragma omp declare simd
 template <typename MathFunctions>
-inline real smoothStepIncrementEnd(real currentTime, real t0) {
+SEISSOL_HOSTDEVICE inline real smoothStepIncrementEnd(real currentTime, real t0) {
   const real tau = currentTime - t0;
   return -MathFunctions::expm1(tau * tau / (currentTime * (currentTime - 2.0 * t0)));
 }
 
 // all other situations: we have a function of the form (exp(a) - exp(b)) as increment
 // reformulate (exp(a) - exp(b)) = exp(b) * (exp(a - b) - 1)
+#pragma omp declare simd
 template <typename MathFunctions>
-inline real smoothStepIncrementMiddle(real currentTime, real dt, real t0) {
+SEISSOL_HOSTDEVICE inline real smoothStepIncrementMiddle(real currentTime, real dt, real t0) {
   const real previousTime = currentTime - dt;
   const real tau0 = previousTime - t0;
   const real tau1 = currentTime - t0;
@@ -65,14 +69,11 @@
 /**
  * For reference, see: https://strike.scec.org/cvws/download/SCEC_validation_slip_law.pdf
  */
+#pragma omp declare simd
 template <typename MathFunctions = seissol::functions::HostStdFunctions>
-<<<<<<< HEAD
-inline real smoothStepIncrement(real currentTime, real dt, real t0) {
+SEISSOL_HOSTDEVICE inline real smoothStepIncrement(real currentTime, real dt, real t0) {
   /*
    * We compute
-=======
-SEISSOL_HOSTDEVICE inline real smoothStepIncrement(real currentTime, real dt, real t0) {
->>>>>>> 16e99d0a
   return smoothStep<MathFunctions>(currentTime, t0) -
          smoothStep<MathFunctions>(currentTime - dt, t0);
   */
