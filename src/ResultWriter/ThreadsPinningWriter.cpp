#include "ResultWriter/ThreadsPinningWriter.h"
#include "Parallel/MPI.h"
#include "Common/filesystem.h"
#include <sched.h>
#include <fstream>
#include "Parallel/Helper.hpp"

#ifndef __APPLE__
#include <sys/sysinfo.h>
#ifdef USE_NUMA_AWARE_PINNING
#include <numa.h>
#endif // USE_NUMA_AWARE_PINNING
#endif // __APPLE__

#ifndef __APPLE__
namespace seissol::writer::pinning::details {
struct PinningInfo {
  std::string coreIds{};
  std::string numaIds{};
};

PinningInfo getPinningInfo(cpu_set_t const& set) {
  std::stringstream coreIdsStream;
  std::stringstream numaIdsStream;
  for (int cpu = 0; cpu < get_nprocs(); ++cpu) {
    if (CPU_ISSET(cpu, &set)) {
      coreIdsStream << cpu << ',';
#ifdef USE_NUMA_AWARE_PINNING
      numaIdsStream << numa_node_of_cpu(cpu) << ',';
#endif // USE_NUMA_AWARE_PINNING
    }
  }

  auto trim = [](std::string& str) {
    if (str.empty()) {
#ifdef USE_NUMA_AWARE_PINNING
      str = std::string("no-info");
#else
      str = std::string("none");
#endif // USE_NUMA_AWARE_PINNING
    } else {
      str.pop_back();
    }
  };

  PinningInfo pinningInfo;
  pinningInfo.coreIds = coreIdsStream.str();
  pinningInfo.numaIds = numaIdsStream.str();

  trim(pinningInfo.coreIds);
  trim(pinningInfo.numaIds);

  return pinningInfo;
}
} // namespace seissol::writer::pinning::details
#endif // __APPLE__

void seissol::writer::ThreadsPinningWriter::write(const seissol::parallel::Pinning& pinning) {
<<<<<<< HEAD
  auto workerInfo = pinning::details::getPinningInfo(pinning.getWorkerUnionMask());
=======
#ifndef __APPLE__
  auto workerInfo = pinning::details::getPinningInfo(pinning.getWorkerUnionMask().set);
#ifdef USE_COMM_THREAD
  auto freeCpus = pinning.getFreeCPUsMask();
  auto commThreadInfo = pinning::details::getPinningInfo(freeCpus.set);
#else
  cpu_set_t emptyUnion;
  CPU_ZERO(&emptyUnion);
  auto commThreadInfo = pinning::details::getPinningInfo(emptyUnion);
>>>>>>> 47477bbd

  seissol::writer::pinning::details::PinningInfo commThreadInfo;
  if (seissol::useCommThread(seissol::MPI::mpi)) {
    auto freeCpus = pinning.getFreeCPUsMask();
    commThreadInfo = pinning::details::getPinningInfo(freeCpus);
  }
  else {
    cpu_set_t emptyUnion;
    CPU_ZERO(&emptyUnion);
    commThreadInfo = pinning::details::getPinningInfo(emptyUnion);
  }

  auto workerThreads = seissol::MPI::mpi.collectContainer(workerInfo.coreIds);
  auto workerNumas = seissol::MPI::mpi.collectContainer(workerInfo.numaIds);

  auto commThreads = seissol::MPI::mpi.collectContainer(commThreadInfo.coreIds);
  auto commNumas = seissol::MPI::mpi.collectContainer(commThreadInfo.numaIds);

  auto localRanks = seissol::MPI::mpi.collect(seissol::MPI::mpi.sharedMemMpiRank());
  auto numNProcs = seissol::MPI::mpi.collect(get_nprocs());

  if (seissol::MPI::mpi.rank() == 0) {
    seissol::filesystem::path path(outputDirectory);
    path += seissol::filesystem::path("-threadPinning.csv");

    std::fstream fileStream(path, std::ios::out);
    fileStream
        << "hostname,rank,localRank,workermask,workernuma,commthread_mask,commthread_numa,nproc\n";

    const auto& hostNames = seissol::MPI::mpi.getHostNames();
    for (int rank = 0; rank < seissol::MPI::mpi.size(); ++rank) {
      fileStream << "\"" << hostNames[rank] << "\"," << rank << ',' << localRanks[rank] << ",\""
                 << workerThreads[rank] << "\",\"" << workerNumas[rank] << "\",\""
                 << commThreads[rank] << "\",\"" << commNumas[rank] << "\"," << numNProcs[rank]
                 << "\n";
    }

    fileStream.close();
  }
#else
  logWarning(MPI::mpi.rank()) << "ThreadsPinningWriter is not supported on MacOS.";
#endif // __APPLE__
}<|MERGE_RESOLUTION|>--- conflicted
+++ resolved
@@ -56,24 +56,12 @@
 #endif // __APPLE__
 
 void seissol::writer::ThreadsPinningWriter::write(const seissol::parallel::Pinning& pinning) {
-<<<<<<< HEAD
-  auto workerInfo = pinning::details::getPinningInfo(pinning.getWorkerUnionMask());
-=======
-#ifndef __APPLE__
   auto workerInfo = pinning::details::getPinningInfo(pinning.getWorkerUnionMask().set);
-#ifdef USE_COMM_THREAD
-  auto freeCpus = pinning.getFreeCPUsMask();
-  auto commThreadInfo = pinning::details::getPinningInfo(freeCpus.set);
-#else
-  cpu_set_t emptyUnion;
-  CPU_ZERO(&emptyUnion);
-  auto commThreadInfo = pinning::details::getPinningInfo(emptyUnion);
->>>>>>> 47477bbd
 
   seissol::writer::pinning::details::PinningInfo commThreadInfo;
   if (seissol::useCommThread(seissol::MPI::mpi)) {
     auto freeCpus = pinning.getFreeCPUsMask();
-    commThreadInfo = pinning::details::getPinningInfo(freeCpus);
+    commThreadInfo = pinning::details::getPinningInfo(freeCpus.set);
   }
   else {
     cpu_set_t emptyUnion;
