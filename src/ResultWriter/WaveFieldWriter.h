--- conflicted
+++ resolved
@@ -62,52 +62,17 @@
 #include "WaveFieldWriterExecutor.h"
 #include <Modules/Module.h>
 
-<<<<<<< HEAD
-namespace seissol {
-=======
 // for OutputBounds
 #include "Initializer/Parameters/SeisSolParameters.h"
 
 namespace seissol {
 class SeisSol;
->>>>>>> cfd59610
 namespace refinement {
 template <typename T>
 class MeshRefiner;
 }
 
 namespace writer {
-<<<<<<< HEAD
-
-class WaveFieldWriter
-    : private async::Module<WaveFieldWriterExecutor, WaveFieldInitParam, WaveFieldParam>,
-      public seissol::Module {
-  /** True if wave field output is enabled */
-  bool m_enabled;
-
-  /** The timestep component in the checkpoint header */
-  DynStruct::Component<int> m_timestepComp;
-
-  /** False if entire region is to be written */
-  bool isExtractRegionEnabled;
-
-  /** The asynchronous executor */
-  WaveFieldWriterExecutor m_executor;
-
-  /** Variable buffer ids (high and low order variables) */
-  int m_variableBufferIds[2];
-
-  /** The output prefix for the filename */
-  std::string m_outputPrefix;
-
-  /** The variable subsampler for the refined mesh */
-  std::unique_ptr<refinement::VariableSubsampler<double>> m_variableSubsampler;
-
-  /** The variable subsampler for the refined mesh (plastic strain) */
-  std::unique_ptr<refinement::VariableSubsampler<double>> m_variableSubsamplerPStrain;
-
-  /** Number of variables */
-=======
 
 class WaveFieldWriter
     : private async::Module<WaveFieldWriterExecutor, WaveFieldInitParam, WaveFieldParam>,
@@ -139,8 +104,6 @@
   std::unique_ptr<refinement::VariableSubsampler<double>> m_variableSubsamplerPStrain;
 
   /** Number of variables */
-
->>>>>>> cfd59610
   unsigned int m_numVariables;
 
   /** Number of integrated variables */
@@ -172,109 +135,6 @@
 
   /** The stopwatch for the frontend */
   Stopwatch m_stopwatch;
-<<<<<<< HEAD
-
-  /** Checks if a vertex given by the vertexCoords lies inside the boxBounds */
-  /*   The boxBounds is in the format: xMin, xMax, yMin, yMax, zMin, zMax */
-  bool vertexInBox(const double* const boxBounds, const double* const vertexCoords) {
-    if (vertexCoords[0] <= boxBounds[1] && vertexCoords[0] >= boxBounds[0] &&
-        vertexCoords[1] <= boxBounds[3] && vertexCoords[1] >= boxBounds[2] &&
-        vertexCoords[2] <= boxBounds[5] && vertexCoords[2] >= boxBounds[4]) {
-      return true;
-    } else {
-      return false;
-    }
-  }
-
-  refinement::TetrahedronRefiner<double>* createRefiner(int refinement);
-
-  unsigned const* adjustOffsets(refinement::MeshRefiner<double>* meshRefiner);
-  std::vector<unsigned int>
-      generateRefinedClusteringData(refinement::MeshRefiner<double>* meshRefiner,
-                                    const std::vector<unsigned>& LtsClusteringData,
-                                    std::map<int, int>& newToOldCellMap);
-
-  public:
-  WaveFieldWriter()
-      : m_enabled(false), isExtractRegionEnabled(false), m_numVariables(0), m_outputFlags(0L),
-        m_lowOutputFlags(0L), m_numCells(0), m_numLowCells(0), m_dofs(0L), m_pstrain(0L),
-        m_integrals(0L), m_map(0L) {}
-
-  /**
-   * Activate the wave field output
-   */
-  void enable();
-
-  /**
-   * @return True if wave field output is enabled, false otherwise
-   */
-  bool isEnabled() const { return m_enabled; }
-
-  /**
-   * Set the output prefix for the filename
-   */
-  void setFilename(const char* outputPrefix) { m_outputPrefix = outputPrefix; }
-
-  /**
-   * Called by ASYNC on all ranks
-   */
-  void setUp();
-
-  void setWaveFieldInterval(double interval) { setSyncInterval(interval); }
-
-  /**
-   * Initialize the wave field ouput
-   *
-   * @param map The mapping from the cell order to dofs order
-   * @param timeTolerance The tolerance in the time for ignoring duplicate time steps
-   */
-  void init(unsigned int numVars,
-            int order,
-            int numAlignedDOF,
-            const MeshReader& meshReader,
-            const std::vector<unsigned>& LtsClusteringData,
-            const real* dofs,
-            const real* pstrain,
-            const real* integrals,
-            unsigned int* map,
-            int refinement,
-            int* outputMask,
-            int* plasticityMask,
-            const double* outputRegionBounds,
-            const std::unordered_set<int>& outputGroups,
-            xdmfwriter::BackendType backend);
-
-  /**
-   * Write a time step
-   */
-  void write(double time);
-
-  /**
-   * Close wave field writer and free resources
-   */
-  void close() {
-    // Cleanup the executor
-    if (m_enabled)
-      wait();
-
-    finalize();
-
-    if (!m_enabled)
-      return;
-
-    m_stopwatch.printTime("Time wave field writer frontend:");
-
-    delete[] m_outputFlags;
-    m_outputFlags = 0L;
-    delete[] m_lowOutputFlags;
-    m_lowOutputFlags = 0L;
-    if (isExtractRegionEnabled) {
-      delete[] m_map;
-      m_map = 0L;
-    }
-  }
-
-=======
 
   /** Checks if a vertex given by the vertexCoords lies inside the boxBounds */
   /*   The boxBounds is in the format: xMin, xMax, yMin, yMax, zMin, zMax */
@@ -374,7 +234,6 @@
     }
   }
 
->>>>>>> cfd59610
   void tearDown() { m_executor.finalize(); }
 
   //
