--- conflicted
+++ resolved
@@ -1,358 +1,180 @@
-<<<<<<< HEAD
-!>
-!! @file
-!! This file is part of SeisSol.
-!!
-!! @section LICENSE
-!! Copyright (c) SeisSol Group
-!! All rights reserved.
-!!
-!! Redistribution and use in source and binary forms, with or without
-!! modification, are permitted provided that the following conditions are met:
-!!
-!! 1. Redistributions of source code must retain the above copyright notice,
-!!    this list of conditions and the following disclaimer.
-!!
-!! 2. Redistributions in binary form must reproduce the above copyright notice,
-!!    this list of conditions and the following disclaimer in the documentation
-!!    and/or other materials provided with the distribution.
-!!
-!! 3. Neither the name of the copyright holder nor the names of its
-!!    contributors may be used to endorse or promote products derived from this
-!!    software without specific prior written permission.
-!!
-!! THIS SOFTWARE IS PROVIDED BY THE COPYRIGHT HOLDERS AND CONTRIBUTORS "AS IS"
-!! AND ANY EXPRESS OR IMPLIED WARRANTIES, INCLUDING, BUT NOT LIMITED TO, THE
-!! IMPLIED WARRANTIES OF MERCHANTABILITY AND FITNESS FOR A PARTICULAR PURPOSE
-!! ARE DISCLAIMED. IN NO EVENT SHALL THE COPYRIGHT HOLDER OR CONTRIBUTORS BE
-!! LIABLE FOR ANY DIRECT, INDIRECT, INCIDENTAL, SPECIAL, EXEMPLARY, OR
-!! CONSEQUENTIAL DAMAGES (INCLUDING, BUT NOT LIMITED TO, PROCUREMENT OF
-!! SUBSTITUTE GOODS OR SERVICES; LOSS OF USE, DATA, OR PROFITS; OR BUSINESS
-!! INTERRUPTION) HOWEVER CAUSED AND ON ANY THEORY OF LIABILITY, WHETHER IN
-!! CONTRACT, STRICT LIABILITY, OR TORT (INCLUDING NEGLIGENCE OR OTHERWISE)
-!! ARISING IN ANY WAY OUT OF THE USE OF THIS SOFTWARE, EVEN IF ADVISED OF THE
-!! POSSIBILITY OF SUCH DAMAGE.
-
-#ifdef BG
-#include "../Initializer/preProcessorMacros.fpp"
-#else
-#include "Initializer/preProcessorMacros.fpp"
-#endif
-
-MODULE inioutput_SeisSol_mod
-  !--------------------------------------------------------------------------
-  IMPLICIT NONE
-  PRIVATE
-  !----------------------------------------------------------------------------
-  INTERFACE inioutput_SeisSol
-     MODULE PROCEDURE inioutput_SeisSol
-  END INTERFACE
-
-#ifdef PARALLEL
-  interface
-    function mkdir(path,mode) bind(c,name="mkdir")
-      use iso_c_binding
-      integer(c_int) :: mkdir
-      character(kind=c_char,len=1) :: path(*)
-      integer(c_int16_t), value :: mode
-    end function mkdir
-  end interface
-#endif
-
-  !----------------------------------------------------------------------------
-  PUBLIC  :: inioutput_SeisSol
-  !----------------------------------------------------------------------------
-
-CONTAINS
-
-  SUBROUTINE inioutput_SeisSol(time,timestep,pvar,cvar,EQN,IC,MESH,MPI,      &
-       SOURCE,DISC,BND,OptionalFields,IO, &
-       programTitle) !
-    !--------------------------------------------------------------------------
-    USE TypesDef
-#ifdef HDF
-    USE receiver_hdf_mod
-#endif
-    USE dg_setup_mod
-
-    use iso_c_binding
-    use f_ftoc_bind_interoperability
-    use ini_faultoutput_mod
-
-#ifdef PARALLEL
-    use iso_c_binding
-#endif
-    !--------------------------------------------------------------------------
-    IMPLICIT NONE                                                              !
-    !--------------------------------------------------------------------------
-#ifdef PARALLEL
-    INCLUDE 'mpif.h'
-#endif
-    TYPE (tEquations)              :: EQN                                      !
-    REAL                           :: time,x,y,Variable(8),k1,k2               !
-    INTEGER                        :: timestep                                 !
-    INTEGER                        :: i                                        !
-    INTEGER                        :: outputMaskInt(EQN%nVarTotal)             !
-    REAL,POINTER                   :: pvar(:,:)                                ! @TODO, breuera: remove not used
-    REAL,POINTER                   :: cvar(:,:)                                !
-    TYPE (tInitialCondition)       :: IC                                       !
-    TYPE (tUnstructMesh)           :: MESH                                     !
-    TYPE (tMPI), OPTIONAL          :: MPI                                      !
-    TYPE (tSource)                 :: SOURCE                                   !
-    TYPE (tDiscretization)         :: DISC                                     !
-    TYPE (tUnstructOptionalFields) :: OptionalFields                           !
-    TYPE (tInputOutput)            :: IO                                       !
-    TYPE (tBoundary)               :: BND                                      !
-    CHARACTER(LEN=100)             :: programTitle                             !
-    ! local variable declaration                                               !
-    CHARACTER(LEN=5)               :: cmyrank
-    integer                     :: timestepWavefield
-    integer                     :: mkdirRet
-    !--------------------------------------------------------------------------
-    INTENT(IN)                     :: programTitle                             !
-    INTENT(INOUT)                  :: EQN,DISC,IO, OptionalFields, MESH        ! Some values are set in the TypesDef
-    INTENT(INOUT)                  :: IC,SOURCE,BND       !
-    INTENT(INOUT)                  :: time,timestep             !
-    !--------------------------------------------------------------------------
-    !                                                                          !
-    ! register epik/scorep function
-    EPIK_FUNC_REG("inioutput")
-    SCOREP_USER_FUNC_DEFINE()
-    !--------------------------------------------------------------------------
-    !                                                                          !
-    ! start epik/scorep function
-    EPIK_FUNC_START()
-    SCOREP_USER_FUNC_BEGIN("inioutput")
-
-    timestepWavefield = 0
-
-    if (io%surfaceOutput > 0) then
-        call c_interoperability_enableFreeSurfaceOutput( maxRefinementDepth = io%SurfaceOutputRefinement )
-    endif
-
-    do i = 1, EQN%nVar
-        if ( io%OutputMask(3+i) ) then
-            outputMaskInt(i) = 1
-        else
-            outputMaskInt(i) = 0
-        end if
-    end do
-    do i = EQN%nVar+1, EQN%nVarTotal
-      outputMaskInt(i) = 0
-    end do
-
-    call c_interoperability_initializeIO(    &
-        i_mu        = disc%DynRup%mu,        &
-        i_slipRate1 = disc%DynRup%slipRate1, &
-        i_slipRate2 = disc%DynRup%slipRate2, &
-        i_slip     = disc%DynRup%slip,      &
-        i_slip1     = disc%DynRup%slip1,    &
-        i_slip2     = disc%DynRup%slip2,    &
-        i_state     = disc%DynRup%stateVar,  &
-        i_strength  = disc%DynRup%strength,  &
-        i_numSides  = mesh%fault%nSide,      &
-        i_numBndGP  = disc%galerkin%nBndGP,  &
-        i_refinement= io%Refinement,         &
-        i_outputMask= outputMaskInt,         &
-        i_plasticityMask=io%PlasticityMask,     &
-        i_outputRegionBounds = io%OutputRegionBounds, &
-        freeSurfaceInterval = io%SurfaceOutputInterval, &
-        freeSurfaceFilename = trim(io%OutputFile) // c_null_char, &
-        xdmfWriterBackend = trim(io%xdmfWriterBackend) // c_null_char, &
-        receiverFileName = trim(io%RFileName) // c_null_char, &
-        receiverSamplingInterval = io%pickdt, &
-        receiverSyncInterval = min(disc%endTime, io%ReceiverOutputInterval) )
-
-    ! Initialize the fault Xdmf Writer
-    IF(DISC%DynRup%OutputPointType.EQ.4.OR.DISC%DynRup%OutputPointType.EQ.5) THEN
-     CALL ini_fault_xdmfwriter(DISC,IO)
-    ENDIF
-
-    ! end epik/scorep function
-    EPIK_FUNC_END()
-    SCOREP_USER_FUNC_END()
-  END SUBROUTINE inioutput_SeisSol                                                    !
-
-END MODULE inioutput_SeisSol_mod
-=======
-!>
-!! @file
-!! This file is part of SeisSol.
-!!
-!! @section LICENSE
-!! Copyright (c) SeisSol Group
-!! All rights reserved.
-!!
-!! Redistribution and use in source and binary forms, with or without
-!! modification, are permitted provided that the following conditions are met:
-!!
-!! 1. Redistributions of source code must retain the above copyright notice,
-!!    this list of conditions and the following disclaimer.
-!!
-!! 2. Redistributions in binary form must reproduce the above copyright notice,
-!!    this list of conditions and the following disclaimer in the documentation
-!!    and/or other materials provided with the distribution.
-!!
-!! 3. Neither the name of the copyright holder nor the names of its
-!!    contributors may be used to endorse or promote products derived from this
-!!    software without specific prior written permission.
-!!
-!! THIS SOFTWARE IS PROVIDED BY THE COPYRIGHT HOLDERS AND CONTRIBUTORS "AS IS"
-!! AND ANY EXPRESS OR IMPLIED WARRANTIES, INCLUDING, BUT NOT LIMITED TO, THE
-!! IMPLIED WARRANTIES OF MERCHANTABILITY AND FITNESS FOR A PARTICULAR PURPOSE
-!! ARE DISCLAIMED. IN NO EVENT SHALL THE COPYRIGHT HOLDER OR CONTRIBUTORS BE
-!! LIABLE FOR ANY DIRECT, INDIRECT, INCIDENTAL, SPECIAL, EXEMPLARY, OR
-!! CONSEQUENTIAL DAMAGES (INCLUDING, BUT NOT LIMITED TO, PROCUREMENT OF
-!! SUBSTITUTE GOODS OR SERVICES; LOSS OF USE, DATA, OR PROFITS; OR BUSINESS
-!! INTERRUPTION) HOWEVER CAUSED AND ON ANY THEORY OF LIABILITY, WHETHER IN
-!! CONTRACT, STRICT LIABILITY, OR TORT (INCLUDING NEGLIGENCE OR OTHERWISE)
-!! ARISING IN ANY WAY OUT OF THE USE OF THIS SOFTWARE, EVEN IF ADVISED OF THE
-!! POSSIBILITY OF SUCH DAMAGE.
-
-#ifdef BG
-#include "../Initializer/preProcessorMacros.fpp"
-#else
-#include "Initializer/preProcessorMacros.fpp"
-#endif
-
-MODULE inioutput_SeisSol_mod
-  !--------------------------------------------------------------------------
-  IMPLICIT NONE
-  PRIVATE
-  !----------------------------------------------------------------------------
-  INTERFACE inioutput_SeisSol
-     MODULE PROCEDURE inioutput_SeisSol
-  END INTERFACE
-
-#ifdef PARALLEL
-  interface
-    function mkdir(path,mode) bind(c,name="mkdir")
-      use iso_c_binding
-      integer(c_int) :: mkdir
-      character(kind=c_char,len=1) :: path(*)
-      integer(c_int16_t), value :: mode
-    end function mkdir
-  end interface
-#endif
-
-  !----------------------------------------------------------------------------
-  PUBLIC  :: inioutput_SeisSol
-  !----------------------------------------------------------------------------
-
-CONTAINS
-
-  SUBROUTINE inioutput_SeisSol(time,timestep,pvar,cvar,EQN,IC,MESH,MPI,      &
-       SOURCE,DISC,BND,OptionalFields,IO, &
-       programTitle) !
-    !--------------------------------------------------------------------------
-    USE TypesDef
-#ifdef HDF
-    USE receiver_hdf_mod
-#endif
-    USE dg_setup_mod
-
-    use iso_c_binding
-    use f_ftoc_bind_interoperability
-    use ini_faultoutput_mod
-
-#ifdef PARALLEL
-    use iso_c_binding
-#endif
-    !--------------------------------------------------------------------------
-    IMPLICIT NONE                                                              !
-    !--------------------------------------------------------------------------
-#ifdef PARALLEL
-    INCLUDE 'mpif.h'
-#endif
-    TYPE (tEquations)              :: EQN                                      !
-    REAL                           :: time,x,y,Variable(8),k1,k2               !
-    INTEGER                        :: timestep                                 !
-    INTEGER                        :: i                                        !
-    INTEGER                        :: outputMaskInt(EQN%nVarTotal)             !
-    REAL,POINTER                   :: pvar(:,:)                                ! @TODO, breuera: remove not used
-    REAL,POINTER                   :: cvar(:,:)                                !
-    TYPE (tInitialCondition)       :: IC                                       !
-    TYPE (tUnstructMesh)           :: MESH                                     !
-    TYPE (tMPI), OPTIONAL          :: MPI                                      !
-    TYPE (tSource)                 :: SOURCE                                   !
-    TYPE (tDiscretization)         :: DISC                                     !
-    TYPE (tUnstructOptionalFields) :: OptionalFields                           !
-    TYPE (tInputOutput)            :: IO                                       !
-    TYPE (tBoundary)               :: BND                                      !
-    CHARACTER(LEN=100)             :: programTitle                             !
-    ! local variable declaration                                               !
-    CHARACTER(LEN=5)               :: cmyrank
-    integer                     :: timestepWavefield
-    integer                     :: mkdirRet
-    !--------------------------------------------------------------------------
-    INTENT(IN)                     :: programTitle                             !
-    INTENT(INOUT)                  :: EQN,DISC,IO, OptionalFields, MESH        ! Some values are set in the TypesDef
-    INTENT(INOUT)                  :: IC,SOURCE,BND       !
-    INTENT(INOUT)                  :: time,timestep             !
-    !--------------------------------------------------------------------------
-    !                                                                          !
-    ! register epik/scorep function
-    EPIK_FUNC_REG("inioutput")
-    SCOREP_USER_FUNC_DEFINE()
-    !--------------------------------------------------------------------------
-    !                                                                          !
-    ! start epik/scorep function
-    EPIK_FUNC_START()
-    SCOREP_USER_FUNC_BEGIN("inioutput")
-
-    timestepWavefield = 0
-
-    if (io%surfaceOutput > 0) then
-        call c_interoperability_enableFreeSurfaceOutput( maxRefinementDepth = io%SurfaceOutputRefinement )
-    endif
-
-    do i = 1, EQN%nVar
-        if ( io%OutputMask(3+i) ) then
-            outputMaskInt(i) = 1
-        else
-            outputMaskInt(i) = 0
-        end if
-    end do
-    do i = EQN%nVar+1, EQN%nVarTotal
-      outputMaskInt(i) = 0
-    end do
-
-    call c_interoperability_initializeIO(    &
-        i_mu        = disc%DynRup%mu,        &
-        i_slipRate1 = disc%DynRup%slipRate1, &
-        i_slipRate2 = disc%DynRup%slipRate2, &
-        i_slip     = disc%DynRup%slip,      &
-        i_slip1     = disc%DynRup%slip1,    &
-        i_slip2     = disc%DynRup%slip2,    &
-        i_state     = disc%DynRup%stateVar,  &
-        i_strength  = disc%DynRup%strength,  &
-        i_numSides  = mesh%fault%nSide,      &
-        i_numBndGP  = disc%galerkin%nBndGP,  &
-        i_refinement= io%Refinement,         &
-        i_outputMask= outputMaskInt,         &
-        i_plasticityMask=io%PlasticityMask,     &
-        i_outputRegionBounds = io%OutputRegionBounds, &
-        i_outputGroups = io%OutputGroups, &
-        i_outputGroupsSize = size(io%OutputGroups), &
-        freeSurfaceInterval = io%SurfaceOutputInterval, &
-        freeSurfaceFilename = trim(io%OutputFile) // c_null_char, &
-        xdmfWriterBackend = trim(io%xdmfWriterBackend) // c_null_char, &
-        receiverFileName = trim(io%RFileName) // c_null_char, &
-        receiverSamplingInterval = io%pickdt, &
-        receiverSyncInterval = min(disc%endTime, io%ReceiverOutputInterval), &
-        isPlasticityEnabled = logical(EQN%Plasticity == 1, 1), &
-        isEnergyTerminalOutputEnabled = logical(IO%isEnergyTerminalOutputEnabled, 1), &
-        energySyncInterval = IO%EnergyOutputInterval)
-
-    ! Initialize the fault Xdmf Writer
-    IF(DISC%DynRup%OutputPointType.EQ.4.OR.DISC%DynRup%OutputPointType.EQ.5) THEN
-     CALL ini_fault_xdmfwriter(DISC,IO)
-    ENDIF
-
-    ! end epik/scorep function
-    EPIK_FUNC_END()
-    SCOREP_USER_FUNC_END()
-  END SUBROUTINE inioutput_SeisSol                                                    !
-
-END MODULE inioutput_SeisSol_mod
->>>>>>> 772f2436
+!>
+!! @file
+!! This file is part of SeisSol.
+!!
+!! @section LICENSE
+!! Copyright (c) SeisSol Group
+!! All rights reserved.
+!!
+!! Redistribution and use in source and binary forms, with or without
+!! modification, are permitted provided that the following conditions are met:
+!!
+!! 1. Redistributions of source code must retain the above copyright notice,
+!!    this list of conditions and the following disclaimer.
+!!
+!! 2. Redistributions in binary form must reproduce the above copyright notice,
+!!    this list of conditions and the following disclaimer in the documentation
+!!    and/or other materials provided with the distribution.
+!!
+!! 3. Neither the name of the copyright holder nor the names of its
+!!    contributors may be used to endorse or promote products derived from this
+!!    software without specific prior written permission.
+!!
+!! THIS SOFTWARE IS PROVIDED BY THE COPYRIGHT HOLDERS AND CONTRIBUTORS "AS IS"
+!! AND ANY EXPRESS OR IMPLIED WARRANTIES, INCLUDING, BUT NOT LIMITED TO, THE
+!! IMPLIED WARRANTIES OF MERCHANTABILITY AND FITNESS FOR A PARTICULAR PURPOSE
+!! ARE DISCLAIMED. IN NO EVENT SHALL THE COPYRIGHT HOLDER OR CONTRIBUTORS BE
+!! LIABLE FOR ANY DIRECT, INDIRECT, INCIDENTAL, SPECIAL, EXEMPLARY, OR
+!! CONSEQUENTIAL DAMAGES (INCLUDING, BUT NOT LIMITED TO, PROCUREMENT OF
+!! SUBSTITUTE GOODS OR SERVICES; LOSS OF USE, DATA, OR PROFITS; OR BUSINESS
+!! INTERRUPTION) HOWEVER CAUSED AND ON ANY THEORY OF LIABILITY, WHETHER IN
+!! CONTRACT, STRICT LIABILITY, OR TORT (INCLUDING NEGLIGENCE OR OTHERWISE)
+!! ARISING IN ANY WAY OUT OF THE USE OF THIS SOFTWARE, EVEN IF ADVISED OF THE
+!! POSSIBILITY OF SUCH DAMAGE.
+
+#ifdef BG
+#include "../Initializer/preProcessorMacros.fpp"
+#else
+#include "Initializer/preProcessorMacros.fpp"
+#endif
+
+MODULE inioutput_SeisSol_mod
+  !--------------------------------------------------------------------------
+  IMPLICIT NONE
+  PRIVATE
+  !----------------------------------------------------------------------------
+  INTERFACE inioutput_SeisSol
+     MODULE PROCEDURE inioutput_SeisSol
+  END INTERFACE
+
+#ifdef PARALLEL
+  interface
+    function mkdir(path,mode) bind(c,name="mkdir")
+      use iso_c_binding
+      integer(c_int) :: mkdir
+      character(kind=c_char,len=1) :: path(*)
+      integer(c_int16_t), value :: mode
+    end function mkdir
+  end interface
+#endif
+
+  !----------------------------------------------------------------------------
+  PUBLIC  :: inioutput_SeisSol
+  !----------------------------------------------------------------------------
+
+CONTAINS
+
+  SUBROUTINE inioutput_SeisSol(time,timestep,pvar,cvar,EQN,IC,MESH,MPI,      &
+       SOURCE,DISC,BND,OptionalFields,IO, &
+       programTitle) !
+    !--------------------------------------------------------------------------
+    USE TypesDef
+#ifdef HDF
+    USE receiver_hdf_mod
+#endif
+    USE dg_setup_mod
+
+    use iso_c_binding
+    use f_ftoc_bind_interoperability
+    use ini_faultoutput_mod
+
+#ifdef PARALLEL
+    use iso_c_binding
+#endif
+    !--------------------------------------------------------------------------
+    IMPLICIT NONE                                                              !
+    !--------------------------------------------------------------------------
+#ifdef PARALLEL
+    INCLUDE 'mpif.h'
+#endif
+    TYPE (tEquations)              :: EQN                                      !
+    REAL                           :: time,x,y,Variable(8),k1,k2               !
+    INTEGER                        :: timestep                                 !
+    INTEGER                        :: i                                        !
+    INTEGER                        :: outputMaskInt(EQN%nVarTotal)             !
+    REAL,POINTER                   :: pvar(:,:)                                ! @TODO, breuera: remove not used
+    REAL,POINTER                   :: cvar(:,:)                                !
+    TYPE (tInitialCondition)       :: IC                                       !
+    TYPE (tUnstructMesh)           :: MESH                                     !
+    TYPE (tMPI), OPTIONAL          :: MPI                                      !
+    TYPE (tSource)                 :: SOURCE                                   !
+    TYPE (tDiscretization)         :: DISC                                     !
+    TYPE (tUnstructOptionalFields) :: OptionalFields                           !
+    TYPE (tInputOutput)            :: IO                                       !
+    TYPE (tBoundary)               :: BND                                      !
+    CHARACTER(LEN=100)             :: programTitle                             !
+    ! local variable declaration                                               !
+    CHARACTER(LEN=5)               :: cmyrank
+    integer                     :: timestepWavefield
+    integer                     :: mkdirRet
+    !--------------------------------------------------------------------------
+    INTENT(IN)                     :: programTitle                             !
+    INTENT(INOUT)                  :: EQN,DISC,IO, OptionalFields, MESH        ! Some values are set in the TypesDef
+    INTENT(INOUT)                  :: IC,SOURCE,BND       !
+    INTENT(INOUT)                  :: time,timestep             !
+    !--------------------------------------------------------------------------
+    !                                                                          !
+    ! register epik/scorep function
+    EPIK_FUNC_REG("inioutput")
+    SCOREP_USER_FUNC_DEFINE()
+    !--------------------------------------------------------------------------
+    !                                                                          !
+    ! start epik/scorep function
+    EPIK_FUNC_START()
+    SCOREP_USER_FUNC_BEGIN("inioutput")
+
+    timestepWavefield = 0
+
+    if (io%surfaceOutput > 0) then
+        call c_interoperability_enableFreeSurfaceOutput( maxRefinementDepth = io%SurfaceOutputRefinement )
+    endif
+
+    do i = 1, EQN%nVar
+        if ( io%OutputMask(3+i) ) then
+            outputMaskInt(i) = 1
+        else
+            outputMaskInt(i) = 0
+        end if
+    end do
+    do i = EQN%nVar+1, EQN%nVarTotal
+      outputMaskInt(i) = 0
+    end do
+
+    call c_interoperability_initializeIO(    &
+        i_mu        = disc%DynRup%mu,        &
+        i_slipRate1 = disc%DynRup%slipRate1, &
+        i_slipRate2 = disc%DynRup%slipRate2, &
+        i_slip     = disc%DynRup%slip,      &
+        i_slip1     = disc%DynRup%slip1,    &
+        i_slip2     = disc%DynRup%slip2,    &
+        i_state     = disc%DynRup%stateVar,  &
+        i_strength  = disc%DynRup%strength,  &
+        i_numSides  = mesh%fault%nSide,      &
+        i_numBndGP  = disc%galerkin%nBndGP,  &
+        i_refinement= io%Refinement,         &
+        i_outputMask= outputMaskInt,         &
+        i_plasticityMask=io%PlasticityMask,     &
+        i_outputRegionBounds = io%OutputRegionBounds, &
+        i_outputGroups = io%OutputGroups, &
+        i_outputGroupsSize = size(io%OutputGroups), &
+        freeSurfaceInterval = io%SurfaceOutputInterval, &
+        freeSurfaceFilename = trim(io%OutputFile) // c_null_char, &
+        xdmfWriterBackend = trim(io%xdmfWriterBackend) // c_null_char, &
+        receiverFileName = trim(io%RFileName) // c_null_char, &
+        receiverSamplingInterval = io%pickdt, &
+        receiverSyncInterval = min(disc%endTime, io%ReceiverOutputInterval), &
+        isPlasticityEnabled = logical(EQN%Plasticity == 1, 1), &
+        isEnergyTerminalOutputEnabled = logical(IO%isEnergyTerminalOutputEnabled, 1), &
+        energySyncInterval = IO%EnergyOutputInterval)
+
+    ! Initialize the fault Xdmf Writer
+    IF(DISC%DynRup%OutputPointType.EQ.4.OR.DISC%DynRup%OutputPointType.EQ.5) THEN
+     CALL ini_fault_xdmfwriter(DISC,IO)
+    ENDIF
+
+    ! end epik/scorep function
+    EPIK_FUNC_END()
+    SCOREP_USER_FUNC_END()
+  END SUBROUTINE inioutput_SeisSol                                                    !
+
+END MODULE inioutput_SeisSol_mod