--- conflicted
+++ resolved
@@ -192,16 +192,9 @@
 void seissol::writer::FaultWriter::syncPoint(double currentTime) {
   SCOREP_USER_REGION("faultoutput_elementwise", SCOREP_USER_REGION_TYPE_FUNCTION)
 
-<<<<<<< HEAD
-	if (callbackObject) {
-		callbackObject->updateElementwiseOutput(runtime);
-		runtime.wait();
-	}
-	write(currentTime);
-=======
   if (callbackObject != nullptr) {
-    callbackObject->updateElementwiseOutput();
+    callbackObject->updateElementwiseOutput(runtime);
+    runtime.wait();
   }
   write(currentTime);
->>>>>>> 91377508
 }