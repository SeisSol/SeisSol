--- conflicted
+++ resolved
@@ -35,112 +35,6 @@
   }
 }
 
-<<<<<<< HEAD
-void seissol::writer::FaultWriter::init(const unsigned int* cells, const double* vertices,
-	const unsigned int* faultTags,
-	unsigned int nCells, unsigned int nVertices,
-	int* outputMask, const real** dataBuffer,
-	const char* outputPrefix,
-	double interval,
-	xdmfwriter::BackendType backend,
-	const std::string& backupTimeStamp)
-{
-	const int rank = seissol::MPI::mpi.rank();
-
-	logInfo(rank) << "Initializing XDMF fault output for Simulation: " << nFused;
-
-	// Initialize the asynchronous module
-	async::Module<FaultWriterExecutor, FaultInitParam, FaultParam>::init();
-
-	m_enabled = true;
-
-	FaultInitParam param;
-	param.timestep = m_timestep;
-	param.backend = backend;
-	param.backupTimeStamp = backupTimeStamp;
-
-	// Create buffer for output prefix
-	unsigned int bufferId = addSyncBuffer(outputPrefix, strlen(outputPrefix)+1, true);
-	assert(bufferId == FaultWriterExecutor::OUTPUT_PREFIX); NDBG_UNUSED(bufferId);
-
-	AsyncCellIDs<3> cellIds(nCells, nVertices, cells, seissolInstance);
-
-	// Create mesh buffers
-	bufferId = addSyncBuffer(cellIds.cells(), nCells * 3 * sizeof(int));
-	assert(bufferId == FaultWriterExecutor::CELLS);
-	bufferId = addSyncBuffer(vertices, nVertices * 3 * sizeof(double));
-	assert(bufferId == FaultWriterExecutor::VERTICES);
-
-	bufferId = addSyncBuffer(faultTags, nCells * sizeof(unsigned int));
-	assert(bufferId == FaultWriterExecutor::FAULTTAGS);
-
-	// Create data buffers
-	std::fill_n(param.outputMask, FaultInitParam::OUTPUT_MASK_SIZE, false);
-	if (outputMask[0]) {
-		param.outputMask[0] = true;
-		param.outputMask[1] = true;
-	}
-	if (outputMask[1]) {
-		param.outputMask[2] = true;
-		param.outputMask[3] = true;
-		param.outputMask[4] = true;
-	}
-	if (outputMask[2])
-		param.outputMask[5] = true;
-	if (outputMask[3]) {
-		param.outputMask[6] = true;
-		param.outputMask[7] = true;
-	}
-	if (outputMask[4]) {
-		param.outputMask[8] = true;
-		param.outputMask[9] = true;
-		param.outputMask[10] = true;
-	}
-	if (outputMask[5]) {
-		param.outputMask[11] = true;
-		param.outputMask[12] = true;
-	}
-	if (outputMask[6])
-		param.outputMask[13] = true;
-	if (outputMask[7])
-		param.outputMask[14] = true;
-	if (outputMask[8])
-		param.outputMask[15] = true;
-	if (outputMask[9])
-		param.outputMask[16] = true;
-	if (outputMask[10])
-		param.outputMask[17] = true;
-        if (outputMask[11]) {
-                param.outputMask[18] = true;
-                param.outputMask[19] = true;
-        }
-	for (unsigned int i = 0; i < FaultInitParam::OUTPUT_MASK_SIZE; i++) {
-		if (param.outputMask[i]) {
-			addBuffer(dataBuffer[m_numVariables++], nCells * sizeof(real));
-		}
-	}
-
-	//
-	// Send all buffers for initialization
-	//
-	sendBuffer(FaultWriterExecutor::OUTPUT_PREFIX);
-
-	sendBuffer(FaultWriterExecutor::CELLS);
-	sendBuffer(FaultWriterExecutor::VERTICES);
-	sendBuffer(FaultWriterExecutor::FAULTTAGS);
-
-	// Initialize the executor
-	callInit(param);
-
-	// Remove unused buffers
-	removeBuffer(FaultWriterExecutor::OUTPUT_PREFIX);
-	removeBuffer(FaultWriterExecutor::CELLS);
-	removeBuffer(FaultWriterExecutor::VERTICES);
-	removeBuffer(FaultWriterExecutor::FAULTTAGS);
-
-	// Register for the synchronization point hook
-	Modules::registerHook(*this, ModuleHook::SimulationStart);
-=======
 void seissol::writer::FaultWriter::init(const unsigned int* cells,
                                         const double* vertices,
                                         const unsigned int* faultTags,
@@ -152,8 +46,8 @@
                                         double interval,
                                         xdmfwriter::BackendType backend,
                                         const std::string& backupTimeStamp) {
-  logInfo() << "Initializing XDMF fault output.";
 
+	logInfo(rank) << "Initializing XDMF fault output for Simulation: " << nFused;
   // Initialize the asynchronous module
   async::Module<FaultWriterExecutor, FaultInitParam, FaultParam>::init();
 
@@ -252,7 +146,6 @@
 
   // Register for the synchronization point hook
   Modules::registerHook(*this, ModuleHook::SimulationStart);
->>>>>>> c19cf489
   Modules::registerHook(*this, ModuleHook::SynchronizationPoint);
   setSyncInterval(interval);
 }
