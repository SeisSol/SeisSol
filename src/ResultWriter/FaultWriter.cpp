--- conflicted
+++ resolved
@@ -165,16 +165,8 @@
 void seissol::writer::FaultWriter::syncPoint(double currentTime) {
   SCOREP_USER_REGION("faultoutput_elementwise", SCOREP_USER_REGION_TYPE_FUNCTION)
 
-<<<<<<< HEAD
-	if (callbackObject) {
-		callbackObject->updateElementwiseOutput();
-	}
-	write(currentTime);
-}
-=======
   if (callbackObject != nullptr) {
     callbackObject->updateElementwiseOutput();
   }
   write(currentTime);
 }
->>>>>>> 65edc0dd
