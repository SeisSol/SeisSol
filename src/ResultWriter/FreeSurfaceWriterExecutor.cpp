--- conflicted
+++ resolved
@@ -77,11 +77,5 @@
   }
 }
 
-<<<<<<< HEAD
-char const * const seissol::writer::FreeSurfaceWriterExecutor::LABELS[] = {
-	"v1", "v2", "v3", "u1", "u2", "u3"
-};
-=======
 const char* const seissol::writer::FreeSurfaceWriterExecutor::Labels[] = {
-    "v1", "v2", "v3", "u1", "u2", "u3"};
->>>>>>> 65edc0dd
+    "v1", "v2", "v3", "u1", "u2", "u3"};