/**
 * @file
 * This file is part of SeisSol.
 *
 * @author Carsten Uphoff (c.uphoff AT tum.de,
 * http://www5.in.tum.de/wiki/index.php/Carsten_Uphoff,_M.Sc.)
 *
 * @section LICENSE
 * Copyright (c) 2017, SeisSol Group
 * All rights reserved.
 *
 * Redistribution and use in source and binary forms, with or without
 * modification, are permitted provided that the following conditions are met:
 *
 * 1. Redistributions of source code must retain the above copyright notice,
 *    this list of conditions and the following disclaimer.
 *
 * 2. Redistributions in binary form must reproduce the above copyright notice,
 *    this list of conditions and the following disclaimer in the documentation
 *    and/or other materials provided with the distribution.
 *
 * 3. Neither the name of the copyright holder nor the names of its
 *    contributors may be used to endorse or promote products derived from this
 *    software without specific prior written permission.
 *
 * THIS SOFTWARE IS PROVIDED BY THE COPYRIGHT HOLDERS AND CONTRIBUTORS "AS IS"
 * AND ANY EXPRESS OR IMPLIED WARRANTIES, INCLUDING, BUT NOT LIMITED TO, THE
 * IMPLIED WARRANTIES OF MERCHANTABILITY AND FITNESS FOR A PARTICULAR PURPOSE
 * ARE DISCLAIMED. IN NO EVENT SHALL THE COPYRIGHT HOLDER OR CONTRIBUTORS BE
 * LIABLE FOR ANY DIRECT, INDIRECT, INCIDENTAL, SPECIAL, EXEMPLARY, OR
 * CONSEQUENTIAL DAMAGES (INCLUDING, BUT NOT LIMITED TO, PROCUREMENT OF
 * SUBSTITUTE GOODS OR SERVICES; LOSS OF USE, DATA, OR PROFITS; OR BUSINESS
 * INTERRUPTION) HOWEVER CAUSED AND ON ANY THEORY OF LIABILITY, WHETHER IN
 * CONTRACT, STRICT LIABILITY, OR TORT (INCLUDING NEGLIGENCE OR OTHERWISE)
 * ARISING IN ANY WAY OUT OF THE USE OF THIS SOFTWARE, EVEN IF ADVISED OF THE
 * POSSIBILITY OF SUCH DAMAGE.
 *
 * @section DESCRIPTION
 */

#include "Parallel/MPI.h"

#include <Kernels/Precision.h>
#include <async/ExecInfo.h>
#include <mpi.h>
#include <string>
#include <vector>

#include "FreeSurfaceWriterExecutor.h"
#include "Solver/FreeSurfaceIntegrator.h"
#include "utils/logger.h"

/**
 * Initialize the XDMF writers
 */
void seissol::writer::FreeSurfaceWriterExecutor::execInit(
    const async::ExecInfo& info, const seissol::writer::FreeSurfaceInitParam& param) {
  if (m_xdmfWriter != nullptr) {
    logError() << "Free surface writer already initialized.";
  }

  const unsigned int nCells = info.bufferSize(Cells) / (3 * sizeof(int));
  const unsigned int nVertices = info.bufferSize(Vertices) / (3 * sizeof(double));

#ifdef USE_MPI
  MPI_Comm_split(seissol::MPI::mpi.comm(), (nCells > 0 ? 0 : MPI_UNDEFINED), 0, &m_comm);
#endif // USE_MPI

  if (nCells > 0) {
    int rank = 0;
#ifdef USE_MPI
    MPI_Comm_rank(m_comm, &rank);
#endif // USE_MPI

    std::string outputName(static_cast<const char*>(info.buffer(OutputPrefix)));
    outputName += "-surface";

    m_numVariables = 2 * FREESURFACE_NUMBER_OF_COMPONENTS;
    std::vector<const char*> variables;
    variables.reserve(m_numVariables);
    for (unsigned int i = 0; i < m_numVariables; i++) {
      variables.push_back(Labels[i]);
    }

    // TODO get the timestep from the checkpoint
    m_xdmfWriter = new xdmfwriter::XdmfWriter<xdmfwriter::TRIANGLE, double, real>(
        param.backend, outputName.c_str(), param.timestep);

#ifdef USE_MPI
    m_xdmfWriter->setComm(m_comm);
#endif // USE_MPI
    m_xdmfWriter->setBackupTimeStamp(param.backupTimeStamp);
    const std::string extraIntVarName = "locationFlag";

<<<<<<< HEAD
		const auto vertexFilter = utils::Env::get<bool>("SEISSOL_VERTEXFILTER", true);

		m_xdmfWriter->init(variables, std::vector<const char*>(), extraIntVarName.c_str(), vertexFilter);
		m_xdmfWriter->setMesh(nCells,
		                      static_cast<const unsigned int*>(info.buffer(CELLS)),
		                      nVertices,
		                      static_cast<const double*>(info.buffer(VERTICES)),
		                      param.timestep != 0);
		setLocationFlagData(static_cast<const unsigned int*>(info.buffer(LOCATIONFLAGS)));
=======
    m_xdmfWriter->init(variables, std::vector<const char*>(), extraIntVarName.c_str());
    m_xdmfWriter->setMesh(nCells,
                          static_cast<const unsigned int*>(info.buffer(Cells)),
                          nVertices,
                          static_cast<const double*>(info.buffer(Vertices)),
                          param.timestep != 0);
    setLocationFlagData(static_cast<const unsigned int*>(info.buffer(LocationFlags)));
>>>>>>> 30d7c8b3

    logInfo(rank) << "Initializing free surface output. Done.";
  }
}

const char* const seissol::writer::FreeSurfaceWriterExecutor::Labels[] = {
    "v1", "v2", "v3", "u1", "u2", "u3"};<|MERGE_RESOLUTION|>--- conflicted
+++ resolved
@@ -91,26 +91,14 @@
 #endif // USE_MPI
     m_xdmfWriter->setBackupTimeStamp(param.backupTimeStamp);
     const std::string extraIntVarName = "locationFlag";
-
-<<<<<<< HEAD
-		const auto vertexFilter = utils::Env::get<bool>("SEISSOL_VERTEXFILTER", true);
-
-		m_xdmfWriter->init(variables, std::vector<const char*>(), extraIntVarName.c_str(), vertexFilter);
-		m_xdmfWriter->setMesh(nCells,
-		                      static_cast<const unsigned int*>(info.buffer(CELLS)),
-		                      nVertices,
-		                      static_cast<const double*>(info.buffer(VERTICES)),
-		                      param.timestep != 0);
-		setLocationFlagData(static_cast<const unsigned int*>(info.buffer(LOCATIONFLAGS)));
-=======
-    m_xdmfWriter->init(variables, std::vector<const char*>(), extraIntVarName.c_str());
+    const auto vertexFilter = utils::Env::get<bool>("SEISSOL_VERTEXFILTER", true);
+    m_xdmfWriter->init(variables, std::vector<const char*>(), extraIntVarName.c_str(), vertexFilter);
     m_xdmfWriter->setMesh(nCells,
                           static_cast<const unsigned int*>(info.buffer(Cells)),
                           nVertices,
                           static_cast<const double*>(info.buffer(Vertices)),
                           param.timestep != 0);
     setLocationFlagData(static_cast<const unsigned int*>(info.buffer(LocationFlags)));
->>>>>>> 30d7c8b3
 
     logInfo(rank) << "Initializing free surface output. Done.";
   }
