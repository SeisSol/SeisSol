--- conflicted
+++ resolved
@@ -56,42 +56,6 @@
   const std::vector<Element>& meshElements = meshReader.getElements();
   const std::vector<Vertex>& meshVertices = meshReader.getVertices();
 
-<<<<<<< HEAD
-  const unsigned numberOfSubTriangles = m_freeSurfaceIntegrator->triRefiner.subTris.size();
-
-  unsigned idx = 0;
-  unsigned* meshIds =
-      m_freeSurfaceIntegrator->surfaceLtsTree.var(m_freeSurfaceIntegrator->surfaceLts.meshId);
-  unsigned* sides =
-      m_freeSurfaceIntegrator->surfaceLtsTree.var(m_freeSurfaceIntegrator->surfaceLts.side);
-  for (unsigned fs = 0; fs < m_freeSurfaceIntegrator->totalNumberOfFreeSurfaces; ++fs) {
-    const unsigned meshId = meshIds[fs];
-    const unsigned side = sides[fs];
-    Eigen::Vector3d x[3];
-    Eigen::Vector3d a;
-    Eigen::Vector3d b;
-    for (unsigned vertex = 0; vertex < 3; ++vertex) {
-      const unsigned tetVertex = MeshTools::FACE2NODES[side][vertex];
-      const CoordinateT& coords = meshVertices[meshElements[meshId].vertices[tetVertex]].coords;
-
-      x[vertex](0) = coords[0];
-      x[vertex](1) = coords[1];
-      x[vertex](2) = coords[2];
-    }
-    a = x[1] - x[0];
-    b = x[2] - x[0];
-
-    for (unsigned tri = 0; tri < numberOfSubTriangles; ++tri) {
-      const seissol::refinement::Triangle& subTri =
-          m_freeSurfaceIntegrator->triRefiner.subTris[tri];
-      for (unsigned vertex = 0; vertex < 3; ++vertex) {
-        Eigen::Vector3d v = x[0] + subTri.x[vertex][0] * a + subTri.x[vertex][1] * b;
-        vertices[3 * idx + 0] = v(0);
-        vertices[3 * idx + 1] = v(1);
-        vertices[3 * idx + 2] = v(2);
-        cells[idx] = idx;
-        ++idx;
-=======
   const std::size_t numberOfSubTriangles = m_freeSurfaceIntegrator->triRefiner.subTris.size();
 
   auto* meshIds =
@@ -109,7 +73,7 @@
       Eigen::Vector3d b;
       for (std::size_t vertex = 0; vertex < Cell::Dim; ++vertex) {
         const auto tetVertex = MeshTools::FACE2NODES[side][vertex];
-        const VrtxCoords& coords = meshVertices[meshElements[meshId].vertices[tetVertex]].coords;
+        const CoordinateT& coords = meshVertices[meshElements[meshId].vertices[tetVertex]].coords;
 
         x[vertex](0) = coords[0];
         x[vertex](1) = coords[1];
@@ -130,7 +94,6 @@
           vertices[3 * vertexPosition + 2] = v(2);
           cells[vertexPosition] = vertexPosition;
         }
->>>>>>> 2126a061
       }
     }
   }
