--- conflicted
+++ resolved
@@ -14,11 +14,7 @@
 #include <Geometry/MeshDefinition.h>
 #include <Geometry/Refinement/TriangleRefiner.h>
 #include <Kernels/Precision.h>
-<<<<<<< HEAD
 #include <Memory/Descriptor/Surface.h>
-=======
-#include <Memory/Tree/Layer.h>
->>>>>>> 5f4b4a41
 #include <Monitoring/Instrumentation.h>
 #include <Parallel/Helper.h>
 #include <Parallel/MPI.h>
@@ -62,45 +58,10 @@
 
   const std::size_t numberOfSubTriangles = m_freeSurfaceIntegrator->triRefiner.subTris.size();
 
-<<<<<<< HEAD
-  unsigned idx = 0;
   auto* meshIds = m_freeSurfaceIntegrator->surfaceStorage->var<SurfaceLTS::MeshId>();
   auto* sides = m_freeSurfaceIntegrator->surfaceStorage->var<SurfaceLTS::Side>();
-  for (unsigned fs = 0; fs < m_freeSurfaceIntegrator->totalNumberOfFreeSurfaces; ++fs) {
-    const unsigned meshId = meshIds[fs];
-    const unsigned side = sides[fs];
-    Eigen::Vector3d x[3];
-    Eigen::Vector3d a;
-    Eigen::Vector3d b;
-    for (unsigned vertex = 0; vertex < 3; ++vertex) {
-      const unsigned tetVertex = MeshTools::FACE2NODES[side][vertex];
-      const VrtxCoords& coords = meshVertices[meshElements[meshId].vertices[tetVertex]].coords;
-
-      x[vertex](0) = coords[0];
-      x[vertex](1) = coords[1];
-      x[vertex](2) = coords[2];
-    }
-    a = x[1] - x[0];
-    b = x[2] - x[0];
-
-    for (unsigned tri = 0; tri < numberOfSubTriangles; ++tri) {
-      const seissol::refinement::Triangle& subTri =
-          m_freeSurfaceIntegrator->triRefiner.subTris[tri];
-      for (unsigned vertex = 0; vertex < 3; ++vertex) {
-        Eigen::Vector3d v = x[0] + subTri.x[vertex][0] * a + subTri.x[vertex][1] * b;
-        vertices[3 * idx + 0] = v(0);
-        vertices[3 * idx + 1] = v(1);
-        vertices[3 * idx + 2] = v(2);
-        cells[idx] = idx;
-        ++idx;
-=======
-  auto* meshIds =
-      m_freeSurfaceIntegrator->surfaceLtsTree->var(m_freeSurfaceIntegrator->surfaceLts->meshId);
-  auto* sides =
-      m_freeSurfaceIntegrator->surfaceLtsTree->var(m_freeSurfaceIntegrator->surfaceLts->side);
-  auto* outputPosition = m_freeSurfaceIntegrator->surfaceLtsTree->var(
-      m_freeSurfaceIntegrator->surfaceLts->outputPosition);
-  for (std::size_t fs = 0; fs < m_freeSurfaceIntegrator->surfaceLtsTree->size(Ghost); ++fs) {
+  auto* outputPosition = m_freeSurfaceIntegrator->surfaceStorage->var<SurfaceLTS::OutputPosition>();
+  for (std::size_t fs = 0; fs < m_freeSurfaceIntegrator->surfaceStorage->size(Ghost); ++fs) {
     if (outputPosition[fs] != std::numeric_limits<std::size_t>::max()) {
       const auto meshId = meshIds[fs];
       const auto side = sides[fs];
@@ -130,7 +91,6 @@
           vertices[3 * vertexPosition + 2] = v(2);
           cells[vertexPosition] = vertexPosition;
         }
->>>>>>> 5f4b4a41
       }
     }
   }
