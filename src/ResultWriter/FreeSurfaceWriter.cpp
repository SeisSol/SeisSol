/**
 * @file
 * This file is part of SeisSol.
 *
 * @author Carsten Uphoff (c.uphoff AT tum.de,
 * http://www5.in.tum.de/wiki/index.php/Carsten_Uphoff,_M.Sc.)
 * @author Sebastian Rettenberger (sebastian.rettenberger @ tum.de,
 * http://www5.in.tum.de/wiki/index.php/Sebastian_Rettenberger)
 *
 * @section LICENSE
 * Copyright (c) 2017, SeisSol Group
 * All rights reserved.
 *
 * Redistribution and use in source and binary forms, with or without
 * modification, are permitted provided that the following conditions are met:
 *
 * 1. Redistributions of source code must retain the above copyright notice,
 *    this list of conditions and the following disclaimer.
 *
 * 2. Redistributions in binary form must reproduce the above copyright notice,
 *    this list of conditions and the following disclaimer in the documentation
 *    and/or other materials provided with the distribution.
 *
 * 3. Neither the name of the copyright holder nor the names of its
 *    contributors may be used to endorse or promote products derived from this
 *    software without specific prior written permission.
 *
 * THIS SOFTWARE IS PROVIDED BY THE COPYRIGHT HOLDERS AND CONTRIBUTORS "AS IS"
 * AND ANY EXPRESS OR IMPLIED WARRANTIES, INCLUDING, BUT NOT LIMITED TO, THE
 * IMPLIED WARRANTIES OF MERCHANTABILITY AND FITNESS FOR A PARTICULAR PURPOSE
 * ARE DISCLAIMED. IN NO EVENT SHALL THE COPYRIGHT HOLDER OR CONTRIBUTORS BE
 * LIABLE FOR ANY DIRECT, INDIRECT, INCIDENTAL, SPECIAL, EXEMPLARY, OR
 * CONSEQUENTIAL DAMAGES (INCLUDING, BUT NOT LIMITED TO, PROCUREMENT OF
 * SUBSTITUTE GOODS OR SERVICES; LOSS OF USE, DATA, OR PROFITS; OR BUSINESS
 * INTERRUPTION) HOWEVER CAUSED AND ON ANY THEORY OF LIABILITY, WHETHER IN
 * CONTRACT, STRICT LIABILITY, OR TORT (INCLUDING NEGLIGENCE OR OTHERWISE)
 * ARISING IN ANY WAY OUT OF THE USE OF THIS SOFTWARE, EVEN IF ADVISED OF THE
 * POSSIBILITY OF SUCH DAMAGE.
 *
 * @section DESCRIPTION
 */

#include "FreeSurfaceWriter.h"
#include "Parallel/MPI.h"

#include <Eigen/Dense>
#include <Geometry/MeshDefinition.h>
#include <Geometry/Refinement/TriangleRefiner.h>
#include <Initializer/PreProcessorMacros.h>
#include <Kernels/Precision.h>
#include <ResultWriter/FreeSurfaceWriterExecutor.h>
#include <Solver/FreeSurfaceIntegrator.h>
#include <async/Module.h>
#include <cassert>
#include <cstring>
#include <string>
#include <utils/logger.h>
#include <vector>

#include "AsyncCellIDs.h"
#include "Geometry/MeshTools.h"
#include "Modules/Modules.h"
#include "SeisSol.h"

void seissol::writer::FreeSurfaceWriter::constructSurfaceMesh(
    const seissol::geometry::MeshReader& meshReader,
    unsigned*& cells,
    double*& vertices,
    unsigned& nCells,
    unsigned& nVertices) {
  // TODO: Vertices could be pre-filtered
  nCells = m_freeSurfaceIntegrator->totalNumberOfTriangles;
  nVertices = 3 * m_freeSurfaceIntegrator->totalNumberOfTriangles;
  if (nCells == 0 || nVertices == 0) {
    cells = nullptr;
    vertices = nullptr;
    return;
  }

  cells = new unsigned[3 * nCells];
  vertices = new double[3 * nVertices];

  const std::vector<Element>& meshElements = meshReader.getElements();
  const std::vector<Vertex>& meshVertices = meshReader.getVertices();

  const unsigned numberOfSubTriangles = m_freeSurfaceIntegrator->triRefiner.subTris.size();

  unsigned idx = 0;
  unsigned* meshIds =
      m_freeSurfaceIntegrator->surfaceLtsTree.var(m_freeSurfaceIntegrator->surfaceLts.meshId);
  unsigned* sides =
      m_freeSurfaceIntegrator->surfaceLtsTree.var(m_freeSurfaceIntegrator->surfaceLts.side);
  for (unsigned fs = 0; fs < m_freeSurfaceIntegrator->totalNumberOfFreeSurfaces; ++fs) {
    const unsigned meshId = meshIds[fs];
    const unsigned side = sides[fs];
    Eigen::Vector3d x[3];
    Eigen::Vector3d a;
    Eigen::Vector3d b;
    for (unsigned vertex = 0; vertex < 3; ++vertex) {
      const unsigned tetVertex = MeshTools::FACE2NODES[side][vertex];
      const VrtxCoords& coords = meshVertices[meshElements[meshId].vertices[tetVertex]].coords;

      x[vertex](0) = coords[0];
      x[vertex](1) = coords[1];
      x[vertex](2) = coords[2];
    }
    a = x[1] - x[0];
    b = x[2] - x[0];

    for (unsigned tri = 0; tri < numberOfSubTriangles; ++tri) {
      const seissol::refinement::Triangle& subTri =
          m_freeSurfaceIntegrator->triRefiner.subTris[tri];
      for (unsigned vertex = 0; vertex < 3; ++vertex) {
        Eigen::Vector3d v = x[0] + subTri.x[vertex][0] * a + subTri.x[vertex][1] * b;
        vertices[3 * idx + 0] = v(0);
        vertices[3 * idx + 1] = v(1);
        vertices[3 * idx + 2] = v(2);
        cells[idx] = idx;
        ++idx;
      }
    }
  }
}

void seissol::writer::FreeSurfaceWriter::setUp() {
  setExecutor(m_executor);
  if (isAffinityNecessary()) {
    const auto freeCpus = seissolInstance.getPinning().getFreeCPUsMask();
    logInfo(seissol::MPI::mpi.rank())
        << "Free surface writer thread affinity:" << parallel::Pinning::maskToString(freeCpus);
    if (parallel::Pinning::freeCPUsMaskEmpty(freeCpus)) {
      logError() << "There are no free CPUs left. Make sure to leave one for the I/O thread(s).";
    }
  }
}

void seissol::writer::FreeSurfaceWriter::enable() {
  m_enabled = true;

<<<<<<< HEAD
  seissolInstance.checkPointManager().header().add(m_timestepComp);
=======
void seissol::writer::FreeSurfaceWriter::enable()
{
	m_enabled = true;
>>>>>>> e08e4c52
}

void seissol::writer::FreeSurfaceWriter::init(
    const seissol::geometry::MeshReader& meshReader,
    seissol::solver::FreeSurfaceIntegrator* freeSurfaceIntegrator,
    const char* outputPrefix,
    double interval,
    xdmfwriter::BackendType backend,
    const std::string& backupTimeStamp) {
  if (!m_enabled) {
    return;
  }

  const int rank = seissol::MPI::mpi.rank();

  m_freeSurfaceIntegrator = freeSurfaceIntegrator;

<<<<<<< HEAD
  logInfo(rank) << "Initializing free surface output.";

  // Initialize the asynchronous module
  async::Module<FreeSurfaceWriterExecutor, FreeSurfaceInitParam, FreeSurfaceParam>::init();

  unsigned* cells = nullptr;
  double* vertices = nullptr;
  unsigned nCells = 0;
  unsigned nVertices = 0;
  constructSurfaceMesh(meshReader, cells, vertices, nCells, nVertices);

  const AsyncCellIDs<3> cellIds(nCells, nVertices, cells, seissolInstance);

  // Create buffer for output prefix
  unsigned int bufferId = addSyncBuffer(outputPrefix, strlen(outputPrefix) + 1, true);
  assert(bufferId == FreeSurfaceWriterExecutor::OutputPrefix);
  NDBG_UNUSED(bufferId);

  // Create mesh buffers
  bufferId = addSyncBuffer(cellIds.cells(), nCells * 3 * sizeof(unsigned));
  assert(bufferId == FreeSurfaceWriterExecutor::Cells);
  bufferId = addSyncBuffer(vertices, nVertices * 3 * sizeof(double));
  assert(bufferId == FreeSurfaceWriterExecutor::Vertices);
  bufferId =
      addSyncBuffer(m_freeSurfaceIntegrator->locationFlags.data(), nCells * sizeof(unsigned));
  assert(bufferId == FreeSurfaceWriterExecutor::LocationFlags);

  for (auto& velocity : m_freeSurfaceIntegrator->velocities) {
    addBuffer(velocity, nCells * sizeof(real));
  }
  for (auto& displacement : m_freeSurfaceIntegrator->displacements) {
    addBuffer(displacement, nCells * sizeof(real));
  }

  //
  // Send all buffers for initialization
  //
  sendBuffer(FreeSurfaceWriterExecutor::OutputPrefix);

  sendBuffer(FreeSurfaceWriterExecutor::Cells);
  sendBuffer(FreeSurfaceWriterExecutor::Vertices);
  sendBuffer(FreeSurfaceWriterExecutor::LocationFlags);

  // Initialize the executor
  FreeSurfaceInitParam param;
  param.timestep = seissolInstance.checkPointManager().header().value(m_timestepComp);
  param.backend = backend;
  param.backupTimeStamp = backupTimeStamp;
  callInit(param);

  // Remove unused buffers
  removeBuffer(FreeSurfaceWriterExecutor::OutputPrefix);
  removeBuffer(FreeSurfaceWriterExecutor::Cells);
  removeBuffer(FreeSurfaceWriterExecutor::Vertices);
  removeBuffer(FreeSurfaceWriterExecutor::LocationFlags);

  // Register for the synchronization point hook
  Modules::registerHook(*this, ModuleHook::SimulationStart);
=======
	logInfo(rank) << "Initializing free surface output.";

	// Initialize the asynchronous module
	async::Module<FreeSurfaceWriterExecutor, FreeSurfaceInitParam, FreeSurfaceParam>::init();

	unsigned* cells;
	double* vertices;
	unsigned nCells;
	unsigned nVertices;
	constructSurfaceMesh(meshReader, cells, vertices, nCells, nVertices);

	AsyncCellIDs<3> cellIds(nCells, nVertices, cells, seissolInstance);

	// Create buffer for output prefix
	unsigned int bufferId = addSyncBuffer(outputPrefix, strlen(outputPrefix)+1, true);
	assert(bufferId == FreeSurfaceWriterExecutor::OUTPUT_PREFIX); NDBG_UNUSED(bufferId);

	// Create mesh buffers
	bufferId = addSyncBuffer(cellIds.cells(), nCells * 3 * sizeof(unsigned));
	assert(bufferId == FreeSurfaceWriterExecutor::CELLS);
	bufferId = addSyncBuffer(vertices, nVertices * 3 * sizeof(double));
	assert(bufferId == FreeSurfaceWriterExecutor::VERTICES);
	bufferId = addSyncBuffer(m_freeSurfaceIntegrator->locationFlags.data(), nCells * sizeof(unsigned));
	assert(bufferId == FreeSurfaceWriterExecutor::LOCATIONFLAGS);

	for (auto & velocity : m_freeSurfaceIntegrator->velocities) {
		addBuffer(velocity, nCells * sizeof(real));
	}
	for (auto & displacement : m_freeSurfaceIntegrator->displacements) {
		addBuffer(displacement, nCells * sizeof(real));
	}

	//
	// Send all buffers for initialization
	//
	sendBuffer(FreeSurfaceWriterExecutor::OUTPUT_PREFIX);

	sendBuffer(FreeSurfaceWriterExecutor::CELLS);
	sendBuffer(FreeSurfaceWriterExecutor::VERTICES);
	sendBuffer(FreeSurfaceWriterExecutor::LOCATIONFLAGS);

	// Initialize the executor
	FreeSurfaceInitParam param;
	param.timestep = 0;
	param.backend = backend;
	param.backupTimeStamp = backupTimeStamp;
	callInit(param);

	// Remove unused buffers
	removeBuffer(FreeSurfaceWriterExecutor::OUTPUT_PREFIX);
	removeBuffer(FreeSurfaceWriterExecutor::CELLS);
	removeBuffer(FreeSurfaceWriterExecutor::VERTICES);
	removeBuffer(FreeSurfaceWriterExecutor::LOCATIONFLAGS);

	// Register for the synchronization point hook
	Modules::registerHook(*this, ModuleHook::SimulationStart);
>>>>>>> e08e4c52
  Modules::registerHook(*this, ModuleHook::SynchronizationPoint);
  setSyncInterval(interval);

  delete[] cells;
  delete[] vertices;
}

void seissol::writer::FreeSurfaceWriter::write(double time) {
  SCOREP_USER_REGION("FreeSurfaceWriter_write", SCOREP_USER_REGION_TYPE_FUNCTION)

  if (!m_enabled) {
    logError() << "Trying to write free surface output, but it is disabled.";
  }

  m_stopwatch.start();

  const int rank = seissol::MPI::mpi.rank();

  wait();

  logInfo(rank) << "Writing free surface at time" << utils::nospace << time << ".";

  FreeSurfaceParam param;
  param.time = time;

  for (unsigned i = 0; i < 2 * FREESURFACE_NUMBER_OF_COMPONENTS; ++i) {
    sendBuffer(FreeSurfaceWriterExecutor::Variables0 + i);
  }

  call(param);

<<<<<<< HEAD
  // Update the timestep in the checkpoint header
  seissolInstance.checkPointManager().header().value(m_timestepComp)++;

  m_stopwatch.pause();
=======
	m_stopwatch.pause();
>>>>>>> e08e4c52

  logInfo(rank) << "Writing free surface at time" << utils::nospace << time << ". Done.";
}

void seissol::writer::FreeSurfaceWriter::simulationStart() { syncPoint(0.0); }

void seissol::writer::FreeSurfaceWriter::syncPoint(double currentTime) {
  SCOREP_USER_REGION("freesurfaceoutput", SCOREP_USER_REGION_TYPE_FUNCTION)

  m_freeSurfaceIntegrator->calculateOutput();
  write(currentTime);
}<|MERGE_RESOLUTION|>--- conflicted
+++ resolved
@@ -135,15 +135,7 @@
 }
 
 void seissol::writer::FreeSurfaceWriter::enable() {
-  m_enabled = true;
-
-<<<<<<< HEAD
-  seissolInstance.checkPointManager().header().add(m_timestepComp);
-=======
-void seissol::writer::FreeSurfaceWriter::enable()
-{
 	m_enabled = true;
->>>>>>> e08e4c52
 }
 
 void seissol::writer::FreeSurfaceWriter::init(
@@ -161,7 +153,6 @@
 
   m_freeSurfaceIntegrator = freeSurfaceIntegrator;
 
-<<<<<<< HEAD
   logInfo(rank) << "Initializing free surface output.";
 
   // Initialize the asynchronous module
@@ -205,63 +196,6 @@
   sendBuffer(FreeSurfaceWriterExecutor::Vertices);
   sendBuffer(FreeSurfaceWriterExecutor::LocationFlags);
 
-  // Initialize the executor
-  FreeSurfaceInitParam param;
-  param.timestep = seissolInstance.checkPointManager().header().value(m_timestepComp);
-  param.backend = backend;
-  param.backupTimeStamp = backupTimeStamp;
-  callInit(param);
-
-  // Remove unused buffers
-  removeBuffer(FreeSurfaceWriterExecutor::OutputPrefix);
-  removeBuffer(FreeSurfaceWriterExecutor::Cells);
-  removeBuffer(FreeSurfaceWriterExecutor::Vertices);
-  removeBuffer(FreeSurfaceWriterExecutor::LocationFlags);
-
-  // Register for the synchronization point hook
-  Modules::registerHook(*this, ModuleHook::SimulationStart);
-=======
-	logInfo(rank) << "Initializing free surface output.";
-
-	// Initialize the asynchronous module
-	async::Module<FreeSurfaceWriterExecutor, FreeSurfaceInitParam, FreeSurfaceParam>::init();
-
-	unsigned* cells;
-	double* vertices;
-	unsigned nCells;
-	unsigned nVertices;
-	constructSurfaceMesh(meshReader, cells, vertices, nCells, nVertices);
-
-	AsyncCellIDs<3> cellIds(nCells, nVertices, cells, seissolInstance);
-
-	// Create buffer for output prefix
-	unsigned int bufferId = addSyncBuffer(outputPrefix, strlen(outputPrefix)+1, true);
-	assert(bufferId == FreeSurfaceWriterExecutor::OUTPUT_PREFIX); NDBG_UNUSED(bufferId);
-
-	// Create mesh buffers
-	bufferId = addSyncBuffer(cellIds.cells(), nCells * 3 * sizeof(unsigned));
-	assert(bufferId == FreeSurfaceWriterExecutor::CELLS);
-	bufferId = addSyncBuffer(vertices, nVertices * 3 * sizeof(double));
-	assert(bufferId == FreeSurfaceWriterExecutor::VERTICES);
-	bufferId = addSyncBuffer(m_freeSurfaceIntegrator->locationFlags.data(), nCells * sizeof(unsigned));
-	assert(bufferId == FreeSurfaceWriterExecutor::LOCATIONFLAGS);
-
-	for (auto & velocity : m_freeSurfaceIntegrator->velocities) {
-		addBuffer(velocity, nCells * sizeof(real));
-	}
-	for (auto & displacement : m_freeSurfaceIntegrator->displacements) {
-		addBuffer(displacement, nCells * sizeof(real));
-	}
-
-	//
-	// Send all buffers for initialization
-	//
-	sendBuffer(FreeSurfaceWriterExecutor::OUTPUT_PREFIX);
-
-	sendBuffer(FreeSurfaceWriterExecutor::CELLS);
-	sendBuffer(FreeSurfaceWriterExecutor::VERTICES);
-	sendBuffer(FreeSurfaceWriterExecutor::LOCATIONFLAGS);
-
 	// Initialize the executor
 	FreeSurfaceInitParam param;
 	param.timestep = 0;
@@ -269,15 +203,14 @@
 	param.backupTimeStamp = backupTimeStamp;
 	callInit(param);
 
-	// Remove unused buffers
-	removeBuffer(FreeSurfaceWriterExecutor::OUTPUT_PREFIX);
-	removeBuffer(FreeSurfaceWriterExecutor::CELLS);
-	removeBuffer(FreeSurfaceWriterExecutor::VERTICES);
-	removeBuffer(FreeSurfaceWriterExecutor::LOCATIONFLAGS);
-
-	// Register for the synchronization point hook
-	Modules::registerHook(*this, ModuleHook::SimulationStart);
->>>>>>> e08e4c52
+  // Remove unused buffers
+  removeBuffer(FreeSurfaceWriterExecutor::OutputPrefix);
+  removeBuffer(FreeSurfaceWriterExecutor::Cells);
+  removeBuffer(FreeSurfaceWriterExecutor::Vertices);
+  removeBuffer(FreeSurfaceWriterExecutor::LocationFlags);
+
+  // Register for the synchronization point hook
+  Modules::registerHook(*this, ModuleHook::SimulationStart);
   Modules::registerHook(*this, ModuleHook::SynchronizationPoint);
   setSyncInterval(interval);
 
@@ -309,14 +242,7 @@
 
   call(param);
 
-<<<<<<< HEAD
-  // Update the timestep in the checkpoint header
-  seissolInstance.checkPointManager().header().value(m_timestepComp)++;
-
-  m_stopwatch.pause();
-=======
 	m_stopwatch.pause();
->>>>>>> e08e4c52
 
   logInfo(rank) << "Writing free surface at time" << utils::nospace << time << ". Done.";
 }
