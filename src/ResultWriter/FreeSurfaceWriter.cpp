/**
 * @file
 * This file is part of SeisSol.
 *
 * @author Carsten Uphoff (c.uphoff AT tum.de, http://www5.in.tum.de/wiki/index.php/Carsten_Uphoff,_M.Sc.)
 * @author Sebastian Rettenberger (sebastian.rettenberger @ tum.de, http://www5.in.tum.de/wiki/index.php/Sebastian_Rettenberger)
 *
 * @section LICENSE
 * Copyright (c) 2017, SeisSol Group
 * All rights reserved.
 *
 * Redistribution and use in source and binary forms, with or without
 * modification, are permitted provided that the following conditions are met:
 *
 * 1. Redistributions of source code must retain the above copyright notice,
 *    this list of conditions and the following disclaimer.
 *
 * 2. Redistributions in binary form must reproduce the above copyright notice,
 *    this list of conditions and the following disclaimer in the documentation
 *    and/or other materials provided with the distribution.
 *
 * 3. Neither the name of the copyright holder nor the names of its
 *    contributors may be used to endorse or promote products derived from this
 *    software without specific prior written permission.
 *
 * THIS SOFTWARE IS PROVIDED BY THE COPYRIGHT HOLDERS AND CONTRIBUTORS "AS IS"
 * AND ANY EXPRESS OR IMPLIED WARRANTIES, INCLUDING, BUT NOT LIMITED TO, THE
 * IMPLIED WARRANTIES OF MERCHANTABILITY AND FITNESS FOR A PARTICULAR PURPOSE
 * ARE DISCLAIMED. IN NO EVENT SHALL THE COPYRIGHT HOLDER OR CONTRIBUTORS BE
 * LIABLE FOR ANY DIRECT, INDIRECT, INCIDENTAL, SPECIAL, EXEMPLARY, OR
 * CONSEQUENTIAL DAMAGES (INCLUDING, BUT NOT LIMITED TO, PROCUREMENT OF
 * SUBSTITUTE GOODS OR SERVICES; LOSS OF USE, DATA, OR PROFITS; OR BUSINESS
 * INTERRUPTION) HOWEVER CAUSED AND ON ANY THEORY OF LIABILITY, WHETHER IN
 * CONTRACT, STRICT LIABILITY, OR TORT (INCLUDING NEGLIGENCE OR OTHERWISE)
 * ARISING IN ANY WAY OUT OF THE USE OF THIS SOFTWARE, EVEN IF ADVISED OF THE
 * POSSIBILITY OF SUCH DAMAGE.
 *
 * @section DESCRIPTION
 */

#include <Parallel/MPI.h>
#include "FreeSurfaceWriter.h"

#include <algorithm>
#include <cassert>
#include <cstring>
#include <Eigen/Dense>

#include "AsyncCellIDs.h"
#include "SeisSol.h"
#include <Geometry/MeshTools.h>
#include <Modules/Modules.h>

void seissol::writer::FreeSurfaceWriter::constructSurfaceMesh(  MeshReader const& meshReader,
                                                                unsigned*&        cells,
                                                                double*&          vertices,
                                                                unsigned&         nCells,
                                                                unsigned&         nVertices )
{
  // TODO: Vertices could be pre-filtered
  nCells = m_freeSurfaceIntegrator->totalNumberOfTriangles;
  nVertices = 3 * m_freeSurfaceIntegrator->totalNumberOfTriangles;
  if (nCells == 0 || nVertices == 0) {
    cells = NULL;
    vertices = NULL;
    return;
  }

  cells = new unsigned[3*nCells];
  vertices = new double[3*nVertices];

  std::vector<Element> const& meshElements = meshReader.getElements();
  std::vector<Vertex> const& meshVertices = meshReader.getVertices();

  unsigned numberOfSubTriangles = m_freeSurfaceIntegrator->triRefiner.subTris.size();

  unsigned idx = 0;
  unsigned* meshIds = m_freeSurfaceIntegrator->surfaceLtsTree.var(m_freeSurfaceIntegrator->surfaceLts.meshId);
  unsigned* sides = m_freeSurfaceIntegrator->surfaceLtsTree.var(m_freeSurfaceIntegrator->surfaceLts.side);
  for (unsigned fs = 0; fs < m_freeSurfaceIntegrator->totalNumberOfFreeSurfaces; ++fs) {
    unsigned meshId = meshIds[fs];
    unsigned side = sides[fs];
    Eigen::Vector3d x[3], a, b;
    for (unsigned vertex = 0; vertex < 3; ++vertex) {
      unsigned tetVertex = MeshTools::FACE2NODES[side][vertex];
      VrtxCoords const& coords = meshVertices[ meshElements[meshId].vertices[tetVertex] ].coords;

      x[vertex](0) = coords[0];
      x[vertex](1) = coords[1];
      x[vertex](2) = coords[2];
    }
    a = x[1]-x[0];
    b = x[2]-x[0];

    for (unsigned tri = 0; tri < numberOfSubTriangles; ++tri) {
      seissol::refinement::Triangle const& subTri = m_freeSurfaceIntegrator->triRefiner.subTris[tri];
      for (unsigned vertex = 0; vertex < 3; ++vertex) {
        Eigen::Vector3d v = x[0] + subTri.x[vertex][0] * a + subTri.x[vertex][1] * b;
        vertices[3*idx + 0] = v(0);
        vertices[3*idx + 1] = v(1);
        vertices[3*idx + 2] = v(2);
        cells[idx] = idx;
        ++idx;
      }
    }
  }
}

void seissol::writer::FreeSurfaceWriter::setUp()	{
    setExecutor(m_executor);
    if (isAffinityNecessary()) {
      const auto freeCpus = SeisSol::main.getPinning().getFreeCPUsMask();
      logInfo(seissol::MPI::mpi.rank()) << "Free surface writer thread affinity:" <<
        parallel::Pinning::maskToString(freeCpus);
      if (parallel::Pinning::freeCPUsMaskEmpty(freeCpus)) {
        logError() << "There are no free CPUs left. Make sure to leave one for the I/O thread(s).";
      }
    }
}


void seissol::writer::FreeSurfaceWriter::enable()
{
	m_enabled = true;

	seissol::SeisSol::main.checkPointManager().header().add(m_timestepComp);
}


void seissol::writer::FreeSurfaceWriter::init(  MeshReader const&                       meshReader,
                                                seissol::solver::FreeSurfaceIntegrator* freeSurfaceIntegrator,
                                                char const*                             outputPrefix,
                                                double                                  interval,
                                                xdmfwriter::BackendType                 backend )
{
	if (!m_enabled)
		return;

  int const rank = seissol::MPI::mpi.rank();

  m_freeSurfaceIntegrator = freeSurfaceIntegrator;

	logInfo(rank) << "Initializing free surface output.";

	// Initialize the asynchronous module
	async::Module<FreeSurfaceWriterExecutor, FreeSurfaceInitParam, FreeSurfaceParam>::init();

	unsigned* cells;
	double* vertices;
	unsigned nCells;
	unsigned nVertices;
	constructSurfaceMesh(meshReader, cells, vertices, nCells, nVertices);

	AsyncCellIDs<3> cellIds(nCells, nVertices, cells);

	// Create buffer for output prefix
	unsigned int bufferId = addSyncBuffer(outputPrefix, strlen(outputPrefix)+1, true);
	assert(bufferId == FreeSurfaceWriterExecutor::OUTPUT_PREFIX); NDBG_UNUSED(bufferId);

	// Create mesh buffers
	bufferId = addSyncBuffer(cellIds.cells(), nCells * 3 * sizeof(unsigned));
	assert(bufferId == FreeSurfaceWriterExecutor::CELLS);
	bufferId = addSyncBuffer(vertices, nVertices * 3 * sizeof(double));
	assert(bufferId == FreeSurfaceWriterExecutor::VERTICES);

<<<<<<< HEAD
	for (auto & velocity : m_freeSurfaceIntegrator->velocities) {
		addBuffer(velocity, nCells * sizeof(double));
	}
	for (auto & displacement : m_freeSurfaceIntegrator->displacements) {
		addBuffer(displacement, nCells * sizeof(double));
=======
	for (unsigned int i = 0; i < FREESURFACE_NUMBER_OF_COMPONENTS; i++) {
		addBuffer(m_freeSurfaceIntegrator->velocities[i], nCells * sizeof(real));
	}
	for (unsigned int i = 0; i < FREESURFACE_NUMBER_OF_COMPONENTS; i++) {
		addBuffer(m_freeSurfaceIntegrator->displacements[i], nCells * sizeof(real));
>>>>>>> 16cde619
	}
	addBuffer(m_freeSurfaceIntegrator->locationFlags.data(), nCells * sizeof(double));

	//
	// Send all buffers for initialization
	//
	sendBuffer(FreeSurfaceWriterExecutor::OUTPUT_PREFIX);

	sendBuffer(FreeSurfaceWriterExecutor::CELLS);
	sendBuffer(FreeSurfaceWriterExecutor::VERTICES);

	// Initialize the executor
	FreeSurfaceInitParam param;
	param.timestep = seissol::SeisSol::main.checkPointManager().header().value(m_timestepComp);
  param.backend = backend;
	callInit(param);

	// Remove unused buffers
	removeBuffer(FreeSurfaceWriterExecutor::OUTPUT_PREFIX);
	removeBuffer(FreeSurfaceWriterExecutor::CELLS);
	removeBuffer(FreeSurfaceWriterExecutor::VERTICES);

	// Register for the synchronization point hook
	Modules::registerHook(*this, SIMULATION_START);
	Modules::registerHook(*this, SYNCHRONIZATION_POINT);
	setSyncInterval(interval);

  delete[] cells;
  delete[] vertices;
}

void seissol::writer::FreeSurfaceWriter::write(double time)
{
	SCOREP_USER_REGION("FreeSurfaceWriter_write", SCOREP_USER_REGION_TYPE_FUNCTION)

	if (!m_enabled)
		logError() << "Trying to write free surface output, but it is disabled.";

	m_stopwatch.start();

	int const rank = seissol::MPI::mpi.rank();

	wait();

	logInfo(rank) << "Writing free surface at time" << utils::nospace << time << ".";

	FreeSurfaceParam param;
	param.time = time;

	for (unsigned i = 0; i < 2*FREESURFACE_NUMBER_OF_COMPONENTS + 1; ++i) {
		sendBuffer(FreeSurfaceWriterExecutor::VARIABLES0 + i);
	}

	call(param);

	// Update the timestep in the checkpoint header
	seissol::SeisSol::main.checkPointManager().header().value(m_timestepComp)++;

	m_stopwatch.pause();

	logInfo(rank) << "Writing free surface at time" << utils::nospace << time << ". Done.";
}


void seissol::writer::FreeSurfaceWriter::simulationStart()
{
	syncPoint(0.0);
}

void seissol::writer::FreeSurfaceWriter::syncPoint(double currentTime)
{
	SCOREP_USER_REGION("freesurfaceoutput", SCOREP_USER_REGION_TYPE_FUNCTION)

  m_freeSurfaceIntegrator->calculateOutput();
	write(currentTime);
}<|MERGE_RESOLUTION|>--- conflicted
+++ resolved
@@ -163,19 +163,11 @@
 	bufferId = addSyncBuffer(vertices, nVertices * 3 * sizeof(double));
 	assert(bufferId == FreeSurfaceWriterExecutor::VERTICES);
 
-<<<<<<< HEAD
 	for (auto & velocity : m_freeSurfaceIntegrator->velocities) {
-		addBuffer(velocity, nCells * sizeof(double));
+		addBuffer(velocity, nCells * sizeof(real));
 	}
 	for (auto & displacement : m_freeSurfaceIntegrator->displacements) {
-		addBuffer(displacement, nCells * sizeof(double));
-=======
-	for (unsigned int i = 0; i < FREESURFACE_NUMBER_OF_COMPONENTS; i++) {
-		addBuffer(m_freeSurfaceIntegrator->velocities[i], nCells * sizeof(real));
-	}
-	for (unsigned int i = 0; i < FREESURFACE_NUMBER_OF_COMPONENTS; i++) {
-		addBuffer(m_freeSurfaceIntegrator->displacements[i], nCells * sizeof(real));
->>>>>>> 16cde619
+		addBuffer(displacement, nCells * sizeof(real));
 	}
 	addBuffer(m_freeSurfaceIntegrator->locationFlags.data(), nCells * sizeof(double));
 
