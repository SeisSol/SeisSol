// SPDX-FileCopyrightText: 2017-2024 SeisSol Group
//
// SPDX-License-Identifier: BSD-3-Clause
// SPDX-LicenseComments: Full text under /LICENSE and /LICENSES/
//
// SPDX-FileContributor: Author lists in /AUTHORS and /CITATION.cff
// SPDX-FileContributor: Carsten Uphoff
// SPDX-FileContributor: Sebastian Rettenberger

#include "FreeSurfaceWriter.h"

#include <Eigen/Dense>
#include <Geometry/MeshDefinition.h>
#include <Geometry/Refinement/TriangleRefiner.h>
#include <Kernels/Precision.h>
#include <Monitoring/Instrumentation.h>
#include <ResultWriter/FreeSurfaceWriterExecutor.h>
#include <Solver/FreeSurfaceIntegrator.h>
#include <async/Module.h>
#include <cassert>
#include <cstring>
<<<<<<< HEAD
#include <Eigen/Dense>
#include <utils/logger.h>
=======
#include <string>
#include <utils/logger.h>
#include <vector>
>>>>>>> c19cf489

#include "AsyncCellIDs.h"
#include "Geometry/MeshTools.h"
#include "Modules/Modules.h"
#include "SeisSol.h"

void seissol::writer::FreeSurfaceWriter::constructSurfaceMesh(
    const seissol::geometry::MeshReader& meshReader,
    unsigned*& cells,
    double*& vertices,
    unsigned& nCells,
    unsigned& nVertices) {
  // TODO: Vertices could be pre-filtered
  nCells = m_freeSurfaceIntegrator->totalNumberOfTriangles;
  nVertices = 3 * m_freeSurfaceIntegrator->totalNumberOfTriangles;
  if (nCells == 0 || nVertices == 0) {
    cells = nullptr;
    vertices = nullptr;
    return;
  }

  cells = new unsigned[3 * nCells];
  vertices = new double[3 * nVertices];

  const std::vector<Element>& meshElements = meshReader.getElements();
  const std::vector<Vertex>& meshVertices = meshReader.getVertices();

  const unsigned numberOfSubTriangles = m_freeSurfaceIntegrator->triRefiner.subTris.size();

  unsigned idx = 0;
  unsigned* meshIds =
      m_freeSurfaceIntegrator->surfaceLtsTree.var(m_freeSurfaceIntegrator->surfaceLts.meshId);
  unsigned* sides =
      m_freeSurfaceIntegrator->surfaceLtsTree.var(m_freeSurfaceIntegrator->surfaceLts.side);
  for (unsigned fs = 0; fs < m_freeSurfaceIntegrator->totalNumberOfFreeSurfaces; ++fs) {
    const unsigned meshId = meshIds[fs];
    const unsigned side = sides[fs];
    Eigen::Vector3d x[3];
    Eigen::Vector3d a;
    Eigen::Vector3d b;
    for (unsigned vertex = 0; vertex < 3; ++vertex) {
      const unsigned tetVertex = MeshTools::FACE2NODES[side][vertex];
      const VrtxCoords& coords = meshVertices[meshElements[meshId].vertices[tetVertex]].coords;

      x[vertex](0) = coords[0];
      x[vertex](1) = coords[1];
      x[vertex](2) = coords[2];
    }
    a = x[1] - x[0];
    b = x[2] - x[0];

    for (unsigned tri = 0; tri < numberOfSubTriangles; ++tri) {
      const seissol::refinement::Triangle& subTri =
          m_freeSurfaceIntegrator->triRefiner.subTris[tri];
      for (unsigned vertex = 0; vertex < 3; ++vertex) {
        Eigen::Vector3d v = x[0] + subTri.x[vertex][0] * a + subTri.x[vertex][1] * b;
        vertices[3 * idx + 0] = v(0);
        vertices[3 * idx + 1] = v(1);
        vertices[3 * idx + 2] = v(2);
        cells[idx] = idx;
        ++idx;
      }
    }
  }
}

void seissol::writer::FreeSurfaceWriter::setUp() {
  setExecutor(m_executor);
  if (isAffinityNecessary()) {
    const auto freeCpus = seissolInstance.getPinning().getFreeCPUsMask();
    logInfo() << "Free surface writer thread affinity:"
              << parallel::Pinning::maskToString(freeCpus);
    if (parallel::Pinning::freeCPUsMaskEmpty(freeCpus)) {
      logError() << "There are no free CPUs left. Make sure to leave one for the I/O thread(s).";
    }
  }
}

void seissol::writer::FreeSurfaceWriter::enable() { m_enabled = true; }

void seissol::writer::FreeSurfaceWriter::init(
    const seissol::geometry::MeshReader& meshReader,
    seissol::solver::FreeSurfaceIntegrator* freeSurfaceIntegrator,
    const char* outputPrefix,
    double interval,
    xdmfwriter::BackendType backend,
    const std::string& backupTimeStamp) {
  if (!m_enabled) {
    return;
  }

  m_freeSurfaceIntegrator = freeSurfaceIntegrator;

  logInfo() << "Initializing free surface output.";

  // Initialize the asynchronous module
  async::Module<FreeSurfaceWriterExecutor, FreeSurfaceInitParam, FreeSurfaceParam>::init();

  unsigned* cells = nullptr;
  double* vertices = nullptr;
  unsigned nCells = 0;
  unsigned nVertices = 0;
  constructSurfaceMesh(meshReader, cells, vertices, nCells, nVertices);

<<<<<<< HEAD
	logInfo(rank) << "Initializing free surface output.";

	// Initialize the asynchronous module
	async::Module<FreeSurfaceWriterExecutor, FreeSurfaceInitParam, FreeSurfaceParam>::init();

	unsigned* cells;
	double* vertices;
	unsigned nCells;
	unsigned nVertices;
	constructSurfaceMesh(meshReader, cells, vertices, nCells, nVertices);

	AsyncCellIDs<3> cellIds(nCells, nVertices, cells, seissolInstance);

	// Create buffer for output prefix
	unsigned int bufferId = addSyncBuffer(outputPrefix, strlen(outputPrefix)+1, true);
	assert(bufferId == FreeSurfaceWriterExecutor::OUTPUT_PREFIX); NDBG_UNUSED(bufferId);

	// Create mesh buffers
	bufferId = addSyncBuffer(cellIds.cells(), nCells * 3 * sizeof(unsigned));
	assert(bufferId == FreeSurfaceWriterExecutor::CELLS);
	bufferId = addSyncBuffer(vertices, nVertices * 3 * sizeof(double));
	assert(bufferId == FreeSurfaceWriterExecutor::VERTICES);
	bufferId = addSyncBuffer(m_freeSurfaceIntegrator->locationFlags.data(), nCells * sizeof(unsigned));
	assert(bufferId == FreeSurfaceWriterExecutor::LOCATIONFLAGS);

	for (auto & velocity : m_freeSurfaceIntegrator->velocities) {
		addBuffer(velocity, nCells * sizeof(real));
	}
	for (auto & displacement : m_freeSurfaceIntegrator->displacements) {
		addBuffer(displacement, nCells * sizeof(real));
	}

	//
	// Send all buffers for initialization
	//
	sendBuffer(FreeSurfaceWriterExecutor::OUTPUT_PREFIX);

	sendBuffer(FreeSurfaceWriterExecutor::CELLS);
	sendBuffer(FreeSurfaceWriterExecutor::VERTICES);
	sendBuffer(FreeSurfaceWriterExecutor::LOCATIONFLAGS);

	// Initialize the executor
	FreeSurfaceInitParam param;
	param.timestep = 0;
	param.backend = backend;
	param.backupTimeStamp = backupTimeStamp;
	callInit(param);

	// Remove unused buffers
	removeBuffer(FreeSurfaceWriterExecutor::OUTPUT_PREFIX);
	removeBuffer(FreeSurfaceWriterExecutor::CELLS);
	removeBuffer(FreeSurfaceWriterExecutor::VERTICES);
	removeBuffer(FreeSurfaceWriterExecutor::LOCATIONFLAGS);

	// Register for the synchronization point hook
	Modules::registerHook(*this, ModuleHook::SimulationStart);
  	Modules::registerHook(*this, ModuleHook::SynchronizationPoint);
	setSyncInterval(interval);
=======
  const AsyncCellIDs<3> cellIds(nCells, nVertices, cells, seissolInstance);

  // Create buffer for output prefix
  unsigned int bufferId = addSyncBuffer(outputPrefix, strlen(outputPrefix) + 1, true);
  assert(bufferId == FreeSurfaceWriterExecutor::OutputPrefix);
  NDBG_UNUSED(bufferId);

  // Create mesh buffers
  bufferId = addSyncBuffer(cellIds.cells(), nCells * 3 * sizeof(unsigned));
  assert(bufferId == FreeSurfaceWriterExecutor::Cells);
  bufferId = addSyncBuffer(vertices, nVertices * 3 * sizeof(double));
  assert(bufferId == FreeSurfaceWriterExecutor::Vertices);
  bufferId =
      addSyncBuffer(m_freeSurfaceIntegrator->locationFlags.data(), nCells * sizeof(unsigned));
  assert(bufferId == FreeSurfaceWriterExecutor::LocationFlags);

  for (auto& velocity : m_freeSurfaceIntegrator->velocities) {
    addBuffer(velocity, nCells * sizeof(real));
  }
  for (auto& displacement : m_freeSurfaceIntegrator->displacements) {
    addBuffer(displacement, nCells * sizeof(real));
  }

  //
  // Send all buffers for initialization
  //
  sendBuffer(FreeSurfaceWriterExecutor::OutputPrefix);

  sendBuffer(FreeSurfaceWriterExecutor::Cells);
  sendBuffer(FreeSurfaceWriterExecutor::Vertices);
  sendBuffer(FreeSurfaceWriterExecutor::LocationFlags);

  // Initialize the executor
  FreeSurfaceInitParam param;
  param.timestep = 0;
  param.backend = backend;
  param.backupTimeStamp = backupTimeStamp;
  callInit(param);

  // Remove unused buffers
  removeBuffer(FreeSurfaceWriterExecutor::OutputPrefix);
  removeBuffer(FreeSurfaceWriterExecutor::Cells);
  removeBuffer(FreeSurfaceWriterExecutor::Vertices);
  removeBuffer(FreeSurfaceWriterExecutor::LocationFlags);

  // Register for the synchronization point hook
  Modules::registerHook(*this, ModuleHook::SimulationStart);
  Modules::registerHook(*this, ModuleHook::SynchronizationPoint);
  setSyncInterval(interval);
>>>>>>> c19cf489

  delete[] cells;
  delete[] vertices;
}

void seissol::writer::FreeSurfaceWriter::write(double time) {
  SCOREP_USER_REGION("FreeSurfaceWriter_write", SCOREP_USER_REGION_TYPE_FUNCTION)

  if (!m_enabled) {
    logError() << "Trying to write free surface output, but it is disabled.";
  }

  m_stopwatch.start();

  wait();

  logInfo() << "Writing free surface at time" << utils::nospace << time << ".";

  FreeSurfaceParam param;
  param.time = time;

  for (unsigned i = 0; i < 2 * FREESURFACE_NUMBER_OF_COMPONENTS; ++i) {
    sendBuffer(FreeSurfaceWriterExecutor::Variables0 + i);
  }

  call(param);

<<<<<<< HEAD
	// Update the timestep in the checkpoint header
	// seissolInstance.checkPointManager().header().value(m_timestepComp)++;

	m_stopwatch.pause();
=======
  m_stopwatch.pause();
>>>>>>> c19cf489

  logInfo() << "Writing free surface at time" << utils::nospace << time << ". Done.";
}

void seissol::writer::FreeSurfaceWriter::simulationStart() { syncPoint(0.0); }

void seissol::writer::FreeSurfaceWriter::syncPoint(double currentTime) {
  SCOREP_USER_REGION("freesurfaceoutput", SCOREP_USER_REGION_TYPE_FUNCTION)

  m_freeSurfaceIntegrator->calculateOutput();
  write(currentTime);
}<|MERGE_RESOLUTION|>--- conflicted
+++ resolved
@@ -19,14 +19,9 @@
 #include <async/Module.h>
 #include <cassert>
 #include <cstring>
-<<<<<<< HEAD
-#include <Eigen/Dense>
-#include <utils/logger.h>
-=======
 #include <string>
 #include <utils/logger.h>
 #include <vector>
->>>>>>> c19cf489
 
 #include "AsyncCellIDs.h"
 #include "Geometry/MeshTools.h"
@@ -131,66 +126,6 @@
   unsigned nVertices = 0;
   constructSurfaceMesh(meshReader, cells, vertices, nCells, nVertices);
 
-<<<<<<< HEAD
-	logInfo(rank) << "Initializing free surface output.";
-
-	// Initialize the asynchronous module
-	async::Module<FreeSurfaceWriterExecutor, FreeSurfaceInitParam, FreeSurfaceParam>::init();
-
-	unsigned* cells;
-	double* vertices;
-	unsigned nCells;
-	unsigned nVertices;
-	constructSurfaceMesh(meshReader, cells, vertices, nCells, nVertices);
-
-	AsyncCellIDs<3> cellIds(nCells, nVertices, cells, seissolInstance);
-
-	// Create buffer for output prefix
-	unsigned int bufferId = addSyncBuffer(outputPrefix, strlen(outputPrefix)+1, true);
-	assert(bufferId == FreeSurfaceWriterExecutor::OUTPUT_PREFIX); NDBG_UNUSED(bufferId);
-
-	// Create mesh buffers
-	bufferId = addSyncBuffer(cellIds.cells(), nCells * 3 * sizeof(unsigned));
-	assert(bufferId == FreeSurfaceWriterExecutor::CELLS);
-	bufferId = addSyncBuffer(vertices, nVertices * 3 * sizeof(double));
-	assert(bufferId == FreeSurfaceWriterExecutor::VERTICES);
-	bufferId = addSyncBuffer(m_freeSurfaceIntegrator->locationFlags.data(), nCells * sizeof(unsigned));
-	assert(bufferId == FreeSurfaceWriterExecutor::LOCATIONFLAGS);
-
-	for (auto & velocity : m_freeSurfaceIntegrator->velocities) {
-		addBuffer(velocity, nCells * sizeof(real));
-	}
-	for (auto & displacement : m_freeSurfaceIntegrator->displacements) {
-		addBuffer(displacement, nCells * sizeof(real));
-	}
-
-	//
-	// Send all buffers for initialization
-	//
-	sendBuffer(FreeSurfaceWriterExecutor::OUTPUT_PREFIX);
-
-	sendBuffer(FreeSurfaceWriterExecutor::CELLS);
-	sendBuffer(FreeSurfaceWriterExecutor::VERTICES);
-	sendBuffer(FreeSurfaceWriterExecutor::LOCATIONFLAGS);
-
-	// Initialize the executor
-	FreeSurfaceInitParam param;
-	param.timestep = 0;
-	param.backend = backend;
-	param.backupTimeStamp = backupTimeStamp;
-	callInit(param);
-
-	// Remove unused buffers
-	removeBuffer(FreeSurfaceWriterExecutor::OUTPUT_PREFIX);
-	removeBuffer(FreeSurfaceWriterExecutor::CELLS);
-	removeBuffer(FreeSurfaceWriterExecutor::VERTICES);
-	removeBuffer(FreeSurfaceWriterExecutor::LOCATIONFLAGS);
-
-	// Register for the synchronization point hook
-	Modules::registerHook(*this, ModuleHook::SimulationStart);
-  	Modules::registerHook(*this, ModuleHook::SynchronizationPoint);
-	setSyncInterval(interval);
-=======
   const AsyncCellIDs<3> cellIds(nCells, nVertices, cells, seissolInstance);
 
   // Create buffer for output prefix
@@ -236,11 +171,14 @@
   removeBuffer(FreeSurfaceWriterExecutor::Vertices);
   removeBuffer(FreeSurfaceWriterExecutor::LocationFlags);
 
+	// Register for the synchronization point hook
+	Modules::registerHook(*this, ModuleHook::SimulationStart);
+  	Modules::registerHook(*this, ModuleHook::SynchronizationPoint);
+	setSyncInterval(interval);
   // Register for the synchronization point hook
   Modules::registerHook(*this, ModuleHook::SimulationStart);
   Modules::registerHook(*this, ModuleHook::SynchronizationPoint);
   setSyncInterval(interval);
->>>>>>> c19cf489
 
   delete[] cells;
   delete[] vertices;
@@ -268,16 +206,13 @@
 
   call(param);
 
-<<<<<<< HEAD
 	// Update the timestep in the checkpoint header
 	// seissolInstance.checkPointManager().header().value(m_timestepComp)++;
 
 	m_stopwatch.pause();
-=======
-  m_stopwatch.pause();
->>>>>>> c19cf489
-
-  logInfo() << "Writing free surface at time" << utils::nospace << time << ". Done.";
+
+	logInfo(rank) << "Writing free surface at time" << utils::nospace << time << ". Done.";
+
 }
 
 void seissol::writer::FreeSurfaceWriter::simulationStart() { syncPoint(0.0); }
