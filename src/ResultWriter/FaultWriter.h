// SPDX-FileCopyrightText: 2015-2024 SeisSol Group
//
// SPDX-License-Identifier: BSD-3-Clause
// SPDX-LicenseComments: Full text under /LICENSE and /LICENSES/
//
// SPDX-FileContributor: Author lists in /AUTHORS and /CITATION.cff
// SPDX-FileContributor: Sebastian Rettenberger

#ifndef SEISSOL_SRC_RESULTWRITER_FAULTWRITER_H_
#define SEISSOL_SRC_RESULTWRITER_FAULTWRITER_H_

#include "Parallel/MPI.h"
#include "Parallel/Pin.h"

#include "utils/logger.h"

#include "async/Module.h"

#include "FaultWriterExecutor.h"
#include "Modules/Module.h"
#include "Monitoring/Instrumentation.h"
#include "Monitoring/Stopwatch.h"

namespace seissol {
class SeisSol;
namespace dr::output {
class OutputManager;
} // namespace dr::output
} // namespace seissol

namespace seissol::writer {

class FaultWriter : private async::Module<FaultWriterExecutor, FaultInitParam, FaultParam>,
                    public seissol::Module {
  private:
  seissol::SeisSol& seissolInstance;

  /** Is enabled? */
  bool m_enabled{false};

  /** The asynchronous executor */
  FaultWriterExecutor m_executor;

  /** Total number of variables */
  unsigned int m_numVariables{0};

  /** The current output time step */
  unsigned int m_timestep{0};

  /** Frontend stopwatch */
  Stopwatch m_stopwatch;

<<<<<<< HEAD
	dr::output::OutputManager* callbackObject{nullptr};
	int nFused = 0;
=======
  dr::output::OutputManager* callbackObject{nullptr};
>>>>>>> c19cf489

  public:
  FaultWriter(seissol::SeisSol& seissolInstance)
      : seissolInstance(seissolInstance)

<<<<<<< HEAD
	void setfusedNumber(int i_numFused){
		nFused= i_numFused;
		m_executor.nFused = i_numFused;
	}

	/**
	 * Called by ASYNC on all ranks
	 */
	void setUp() override;
=======
  {}
>>>>>>> c19cf489

  /**
   * Called by ASYNC on all ranks
   */
  void setUp() override;

  void setTimestep(unsigned int timestep) { m_timestep = timestep; }

  void init(const unsigned int* cells,
            const double* vertices,
            const unsigned int* faultTags,
            unsigned int nCells,
            unsigned int nVertices,
            const int* outputMask,
            const real** dataBuffer,
            const char* outputPrefix,
            double interval,
            xdmfwriter::BackendType backend,
            const std::string& backupTimeStamp);

  /**
   * @return The current time step of the fault output
   */
  [[nodiscard]] unsigned int timestep() const { return m_timestep; }

  void write(double time) {
    SCOREP_USER_REGION("FaultWriter_write", SCOREP_USER_REGION_TYPE_FUNCTION)

    if (!m_enabled) {
      logError() << "Trying to write fault output, but fault output is not enabled";
    }

    m_stopwatch.start();

    wait();

<<<<<<< HEAD
		logInfo(rank) << "Writing faultoutput at time" << utils::nospace << time << " for simulation number: " << nFused << ".";
=======
    logInfo() << "Writing faultoutput at time" << utils::nospace << time << ".";
>>>>>>> c19cf489

    FaultParam param;
    param.time = time;

    for (unsigned int i = 0; i < m_numVariables; i++) {
      sendBuffer(FaultWriterExecutor::Variables0 + i);
    }

    call(param);

    // Update the timestep count
    m_timestep++;

    m_stopwatch.pause();

<<<<<<< HEAD
		logInfo(rank) << "Writing faultoutput at time" << utils::nospace << time <<" for simulation number: " << nFused<< " . Done.";
	}
=======
    logInfo() << "Writing faultoutput at time" << utils::nospace << time << ". Done.";
  }
>>>>>>> c19cf489

  void close() {
    if (m_enabled) {
      wait();
    }

    finalize();

    if (!m_enabled) {
      return;
    }

    m_stopwatch.printTime("Time fault writer frontend:");
  }

  void tearDown() override { m_executor.finalize(); }

  void setupCallbackObject(dr::output::OutputManager* faultOutputManager) {
    callbackObject = faultOutputManager;
  }

  //
  // Hooks
  //
  void simulationStart() override;

  void syncPoint(double currentTime) override;
};

} // namespace seissol::writer

#endif // SEISSOL_SRC_RESULTWRITER_FAULTWRITER_H_<|MERGE_RESOLUTION|>--- conflicted
+++ resolved
@@ -50,30 +50,18 @@
   /** Frontend stopwatch */
   Stopwatch m_stopwatch;
 
-<<<<<<< HEAD
+
 	dr::output::OutputManager* callbackObject{nullptr};
 	int nFused = 0;
-=======
-  dr::output::OutputManager* callbackObject{nullptr};
->>>>>>> c19cf489
 
   public:
   FaultWriter(seissol::SeisSol& seissolInstance)
-      : seissolInstance(seissolInstance)
+      : seissolInstance(seissolInstance){};
 
-<<<<<<< HEAD
-	void setfusedNumber(int i_numFused){
-		nFused= i_numFused;
-		m_executor.nFused = i_numFused;
-	}
-
-	/**
-	 * Called by ASYNC on all ranks
-	 */
-	void setUp() override;
-=======
-  {}
->>>>>>> c19cf489
+      void setfusedNumber(int i_numFused){
+        nFused= i_numFused;
+        m_executor.nFused = i_numFused;
+      }
 
   /**
    * Called by ASYNC on all ranks
@@ -110,11 +98,7 @@
 
     wait();
 
-<<<<<<< HEAD
-		logInfo(rank) << "Writing faultoutput at time" << utils::nospace << time << " for simulation number: " << nFused << ".";
-=======
-    logInfo() << "Writing faultoutput at time" << utils::nospace << time << ".";
->>>>>>> c19cf489
+		logInfo() << "Writing faultoutput at time" << utils::nospace << time << " for simulation number: " << nFused << ".";
 
     FaultParam param;
     param.time = time;
@@ -130,13 +114,9 @@
 
     m_stopwatch.pause();
 
-<<<<<<< HEAD
-		logInfo(rank) << "Writing faultoutput at time" << utils::nospace << time <<" for simulation number: " << nFused<< " . Done.";
+
+		logInfo() << "Writing faultoutput at time" << utils::nospace << time <<" for simulation number: " << nFused<< " . Done.";
 	}
-=======
-    logInfo() << "Writing faultoutput at time" << utils::nospace << time << ". Done.";
-  }
->>>>>>> c19cf489
 
   void close() {
     if (m_enabled) {
@@ -144,7 +124,6 @@
     }
 
     finalize();
-
     if (!m_enabled) {
       return;
     }
