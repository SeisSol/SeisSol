--- conflicted
+++ resolved
@@ -116,17 +116,10 @@
   for (unsigned int i = 0; i < meshRefiner->getNumCells() * 4; i++) {
     cells[i] = meshRefiner->getCellData()[i] + offset;
   }
-<<<<<<< HEAD
-	const_cells = cells;
-#else // USE_MPI
-	const_cells = meshRefiner->getCellData();
-#endif
-=======
   const_cells = cells;
 #else  // USE_MPI
   const_cells = meshRefiner->getCellData();
 #endif // USE_MPI
->>>>>>> 772f2436
   return const_cells;
 }
 
@@ -431,15 +424,9 @@
     delete pLowMeshRefiner;
 
 #ifdef USE_MPI
-<<<<<<< HEAD
-	delete [] const_cells;
-	delete [] const_lowCells;
-#endif
-=======
   delete[] const_cells;
   delete[] const_lowCells;
 #endif // USE_MPI
->>>>>>> 772f2436
 
   // Save dof/map pointer
   m_dofs = dofs;
@@ -509,18 +496,10 @@
               real*>(m_variableBufferIds[1] + nextId);
 
 #ifdef _OPENMP
-<<<<<<< HEAD
-			#pragma omp parallel for schedule(static)
-#endif
-			for (unsigned int j = 0; j < m_numLowCells; j++)
-				managedBuffer[j] = m_integrals[m_map[j]
-						* m_numIntegratedVariables + nextId];
-=======
 #pragma omp parallel for schedule(static)
 #endif // _OPENMP
       for (unsigned int j = 0; j < m_numLowCells; j++)
         managedBuffer[j] = m_integrals[m_map[j] * m_numIntegratedVariables + nextId];
->>>>>>> 772f2436
 
       sendBuffer(m_variableBufferIds[1] + nextId, m_numLowCells * sizeof(real));
       nextId++;
