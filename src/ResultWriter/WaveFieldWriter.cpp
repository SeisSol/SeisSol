/**
 * @file
 * This file is part of SeisSol.
 *
 * @author Sebastian Rettenberger (sebastian.rettenberger AT tum.de,
 * http://www5.in.tum.de/wiki/index.php/Sebastian_Rettenberger)
 *
 * @section LICENSE
 * Copyright (c) 2016-2017, SeisSol Group
 * All rights reserved.
 *
 * Redistribution and use in source and binary forms, with or without
 * modification, are permitted provided that the following conditions are met:
 *
 * 1. Redistributions of source code must retain the above copyright notice,
 *    this list of conditions and the following disclaimer.
 *
 * 2. Redistributions in binary form must reproduce the above copyright notice,
 *    this list of conditions and the following disclaimer in the documentation
 *    and/or other materials provided with the distribution.
 *
 * 3. Neither the name of the copyright holder nor the names of its
 *    contributors may be used to endorse or promote products derived from this
 *    software without specific prior written permission.
 *
 * THIS SOFTWARE IS PROVIDED BY THE COPYRIGHT HOLDERS AND CONTRIBUTORS "AS IS"
 * AND ANY EXPRESS OR IMPLIED WARRANTIES, INCLUDING, BUT NOT LIMITED TO, THE
 * IMPLIED WARRANTIES OF MERCHANTABILITY AND FITNESS FOR A PARTICULAR PURPOSE
 * ARE DISCLAIMED. IN NO EVENT SHALL THE COPYRIGHT HOLDER OR CONTRIBUTORS BE
 * LIABLE FOR ANY DIRECT, INDIRECT, INCIDENTAL, SPECIAL, EXEMPLARY, OR
 * CONSEQUENTIAL DAMAGES (INCLUDING, BUT NOT LIMITED TO, PROCUREMENT OF
 * SUBSTITUTE GOODS OR SERVICES; LOSS OF USE, DATA, OR PROFITS; OR BUSINESS
 * INTERRUPTION) HOWEVER CAUSED AND ON ANY THEORY OF LIABILITY, WHETHER IN
 * CONTRACT, STRICT LIABILITY, OR TORT (INCLUDING NEGLIGENCE OR OTHERWISE)
 * ARISING IN ANY WAY OUT OF THE USE OF THIS SOFTWARE, EVEN IF ADVISED OF THE
 * POSSIBILITY OF SUCH DAMAGE.
 *
 * @section DESCRIPTION
 */

#include <cassert>
#include <cstring>

#include "SeisSol.h"
#include "WaveFieldWriter.h"
#include "Geometry/MeshReader.h"
#include "Geometry/Refinement/MeshRefiner.h"
#include "Monitoring/Instrumentation.h"
#include "Modules/Modules.h"

void seissol::writer::WaveFieldWriter::setUp() {
  setExecutor(m_executor);
  if (isAffinityNecessary()) {
    const auto freeCpus = seissolInstance.getPinning().getFreeCPUsMask();
    logInfo(seissol::MPI::mpi.rank())
        << "Wave field writer thread affinity:" << parallel::Pinning::maskToString(freeCpus);
    if (parallel::Pinning::freeCPUsMaskEmpty(freeCpus)) {
      logError() << "There are no free CPUs left. Make sure to leave one for the I/O thread(s).";
    }
    setAffinityIfNecessary(freeCpus);
  }
}

void seissol::writer::WaveFieldWriter::enable() {
  m_enabled = true;
}

seissol::refinement::TetrahedronRefiner<double>*
    seissol::writer::WaveFieldWriter::createRefiner(int refinement) {
  int const rank = seissol::MPI::mpi.rank();
  refinement::TetrahedronRefiner<double>* tetRefiner = 0L;
  switch (refinement) {
  case 0:
    logInfo(rank) << "Refinement is turned off.";
    tetRefiner = new refinement::IdentityRefiner<double>();
    break;
  case 1:
    logInfo(rank) << "Refinement Strategy is \"Divide by 4\"";
    tetRefiner = new refinement::DivideTetrahedronBy4<double>();
    break;
  case 2:
    logInfo(rank) << "Refinement Strategy is \"Divide by 8\"";
    tetRefiner = new refinement::DivideTetrahedronBy8<double>();
    break;
  case 3:
    logInfo(rank) << "Refinement Strategy is \"Divide by 32\"";
    tetRefiner = new refinement::DivideTetrahedronBy32<double>();
    break;
  default:
    logError() << "Refinement Strategy is invalid!" << std::endl
               << "Current value : " << refinement << std::endl
               << "Valid options are :" << std::endl
               << "0 - No Refinement" << std::endl
               << "1 - Refinement by 4" << std::endl
               << "2 - Refinement by 8" << std::endl
               << "3 - Refinement by 32";
  }
  return tetRefiner;
}

unsigned const*
    seissol::writer::WaveFieldWriter::adjustOffsets(refinement::MeshRefiner<double>* meshRefiner) {
  unsigned const* const_cells;
// Cells are a bit complicated because the vertex filter will now longer work if we just use the
// buffer We will add the offset later
#ifdef USE_MPI
  // Add the offset to the cells
  MPI_Comm groupComm = seissolInstance.asyncIO().groupComm();
  unsigned int offset = meshRefiner->getNumVertices();
  MPI_Scan(MPI_IN_PLACE, &offset, 1, MPI_UNSIGNED, MPI_SUM, groupComm);
  offset -= meshRefiner->getNumVertices();

  // Add the offset to all cells
  unsigned int* cells = new unsigned int[meshRefiner->getNumCells() * 4];
  for (unsigned int i = 0; i < meshRefiner->getNumCells() * 4; i++) {
    cells[i] = meshRefiner->getCellData()[i] + offset;
  }
  const_cells = cells;
#else  // USE_MPI
  const_cells = meshRefiner->getCellData();
#endif // USE_MPI
  return const_cells;
}

std::vector<unsigned int> seissol::writer::WaveFieldWriter::generateRefinedClusteringData(
    refinement::MeshRefiner<double>* meshRefiner,
    const std::vector<unsigned>& LtsClusteringData,
    std::map<int, int>& newToOldCellMap) {
  // subsampling preserves the order of the cells, so we just need to repeat the LtsClusteringData
  // kSubCellsPerCell times. we also need to account for the extractRegion filter via the
  // newToOldCellMap hash map
  std::vector<unsigned int> refinedClusteringData(meshRefiner->getNumCells());

  size_t kSubCellsPerCell = static_cast<size_t>(meshRefiner->getkSubCellsPerCell());
  for (size_t j = 0; j < meshRefiner->getNumCells(); j++) {
    if (isExtractRegionEnabled) {
      refinedClusteringData[j] =
          LtsClusteringData.data()[newToOldCellMap[static_cast<size_t>(j / kSubCellsPerCell)]];
    } else {
      refinedClusteringData[j] =
          LtsClusteringData.data()[static_cast<size_t>(j / kSubCellsPerCell)];
    }
  }
  return refinedClusteringData;
}

void seissol::writer::WaveFieldWriter::init(unsigned int numVars,
                                            int order,
                                            int numAlignedDOF,
                                            const seissol::geometry::MeshReader& meshReader,
                                            const std::vector<unsigned>& LtsClusteringData,
                                            const real* dofs,
                                            const real* pstrain,
                                            const real* integrals,
                                            unsigned int* map,
                                            const seissol::initializer::parameters::WaveFieldOutputParameters& parameters,
                                            xdmfwriter::BackendType backend,
                                            const std::string& backupTimeStamp) {
  if (!m_enabled)
    return;

  // Initialize the asynchronous module
  async::Module<WaveFieldWriterExecutor, WaveFieldInitParam, WaveFieldParam>::init();

  Modules::registerHook(*this, ModuleHook::SimulationStart);
  Modules::registerHook(*this, ModuleHook::SynchronizationPoint);

  const int rank = seissol::MPI::mpi.rank();

  logInfo(rank) << "Initializing XDMF wave field output.";

  /** All initialization parameters */
  WaveFieldInitParam param{};

<<<<<<< HEAD
  // param.timestep = seissolInstance.checkPointManager().header().value(m_timestepComp);
=======
  param.timestep = 0;
>>>>>>> 5e75cf71

  /** List of all buffer ids */
  param.bufferIds[OUTPUT_PREFIX] =
      addSyncBuffer(m_outputPrefix.c_str(), m_outputPrefix.size() + 1, true);

  param.backend = backend;
  param.backupTimeStamp = backupTimeStamp;

  //
  // High order I/O
  //
  m_numVariables = numVars + WaveFieldWriterExecutor::NUM_PLASTICITY_VARIABLES;
  m_outputFlags = new bool[m_numVariables];
  for (size_t i = 0; i < numVars; i++)
    m_outputFlags[i] = (parameters.outputMask[i]);
  for (size_t i = 0; i < WaveFieldWriterExecutor::NUM_PLASTICITY_VARIABLES; i++)
    m_outputFlags[numVars + i] = (pstrain != 0L) && (parameters.plasticityMask[i]);

  // WARNING: The m_outputFlags memory might be directly used by the executor.
  // Do not modify this array after the following line
  param.bufferIds[OUTPUT_FLAGS] = addSyncBuffer(m_outputFlags, m_numVariables * sizeof(bool), true);

  // Setup the tetrahedron refinement strategy
  refinement::TetrahedronRefiner<double>* tetRefiner = createRefiner(static_cast<int>(parameters.refinement));

  unsigned int numElems = meshReader.getElements().size();
  unsigned int numVerts = meshReader.getVertices().size();

  // These variables are only filled if a region is to be extracted
  // Elements of the extracted region
  std::vector<const Element*> subElements;
  // The oldToNewVertexMap defines a map between old vertex index to
  // new vertex index. This is used to assign the vertex subset as well as
  // used in MeshRefiner since the elements would hold old index of vertices
  std::map<int, int> oldToNewVertexMap;
  std::map<int, int> newToOldCellMap;
  // Vertices of the extracted region
  std::vector<const Vertex*> subVertices;
  // Mesh refiner
  refinement::MeshRefiner<double>* meshRefiner = nullptr;

  // If at least one of the bounds is non-zero then extract.
  const bool isExtractBoxEnabled = parameters.bounds.enabled;

  // If at least one group is explicitly enabled, extract
  const bool isExtractGroupEnabled = !parameters.groups.empty();

  isExtractRegionEnabled = isExtractBoxEnabled || isExtractGroupEnabled;
  // isExtractRegionEnabled = true  : Extract region
  // isExtractRegionEnabled = false : Entire region

  if (isExtractRegionEnabled) {
    const std::vector<Element>& allElements = meshReader.getElements();
    const std::vector<Vertex>& allVertices = meshReader.getVertices();

    // m_map will store a new map from new cell index to dof index
    // the old map is contained in the "map" variable - which is a map from old
    //    cell index to dof index
    m_map = new unsigned int[numElems];

    // Extract elements based on the specified group or region
    for (size_t i = 0; i < numElems; i++) {
      const auto groupId = allElements[i].group;
      // Store the current number of elements to check if new was added
      const bool isInRegion =
          !isExtractBoxEnabled ||
          parameters.bounds.contains(allVertices[allElements[i].vertices[0]].coords[0], allVertices[allElements[i].vertices[0]].coords[1], allVertices[allElements[i].vertices[0]].coords[2]) ||
          parameters.bounds.contains(allVertices[allElements[i].vertices[1]].coords[0], allVertices[allElements[i].vertices[1]].coords[1], allVertices[allElements[i].vertices[1]].coords[2]) ||
          parameters.bounds.contains(allVertices[allElements[i].vertices[2]].coords[0], allVertices[allElements[i].vertices[2]].coords[1], allVertices[allElements[i].vertices[2]].coords[2]) ||
          parameters.bounds.contains(allVertices[allElements[i].vertices[3]].coords[0], allVertices[allElements[i].vertices[3]].coords[1], allVertices[allElements[i].vertices[3]].coords[2]);
      const bool isInGroup = !isExtractGroupEnabled || parameters.groups.count(groupId) > 0;
      if (isInRegion && isInGroup) {
        // Assign the new map
        size_t iNew = subElements.size();
        m_map[iNew] = map[i];

        // Push the address of the element into the vector
        subElements.push_back(&(allElements[i]));
        newToOldCellMap.insert(std::pair<size_t, size_t>(iNew, i));

        // Push the vertices into the map which makes sure that the entries are unique
        oldToNewVertexMap.insert(
            std::pair<int, int>(allElements[i].vertices[0], oldToNewVertexMap.size()));
        oldToNewVertexMap.insert(
            std::pair<int, int>(allElements[i].vertices[1], oldToNewVertexMap.size()));
        oldToNewVertexMap.insert(
            std::pair<int, int>(allElements[i].vertices[2], oldToNewVertexMap.size()));
        oldToNewVertexMap.insert(
            std::pair<int, int>(allElements[i].vertices[3], oldToNewVertexMap.size()));
      }
    }

    subVertices.resize(oldToNewVertexMap.size());

    for (auto& it : oldToNewVertexMap) {
      subVertices.at(it.second) = &allVertices[it.first];
    }

    numElems = subElements.size();
    numVerts = subVertices.size();

    meshRefiner = new refinement::MeshRefiner<double>(
        subElements, subVertices, oldToNewVertexMap, *tetRefiner);
  } else {
    meshRefiner = new refinement::MeshRefiner<double>(meshReader, *tetRefiner);
    m_map = map;
  }

  logInfo(rank) << "Refinement class initialized";
  logDebug() << "Cells : " << numElems << "refined-to ->" << meshRefiner->getNumCells();
  logDebug() << "Vertices : " << numVerts << "refined-to ->" << meshRefiner->getNumVertices();

  m_variableSubsampler = std::make_unique<refinement::VariableSubsampler<double>>(
      numElems, *tetRefiner, order, numVars, numAlignedDOF);
  m_variableSubsamplerPStrain = std::make_unique<refinement::VariableSubsampler<double>>(
      numElems,
      *tetRefiner,
      order,
      static_cast<unsigned int>(WaveFieldWriterExecutor::NUM_PLASTICITY_VARIABLES),
      numAlignedDOF);

  logInfo(rank) << "VariableSubsampler initialized";

  // Delete the tetRefiner since it is no longer required
  delete tetRefiner;

  const unsigned int* const_cells = adjustOffsets(meshRefiner);

  // Create mesh buffers
  param.bufferIds[CELLS] =
      addSyncBuffer(const_cells, meshRefiner->getNumCells() * 4 * sizeof(unsigned int));
  param.bufferIds[VERTICES] = addSyncBuffer(meshRefiner->getVertexData(),
                                            meshRefiner->getNumVertices() * 3 * sizeof(double));
  std::vector<unsigned int> refinedClusteringData =
      generateRefinedClusteringData(meshRefiner, LtsClusteringData, newToOldCellMap);
  param.bufferIds[CLUSTERING] = addSyncBuffer(refinedClusteringData.data(),
                                              meshRefiner->getNumCells() * sizeof(unsigned int));

  // Create data buffers
  bool first = false;
  for (unsigned int i = 0; i < m_numVariables; i++) {
    if (m_outputFlags[i]) {
      unsigned int id = addBuffer(0L, meshRefiner->getNumCells() * sizeof(real));
      if (!first) {
        param.bufferIds[VARIABLE0] = id;
        first = true;
      }
    }
  }

  // Save number of cells
  m_numCells = meshRefiner->getNumCells();
  // Set up for low order output flags
  m_lowOutputFlags = new bool[WaveFieldWriterExecutor::NUM_LOWVARIABLES];
  m_numIntegratedVariables = seissolInstance.postProcessor().getNumberOfVariables();

  seissolInstance.postProcessor().getIntegrationMask(&m_lowOutputFlags[0]);
  param.bufferIds[LOW_OUTPUT_FLAGS] = addSyncBuffer(
      m_lowOutputFlags, WaveFieldWriterExecutor::NUM_LOWVARIABLES * sizeof(bool), true);
  //
  //  Low order I/O
  //
  refinement::MeshRefiner<double>* pLowMeshRefiner = 0L;
  const unsigned int* const_lowCells = 0L;
  if (integrals) {
    logInfo(rank) << "Initialize low order output";

    // Refinement strategy (no refinement)
    refinement::IdentityRefiner<double> lowTetRefiner;

    // Mesh refiner
    if (isExtractRegionEnabled) {
      pLowMeshRefiner = new refinement::MeshRefiner<double>(
          subElements, subVertices, oldToNewVertexMap, lowTetRefiner);
    } else {
      pLowMeshRefiner = new refinement::MeshRefiner<double>(meshReader, lowTetRefiner);
    }

    const_lowCells = adjustOffsets(pLowMeshRefiner);

    // Create mesh buffers
    param.bufferIds[LOWCELLS] =
        addSyncBuffer(const_lowCells, pLowMeshRefiner->getNumCells() * 4 * sizeof(unsigned int));
    param.bufferIds[LOWVERTICES] = addSyncBuffer(
        pLowMeshRefiner->getVertexData(), pLowMeshRefiner->getNumVertices() * 3 * sizeof(double));

    // Create data buffers
    param.bufferIds[LOWVARIABLE0] = addBuffer(0L, pLowMeshRefiner->getNumCells() * sizeof(real));

    int numLowVars = m_numIntegratedVariables;

    for (int i = 1; i < numLowVars; i++)
      addBuffer(0L, pLowMeshRefiner->getNumCells() * sizeof(real));

    // Save number of cells
    m_numLowCells = pLowMeshRefiner->getNumCells();
  } else {
    // No low order output
    param.bufferIds[LOWCELLS] = -1;
    param.bufferIds[LOWVERTICES] = -1;
    param.bufferIds[LOWVARIABLE0] = -1;
  }

  //
  // Send all buffers for initialization
  //
  sendBuffer(param.bufferIds[OUTPUT_PREFIX], m_outputPrefix.size() + 1);

  sendBuffer(param.bufferIds[OUTPUT_FLAGS], m_numVariables * sizeof(bool));

  sendBuffer(param.bufferIds[CELLS], meshRefiner->getNumCells() * 4 * sizeof(unsigned int));
  sendBuffer(param.bufferIds[VERTICES], meshRefiner->getNumVertices() * 3 * sizeof(double));
  sendBuffer(param.bufferIds[CLUSTERING], meshRefiner->getNumCells() * sizeof(unsigned int));

  if (integrals) {
    sendBuffer(param.bufferIds[LOWCELLS],
               pLowMeshRefiner->getNumCells() * 4 * sizeof(unsigned int));
    sendBuffer(param.bufferIds[LOWVERTICES],
               pLowMeshRefiner->getNumVertices() * 3 * sizeof(double));
    sendBuffer(param.bufferIds[LOW_OUTPUT_FLAGS],
               WaveFieldWriterExecutor::NUM_LOWVARIABLES * sizeof(bool));
  }

  // Initialize the executor
  callInit(param);

  // Remove buffers
  removeBuffer(param.bufferIds[OUTPUT_PREFIX]);
  removeBuffer(param.bufferIds[CELLS]);
  removeBuffer(param.bufferIds[VERTICES]);
  removeBuffer(param.bufferIds[CLUSTERING]);
  if (integrals) {
    removeBuffer(param.bufferIds[LOWCELLS]);
    removeBuffer(param.bufferIds[LOWVERTICES]);
  }

  // Remove the low mesh refiner if it was setup
  if (pLowMeshRefiner)
    delete pLowMeshRefiner;

#ifdef USE_MPI
  delete[] const_cells;
  delete[] const_lowCells;
#endif // USE_MPI

  // Save dof/map pointer
  m_dofs = dofs;
  m_pstrain = pstrain;
  m_integrals = integrals;

  m_variableBufferIds[0] = param.bufferIds[VARIABLE0];
  m_variableBufferIds[1] = param.bufferIds[LOWVARIABLE0];

  delete meshRefiner;
}

void seissol::writer::WaveFieldWriter::write(double time) {
  SCOREP_USER_REGION("WaveFieldWriter_write", SCOREP_USER_REGION_TYPE_FUNCTION);

  if (!m_enabled)
    return;

  m_stopwatch.start();

  const int rank = seissol::MPI::mpi.rank();

  SCOREP_USER_REGION_DEFINE(r_wait);
  SCOREP_USER_REGION_BEGIN(r_wait, "wavfieldwriter_wait", SCOREP_USER_REGION_TYPE_COMMON);
  logInfo(rank) << "Waiting for last wave field.";
  wait();
  SCOREP_USER_REGION_END(r_wait);

  logInfo(rank) << "Writing wave field at time" << utils::nospace << time << '.';

  unsigned int nextId = m_variableBufferIds[0];
  for (unsigned int i = 0; i < m_numVariables; i++) {
    if (!m_outputFlags[i])
      continue;

    real* managedBuffer =
        async::Module<WaveFieldWriterExecutor, WaveFieldInitParam, WaveFieldParam>::managedBuffer<
            real*>(nextId);
    if (i < m_numVariables - WaveFieldWriterExecutor::NUM_PLASTICITY_VARIABLES) {
      m_variableSubsampler->get(m_dofs, m_map, i, managedBuffer);
    } else {
      m_variableSubsamplerPStrain->get(
          m_pstrain,
          m_map,
          i - (m_numVariables - WaveFieldWriterExecutor::NUM_PLASTICITY_VARIABLES),
          managedBuffer);
    }
    for (unsigned int j = 0; j < m_numCells; j++) {
      if (!std::isfinite(managedBuffer[j])) {
        logError() << "Detected Inf/NaN in volume output. Aborting.";
      }
    }
    sendBuffer(nextId, m_numCells * sizeof(real));

    nextId++;
  }

  // nextId is required in a manner similar to above for writing integrated variables
  nextId = 0;

  if (m_integrals) {
    for (unsigned int i = 0; i < WaveFieldWriterExecutor::NUM_INTEGRATED_VARIABLES; i++) {
      if (!m_lowOutputFlags[i])
        continue;
      real* managedBuffer =
          async::Module<WaveFieldWriterExecutor, WaveFieldInitParam, WaveFieldParam>::managedBuffer<
              real*>(m_variableBufferIds[1] + nextId);

#ifdef _OPENMP
#pragma omp parallel for schedule(static)
#endif // _OPENMP
      for (unsigned int j = 0; j < m_numLowCells; j++)
        managedBuffer[j] = m_integrals[m_map[j] * m_numIntegratedVariables + nextId];

      sendBuffer(m_variableBufferIds[1] + nextId, m_numLowCells * sizeof(real));
      nextId++;
    }
  }

  WaveFieldParam param;
  param.time = time;
  call(param);

<<<<<<< HEAD
  // Update last time step
  // seissolInstance.checkPointManager().header().value(m_timestepComp)++;

=======
>>>>>>> 5e75cf71
  m_stopwatch.pause();

  logInfo(rank) << "Writing wave field at time" << utils::nospace << time << ". Done.";
}

void seissol::writer::WaveFieldWriter::simulationStart() { syncPoint(0.0); }

void seissol::writer::WaveFieldWriter::syncPoint(double currentTime) { write(currentTime); }<|MERGE_RESOLUTION|>--- conflicted
+++ resolved
@@ -172,11 +172,7 @@
   /** All initialization parameters */
   WaveFieldInitParam param{};
 
-<<<<<<< HEAD
-  // param.timestep = seissolInstance.checkPointManager().header().value(m_timestepComp);
-=======
   param.timestep = 0;
->>>>>>> 5e75cf71
 
   /** List of all buffer ids */
   param.bufferIds[OUTPUT_PREFIX] =
@@ -504,12 +500,9 @@
   param.time = time;
   call(param);
 
-<<<<<<< HEAD
   // Update last time step
   // seissolInstance.checkPointManager().header().value(m_timestepComp)++;
 
-=======
->>>>>>> 5e75cf71
   m_stopwatch.pause();
 
   logInfo(rank) << "Writing wave field at time" << utils::nospace << time << ". Done.";
