--- conflicted
+++ resolved
@@ -147,21 +147,12 @@
   seissol::initializer::Lut* ltsLut = nullptr;
 
   EnergiesStorage energiesStorage{};
-<<<<<<< HEAD
   real minTimeSinceSlipRateBelowThreshold[MULTIPLE_SIMULATIONS] = {0.0};
   real minTimeSinceMomentRateBelowThreshold[MULTIPLE_SIMULATIONS] = {0.0};
   double terminatorMaxTimePostRupture;
   double energyOutputInterval;
   double terminatorMomentRateThreshold;
   double seismicMomentPrevious[MULTIPLE_SIMULATIONS] = {0.0};
-=======
-  real minTimeSinceSlipRateBelowThreshold{};
-  real minTimeSinceMomentRateBelowThreshold = 0.0;
-  double terminatorMaxTimePostRupture{};
-  double energyOutputInterval{};
-  double terminatorMomentRateThreshold{};
-  double seismicMomentPrevious = 0.0;
->>>>>>> c19cf489
 };
 
 } // namespace writer
