--- conflicted
+++ resolved
@@ -10,22 +10,9 @@
 #include "Geometry/MeshReader.h"
 #include "Initializer/DynamicRupture.h"
 #include "Initializer/LTS.h"
-<<<<<<< HEAD
-#include "Initializer/tree/LTSTree.hpp"
-#include "Initializer/tree/Lut.hpp"
-#include "Initializer/typedefs.hpp"
-#include <Geometry/MeshReader.h>
-#include <Initializer/DynamicRupture.h>
-#include <Initializer/LTS.h>
-#include <Initializer/tree/LTSTree.hpp>
-#include <Initializer/tree/Lut.hpp>
-#include <Initializer/typedefs.hpp>
-#include <Solver/MultipleSimulations.h>
-=======
 #include "Initializer/Tree/LTSTree.h"
 #include "Initializer/Tree/Lut.h"
 #include "Initializer/Typedefs.h"
->>>>>>> 5e75cf71
 
 #include "Initializer/Parameters/SeisSolParameters.h"
 #include "Modules/Module.h"
@@ -37,7 +24,7 @@
 
 struct EnergiesStorage {
   static constexpr size_t NumberOfEnergies = 10;
-  std::array<double, multipleSimulations::numberOfSimulations * NumberOfEnergies> energies{};
+  std::array<double, MULTIPLE_SIMULATIONS * NumberOfEnergies> energies{};
 
   double& gravitationalEnergy(size_t sim);
 
@@ -87,7 +74,7 @@
   ~EnergyOutput() override;
 
   private:
-  std::array<real, multipleSimulations::numberOfSimulations>
+  std::array<real, MULTIPLE_SIMULATIONS>
       computeStaticWork(const real* degreesOfFreedomPlus,
                         const real* degreesOfFreedomMinus,
                         const DRFaceInformation& faceInfo,
@@ -106,13 +93,9 @@
 
   void printEnergies();
 
-<<<<<<< HEAD
   void checkAbortCriterion(
-      const real (&timeSinceThreshold)[multipleSimulations::numberOfSimulations],
+      const real (&timeSinceThreshold)[MULTIPLE_SIMULATIONS],
       const std::string& prefix_message);
-=======
-  void checkAbortCriterion(real timeSinceThreshold, const std::string& prefixMessage);
->>>>>>> 5e75cf71
 
   void writeHeader();
 
@@ -152,12 +135,12 @@
   seissol::initializer::Lut* ltsLut = nullptr;
 
   EnergiesStorage energiesStorage{};
-  real minTimeSinceSlipRateBelowThreshold[multipleSimulations::numberOfSimulations] = {0.0};
-  real minTimeSinceMomentRateBelowThreshold[multipleSimulations::numberOfSimulations] = {0.0};
+  real minTimeSinceSlipRateBelowThreshold[MULTIPLE_SIMULATIONS] = {0.0};
+  real minTimeSinceMomentRateBelowThreshold[MULTIPLE_SIMULATIONS] = {0.0};
   double terminatorMaxTimePostRupture;
   double energyOutputInterval;
   double terminatorMomentRateThreshold;
-  double seismicMomentPrevious[multipleSimulations::numberOfSimulations] = {0.0};
+  double seismicMomentPrevious[MULTIPLE_SIMULATIONS] = {0.0};
 };
 
 } // namespace writer
