--- conflicted
+++ resolved
@@ -21,7 +21,6 @@
 namespace seissol::writer {
 
 struct EnergiesStorage {
-
   std::array<double, multipleSimulations::numberOfSimulations * 9> energies{};
 
   double& gravitationalEnergy(size_t sim = 0);
@@ -61,19 +60,12 @@
   void simulationStart() override;
 
   private:
-<<<<<<< HEAD
-  std::array<real, multipleSimulations::numberOfSimulations> computeStaticWork(const real* degreesOfFreedomPlus,
-                                                                         const real* degreesOfFreedomMinus,
-                                                                         DRFaceInformation const& faceInfo,
-                                                                         DRGodunovData const& godunovData,
-                                                                         const real slip[seissol::tensor::slipInterpolated::size()]);
-=======
-  real computeStaticWork(const real* degreesOfFreedomPlus,
-                         const real* degreesOfFreedomMinus,
-                         DRFaceInformation const& faceInfo,
-                         DRGodunovData const& godunovData,
-                         const real slip[seissol::tensor::slipRateInterpolated::size()]);
->>>>>>> 1579dfa1
+  std::array<real, multipleSimulations::numberOfSimulations>
+      computeStaticWork(const real* degreesOfFreedomPlus,
+                        const real* degreesOfFreedomMinus,
+                        DRFaceInformation const& faceInfo,
+                        DRGodunovData const& godunovData,
+                        const real slip[seissol::tensor::slipRateInterpolated::size()]);
 
   void computeDynamicRuptureEnergies();
 
