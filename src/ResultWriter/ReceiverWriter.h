--- conflicted
+++ resolved
@@ -66,11 +66,7 @@
   std::string m_receiverFileName;
   std::string m_fileNamePrefix;
   double m_samplingInterval;
-<<<<<<< HEAD
-  // Map needed because LayerType enum casts weirdly to int.
-=======
-  std::vector<std::shared_ptr<kernels::DerivedReceiverQuantity>> derivedQuantities;
->>>>>>> 78ac9c87
+
   std::vector<std::shared_ptr<kernels::ReceiverCluster>> m_receiverClusters;
   Stopwatch m_stopwatch;
 };
