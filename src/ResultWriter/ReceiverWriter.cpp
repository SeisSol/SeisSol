--- conflicted
+++ resolved
@@ -221,23 +221,11 @@
   colorMap = container.colorMap;
 
   logInfo() << "Mapping receivers to LTS cells...";
-<<<<<<< HEAD
   for (unsigned point = 0; point < numberOfPoints; ++point) {
     if (contained[point] == 1) {
-      const unsigned meshId = meshIds[point];
+      const auto meshId = meshIds[point];
       const auto position = container.clusterBackmap.storagePositionLookup(meshId);
       const auto layer = position.color;
-=======
-  m_receiverClusters[Interior].clear();
-  m_receiverClusters[Copy].clear();
-  for (std::size_t point = 0; point < numberOfPoints; ++point) {
-    if (contained[point] == 1) {
-      const std::size_t meshId = meshIds[point];
-      const unsigned cluster = ltsLut.cluster(meshId);
-      const LayerType layer = ltsLut.layer(meshId);
-
-      auto& clusters = m_receiverClusters[layer];
->>>>>>> 7e8263c5
       // Make sure that needed empty clusters are initialized.
       for (unsigned c = m_receiverClusters.size(); c <= layer; ++c) {
         m_receiverClusters.emplace_back(container.globalDataStorage,
