--- conflicted
+++ resolved
@@ -230,15 +230,10 @@
   std::vector<unsigned> quantities(seissol::model::MaterialT::Quantities.size());
   std::iota(quantities.begin(), quantities.end(), 0);
 
-<<<<<<< HEAD
   logInfo() << "Finding meshIds for receivers...";
-  initializer::findMeshIds(points.data(), mesh, numberOfPoints, contained.data(), meshIds.data());
-=======
-  logInfo(rank) << "Finding meshIds for receivers...";
   initializer::findMeshIds(
       points.data(), mesh, numberOfPoints, contained.data(), meshIds.data(), 1e-3);
   std::vector<short> globalContained(contained.begin(), contained.end());
->>>>>>> 6c7ad1df
 #ifdef USE_MPI
   logInfo() << "Cleaning possible double occurring receivers for MPI...";
   initializer::cleanDoubles(contained.data(), numberOfPoints);
@@ -250,13 +245,10 @@
                 seissol::MPI::mpi.comm());
 #endif
 
-<<<<<<< HEAD
-  logInfo() << "Mapping receivers to LTS cells...";
-=======
   bool receiversMissing = false;
   for (int i = 0; i < numberOfPoints; ++i) {
     if (globalContained[i] == 0) {
-      logWarning(rank) << "Receiver point" << i
+      logWarning() << "Receiver point" << i
                        << "could not be found. Coordinates:" << points[i](0) << points[i](1)
                        << points[i](2);
       receiversMissing = true;
@@ -266,8 +258,7 @@
     logError() << "Some receivers could not be found. Aborting simulation.";
   }
 
-  logInfo(rank) << "Mapping receivers to LTS cells...";
->>>>>>> 6c7ad1df
+  logInfo() << "Mapping receivers to LTS cells...";
   m_receiverClusters[Interior].clear();
   m_receiverClusters[Copy].clear();
   for (unsigned point = 0; point < numberOfPoints; ++point) {
