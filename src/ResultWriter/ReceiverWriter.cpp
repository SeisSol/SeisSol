/**
 * @file
 * This file is part of SeisSol.
 *
 * @author Carsten Uphoff (c.uphoff AT tum.de, http://www5.in.tum.de/wiki/index.php/Carsten_Uphoff,_M.Sc.)
 *
 * @section LICENSE
 * Copyright (c) 2019, SeisSol Group
 * All rights reserved.
 *
 * Redistribution and use in source and binary forms, with or without
 * modification, are permitted provided that the following conditions are met:
 *
 * 1. Redistributions of source code must retain the above copyright notice,
 *    this list of conditions and the following disclaimer.
 *
 * 2. Redistributions in binary form must reproduce the above copyright notice,
 *    this list of conditions and the following disclaimer in the documentation
 *    and/or other materials provided with the distribution.
 *
 * 3. Neither the name of the copyright holder nor the names of its
 *    contributors may be used to endorse or promote products derived from this
 *    software without specific prior written permission.
 *
 * THIS SOFTWARE IS PROVIDED BY THE COPYRIGHT HOLDERS AND CONTRIBUTORS "AS IS"
 * AND ANY EXPRESS OR IMPLIED WARRANTIES, INCLUDING, BUT NOT LIMITED TO, THE
 * IMPLIED WARRANTIES OF MERCHANTABILITY AND FITNESS FOR A PARTICULAR PURPOSE
 * ARE DISCLAIMED. IN NO EVENT SHALL THE COPYRIGHT HOLDER OR CONTRIBUTORS BE
 * LIABLE FOR ANY DIRECT, INDIRECT, INCIDENTAL, SPECIAL, EXEMPLARY, OR
 * CONSEQUENTIAL DAMAGES (INCLUDING, BUT NOT LIMITED TO, PROCUREMENT OF
 * SUBSTITUTE GOODS OR SERVICES; LOSS OF USE, DATA, OR PROFITS; OR BUSINESS
 * INTERRUPTION) HOWEVER CAUSED AND ON ANY THEORY OF LIABILITY, WHETHER IN
 * CONTRACT, STRICT LIABILITY, OR TORT (INCLUDING NEGLIGENCE OR OTHERWISE)
 * ARISING IN ANY WAY OUT OF THE USE OF THIS SOFTWARE, EVEN IF ADVISED OF THE
 * POSSIBILITY OF SUCH DAMAGE.
 *
 * @section DESCRIPTION
 **/

#include "ReceiverWriter.h"

#include <cctype>
#include <iterator>
#include <sstream>
#include <iomanip>
#include <fstream>
#include <sys/stat.h>
#include <Parallel/MPI.h>
#include <Modules/Modules.h>

#include <sstream>
#include <string>
#include <fstream>
#include <regex>

Eigen::Vector3d seissol::writer::parseReceiverLine(const std::string& line) {
  std::regex rgx("\\s+");
  std::sregex_token_iterator iter(line.begin(),
                                  line.end(),
                                  rgx,
                                  -1);
  std::sregex_token_iterator end;
  Eigen::Vector3d coordinates{};
  unsigned numberOfCoordinates = 0;
  for (; iter != end; ++iter, ++numberOfCoordinates) {
    if (numberOfCoordinates >= coordinates.size()) {
      throw std::runtime_error("Too many coordinates in line " + line + ".");
    }
    coordinates[numberOfCoordinates] = std::stod(*iter);
  }
  if (numberOfCoordinates != coordinates.size()) {
    throw std::runtime_error("To few coordinates in line " + line + ".");
  }
  return coordinates;
}

std::vector<Eigen::Vector3d> seissol::writer::parseReceiverFile(const std::string& receiverFileName) {
  std::vector<Eigen::Vector3d> points{};

  std::ifstream file{receiverFileName};
  std::string line{};
  while (std::getline(file, line)) {
    bool onlyWhiteSpace = std::all_of(line.begin(), line.end(), [](auto& c) {
      return std::isspace(c); // This lambda is needed (opt. argument)
    });
    if (!onlyWhiteSpace) points.emplace_back(parseReceiverLine(line));
  }
  return points;
}

std::string seissol::writer::ReceiverWriter::fileName(unsigned pointId) const {
  std::stringstream fns;
  fns << std::setfill('0') << m_fileNamePrefix << "-receiver-" << std::setw(5) << (pointId+1);
#ifdef PARALLEL
  fns << "-" << std::setw(5) << seissol::MPI::mpi.rank();
#endif
  fns << ".dat";
  return fns.str();
}

void seissol::writer::ReceiverWriter::writeHeader( unsigned               pointId,
                                                   Eigen::Vector3d const& point   ) {
  auto name = fileName(pointId);

  std::vector<std::string> names({"xx", "yy", "zz", "xy", "yz", "xz", "u", "v", "w"});
#ifdef USE_POROELASTIC
  std::array<std::string, 4> additionalNames({"p", "u_f", "v_f", "w_f"});
  names.insert(names.end() ,additionalNames.begin(), additionalNames.end());
#endif
  std::array<std::string, 3> rotationNames({"rotX", "rotY", "rotZ"});
  names.insert(names.end() ,rotationNames.begin(), rotationNames.end());

  /// \todo Find a nicer solution that is not so hard-coded.
  struct stat fileStat;
  // Write header if file does not exist
  if (stat(name.c_str(), &fileStat) != 0) {
    std::ofstream file;
    file.open(name);
    file << "TITLE = \"Temporal Signal for receiver number " << std::setfill('0') << std::setw(5) << (pointId+1) << "\"" << std::endl;
    file << "VARIABLES = \"Time\"";
#ifdef MULTIPLE_SIMULATIONS
    for (unsigned sim = init::QAtPoint::Start[0]; sim < init::QAtPoint::Stop[0]; ++sim) {
      for (auto const& name : names) {
        file << ",\"" << name << sim << "\"";
      }
    }
#else
    for (auto const& name : names) {
      file << ",\"" << name << "\"";
    }
#endif
    file << std::endl;
    for (int d = 0; d < 3; ++d) {
      file << "# x" << (d+1) << "       " << std::scientific << std::setprecision(12) << point[d] << std::endl;
    }
    file.close();
  }
}

void seissol::writer::ReceiverWriter::syncPoint(double)
{
  if (m_receiverClusters.empty()) {
    return;
  }

  m_stopwatch.start();

<<<<<<< HEAD
  for (auto& cluster : m_receiverClusters) {
    // TODO(Sebastian) Remove hard coded 3
    auto ncols = cluster.ncols() + 3;
    for (auto& receiver : cluster) {
      assert(receiver.output.size() % ncols == 0);
      size_t nSamples = receiver.output.size() / ncols;

      std::ofstream file;
      file.open(fileName(receiver.pointId), std::ios::app);
      file << std::scientific << std::setprecision(15);
      for (size_t i = 0; i < nSamples; ++i) {
        for (size_t q = 0; q < ncols; ++q) {
          file << "  " << receiver.output[q + i*ncols];
=======
  for (auto& [layer, clusters] : m_receiverClusters) {
    for (auto& cluster : clusters) {
      auto ncols = cluster.ncols();
      for (auto &receiver : cluster) {
        assert(receiver.output.size() % ncols == 0);
        size_t nSamples = receiver.output.size() / ncols;

        std::ofstream file;
        file.open(fileName(receiver.pointId), std::ios::app);
        file << std::scientific << std::setprecision(15);
        for (size_t i = 0; i < nSamples; ++i) {
          for (size_t q = 0; q < ncols; ++q) {
            file << "  " << receiver.output[q + i * ncols];
          }
          file << std::endl;
>>>>>>> dc6caa59
        }
        file.close();
        receiver.output.clear();
      }
    }
  }

  auto time = m_stopwatch.stop();
  int const rank = seissol::MPI::mpi.rank();
  logInfo(rank) << "Wrote receivers in" << time << "seconds.";
}
void seissol::writer::ReceiverWriter::init(std::string receiverFileName, std::string fileNamePrefix,
                                           double syncPointInterval, double samplingInterval)
{
  m_receiverFileName = std::move(receiverFileName);
  m_fileNamePrefix = std::move(fileNamePrefix);
  m_samplingInterval = samplingInterval;
  setSyncInterval(syncPointInterval);
  Modules::registerHook(*this, SYNCHRONIZATION_POINT);
}

void seissol::writer::ReceiverWriter::addPoints(MeshReader const& mesh,
                                                const seissol::initializers::Lut& ltsLut,
                                                const seissol::initializers::LTS& lts,
                                                const GlobalData* global ) {
  std::vector<Eigen::Vector3d> points;
  const auto rank = seissol::MPI::mpi.rank();
  // Only parse if we have a receiver file
  if (!m_receiverFileName.empty()) {
    points = parseReceiverFile(m_receiverFileName);
    logInfo(rank) << "Record points read from" << m_receiverFileName;
    logInfo(rank) << "Number of record points =" << points.size();
  } else {
    logInfo(rank) << "No record points read.";
  }

  unsigned numberOfPoints = points.size();
  std::vector<short> contained(numberOfPoints);
  std::vector<unsigned> meshIds(numberOfPoints);
  
  // We want to plot all quantities except for the memory variables
  const int n = NUMBER_OF_QUANTITIES - 6*NUMBER_OF_RELAXATION_MECHANISMS;
  std::vector<unsigned> quantities(n);
  std::iota(quantities.begin(), quantities.end(), 0);

  logInfo(rank) << "Finding meshIds for receivers...";
  initializers::findMeshIds(points.data(), mesh, numberOfPoints, contained.data(), meshIds.data());
#ifdef USE_MPI
  logInfo(rank) << "Cleaning possible double occurring receivers for MPI...";
  initializers::cleanDoubles(contained.data(), numberOfPoints);
#endif

  logInfo(rank) << "Mapping receivers to LTS cells...";
  m_receiverClusters[Interior].clear();
  m_receiverClusters[Copy].clear();
  for (unsigned point = 0; point < numberOfPoints; ++point) {
    if (contained[point] == 1) {
      unsigned meshId = meshIds[point];
      unsigned cluster = ltsLut.cluster(meshId);
      LayerType layer = ltsLut.layer(meshId);

      auto& clusters = m_receiverClusters[layer];
      // Make sure that needed empty clusters are initialized.
      for (unsigned c = clusters.size(); c <= cluster; ++c) {
        clusters.emplace_back(global, quantities, m_samplingInterval, syncInterval());
      }

      writeHeader(point, points[point]);
      m_receiverClusters[layer][cluster].addReceiver(meshId, point, points[point], mesh, ltsLut, lts);
    }
  }
}<|MERGE_RESOLUTION|>--- conflicted
+++ resolved
@@ -145,24 +145,10 @@
 
   m_stopwatch.start();
 
-<<<<<<< HEAD
-  for (auto& cluster : m_receiverClusters) {
-    // TODO(Sebastian) Remove hard coded 3
-    auto ncols = cluster.ncols() + 3;
-    for (auto& receiver : cluster) {
-      assert(receiver.output.size() % ncols == 0);
-      size_t nSamples = receiver.output.size() / ncols;
-
-      std::ofstream file;
-      file.open(fileName(receiver.pointId), std::ios::app);
-      file << std::scientific << std::setprecision(15);
-      for (size_t i = 0; i < nSamples; ++i) {
-        for (size_t q = 0; q < ncols; ++q) {
-          file << "  " << receiver.output[q + i*ncols];
-=======
   for (auto& [layer, clusters] : m_receiverClusters) {
     for (auto& cluster : clusters) {
-      auto ncols = cluster.ncols();
+      // TODO(Sebastian) Remove hard coded 3
+      auto ncols = cluster.ncols() + 3;
       for (auto &receiver : cluster) {
         assert(receiver.output.size() % ncols == 0);
         size_t nSamples = receiver.output.size() / ncols;
@@ -175,7 +161,6 @@
             file << "  " << receiver.output[q + i * ncols];
           }
           file << std::endl;
->>>>>>> dc6caa59
         }
         file.close();
         receiver.output.clear();
@@ -235,7 +220,6 @@
     if (contained[point] == 1) {
       unsigned meshId = meshIds[point];
       unsigned cluster = ltsLut.cluster(meshId);
-      LayerType layer = ltsLut.layer(meshId);
 
       auto& clusters = m_receiverClusters[layer];
       // Make sure that needed empty clusters are initialized.
