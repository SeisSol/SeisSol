/**
 * @file
 * This file is part of SeisSol.
 *
 * @author Carsten Uphoff (c.uphoff AT tum.de,
 * http://www5.in.tum.de/wiki/index.php/Carsten_Uphoff,_M.Sc.)
 * @author Sebastian Rettenberger (sebastian.rettenberger @ tum.de,
 * http://www5.in.tum.de/wiki/index.php/Sebastian_Rettenberger)
 *
 * @section LICENSE
 * Copyright (c) 2017, SeisSol Group
 * All rights reserved.
 *
 * Redistribution and use in source and binary forms, with or without
 * modification, are permitted provided that the following conditions are met:
 *
 * 1. Redistributions of source code must retain the above copyright notice,
 *    this list of conditions and the following disclaimer.
 *
 * 2. Redistributions in binary form must reproduce the above copyright notice,
 *    this list of conditions and the following disclaimer in the documentation
 *    and/or other materials provided with the distribution.
 *
 * 3. Neither the name of the copyright holder nor the names of its
 *    contributors may be used to endorse or promote products derived from this
 *    software without specific prior written permission.
 *
 * THIS SOFTWARE IS PROVIDED BY THE COPYRIGHT HOLDERS AND CONTRIBUTORS "AS IS"
 * AND ANY EXPRESS OR IMPLIED WARRANTIES, INCLUDING, BUT NOT LIMITED TO, THE
 * IMPLIED WARRANTIES OF MERCHANTABILITY AND FITNESS FOR A PARTICULAR PURPOSE
 * ARE DISCLAIMED. IN NO EVENT SHALL THE COPYRIGHT HOLDER OR CONTRIBUTORS BE
 * LIABLE FOR ANY DIRECT, INDIRECT, INCIDENTAL, SPECIAL, EXEMPLARY, OR
 * CONSEQUENTIAL DAMAGES (INCLUDING, BUT NOT LIMITED TO, PROCUREMENT OF
 * SUBSTITUTE GOODS OR SERVICES; LOSS OF USE, DATA, OR PROFITS; OR BUSINESS
 * INTERRUPTION) HOWEVER CAUSED AND ON ANY THEORY OF LIABILITY, WHETHER IN
 * CONTRACT, STRICT LIABILITY, OR TORT (INCLUDING NEGLIGENCE OR OTHERWISE)
 * ARISING IN ANY WAY OUT OF THE USE OF THIS SOFTWARE, EVEN IF ADVISED OF THE
 * POSSIBILITY OF SUCH DAMAGE.
 *
 * @section DESCRIPTION
 */

#ifndef FREESURFACEWRITER_H
#define FREESURFACEWRITER_H

#include "Parallel/MPI.h"
#include "Parallel/Pin.h"

#include "Checkpoint/DynStruct.h"
#include "FreeSurfaceWriterExecutor.h"
#include "Geometry/MeshReader.h"
#include "Modules/Module.h"
<<<<<<< HEAD
=======
#include "Solver/FreeSurfaceIntegrator.h"
>>>>>>> e08e4c52
#include "Monitoring/Stopwatch.h"
#include "Solver/FreeSurfaceIntegrator.h"
#include <async/Module.h>
#include <utils/logger.h>

namespace seissol {
class SeisSol;
namespace writer {

class FreeSurfaceWriter
    : private async::Module<FreeSurfaceWriterExecutor, FreeSurfaceInitParam, FreeSurfaceParam>,
      public seissol::Module {
  private:
  seissol::SeisSol& seissolInstance;

  /** Is enabled? */
  bool m_enabled{false};

<<<<<<< HEAD
  /** Timestep component in the checkpoint header */
  DynStruct::Component<int> m_timestepComp;

  /** The asynchronous executor */
  FreeSurfaceWriterExecutor m_executor;
=======
	/** The asynchronous executor */
	FreeSurfaceWriterExecutor m_executor;
>>>>>>> e08e4c52

  /** Frontend stopwatch */
  Stopwatch m_stopwatch;

  /** free surface integration module. */
  seissol::solver::FreeSurfaceIntegrator* m_freeSurfaceIntegrator{nullptr};

  void constructSurfaceMesh(const seissol::geometry::MeshReader& meshReader,
                            unsigned*& cells,
                            double*& vertices,
                            unsigned& nCells,
                            unsigned& nVertices);

  public:
  FreeSurfaceWriter(seissol::SeisSol& seissolInstance) : seissolInstance(seissolInstance) {}

  /**
   * Called by ASYNC on all ranks
   */
  void setUp() override;

  void enable();

  void init(const seissol::geometry::MeshReader& meshReader,
            seissol::solver::FreeSurfaceIntegrator* freeSurfaceIntegrator,
            const char* outputPrefix,
            double interval,
            xdmfwriter::BackendType backend,
            const std::string& backupTimeStamp);

  void write(double time);

  void close() {
    if (m_enabled) {
      wait();
    }

    finalize();

    if (!m_enabled) {
      return;
    }

    m_stopwatch.printTime("Time free surface writer frontend:");
  }

  void tearDown() override { m_executor.finalize(); }

  //
  // Hooks
  //
  void simulationStart() override;

  void syncPoint(double currentTime) override;
};

} // namespace writer

} // namespace seissol

#endif // FREESURFACEWRITER_H<|MERGE_RESOLUTION|>--- conflicted
+++ resolved
@@ -46,14 +46,9 @@
 #include "Parallel/MPI.h"
 #include "Parallel/Pin.h"
 
-#include "Checkpoint/DynStruct.h"
 #include "FreeSurfaceWriterExecutor.h"
 #include "Geometry/MeshReader.h"
 #include "Modules/Module.h"
-<<<<<<< HEAD
-=======
-#include "Solver/FreeSurfaceIntegrator.h"
->>>>>>> e08e4c52
 #include "Monitoring/Stopwatch.h"
 #include "Solver/FreeSurfaceIntegrator.h"
 #include <async/Module.h>
@@ -72,16 +67,8 @@
   /** Is enabled? */
   bool m_enabled{false};
 
-<<<<<<< HEAD
-  /** Timestep component in the checkpoint header */
-  DynStruct::Component<int> m_timestepComp;
-
-  /** The asynchronous executor */
-  FreeSurfaceWriterExecutor m_executor;
-=======
 	/** The asynchronous executor */
 	FreeSurfaceWriterExecutor m_executor;
->>>>>>> e08e4c52
 
   /** Frontend stopwatch */
   Stopwatch m_stopwatch;
