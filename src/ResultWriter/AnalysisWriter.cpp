--- conflicted
+++ resolved
@@ -238,15 +238,12 @@
     auto analyticalLInfMPI = ErrorArray_t{0.0};
     MPI_Reduce(analyticalLInfLocal.data(), analyticalLInfMPI.data(), analyticalLInfLocal.size(), MPI_DOUBLE, MPI_MAX, 0, comm);
 
-<<<<<<< HEAD
-=======
     auto csvWriter = CsvAnalysisWriter(fileName);
 
     if (mpi.rank() == 0) {
       csvWriter.enable();
       csvWriter.writeHeader();
     }
->>>>>>> bde3b8fe
 
     for (unsigned int i = 0; i < numberOfQuantities; ++i) {
       VrtxCoords centerSend;
@@ -266,11 +263,6 @@
         } else {
           MPI_Recv(centerRecv, 3, MPI_DOUBLE,  errLInfRecv[i].rank, i, comm, MPI_STATUS_IGNORE);
         }
-<<<<<<< HEAD
-        logInfo(mpi.rank()) << "L1  , var[" << i << "] =\t" << errL1MPI[i] << "\t" << errL1MPI[i] / analyticalL1MPI[i];
-        logInfo(mpi.rank()) << "L2  , var[" << i << "] =\t" << std::sqrt(errL2MPI[i]) << "\t" << std::sqrt(errL2MPI[i] / analyticalL2MPI[i]);
-        logInfo(mpi.rank()) << "LInf, var[" << i << "] =\t" << errLInfRecv[i].val << "\t" << errLInfRecv[i].val / analyticalLInfMPI[i]
-=======
 
         const auto errL1 = errL1MPI[i];
         const auto errL2 = std::sqrt(errL2MPI[i]);
@@ -281,7 +273,6 @@
         logInfo(mpi.rank()) << "L1  , var[" << i << "] =\t" << errL1 << "\t" << errL1Rel;
         logInfo(mpi.rank()) << "L2  , var[" << i << "] =\t" << errL2 << "\t" << errL2Rel;
         logInfo(mpi.rank()) << "LInf, var[" << i << "] =\t" << errLInf << "\t" << errLInfRel
->>>>>>> bde3b8fe
             << "at rank " << errLInfRecv[i].rank
             << "\tat [" << centerRecv[0] << ",\t" << centerRecv[1] << ",\t" << centerRecv[2] << "\t]";
         csvWriter.addObservation(std::to_string(i), "L1", errL1);
@@ -298,12 +289,6 @@
       MeshTools::center(elements[elemLInfLocal[i]],
             vertices,
             center);
-<<<<<<< HEAD
-
-      logInfo() << "L1, var[" << i << "] =\t" << errL1Local[i] << "\t" << errL1Local[i] / analyticalL1Local[i];
-      logInfo() << "L2, var[" << i << "] =\t" << std::sqrt(errL2Local[i]) << "\t" << std::sqrt(errL2Local[i] / analyticalL2Local[i]);
-      logInfo() << "LInf, var[" << i << "] =\t" << errLInfLocal[i] << "\t" << errLInfLocal[i] /analyticalLInfLocal[i]
-=======
       const auto errL1 = errL1Local[i];
       const auto errL2 = std::sqrt(errL2Local[i]);
       const auto errLInf = errLInfLocal[i];
@@ -313,7 +298,6 @@
       logInfo() << "L1  , var[" << i << "] =\t" << errL1 << "\t" << errL1Rel;
       logInfo() << "L2  , var[" << i << "] =\t" << errL2 << "\t" << errL2Rel;
       logInfo() << "LInf, var[" << i << "] =\t" << errLInf << "\t" << errLInfRel
->>>>>>> bde3b8fe
           << "\tat [" << center[0] << ",\t" << center[1] << ",\t" << center[2] << "\t]";
       csvWriter.addObservation(std::to_string(i), "L1", errL1);
       csvWriter.addObservation(std::to_string(i), "L2", errL2);
