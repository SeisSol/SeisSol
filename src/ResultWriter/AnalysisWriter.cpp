--- conflicted
+++ resolved
@@ -235,10 +235,6 @@
       MPI_MAXLOC,
       comm);
 
-<<<<<<< HEAD
-    for (int i = 0; i < numberOfQuantities; ++i) {
-      VrtxCoords centerSend{};
-=======
     auto analyticalLInfMPI = ErrorArray_t{0.0};
     MPI_Reduce(analyticalLInfLocal.data(), analyticalLInfMPI.data(), analyticalLInfLocal.size(), MPI_DOUBLE, MPI_MAX, 0, comm);
 
@@ -250,8 +246,7 @@
     }
 
     for (unsigned int i = 0; i < numberOfQuantities; ++i) {
-      VrtxCoords centerSend;
->>>>>>> 40c06d7e
+      VrtxCoords centerSend{};
       MeshTools::center(elements[elemLInfLocal[i]],
             vertices,
             centerSend);
