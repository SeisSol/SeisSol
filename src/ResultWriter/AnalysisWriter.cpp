// SPDX-FileCopyrightText: 2019 SeisSol Group
//
// SPDX-License-Identifier: BSD-3-Clause
// SPDX-LicenseComments: Full text under /LICENSE and /LICENSES/
//
// SPDX-FileContributor: Author lists in /AUTHORS and /CITATION.cff

#include "AnalysisWriter.h"

#include "GeneratedCode/init.h"
#include "GeneratedCode/kernel.h"
#include "GeneratedCode/tensor.h"
#include <Alignment.h>
#include <Common/ConfigHelper.h>
#include <Common/Constants.h>
#include <Equations/Datastructures.h>
#include <GeneratedCode/init.h>
#include <GeneratedCode/kernel.h>
#include <GeneratedCode/tensor.h>
#include <Geometry/MeshDefinition.h>
#include <Geometry/MeshTools.h>
#include <Initializer/InitialFieldProjection.h>
#include <Initializer/Parameters/InitializationParameters.h>
#include <Initializer/Typedefs.h>
#include <Kernels/Precision.h>
#include <Memory/Descriptor/LTS.h>
#include <Memory/Tree/Layer.h>
#include <Numerical/Quadrature.h>
#include <Numerical/Transformation.h>
#include <Parallel/MPI.h>
#include <algorithm>
#include <array>
#include <cassert>
#include <cmath>
#include <cstddef>
#include <mpi.h>
#include <string>
#include <string_view>
#include <utility>
#include <utils/logger.h>
#include <variant>
#include <vector>

#include "Geometry/MeshReader.h"
#include "Initializer/PreProcessorMacros.h"
#include "Parallel/OpenMP.h"
#include "Physics/InitialField.h"
#include "SeisSol.h"
#include "Solver/MultipleSimulations.h"

namespace seissol::writer {

CsvAnalysisWriter::CsvAnalysisWriter(std::string fileName) : fileName(std::move(fileName)) {}

void CsvAnalysisWriter::writeHeader() {
  if (isEnabled) {
    out << "variable,norm,error\n";
  }
}

void CsvAnalysisWriter::addObservation(std::string_view variable,
                                       std::string_view normType,
                                       double error) {
  if (isEnabled) {
    out << variable << "," << normType << "," << error << "\n";
  }
}

void CsvAnalysisWriter::enable() {
  isEnabled = true;
  out.open(fileName);
}

CsvAnalysisWriter::~CsvAnalysisWriter() {
  if (isEnabled) {
    out.close();
    if (!out) {
      logError() << "Error when writing analysis output to file";
    }
  }
}

void AnalysisWriter::printAnalysis(double simulationTime) {
  const auto& mpi = seissol::MPI::mpi;

  const auto initialConditionType = seissolInstance.getSeisSolParameters().initialization.type;
  if (initialConditionType == seissol::initializer::parameters::InitializationType::Zero ||
      initialConditionType == seissol::initializer::parameters::InitializationType::Travelling ||
      initialConditionType ==
          seissol::initializer::parameters::InitializationType::PressureInjection) {
    return;
  }

  logInfo() << "Print analysis for initial conditions" << static_cast<int>(initialConditionType)
            << " at time " << simulationTime;

  const auto& iniFields = seissolInstance.getMemoryManager().getInitialConditions();

  const auto& ltsStorage = seissolInstance.getMemoryManager().getLtsStorage();
<<<<<<< HEAD
  const auto& globalData = seissolInstance.getMemoryManager().getGlobalData();
=======
  const auto* globalData = seissolInstance.getMemoryManager().getGlobalData().onHost;
>>>>>>> af7df1d3

  const std::vector<Vertex>& vertices = meshReader->getVertices();
  const std::vector<Element>& elements = meshReader->getElements();

  std::size_t maxSims = 1;
  std::size_t numQuantities = 0;
  for (const auto& element : elements) {
    std::visit(
        [&](auto cfg) {
          using Cfg = decltype(cfg);
          maxSims = std::max(maxSims, Cfg::NumSimulations);
          numQuantities = std::max(numQuantities, model::MaterialTT<Cfg>::Quantities.size());
        },
        ConfigVariantList[element.configId]);
  }
  MPI_Allreduce(MPI_IN_PLACE,
                &maxSims,
                1,
                seissol::MPI::castToMpiType<std::size_t>(),
                MPI_MAX,
                seissol::MPI::mpi.comm());
  MPI_Allreduce(MPI_IN_PLACE,
                &numQuantities,
                1,
                seissol::MPI::castToMpiType<std::size_t>(),
                MPI_MAX,
                seissol::MPI::mpi.comm());

  std::vector<double> data;

  if (initialConditionType == seissol::initializer::parameters::InitializationType::Easi) {
    data = initializer::projectEasiFields(
        {seissolInstance.getSeisSolParameters().initialization.filename},
        simulationTime,
        *meshReader,
        seissolInstance.getSeisSolParameters().initialization.hasTime);
  }

  for (unsigned sim = 0; sim < maxSims; ++sim) {
    logInfo() << "Analysis for simulation" << sim << ": absolute, relative";
    logInfo() << "--------------------------";

    using ErrorArrayT = std::vector<double>;
    using MeshIdArrayT = std::vector<unsigned int>;

    auto errL1Local = ErrorArrayT(numQuantities);
    auto errL2Local = ErrorArrayT(numQuantities);
    auto errLInfLocal = ErrorArrayT(numQuantities);
    auto elemLInfLocal = MeshIdArrayT(numQuantities);
    auto analyticalL1Local = ErrorArrayT(numQuantities);
    auto analyticalL2Local = ErrorArrayT(numQuantities);
    auto analyticalLInfLocal = ErrorArrayT(numQuantities);

    // also functional with an enabled NVHPC_AVOID_OMP
    const int numThreads = OpenMP::threadCount();
    assert(numThreads > 0);
    // Allocate one array per thread to avoid synchronization.
    auto errsL1Local = std::vector<ErrorArrayT>(numThreads);
    auto errsL2Local = std::vector<ErrorArrayT>(numThreads);
    auto errsLInfLocal = std::vector<ErrorArrayT>(numThreads, {-1});
    auto elemsLInfLocal = std::vector<MeshIdArrayT>(numThreads);
    auto analyticalsL1Local = std::vector<ErrorArrayT>(numThreads);
    auto analyticalsL2Local = std::vector<ErrorArrayT>(numThreads);
    auto analyticalsLInfLocal = std::vector<ErrorArrayT>(numThreads, {-1});

    for (const auto& layer : ltsStorage.leaves(Ghost)) {
      layer.wrap([&](auto cfg) {
        using Cfg = decltype(cfg);
        using real = Real<Cfg>;

        constexpr auto NumQuantities =
            tensor::Q<Cfg>::Shape[sizeof(tensor::Q<Cfg>::Shape) / sizeof(tensor::Q<Cfg>::Shape[0]) -
                                  1];

        // Initialize quadrature nodes and weights.
        // TODO(Lukas) Increase quadrature order later.
        constexpr auto QuadPolyDegree = Cfg::ConvergenceOrder + 1;
        constexpr auto NumQuadPoints = QuadPolyDegree * QuadPolyDegree * QuadPolyDegree;

        double quadraturePoints[NumQuadPoints][3];
        double quadratureWeights[NumQuadPoints];
        seissol::quadrature::TetrahedronQuadrature(
            quadraturePoints, quadratureWeights, QuadPolyDegree);

        // Note: We iterate over mesh cells by id to avoid
        // cells that are duplicates.
        std::vector<std::array<double, 3>> quadraturePointsXyz(NumQuadPoints);

<<<<<<< HEAD
        alignas(Alignment) real numericalSolutionData[tensor::dofsQP<Cfg>::size()];
        alignas(Alignment) real analyticalSolutionData[NumQuadPoints * NumQuantities];

        const auto* secondaryInformation = layer.var<LTS::SecondaryInformation>();
        const auto* materialData = layer.var<LTS::Material>();
        const auto* dofsData = layer.var<LTS::Dofs>(cfg);
=======
    alignas(Alignment) real numericalSolutionData[tensor::dofsQP::size()];
    alignas(Alignment) real analyticalSolutionData[NumQuadPoints * NumQuantities];
    for (const auto& layer : ltsStorage.leaves(Ghost)) {
      const auto* secondaryInformation = layer.var<LTS::SecondaryInformation>();
      const auto* materialData = layer.var<LTS::Material>();
      const auto* dofsData = layer.var<LTS::Dofs>();
>>>>>>> af7df1d3
#if defined(_OPENMP) && !NVHPC_AVOID_OMP
        // Note: Adding default(none) leads error when using gcc-8
#pragma omp parallel for shared(elements,                                                          \
                                    vertices,                                                      \
                                    iniFields,                                                     \
                                    quadraturePoints,                                              \
                                    globalData,                                                    \
                                    errsLInfLocal,                                                 \
                                    simulationTime,                                                \
                                    sim,                                                           \
                                    quadratureWeights,                                             \
                                    elemsLInfLocal,                                                \
                                    errsL2Local,                                                   \
                                    errsL1Local,                                                   \
                                    analyticalsL1Local,                                            \
                                    analyticalsL2Local,                                            \
                                    analyticalsLInfLocal)                                          \
    firstprivate(quadraturePointsXyz) private(numericalSolutionData, analyticalSolutionData)
#endif
<<<<<<< HEAD
        for (std::size_t cell = 0; cell < layer.size(); ++cell) {
          if (secondaryInformation[cell].duplicate > 0) {
            // skip duplicate cells
            continue;
=======
      for (std::size_t cell = 0; cell < layer.size(); ++cell) {
        if (secondaryInformation[cell].duplicate > 0) {
          // skip duplicate cells
          continue;
        }
        const auto meshId = secondaryInformation[cell].meshId;
        const int curThreadId = OpenMP::threadId();

        auto numericalSolution = init::dofsQP::view::create(numericalSolutionData);
        auto analyticalSolution = yateto::DenseTensorView<2, real>(analyticalSolutionData,
                                                                   {NumQuadPoints, NumQuantities});

        // Needed to weight the integral.
        const auto volume = MeshTools::volume(elements[meshId], vertices);
        const auto jacobiDet = 6 * volume;

        if (initialConditionType != seissol::initializer::parameters::InitializationType::Easi) {
          // Compute global position of quadrature points.
          const double* elementCoords[Cell::NumVertices];
          for (std::size_t v = 0; v < Cell::NumVertices; ++v) {
            elementCoords[v] = vertices[elements[meshId].vertices[v]].coords;
          }
          for (std::size_t i = 0; i < NumQuadPoints; ++i) {
            seissol::transformations::tetrahedronReferenceToGlobal(elementCoords[0],
                                                                   elementCoords[1],
                                                                   elementCoords[2],
                                                                   elementCoords[3],
                                                                   quadraturePoints[i],
                                                                   quadraturePointsXyz[i].data());
>>>>>>> af7df1d3
          }
          const auto meshId = secondaryInformation[cell].meshId;
          const int curThreadId = OpenMP::threadId();

          auto numericalSolution = init::dofsQP<Cfg>::view::create(numericalSolutionData);
          auto analyticalSolution = yateto::DenseTensorView<2, real>(
              analyticalSolutionData, {NumQuadPoints, NumQuantities});

          // Needed to weight the integral.
          const auto volume = MeshTools::volume(elements[meshId], vertices);
          const auto jacobiDet = 6 * volume;

          if (initialConditionType != seissol::initializer::parameters::InitializationType::Easi) {
            // Compute global position of quadrature points.
            const double* elementCoords[Cell::NumVertices];
            for (std::size_t v = 0; v < Cell::NumVertices; ++v) {
              elementCoords[v] = vertices[elements[meshId].vertices[v]].coords;
            }
            for (std::size_t i = 0; i < NumQuadPoints; ++i) {
              seissol::transformations::tetrahedronReferenceToGlobal(elementCoords[0],
                                                                     elementCoords[1],
                                                                     elementCoords[2],
                                                                     elementCoords[3],
                                                                     quadraturePoints[i],
                                                                     quadraturePointsXyz[i].data());
            }

<<<<<<< HEAD
            // Evaluate analytical solution at quad. nodes
            const CellMaterialData& material = materialData[cell];
            iniFields[sim % iniFields.size()]->evaluate(simulationTime,
                                                        quadraturePointsXyz.data(),
                                                        quadraturePointsXyz.size(),
                                                        material,
                                                        analyticalSolution);
          } else {
            for (std::size_t i = 0; i < NumQuadPoints; ++i) {
              for (std::size_t j = 0; j < NumQuantities; ++j) {
                analyticalSolution(i, j) =
                    data.at(meshId * NumQuadPoints * NumQuantities + NumQuantities * i + j);
              }
=======
          // Evaluate analytical solution at quad. nodes
          const CellMaterialData& material = materialData[cell];
          iniFields[sim % iniFields.size()]->evaluate(simulationTime,
                                                      quadraturePointsXyz.data(),
                                                      quadraturePointsXyz.size(),
                                                      material,
                                                      analyticalSolution);
        } else {
          for (std::size_t i = 0; i < NumQuadPoints; ++i) {
            for (std::size_t j = 0; j < NumQuantities; ++j) {
              analyticalSolution(i, j) =
                  data.at(meshId * NumQuadPoints * NumQuantities + NumQuantities * i + j);
>>>>>>> af7df1d3
            }
          }

          auto numSub = seissol::multisim::simtensor<Cfg>(numericalSolution, sim);

          // Evaluate numerical solution at quad. nodes
          kernel::evalAtQP<Cfg> krnl;
          krnl.evalAtQP = globalData.get<Cfg>().evalAtQPMatrix;
          krnl.dofsQP = numericalSolutionData;
          krnl.Q = dofsData[cell];
          krnl.execute();

          for (size_t i = 0; i < NumQuadPoints; ++i) {
            const auto curWeight = jacobiDet * quadratureWeights[i];
            for (size_t v = 0; v < NumQuantities; ++v) {
              const double curError = std::abs(numSub(i, v) - analyticalSolution(i, v));
              const double curAnalytical = std::abs(analyticalSolution(i, v));

              errsL1Local[curThreadId][v] += curWeight * curError;
              errsL2Local[curThreadId][v] += curWeight * curError * curError;
              analyticalsL1Local[curThreadId][v] += curWeight * curAnalytical;
              analyticalsL2Local[curThreadId][v] += curWeight * curAnalytical * curAnalytical;

              if (curError > errsLInfLocal[curThreadId][v]) {
                errsLInfLocal[curThreadId][v] = curError;
                elemsLInfLocal[curThreadId][v] = meshId;
              }
              analyticalsLInfLocal[curThreadId][v] =
                  std::max(curAnalytical, analyticalsLInfLocal[curThreadId][v]);
            }
          }
        }
<<<<<<< HEAD
      });
    }

    for (int i = 0; i < numThreads; ++i) {
      for (unsigned v = 0; v < numQuantities; ++v) {
=======
      }
    }

    for (int i = 0; i < numThreads; ++i) {
      for (unsigned v = 0; v < NumQuantities; ++v) {
>>>>>>> af7df1d3
        errL1Local[v] += errsL1Local[i][v];
        errL2Local[v] += errsL2Local[i][v];
        analyticalL1Local[v] += analyticalsL1Local[i][v];
        analyticalL2Local[v] += analyticalsL2Local[i][v];
        if (errsLInfLocal[i][v] > errLInfLocal[v]) {
          errLInfLocal[v] = errsLInfLocal[i][v];
          elemLInfLocal[v] = elemsLInfLocal[i][v];
        }
        analyticalLInfLocal[v] = std::max(analyticalsLInfLocal[i][v], analyticalLInfLocal[v]);
      }
    }

<<<<<<< HEAD
    for (std::size_t i = 0; i < numQuantities; ++i) {
=======
    for (std::size_t i = 0; i < NumQuantities; ++i) {
>>>>>>> af7df1d3
      // Find position of element with lowest LInf error.
      VrtxCoords center;
      MeshTools::center(elements[elemLInfLocal[i]], vertices, center);
    }

    const auto& comm = mpi.comm();

    // Reduce error over all MPI ranks.
<<<<<<< HEAD
    auto errL1MPI = ErrorArrayT(numQuantities);
    auto errL2MPI = ErrorArrayT(numQuantities);
    auto analyticalL1MPI = ErrorArrayT(numQuantities);
    auto analyticalL2MPI = ErrorArrayT(numQuantities);
=======
    auto errL1MPI = ErrorArrayT{0.0};
    auto errL2MPI = ErrorArrayT{0.0};
    auto analyticalL1MPI = ErrorArrayT{0.0};
    auto analyticalL2MPI = ErrorArrayT{0.0};
>>>>>>> af7df1d3

    MPI_Reduce(errL1Local.data(), errL1MPI.data(), errL1Local.size(), MPI_DOUBLE, MPI_SUM, 0, comm);
    MPI_Reduce(errL2Local.data(), errL2MPI.data(), errL2Local.size(), MPI_DOUBLE, MPI_SUM, 0, comm);
    MPI_Reduce(analyticalL1Local.data(),
               analyticalL1MPI.data(),
               analyticalL1Local.size(),
               MPI_DOUBLE,
               MPI_SUM,
               0,
               comm);
    MPI_Reduce(analyticalL2Local.data(),
               analyticalL2MPI.data(),
               analyticalL2Local.size(),
               MPI_DOUBLE,
               MPI_SUM,
               0,
               comm);

    // Find maximum element and its location.
<<<<<<< HEAD
    auto errLInfSend = std::vector<Data>(numQuantities);
    auto errLInfRecv = std::vector<Data>(numQuantities);
=======
    auto errLInfSend = std::array<Data, errLInfLocal.size()>{};
    auto errLInfRecv = std::array<Data, errLInfLocal.size()>{};
>>>>>>> af7df1d3
    for (size_t i = 0; i < errLInfLocal.size(); ++i) {
      errLInfSend[i] = Data{errLInfLocal[i], mpi.rank()};
    }
    MPI_Allreduce(errLInfSend.data(),
                  errLInfRecv.data(),
                  errLInfSend.size(),
                  MPI_DOUBLE_INT,
                  MPI_MAXLOC,
                  comm);

<<<<<<< HEAD
    auto analyticalLInfMPI = ErrorArrayT(numQuantities);
=======
    auto analyticalLInfMPI = ErrorArrayT{0.0};
>>>>>>> af7df1d3
    MPI_Reduce(analyticalLInfLocal.data(),
               analyticalLInfMPI.data(),
               analyticalLInfLocal.size(),
               MPI_DOUBLE,
               MPI_MAX,
               0,
               comm);

    auto csvWriter = CsvAnalysisWriter(fileName);

    if (mpi.rank() == 0) {
      csvWriter.enable();
      csvWriter.writeHeader();
    }

<<<<<<< HEAD
    for (std::size_t i = 0; i < numQuantities; ++i) {
=======
    for (std::size_t i = 0; i < NumQuantities; ++i) {
>>>>>>> af7df1d3
      VrtxCoords centerSend{};
      MeshTools::center(elements[elemLInfLocal[i]], vertices, centerSend);

      if (mpi.rank() == errLInfRecv[i].rank && errLInfRecv[i].rank != 0) {
        MPI_Send(centerSend, 3, MPI_DOUBLE, 0, i, comm);
      }

      if (mpi.rank() == 0) {
        VrtxCoords centerRecv{};
        if (errLInfRecv[i].rank == 0) {
          std::copy_n(centerSend, 3, centerRecv);
        } else {
          MPI_Recv(centerRecv, 3, MPI_DOUBLE, errLInfRecv[i].rank, i, comm, MPI_STATUS_IGNORE);
        }

        const auto errL1 = errL1MPI[i];
        const auto errL2 = std::sqrt(errL2MPI[i]);
        const auto errLInf = errLInfRecv[i].val;
        const auto errL1Rel = errL1 / analyticalL1MPI[i];
        const auto errL2Rel = std::sqrt(errL2MPI[i] / analyticalL2MPI[i]);
        const auto errLInfRel = errLInf / analyticalLInfMPI[i];
        logInfo() << "L1  , var[" << i << "] =\t" << errL1 << "\t" << errL1Rel;
        logInfo() << "L2  , var[" << i << "] =\t" << errL2 << "\t" << errL2Rel;
        logInfo() << "LInf, var[" << i << "] =\t" << errLInf << "\t" << errLInfRel << "at rank "
                  << errLInfRecv[i].rank << "\tat [" << centerRecv[0] << ",\t" << centerRecv[1]
                  << ",\t" << centerRecv[2] << "\t]";
        csvWriter.addObservation(std::to_string(i), "L1", errL1);
        csvWriter.addObservation(std::to_string(i), "L2", errL2);
        csvWriter.addObservation(std::to_string(i), "LInf", errLInf);
        csvWriter.addObservation(std::to_string(i), "L1_rel", errL1Rel);
        csvWriter.addObservation(std::to_string(i), "L2_rel", errL2Rel);
        csvWriter.addObservation(std::to_string(i), "LInf_rel", errLInfRel);
      }
    }
  }
}
} // namespace seissol::writer<|MERGE_RESOLUTION|>--- conflicted
+++ resolved
@@ -14,9 +14,6 @@
 #include <Common/ConfigHelper.h>
 #include <Common/Constants.h>
 #include <Equations/Datastructures.h>
-#include <GeneratedCode/init.h>
-#include <GeneratedCode/kernel.h>
-#include <GeneratedCode/tensor.h>
 #include <Geometry/MeshDefinition.h>
 #include <Geometry/MeshTools.h>
 #include <Initializer/InitialFieldProjection.h>
@@ -97,11 +94,7 @@
   const auto& iniFields = seissolInstance.getMemoryManager().getInitialConditions();
 
   const auto& ltsStorage = seissolInstance.getMemoryManager().getLtsStorage();
-<<<<<<< HEAD
   const auto& globalData = seissolInstance.getMemoryManager().getGlobalData();
-=======
-  const auto* globalData = seissolInstance.getMemoryManager().getGlobalData().onHost;
->>>>>>> af7df1d3
 
   const std::vector<Vertex>& vertices = meshReader->getVertices();
   const std::vector<Element>& elements = meshReader->getElements();
@@ -190,21 +183,12 @@
         // cells that are duplicates.
         std::vector<std::array<double, 3>> quadraturePointsXyz(NumQuadPoints);
 
-<<<<<<< HEAD
         alignas(Alignment) real numericalSolutionData[tensor::dofsQP<Cfg>::size()];
         alignas(Alignment) real analyticalSolutionData[NumQuadPoints * NumQuantities];
 
         const auto* secondaryInformation = layer.var<LTS::SecondaryInformation>();
         const auto* materialData = layer.var<LTS::Material>();
         const auto* dofsData = layer.var<LTS::Dofs>(cfg);
-=======
-    alignas(Alignment) real numericalSolutionData[tensor::dofsQP::size()];
-    alignas(Alignment) real analyticalSolutionData[NumQuadPoints * NumQuantities];
-    for (const auto& layer : ltsStorage.leaves(Ghost)) {
-      const auto* secondaryInformation = layer.var<LTS::SecondaryInformation>();
-      const auto* materialData = layer.var<LTS::Material>();
-      const auto* dofsData = layer.var<LTS::Dofs>();
->>>>>>> af7df1d3
 #if defined(_OPENMP) && !NVHPC_AVOID_OMP
         // Note: Adding default(none) leads error when using gcc-8
 #pragma omp parallel for shared(elements,                                                          \
@@ -224,42 +208,10 @@
                                     analyticalsLInfLocal)                                          \
     firstprivate(quadraturePointsXyz) private(numericalSolutionData, analyticalSolutionData)
 #endif
-<<<<<<< HEAD
         for (std::size_t cell = 0; cell < layer.size(); ++cell) {
           if (secondaryInformation[cell].duplicate > 0) {
             // skip duplicate cells
             continue;
-=======
-      for (std::size_t cell = 0; cell < layer.size(); ++cell) {
-        if (secondaryInformation[cell].duplicate > 0) {
-          // skip duplicate cells
-          continue;
-        }
-        const auto meshId = secondaryInformation[cell].meshId;
-        const int curThreadId = OpenMP::threadId();
-
-        auto numericalSolution = init::dofsQP::view::create(numericalSolutionData);
-        auto analyticalSolution = yateto::DenseTensorView<2, real>(analyticalSolutionData,
-                                                                   {NumQuadPoints, NumQuantities});
-
-        // Needed to weight the integral.
-        const auto volume = MeshTools::volume(elements[meshId], vertices);
-        const auto jacobiDet = 6 * volume;
-
-        if (initialConditionType != seissol::initializer::parameters::InitializationType::Easi) {
-          // Compute global position of quadrature points.
-          const double* elementCoords[Cell::NumVertices];
-          for (std::size_t v = 0; v < Cell::NumVertices; ++v) {
-            elementCoords[v] = vertices[elements[meshId].vertices[v]].coords;
-          }
-          for (std::size_t i = 0; i < NumQuadPoints; ++i) {
-            seissol::transformations::tetrahedronReferenceToGlobal(elementCoords[0],
-                                                                   elementCoords[1],
-                                                                   elementCoords[2],
-                                                                   elementCoords[3],
-                                                                   quadraturePoints[i],
-                                                                   quadraturePointsXyz[i].data());
->>>>>>> af7df1d3
           }
           const auto meshId = secondaryInformation[cell].meshId;
           const int curThreadId = OpenMP::threadId();
@@ -287,7 +239,6 @@
                                                                      quadraturePointsXyz[i].data());
             }
 
-<<<<<<< HEAD
             // Evaluate analytical solution at quad. nodes
             const CellMaterialData& material = materialData[cell];
             iniFields[sim % iniFields.size()]->evaluate(simulationTime,
@@ -301,20 +252,6 @@
                 analyticalSolution(i, j) =
                     data.at(meshId * NumQuadPoints * NumQuantities + NumQuantities * i + j);
               }
-=======
-          // Evaluate analytical solution at quad. nodes
-          const CellMaterialData& material = materialData[cell];
-          iniFields[sim % iniFields.size()]->evaluate(simulationTime,
-                                                      quadraturePointsXyz.data(),
-                                                      quadraturePointsXyz.size(),
-                                                      material,
-                                                      analyticalSolution);
-        } else {
-          for (std::size_t i = 0; i < NumQuadPoints; ++i) {
-            for (std::size_t j = 0; j < NumQuantities; ++j) {
-              analyticalSolution(i, j) =
-                  data.at(meshId * NumQuadPoints * NumQuantities + NumQuantities * i + j);
->>>>>>> af7df1d3
             }
           }
 
@@ -347,19 +284,11 @@
             }
           }
         }
-<<<<<<< HEAD
       });
     }
 
     for (int i = 0; i < numThreads; ++i) {
       for (unsigned v = 0; v < numQuantities; ++v) {
-=======
-      }
-    }
-
-    for (int i = 0; i < numThreads; ++i) {
-      for (unsigned v = 0; v < NumQuantities; ++v) {
->>>>>>> af7df1d3
         errL1Local[v] += errsL1Local[i][v];
         errL2Local[v] += errsL2Local[i][v];
         analyticalL1Local[v] += analyticalsL1Local[i][v];
@@ -372,11 +301,7 @@
       }
     }
 
-<<<<<<< HEAD
     for (std::size_t i = 0; i < numQuantities; ++i) {
-=======
-    for (std::size_t i = 0; i < NumQuantities; ++i) {
->>>>>>> af7df1d3
       // Find position of element with lowest LInf error.
       VrtxCoords center;
       MeshTools::center(elements[elemLInfLocal[i]], vertices, center);
@@ -385,17 +310,10 @@
     const auto& comm = mpi.comm();
 
     // Reduce error over all MPI ranks.
-<<<<<<< HEAD
     auto errL1MPI = ErrorArrayT(numQuantities);
     auto errL2MPI = ErrorArrayT(numQuantities);
     auto analyticalL1MPI = ErrorArrayT(numQuantities);
     auto analyticalL2MPI = ErrorArrayT(numQuantities);
-=======
-    auto errL1MPI = ErrorArrayT{0.0};
-    auto errL2MPI = ErrorArrayT{0.0};
-    auto analyticalL1MPI = ErrorArrayT{0.0};
-    auto analyticalL2MPI = ErrorArrayT{0.0};
->>>>>>> af7df1d3
 
     MPI_Reduce(errL1Local.data(), errL1MPI.data(), errL1Local.size(), MPI_DOUBLE, MPI_SUM, 0, comm);
     MPI_Reduce(errL2Local.data(), errL2MPI.data(), errL2Local.size(), MPI_DOUBLE, MPI_SUM, 0, comm);
@@ -415,13 +333,8 @@
                comm);
 
     // Find maximum element and its location.
-<<<<<<< HEAD
     auto errLInfSend = std::vector<Data>(numQuantities);
     auto errLInfRecv = std::vector<Data>(numQuantities);
-=======
-    auto errLInfSend = std::array<Data, errLInfLocal.size()>{};
-    auto errLInfRecv = std::array<Data, errLInfLocal.size()>{};
->>>>>>> af7df1d3
     for (size_t i = 0; i < errLInfLocal.size(); ++i) {
       errLInfSend[i] = Data{errLInfLocal[i], mpi.rank()};
     }
@@ -432,11 +345,7 @@
                   MPI_MAXLOC,
                   comm);
 
-<<<<<<< HEAD
     auto analyticalLInfMPI = ErrorArrayT(numQuantities);
-=======
-    auto analyticalLInfMPI = ErrorArrayT{0.0};
->>>>>>> af7df1d3
     MPI_Reduce(analyticalLInfLocal.data(),
                analyticalLInfMPI.data(),
                analyticalLInfLocal.size(),
@@ -452,11 +361,7 @@
       csvWriter.writeHeader();
     }
 
-<<<<<<< HEAD
     for (std::size_t i = 0; i < numQuantities; ++i) {
-=======
-    for (std::size_t i = 0; i < NumQuantities; ++i) {
->>>>>>> af7df1d3
       VrtxCoords centerSend{};
       MeshTools::center(elements[elemLInfLocal[i]], vertices, centerSend);
 
