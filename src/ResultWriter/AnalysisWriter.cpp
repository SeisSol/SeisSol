--- conflicted
+++ resolved
@@ -38,8 +38,6 @@
 #include "Geometry/MeshReader.h"
 #include "Initializer/PreProcessorMacros.h"
 #include "Physics/InitialField.h"
-#include "Initializer/PreProcessorMacros.h"
-#include "Solver/MultipleSimulations.h"
 #include "SeisSol.h"
 #include "Solver/MultipleSimulations.h"
 
@@ -120,17 +118,7 @@
   double quadratureWeights[NumQuadPoints];
   seissol::quadrature::TetrahedronQuadrature(quadraturePoints, quadratureWeights, QuadPolyDegree);
 
-<<<<<<< HEAD
-#ifdef MULTIPLE_SIMULATIONS
-  constexpr unsigned MultipleSimulations = MULTIPLE_SIMULATIONS;
-#else
-  constexpr unsigned MultipleSimulations = 1;
-#endif
-
-  for (unsigned sim = 0; sim < MultipleSimulations; ++sim) {
-=======
   for (unsigned sim = 0; sim < multisim::NumSimulations; ++sim) {
->>>>>>> 6338c012
     logInfo() << "Analysis for simulation" << sim << ": absolute, relative";
     logInfo() << "--------------------------";
 
@@ -229,11 +217,7 @@
         }
       }
 
-<<<<<<< HEAD
       auto numSub = numericalSolution;
-=======
-      auto numSub = seissol::multisim::simtensor(numericalSolution, sim);
->>>>>>> 6338c012
 
       // Evaluate numerical solution at quad. nodes
       auto dofs = ltsLut->lookup(lts->dofs, meshId);
