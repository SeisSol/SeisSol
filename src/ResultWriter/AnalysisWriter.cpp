// SPDX-FileCopyrightText: 2019-2024 SeisSol Group
//
// SPDX-License-Identifier: BSD-3-Clause
// SPDX-LicenseComments: Full text under /LICENSE and /LICENSES/
//
// SPDX-FileContributor: Author lists in /AUTHORS and /CITATION.cff

#include "AnalysisWriter.h"

#include <Common/Constants.h>
#include <Geometry/MeshDefinition.h>
#include <Geometry/MeshTools.h>
#include <Initializer/InitialFieldProjection.h>
#include <Initializer/Parameters/InitializationParameters.h>
#include <Initializer/Typedefs.h>
#include <Kernels/Precision.h>
#include <Numerical/Quadrature.h>
#include <Numerical/Transformation.h>
#include <Parallel/MPI.h>
#include <algorithm>
#include <array>
#include <cassert>
#include <cmath>
#include <cstddef>
#include <init.h>
#include <kernel.h>
#include <mpi.h>
#include <string>
#include <string_view>
#include <tensor.h>
#include <utility>
#include <utils/logger.h>
#include <vector>
#ifdef _OPENMP
#include <omp.h>
#endif

#include "Geometry/MeshReader.h"
#include "Initializer/PreProcessorMacros.h"
#include "Physics/InitialField.h"
#include "Initializer/PreProcessorMacros.h"
#include "Solver/MultipleSimulations.h"
#include "SeisSol.h"

namespace seissol::writer {

CsvAnalysisWriter::CsvAnalysisWriter(std::string fileName) : fileName(std::move(fileName)) {}

void CsvAnalysisWriter::writeHeader() {
  if (isEnabled) {
    out << "variable,norm,error\n";
  }
}

void CsvAnalysisWriter::addObservation(std::string_view variable,
                                       std::string_view normType,
                                       real error) {
  if (isEnabled) {
    out << variable << "," << normType << "," << error << "\n";
  }
}

void CsvAnalysisWriter::enable() {
  isEnabled = true;
  out.open(fileName);
}

CsvAnalysisWriter::~CsvAnalysisWriter() {
  if (isEnabled) {
    out.close();
    if (!out) {
      logError() << "Error when writing analysis output to file";
    }
  }
}

void AnalysisWriter::printAnalysis(double simulationTime) {
  const auto& mpi = seissol::MPI::mpi;

  const auto initialConditionType = seissolInstance.getSeisSolParameters().initialization.type;
  if (initialConditionType == seissol::initializer::parameters::InitializationType::Zero ||
      initialConditionType == seissol::initializer::parameters::InitializationType::Travelling ||
      initialConditionType ==
          seissol::initializer::parameters::InitializationType::PressureInjection) {
    return;
  }

  logInfo() << "Print analysis for initial conditions" << static_cast<int>(initialConditionType)
            << " at time " << simulationTime;

  const auto& iniFields = seissolInstance.getMemoryManager().getInitialConditions();

  auto* lts = seissolInstance.getMemoryManager().getLts();
  auto* ltsLut = seissolInstance.getMemoryManager().getLtsLut();
  auto* globalData = seissolInstance.getMemoryManager().getGlobalDataOnHost();

  const std::vector<Vertex>& vertices = meshReader->getVertices();
  const std::vector<Element>& elements = meshReader->getElements();

  constexpr auto NumQuantities =
      tensor::Q::Shape[sizeof(tensor::Q::Shape) / sizeof(tensor::Q::Shape[0]) - 1];

  // Initialize quadrature nodes and weights.
  // TODO(Lukas) Increase quadrature order later.
  constexpr auto QuadPolyDegree = ConvergenceOrder + 1;
  constexpr auto NumQuadPoints = QuadPolyDegree * QuadPolyDegree * QuadPolyDegree;

  std::vector<double> data;

  if (initialConditionType == seissol::initializer::parameters::InitializationType::Easi) {
    data = initializer::projectEasiFields(
        {seissolInstance.getSeisSolParameters().initialization.filename},
        simulationTime,
        *meshReader,
        seissolInstance.getSeisSolParameters().initialization.hasTime);
  }

  double quadraturePoints[NumQuadPoints][3];
  double quadratureWeights[NumQuadPoints];
  seissol::quadrature::TetrahedronQuadrature(quadraturePoints, quadratureWeights, QuadPolyDegree);

#ifdef MULTIPLE_SIMULATIONS
  constexpr unsigned MultipleSimulations = MULTIPLE_SIMULATIONS;
#else
  constexpr unsigned MultipleSimulations = 1;
#endif

  for (unsigned sim = 0; sim < MultipleSimulations; ++sim) {
    logInfo() << "Analysis for simulation" << sim << ": absolute, relative";
    logInfo() << "--------------------------";

    using ErrorArrayT = std::array<double, NumQuantities>;
    using MeshIdArrayT = std::array<unsigned int, NumQuantities>;

    auto errL1Local = ErrorArrayT{0.0};
    auto errL2Local = ErrorArrayT{0.0};
    auto errLInfLocal = ErrorArrayT{-1.0};
    auto elemLInfLocal = MeshIdArrayT{0};
    auto analyticalL1Local = ErrorArrayT{0.0};
    auto analyticalL2Local = ErrorArrayT{0.0};
    auto analyticalLInfLocal = ErrorArrayT{-1.0};

#if defined(_OPENMP) && !NVHPC_AVOID_OMP
    const int numThreads = omp_get_max_threads();
#else
    const int numThreads = 1;
#endif
    assert(numThreads > 0);
    // Allocate one array per thread to avoid synchronization.
    auto errsL1Local = std::vector<ErrorArrayT>(numThreads);
    auto errsL2Local = std::vector<ErrorArrayT>(numThreads);
    auto errsLInfLocal = std::vector<ErrorArrayT>(numThreads, {-1});
    auto elemsLInfLocal = std::vector<MeshIdArrayT>(numThreads);
    auto analyticalsL1Local = std::vector<ErrorArrayT>(numThreads);
    auto analyticalsL2Local = std::vector<ErrorArrayT>(numThreads);
    auto analyticalsLInfLocal = std::vector<ErrorArrayT>(numThreads, {-1});

    // Note: We iterate over mesh cells by id to avoid
    // cells that are duplicates.
    std::vector<std::array<double, 3>> quadraturePointsXyz(NumQuadPoints);

    alignas(Alignment) real numericalSolutionData[tensor::dofsQP::size()];
    alignas(Alignment) real analyticalSolutionData[NumQuadPoints * NumQuantities];
#if defined(_OPENMP) && !NVHPC_AVOID_OMP
    // Note: Adding default(none) leads error when using gcc-8
#pragma omp parallel for shared(elements,                                                          \
                                    vertices,                                                      \
                                    iniFields,                                                     \
                                    quadraturePoints,                                              \
                                    globalData,                                                    \
                                    errsLInfLocal,                                                 \
                                    simulationTime,                                                \
                                    ltsLut,                                                        \
                                    lts,                                                           \
                                    sim,                                                           \
                                    quadratureWeights,                                             \
                                    elemsLInfLocal,                                                \
                                    errsL2Local,                                                   \
                                    errsL1Local,                                                   \
                                    analyticalsL1Local,                                            \
                                    analyticalsL2Local,                                            \
                                    analyticalsLInfLocal)                                          \
    firstprivate(quadraturePointsXyz) private(numericalSolutionData, analyticalSolutionData)
#endif
    for (std::size_t meshId = 0; meshId < elements.size(); ++meshId) {
#if defined(_OPENMP) && !NVHPC_AVOID_OMP
      const int curThreadId = omp_get_thread_num();
#else
      const int curThreadId = 0;
#endif
      auto numericalSolution = init::dofsQP::view::create(numericalSolutionData);
      auto analyticalSolution =
          yateto::DenseTensorView<2, real>(analyticalSolutionData, {NumQuadPoints, NumQuantities});

      // Needed to weight the integral.
      const auto volume = MeshTools::volume(elements[meshId], vertices);
      const auto jacobiDet = 6 * volume;

      if (initialConditionType != seissol::initializer::parameters::InitializationType::Easi) {
        // Compute global position of quadrature points.
        const double* elementCoords[4];
        for (unsigned v = 0; v < 4; ++v) {
          elementCoords[v] = vertices[elements[meshId].vertices[v]].coords;
        }
        for (unsigned int i = 0; i < NumQuadPoints; ++i) {
          seissol::transformations::tetrahedronReferenceToGlobal(elementCoords[0],
                                                                 elementCoords[1],
                                                                 elementCoords[2],
                                                                 elementCoords[3],
                                                                 quadraturePoints[i],
                                                                 quadraturePointsXyz[i].data());
        }

        // Evaluate analytical solution at quad. nodes
        const CellMaterialData& material = ltsLut->lookup(lts->material, meshId);
        iniFields[sim % iniFields.size()]->evaluate(
            simulationTime, quadraturePointsXyz, material, analyticalSolution);
      } else {
        for (std::size_t i = 0; i < NumQuadPoints; ++i) {
          for (std::size_t j = 0; j < NumQuantities; ++j) {
            analyticalSolution(i, j) =
                data.at(meshId * NumQuadPoints * NumQuantities + NumQuantities * i + j);
          }
        }
      }

#ifdef MULTIPLE_SIMULATIONS
      auto numSub = numericalSolution.subtensor(sim, yateto::slice<>(), yateto::slice<>());
#else
      auto numSub = numericalSolution;
#endif

      // Evaluate numerical solution at quad. nodes
      auto dofs = ltsLut->lookup(lts->dofs, meshId);
      real dummydofs[tensor::Q::size()] = {0.0};
      kernel::dofsModified dofsModifiedKrnl;
      dofsModifiedKrnl.Q = dofs;
      dofsModifiedKrnl.Q_ijs = dummydofs;
      dofsModifiedKrnl.execute();
      kernel::evalAtQP krnl;
      krnl.evalAtQP = globalData->evalAtQPMatrix;
      krnl.dofsQP = numericalSolutionData;
      krnl.QSingleSim = dummydofs + tensor::Q::Shape[1] * tensor::Q::Shape[2] * sim;
      krnl.execute();
      kernel::dofsModifiedReversed dofModifiedReversedKrnl;
      dofModifiedReversedKrnl.Q = dofs;
      dofModifiedReversedKrnl.Q_ijs = dummydofs;
      dofModifiedReversedKrnl.execute();

<<<<<<< HEAD
      // Evaluate analytical solution at quad. nodes
      const CellMaterialData& material = ltsLut->lookup(lts->material, meshId);
      iniFields[sim % iniFields.size()]->evaluate(
          simulationTime, quadraturePointsXyz, material, analyticalSolution);

      auto numSub = numericalSolution;

=======
>>>>>>> c19cf489
      for (size_t i = 0; i < NumQuadPoints; ++i) {
        const auto curWeight = jacobiDet * quadratureWeights[i];
        for (size_t v = 0; v < NumQuantities; ++v) {
          const double curError = std::abs(numSub(i, v) - analyticalSolution(i, v));
          const double curAnalytical = std::abs(analyticalSolution(i, v));

          errsL1Local[curThreadId][v] += curWeight * curError;
          errsL2Local[curThreadId][v] += curWeight * curError * curError;
          analyticalsL1Local[curThreadId][v] += curWeight * curAnalytical;
          analyticalsL2Local[curThreadId][v] += curWeight * curAnalytical * curAnalytical;

          if (curError > errsLInfLocal[curThreadId][v]) {
            errsLInfLocal[curThreadId][v] = curError;
            elemsLInfLocal[curThreadId][v] = meshId;
          }
          analyticalsLInfLocal[curThreadId][v] =
              std::max(curAnalytical, analyticalsLInfLocal[curThreadId][v]);
        }
      }
    }

    for (int i = 0; i < numThreads; ++i) {
      for (unsigned v = 0; v < NumQuantities; ++v) {
        errL1Local[v] += errsL1Local[i][v];
        errL2Local[v] += errsL2Local[i][v];
        analyticalL1Local[v] += analyticalsL1Local[i][v];
        analyticalL2Local[v] += analyticalsL2Local[i][v];
        if (errsLInfLocal[i][v] > errLInfLocal[v]) {
          errLInfLocal[v] = errsLInfLocal[i][v];
          elemLInfLocal[v] = elemsLInfLocal[i][v];
        }
        analyticalLInfLocal[v] = std::max(analyticalsLInfLocal[i][v], analyticalLInfLocal[v]);
      }
    }

    for (unsigned int i = 0; i < NumQuantities; ++i) {
      // Find position of element with lowest LInf error.
      VrtxCoords center;
      MeshTools::center(elements[elemLInfLocal[i]], vertices, center);
    }

#ifdef USE_MPI
    const auto& comm = mpi.comm();

    // Reduce error over all MPI ranks.
    auto errL1MPI = ErrorArrayT{0.0};
    auto errL2MPI = ErrorArrayT{0.0};
    auto analyticalL1MPI = ErrorArrayT{0.0};
    auto analyticalL2MPI = ErrorArrayT{0.0};

    MPI_Reduce(errL1Local.data(), errL1MPI.data(), errL1Local.size(), MPI_DOUBLE, MPI_SUM, 0, comm);
    MPI_Reduce(errL2Local.data(), errL2MPI.data(), errL2Local.size(), MPI_DOUBLE, MPI_SUM, 0, comm);
    MPI_Reduce(analyticalL1Local.data(),
               analyticalL1MPI.data(),
               analyticalL1Local.size(),
               MPI_DOUBLE,
               MPI_SUM,
               0,
               comm);
    MPI_Reduce(analyticalL2Local.data(),
               analyticalL2MPI.data(),
               analyticalL2Local.size(),
               MPI_DOUBLE,
               MPI_SUM,
               0,
               comm);

    // Find maximum element and its location.
    auto errLInfSend = std::array<Data, errLInfLocal.size()>{};
    auto errLInfRecv = std::array<Data, errLInfLocal.size()>{};
    for (size_t i = 0; i < errLInfLocal.size(); ++i) {
      errLInfSend[i] = Data{errLInfLocal[i], mpi.rank()};
    }
    MPI_Allreduce(errLInfSend.data(),
                  errLInfRecv.data(),
                  errLInfSend.size(),
                  MPI_DOUBLE_INT,
                  MPI_MAXLOC,
                  comm);

    auto analyticalLInfMPI = ErrorArrayT{0.0};
    MPI_Reduce(analyticalLInfLocal.data(),
               analyticalLInfMPI.data(),
               analyticalLInfLocal.size(),
               MPI_DOUBLE,
               MPI_MAX,
               0,
               comm);

    auto csvWriter = CsvAnalysisWriter(fileName);

    if (mpi.rank() == 0) {
      csvWriter.enable();
      csvWriter.writeHeader();
    }

    for (unsigned int i = 0; i < NumQuantities; ++i) {
      VrtxCoords centerSend{};
      MeshTools::center(elements[elemLInfLocal[i]], vertices, centerSend);

      if (mpi.rank() == errLInfRecv[i].rank && errLInfRecv[i].rank != 0) {
        MPI_Send(centerSend, 3, MPI_DOUBLE, 0, i, comm);
      }

      if (mpi.rank() == 0) {
        VrtxCoords centerRecv{};
        if (errLInfRecv[i].rank == 0) {
          std::copy_n(centerSend, 3, centerRecv);
        } else {
          MPI_Recv(centerRecv, 3, MPI_DOUBLE, errLInfRecv[i].rank, i, comm, MPI_STATUS_IGNORE);
        }

        const auto errL1 = errL1MPI[i];
        const auto errL2 = std::sqrt(errL2MPI[i]);
        const auto errLInf = errLInfRecv[i].val;
        const auto errL1Rel = errL1 / analyticalL1MPI[i];
        const auto errL2Rel = std::sqrt(errL2MPI[i] / analyticalL2MPI[i]);
        const auto errLInfRel = errLInf / analyticalLInfMPI[i];
        logInfo() << "L1  , var[" << i << "] =\t" << errL1 << "\t" << errL1Rel;
        logInfo() << "L2  , var[" << i << "] =\t" << errL2 << "\t" << errL2Rel;
        logInfo() << "LInf, var[" << i << "] =\t" << errLInf << "\t" << errLInfRel << "at rank "
                  << errLInfRecv[i].rank << "\tat [" << centerRecv[0] << ",\t" << centerRecv[1]
                  << ",\t" << centerRecv[2] << "\t]";
        csvWriter.addObservation(std::to_string(i), "L1", errL1);
        csvWriter.addObservation(std::to_string(i), "L2", errL2);
        csvWriter.addObservation(std::to_string(i), "LInf", errLInf);
        csvWriter.addObservation(std::to_string(i), "L1_rel", errL1Rel);
        csvWriter.addObservation(std::to_string(i), "L2_rel", errL2Rel);
        csvWriter.addObservation(std::to_string(i), "LInf_rel", errLInfRel);
      }
    }
#else
    for (unsigned int i = 0; i < numberOfQuantities; ++i) {
      VrtxCoords center;
      MeshTools::center(elements[elemLInfLocal[i]], vertices, center);
      const auto errL1 = errL1Local[i];
      const auto errL2 = std::sqrt(errL2Local[i]);
      const auto errLInf = errLInfLocal[i];
      const auto errL1Rel = errL1 / analyticalL1Local[i];
      const auto errL2Rel = std::sqrt(errL2Local[i] / analyticalL2Local[i]);
      const auto errLInfRel = errLInf / analyticalLInfLocal[i];
      logInfo() << "L1  , var[" << i << "] =\t" << errL1 << "\t" << errL1Rel;
      logInfo() << "L2  , var[" << i << "] =\t" << errL2 << "\t" << errL2Rel;
      logInfo() << "LInf, var[" << i << "] =\t" << errLInf << "\t" << errLInfRel << "\tat ["
                << center[0] << ",\t" << center[1] << ",\t" << center[2] << "\t]";
      csvWriter.addObservation(std::to_string(i), "L1", errL1);
      csvWriter.addObservation(std::to_string(i), "L2", errL2);
      csvWriter.addObservation(std::to_string(i), "LInf", errLInf);
      csvWriter.addObservation(std::to_string(i), "L1_rel", errL1Rel);
      csvWriter.addObservation(std::to_string(i), "L2_rel", errL2Rel);
      csvWriter.addObservation(std::to_string(i), "LInf_rel", errLInfRel);
    }
#endif // USE_MPI
  }
}
} // namespace seissol::writer<|MERGE_RESOLUTION|>--- conflicted
+++ resolved
@@ -246,17 +246,11 @@
       dofModifiedReversedKrnl.Q = dofs;
       dofModifiedReversedKrnl.Q_ijs = dummydofs;
       dofModifiedReversedKrnl.execute();
-
-<<<<<<< HEAD
       // Evaluate analytical solution at quad. nodes
       const CellMaterialData& material = ltsLut->lookup(lts->material, meshId);
       iniFields[sim % iniFields.size()]->evaluate(
           simulationTime, quadraturePointsXyz, material, analyticalSolution);
-
-      auto numSub = numericalSolution;
-
-=======
->>>>>>> c19cf489
+          
       for (size_t i = 0; i < NumQuadPoints; ++i) {
         const auto curWeight = jacobiDet * quadratureWeights[i];
         for (size_t v = 0; v < NumQuantities; ++v) {
