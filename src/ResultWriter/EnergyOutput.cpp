--- conflicted
+++ resolved
@@ -8,7 +8,7 @@
 #include "SeisSol.h"
 #include <array>
 
-namespace seissol::writer {
+namespace seissol { namespace writer {
 
 double& EnergiesStorage::gravitationalEnergy(size_t sim) {
   return energies[0 + sim * NumberOfEnergies];
@@ -205,12 +205,22 @@
         device::DeviceInstance::getInstance().api->allocPinnedMem(maxCells * qSize * sizeof(real)));
     real* timeDerivativeMinusHost = reinterpret_cast<real*>(
         device::DeviceInstance::getInstance().api->allocPinnedMem(maxCells * qSize * sizeof(real)));
+    const auto timeDerivativePlusPtr = [&](unsigned i) {
+      return timeDerivativePlusHost + qSize * i;
+    };
+    const auto timeDerivativeMinusPtr = [&](unsigned i) {
+      return timeDerivativeMinusHost + qSize * i;
+    };
+#else
+    real** timeDerivativePlus = it->var(dynRup->timeDerivativePlus);
+    real** timeDerivativeMinus = it->var(dynRup->timeDerivativeMinus);
+    const auto timeDerivativePlusPtr = [&](unsigned i) { return timeDerivativePlus[i]; };
+    const auto timeDerivativeMinusPtr = [&](unsigned i) { return timeDerivativeMinus[i]; };
 #endif
     for (auto it = dynRupTree->beginLeaf(); it != dynRupTree->endLeaf(); ++it) {
       /// \todo timeDerivativePlus and timeDerivativeMinus are missing the last timestep.
       /// (We'd need to send the dofs over the network in order to fix this.)
 #ifdef ACL_DEVICE
-<<<<<<< HEAD
       ConditionalKey timeIntegrationKey(*KernelNames::DrTime);
       auto& table = it->getConditionalTable<inner_keys::Dr>();
       if (table.find(timeIntegrationKey) != table.end()) {
@@ -246,43 +256,6 @@
       real** timeDerivativeMinus = it->var(dynRup->timeDerivativeMinus);
       auto const timeDerivativePlusPtr = [&](unsigned i) { return timeDerivativePlus[i]; };
       auto const timeDerivativeMinusPtr = [&](unsigned i) { return timeDerivativeMinus[i]; };
-=======
-    ConditionalKey timeIntegrationKey(*KernelNames::DrTime);
-    auto& table = it->getConditionalTable<inner_keys::Dr>();
-    if (table.find(timeIntegrationKey) != table.end()) {
-      auto& entry = table[timeIntegrationKey];
-      real** timeDerivativePlusDevice =
-          (entry.get(inner_keys::Dr::Id::DerivativesPlus))->getDeviceDataPtr();
-      real** timeDerivativeMinusDevice =
-          (entry.get(inner_keys::Dr::Id::DerivativesMinus))->getDeviceDataPtr();
-      device::DeviceInstance::getInstance().algorithms.copyScatterToUniform(
-          timeDerivativePlusDevice,
-          timeDerivativePlusHost,
-          qSize,
-          qSize,
-          it->getNumberOfCells(),
-          stream);
-      device::DeviceInstance::getInstance().algorithms.copyScatterToUniform(
-          timeDerivativeMinusDevice,
-          timeDerivativeMinusHost,
-          qSize,
-          qSize,
-          it->getNumberOfCells(),
-          stream);
-      device::DeviceInstance::getInstance().api->syncDefaultStreamWithHost();
-    }
-    const auto timeDerivativePlusPtr = [&](unsigned i) {
-      return timeDerivativePlusHost + qSize * i;
-    };
-    const auto timeDerivativeMinusPtr = [&](unsigned i) {
-      return timeDerivativeMinusHost + qSize * i;
-    };
-#else
-    real** timeDerivativePlus = it->var(dynRup->timeDerivativePlus);
-    real** timeDerivativeMinus = it->var(dynRup->timeDerivativeMinus);
-    const auto timeDerivativePlusPtr = [&](unsigned i) { return timeDerivativePlus[i]; };
-    const auto timeDerivativeMinusPtr = [&](unsigned i) { return timeDerivativeMinus[i]; };
->>>>>>> 5ecc5ffb
 #endif
       DRGodunovData* godunovData = it->var(dynRup->godunovData);
       DRFaceInformation* faceInformation = it->var(dynRup->faceInformation);
@@ -355,7 +328,6 @@
 }
 
 void EnergyOutput::computeVolumeEnergies() {
-<<<<<<< HEAD
   for (size_t sim = 0; sim < multipleSimulations::numberOfSimulations; sim++) {
     auto& totalGravitationalEnergyLocal = energiesStorage.gravitationalEnergy(sim);
     auto& totalAcousticEnergyLocal = energiesStorage.acousticEnergy(sim);
@@ -366,20 +338,6 @@
 
     std::vector<Element> const& elements = meshReader->getElements();
     std::vector<Vertex> const& vertices = meshReader->getVertices();
-=======
-  auto& totalGravitationalEnergyLocal = energiesStorage.gravitationalEnergy();
-  auto& totalAcousticEnergyLocal = energiesStorage.acousticEnergy();
-  auto& totalAcousticKineticEnergyLocal = energiesStorage.acousticKineticEnergy();
-  auto& totalMomentumX = energiesStorage.totalMomentumX();
-  auto& totalMomentumY = energiesStorage.totalMomentumY();
-  auto& totalMomentumZ = energiesStorage.totalMomentumZ();
-  auto& totalElasticEnergyLocal = energiesStorage.elasticEnergy();
-  auto& totalElasticKineticEnergyLocal = energiesStorage.elasticKineticEnergy();
-  auto& totalPlasticMoment = energiesStorage.plasticMoment();
-
-  const std::vector<Element>& elements = meshReader->getElements();
-  const std::vector<Vertex>& vertices = meshReader->getVertices();
->>>>>>> 5ecc5ffb
 
     const auto g = seissolInstance.getGravitationSetup().acceleration;
 
@@ -435,58 +393,10 @@
 #else
       auto numSub = numericalSolution;
 #endif
-<<<<<<< HEAD
       for (size_t qp = 0; qp < numQuadraturePointsTet; ++qp) {
         constexpr int uIdx = 6;
         const auto curWeight = jacobiDet * quadratureWeightsTet[qp];
         const auto rho = material.local.rho;
-
-        const auto u = numSub(qp, uIdx + 0);
-        const auto v = numSub(qp, uIdx + 1);
-        const auto w = numSub(qp, uIdx + 2);
-        const double curKineticEnergy = 0.5 * rho * (u * u + v * v + w * w);
-
-        if (std::abs(material.local.mu) < 10e-14) {
-          // Acoustic
-          constexpr int pIdx = 0;
-          const auto K = material.local.lambda;
-          const auto p = numSub(qp, pIdx);
-
-          const double curAcousticEnergy = (p * p) / (2 * K);
-          totalAcousticEnergyLocal += curWeight * curAcousticEnergy;
-          totalAcousticKineticEnergyLocal += curWeight * curKineticEnergy;
-        } else {
-          // Elastic
-          totalElasticKineticEnergyLocal += curWeight * curKineticEnergy;
-          auto getStressIndex = [](int i, int j) {
-            const static auto lookup =
-                std::array<std::array<int, 3>, 3>{{{0, 3, 5}, {3, 1, 4}, {5, 4, 2}}};
-            return lookup[i][j];
-          };
-          auto getStress = [&](int i, int j) { return numSub(qp, getStressIndex(i, j)); };
-
-          const auto lambda = material.local.lambda;
-          const auto mu = material.local.mu;
-          const auto sumUniaxialStresses = getStress(0, 0) + getStress(1, 1) + getStress(2, 2);
-          auto computeStrain = [&](int i, int j) {
-            double strain = 0.0;
-            const auto factor = -1.0 * (lambda) / (2.0 * mu * (3.0 * lambda + 2.0 * mu));
-            if (i == j) {
-              strain += factor * sumUniaxialStresses;
-            }
-            strain += 1.0 / (2.0 * mu) * getStress(i, j);
-            return strain;
-          };
-          double curElasticEnergy = 0.0;
-          for (int i = 0; i < 3; ++i) {
-            for (int j = 0; j < 3; ++j) {
-              curElasticEnergy += getStress(i, j) * computeStrain(i, j);
-            }
-=======
-    for (size_t qp = 0; qp < numQuadraturePointsTet; ++qp) {
-      constexpr int uIdx = 6;
-      const auto curWeight = jacobiDet * quadratureWeightsTet[qp];
-      const auto rho = material.local.rho;
 
       const auto u = numSub(qp, uIdx + 0);
       const auto v = numSub(qp, uIdx + 1);
@@ -518,15 +428,23 @@
 
         auto getStress = [&](int i, int j) { return numSub(qp, getStressIndex(i, j)); };
 
-        const auto lambda = material.local.lambda;
-        const auto mu = material.local.mu;
-        const auto sumUniaxialStresses = getStress(0, 0) + getStress(1, 1) + getStress(2, 2);
-        auto computeStrain = [&](int i, int j) {
-          double strain = 0.0;
-          const auto factor = -1.0 * (lambda) / (2.0 * mu * (3.0 * lambda + 2.0 * mu));
-          if (i == j) {
-            strain += factor * sumUniaxialStresses;
->>>>>>> 5ecc5ffb
+          const auto lambda = material.local.lambda;
+          const auto mu = material.local.mu;
+          const auto sumUniaxialStresses = getStress(0, 0) + getStress(1, 1) + getStress(2, 2);
+          auto computeStrain = [&](int i, int j) {
+            double strain = 0.0;
+            const auto factor = -1.0 * (lambda) / (2.0 * mu * (3.0 * lambda + 2.0 * mu));
+            if (i == j) {
+              strain += factor * sumUniaxialStresses;
+            }
+            strain += 1.0 / (2.0 * mu) * getStress(i, j);
+            return strain;
+          };
+          double curElasticEnergy = 0.0;
+          for (int i = 0; i < 3; ++i) {
+            for (int j = 0; j < 3; ++j) {
+              curElasticEnergy += getStress(i, j) * computeStrain(i, j);
+            }
           }
           totalElasticEnergyLocal += curWeight * 0.5 * curElasticEnergy;
         }
@@ -656,53 +574,6 @@
   const auto rank = MPI::mpi.rank();
 
   if (rank == 0) {
-<<<<<<< HEAD
-    for (size_t sim = 0; sim < multipleSimulations::numberOfSimulations; sim++) {
-      const auto totalAcousticEnergy =
-          energiesStorage.acousticKineticEnergy(sim) + energiesStorage.acousticEnergy(sim);
-      const auto totalElasticEnergy =
-          energiesStorage.elasticKineticEnergy(sim) + energiesStorage.elasticEnergy(sim);
-      const auto ratioElasticKinematic =
-          100.0 * energiesStorage.elasticKineticEnergy(sim) / totalElasticEnergy;
-      const auto ratioElasticPotential =
-          100.0 * energiesStorage.elasticEnergy(sim) / totalElasticEnergy;
-      const auto ratioAcousticKinematic =
-          100.0 * energiesStorage.acousticKineticEnergy(sim) / totalAcousticEnergy;
-      const auto ratioAcousticPotential =
-          100.0 * energiesStorage.acousticEnergy(sim) / totalAcousticEnergy;
-      const auto totalFrictionalWork = energiesStorage.totalFrictionalWork(sim);
-      const auto staticFrictionalWork = energiesStorage.staticFrictionalWork(sim);
-      const auto radiatedEnergy = totalFrictionalWork - staticFrictionalWork;
-      const auto ratioFrictionalStatic = 100.0 * staticFrictionalWork / totalFrictionalWork;
-      const auto ratioFrictionalRadiated = 100.0 * radiatedEnergy / totalFrictionalWork;
-      const auto ratioPlasticMoment =
-          100.0 * energiesStorage.plasticMoment(sim) /
-          (energiesStorage.plasticMoment(sim) + energiesStorage.seismicMoment(sim));
-
-      if (shouldComputeVolumeEnergies()) {
-        if (totalElasticEnergy) {
-          logInfo(rank) << "Elastic energy (total, % kinematic, % potential): "
-                        << totalElasticEnergy << " ," << ratioElasticKinematic << " ,"
-                        << ratioElasticPotential;
-        }
-        if (totalAcousticEnergy) {
-          logInfo(rank) << "Acoustic energy (total, % kinematic, % potential): "
-                        << totalAcousticEnergy << " ," << ratioAcousticKinematic << " ,"
-                        << ratioAcousticPotential;
-        }
-        if (energiesStorage.gravitationalEnergy(sim)) {
-          logInfo(rank) << "Gravitational energy:" << energiesStorage.gravitationalEnergy(sim);
-        }
-        if (energiesStorage.plasticMoment(sim)) {
-          logInfo(rank) << "Plastic moment (value, equivalent Mw, % total moment):"
-                        << energiesStorage.plasticMoment(sim) << " ,"
-                        << 2.0 / 3.0 * std::log10(energiesStorage.plasticMoment(sim)) - 6.07 << " ,"
-                        << ratioPlasticMoment;
-        }
-      } else {
-        logInfo(rank) << "Volume energies skipped at this step";
-      }
-=======
     const auto totalAcousticEnergy =
         energiesStorage.acousticKineticEnergy() + energiesStorage.acousticEnergy();
     const auto totalElasticEnergy =
@@ -726,10 +597,28 @@
     const auto totalMomentumY = energiesStorage.totalMomentumY();
     const auto totalMomentumZ = energiesStorage.totalMomentumZ();
 
-    if (shouldComputeVolumeEnergies()) {
-      if (totalElasticEnergy) {
-        logInfo(rank) << "Elastic energy (total, % kinematic, % potential): " << totalElasticEnergy
-                      << " ," << ratioElasticKinematic << " ," << ratioElasticPotential;
+      if (shouldComputeVolumeEnergies()) {
+        if (totalElasticEnergy) {
+          logInfo(rank) << "Elastic energy (total, % kinematic, % potential): "
+                        << totalElasticEnergy << " ," << ratioElasticKinematic << " ,"
+                        << ratioElasticPotential;
+        }
+        if (totalAcousticEnergy) {
+          logInfo(rank) << "Acoustic energy (total, % kinematic, % potential): "
+                        << totalAcousticEnergy << " ," << ratioAcousticKinematic << " ,"
+                        << ratioAcousticPotential;
+        }
+        if (energiesStorage.gravitationalEnergy(sim)) {
+          logInfo(rank) << "Gravitational energy:" << energiesStorage.gravitationalEnergy(sim);
+        }
+        if (energiesStorage.plasticMoment(sim)) {
+          logInfo(rank) << "Plastic moment (value, equivalent Mw, % total moment):"
+                        << energiesStorage.plasticMoment(sim) << " ,"
+                        << 2.0 / 3.0 * std::log10(energiesStorage.plasticMoment(sim)) - 6.07 << " ,"
+                        << ratioPlasticMoment;
+        }
+      } else {
+        logInfo(rank) << "Volume energies skipped at this step";
       }
       if (totalAcousticEnergy) {
         logInfo(rank) << "Acoustic energy (total, % kinematic, % potential): "
@@ -750,7 +639,6 @@
     } else {
       logInfo(rank) << "Volume energies skipped at this step";
     }
->>>>>>> 5ecc5ffb
 
       if (totalFrictionalWork) {
         logInfo(rank) << "Frictional work (total, % static, % radiated): " << totalFrictionalWork
@@ -764,14 +652,9 @@
         logError() << "Detected Inf/NaN in energies. Aborting.";
       }
     }
-  }
-}
-<<<<<<< HEAD
-
-void EnergyOutput::checkAbortCriterion() {
-=======
+  } }
+
 void EnergyOutput::checkAbortCriterion(real timeSinceThreshold, const std::string& prefix_message) {
->>>>>>> 5ecc5ffb
   const auto rank = MPI::mpi.rank();
   bool abort = false;
   if (rank == 0) {
@@ -800,13 +683,15 @@
 void EnergyOutput::writeHeader() { out << "time,variable,measurement" << std::endl; }
 
 void EnergyOutput::writeEnergies(double time) {
-<<<<<<< HEAD
   for (size_t sim = 0; sim < multipleSimulations::numberOfSimulations; sim++) {
 #ifdef MULTIPLE_SIMULATIONS
     const std::string fusedSuffix = std::to_string(sim);
 #else
     const std::string fusedSuffix = "";
 #endif
+
+
+
     if (shouldComputeVolumeEnergies()) {
       out << time << ",gravitational_energy" << fusedSuffix << ","
           << energiesStorage.gravitationalEnergy(sim) << "\n"
@@ -819,7 +704,10 @@
           << time << ",elastic_kinetic_energy" << fusedSuffix << ","
           << energiesStorage.elasticKineticEnergy(sim) << "\n"
           << time << ",plastic_moment" << fusedSuffix << "," << energiesStorage.plasticMoment(sim)
-          << "\n";
+          << "\n"
+          << time << ",momentumX," << fusedSuffix << "," << energiesStorage.totalMomentumX() << "\n"
+          << time << ",momentumY," << fusedSuffix << "," << energiesStorage.totalMomentumY() << "\n"
+          << time << ",momentumZ," << fusedSuffix << "," << energiesStorage.totalMomentumZ() << "\n";
     }
     out << time << ",total_frictional_work" << fusedSuffix << ","
         << energiesStorage.totalFrictionalWork(sim) << "\n"
@@ -830,18 +718,6 @@
         << time << ",potency" << fusedSuffix << "," << energiesStorage.potency(sim) << "\n"
         << time << ",plastic_moment" << fusedSuffix << "," << energiesStorage.plasticMoment(sim)
         << std::endl;
-=======
-  if (shouldComputeVolumeEnergies()) {
-    out << time << ",gravitational_energy," << energiesStorage.gravitationalEnergy() << "\n"
-        << time << ",acoustic_energy," << energiesStorage.acousticEnergy() << "\n"
-        << time << ",acoustic_kinetic_energy," << energiesStorage.acousticKineticEnergy() << "\n"
-        << time << ",elastic_energy," << energiesStorage.elasticEnergy() << "\n"
-        << time << ",elastic_kinetic_energy," << energiesStorage.elasticKineticEnergy() << "\n"
-        << time << ",momentumX," << energiesStorage.totalMomentumX() << "\n"
-        << time << ",momentumY," << energiesStorage.totalMomentumY() << "\n"
-        << time << ",momentumZ," << energiesStorage.totalMomentumZ() << "\n"
-        << time << ",plastic_moment," << energiesStorage.plasticMoment() << "\n";
->>>>>>> 5ecc5ffb
   }
 }
 
