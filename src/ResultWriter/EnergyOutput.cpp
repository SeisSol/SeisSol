--- conflicted
+++ resolved
@@ -496,13 +496,8 @@
 
           if (std::abs(material.getMuBar()) < 10e-14) {
             // Acoustic
-<<<<<<< HEAD
             constexpr std::size_t PIdx = 0;
-            const auto k = material.local.getLambdaBar();
-=======
-            constexpr int PIdx = 0;
             const auto k = material.getLambdaBar();
->>>>>>> 1ff0897f
             const auto p = numSub(qp, PIdx);
             const double curAcousticEnergy = (p * p) / (2 * k);
             totalAcousticEnergyLocal += curWeight * curAcousticEnergy;
