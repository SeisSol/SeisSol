#include "EnergyOutput.h"

#include "DynamicRupture/Misc.h"
#include "Initializer/Parameters/SeisSolParameters.h"
#include "Kernels/DynamicRupture.h"
#include "Numerical_aux/Quadrature.h"
#include "Parallel/MPI.h"
#include "SeisSol.h"
#include <array>

namespace seissol {
namespace writer {

double& EnergiesStorage::gravitationalEnergy(size_t sim) {
  return energies[0 + sim * NumberOfEnergies];
}
double& EnergiesStorage::acousticEnergy(size_t sim) { return energies[1 + sim * NumberOfEnergies]; }
double& EnergiesStorage::acousticKineticEnergy(size_t sim) {
  return energies[2 + sim * NumberOfEnergies];
}
double& EnergiesStorage::elasticEnergy(size_t sim) { return energies[3 + sim * NumberOfEnergies]; }
double& EnergiesStorage::elasticKineticEnergy(size_t sim) {
  return energies[4 + sim * NumberOfEnergies];
}
double& EnergiesStorage::totalFrictionalWork(size_t sim) {
  return energies[5 + sim * NumberOfEnergies];
}
double& EnergiesStorage::staticFrictionalWork(size_t sim) {
  return energies[6 + sim * NumberOfEnergies];
}
double& EnergiesStorage::plasticMoment(size_t sim) { return energies[7 + sim * NumberOfEnergies]; }
double& EnergiesStorage::seismicMoment(size_t sim) { return energies[8 + sim * NumberOfEnergies]; }
double& EnergiesStorage::potency(size_t sim) { return energies[9 + sim * NumberOfEnergies]; }

double& EnergiesStorage::totalMomentumX(size_t sim) {
  return energies[10 + sim * NumberOfEnergies];
}
double& EnergiesStorage::totalMomentumY(size_t sim) {
  return energies[11 + sim * NumberOfEnergies];
}
double& EnergiesStorage::totalMomentumZ(size_t sim) {
  return energies[12 + sim * NumberOfEnergies];
}

void EnergyOutput::init(
    GlobalData* newGlobal,
    std::array<std::shared_ptr<seissol::initializer::DynamicRupture>, MULTIPLE_SIMULATIONS>&
        newDynRup,
    std::array<seissol::initializer::LTSTree*, MULTIPLE_SIMULATIONS>& newDynRuptTree,
    seissol::geometry::MeshReader* newMeshReader,
    seissol::initializer::LTSTree* newLtsTree,
    seissol::initializer::LTS* newLts,
    seissol::initializer::Lut* newLtsLut,
    bool newIsPlasticityEnabled,
    const std::string& outputFileNamePrefix,
    const seissol::initializer::parameters::EnergyOutputParameters& parameters) {
  if (parameters.enabled && parameters.interval > 0) {
    isEnabled = true;
  } else {
    return;
  }
  const auto rank = MPI::mpi.rank();
  logInfo(rank) << "Initializing energy output.";

  energyOutputInterval = parameters.interval;
  isFileOutputEnabled = rank == 0;
  isTerminalOutputEnabled = parameters.terminalOutput && (rank == 0);
  terminatorMaxTimePostRupture = parameters.terminatorMaxTimePostRupture;
  terminatorMomentRateThreshold = parameters.terminatorMomentRateThreshold;
  isCheckAbortCriteraSlipRateEnabled = std::isfinite(terminatorMaxTimePostRupture);
  isCheckAbortCriteraMomentRateEnabled = (terminatorMomentRateThreshold > 0);
  computeVolumeEnergiesEveryOutput = parameters.computeVolumeEnergiesEveryOutput;
  outputFileName = outputFileNamePrefix + "-energy.csv";

  global = newGlobal;
  dynRup = newDynRup;
  dynRupTree = newDynRuptTree;
  meshReader = newMeshReader;
  ltsTree = newLtsTree;
  lts = newLts;
  ltsLut = newLtsLut;

  isPlasticityEnabled = newIsPlasticityEnabled;

#ifdef ACL_DEVICE
  unsigned maxCells = 0;
  for (auto it = dynRupTree->beginLeaf(); it != dynRupTree->endLeaf(); ++it) {
    maxCells = std::max(it->getNumberOfCells(), maxCells);
  }

  if (maxCells > 0) {
    constexpr auto qSize = tensor::Q::size();
    timeDerivativePlusHost = reinterpret_cast<real*>(
        device::DeviceInstance::getInstance().api->allocPinnedMem(maxCells * qSize * sizeof(real)));
    timeDerivativeMinusHost = reinterpret_cast<real*>(
        device::DeviceInstance::getInstance().api->allocPinnedMem(maxCells * qSize * sizeof(real)));
    timeDerivativePlusHostMapped = reinterpret_cast<real*>(
        device::DeviceInstance::getInstance().api->devicePointer(timeDerivativePlusHost));
    timeDerivativeMinusHostMapped = reinterpret_cast<real*>(
        device::DeviceInstance::getInstance().api->devicePointer(timeDerivativeMinusHost));
  }
#endif

  Modules::registerHook(*this, ModuleHook::SimulationStart);
  Modules::registerHook(*this, ModuleHook::SynchronizationPoint);
  setSyncInterval(parameters.interval);
}

void EnergyOutput::syncPoint(double time) {
  assert(isEnabled);
  const auto rank = MPI::mpi.rank();
  logInfo(rank) << "Writing energy output at time" << time;
  computeEnergies();
  reduceEnergies();
  if (isCheckAbortCriteraSlipRateEnabled) {
    reduceMinTimeSinceSlipRateBelowThreshold();
  }
  if ((rank == 0) && isCheckAbortCriteraMomentRateEnabled) {
    for (size_t sim = 0; sim < multipleSimulations::numberOfSimulations; sim++) {
      double seismicMomentRate =
          (energiesStorage.seismicMoment(sim) - seismicMomentPrevious[sim]) / energyOutputInterval;
      seismicMomentPrevious[sim] = energiesStorage.seismicMoment(sim);
      if (time > 0 && seismicMomentRate < terminatorMomentRateThreshold) {
        minTimeSinceMomentRateBelowThreshold[sim] += energyOutputInterval;
      } else {
        minTimeSinceMomentRateBelowThreshold[sim] = 0.0;
      }
    }
  }
  if (isTerminalOutputEnabled) {
    printEnergies();
  }
  if (isCheckAbortCriteraSlipRateEnabled) {
    checkAbortCriterion(minTimeSinceSlipRateBelowThreshold, "All slip-rate are");
  }
  if (isCheckAbortCriteraMomentRateEnabled) {
    checkAbortCriterion(minTimeSinceMomentRateBelowThreshold, "The seismic moment rate is");
  }

  if (isFileOutputEnabled) {
    writeEnergies(time);
  }
  ++outputId;
  logInfo(rank) << "Writing energy output at time" << time << "Done.";
}

void EnergyOutput::simulationStart() {
  if (isFileOutputEnabled) {
    out.open(outputFileName);
    writeHeader();
  }
  syncPoint(0.0);
}

<<<<<<< HEAD
std::array<real, multipleSimulations::numberOfSimulations>
    EnergyOutput::computeStaticWork(const real* degreesOfFreedomPlus,
                                    const real* degreesOfFreedomMinus,
                                    const DRFaceInformation& faceInfo,
                                    const DRGodunovData& godunovData,
                                    const real slip[seissol::tensor::slipInterpolated::size()]) {
=======
EnergyOutput::~EnergyOutput() {
#ifdef ACL_DEVICE
  if (timeDerivativePlusHost != nullptr) {
    device::DeviceInstance::getInstance().api->freePinnedMem(timeDerivativePlusHost);
  }
  if (timeDerivativeMinusHost != nullptr) {
    device::DeviceInstance::getInstance().api->freePinnedMem(timeDerivativeMinusHost);
  }
#endif
}

real EnergyOutput::computeStaticWork(const real* degreesOfFreedomPlus,
                                     const real* degreesOfFreedomMinus,
                                     const DRFaceInformation& faceInfo,
                                     const DRGodunovData& godunovData,
                                     const real slip[seissol::tensor::slipInterpolated::size()]) {
>>>>>>> 5849d62e
  real points[NUMBER_OF_SPACE_QUADRATURE_POINTS][2];
  alignas(Alignment) real spaceWeights[NUMBER_OF_SPACE_QUADRATURE_POINTS];
  seissol::quadrature::TriangleQuadrature(points, spaceWeights, ConvergenceOrder + 1);

  dynamicRupture::kernel::evaluateAndRotateQAtInterpolationPoints krnl;
  krnl.V3mTo2n = global->faceToNodalMatrices;

  alignas(PagesizeStack) real QInterpolatedPlus[tensor::QInterpolatedPlus::size()];
  alignas(PagesizeStack) real QInterpolatedMinus[tensor::QInterpolatedMinus::size()];
  alignas(Alignment) real tractionInterpolated[tensor::tractionInterpolated::size()];
  alignas(Alignment) real QPlus[tensor::Q::size()];
  alignas(Alignment) real QMinus[tensor::Q::size()];

  // needed to counter potential mis-alignment
  std::memcpy(QPlus, degreesOfFreedomPlus, sizeof(QPlus));
  std::memcpy(QMinus, degreesOfFreedomMinus, sizeof(QMinus));

  krnl.QInterpolated = QInterpolatedPlus;
  krnl.Q = QPlus;
  krnl.TinvT = godunovData.TinvT;
  krnl._prefetch.QInterpolated = QInterpolatedPlus;
  krnl.execute(faceInfo.plusSide, 0);

  krnl.QInterpolated = QInterpolatedMinus;
  krnl.Q = QMinus;
  krnl.TinvT = godunovData.TinvT;
  krnl._prefetch.QInterpolated = QInterpolatedMinus;
  krnl.execute(faceInfo.minusSide, faceInfo.faceRelation);

  dynamicRupture::kernel::computeTractionInterpolated trKrnl;
  trKrnl.tractionPlusMatrix = godunovData.tractionPlusMatrix;
  trKrnl.tractionMinusMatrix = godunovData.tractionMinusMatrix;
  trKrnl.QInterpolatedPlus = QInterpolatedPlus;
  trKrnl.QInterpolatedMinus = QInterpolatedMinus;
  trKrnl.tractionInterpolated = tractionInterpolated;
  trKrnl.execute();

  alignas(ALIGNMENT) real staticFrictionalWork[tensor::staticFrictionalWork::size()]{};

  dynamicRupture::kernel::accumulateStaticFrictionalWork feKrnl;
  feKrnl.slipInterpolated = slip;
  feKrnl.tractionInterpolated = tractionInterpolated;
  feKrnl.spaceWeights = spaceWeights;
  feKrnl.staticFrictionalWork = staticFrictionalWork;
  feKrnl.minusSurfaceArea = -0.5 * godunovData.doubledSurfaceArea;
  feKrnl.execute();

  std::array<real, multipleSimulations::numberOfSimulations> frictionalWorkReturn;
  std::copy(staticFrictionalWork,
            staticFrictionalWork + multipleSimulations::numberOfSimulations,
            std::begin(frictionalWorkReturn));
  return frictionalWorkReturn;
}

void EnergyOutput::computeDynamicRuptureEnergies() {
  for (size_t sim = 0; sim < multipleSimulations::numberOfSimulations; sim++) {
    double& totalFrictionalWork = energiesStorage.totalFrictionalWork(sim);
    double& staticFrictionalWork = energiesStorage.staticFrictionalWork(sim);
    double& seismicMoment = energiesStorage.seismicMoment(sim);
    double& potency = energiesStorage.potency(sim);
    minTimeSinceSlipRateBelowThreshold[sim] = std::numeric_limits<real>::max();

#ifdef ACL_DEVICE
<<<<<<< HEAD
    unsigned maxCells = 0;
    for (auto it = dynRupTree->beginLeaf(); it != dynRupTree->endLeaf(); ++it) {
      maxCells = std::max(it->getNumberOfCells(), maxCells);
    }

    void* stream = device::DeviceInstance::getInstance().api->getDefaultStream();

    constexpr auto qSize = tensor::Q::size();
    real* timeDerivativePlusHost = reinterpret_cast<real*>(
        device::DeviceInstance::getInstance().api->allocPinnedMem(maxCells * qSize * sizeof(real)));
    real* timeDerivativeMinusHost = reinterpret_cast<real*>(
        device::DeviceInstance::getInstance().api->allocPinnedMem(maxCells * qSize * sizeof(real)));
=======
  void* stream = device::DeviceInstance::getInstance().api->getDefaultStream();
#endif
  constexpr auto qSize = tensor::Q::size();
  for (auto it = dynRupTree->beginLeaf(); it != dynRupTree->endLeaf(); ++it) {
    /// \todo timeDerivativePlus and timeDerivativeMinus are missing the last timestep.
    /// (We'd need to send the dofs over the network in order to fix this.)
#ifdef ACL_DEVICE
    ConditionalKey timeIntegrationKey(*KernelNames::DrTime);
    auto& table = it->getConditionalTable<inner_keys::Dr>();
    if (table.find(timeIntegrationKey) != table.end()) {
      auto& entry = table[timeIntegrationKey];
      real** timeDerivativePlusDevice =
          (entry.get(inner_keys::Dr::Id::DerivativesPlus))->getDeviceDataPtr();
      real** timeDerivativeMinusDevice =
          (entry.get(inner_keys::Dr::Id::DerivativesMinus))->getDeviceDataPtr();
      device::DeviceInstance::getInstance().algorithms.copyScatterToUniform(
          timeDerivativePlusDevice,
          timeDerivativePlusHostMapped,
          qSize,
          qSize,
          it->getNumberOfCells(),
          stream);
      device::DeviceInstance::getInstance().algorithms.copyScatterToUniform(
          timeDerivativeMinusDevice,
          timeDerivativeMinusHostMapped,
          qSize,
          qSize,
          it->getNumberOfCells(),
          stream);
      device::DeviceInstance::getInstance().api->syncDefaultStreamWithHost();
    }
>>>>>>> 5849d62e
    const auto timeDerivativePlusPtr = [&](unsigned i) {
      return timeDerivativePlusHost + qSize * i;
    };
    const auto timeDerivativeMinusPtr = [&](unsigned i) {
      return timeDerivativeMinusHost + qSize * i;
    };
#endif
    for (auto it = dynRupTree[sim]->beginLeaf(); it != dynRupTree[sim]->endLeaf(); ++it) {
      /// \todo timeDerivativePlus and timeDerivativeMinus are missing the last timestep.
      /// (We'd need to send the dofs over the network in order to fix this.)
#ifdef ACL_DEVICE
      ConditionalKey timeIntegrationKey(*KernelNames::DrTime);
      auto& table = it->getConditionalTable<inner_keys::Dr>();
      if (table.find(timeIntegrationKey) != table.end()) {
        auto& entry = table[timeIntegrationKey];
        real** timeDerivativePlusDevice =
            (entry.get(inner_keys::Dr::Id::DerivativesPlus))->getDeviceDataPtr();
        real** timeDerivativeMinusDevice =
            (entry.get(inner_keys::Dr::Id::DerivativesMinus))->getDeviceDataPtr();
        device::DeviceInstance::getInstance().algorithms.copyScatterToUniform(
            timeDerivativePlusDevice,
            timeDerivativePlusHost,
            qSize,
            qSize,
            it->getNumberOfCells(),
            stream);
        device::DeviceInstance::getInstance().algorithms.copyScatterToUniform(
            timeDerivativeMinusDevice,
            timeDerivativeMinusHost,
            qSize,
            qSize,
            it->getNumberOfCells(),
            stream);
        device::DeviceInstance::getInstance().api->syncDefaultStreamWithHost();
      }
      const auto timeDerivativePlusPtr = [&](unsigned i) {
        return timeDerivativePlusHost + qSize * i;
      };
      const auto timeDerivativeMinusPtr = [&](unsigned i) {
        return timeDerivativeMinusHost + qSize * i;
      };
#else
      real** timeDerivativePlus = it->var(dynRup[sim]->timeDerivativePlus);
      real** timeDerivativeMinus = it->var(dynRup[sim]->timeDerivativeMinus);
      const auto timeDerivativePlusPtr = [&](unsigned i) { return timeDerivativePlus[i]; };
      const auto timeDerivativeMinusPtr = [&](unsigned i) { return timeDerivativeMinus[i]; };
#endif
      DRGodunovData* godunovData = it->var(dynRup[sim]->godunovData);
      DRFaceInformation* faceInformation = it->var(dynRup[sim]->faceInformation);
      DREnergyOutput* drEnergyOutput = it->var(dynRup[sim]->drEnergyOutput);
      seissol::model::IsotropicWaveSpeeds* waveSpeedsPlus = it->var(dynRup[sim]->waveSpeedsPlus);
      seissol::model::IsotropicWaveSpeeds* waveSpeedsMinus = it->var(dynRup[sim]->waveSpeedsMinus);

#if defined(_OPENMP) && !NVHPC_AVOID_OMP
#pragma omp parallel for reduction(                                                                \
        + : totalFrictionalWork, staticFrictionalWork, seismicMoment, potency) default(none)       \
    shared(it,                                                                                     \
               drEnergyOutput,                                                                     \
               faceInformation,                                                                    \
               timeDerivativeMinusPtr,                                                             \
               timeDerivativePlusPtr,                                                              \
               godunovData,                                                                        \
               waveSpeedsPlus,                                                                     \
               waveSpeedsMinus,                                                                    \
               sim)
#endif
      for (unsigned i = 0; i < it->getNumberOfCells(); ++i) {
        if (faceInformation[i].plusSideOnThisRank) {
          for (unsigned j = 0; j < seissol::dr::misc::numberOfBoundaryGaussPoints; ++j) {
            totalFrictionalWork += drEnergyOutput[i].frictionalEnergy[j];
          }
          // TODO: move this out of the sim loop
          staticFrictionalWork += computeStaticWork(timeDerivativePlusPtr(i),
                                                    timeDerivativeMinusPtr(i),
                                                    faceInformation[i],
                                                    godunovData[i],
                                                    drEnergyOutput[i].slip)[sim];

          real muPlus = waveSpeedsPlus[i].density * waveSpeedsPlus[i].sWaveVelocity *
                        waveSpeedsPlus[i].sWaveVelocity;
          real muMinus = waveSpeedsMinus[i].density * waveSpeedsMinus[i].sWaveVelocity *
                         waveSpeedsMinus[i].sWaveVelocity;
          real mu = 2.0 * muPlus * muMinus / (muPlus + muMinus);
          real potencyIncrease = 0.0;
          for (unsigned k = 0; k < seissol::dr::misc::numberOfBoundaryGaussPoints; ++k) {
            potencyIncrease += drEnergyOutput[i].accumulatedSlip[k];
          }
          potencyIncrease *= 0.5 * godunovData[i].doubledSurfaceArea /
                             seissol::dr::misc::numberOfBoundaryGaussPoints;
          potency += potencyIncrease;
          seismicMoment += potencyIncrease * mu;
        }
      }
      real localMin = std::numeric_limits<real>::max();

#if defined(_OPENMP) && !NVHPC_AVOID_OMP
#pragma omp parallel for reduction(min : minTimeSinceSlipRateBelowThreshold, localMin) default(    \
        none) shared(it, drEnergyOutput, faceInformation)
#endif
      for (unsigned i = 0; i < it->getNumberOfCells(); ++i) {
        if (faceInformation[i].plusSideOnThisRank) {
          for (unsigned j = 0; j < seissol::dr::misc::numberOfBoundaryGaussPoints; ++j) {
            if (drEnergyOutput[i].timeSinceSlipRateBelowThreshold[j] < localMin) {
              localMin = drEnergyOutput[i].timeSinceSlipRateBelowThreshold[j];
            }
          }
        }
      }
      minTimeSinceSlipRateBelowThreshold[sim] =
          std::min(localMin, minTimeSinceSlipRateBelowThreshold[sim]);
    }
  }
}

void EnergyOutput::computeVolumeEnergies() {
  for (size_t sim = 0; sim < multipleSimulations::numberOfSimulations; sim++) {
    auto& totalGravitationalEnergyLocal = energiesStorage.gravitationalEnergy(sim);
    auto& totalAcousticEnergyLocal = energiesStorage.acousticEnergy(sim);
    auto& totalAcousticKineticEnergyLocal = energiesStorage.acousticKineticEnergy(sim);
    auto& totalElasticEnergyLocal = energiesStorage.elasticEnergy(sim);
    auto& totalElasticKineticEnergyLocal = energiesStorage.elasticKineticEnergy(sim);
    auto& totalPlasticMoment = energiesStorage.plasticMoment(sim);
    auto& totalMomentumXLocal = energiesStorage.totalMomentumX(sim);
    auto& totalMomentumYLocal = energiesStorage.totalMomentumY(sim);
    auto& totalMomentumZLocal = energiesStorage.totalMomentumZ(sim);

    const std::vector<Element>& elements = meshReader->getElements();
    const std::vector<Vertex>& vertices = meshReader->getVertices();

    const auto g = seissolInstance.getGravitationSetup().acceleration;

    // Note: Default(none) is not possible, clang requires data sharing attribute for g, gcc forbids
    // it
#if defined(_OPENMP) && !NVHPC_AVOID_OMP
#pragma omp parallel for schedule(static) reduction(+ : totalGravitationalEnergyLocal,             \
                                                        totalAcousticEnergyLocal,                  \
                                                        totalAcousticKineticEnergyLocal,           \
                                                        totalElasticEnergyLocal,                   \
                                                        totalElasticKineticEnergyLocal,            \
                                                        totalMomentumXLocal,                       \
                                                        totalMomentumYLocal,                       \
                                                        totalMomentumZLocal,                       \
                                                        totalPlasticMoment)                        \
    shared(elements, vertices, lts, ltsLut, global)
#endif
    for (std::size_t elementId = 0; elementId < elements.size(); ++elementId) {
      real volume = MeshTools::volume(elements[elementId], vertices);
      CellMaterialData& material = ltsLut->lookup(lts->material, elementId);
#if defined(USE_ELASTIC) || defined(USE_VISCOELASTIC2)
<<<<<<< HEAD
      auto& cellInformation = ltsLut->lookup(lts->cellInformation, elementId);
      auto& faceDisplacements = ltsLut->lookup(lts->faceDisplacements, elementId);

      constexpr auto quadPolyDegree = CONVERGENCE_ORDER + 1;
      constexpr auto numQuadraturePointsTet = quadPolyDegree * quadPolyDegree * quadPolyDegree;

      double quadraturePointsTet[numQuadraturePointsTet][3];
      double quadratureWeightsTet[numQuadraturePointsTet];
      seissol::quadrature::TetrahedronQuadrature(
          quadraturePointsTet, quadratureWeightsTet, quadPolyDegree);

      constexpr auto numQuadraturePointsTri = quadPolyDegree * quadPolyDegree;
      double quadraturePointsTri[numQuadraturePointsTri][2];
      double quadratureWeightsTri[numQuadraturePointsTri];
      seissol::quadrature::TriangleQuadrature(
          quadraturePointsTri, quadratureWeightsTri, quadPolyDegree);

      // Needed to weight the integral.
      const auto jacobiDet = 6 * volume;

      alignas(ALIGNMENT) real numericalSolutionData[tensor::dofsQP::size()];
      auto numericalSolution = init::dofsQP::view::create(numericalSolutionData);
      // Evaluate numerical solution at quad. nodes
      kernel::evalAtQP krnl;
      krnl.evalAtQP = global->evalAtQPMatrix;
      krnl.dofsQP = numericalSolutionData;
      krnl.Q = ltsLut->lookup(lts->dofs, elementId);
      krnl.execute();
=======
    auto& cellInformation = ltsLut->lookup(lts->cellInformation, elementId);
    auto& faceDisplacements = ltsLut->lookup(lts->faceDisplacements, elementId);

    constexpr auto quadPolyDegree = ConvergenceOrder + 1;
    constexpr auto numQuadraturePointsTet = quadPolyDegree * quadPolyDegree * quadPolyDegree;

    double quadraturePointsTet[numQuadraturePointsTet][3];
    double quadratureWeightsTet[numQuadraturePointsTet];
    seissol::quadrature::TetrahedronQuadrature(
        quadraturePointsTet, quadratureWeightsTet, quadPolyDegree);

    constexpr auto numQuadraturePointsTri = quadPolyDegree * quadPolyDegree;
    double quadraturePointsTri[numQuadraturePointsTri][2];
    double quadratureWeightsTri[numQuadraturePointsTri];
    seissol::quadrature::TriangleQuadrature(
        quadraturePointsTri, quadratureWeightsTri, quadPolyDegree);

    // Needed to weight the integral.
    const auto jacobiDet = 6 * volume;

    alignas(Alignment) real numericalSolutionData[tensor::dofsQP::size()];
    auto numericalSolution = init::dofsQP::view::create(numericalSolutionData);
    // Evaluate numerical solution at quad. nodes
    kernel::evalAtQP krnl;
    krnl.evalAtQP = global->evalAtQPMatrix;
    krnl.dofsQP = numericalSolutionData;
    krnl.Q = ltsLut->lookup(lts->dofs, elementId);
    krnl.execute();
>>>>>>> 5849d62e

#ifdef MULTIPLE_SIMULATIONS
      auto numSub = numericalSolution.subtensor(sim, yateto::slice<>(), yateto::slice<>());
#else
      auto numSub = numericalSolution;
#endif
      for (size_t qp = 0; qp < numQuadraturePointsTet; ++qp) {
        constexpr int uIdx = 6;
        const auto curWeight = jacobiDet * quadratureWeightsTet[qp];
        const auto rho = material.local.rho;

        const auto u = numSub(qp, uIdx + 0);
        const auto v = numSub(qp, uIdx + 1);
        const auto w = numSub(qp, uIdx + 2);
        const double curKineticEnergy = 0.5 * rho * (u * u + v * v + w * w);
        const double curMomentumX = rho * u;
        const double curMomentumY = rho * v;
        const double curMomentumZ = rho * w;

        if (std::abs(material.local.mu) < 10e-14) {
          // Acoustic
          constexpr int pIdx = 0;
          const auto K = material.local.lambda;
          const auto p = numSub(qp, pIdx);
          const double curAcousticEnergy = (p * p) / (2 * K);
          totalAcousticEnergyLocal += curWeight * curAcousticEnergy;
          totalAcousticKineticEnergyLocal += curWeight * curKineticEnergy;
        } else {
          // Elastic
          totalElasticKineticEnergyLocal += curWeight * curKineticEnergy;
          auto getStressIndex = [](int i, int j) {
            const static auto lookup =
                std::array<std::array<int, 3>, 3>{{{0, 3, 5}, {3, 1, 4}, {5, 4, 2}}};
            return lookup[i][j];
          };
          totalMomentumXLocal += curWeight * curMomentumX;
          totalMomentumYLocal += curWeight * curMomentumY;
          totalMomentumZLocal += curWeight * curMomentumZ;

          auto getStress = [&](int i, int j) { return numSub(qp, getStressIndex(i, j)); };

          const auto lambda = material.local.lambda;
          const auto mu = material.local.mu;
          const auto sumUniaxialStresses = getStress(0, 0) + getStress(1, 1) + getStress(2, 2);
          auto computeStrain = [&](int i, int j) {
            double strain = 0.0;
            const auto factor = -1.0 * (lambda) / (2.0 * mu * (3.0 * lambda + 2.0 * mu));
            if (i == j) {
              strain += factor * sumUniaxialStresses;
            }
            strain += 1.0 / (2.0 * mu) * getStress(i, j);
            return strain;
          };
          double curElasticEnergy = 0.0;
          for (int i = 0; i < 3; ++i) {
            for (int j = 0; j < 3; ++j) {
              curElasticEnergy += getStress(i, j) * computeStrain(i, j);
            }
          }
          totalElasticEnergyLocal += curWeight * 0.5 * curElasticEnergy;
        }
      }

      auto* boundaryMappings = ltsLut->lookup(lts->boundaryMapping, elementId);
      // Compute gravitational energy
      for (int face = 0; face < 4; ++face) {
        if (cellInformation.faceTypes[face] != FaceType::freeSurfaceGravity)
          continue;

        // Displacements are stored in face-aligned coordinate system.
        // We need to rotate it to the global coordinate system.
        auto& boundaryMapping = boundaryMappings[face];
        auto Tinv = init::Tinv::view::create(boundaryMapping.TinvData);
        alignas(ALIGNMENT)
            real rotateDisplacementToFaceNormalData[init::displacementRotationMatrix::Size];

        auto rotateDisplacementToFaceNormal =
            init::displacementRotationMatrix::view::create(rotateDisplacementToFaceNormalData);
        for (int i = 0; i < 3; ++i) {
          for (int j = 0; j < 3; ++j) {
            rotateDisplacementToFaceNormal(i, j) = Tinv(i + 6, j + 6);
          }
        }

<<<<<<< HEAD
        alignas(ALIGNMENT) std::array<real, tensor::rotatedFaceDisplacementAtQuadratureNodes::Size>
            displQuadData{};
        const auto* curFaceDisplacementsData = faceDisplacements[face];
        seissol::kernel::rotateFaceDisplacementsAndEvaluateAtQuadratureNodes evalKrnl;
        evalKrnl.rotatedFaceDisplacement = curFaceDisplacementsData;
        evalKrnl.V2nTo2JacobiQuad = init::V2nTo2JacobiQuad::Values;
        evalKrnl.rotatedFaceDisplacementAtQuadratureNodes = displQuadData.data();
        evalKrnl.displacementRotationMatrix = rotateDisplacementToFaceNormalData;
        evalKrnl.execute();

        // Perform quadrature
        const auto surface = MeshTools::surface(elements[elementId], face, vertices);
        const auto rho = material.local.rho;

#ifdef MULTIPLE_SIMULATIONS
        static_assert(numQuadraturePointsTri ==
                      init::rotatedFaceDisplacementAtQuadratureNodes::Shape[1]);
        auto rotatedFaceDisplacementFused =
            init::rotatedFaceDisplacementAtQuadratureNodes::view::create(displQuadData.data());
        auto rotatedFaceDisplacement =
            rotatedFaceDisplacementFused.subtensor(sim, yateto::slice<>(), yateto::slice<>());
#else
        static_assert(numQuadraturePointsTri ==
                      init::rotatedFaceDisplacementAtQuadratureNodes::Shape[0]);
        auto rotatedFaceDisplacement =
            init::rotatedFaceDisplacementAtQuadratureNodes::view::create(displQuadData.data());
#endif
        for (unsigned i = 0; i < rotatedFaceDisplacement.shape(0); ++i) {
          // See for example (Saito, Tsunami generation and propagation, 2019) section 3.2.3 for
          // derivation.
          const auto displ = rotatedFaceDisplacement(i, 0);
          const auto curEnergy = 0.5 * rho * g * displ * displ;
          const auto curWeight = 2.0 * surface * quadratureWeightsTri[i];
          totalGravitationalEnergyLocal += curWeight * curEnergy;
        }
=======
    auto* boundaryMappings = ltsLut->lookup(lts->boundaryMapping, elementId);
    // Compute gravitational energy
    for (int face = 0; face < 4; ++face) {
      if (cellInformation.faceTypes[face] != FaceType::freeSurfaceGravity)
        continue;

      // Displacements are stored in face-aligned coordinate system.
      // We need to rotate it to the global coordinate system.
      auto& boundaryMapping = boundaryMappings[face];
      auto Tinv = init::Tinv::view::create(boundaryMapping.TinvData);
      alignas(Alignment)
          real rotateDisplacementToFaceNormalData[init::displacementRotationMatrix::Size];

      auto rotateDisplacementToFaceNormal =
          init::displacementRotationMatrix::view::create(rotateDisplacementToFaceNormalData);
      for (int i = 0; i < 3; ++i) {
        for (int j = 0; j < 3; ++j) {
          rotateDisplacementToFaceNormal(i, j) = Tinv(i + 6, j + 6);
        }
      }

      alignas(Alignment) std::array<real, tensor::rotatedFaceDisplacementAtQuadratureNodes::Size>
          displQuadData{};
      const auto* curFaceDisplacementsData = faceDisplacements[face];
      seissol::kernel::rotateFaceDisplacementsAndEvaluateAtQuadratureNodes evalKrnl;
      evalKrnl.rotatedFaceDisplacement = curFaceDisplacementsData;
      evalKrnl.V2nTo2JacobiQuad = init::V2nTo2JacobiQuad::Values;
      evalKrnl.rotatedFaceDisplacementAtQuadratureNodes = displQuadData.data();
      evalKrnl.displacementRotationMatrix = rotateDisplacementToFaceNormalData;
      evalKrnl.execute();

      // Perform quadrature
      const auto surface = MeshTools::surface(elements[elementId], face, vertices);
      const auto rho = material.local.rho;

      static_assert(numQuadraturePointsTri ==
                    init::rotatedFaceDisplacementAtQuadratureNodes::Shape[0]);
      auto rotatedFaceDisplacement =
          init::rotatedFaceDisplacementAtQuadratureNodes::view::create(displQuadData.data());
      for (unsigned i = 0; i < rotatedFaceDisplacement.shape(0); ++i) {
        // See for example (Saito, Tsunami generation and propagation, 2019) section 3.2.3 for
        // derivation.
        const auto displ = rotatedFaceDisplacement(i, 0);
        const auto curEnergy = 0.5 * rho * g * displ * displ;
        const auto curWeight = 2.0 * surface * quadratureWeightsTri[i];
        totalGravitationalEnergyLocal += curWeight * curEnergy;
>>>>>>> 5849d62e
      }
#endif

      if (isPlasticityEnabled) {
        // plastic moment
        real* pstrainCell = ltsLut->lookup(lts->pstrain, elementId);
#ifdef USE_ANISOTROPIC
        real mu = (material.local.c44 + material.local.c55 + material.local.c66) / 3.0;
#else
        real mu = material.local.mu;
#endif
        totalPlasticMoment += mu * volume * pstrainCell[tensor::QStress::size()];
      }
    }
  }
}

void EnergyOutput::computeEnergies() {
  energiesStorage.energies.fill(0.0);
  if (shouldComputeVolumeEnergies()) {
    computeVolumeEnergies();
  }
  computeDynamicRuptureEnergies();
}

void EnergyOutput::reduceEnergies() {
#ifdef USE_MPI
  const auto rank = MPI::mpi.rank();
  const auto& comm = MPI::mpi.comm();

  const auto count = static_cast<int>(energiesStorage.energies.size());
  if (rank == 0) {
    MPI_Reduce(MPI_IN_PLACE, energiesStorage.energies.data(), count, MPI_DOUBLE, MPI_SUM, 0, comm);
  } else {
    MPI_Reduce(energiesStorage.energies.data(),
               energiesStorage.energies.data(),
               count,
               MPI_DOUBLE,
               MPI_SUM,
               0,
               comm);
  }
#endif
}

void EnergyOutput::reduceMinTimeSinceSlipRateBelowThreshold() {
#ifdef USE_MPI
  const auto rank = MPI::mpi.rank();
  const auto& comm = MPI::mpi.comm();
  for (size_t sim = 0; sim < multipleSimulations::numberOfSimulations; sim++) {
    if (rank == 0) {
      MPI_Reduce(
          MPI_IN_PLACE, &minTimeSinceSlipRateBelowThreshold[sim], 1, MPI_C_REAL, MPI_MIN, 0, comm);
    } else {
      MPI_Reduce(&minTimeSinceSlipRateBelowThreshold[sim],
                 &minTimeSinceSlipRateBelowThreshold[sim],
                 1,
                 MPI_C_REAL,
                 MPI_MIN,
                 0,
                 comm);
    }
  }
#endif
}

void EnergyOutput::printEnergies() {
  const auto rank = MPI::mpi.rank();
  for (size_t sim = 0; sim < multipleSimulations::numberOfSimulations; sim++) {
    if (rank == 0) {
      const auto totalAcousticEnergy =
          energiesStorage.acousticKineticEnergy(sim) + energiesStorage.acousticEnergy(sim);
      const auto totalElasticEnergy =
          energiesStorage.elasticKineticEnergy(sim) + energiesStorage.elasticEnergy(sim);
      const auto ratioElasticKinematic =
          100.0 * energiesStorage.elasticKineticEnergy(sim) / totalElasticEnergy;
      const auto ratioElasticPotential =
          100.0 * energiesStorage.elasticEnergy(sim) / totalElasticEnergy;
      const auto ratioAcousticKinematic =
          100.0 * energiesStorage.acousticKineticEnergy(sim) / totalAcousticEnergy;
      const auto ratioAcousticPotential =
          100.0 * energiesStorage.acousticEnergy(sim) / totalAcousticEnergy;
      const auto totalFrictionalWork = energiesStorage.totalFrictionalWork(sim);
      const auto staticFrictionalWork = energiesStorage.staticFrictionalWork(sim);
      const auto radiatedEnergy = totalFrictionalWork - staticFrictionalWork;
      const auto ratioFrictionalStatic = 100.0 * staticFrictionalWork / totalFrictionalWork;
      const auto ratioFrictionalRadiated = 100.0 * radiatedEnergy / totalFrictionalWork;
      const auto ratioPlasticMoment =
          100.0 * energiesStorage.plasticMoment(sim) /
          (energiesStorage.plasticMoment(sim) + energiesStorage.seismicMoment(sim));
      const auto totalMomentumX = energiesStorage.totalMomentumX(sim);
      const auto totalMomentumY = energiesStorage.totalMomentumY(sim);
      const auto totalMomentumZ = energiesStorage.totalMomentumZ(sim);
      if (shouldComputeVolumeEnergies()) {
        if (totalElasticEnergy) {
          logInfo(rank) << "Simulation:" << sim
                        << " Elastic energy (total, % kinematic, % potential): "
                        << totalElasticEnergy << " ," << ratioElasticKinematic << " ,"
                        << ratioElasticPotential;
        }
        if (totalAcousticEnergy) {
          logInfo(rank) << "Simulation:" << sim
                        << " Acoustic energy (total, % kinematic, % potential): "
                        << totalAcousticEnergy << " ," << ratioAcousticKinematic << " ,"
                        << ratioAcousticPotential;
        }
        if (energiesStorage.gravitationalEnergy(sim)) {
          logInfo(rank) << "Simulation:" << sim
                        << " Gravitational energy:" << energiesStorage.gravitationalEnergy(sim);
        }
        if (energiesStorage.plasticMoment(sim)) {
          logInfo(rank) << "Simulation:" << sim
                        << " Plastic moment (value, equivalent Mw, % total moment):"
                        << energiesStorage.plasticMoment(sim) << " ,"
                        << 2.0 / 3.0 * std::log10(energiesStorage.plasticMoment(sim)) - 6.07 << " ,"
                        << ratioPlasticMoment;
        }
      } else {
        logInfo(rank) << "Volume energies skipped at this step";
      }
      if (totalAcousticEnergy) {
        logInfo(rank) << "Simulation:" << sim
                      << " Acoustic energy (total, % kinematic, % potential): "
                      << totalAcousticEnergy << " ," << ratioAcousticKinematic << " ,"
                      << ratioAcousticPotential;
      }
      if (energiesStorage.gravitationalEnergy(sim)) {
        logInfo(rank) << "Simulation:" << sim
                      << " Gravitational energy:" << energiesStorage.gravitationalEnergy(sim);
      }
      if (energiesStorage.plasticMoment(sim)) {
        logInfo(rank) << "Simulation:" << sim
                      << " Plastic moment (value, equivalent Mw, % total moment):"
                      << energiesStorage.plasticMoment(sim) << " ,"
                      << 2.0 / 3.0 * std::log10(energiesStorage.plasticMoment(sim)) - 6.07 << " ,"
                      << ratioPlasticMoment;
      }
      logInfo(rank) << "Simulation:" << sim << " Total momentum (X, Y, Z):" << totalMomentumX
                    << " ," << totalMomentumY << " ," << totalMomentumZ;
      if (totalFrictionalWork) {
        logInfo(rank) << "Simulation:" << sim
                      << " Frictional work (total, % static, % radiated): " << totalFrictionalWork
                      << " ," << ratioFrictionalStatic << " ," << ratioFrictionalRadiated;
        logInfo(rank) << "Simulation:" << sim << " Seismic moment (without plasticity):"
                      << energiesStorage.seismicMoment(sim) << " Mw:"
                      << 2.0 / 3.0 * std::log10(energiesStorage.seismicMoment(sim)) - 6.07;
      }
      if (!std::isfinite(totalElasticEnergy + totalAcousticEnergy)) {
        logError() << "Simulation:" << sim << " Detected Inf/NaN in energies. Aborting.";
      }
    } else {
      logInfo(rank) << "Simulation:" << sim << " Volume energies skipped at this step";
    }
  }
}

void EnergyOutput::checkAbortCriterion(
    const real (&timeSinceThreshold)[multipleSimulations::numberOfSimulations],
    const std::string& prefix_message) {
  const auto rank = MPI::mpi.rank();
  bool abort = true;
  if (rank == 0) {
    for (size_t sim = 0; sim < multipleSimulations::numberOfSimulations; sim++) {
      if ((timeSinceThreshold[sim] > 0) and
          (timeSinceThreshold[sim] < std::numeric_limits<real>::max())) {
        if (static_cast<double>(timeSinceThreshold[sim]) < terminatorMaxTimePostRupture) {
          logInfo(rank) << prefix_message.c_str() << "below threshold since"
                        << timeSinceThreshold[sim] << "in simulation: " << sim
                        << "s (lower than the abort criteria: " << terminatorMaxTimePostRupture
                        << "s)";
          abort = false;
        } else {
          logInfo(rank) << prefix_message.c_str() << "below threshold since"
                        << timeSinceThreshold[sim] << "in simulation: " << sim
                        << "s (greater than the abort criteria: " << terminatorMaxTimePostRupture
                        << "s)";
        }
      }
    }
  }
#ifdef USE_MPI
  const auto& comm = MPI::mpi.comm();
  MPI_Bcast(reinterpret_cast<void*>(&abort), 1, MPI_CXX_BOOL, 0, comm);
#endif
  if (abort) {
    seissolInstance.simulator().abort();
  }
}

void EnergyOutput::writeHeader() { out << "time,variable,measurement" << std::endl; }

void EnergyOutput::writeEnergies(double time) {
  for (size_t sim = 0; sim < multipleSimulations::numberOfSimulations; sim++) {
#ifdef MULTIPLE_SIMULATIONS
    const std::string fusedSuffix = std::to_string(sim);
#else
    const std::string fusedSuffix = "";
#endif
    if (shouldComputeVolumeEnergies()) {
      out << time << ",gravitational_energy" << fusedSuffix << ","
          << energiesStorage.gravitationalEnergy(sim) << "\n"
          << time << ",acoustic_energy" << fusedSuffix << "," << energiesStorage.acousticEnergy(sim)
          << "\n"
          << time << ",acoustic_kinetic_energy" << fusedSuffix << ","
          << energiesStorage.acousticKineticEnergy(sim) << "\n"
          << time << ",elastic_energy" << fusedSuffix << "," << energiesStorage.elasticEnergy(sim)
          << "\n"
          << time << ",elastic_kinetic_energy" << fusedSuffix << ","
          << energiesStorage.elasticKineticEnergy(sim) << "\n"
          << time << ",plastic_moment" << fusedSuffix << "," << energiesStorage.plasticMoment(sim)
          << "\n"
          << time << ",momentumX," << fusedSuffix << "," << energiesStorage.totalMomentumX(sim)
          << "\n"
          << time << ",momentumY," << fusedSuffix << "," << energiesStorage.totalMomentumY(sim)
          << "\n"
          << time << ",momentumZ," << fusedSuffix << "," << energiesStorage.totalMomentumZ(sim)
          << "\n";
    }
    out << time << ",total_frictional_work" << fusedSuffix << ","
        << energiesStorage.totalFrictionalWork(sim) << "\n"
        << time << ",static_frictional_work" << fusedSuffix << ","
        << energiesStorage.staticFrictionalWork(sim) << "\n"
        << time << ",seismic_moment" << fusedSuffix << "," << energiesStorage.seismicMoment(sim)
        << "\n"
        << time << ",potency" << fusedSuffix << "," << energiesStorage.potency(sim) << "\n"
        << time << ",plastic_moment" << fusedSuffix << "," << energiesStorage.plasticMoment(sim)
        << std::endl;
  }
}

bool EnergyOutput::shouldComputeVolumeEnergies() const {
  return outputId % computeVolumeEnergiesEveryOutput == 0;
}

} // namespace writer
} // namespace seissol<|MERGE_RESOLUTION|>--- conflicted
+++ resolved
@@ -152,31 +152,23 @@
   syncPoint(0.0);
 }
 
-<<<<<<< HEAD
+EnergyOutput::~EnergyOutput() {
+#ifdef ACL_DEVICE
+  if (timeDerivativePlusHost != nullptr) {
+    device::DeviceInstance::getInstance().api->freePinnedMem(timeDerivativePlusHost);
+  }
+  if (timeDerivativeMinusHost != nullptr) {
+    device::DeviceInstance::getInstance().api->freePinnedMem(timeDerivativeMinusHost);
+  }
+#endif
+}
+
 std::array<real, multipleSimulations::numberOfSimulations>
     EnergyOutput::computeStaticWork(const real* degreesOfFreedomPlus,
                                     const real* degreesOfFreedomMinus,
                                     const DRFaceInformation& faceInfo,
                                     const DRGodunovData& godunovData,
                                     const real slip[seissol::tensor::slipInterpolated::size()]) {
-=======
-EnergyOutput::~EnergyOutput() {
-#ifdef ACL_DEVICE
-  if (timeDerivativePlusHost != nullptr) {
-    device::DeviceInstance::getInstance().api->freePinnedMem(timeDerivativePlusHost);
-  }
-  if (timeDerivativeMinusHost != nullptr) {
-    device::DeviceInstance::getInstance().api->freePinnedMem(timeDerivativeMinusHost);
-  }
-#endif
-}
-
-real EnergyOutput::computeStaticWork(const real* degreesOfFreedomPlus,
-                                     const real* degreesOfFreedomMinus,
-                                     const DRFaceInformation& faceInfo,
-                                     const DRGodunovData& godunovData,
-                                     const real slip[seissol::tensor::slipInterpolated::size()]) {
->>>>>>> 5849d62e
   real points[NUMBER_OF_SPACE_QUADRATURE_POINTS][2];
   alignas(Alignment) real spaceWeights[NUMBER_OF_SPACE_QUADRATURE_POINTS];
   seissol::quadrature::TriangleQuadrature(points, spaceWeights, ConvergenceOrder + 1);
@@ -240,24 +232,10 @@
     minTimeSinceSlipRateBelowThreshold[sim] = std::numeric_limits<real>::max();
 
 #ifdef ACL_DEVICE
-<<<<<<< HEAD
-    unsigned maxCells = 0;
-    for (auto it = dynRupTree->beginLeaf(); it != dynRupTree->endLeaf(); ++it) {
-      maxCells = std::max(it->getNumberOfCells(), maxCells);
-    }
-
-    void* stream = device::DeviceInstance::getInstance().api->getDefaultStream();
-
-    constexpr auto qSize = tensor::Q::size();
-    real* timeDerivativePlusHost = reinterpret_cast<real*>(
-        device::DeviceInstance::getInstance().api->allocPinnedMem(maxCells * qSize * sizeof(real)));
-    real* timeDerivativeMinusHost = reinterpret_cast<real*>(
-        device::DeviceInstance::getInstance().api->allocPinnedMem(maxCells * qSize * sizeof(real)));
-=======
   void* stream = device::DeviceInstance::getInstance().api->getDefaultStream();
 #endif
   constexpr auto qSize = tensor::Q::size();
-  for (auto it = dynRupTree->beginLeaf(); it != dynRupTree->endLeaf(); ++it) {
+  for (auto it = dynRupTree[sim]->beginLeaf(); it != dynRupTree[sim]->endLeaf(); ++it) {
     /// \todo timeDerivativePlus and timeDerivativeMinus are missing the last timestep.
     /// (We'd need to send the dofs over the network in order to fix this.)
 #ifdef ACL_DEVICE
@@ -285,48 +263,20 @@
           stream);
       device::DeviceInstance::getInstance().api->syncDefaultStreamWithHost();
     }
->>>>>>> 5849d62e
+
+    void* stream = device::DeviceInstance::getInstance().api->getDefaultStream();
+
+    constexpr auto qSize = tensor::Q::size();
+    real* timeDerivativePlusHost = reinterpret_cast<real*>(
+        device::DeviceInstance::getInstance().api->allocPinnedMem(maxCells * qSize * sizeof(real)));
+    real* timeDerivativeMinusHost = reinterpret_cast<real*>(
+        device::DeviceInstance::getInstance().api->allocPinnedMem(maxCells * qSize * sizeof(real)));
     const auto timeDerivativePlusPtr = [&](unsigned i) {
       return timeDerivativePlusHost + qSize * i;
     };
     const auto timeDerivativeMinusPtr = [&](unsigned i) {
       return timeDerivativeMinusHost + qSize * i;
     };
-#endif
-    for (auto it = dynRupTree[sim]->beginLeaf(); it != dynRupTree[sim]->endLeaf(); ++it) {
-      /// \todo timeDerivativePlus and timeDerivativeMinus are missing the last timestep.
-      /// (We'd need to send the dofs over the network in order to fix this.)
-#ifdef ACL_DEVICE
-      ConditionalKey timeIntegrationKey(*KernelNames::DrTime);
-      auto& table = it->getConditionalTable<inner_keys::Dr>();
-      if (table.find(timeIntegrationKey) != table.end()) {
-        auto& entry = table[timeIntegrationKey];
-        real** timeDerivativePlusDevice =
-            (entry.get(inner_keys::Dr::Id::DerivativesPlus))->getDeviceDataPtr();
-        real** timeDerivativeMinusDevice =
-            (entry.get(inner_keys::Dr::Id::DerivativesMinus))->getDeviceDataPtr();
-        device::DeviceInstance::getInstance().algorithms.copyScatterToUniform(
-            timeDerivativePlusDevice,
-            timeDerivativePlusHost,
-            qSize,
-            qSize,
-            it->getNumberOfCells(),
-            stream);
-        device::DeviceInstance::getInstance().algorithms.copyScatterToUniform(
-            timeDerivativeMinusDevice,
-            timeDerivativeMinusHost,
-            qSize,
-            qSize,
-            it->getNumberOfCells(),
-            stream);
-        device::DeviceInstance::getInstance().api->syncDefaultStreamWithHost();
-      }
-      const auto timeDerivativePlusPtr = [&](unsigned i) {
-        return timeDerivativePlusHost + qSize * i;
-      };
-      const auto timeDerivativeMinusPtr = [&](unsigned i) {
-        return timeDerivativeMinusHost + qSize * i;
-      };
 #else
       real** timeDerivativePlus = it->var(dynRup[sim]->timeDerivativePlus);
       real** timeDerivativeMinus = it->var(dynRup[sim]->timeDerivativeMinus);
@@ -435,12 +385,11 @@
       real volume = MeshTools::volume(elements[elementId], vertices);
       CellMaterialData& material = ltsLut->lookup(lts->material, elementId);
 #if defined(USE_ELASTIC) || defined(USE_VISCOELASTIC2)
-<<<<<<< HEAD
       auto& cellInformation = ltsLut->lookup(lts->cellInformation, elementId);
       auto& faceDisplacements = ltsLut->lookup(lts->faceDisplacements, elementId);
 
-      constexpr auto quadPolyDegree = CONVERGENCE_ORDER + 1;
-      constexpr auto numQuadraturePointsTet = quadPolyDegree * quadPolyDegree * quadPolyDegree;
+    constexpr auto quadPolyDegree = ConvergenceOrder + 1;
+    constexpr auto numQuadraturePointsTet = quadPolyDegree * quadPolyDegree * quadPolyDegree;
 
       double quadraturePointsTet[numQuadraturePointsTet][3];
       double quadratureWeightsTet[numQuadraturePointsTet];
@@ -455,35 +404,6 @@
 
       // Needed to weight the integral.
       const auto jacobiDet = 6 * volume;
-
-      alignas(ALIGNMENT) real numericalSolutionData[tensor::dofsQP::size()];
-      auto numericalSolution = init::dofsQP::view::create(numericalSolutionData);
-      // Evaluate numerical solution at quad. nodes
-      kernel::evalAtQP krnl;
-      krnl.evalAtQP = global->evalAtQPMatrix;
-      krnl.dofsQP = numericalSolutionData;
-      krnl.Q = ltsLut->lookup(lts->dofs, elementId);
-      krnl.execute();
-=======
-    auto& cellInformation = ltsLut->lookup(lts->cellInformation, elementId);
-    auto& faceDisplacements = ltsLut->lookup(lts->faceDisplacements, elementId);
-
-    constexpr auto quadPolyDegree = ConvergenceOrder + 1;
-    constexpr auto numQuadraturePointsTet = quadPolyDegree * quadPolyDegree * quadPolyDegree;
-
-    double quadraturePointsTet[numQuadraturePointsTet][3];
-    double quadratureWeightsTet[numQuadraturePointsTet];
-    seissol::quadrature::TetrahedronQuadrature(
-        quadraturePointsTet, quadratureWeightsTet, quadPolyDegree);
-
-    constexpr auto numQuadraturePointsTri = quadPolyDegree * quadPolyDegree;
-    double quadraturePointsTri[numQuadraturePointsTri][2];
-    double quadratureWeightsTri[numQuadraturePointsTri];
-    seissol::quadrature::TriangleQuadrature(
-        quadraturePointsTri, quadratureWeightsTri, quadPolyDegree);
-
-    // Needed to weight the integral.
-    const auto jacobiDet = 6 * volume;
 
     alignas(Alignment) real numericalSolutionData[tensor::dofsQP::size()];
     auto numericalSolution = init::dofsQP::view::create(numericalSolutionData);
@@ -493,7 +413,6 @@
     krnl.dofsQP = numericalSolutionData;
     krnl.Q = ltsLut->lookup(lts->dofs, elementId);
     krnl.execute();
->>>>>>> 5849d62e
 
 #ifdef MULTIPLE_SIMULATIONS
       auto numSub = numericalSolution.subtensor(sim, yateto::slice<>(), yateto::slice<>());
@@ -578,7 +497,6 @@
           }
         }
 
-<<<<<<< HEAD
         alignas(ALIGNMENT) std::array<real, tensor::rotatedFaceDisplacementAtQuadratureNodes::Size>
             displQuadData{};
         const auto* curFaceDisplacementsData = faceDisplacements[face];
@@ -614,54 +532,6 @@
           const auto curWeight = 2.0 * surface * quadratureWeightsTri[i];
           totalGravitationalEnergyLocal += curWeight * curEnergy;
         }
-=======
-    auto* boundaryMappings = ltsLut->lookup(lts->boundaryMapping, elementId);
-    // Compute gravitational energy
-    for (int face = 0; face < 4; ++face) {
-      if (cellInformation.faceTypes[face] != FaceType::freeSurfaceGravity)
-        continue;
-
-      // Displacements are stored in face-aligned coordinate system.
-      // We need to rotate it to the global coordinate system.
-      auto& boundaryMapping = boundaryMappings[face];
-      auto Tinv = init::Tinv::view::create(boundaryMapping.TinvData);
-      alignas(Alignment)
-          real rotateDisplacementToFaceNormalData[init::displacementRotationMatrix::Size];
-
-      auto rotateDisplacementToFaceNormal =
-          init::displacementRotationMatrix::view::create(rotateDisplacementToFaceNormalData);
-      for (int i = 0; i < 3; ++i) {
-        for (int j = 0; j < 3; ++j) {
-          rotateDisplacementToFaceNormal(i, j) = Tinv(i + 6, j + 6);
-        }
-      }
-
-      alignas(Alignment) std::array<real, tensor::rotatedFaceDisplacementAtQuadratureNodes::Size>
-          displQuadData{};
-      const auto* curFaceDisplacementsData = faceDisplacements[face];
-      seissol::kernel::rotateFaceDisplacementsAndEvaluateAtQuadratureNodes evalKrnl;
-      evalKrnl.rotatedFaceDisplacement = curFaceDisplacementsData;
-      evalKrnl.V2nTo2JacobiQuad = init::V2nTo2JacobiQuad::Values;
-      evalKrnl.rotatedFaceDisplacementAtQuadratureNodes = displQuadData.data();
-      evalKrnl.displacementRotationMatrix = rotateDisplacementToFaceNormalData;
-      evalKrnl.execute();
-
-      // Perform quadrature
-      const auto surface = MeshTools::surface(elements[elementId], face, vertices);
-      const auto rho = material.local.rho;
-
-      static_assert(numQuadraturePointsTri ==
-                    init::rotatedFaceDisplacementAtQuadratureNodes::Shape[0]);
-      auto rotatedFaceDisplacement =
-          init::rotatedFaceDisplacementAtQuadratureNodes::view::create(displQuadData.data());
-      for (unsigned i = 0; i < rotatedFaceDisplacement.shape(0); ++i) {
-        // See for example (Saito, Tsunami generation and propagation, 2019) section 3.2.3 for
-        // derivation.
-        const auto displ = rotatedFaceDisplacement(i, 0);
-        const auto curEnergy = 0.5 * rho * g * displ * displ;
-        const auto curWeight = 2.0 * surface * quadratureWeightsTri[i];
-        totalGravitationalEnergyLocal += curWeight * curEnergy;
->>>>>>> 5849d62e
       }
 #endif
 
