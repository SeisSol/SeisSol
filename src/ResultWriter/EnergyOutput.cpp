#include "EnergyOutput.h"
#include <Kernels/DynamicRupture.h>
#include <Numerical_aux/Quadrature.h>
#include "DynamicRupture/Misc.h"
#include <Parallel/MPI.h>
#include "SeisSol.h"
#include "Initializer/InputParameters.hpp"
#include "Initializer/preProcessorMacros.hpp"

namespace seissol::writer {

double& EnergiesStorage::gravitationalEnergy() { return energies[0]; }

double& EnergiesStorage::acousticEnergy() { return energies[1]; }

double& EnergiesStorage::acousticKineticEnergy() { return energies[2]; }

double& EnergiesStorage::elasticEnergy() { return energies[3]; }

double& EnergiesStorage::elasticKineticEnergy() { return energies[4]; }

double& EnergiesStorage::totalFrictionalWork() { return energies[5]; }

double& EnergiesStorage::staticFrictionalWork() { return energies[6]; }

double& EnergiesStorage::plasticMoment() { return energies[7]; }

double& EnergiesStorage::seismicMoment() { return energies[8]; }

void EnergyOutput::init(
    GlobalData* newGlobal,
    seissol::initializers::DynamicRupture* newDynRup,
    seissol::initializers::LTSTree* newDynRuptTree,
    seissol::geometry::MeshReader* newMeshReader,
    seissol::initializers::LTSTree* newLtsTree,
    seissol::initializers::LTS* newLts,
    seissol::initializers::Lut* newLtsLut,
    bool newIsPlasticityEnabled,
    const std::string& outputFileNamePrefix,
    const seissol::initializer::parameters::EnergyOutputParameters& parameters) {
  if (parameters.enabled && parameters.interval > 0) {
    isEnabled = true;
  } else {
    return;
  }
  const auto rank = MPI::mpi.rank();
  logInfo(rank) << "Initializing energy output.";

  isFileOutputEnabled = rank == 0;
  isTerminalOutputEnabled = parameters.terminalOutput && (rank == 0);
  computeVolumeEnergiesEveryOutput = parameters.computeVolumeEnergiesEveryOutput;
  outputFileName = outputFileNamePrefix + "-energy.csv";

  global = newGlobal;
  dynRup = newDynRup;
  dynRupTree = newDynRuptTree;
  meshReader = newMeshReader;
  ltsTree = newLtsTree;
  lts = newLts;
  ltsLut = newLtsLut;

  isPlasticityEnabled = newIsPlasticityEnabled;

  Modules::registerHook(*this, SIMULATION_START);
  Modules::registerHook(*this, SYNCHRONIZATION_POINT);
  setSyncInterval(parameters.interval);
}

void EnergyOutput::syncPoint(double time) {
  assert(isEnabled);
  const auto rank = MPI::mpi.rank();
  logInfo(rank) << "Writing energy output at time" << time;
  computeEnergies();
  reduceEnergies();
  if (isTerminalOutputEnabled) {
    printEnergies();
  }
  if (isFileOutputEnabled) {
    writeEnergies(time);
  }
  ++outputId;
  logInfo(rank) << "Writing energy output at time" << time << "Done.";
}

void EnergyOutput::simulationStart() {
  if (isFileOutputEnabled) {
    out.open(outputFileName);
    writeHeader();
  }
  syncPoint(0.0);
}

real EnergyOutput::computeStaticWork(const real* degreesOfFreedomPlus,
                                     const real* degreesOfFreedomMinus,
                                     const DRFaceInformation& faceInfo,
                                     const DRGodunovData& godunovData,
                                     const real slip[seissol::tensor::slipInterpolated::size()]) {
  real points[NUMBER_OF_SPACE_QUADRATURE_POINTS][2];
  real spaceWeights[NUMBER_OF_SPACE_QUADRATURE_POINTS];
  seissol::quadrature::TriangleQuadrature(points, spaceWeights, CONVERGENCE_ORDER + 1);

  dynamicRupture::kernel::evaluateAndRotateQAtInterpolationPoints krnl;
  krnl.V3mTo2n = global->faceToNodalMatrices;

  alignas(PAGESIZE_STACK) real QInterpolatedPlus[tensor::QInterpolatedPlus::size()];
  alignas(PAGESIZE_STACK) real QInterpolatedMinus[tensor::QInterpolatedMinus::size()];
  alignas(ALIGNMENT) real tractionInterpolated[tensor::tractionInterpolated::size()];

  krnl.QInterpolated = QInterpolatedPlus;
  krnl.Q = degreesOfFreedomPlus;
  krnl.TinvT = godunovData.TinvT;
  krnl._prefetch.QInterpolated = QInterpolatedPlus;
  krnl.execute(faceInfo.plusSide, 0);

  krnl.QInterpolated = QInterpolatedMinus;
  krnl.Q = degreesOfFreedomMinus;
  krnl.TinvT = godunovData.TinvT;
  krnl._prefetch.QInterpolated = QInterpolatedMinus;
  krnl.execute(faceInfo.minusSide, faceInfo.faceRelation);

  dynamicRupture::kernel::computeTractionInterpolated trKrnl;
  trKrnl.tractionPlusMatrix = godunovData.tractionPlusMatrix;
  trKrnl.tractionMinusMatrix = godunovData.tractionMinusMatrix;
  trKrnl.QInterpolatedPlus = QInterpolatedPlus;
  trKrnl.QInterpolatedMinus = QInterpolatedMinus;
  trKrnl.tractionInterpolated = tractionInterpolated;
  trKrnl.execute();

  real staticFrictionalWork = 0.0;
  dynamicRupture::kernel::accumulateStaticFrictionalWork feKrnl;
  feKrnl.slipInterpolated = slip;
  feKrnl.tractionInterpolated = tractionInterpolated;
  feKrnl.spaceWeights = spaceWeights;
  feKrnl.staticFrictionalWork = &staticFrictionalWork;
  feKrnl.minusSurfaceArea = -0.5 * godunovData.doubledSurfaceArea;
  feKrnl.execute();

  return staticFrictionalWork;
}

void EnergyOutput::computeDynamicRuptureEnergies() {
  double& totalFrictionalWork = energiesStorage.totalFrictionalWork();
  double& staticFrictionalWork = energiesStorage.staticFrictionalWork();
  double& seismicMoment = energiesStorage.seismicMoment();
  for (auto it = dynRupTree->beginLeaf(); it != dynRupTree->endLeaf(); ++it) {
    /// \todo timeDerivativePlus and timeDerivativeMinus are missing the last timestep.
    /// (We'd need to send the dofs over the network in order to fix this.)
    real** timeDerivativePlus = it->var(dynRup->timeDerivativePlus);
    real** timeDerivativeMinus = it->var(dynRup->timeDerivativeMinus);
    DRGodunovData* godunovData = it->var(dynRup->godunovData);
    DRFaceInformation* faceInformation = it->var(dynRup->faceInformation);
    DREnergyOutput* drEnergyOutput = it->var(dynRup->drEnergyOutput);
    seissol::model::IsotropicWaveSpeeds* waveSpeedsPlus = it->var(dynRup->waveSpeedsPlus);
    seissol::model::IsotropicWaveSpeeds* waveSpeedsMinus = it->var(dynRup->waveSpeedsMinus);

<<<<<<< HEAD
#if defined(_OPENMP) && !defined(__NVCOMPILER)
=======
#if defined(_OPENMP) && !NVHPC_AVOID_OMP
>>>>>>> a09d3832
#pragma omp parallel for reduction(                                                                \
        + : totalFrictionalWork, staticFrictionalWork, seismicMoment) default(none)                \
    shared(it,                                                                                     \
               drEnergyOutput,                                                                     \
               faceInformation,                                                                    \
               timeDerivativeMinus,                                                                \
               timeDerivativePlus,                                                                 \
               godunovData,                                                                        \
               waveSpeedsPlus,                                                                     \
               waveSpeedsMinus)
#endif
    for (unsigned i = 0; i < it->getNumberOfCells(); ++i) {
      if (faceInformation[i].plusSideOnThisRank) {
        for (unsigned j = 0; j < seissol::dr::misc::numberOfBoundaryGaussPoints; ++j) {
          totalFrictionalWork += drEnergyOutput[i].frictionalEnergy[j];
        }
        staticFrictionalWork += computeStaticWork(timeDerivativePlus[i],
                                                  timeDerivativeMinus[i],
                                                  faceInformation[i],
                                                  godunovData[i],
                                                  drEnergyOutput[i].slip);

        real muPlus = waveSpeedsPlus[i].density * waveSpeedsPlus[i].sWaveVelocity *
                      waveSpeedsPlus[i].sWaveVelocity;
        real muMinus = waveSpeedsMinus[i].density * waveSpeedsMinus[i].sWaveVelocity *
                       waveSpeedsMinus[i].sWaveVelocity;
        real mu = muPlus * muMinus / (muPlus + muMinus);
        real seismicMomentIncrease = 0.0;
        for (unsigned k = 0; k < seissol::dr::misc::numberOfBoundaryGaussPoints; ++k) {
          seismicMomentIncrease += drEnergyOutput[i].accumulatedSlip[k];
        }
        seismicMomentIncrease *=
            godunovData[i].doubledSurfaceArea * mu / seissol::dr::misc::numberOfBoundaryGaussPoints;
        seismicMoment += seismicMomentIncrease;
      }
    }
  }
}

void EnergyOutput::computeVolumeEnergies() {
  auto& totalGravitationalEnergyLocal = energiesStorage.gravitationalEnergy();
  auto& totalAcousticEnergyLocal = energiesStorage.acousticEnergy();
  auto& totalAcousticKineticEnergyLocal = energiesStorage.acousticKineticEnergy();
  auto& totalElasticEnergyLocal = energiesStorage.elasticEnergy();
  auto& totalElasticKineticEnergyLocal = energiesStorage.elasticKineticEnergy();
  auto& totalPlasticMoment = energiesStorage.plasticMoment();

  std::vector<Element> const& elements = meshReader->getElements();
  std::vector<Vertex> const& vertices = meshReader->getVertices();

  const auto g = SeisSol::main.getGravitationSetup().acceleration;

  // Note: Default(none) is not possible, clang requires data sharing attribute for g, gcc forbids
  // it
<<<<<<< HEAD
#if defined(_OPENMP) && !defined(__NVCOMPILER)
=======
#if defined(_OPENMP) && !NVHPC_AVOID_OMP
>>>>>>> a09d3832
#pragma omp parallel for schedule(static) reduction(+ : totalGravitationalEnergyLocal,             \
                                                        totalAcousticEnergyLocal,                  \
                                                        totalAcousticKineticEnergyLocal,           \
                                                        totalElasticEnergyLocal,                   \
                                                        totalElasticKineticEnergyLocal,            \
                                                        totalPlasticMoment)                        \
    shared(elements, vertices, lts, ltsLut, global)
#endif
  for (std::size_t elementId = 0; elementId < elements.size(); ++elementId) {
    real volume = MeshTools::volume(elements[elementId], vertices);
    CellMaterialData& material = ltsLut->lookup(lts->material, elementId);
#if defined(USE_ELASTIC) || defined(USE_VISCOELASTIC2)
    auto& cellInformation = ltsLut->lookup(lts->cellInformation, elementId);
    auto& faceDisplacements = ltsLut->lookup(lts->faceDisplacements, elementId);

    constexpr auto quadPolyDegree = CONVERGENCE_ORDER + 1;
    constexpr auto numQuadraturePointsTet = quadPolyDegree * quadPolyDegree * quadPolyDegree;

    double quadraturePointsTet[numQuadraturePointsTet][3];
    double quadratureWeightsTet[numQuadraturePointsTet];
    seissol::quadrature::TetrahedronQuadrature(
        quadraturePointsTet, quadratureWeightsTet, quadPolyDegree);

    constexpr auto numQuadraturePointsTri = quadPolyDegree * quadPolyDegree;
    double quadraturePointsTri[numQuadraturePointsTri][2];
    double quadratureWeightsTri[numQuadraturePointsTri];
    seissol::quadrature::TriangleQuadrature(
        quadraturePointsTri, quadratureWeightsTri, quadPolyDegree);

    // Needed to weight the integral.
    const auto jacobiDet = 6 * volume;

    alignas(ALIGNMENT) real numericalSolutionData[tensor::dofsQP::size()];
    auto numericalSolution = init::dofsQP::view::create(numericalSolutionData);
    // Evaluate numerical solution at quad. nodes
    kernel::evalAtQP krnl;
    krnl.evalAtQP = global->evalAtQPMatrix;
    krnl.dofsQP = numericalSolutionData;
    krnl.Q = ltsLut->lookup(lts->dofs, elementId);
    krnl.execute();

#ifdef MULTIPLE_SIMULATIONS
    auto numSub = numericalSolution.subtensor(sim, yateto::slice<>(), yateto::slice<>());
#else
    auto numSub = numericalSolution;
#endif
    for (size_t qp = 0; qp < numQuadraturePointsTet; ++qp) {
      constexpr int uIdx = 6;
      const auto curWeight = jacobiDet * quadratureWeightsTet[qp];
      const auto rho = material.local.rho;

      const auto u = numSub(qp, uIdx + 0);
      const auto v = numSub(qp, uIdx + 1);
      const auto w = numSub(qp, uIdx + 2);
      const double curKineticEnergy = 0.5 * rho * (u * u + v * v + w * w);

      if (std::abs(material.local.mu) < 10e-14) {
        // Acoustic
        constexpr int pIdx = 0;
        const auto K = material.local.lambda;
        const auto p = numSub(qp, pIdx);

        const double curAcousticEnergy = (p * p) / (2 * K);
        totalAcousticEnergyLocal += curWeight * curAcousticEnergy;
        totalAcousticKineticEnergyLocal += curWeight * curKineticEnergy;
      } else {
        // Elastic
        totalElasticKineticEnergyLocal += curWeight * curKineticEnergy;
        auto getStressIndex = [](int i, int j) {
          const static auto lookup =
              std::array<std::array<int, 3>, 3>{{{0, 3, 5}, {3, 1, 4}, {5, 4, 2}}};
          return lookup[i][j];
        };
        auto getStress = [&](int i, int j) { return numSub(qp, getStressIndex(i, j)); };

        const auto lambda = material.local.lambda;
        const auto mu = material.local.mu;
        const auto sumUniaxialStresses = getStress(0, 0) + getStress(1, 1) + getStress(2, 2);
        auto computeStrain = [&](int i, int j) {
          double strain = 0.0;
          const auto factor = -1.0 * (lambda) / (2.0 * mu * (3.0 * lambda + 2.0 * mu));
          if (i == j) {
            strain += factor * sumUniaxialStresses;
          }
          strain += 1.0 / (2.0 * mu) * getStress(i, j);
          return strain;
        };
        double curElasticEnergy = 0.0;
        for (int i = 0; i < 3; ++i) {
          for (int j = 0; j < 3; ++j) {
            curElasticEnergy += getStress(i, j) * computeStrain(i, j);
          }
        }
        totalElasticEnergyLocal += curWeight * 0.5 * curElasticEnergy;
      }
    }

    auto* boundaryMappings = ltsLut->lookup(lts->boundaryMapping, elementId);
    // Compute gravitational energy
    for (int face = 0; face < 4; ++face) {
      if (cellInformation.faceTypes[face] != FaceType::freeSurfaceGravity)
        continue;

      // Displacements are stored in face-aligned coordinate system.
      // We need to rotate it to the global coordinate system.
      auto& boundaryMapping = boundaryMappings[face];
      auto Tinv = init::Tinv::view::create(boundaryMapping.TinvData);
      alignas(ALIGNMENT)
          real rotateDisplacementToFaceNormalData[init::displacementRotationMatrix::Size];

      auto rotateDisplacementToFaceNormal =
          init::displacementRotationMatrix::view::create(rotateDisplacementToFaceNormalData);
      for (int i = 0; i < 3; ++i) {
        for (int j = 0; j < 3; ++j) {
          rotateDisplacementToFaceNormal(i, j) = Tinv(i + 6, j + 6);
        }
      }

      alignas(ALIGNMENT) std::array<real, tensor::rotatedFaceDisplacementAtQuadratureNodes::Size>
          displQuadData{};
      const auto* curFaceDisplacementsData = faceDisplacements[face];
      seissol::kernel::rotateFaceDisplacementsAndEvaluateAtQuadratureNodes evalKrnl;
      evalKrnl.rotatedFaceDisplacement = curFaceDisplacementsData;
      evalKrnl.V2nTo2JacobiQuad = init::V2nTo2JacobiQuad::Values;
      evalKrnl.rotatedFaceDisplacementAtQuadratureNodes = displQuadData.data();
      evalKrnl.displacementRotationMatrix = rotateDisplacementToFaceNormalData;
      evalKrnl.execute();

      // Perform quadrature
      const auto surface = MeshTools::surface(elements[elementId], face, vertices);
      const auto rho = material.local.rho;

      static_assert(numQuadraturePointsTri ==
                    init::rotatedFaceDisplacementAtQuadratureNodes::Shape[0]);
      auto rotatedFaceDisplacement =
          init::rotatedFaceDisplacementAtQuadratureNodes::view::create(displQuadData.data());
      for (unsigned i = 0; i < rotatedFaceDisplacement.shape(0); ++i) {
        // See for example (Saito, Tsunami generation and propagation, 2019) section 3.2.3 for
        // derivation.
        const auto displ = rotatedFaceDisplacement(i, 0);
        const auto curEnergy = 0.5 * rho * g * displ * displ;
        const auto curWeight = 2.0 * surface * quadratureWeightsTri[i];
        totalGravitationalEnergyLocal += curWeight * curEnergy;
      }
    }
#endif

    if (isPlasticityEnabled) {
      // plastic moment
      real* pstrainCell = ltsLut->lookup(lts->pstrain, elementId);
#ifdef USE_ANISOTROPIC
      real mu = (material.local.c44 + material.local.c55 + material.local.c66) / 3.0;
#else
      real mu = material.local.mu;
#endif
      totalPlasticMoment += mu * volume * pstrainCell[tensor::QStress::size()];
    }
  }
}

void EnergyOutput::computeEnergies() {
  energiesStorage.energies.fill(0.0);
  if (shouldComputeVolumeEnergies()) {
    computeVolumeEnergies();
  }
  computeDynamicRuptureEnergies();
}

void EnergyOutput::reduceEnergies() {
#ifdef USE_MPI
  const auto rank = MPI::mpi.rank();
  const auto& comm = MPI::mpi.comm();

  const auto count = static_cast<int>(energiesStorage.energies.size());
  if (rank == 0) {
    MPI_Reduce(MPI_IN_PLACE, energiesStorage.energies.data(), count, MPI_DOUBLE, MPI_SUM, 0, comm);
  } else {
    MPI_Reduce(energiesStorage.energies.data(),
               energiesStorage.energies.data(),
               count,
               MPI_DOUBLE,
               MPI_SUM,
               0,
               comm);
  }
#endif
}

void EnergyOutput::printEnergies() {
  const auto rank = MPI::mpi.rank();

  if (rank == 0) {
    const auto totalAcousticEnergy =
        energiesStorage.acousticKineticEnergy() + energiesStorage.acousticEnergy();
    const auto totalElasticEnergy =
        energiesStorage.elasticKineticEnergy() + energiesStorage.elasticEnergy();
    const auto ratioElasticKinematic =
        100.0 * energiesStorage.elasticKineticEnergy() / totalElasticEnergy;
    const auto ratioElasticPotential = 100.0 * energiesStorage.elasticEnergy() / totalElasticEnergy;
    const auto ratioAcousticKinematic =
        100.0 * energiesStorage.acousticKineticEnergy() / totalAcousticEnergy;
    const auto ratioAcousticPotential =
        100.0 * energiesStorage.acousticEnergy() / totalAcousticEnergy;
    const auto totalFrictionalWork = energiesStorage.totalFrictionalWork();
    const auto staticFrictionalWork = energiesStorage.staticFrictionalWork();
    const auto radiatedEnergy = totalFrictionalWork - staticFrictionalWork;
    const auto ratioFrictionalStatic = 100.0 * staticFrictionalWork / totalFrictionalWork;
    const auto ratioFrictionalRadiated = 100.0 * radiatedEnergy / totalFrictionalWork;
    const auto ratioPlasticMoment =
        100.0 * energiesStorage.plasticMoment() /
        (energiesStorage.plasticMoment() + energiesStorage.seismicMoment());

    if (shouldComputeVolumeEnergies()) {
      if (totalElasticEnergy) {
        logInfo(rank) << "Elastic energy (total, % kinematic, % potential): " << totalElasticEnergy
                      << " ," << ratioElasticKinematic << " ," << ratioElasticPotential;
      }
      if (totalAcousticEnergy) {
        logInfo(rank) << "Acoustic energy (total, % kinematic, % potential): "
                      << totalAcousticEnergy << " ," << ratioAcousticKinematic << " ,"
                      << ratioAcousticPotential;
      }
      if (energiesStorage.gravitationalEnergy()) {
        logInfo(rank) << "Gravitational energy:" << energiesStorage.gravitationalEnergy();
      }
      if (energiesStorage.plasticMoment()) {
        logInfo(rank) << "Plastic moment (value, equivalent Mw, % total moment):"
                      << energiesStorage.plasticMoment() << " ,"
                      << 2.0 / 3.0 * std::log10(energiesStorage.plasticMoment()) - 6.07 << " ,"
                      << ratioPlasticMoment;
      }
    } else {
      logInfo(rank) << "Volume energies skipped at this step";
    }

    if (totalFrictionalWork) {
      logInfo(rank) << "Frictional work (total, % static, % radiated): " << totalFrictionalWork
                    << " ," << ratioFrictionalStatic << " ," << ratioFrictionalRadiated;
      logInfo(rank) << "Seismic moment (without plasticity):" << energiesStorage.seismicMoment()
                    << " Mw:" << 2.0 / 3.0 * std::log10(energiesStorage.seismicMoment()) - 6.07;
    }

    if (!std::isfinite(totalElasticEnergy + totalAcousticEnergy)) {
      logError() << "Detected Inf/NaN in energies. Aborting.";
    }
  }
}

void EnergyOutput::writeHeader() { out << "time,variable,measurement" << std::endl; }

void EnergyOutput::writeEnergies(double time) {
  if (shouldComputeVolumeEnergies()) {
    out << time << ",gravitational_energy," << energiesStorage.gravitationalEnergy() << "\n"
        << time << ",acoustic_energy," << energiesStorage.acousticEnergy() << "\n"
        << time << ",acoustic_kinetic_energy," << energiesStorage.acousticKineticEnergy() << "\n"
        << time << ",elastic_energy," << energiesStorage.elasticEnergy() << "\n"
        << time << ",elastic_kinetic_energy," << energiesStorage.elasticKineticEnergy() << "\n"
        << time << ",plastic_moment," << energiesStorage.plasticMoment() << "\n";
  }
  out << time << ",total_frictional_work," << energiesStorage.totalFrictionalWork() << "\n"
      << time << ",static_frictional_work," << energiesStorage.staticFrictionalWork() << "\n"
      << time << ",seismic_moment," << energiesStorage.seismicMoment() << "\n"
      << time << ",plastic_moment," << energiesStorage.plasticMoment() << std::endl;
}

bool EnergyOutput::shouldComputeVolumeEnergies() const {
  return outputId % computeVolumeEnergiesEveryOutput == 0;
}

} // namespace seissol::writer<|MERGE_RESOLUTION|>--- conflicted
+++ resolved
@@ -153,11 +153,7 @@
     seissol::model::IsotropicWaveSpeeds* waveSpeedsPlus = it->var(dynRup->waveSpeedsPlus);
     seissol::model::IsotropicWaveSpeeds* waveSpeedsMinus = it->var(dynRup->waveSpeedsMinus);
 
-<<<<<<< HEAD
-#if defined(_OPENMP) && !defined(__NVCOMPILER)
-=======
 #if defined(_OPENMP) && !NVHPC_AVOID_OMP
->>>>>>> a09d3832
 #pragma omp parallel for reduction(                                                                \
         + : totalFrictionalWork, staticFrictionalWork, seismicMoment) default(none)                \
     shared(it,                                                                                     \
@@ -212,11 +208,7 @@
 
   // Note: Default(none) is not possible, clang requires data sharing attribute for g, gcc forbids
   // it
-<<<<<<< HEAD
-#if defined(_OPENMP) && !defined(__NVCOMPILER)
-=======
 #if defined(_OPENMP) && !NVHPC_AVOID_OMP
->>>>>>> a09d3832
 #pragma omp parallel for schedule(static) reduction(+ : totalGravitationalEnergyLocal,             \
                                                         totalAcousticEnergyLocal,                  \
                                                         totalAcousticKineticEnergyLocal,           \
