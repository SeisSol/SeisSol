// SPDX-FileCopyrightText: 2022 SeisSol Group
//
// SPDX-License-Identifier: BSD-3-Clause
// SPDX-LicenseComments: Full text under /LICENSE and /LICENSES/
//
// SPDX-FileContributor: Author lists in /AUTHORS and /CITATION.cff

#include "EnergyOutput.h"

#include "DynamicRupture/Misc.h"
#include "Numerical/Quadrature.h"
#include "Parallel/MPI.h"
#include "SeisSol.h"
#include <Alignment.h>
#include <Common/Constants.h>
#include <Equations/Datastructures.h>
#include <Geometry/MeshDefinition.h>
#include <Geometry/MeshTools.h>
#include <Initializer/BasicTypedefs.h>
#include <Initializer/Parameters/OutputParameters.h>
#include <Initializer/PreProcessorMacros.h>
#include <Initializer/Typedefs.h>
#include <Kernels/Precision.h>
#include <Memory/Descriptor/DynamicRupture.h>
#include <Memory/Descriptor/LTS.h>
#include <Memory/Tree/LTSTree.h>
#include <Memory/Tree/Lut.h>
#include <Model/CommonDatastructures.h>
#include <Modules/Modules.h>
#include <Solver/MultipleSimulations.h>
#include <algorithm>
#include <array>
#include <cassert>
#include <cmath>
#include <cstddef>
#include <cstdlib>
#include <cstring>
#include <init.h>
#include <iomanip>
#include <ios>
#include <kernel.h>
#include <limits>
#include <mpi.h>
#include <optional>
#include <ostream>
#include <string>
#include <tensor.h>
#include <utils/logger.h>
#include <vector>

#ifdef ACL_DEVICE
#include <DataTypes/ConditionalKey.h>
#include <DataTypes/EncodedConstants.h>
#endif

namespace {
constexpr bool VolumeEnergyApproximation =
    model::MaterialT::Type != model::MaterialType::Elastic &&
    model::MaterialT::Type != model::MaterialType::Viscoelastic &&
    model::MaterialT::Type != model::MaterialType::Acoustic;

std::array<real, multisim::NumSimulations>
    computeStaticWork(const real* degreesOfFreedomPlus,
                      const real* degreesOfFreedomMinus,
                      const DRFaceInformation& faceInfo,
                      const DRGodunovData& godunovData,
                      const real slip[seissol::tensor::slipInterpolated::size()],
                      const GlobalData* global) {
  real points[seissol::kernels::NumSpaceQuadraturePoints][2];
  alignas(Alignment) real spaceWeights[seissol::kernels::NumSpaceQuadraturePoints];
  seissol::quadrature::TriangleQuadrature(points, spaceWeights, ConvergenceOrder + 1);

  dynamicRupture::kernel::evaluateAndRotateQAtInterpolationPoints krnl;
  krnl.V3mTo2n = global->faceToNodalMatrices;

  alignas(PagesizeStack) real qInterpolatedPlus[tensor::QInterpolatedPlus::size()];
  alignas(PagesizeStack) real qInterpolatedMinus[tensor::QInterpolatedMinus::size()];
  alignas(Alignment) real tractionInterpolated[tensor::tractionInterpolated::size()];
  alignas(Alignment) real qPlus[tensor::Q::size()];
  alignas(Alignment) real qMinus[tensor::Q::size()];

  // needed to counter potential mis-alignment
  std::memcpy(qPlus, degreesOfFreedomPlus, sizeof(qPlus));
  std::memcpy(qMinus, degreesOfFreedomMinus, sizeof(qMinus));

  krnl.QInterpolated = qInterpolatedPlus;
  krnl.Q = qPlus;
  krnl.TinvT = godunovData.TinvT;
  krnl._prefetch.QInterpolated = qInterpolatedPlus;
  krnl.execute(faceInfo.plusSide, 0);

  krnl.QInterpolated = qInterpolatedMinus;
  krnl.Q = qMinus;
  krnl.TinvT = godunovData.TinvT;
  krnl._prefetch.QInterpolated = qInterpolatedMinus;
  krnl.execute(faceInfo.minusSide, faceInfo.faceRelation);

  dynamicRupture::kernel::computeTractionInterpolated trKrnl;
  trKrnl.tractionPlusMatrix = godunovData.tractionPlusMatrix;
  trKrnl.tractionMinusMatrix = godunovData.tractionMinusMatrix;
  trKrnl.QInterpolatedPlus = qInterpolatedPlus;
  trKrnl.QInterpolatedMinus = qInterpolatedMinus;
  trKrnl.tractionInterpolated = tractionInterpolated;
  trKrnl.execute();

  alignas(Alignment) real staticFrictionalWork[tensor::staticFrictionalWork::size()]{};

  dynamicRupture::kernel::accumulateStaticFrictionalWork feKrnl;
  feKrnl.slipInterpolated = slip;
  feKrnl.tractionInterpolated = tractionInterpolated;
  feKrnl.spaceWeights = spaceWeights;
  feKrnl.staticFrictionalWork = staticFrictionalWork;
  feKrnl.minusSurfaceArea = -0.5 * godunovData.doubledSurfaceArea;
  feKrnl.execute();

  std::array<real, multisim::NumSimulations> frictionalWorkReturn;
  std::copy(staticFrictionalWork,
            staticFrictionalWork + multisim::NumSimulations,
            std::begin(frictionalWorkReturn));
  return frictionalWorkReturn;
}

} // namespace

namespace seissol::writer {

double& EnergiesStorage::gravitationalEnergy(size_t sim) {
  return energies[0 + sim * NumberOfEnergies];
}
double& EnergiesStorage::acousticEnergy(size_t sim) { return energies[1 + sim * NumberOfEnergies]; }
double& EnergiesStorage::acousticKineticEnergy(size_t sim) {
  return energies[2 + sim * NumberOfEnergies];
}
double& EnergiesStorage::elasticEnergy(size_t sim) { return energies[3 + sim * NumberOfEnergies]; }
double& EnergiesStorage::elasticKineticEnergy(size_t sim) {
  return energies[4 + sim * NumberOfEnergies];
}
double& EnergiesStorage::totalFrictionalWork(size_t sim) {
  return energies[5 + sim * NumberOfEnergies];
}
double& EnergiesStorage::staticFrictionalWork(size_t sim) {
  return energies[6 + sim * NumberOfEnergies];
}
double& EnergiesStorage::plasticMoment(size_t sim) { return energies[7 + sim * NumberOfEnergies]; }
double& EnergiesStorage::seismicMoment(size_t sim) { return energies[8 + sim * NumberOfEnergies]; }
double& EnergiesStorage::potency(size_t sim) { return energies[9 + sim * NumberOfEnergies]; }

double& EnergiesStorage::totalMomentumX(size_t sim) {
  return energies[10 + sim * NumberOfEnergies];
}
double& EnergiesStorage::totalMomentumY(size_t sim) {
  return energies[11 + sim * NumberOfEnergies];
}
double& EnergiesStorage::totalMomentumZ(size_t sim) {
  return energies[12 + sim * NumberOfEnergies];
}

void EnergyOutput::init(
    GlobalData* newGlobal,
    seissol::initializer::DynamicRupture* newDynRup,
    seissol::initializer::LTSTree* newDynRuptTree,
    seissol::geometry::MeshReader* newMeshReader,
    seissol::initializer::LTSTree* newLtsTree,
    seissol::initializer::LTS* newLts,
    seissol::initializer::Lut* newLtsLut,
    bool newIsPlasticityEnabled,
    const std::string& outputFileNamePrefix,
    const seissol::initializer::parameters::EnergyOutputParameters& parameters) {
  if (parameters.enabled && parameters.interval > 0) {
    isEnabled = true;
  } else {
    return;
  }
  const auto rank = MPI::mpi.rank();
  logInfo() << "Initializing energy output.";

  if constexpr (VolumeEnergyApproximation) {
    logWarning() << "The volume energies printed for the given equation system"
                 << model::MaterialT::Text << "are, by now, only an isotropic approximation.";
  }

  energyOutputInterval = parameters.interval;
  isFileOutputEnabled = rank == 0;
  isTerminalOutputEnabled = parameters.terminalOutput && (rank == 0);
  terminatorMaxTimePostRupture = parameters.terminatorMaxTimePostRupture;
  terminatorMomentRateThreshold = parameters.terminatorMomentRateThreshold;
  isCheckAbortCriteraSlipRateEnabled = std::isfinite(terminatorMaxTimePostRupture);
  isCheckAbortCriteraMomentRateEnabled = (terminatorMomentRateThreshold > 0);
  computeVolumeEnergiesEveryOutput = parameters.computeVolumeEnergiesEveryOutput;
  outputFileName = outputFileNamePrefix + "-energy.csv";

  global = newGlobal;
  dynRup = newDynRup;
  dynRupTree = newDynRuptTree;
  meshReader = newMeshReader;
  ltsTree = newLtsTree;
  lts = newLts;
  ltsLut = newLtsLut;

  isPlasticityEnabled = newIsPlasticityEnabled;

#ifdef ACL_DEVICE
  const auto maxCells = ltsTree->getMaxClusterSize();

  if (maxCells > 0) {
    constexpr auto QSize = tensor::Q::size();
    timeDerivativePlusHost = reinterpret_cast<real*>(
        device::DeviceInstance::getInstance().api->allocPinnedMem(maxCells * QSize * sizeof(real)));
    timeDerivativeMinusHost = reinterpret_cast<real*>(
        device::DeviceInstance::getInstance().api->allocPinnedMem(maxCells * QSize * sizeof(real)));
    timeDerivativePlusHostMapped = reinterpret_cast<real*>(
        device::DeviceInstance::getInstance().api->devicePointer(timeDerivativePlusHost));
    timeDerivativeMinusHostMapped = reinterpret_cast<real*>(
        device::DeviceInstance::getInstance().api->devicePointer(timeDerivativeMinusHost));
  }
#endif

  Modules::registerHook(*this, ModuleHook::SimulationStart);
  Modules::registerHook(*this, ModuleHook::SynchronizationPoint);
  setSyncInterval(parameters.interval);
}

void EnergyOutput::syncPoint(double time) {
  assert(isEnabled);
  const auto rank = MPI::mpi.rank();
  logInfo() << "Writing energy output at time" << time;
  computeEnergies();
  reduceEnergies();
  if (isCheckAbortCriteraSlipRateEnabled) {
    reduceMinTimeSinceSlipRateBelowThreshold();
  }
  if ((rank == 0) && isCheckAbortCriteraMomentRateEnabled) {
    for (size_t sim = 0; sim < multisim::NumSimulations; sim++) {
      const double seismicMomentRate =
          (energiesStorage.seismicMoment(sim) - seismicMomentPrevious[sim]) / energyOutputInterval;
      seismicMomentPrevious[sim] = energiesStorage.seismicMoment(sim);
      if (time > 0 && seismicMomentRate < terminatorMomentRateThreshold) {
        minTimeSinceMomentRateBelowThreshold[sim] += energyOutputInterval;
      } else {
        minTimeSinceMomentRateBelowThreshold[sim] = 0.0;
      }
    }
  }
  if (isTerminalOutputEnabled) {
    printEnergies();
  }
  if (isCheckAbortCriteraSlipRateEnabled) {
    checkAbortCriterion(minTimeSinceSlipRateBelowThreshold, "All slip-rate are");
  }
  if (isCheckAbortCriteraMomentRateEnabled) {
    checkAbortCriterion(minTimeSinceMomentRateBelowThreshold, "The seismic moment rate is");
  }

  if (isFileOutputEnabled) {
    writeEnergies(time);
  }
  ++outputId;
  logInfo() << "Writing energy output at time" << time << "Done.";
}

void EnergyOutput::simulationStart(std::optional<double> checkpointTime) {
  if (isFileOutputEnabled) {
    out.open(outputFileName);
    out << std::scientific;
    out << std::setprecision(std::numeric_limits<double>::max_digits10);
    writeHeader();
  }
  syncPoint(checkpointTime.value_or(0));
}

EnergyOutput::~EnergyOutput() {
#ifdef ACL_DEVICE
  if (timeDerivativePlusHost != nullptr) {
    device::DeviceInstance::getInstance().api->freePinnedMem(timeDerivativePlusHost);
  }
  if (timeDerivativeMinusHost != nullptr) {
    device::DeviceInstance::getInstance().api->freePinnedMem(timeDerivativeMinusHost);
  }
#endif
}

void EnergyOutput::computeDynamicRuptureEnergies() {
  for (size_t sim = 0; sim < multisim::NumSimulations; sim++) {
    double& totalFrictionalWork = energiesStorage.totalFrictionalWork(sim);
    double& staticFrictionalWork = energiesStorage.staticFrictionalWork(sim);
    double& seismicMoment = energiesStorage.seismicMoment(sim);
    double& potency = energiesStorage.potency(sim);
    minTimeSinceSlipRateBelowThreshold[sim] = std::numeric_limits<double>::max();

#ifdef ACL_DEVICE
    void* stream = device::DeviceInstance::getInstance().api->getDefaultStream();
#endif
    for (auto& layer : dynRupTree->leaves()) {
      /// \todo timeDerivativePlus and timeDerivativeMinus are missing the last timestep.
      /// (We'd need to send the dofs over the network in order to fix this.)
#ifdef ACL_DEVICE
      constexpr auto QSize = tensor::Q::size();
      const ConditionalKey timeIntegrationKey(*KernelNames::DrTime);
      auto& table = layer.getConditionalTable<inner_keys::Dr>();
      if (table.find(timeIntegrationKey) != table.end()) {
        auto& entry = table[timeIntegrationKey];
        const real** timeDerivativePlusDevice = const_cast<const real**>(
            (entry.get(inner_keys::Dr::Id::DerivativesPlus))->getDeviceDataPtr());
        const real** timeDerivativeMinusDevice = const_cast<const real**>(
            (entry.get(inner_keys::Dr::Id::DerivativesMinus))->getDeviceDataPtr());
        device::DeviceInstance::getInstance().algorithms.copyScatterToUniform(
            timeDerivativePlusDevice,
            timeDerivativePlusHostMapped,
            QSize,
            QSize,
            layer.getNumberOfCells(),
            stream);
        device::DeviceInstance::getInstance().algorithms.copyScatterToUniform(
            timeDerivativeMinusDevice,
            timeDerivativeMinusHostMapped,
            QSize,
            QSize,
            layer.getNumberOfCells(),
            stream);
        device::DeviceInstance::getInstance().api->syncDefaultStreamWithHost();
      }
      const auto timeDerivativePlusPtr = [&](unsigned i) {
        return timeDerivativePlusHost + QSize * i;
      };
      const auto timeDerivativeMinusPtr = [&](unsigned i) {
        return timeDerivativeMinusHost + QSize * i;
      };
#else
<<<<<<< HEAD
      // TODO: do this once and reuse
=======
>>>>>>> 0becbc83
      real** timeDerivativePlus = layer.var(dynRup->timeDerivativePlus);
      real** timeDerivativeMinus = layer.var(dynRup->timeDerivativeMinus);
      const auto timeDerivativePlusPtr = [&](unsigned i) { return timeDerivativePlus[i]; };
      const auto timeDerivativeMinusPtr = [&](unsigned i) { return timeDerivativeMinus[i]; };
#endif
      DRGodunovData* godunovData = layer.var(dynRup->godunovData);
      DRFaceInformation* faceInformation = layer.var(dynRup->faceInformation);
      DREnergyOutput* drEnergyOutput = layer.var(dynRup->drEnergyOutput);
      seissol::model::IsotropicWaveSpeeds* waveSpeedsPlus = layer.var(dynRup->waveSpeedsPlus);
      seissol::model::IsotropicWaveSpeeds* waveSpeedsMinus = layer.var(dynRup->waveSpeedsMinus);
      const auto layerSize = layer.getNumberOfCells();

#if defined(_OPENMP) && !NVHPC_AVOID_OMP
#pragma omp parallel for reduction(                                                                \
        + : totalFrictionalWork, staticFrictionalWork, seismicMoment, potency) default(none)       \
    shared(layerSize,                                                                              \
               drEnergyOutput,                                                                     \
               faceInformation,                                                                    \
               timeDerivativeMinusPtr,                                                             \
               timeDerivativePlusPtr,                                                              \
               godunovData,                                                                        \
               waveSpeedsPlus,                                                                     \
               waveSpeedsMinus,                                                                    \
               sim)
#endif
      for (unsigned i = 0; i < layerSize; ++i) {
        if (faceInformation[i].plusSideOnThisRank) {
          for (unsigned j = 0; j < seissol::dr::misc::NumBoundaryGaussPoints; ++j) {
            totalFrictionalWork +=
                drEnergyOutput[i].frictionalEnergy[j * seissol::multisim::NumSimulations + sim];
          }
          staticFrictionalWork += computeStaticWork(timeDerivativePlusPtr(i),
                                                    timeDerivativeMinusPtr(i),
                                                    faceInformation[i],
                                                    godunovData[i],
                                                    drEnergyOutput[i].slip,
                                                    global)[sim];

          const double muPlus = waveSpeedsPlus[i].density * waveSpeedsPlus[i].sWaveVelocity *
                                waveSpeedsPlus[i].sWaveVelocity;
          const double muMinus = waveSpeedsMinus[i].density * waveSpeedsMinus[i].sWaveVelocity *
                                 waveSpeedsMinus[i].sWaveVelocity;
          const double mu = 2.0 * muPlus * muMinus / (muPlus + muMinus);
          double potencyIncrease = 0.0;
          for (unsigned k = 0; k < seissol::dr::misc::NumBoundaryGaussPoints; ++k) {
            potencyIncrease +=
                drEnergyOutput[i].accumulatedSlip[k * seissol::multisim::NumSimulations + sim];
          }
          potencyIncrease *=
              0.5 * godunovData[i].doubledSurfaceArea / seissol::dr::misc::NumBoundaryGaussPoints;
          potency += potencyIncrease;
          seismicMoment += potencyIncrease * mu;
        }
      }
      double localMin = std::numeric_limits<double>::max();
#if defined(_OPENMP) && !NVHPC_AVOID_OMP
#pragma omp parallel for reduction(min : localMin) default(none)                                   \
    shared(layerSize, drEnergyOutput, faceInformation, sim)
#endif
      for (unsigned i = 0; i < layerSize; ++i) {
        if (faceInformation[i].plusSideOnThisRank) {
          for (unsigned j = 0; j < seissol::dr::misc::NumBoundaryGaussPoints; ++j) {
            localMin =
                std::min(static_cast<double>(drEnergyOutput[i].timeSinceSlipRateBelowThreshold
                                                 [j * seissol::multisim::NumSimulations + sim]),
                         localMin);
          }
        }
      }
      minTimeSinceSlipRateBelowThreshold[sim] =
          std::min(localMin, minTimeSinceSlipRateBelowThreshold[sim]);
    }
  }
}

void EnergyOutput::computeVolumeEnergies() {
  for (size_t sim = 0; sim < multisim::NumSimulations; sim++) {
    // TODO: Abstract energy calculations and implement is for anisotropic and poroelastic materials
    [[maybe_unused]] auto& totalGravitationalEnergyLocal = energiesStorage.gravitationalEnergy(sim);
    [[maybe_unused]] auto& totalAcousticEnergyLocal = energiesStorage.acousticEnergy(sim);
    [[maybe_unused]] auto& totalAcousticKineticEnergyLocal =
        energiesStorage.acousticKineticEnergy(sim);
    [[maybe_unused]] auto& totalElasticEnergyLocal = energiesStorage.elasticEnergy(sim);
    [[maybe_unused]] auto& totalElasticKineticEnergyLocal =
        energiesStorage.elasticKineticEnergy(sim);
    [[maybe_unused]] auto& totalPlasticMoment = energiesStorage.plasticMoment(sim);
    [[maybe_unused]] auto& totalMomentumXLocal = energiesStorage.totalMomentumX(sim);
    [[maybe_unused]] auto& totalMomentumYLocal = energiesStorage.totalMomentumY(sim);
    [[maybe_unused]] auto& totalMomentumZLocal = energiesStorage.totalMomentumZ(sim);

    const std::vector<Element>& elements = meshReader->getElements();
    const std::vector<Vertex>& vertices = meshReader->getVertices();

    [[maybe_unused]] const auto g = seissolInstance.getGravitationSetup().acceleration;

    // Note: Default(none) is not possible, clang requires data sharing attribute for g, gcc forbids
    // it
#if defined(_OPENMP) && !NVHPC_AVOID_OMP
#pragma omp parallel for schedule(static) reduction(+ : totalGravitationalEnergyLocal,             \
                                                        totalAcousticEnergyLocal,                  \
                                                        totalAcousticKineticEnergyLocal,           \
                                                        totalElasticEnergyLocal,                   \
                                                        totalElasticKineticEnergyLocal,            \
                                                        totalMomentumXLocal,                       \
                                                        totalMomentumYLocal,                       \
                                                        totalMomentumZLocal,                       \
                                                        totalPlasticMoment)                        \
    shared(elements, vertices, lts, ltsLut, global)
#endif
    for (std::size_t elementId = 0; elementId < elements.size(); ++elementId) {
      const double volume = MeshTools::volume(elements[elementId], vertices);
      const CellMaterialData& material = ltsLut->lookup(lts->material, elementId);
      auto& cellInformation = ltsLut->lookup(lts->cellInformation, elementId);
      auto& faceDisplacements = ltsLut->lookup(lts->faceDisplacements, elementId);

      constexpr auto QuadPolyDegree = ConvergenceOrder + 1;
      constexpr auto NumQuadraturePointsTet = QuadPolyDegree * QuadPolyDegree * QuadPolyDegree;

      double quadraturePointsTet[NumQuadraturePointsTet][3];
      double quadratureWeightsTet[NumQuadraturePointsTet];
      seissol::quadrature::TetrahedronQuadrature(
          quadraturePointsTet, quadratureWeightsTet, QuadPolyDegree);

      constexpr auto NumQuadraturePointsTri = QuadPolyDegree * QuadPolyDegree;
      double quadraturePointsTri[NumQuadraturePointsTri][2];
      double quadratureWeightsTri[NumQuadraturePointsTri];
      seissol::quadrature::TriangleQuadrature(
          quadraturePointsTri, quadratureWeightsTri, QuadPolyDegree);

      // Needed to weight the integral.
      const auto jacobiDet = 6 * volume;

<<<<<<< HEAD
      // TODO: modify such that this is needed to be done only once per element for all simulations
=======
>>>>>>> 0becbc83
      alignas(Alignment) real numericalSolutionData[tensor::dofsQP::size()];
      auto numericalSolution = init::dofsQP::view::create(numericalSolutionData);
      // Evaluate numerical solution at quad. nodes
      kernel::evalAtQP krnl;
      krnl.evalAtQP = global->evalAtQPMatrix;
      krnl.dofsQP = numericalSolutionData;
      krnl.Q = ltsLut->lookup(lts->dofs, elementId);
      krnl.execute();

      auto numSub = multisim::simtensor(numericalSolution, sim);

      // TODO: move to the material class (maybe done by #1297 + MaterialT::NumTractionQuantities)
      constexpr int UIdx = model::MaterialT::Type == model::MaterialType::Acoustic ? 1 : 6;

      for (size_t qp = 0; qp < NumQuadraturePointsTet; ++qp) {
        const auto curWeight = jacobiDet * quadratureWeightsTet[qp];
        const auto rho = material.local.rho;

        const auto u = numSub(qp, UIdx + 0);
        const auto v = numSub(qp, UIdx + 1);
        const auto w = numSub(qp, UIdx + 2);
        const double curKineticEnergy = 0.5 * rho * (u * u + v * v + w * w);
        const double curMomentumX = rho * u;
        const double curMomentumY = rho * v;
        const double curMomentumZ = rho * w;

        if (std::abs(material.local.getMuBar()) < 10e-14) {
          // Acoustic
          constexpr int PIdx = 0;
          const auto k = material.local.getLambdaBar();
          const auto p = numSub(qp, PIdx);
          const double curAcousticEnergy = (p * p) / (2 * k);
          totalAcousticEnergyLocal += curWeight * curAcousticEnergy;
          totalAcousticKineticEnergyLocal += curWeight * curKineticEnergy;
        } else {
          // Elastic
          totalElasticKineticEnergyLocal += curWeight * curKineticEnergy;
          auto getStressIndex = [](int i, int j) {
            const static auto Lookup =
                std::array<std::array<int, 3>, 3>{{{0, 3, 5}, {3, 1, 4}, {5, 4, 2}}};
            return Lookup[i][j];
          };
          totalMomentumXLocal += curWeight * curMomentumX;
          totalMomentumYLocal += curWeight * curMomentumY;
          totalMomentumZLocal += curWeight * curMomentumZ;

          auto getStress = [&](int i, int j) { return numSub(qp, getStressIndex(i, j)); };

          const auto lambda = material.local.getLambdaBar();
          const auto mu = material.local.getMuBar();
          const auto sumUniaxialStresses = getStress(0, 0) + getStress(1, 1) + getStress(2, 2);
          auto computeStrain = [&](int i, int j) {
            double strain = 0.0;
            const auto factor = -1.0 * (lambda) / (2.0 * mu * (3.0 * lambda + 2.0 * mu));
            if (i == j) {
              strain += factor * sumUniaxialStresses;
            }
            strain += 1.0 / (2.0 * mu) * getStress(i, j);
            return strain;
          };
          double curElasticEnergy = 0.0;
          for (int i = 0; i < 3; ++i) {
            for (int j = 0; j < 3; ++j) {
              curElasticEnergy += getStress(i, j) * computeStrain(i, j);
            }
          }
          totalElasticEnergyLocal += curWeight * 0.5 * curElasticEnergy;
        }
      }

      auto* boundaryMappings = ltsLut->lookup(lts->boundaryMapping, elementId);
      // Compute gravitational energy
      for (int face = 0; face < 4; ++face) {
        if (cellInformation.faceTypes[face] != FaceType::FreeSurfaceGravity) {
          continue;
        }

        // Displacements are stored in face-aligned coordinate system.
        // We need to rotate it to the global coordinate system.
        auto& boundaryMapping = boundaryMappings[face];
        auto tinv = init::Tinv::view::create(boundaryMapping.TinvData);
        alignas(Alignment)
            real rotateDisplacementToFaceNormalData[init::displacementRotationMatrix::Size];

        auto rotateDisplacementToFaceNormal =
            init::displacementRotationMatrix::view::create(rotateDisplacementToFaceNormalData);
        for (int i = 0; i < 3; ++i) {
          for (int j = 0; j < 3; ++j) {
            rotateDisplacementToFaceNormal(i, j) = tinv(i + UIdx, j + UIdx);
          }
        }

        alignas(Alignment) std::array<real, tensor::rotatedFaceDisplacementAtQuadratureNodes::Size>
            displQuadData{};
        const auto* curFaceDisplacementsData = faceDisplacements[face];
        seissol::kernel::rotateFaceDisplacementsAndEvaluateAtQuadratureNodes evalKrnl;
        evalKrnl.rotatedFaceDisplacement = curFaceDisplacementsData;
        evalKrnl.V2nTo2JacobiQuad = init::V2nTo2JacobiQuad::Values;
        evalKrnl.rotatedFaceDisplacementAtQuadratureNodes = displQuadData.data();
        evalKrnl.displacementRotationMatrix = rotateDisplacementToFaceNormalData;
        evalKrnl.execute();

        // Perform quadrature
        const auto surface = MeshTools::surface(elements[elementId], face, vertices);
        const auto rho = material.local.rho;

        static_assert(NumQuadraturePointsTri == init::rotatedFaceDisplacementAtQuadratureNodes::
                                                    Shape[multisim::BasisFunctionDimension]);
        auto rotatedFaceDisplacementFused =
            init::rotatedFaceDisplacementAtQuadratureNodes::view::create(displQuadData.data());
        auto rotatedFaceDisplacement = multisim::simtensor(rotatedFaceDisplacementFused, sim);

        for (unsigned i = 0; i < rotatedFaceDisplacement.shape(0); ++i) {
          // See for example (Saito, Tsunami generation and propagation, 2019) section 3.2.3 for
          // derivation.
          const auto displ = rotatedFaceDisplacement(i, 0);
          const auto curEnergy = 0.5 * rho * g * displ * displ;
          const auto curWeight = 2.0 * surface * quadratureWeightsTri[i];
          totalGravitationalEnergyLocal += curWeight * curEnergy;
        }
      }

      if (isPlasticityEnabled) {
        // plastic moment
        real* pstrainCell = ltsLut->lookup(lts->pstrain, elementId);
        const double mu = material.local.getMuBar();
        totalPlasticMoment += mu * volume * pstrainCell[tensor::QStress::size() + sim];
      }
    }
  }
}

void EnergyOutput::computeEnergies() {
  energiesStorage.energies.fill(0.0);
  if (shouldComputeVolumeEnergies()) {
    computeVolumeEnergies();
  }
  computeDynamicRuptureEnergies();
}

void EnergyOutput::reduceEnergies() {
#ifdef USE_MPI
  const auto& comm = MPI::mpi.comm();
  MPI_Allreduce(MPI_IN_PLACE,
                energiesStorage.energies.data(),
                static_cast<int>(energiesStorage.energies.size()),
                MPI_DOUBLE,
                MPI_SUM,
                comm);
#endif
}

void EnergyOutput::reduceMinTimeSinceSlipRateBelowThreshold() {
#ifdef USE_MPI
  const auto& comm = MPI::mpi.comm();
  MPI_Allreduce(MPI_IN_PLACE,
                minTimeSinceSlipRateBelowThreshold.data(),
                static_cast<int>(minTimeSinceSlipRateBelowThreshold.size()),
                MPI::castToMpiType<double>(),
                MPI_MIN,
                comm);
#endif
}

void EnergyOutput::printEnergies() {
  const auto outputPrecision =
      seissolInstance.getSeisSolParameters().output.energyParameters.terminalPrecision;

  const auto shouldPrint = [](double thresholdValue) { return std::abs(thresholdValue) > 1.e-20; };
  for (size_t sim = 0; sim < multisim::NumSimulations; sim++) {
    const std::string fusedPrefix =
        multisim::MultisimEnabled ? "[" + std::to_string(sim) + "]" : "";
    const std::string approxPrefix = VolumeEnergyApproximation ? "[approximated]" : "";
    const auto totalAcousticEnergy =
        energiesStorage.acousticKineticEnergy(sim) + energiesStorage.acousticEnergy(sim);
    const auto totalElasticEnergy =
        energiesStorage.elasticKineticEnergy(sim) + energiesStorage.elasticEnergy(sim);
    const auto ratioElasticKinematic =
        100.0 * energiesStorage.elasticKineticEnergy(sim) / totalElasticEnergy;
    const auto ratioElasticPotential =
        100.0 * energiesStorage.elasticEnergy(sim) / totalElasticEnergy;
    const auto ratioAcousticKinematic =
        100.0 * energiesStorage.acousticKineticEnergy(sim) / totalAcousticEnergy;
    const auto ratioAcousticPotential =
        100.0 * energiesStorage.acousticEnergy(sim) / totalAcousticEnergy;
    const auto totalFrictionalWork = energiesStorage.totalFrictionalWork(sim);
    const auto staticFrictionalWork = energiesStorage.staticFrictionalWork(sim);
    const auto radiatedEnergy = totalFrictionalWork - staticFrictionalWork;
    const auto ratioFrictionalStatic = 100.0 * staticFrictionalWork / totalFrictionalWork;
    const auto ratioFrictionalRadiated = 100.0 * radiatedEnergy / totalFrictionalWork;
    const auto ratioPlasticMoment =
        100.0 * energiesStorage.plasticMoment(sim) /
        (energiesStorage.plasticMoment(sim) + energiesStorage.seismicMoment(sim));
    const auto totalMomentumX = energiesStorage.totalMomentumX(sim);
    const auto totalMomentumY = energiesStorage.totalMomentumY(sim);
    const auto totalMomentumZ = energiesStorage.totalMomentumZ(sim);
    if (shouldComputeVolumeEnergies()) {
      if (shouldPrint(totalElasticEnergy)) {
        logInfo() << std::setprecision(outputPrecision) << fusedPrefix.c_str()
                  << approxPrefix.c_str()
                  << " Elastic energy (total, % kinematic, % potential): " << totalElasticEnergy
                  << " ," << ratioElasticKinematic << " ," << ratioElasticPotential;
      }
      if (shouldPrint(totalAcousticEnergy)) {
        logInfo() << std::setprecision(outputPrecision) << fusedPrefix.c_str()
                  << approxPrefix.c_str()
                  << " Acoustic energy (total, % kinematic, % potential): " << totalAcousticEnergy
                  << " ," << ratioAcousticKinematic << " ," << ratioAcousticPotential;
      }
      if (shouldPrint(energiesStorage.gravitationalEnergy(sim))) {
        logInfo() << std::setprecision(outputPrecision) << fusedPrefix.c_str()
                  << approxPrefix.c_str()
                  << " Gravitational energy:" << energiesStorage.gravitationalEnergy(sim);
      }
      if (shouldPrint(energiesStorage.plasticMoment(sim))) {
        logInfo() << std::setprecision(outputPrecision) << fusedPrefix.c_str()
                  << approxPrefix.c_str()
                  << " Plastic moment (value, equivalent Mw, % total moment):"
                  << energiesStorage.plasticMoment(sim) << " ,"
                  << 2.0 / 3.0 * std::log10(energiesStorage.plasticMoment(sim)) - 6.07 << " ,"
                  << ratioPlasticMoment;
      }
    } else {
      logInfo() << "Volume energies skipped at this step";
    }
    if (shouldPrint(totalAcousticEnergy)) {
      logInfo() << std::setprecision(outputPrecision) << fusedPrefix.c_str()
                << " Acoustic energy (total, % kinematic, % potential): " << totalAcousticEnergy
                << " ," << ratioAcousticKinematic << " ," << ratioAcousticPotential;
    }
    if (shouldPrint(energiesStorage.gravitationalEnergy(sim))) {
      logInfo() << std::setprecision(outputPrecision) << fusedPrefix.c_str()
                << " Gravitational energy:" << energiesStorage.gravitationalEnergy(sim);
    }
    logInfo() << std::setprecision(outputPrecision) << fusedPrefix.c_str()
              << " Total momentum (X, Y, Z):" << totalMomentumX << " ," << totalMomentumY << " ,"
              << totalMomentumZ;
    if (shouldPrint(totalFrictionalWork)) {
      logInfo() << std::setprecision(outputPrecision) << fusedPrefix.c_str()
                << " Frictional work (total, % static, % radiated): " << totalFrictionalWork << " ,"
                << ratioFrictionalStatic << " ," << ratioFrictionalRadiated;
      logInfo() << std::setprecision(outputPrecision) << fusedPrefix.c_str()
                << " Seismic moment (without plasticity):" << energiesStorage.seismicMoment(sim)
                << " Mw:" << 2.0 / 3.0 * std::log10(energiesStorage.seismicMoment(sim)) - 6.07;
    }
    if (!std::isfinite(totalElasticEnergy + totalAcousticEnergy)) {
      logError() << fusedPrefix << " Detected Inf/NaN in energies. Aborting.";
    }
  }
}

void EnergyOutput::checkAbortCriterion(
    const std::array<double, multisim::NumSimulations>& timeSinceThreshold,
    const std::string& prefixMessage) {
  size_t abortCount = 0;
  for (size_t sim = 0; sim < multisim::NumSimulations; sim++) {
    if ((timeSinceThreshold[sim] > 0) and
        (timeSinceThreshold[sim] < std::numeric_limits<double>::max())) {
      if (static_cast<double>(timeSinceThreshold[sim]) < terminatorMaxTimePostRupture) {
        logInfo() << prefixMessage.c_str() << "below threshold since" << timeSinceThreshold[sim]
                  << "in simulation: " << sim
                  << "s (lower than the abort criteria: " << terminatorMaxTimePostRupture << "s)";
      } else {
        logInfo() << prefixMessage.c_str() << "below threshold since" << timeSinceThreshold[sim]
                  << "in simulation: " << sim
                  << "s (greater than the abort criteria: " << terminatorMaxTimePostRupture << "s)";
        ++abortCount;
      }
    }
  }

  bool abort = abortCount == multisim::NumSimulations;
#ifdef USE_MPI
  const auto& comm = MPI::mpi.comm();
  MPI_Bcast(reinterpret_cast<void*>(&abort), 1, MPI_CXX_BOOL, 0, comm);
#endif
  if (abort) {
    seissolInstance.simulator().abort();
  }
}

void EnergyOutput::writeHeader() {
  out << "time,variable,simulation_index,measurement" << std::endl;
}

void EnergyOutput::writeEnergies(double time) {
  for (size_t sim = 0; sim < multisim::NumSimulations; sim++) {
    const std::string fusedSuffix = std::to_string(sim);
    if (shouldComputeVolumeEnergies()) {
      out << time << ",gravitational_energy," << fusedSuffix << ","
          << energiesStorage.gravitationalEnergy(sim) << "\n"
          << time << ",acoustic_energy," << fusedSuffix << ","
          << energiesStorage.acousticEnergy(sim) << "\n"
          << time << ",acoustic_kinetic_energy," << fusedSuffix << ","
          << energiesStorage.acousticKineticEnergy(sim) << "\n"
          << time << ",elastic_energy," << fusedSuffix << "," << energiesStorage.elasticEnergy(sim)
          << "\n"
          << time << ",elastic_kinetic_energy," << fusedSuffix << ","
          << energiesStorage.elasticKineticEnergy(sim) << "\n"
          << time << ",plastic_moment," << fusedSuffix << "," << energiesStorage.plasticMoment(sim)
          << "\n"
          << time << ",momentumX," << fusedSuffix << "," << energiesStorage.totalMomentumX(sim)
          << "\n"
          << time << ",momentumY," << fusedSuffix << "," << energiesStorage.totalMomentumY(sim)
          << "\n"
          << time << ",momentumZ," << fusedSuffix << "," << energiesStorage.totalMomentumZ(sim)
          << "\n";
    }
    out << time << ",total_frictional_work," << fusedSuffix << ","
        << energiesStorage.totalFrictionalWork(sim) << "\n"
        << time << ",static_frictional_work," << fusedSuffix << ","
        << energiesStorage.staticFrictionalWork(sim) << "\n"
        << time << ",seismic_moment," << fusedSuffix << "," << energiesStorage.seismicMoment(sim)
        << "\n"
        << time << ",potency," << fusedSuffix << "," << energiesStorage.potency(sim) << "\n"
        << time << ",plastic_moment," << fusedSuffix << "," << energiesStorage.plasticMoment(sim)
        << std::endl;
  }
}

bool EnergyOutput::shouldComputeVolumeEnergies() const {
  return outputId % computeVolumeEnergiesEveryOutput == 0;
}

} // namespace seissol::writer<|MERGE_RESOLUTION|>--- conflicted
+++ resolved
@@ -326,10 +326,7 @@
         return timeDerivativeMinusHost + QSize * i;
       };
 #else
-<<<<<<< HEAD
       // TODO: do this once and reuse
-=======
->>>>>>> 0becbc83
       real** timeDerivativePlus = layer.var(dynRup->timeDerivativePlus);
       real** timeDerivativeMinus = layer.var(dynRup->timeDerivativeMinus);
       const auto timeDerivativePlusPtr = [&](unsigned i) { return timeDerivativePlus[i]; };
@@ -462,10 +459,7 @@
       // Needed to weight the integral.
       const auto jacobiDet = 6 * volume;
 
-<<<<<<< HEAD
       // TODO: modify such that this is needed to be done only once per element for all simulations
-=======
->>>>>>> 0becbc83
       alignas(Alignment) real numericalSolutionData[tensor::dofsQP::size()];
       auto numericalSolution = init::dofsQP::view::create(numericalSolutionData);
       // Evaluate numerical solution at quad. nodes
