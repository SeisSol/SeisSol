// SPDX-FileCopyrightText: 2022 SeisSol Group
//
// SPDX-License-Identifier: BSD-3-Clause
// SPDX-LicenseComments: Full text under /LICENSE and /LICENSES/
//
// SPDX-FileContributor: Author lists in /AUTHORS and /CITATION.cff

#include "EnergyOutput.h"

#include "DynamicRupture/Misc.h"
#include "Numerical/Quadrature.h"
#include "Parallel/MPI.h"
#include "SeisSol.h"
#include <Alignment.h>
#include <Common/Constants.h>
#include <Equations/Datastructures.h>
#include <Geometry/MeshDefinition.h>
#include <Geometry/MeshTools.h>
#include <Initializer/BasicTypedefs.h>
#include <Initializer/CellLocalInformation.h>
#include <Initializer/Parameters/OutputParameters.h>
#include <Initializer/PreProcessorMacros.h>
#include <Initializer/Typedefs.h>
#include <Kernels/Precision.h>
#include <Memory/Descriptor/DynamicRupture.h>
#include <Memory/Descriptor/LTS.h>
#include <Memory/Tree/LTSTree.h>
#include <Memory/Tree/Layer.h>
#include <Model/CommonDatastructures.h>
#include <Modules/Modules.h>
#include <Solver/MultipleSimulations.h>
#include <algorithm>
#include <array>
#include <cassert>
#include <cmath>
#include <cstddef>
#include <cstdlib>
#include <cstring>
#include <init.h>
#include <iomanip>
#include <ios>
#include <kernel.h>
#include <limits>
#include <mpi.h>
#include <optional>
#include <ostream>
#include <string>
#include <tensor.h>
#include <utils/logger.h>
#include <vector>

#ifdef ACL_DEVICE
#include <DataTypes/ConditionalKey.h>
#include <DataTypes/EncodedConstants.h>
#endif

namespace {
constexpr bool VolumeEnergyApproximation =
    model::MaterialT::Type != model::MaterialType::Elastic &&
    model::MaterialT::Type != model::MaterialType::Viscoelastic &&
    model::MaterialT::Type != model::MaterialType::Acoustic;

std::array<real, multisim::NumSimulations>
    computeStaticWork(const real* degreesOfFreedomPlus,
                      const real* degreesOfFreedomMinus,
                      const DRFaceInformation& faceInfo,
                      const DRGodunovData& godunovData,
                      const real slip[seissol::tensor::slipInterpolated::size()],
                      const GlobalData* global) {
  real points[seissol::kernels::NumSpaceQuadraturePoints][2];
  alignas(Alignment) real spaceWeights[seissol::kernels::NumSpaceQuadraturePoints];
  seissol::quadrature::TriangleQuadrature(points, spaceWeights, ConvergenceOrder + 1);

  dynamicRupture::kernel::evaluateAndRotateQAtInterpolationPoints krnl;
  krnl.V3mTo2n = global->faceToNodalMatrices;

  alignas(PagesizeStack) real qInterpolatedPlus[tensor::QInterpolatedPlus::size()];
  alignas(PagesizeStack) real qInterpolatedMinus[tensor::QInterpolatedMinus::size()];
  alignas(Alignment) real tractionInterpolated[tensor::tractionInterpolated::size()];
  alignas(Alignment) real qPlus[tensor::Q::size()];
  alignas(Alignment) real qMinus[tensor::Q::size()];

  // needed to counter potential mis-alignment
  std::memcpy(qPlus, degreesOfFreedomPlus, sizeof(qPlus));
  std::memcpy(qMinus, degreesOfFreedomMinus, sizeof(qMinus));

  krnl.QInterpolated = qInterpolatedPlus;
  krnl.Q = qPlus;
  krnl.TinvT = godunovData.TinvT;
  krnl._prefetch.QInterpolated = qInterpolatedPlus;
  krnl.execute(faceInfo.plusSide, 0);

  krnl.QInterpolated = qInterpolatedMinus;
  krnl.Q = qMinus;
  krnl.TinvT = godunovData.TinvT;
  krnl._prefetch.QInterpolated = qInterpolatedMinus;
  krnl.execute(faceInfo.minusSide, faceInfo.faceRelation);

  dynamicRupture::kernel::computeTractionInterpolated trKrnl;
  trKrnl.tractionPlusMatrix = godunovData.tractionPlusMatrix;
  trKrnl.tractionMinusMatrix = godunovData.tractionMinusMatrix;
  trKrnl.QInterpolatedPlus = qInterpolatedPlus;
  trKrnl.QInterpolatedMinus = qInterpolatedMinus;
  trKrnl.tractionInterpolated = tractionInterpolated;
  trKrnl.execute();

  alignas(Alignment) real staticFrictionalWork[tensor::staticFrictionalWork::size()]{};

  dynamicRupture::kernel::accumulateStaticFrictionalWork feKrnl;
  feKrnl.slipInterpolated = slip;
  feKrnl.tractionInterpolated = tractionInterpolated;
  feKrnl.spaceWeights = spaceWeights;
  feKrnl.staticFrictionalWork = staticFrictionalWork;
  feKrnl.minusSurfaceArea = -0.5 * godunovData.doubledSurfaceArea;
  feKrnl.execute();

  std::array<real, multisim::NumSimulations> frictionalWorkReturn;
  std::copy(staticFrictionalWork,
            staticFrictionalWork + multisim::NumSimulations,
            std::begin(frictionalWorkReturn));
  return frictionalWorkReturn;
}

} // namespace

namespace seissol::writer {

double& EnergiesStorage::gravitationalEnergy(size_t sim) {
  return energies[0 + sim * NumberOfEnergies];
}
double& EnergiesStorage::acousticEnergy(size_t sim) { return energies[1 + sim * NumberOfEnergies]; }
double& EnergiesStorage::acousticKineticEnergy(size_t sim) {
  return energies[2 + sim * NumberOfEnergies];
}
double& EnergiesStorage::elasticEnergy(size_t sim) { return energies[3 + sim * NumberOfEnergies]; }
double& EnergiesStorage::elasticKineticEnergy(size_t sim) {
  return energies[4 + sim * NumberOfEnergies];
}
double& EnergiesStorage::totalFrictionalWork(size_t sim) {
  return energies[5 + sim * NumberOfEnergies];
}
double& EnergiesStorage::staticFrictionalWork(size_t sim) {
  return energies[6 + sim * NumberOfEnergies];
}
double& EnergiesStorage::plasticMoment(size_t sim) { return energies[7 + sim * NumberOfEnergies]; }
double& EnergiesStorage::seismicMoment(size_t sim) { return energies[8 + sim * NumberOfEnergies]; }
double& EnergiesStorage::potency(size_t sim) { return energies[9 + sim * NumberOfEnergies]; }

double& EnergiesStorage::totalMomentumX(size_t sim) {
  return energies[10 + sim * NumberOfEnergies];
}
double& EnergiesStorage::totalMomentumY(size_t sim) {
  return energies[11 + sim * NumberOfEnergies];
}
double& EnergiesStorage::totalMomentumZ(size_t sim) {
  return energies[12 + sim * NumberOfEnergies];
}

void EnergyOutput::init(
    GlobalData* newGlobal,
    seissol::initializer::DynamicRupture* newDynRup,
    seissol::initializer::LTSTree* newDynRuptTree,
    seissol::geometry::MeshReader* newMeshReader,
    seissol::initializer::LTSTree* newLtsTree,
    seissol::initializer::LTS* newLts,
    bool newIsPlasticityEnabled,
    const std::string& outputFileNamePrefix,
    const seissol::initializer::parameters::EnergyOutputParameters& parameters) {
  if (parameters.enabled && parameters.interval > 0) {
    isEnabled = true;
  } else {
    return;
  }
  const auto rank = MPI::mpi.rank();
  logInfo() << "Initializing energy output.";

  if constexpr (VolumeEnergyApproximation) {
    logWarning() << "The volume energies printed for the given equation system"
                 << model::MaterialT::Text << "are, by now, only an isotropic approximation.";
  }

  energyOutputInterval = parameters.interval;
  isFileOutputEnabled = rank == 0;
  isTerminalOutputEnabled = parameters.terminalOutput && (rank == 0);
  terminatorMaxTimePostRupture = parameters.terminatorMaxTimePostRupture;
  terminatorMomentRateThreshold = parameters.terminatorMomentRateThreshold;
  isCheckAbortCriteraSlipRateEnabled = std::isfinite(terminatorMaxTimePostRupture);
  isCheckAbortCriteraMomentRateEnabled = (terminatorMomentRateThreshold > 0);
  computeVolumeEnergiesEveryOutput = parameters.computeVolumeEnergiesEveryOutput;
  outputFileName = outputFileNamePrefix + "-energy.csv";

  global = newGlobal;
  dynRup = newDynRup;
  dynRupTree = newDynRuptTree;
  meshReader = newMeshReader;
  ltsTree = newLtsTree;
  lts = newLts;

  isPlasticityEnabled = newIsPlasticityEnabled;

#ifdef ACL_DEVICE
  const auto maxCells = ltsTree->getMaxClusterSize();

  if (maxCells > 0) {
    constexpr auto QSize = tensor::Q::size();
    timeDerivativePlusHost = reinterpret_cast<real*>(
        device::DeviceInstance::getInstance().api->allocPinnedMem(maxCells * QSize * sizeof(real)));
    timeDerivativeMinusHost = reinterpret_cast<real*>(
        device::DeviceInstance::getInstance().api->allocPinnedMem(maxCells * QSize * sizeof(real)));
    timeDerivativePlusHostMapped = reinterpret_cast<real*>(
        device::DeviceInstance::getInstance().api->devicePointer(timeDerivativePlusHost));
    timeDerivativeMinusHostMapped = reinterpret_cast<real*>(
        device::DeviceInstance::getInstance().api->devicePointer(timeDerivativeMinusHost));
  }
#endif

  Modules::registerHook(*this, ModuleHook::SimulationStart);
  Modules::registerHook(*this, ModuleHook::SynchronizationPoint);
  setSyncInterval(parameters.interval);
}

void EnergyOutput::syncPoint(double time) {
  assert(isEnabled);
  const auto rank = MPI::mpi.rank();
  logInfo() << "Writing energy output at time" << time;
  computeEnergies();
  reduceEnergies();
  if (isCheckAbortCriteraSlipRateEnabled) {
    reduceMinTimeSinceSlipRateBelowThreshold();
  }
  if ((rank == 0) && isCheckAbortCriteraMomentRateEnabled) {
    for (size_t sim = 0; sim < multisim::NumSimulations; sim++) {
      const double seismicMomentRate =
          (energiesStorage.seismicMoment(sim) - seismicMomentPrevious[sim]) / energyOutputInterval;
      seismicMomentPrevious[sim] = energiesStorage.seismicMoment(sim);
      if (time > 0 && seismicMomentRate < terminatorMomentRateThreshold) {
        minTimeSinceMomentRateBelowThreshold[sim] += energyOutputInterval;
      } else {
        minTimeSinceMomentRateBelowThreshold[sim] = 0.0;
      }
    }
  }
  if (isTerminalOutputEnabled) {
    printEnergies();
  }
  if (isCheckAbortCriteraSlipRateEnabled) {
    checkAbortCriterion(minTimeSinceSlipRateBelowThreshold, "All slip-rate are");
  }
  if (isCheckAbortCriteraMomentRateEnabled) {
    checkAbortCriterion(minTimeSinceMomentRateBelowThreshold, "The seismic moment rate is");
  }

  if (isFileOutputEnabled) {
    writeEnergies(time);
  }
  ++outputId;
  logInfo() << "Writing energy output at time" << time << "Done.";
}

void EnergyOutput::simulationStart(std::optional<double> checkpointTime) {
  if (isFileOutputEnabled) {
    out.open(outputFileName);
    out << std::scientific;
    out << std::setprecision(std::numeric_limits<double>::max_digits10);
    writeHeader();
  }
  syncPoint(checkpointTime.value_or(0));
}

EnergyOutput::~EnergyOutput() {
#ifdef ACL_DEVICE
  if (timeDerivativePlusHost != nullptr) {
    device::DeviceInstance::getInstance().api->freePinnedMem(timeDerivativePlusHost);
  }
  if (timeDerivativeMinusHost != nullptr) {
    device::DeviceInstance::getInstance().api->freePinnedMem(timeDerivativeMinusHost);
  }
#endif
}

void EnergyOutput::computeDynamicRuptureEnergies() {
  for (size_t sim = 0; sim < multisim::NumSimulations; sim++) {
    double& totalFrictionalWork = energiesStorage.totalFrictionalWork(sim);
    double& staticFrictionalWork = energiesStorage.staticFrictionalWork(sim);
    double& seismicMoment = energiesStorage.seismicMoment(sim);
    double& potency = energiesStorage.potency(sim);
    minTimeSinceSlipRateBelowThreshold[sim] = std::numeric_limits<double>::max();

#ifdef ACL_DEVICE
    void* stream = device::DeviceInstance::getInstance().api->getDefaultStream();
#endif
    for (auto& layer : dynRupTree->leaves()) {
      /// \todo timeDerivativePlus and timeDerivativeMinus are missing the last timestep.
      /// (We'd need to send the dofs over the network in order to fix this.)
#ifdef ACL_DEVICE
      constexpr auto QSize = tensor::Q::size();
      const ConditionalKey timeIntegrationKey(*KernelNames::DrTime);
      auto& table = layer.getConditionalTable<inner_keys::Dr>();
      if (table.find(timeIntegrationKey) != table.end()) {
        auto& entry = table[timeIntegrationKey];
        const real** timeDerivativePlusDevice = const_cast<const real**>(
            (entry.get(inner_keys::Dr::Id::DerivativesPlus))->getDeviceDataPtr());
        const real** timeDerivativeMinusDevice = const_cast<const real**>(
            (entry.get(inner_keys::Dr::Id::DerivativesMinus))->getDeviceDataPtr());
        device::DeviceInstance::getInstance().algorithms.copyScatterToUniform(
            timeDerivativePlusDevice,
            timeDerivativePlusHostMapped,
            QSize,
            QSize,
            layer.size(),
            stream);
        device::DeviceInstance::getInstance().algorithms.copyScatterToUniform(
            timeDerivativeMinusDevice,
            timeDerivativeMinusHostMapped,
            QSize,
            QSize,
            layer.size(),
            stream);
        device::DeviceInstance::getInstance().api->syncDefaultStreamWithHost();
      }
      const auto timeDerivativePlusPtr = [&](unsigned i) {
        return timeDerivativePlusHost + QSize * i;
      };
      const auto timeDerivativeMinusPtr = [&](unsigned i) {
        return timeDerivativeMinusHost + QSize * i;
      };
#else
      real** timeDerivativePlus = layer.var(dynRup->timeDerivativePlus);
      real** timeDerivativeMinus = layer.var(dynRup->timeDerivativeMinus);
      const auto timeDerivativePlusPtr = [&](unsigned i) { return timeDerivativePlus[i]; };
      const auto timeDerivativeMinusPtr = [&](unsigned i) { return timeDerivativeMinus[i]; };
#endif
      DRGodunovData* godunovData = layer.var(dynRup->godunovData);
      DRFaceInformation* faceInformation = layer.var(dynRup->faceInformation);
      DREnergyOutput* drEnergyOutput = layer.var(dynRup->drEnergyOutput);
      seissol::model::IsotropicWaveSpeeds* waveSpeedsPlus = layer.var(dynRup->waveSpeedsPlus);
      seissol::model::IsotropicWaveSpeeds* waveSpeedsMinus = layer.var(dynRup->waveSpeedsMinus);
      const auto layerSize = layer.size();

#if defined(_OPENMP) && !NVHPC_AVOID_OMP
#pragma omp parallel for reduction(                                                                \
        + : totalFrictionalWork, staticFrictionalWork, seismicMoment, potency) default(none)       \
    shared(layerSize,                                                                              \
               drEnergyOutput,                                                                     \
               faceInformation,                                                                    \
               timeDerivativeMinusPtr,                                                             \
               timeDerivativePlusPtr,                                                              \
               godunovData,                                                                        \
               waveSpeedsPlus,                                                                     \
               waveSpeedsMinus,                                                                    \
               sim)
#endif
      for (unsigned i = 0; i < layerSize; ++i) {
        if (faceInformation[i].plusSideOnThisRank) {
          for (unsigned j = 0; j < seissol::dr::misc::NumBoundaryGaussPoints; ++j) {
            totalFrictionalWork +=
                drEnergyOutput[i].frictionalEnergy[j * seissol::multisim::NumSimulations + sim];
          }
          staticFrictionalWork += computeStaticWork(timeDerivativePlusPtr(i),
                                                    timeDerivativeMinusPtr(i),
                                                    faceInformation[i],
                                                    godunovData[i],
                                                    drEnergyOutput[i].slip,
                                                    global)[sim];

          const double muPlus = waveSpeedsPlus[i].density * waveSpeedsPlus[i].sWaveVelocity *
                                waveSpeedsPlus[i].sWaveVelocity;
          const double muMinus = waveSpeedsMinus[i].density * waveSpeedsMinus[i].sWaveVelocity *
                                 waveSpeedsMinus[i].sWaveVelocity;
          const double mu = 2.0 * muPlus * muMinus / (muPlus + muMinus);
          double potencyIncrease = 0.0;
          for (unsigned k = 0; k < seissol::dr::misc::NumBoundaryGaussPoints; ++k) {
            potencyIncrease +=
                drEnergyOutput[i].accumulatedSlip[k * seissol::multisim::NumSimulations + sim];
          }
          potencyIncrease *=
              0.5 * godunovData[i].doubledSurfaceArea / seissol::dr::misc::NumBoundaryGaussPoints;
          potency += potencyIncrease;
          seismicMoment += potencyIncrease * mu;
        }
      }
      double localMin = std::numeric_limits<double>::max();
#if defined(_OPENMP) && !NVHPC_AVOID_OMP
#pragma omp parallel for reduction(min : localMin) default(none)                                   \
    shared(layerSize, drEnergyOutput, faceInformation, sim)
#endif
      for (unsigned i = 0; i < layerSize; ++i) {
        if (faceInformation[i].plusSideOnThisRank) {
          for (unsigned j = 0; j < seissol::dr::misc::NumBoundaryGaussPoints; ++j) {
            localMin =
                std::min(static_cast<double>(drEnergyOutput[i].timeSinceSlipRateBelowThreshold
                                                 [j * seissol::multisim::NumSimulations + sim]),
                         localMin);
          }
        }
      }
      minTimeSinceSlipRateBelowThreshold[sim] =
          std::min(localMin, minTimeSinceSlipRateBelowThreshold[sim]);
    }
  }
}

void EnergyOutput::computeVolumeEnergies() {
  for (size_t sim = 0; sim < multisim::NumSimulations; sim++) {
    // TODO: Abstract energy calculations and implement is for anisotropic and poroelastic materials
    [[maybe_unused]] auto& totalGravitationalEnergyLocal = energiesStorage.gravitationalEnergy(sim);
    [[maybe_unused]] auto& totalAcousticEnergyLocal = energiesStorage.acousticEnergy(sim);
    [[maybe_unused]] auto& totalAcousticKineticEnergyLocal =
        energiesStorage.acousticKineticEnergy(sim);
    [[maybe_unused]] auto& totalElasticEnergyLocal = energiesStorage.elasticEnergy(sim);
    [[maybe_unused]] auto& totalElasticKineticEnergyLocal =
        energiesStorage.elasticKineticEnergy(sim);
    [[maybe_unused]] auto& totalPlasticMoment = energiesStorage.plasticMoment(sim);
    [[maybe_unused]] auto& totalMomentumXLocal = energiesStorage.totalMomentumX(sim);
    [[maybe_unused]] auto& totalMomentumYLocal = energiesStorage.totalMomentumY(sim);
    [[maybe_unused]] auto& totalMomentumZLocal = energiesStorage.totalMomentumZ(sim);

    const std::vector<Element>& elements = meshReader->getElements();
    const std::vector<Vertex>& vertices = meshReader->getVertices();

    [[maybe_unused]] const auto g = seissolInstance.getGravitationSetup().acceleration;

    // Note: Default(none) is not possible, clang requires data sharing attribute for g, gcc forbids
    // it
    for (auto& layer : ltsTree->leaves(Ghost)) {
      const auto* secondaryInformation = layer.var(lts->secondaryInformation);
      const auto* cellInformationData = layer.var(lts->cellInformation);
      const auto* faceDisplacementsData = layer.var(lts->faceDisplacements);
      const auto* materialData = layer.var(lts->material);
      const auto* boundaryMappingData = layer.var(lts->boundaryMapping);
      const auto* pstrainData = layer.var(lts->pstrain);
      const auto* dofsData = layer.var(lts->dofs);
#if defined(_OPENMP) && !NVHPC_AVOID_OMP
#pragma omp parallel for schedule(static) reduction(+ : totalGravitationalEnergyLocal,             \
                                                        totalAcousticEnergyLocal,                  \
                                                        totalAcousticKineticEnergyLocal,           \
                                                        totalElasticEnergyLocal,                   \
                                                        totalElasticKineticEnergyLocal,            \
                                                        totalMomentumXLocal,                       \
                                                        totalMomentumYLocal,                       \
                                                        totalMomentumZLocal,                       \
                                                        totalPlasticMoment)                        \
    shared(elements, vertices, lts, global)
#endif
<<<<<<< HEAD
    for (std::size_t elementId = 0; elementId < elements.size(); ++elementId) {
      const double volume = MeshTools::volume(elements[elementId], vertices);
      const CellMaterialData& material = ltsLut->lookup(lts->material, elementId);
      auto& cellInformation = ltsLut->lookup(lts->cellInformation, elementId);
      auto& faceDisplacements = ltsLut->lookup(lts->faceDisplacements, elementId);

      constexpr auto QuadPolyDegree = ConvergenceOrder + 1;
      constexpr auto NumQuadraturePointsTet = QuadPolyDegree * QuadPolyDegree * QuadPolyDegree;

      double quadraturePointsTet[NumQuadraturePointsTet][3];
      double quadratureWeightsTet[NumQuadraturePointsTet];
      seissol::quadrature::TetrahedronQuadrature(
          quadraturePointsTet, quadratureWeightsTet, QuadPolyDegree);

      constexpr auto NumQuadraturePointsTri = QuadPolyDegree * QuadPolyDegree;
      double quadraturePointsTri[NumQuadraturePointsTri][2];
      double quadratureWeightsTri[NumQuadraturePointsTri];
      seissol::quadrature::TriangleQuadrature(
          quadraturePointsTri, quadratureWeightsTri, QuadPolyDegree);

      // Needed to weight the integral.
      const auto jacobiDet = 6 * volume;

      alignas(Alignment) real numericalSolutionData[tensor::dofsQP::size()];
      auto numericalSolution = init::dofsQP::view::create(numericalSolutionData);
      // Evaluate numerical solution at quad. nodes
      kernel::evalAtQP krnl;
      krnl.evalAtQP = global->evalAtQPMatrix;
      krnl.dofsQP = numericalSolutionData;
      krnl.Q = ltsLut->lookup(lts->dofs, elementId);
      krnl.execute();

      auto numSub = multisim::simtensor(numericalSolution, sim);

      constexpr int UIdx = model::MaterialT::TractionQuantities;

      for (size_t qp = 0; qp < NumQuadraturePointsTet; ++qp) {
        const auto curWeight = jacobiDet * quadratureWeightsTet[qp];
        const auto rho = material.local.rho;

        const auto u = numSub(qp, UIdx + 0);
        const auto v = numSub(qp, UIdx + 1);
        const auto w = numSub(qp, UIdx + 2);
        const double curKineticEnergy = 0.5 * rho * (u * u + v * v + w * w);
        const double curMomentumX = rho * u;
        const double curMomentumY = rho * v;
        const double curMomentumZ = rho * w;

        if (std::abs(material.local.getMuBar()) < 10e-14) {
          // Acoustic
          constexpr int PIdx = 0;
          const auto k = material.local.getLambdaBar();
          const auto p = numSub(qp, PIdx);
          const double curAcousticEnergy = (p * p) / (2 * k);
          totalAcousticEnergyLocal += curWeight * curAcousticEnergy;
          totalAcousticKineticEnergyLocal += curWeight * curKineticEnergy;
        } else {
          // Elastic
          totalElasticKineticEnergyLocal += curWeight * curKineticEnergy;
          auto getStressIndex = [](int i, int j) {
            const static auto Lookup =
                std::array<std::array<int, 3>, 3>{{{0, 3, 5}, {3, 1, 4}, {5, 4, 2}}};
            return Lookup[i][j];
          };
          totalMomentumXLocal += curWeight * curMomentumX;
          totalMomentumYLocal += curWeight * curMomentumY;
          totalMomentumZLocal += curWeight * curMomentumZ;

          auto getStress = [&](int i, int j) { return numSub(qp, getStressIndex(i, j)); };

          const auto lambda = material.local.getLambdaBar();
          const auto mu = material.local.getMuBar();
          const auto sumUniaxialStresses = getStress(0, 0) + getStress(1, 1) + getStress(2, 2);
          auto computeStrain = [&](int i, int j) {
            double strain = 0.0;
            const auto factor = -1.0 * (lambda) / (2.0 * mu * (3.0 * lambda + 2.0 * mu));
            if (i == j) {
              strain += factor * sumUniaxialStresses;
=======
      for (std::size_t cell = 0; cell < layer.size(); ++cell) {
        if (secondaryInformation[cell].duplicate > 0) {
          // skip duplicate cells
          continue;
        }
        const auto elementId = secondaryInformation[cell].meshId;
        const double volume = MeshTools::volume(elements[elementId], vertices);
        const CellMaterialData& material = materialData[cell];
        const auto& cellInformation = cellInformationData[cell];
        const auto& faceDisplacements = faceDisplacementsData[cell];

        constexpr auto QuadPolyDegree = ConvergenceOrder + 1;
        constexpr auto NumQuadraturePointsTet = QuadPolyDegree * QuadPolyDegree * QuadPolyDegree;

        double quadraturePointsTet[NumQuadraturePointsTet][3];
        double quadratureWeightsTet[NumQuadraturePointsTet];
        seissol::quadrature::TetrahedronQuadrature(
            quadraturePointsTet, quadratureWeightsTet, QuadPolyDegree);

        constexpr auto NumQuadraturePointsTri = QuadPolyDegree * QuadPolyDegree;
        double quadraturePointsTri[NumQuadraturePointsTri][2];
        double quadratureWeightsTri[NumQuadraturePointsTri];
        seissol::quadrature::TriangleQuadrature(
            quadraturePointsTri, quadratureWeightsTri, QuadPolyDegree);

        // Needed to weight the integral.
        const auto jacobiDet = 6 * volume;

        alignas(Alignment) real numericalSolutionData[tensor::dofsQP::size()];
        auto numericalSolution = init::dofsQP::view::create(numericalSolutionData);
        // Evaluate numerical solution at quad. nodes
        kernel::evalAtQP krnl;
        krnl.evalAtQP = global->evalAtQPMatrix;
        krnl.dofsQP = numericalSolutionData;
        krnl.Q = dofsData[cell];
        krnl.execute();

        auto numSub = multisim::simtensor(numericalSolution, sim);

        // TODO: move to the material class (maybe done by #1297 + MaterialT::NumTractionQuantities)
        constexpr int UIdx = model::MaterialT::Type == model::MaterialType::Acoustic ? 1 : 6;

        for (size_t qp = 0; qp < NumQuadraturePointsTet; ++qp) {
          const auto curWeight = jacobiDet * quadratureWeightsTet[qp];
          const auto rho = material.local.rho;

          const auto u = numSub(qp, UIdx + 0);
          const auto v = numSub(qp, UIdx + 1);
          const auto w = numSub(qp, UIdx + 2);
          const double curKineticEnergy = 0.5 * rho * (u * u + v * v + w * w);
          const double curMomentumX = rho * u;
          const double curMomentumY = rho * v;
          const double curMomentumZ = rho * w;

          if (std::abs(material.local.getMuBar()) < 10e-14) {
            // Acoustic
            constexpr int PIdx = 0;
            const auto k = material.local.getLambdaBar();
            const auto p = numSub(qp, PIdx);
            const double curAcousticEnergy = (p * p) / (2 * k);
            totalAcousticEnergyLocal += curWeight * curAcousticEnergy;
            totalAcousticKineticEnergyLocal += curWeight * curKineticEnergy;
          } else {
            // Elastic
            totalElasticKineticEnergyLocal += curWeight * curKineticEnergy;
            auto getStressIndex = [](int i, int j) {
              const static auto Lookup =
                  std::array<std::array<int, 3>, 3>{{{0, 3, 5}, {3, 1, 4}, {5, 4, 2}}};
              return Lookup[i][j];
            };
            totalMomentumXLocal += curWeight * curMomentumX;
            totalMomentumYLocal += curWeight * curMomentumY;
            totalMomentumZLocal += curWeight * curMomentumZ;

            auto getStress = [&](int i, int j) { return numSub(qp, getStressIndex(i, j)); };

            const auto lambda = material.local.getLambdaBar();
            const auto mu = material.local.getMuBar();
            const auto sumUniaxialStresses = getStress(0, 0) + getStress(1, 1) + getStress(2, 2);
            auto computeStrain = [&](int i, int j) {
              double strain = 0.0;
              const auto factor = -1.0 * (lambda) / (2.0 * mu * (3.0 * lambda + 2.0 * mu));
              if (i == j) {
                strain += factor * sumUniaxialStresses;
              }
              strain += 1.0 / (2.0 * mu) * getStress(i, j);
              return strain;
            };
            double curElasticEnergy = 0.0;
            for (int i = 0; i < 3; ++i) {
              for (int j = 0; j < 3; ++j) {
                curElasticEnergy += getStress(i, j) * computeStrain(i, j);
              }
>>>>>>> b3e8c77d
            }
            totalElasticEnergyLocal += curWeight * 0.5 * curElasticEnergy;
          }
        }

        const auto* boundaryMappings = boundaryMappingData[cell];
        // Compute gravitational energy
        for (int face = 0; face < 4; ++face) {
          if (cellInformation.faceTypes[face] != FaceType::FreeSurfaceGravity) {
            continue;
          }

          // Displacements are stored in face-aligned coordinate system.
          // We need to rotate it to the global coordinate system.
          const auto& boundaryMapping = boundaryMappings[face];
          auto tinv = init::Tinv::view::create(boundaryMapping.TinvData);
          alignas(Alignment)
              real rotateDisplacementToFaceNormalData[init::displacementRotationMatrix::Size];

          auto rotateDisplacementToFaceNormal =
              init::displacementRotationMatrix::view::create(rotateDisplacementToFaceNormalData);
          for (int i = 0; i < 3; ++i) {
            for (int j = 0; j < 3; ++j) {
              rotateDisplacementToFaceNormal(i, j) = tinv(i + UIdx, j + UIdx);
            }
          }

          alignas(Alignment)
              std::array<real, tensor::rotatedFaceDisplacementAtQuadratureNodes::Size>
                  displQuadData{};
          const auto* curFaceDisplacementsData = faceDisplacements[face];
          seissol::kernel::rotateFaceDisplacementsAndEvaluateAtQuadratureNodes evalKrnl;
          evalKrnl.rotatedFaceDisplacement = curFaceDisplacementsData;
          evalKrnl.V2nTo2JacobiQuad = init::V2nTo2JacobiQuad::Values;
          evalKrnl.rotatedFaceDisplacementAtQuadratureNodes = displQuadData.data();
          evalKrnl.displacementRotationMatrix = rotateDisplacementToFaceNormalData;
          evalKrnl.execute();

          // Perform quadrature
          const auto surface = MeshTools::surface(elements[elementId], face, vertices);
          const auto rho = material.local.rho;

          static_assert(NumQuadraturePointsTri == init::rotatedFaceDisplacementAtQuadratureNodes::
                                                      Shape[multisim::BasisFunctionDimension]);
          auto rotatedFaceDisplacementFused =
              init::rotatedFaceDisplacementAtQuadratureNodes::view::create(displQuadData.data());
          auto rotatedFaceDisplacement = multisim::simtensor(rotatedFaceDisplacementFused, sim);

          for (unsigned i = 0; i < rotatedFaceDisplacement.shape(0); ++i) {
            // See for example (Saito, Tsunami generation and propagation, 2019) section 3.2.3 for
            // derivation.
            const auto displ = rotatedFaceDisplacement(i, 0);
            const auto curEnergy = 0.5 * rho * g * displ * displ;
            const auto curWeight = 2.0 * surface * quadratureWeightsTri[i];
            totalGravitationalEnergyLocal += curWeight * curEnergy;
          }
        }

        if (isPlasticityEnabled) {
          // plastic moment
          const real* pstrainCell = pstrainData[cell];
          const double mu = material.local.getMuBar();
          totalPlasticMoment += mu * volume * pstrainCell[tensor::QStress::size() + sim];
        }
      }
    }
  }
}

void EnergyOutput::computeEnergies() {
  energiesStorage.energies.fill(0.0);
  if (shouldComputeVolumeEnergies()) {
    computeVolumeEnergies();
  }
  computeDynamicRuptureEnergies();
}

void EnergyOutput::reduceEnergies() {
  const auto& comm = MPI::mpi.comm();
  MPI_Allreduce(MPI_IN_PLACE,
                energiesStorage.energies.data(),
                static_cast<int>(energiesStorage.energies.size()),
                MPI_DOUBLE,
                MPI_SUM,
                comm);
}

void EnergyOutput::reduceMinTimeSinceSlipRateBelowThreshold() {
  const auto& comm = MPI::mpi.comm();
  MPI_Allreduce(MPI_IN_PLACE,
                minTimeSinceSlipRateBelowThreshold.data(),
                static_cast<int>(minTimeSinceSlipRateBelowThreshold.size()),
                MPI::castToMpiType<double>(),
                MPI_MIN,
                comm);
}

void EnergyOutput::printEnergies() {
  const auto outputPrecision =
      seissolInstance.getSeisSolParameters().output.energyParameters.terminalPrecision;

  const auto shouldPrint = [](double thresholdValue) { return std::abs(thresholdValue) > 1.e-20; };
  for (size_t sim = 0; sim < multisim::NumSimulations; sim++) {
    const std::string fusedPrefix =
        multisim::MultisimEnabled ? "[" + std::to_string(sim) + "]" : "";
    const std::string approxPrefix = VolumeEnergyApproximation ? "[approximated]" : "";
    const auto totalAcousticEnergy =
        energiesStorage.acousticKineticEnergy(sim) + energiesStorage.acousticEnergy(sim);
    const auto totalElasticEnergy =
        energiesStorage.elasticKineticEnergy(sim) + energiesStorage.elasticEnergy(sim);
    const auto ratioElasticKinematic =
        100.0 * energiesStorage.elasticKineticEnergy(sim) / totalElasticEnergy;
    const auto ratioElasticPotential =
        100.0 * energiesStorage.elasticEnergy(sim) / totalElasticEnergy;
    const auto ratioAcousticKinematic =
        100.0 * energiesStorage.acousticKineticEnergy(sim) / totalAcousticEnergy;
    const auto ratioAcousticPotential =
        100.0 * energiesStorage.acousticEnergy(sim) / totalAcousticEnergy;
    const auto totalFrictionalWork = energiesStorage.totalFrictionalWork(sim);
    const auto staticFrictionalWork = energiesStorage.staticFrictionalWork(sim);
    const auto radiatedEnergy = totalFrictionalWork - staticFrictionalWork;
    const auto ratioFrictionalStatic = 100.0 * staticFrictionalWork / totalFrictionalWork;
    const auto ratioFrictionalRadiated = 100.0 * radiatedEnergy / totalFrictionalWork;
    const auto ratioPlasticMoment =
        100.0 * energiesStorage.plasticMoment(sim) /
        (energiesStorage.plasticMoment(sim) + energiesStorage.seismicMoment(sim));
    const auto totalMomentumX = energiesStorage.totalMomentumX(sim);
    const auto totalMomentumY = energiesStorage.totalMomentumY(sim);
    const auto totalMomentumZ = energiesStorage.totalMomentumZ(sim);
    if (shouldComputeVolumeEnergies()) {
      if (shouldPrint(totalElasticEnergy)) {
        logInfo() << std::setprecision(outputPrecision) << fusedPrefix.c_str()
                  << approxPrefix.c_str()
                  << " Elastic energy (total, % kinematic, % potential): " << totalElasticEnergy
                  << " ," << ratioElasticKinematic << " ," << ratioElasticPotential;
      }
      if (shouldPrint(totalAcousticEnergy)) {
        logInfo() << std::setprecision(outputPrecision) << fusedPrefix.c_str()
                  << approxPrefix.c_str()
                  << " Acoustic energy (total, % kinematic, % potential): " << totalAcousticEnergy
                  << " ," << ratioAcousticKinematic << " ," << ratioAcousticPotential;
      }
      if (shouldPrint(energiesStorage.gravitationalEnergy(sim))) {
        logInfo() << std::setprecision(outputPrecision) << fusedPrefix.c_str()
                  << approxPrefix.c_str()
                  << " Gravitational energy:" << energiesStorage.gravitationalEnergy(sim);
      }
      if (shouldPrint(energiesStorage.plasticMoment(sim))) {
        logInfo() << std::setprecision(outputPrecision) << fusedPrefix.c_str()
                  << approxPrefix.c_str()
                  << " Plastic moment (value, equivalent Mw, % total moment):"
                  << energiesStorage.plasticMoment(sim) << " ,"
                  << 2.0 / 3.0 * std::log10(energiesStorage.plasticMoment(sim)) - 6.07 << " ,"
                  << ratioPlasticMoment;
      }
    } else {
      logInfo() << "Volume energies skipped at this step";
    }
    if (shouldPrint(totalAcousticEnergy)) {
      logInfo() << std::setprecision(outputPrecision) << fusedPrefix.c_str()
                << " Acoustic energy (total, % kinematic, % potential): " << totalAcousticEnergy
                << " ," << ratioAcousticKinematic << " ," << ratioAcousticPotential;
    }
    if (shouldPrint(energiesStorage.gravitationalEnergy(sim))) {
      logInfo() << std::setprecision(outputPrecision) << fusedPrefix.c_str()
                << " Gravitational energy:" << energiesStorage.gravitationalEnergy(sim);
    }
    logInfo() << std::setprecision(outputPrecision) << fusedPrefix.c_str()
              << " Total momentum (X, Y, Z):" << totalMomentumX << " ," << totalMomentumY << " ,"
              << totalMomentumZ;
    if (shouldPrint(totalFrictionalWork)) {
      logInfo() << std::setprecision(outputPrecision) << fusedPrefix.c_str()
                << " Frictional work (total, % static, % radiated): " << totalFrictionalWork << " ,"
                << ratioFrictionalStatic << " ," << ratioFrictionalRadiated;
      logInfo() << std::setprecision(outputPrecision) << fusedPrefix.c_str()
                << " Seismic moment (without plasticity):" << energiesStorage.seismicMoment(sim)
                << " Mw:" << 2.0 / 3.0 * std::log10(energiesStorage.seismicMoment(sim)) - 6.07;
    }
    if (!std::isfinite(totalElasticEnergy + totalAcousticEnergy)) {
      logError() << fusedPrefix << " Detected Inf/NaN in energies. Aborting.";
    }
  }
}

void EnergyOutput::checkAbortCriterion(
    const std::array<double, multisim::NumSimulations>& timeSinceThreshold,
    const std::string& prefixMessage) {
  size_t abortCount = 0;
  for (size_t sim = 0; sim < multisim::NumSimulations; sim++) {
    if ((timeSinceThreshold[sim] > 0) and
        (timeSinceThreshold[sim] < std::numeric_limits<double>::max())) {
      if (static_cast<double>(timeSinceThreshold[sim]) < terminatorMaxTimePostRupture) {
        logInfo() << prefixMessage.c_str() << "below threshold since" << timeSinceThreshold[sim]
                  << "in simulation: " << sim
                  << "s (lower than the abort criteria: " << terminatorMaxTimePostRupture << "s)";
      } else {
        logInfo() << prefixMessage.c_str() << "below threshold since" << timeSinceThreshold[sim]
                  << "in simulation: " << sim
                  << "s (greater than the abort criteria: " << terminatorMaxTimePostRupture << "s)";
        ++abortCount;
      }
    }
  }

  bool abort = abortCount == multisim::NumSimulations;
  const auto& comm = MPI::mpi.comm();
  MPI_Bcast(reinterpret_cast<void*>(&abort), 1, MPI_CXX_BOOL, 0, comm);
  if (abort) {
    seissolInstance.simulator().abort();
  }
}

void EnergyOutput::writeHeader() {
  out << "time,variable,simulation_index,measurement" << std::endl;
}

void EnergyOutput::writeEnergies(double time) {
  for (size_t sim = 0; sim < multisim::NumSimulations; sim++) {
    const std::string fusedSuffix = std::to_string(sim);
    if (shouldComputeVolumeEnergies()) {
      out << time << ",gravitational_energy," << fusedSuffix << ","
          << energiesStorage.gravitationalEnergy(sim) << "\n"
          << time << ",acoustic_energy," << fusedSuffix << ","
          << energiesStorage.acousticEnergy(sim) << "\n"
          << time << ",acoustic_kinetic_energy," << fusedSuffix << ","
          << energiesStorage.acousticKineticEnergy(sim) << "\n"
          << time << ",elastic_energy," << fusedSuffix << "," << energiesStorage.elasticEnergy(sim)
          << "\n"
          << time << ",elastic_kinetic_energy," << fusedSuffix << ","
          << energiesStorage.elasticKineticEnergy(sim) << "\n"
          << time << ",plastic_moment," << fusedSuffix << "," << energiesStorage.plasticMoment(sim)
          << "\n"
          << time << ",momentumX," << fusedSuffix << "," << energiesStorage.totalMomentumX(sim)
          << "\n"
          << time << ",momentumY," << fusedSuffix << "," << energiesStorage.totalMomentumY(sim)
          << "\n"
          << time << ",momentumZ," << fusedSuffix << "," << energiesStorage.totalMomentumZ(sim)
          << "\n";
    }
    out << time << ",total_frictional_work," << fusedSuffix << ","
        << energiesStorage.totalFrictionalWork(sim) << "\n"
        << time << ",static_frictional_work," << fusedSuffix << ","
        << energiesStorage.staticFrictionalWork(sim) << "\n"
        << time << ",seismic_moment," << fusedSuffix << "," << energiesStorage.seismicMoment(sim)
        << "\n"
        << time << ",potency," << fusedSuffix << "," << energiesStorage.potency(sim) << "\n"
        << time << ",plastic_moment," << fusedSuffix << "," << energiesStorage.plasticMoment(sim)
        << std::endl;
  }
}

bool EnergyOutput::shouldComputeVolumeEnergies() const {
  return outputId % computeVolumeEnergiesEveryOutput == 0;
}

} // namespace seissol::writer<|MERGE_RESOLUTION|>--- conflicted
+++ resolved
@@ -442,86 +442,6 @@
                                                         totalPlasticMoment)                        \
     shared(elements, vertices, lts, global)
 #endif
-<<<<<<< HEAD
-    for (std::size_t elementId = 0; elementId < elements.size(); ++elementId) {
-      const double volume = MeshTools::volume(elements[elementId], vertices);
-      const CellMaterialData& material = ltsLut->lookup(lts->material, elementId);
-      auto& cellInformation = ltsLut->lookup(lts->cellInformation, elementId);
-      auto& faceDisplacements = ltsLut->lookup(lts->faceDisplacements, elementId);
-
-      constexpr auto QuadPolyDegree = ConvergenceOrder + 1;
-      constexpr auto NumQuadraturePointsTet = QuadPolyDegree * QuadPolyDegree * QuadPolyDegree;
-
-      double quadraturePointsTet[NumQuadraturePointsTet][3];
-      double quadratureWeightsTet[NumQuadraturePointsTet];
-      seissol::quadrature::TetrahedronQuadrature(
-          quadraturePointsTet, quadratureWeightsTet, QuadPolyDegree);
-
-      constexpr auto NumQuadraturePointsTri = QuadPolyDegree * QuadPolyDegree;
-      double quadraturePointsTri[NumQuadraturePointsTri][2];
-      double quadratureWeightsTri[NumQuadraturePointsTri];
-      seissol::quadrature::TriangleQuadrature(
-          quadraturePointsTri, quadratureWeightsTri, QuadPolyDegree);
-
-      // Needed to weight the integral.
-      const auto jacobiDet = 6 * volume;
-
-      alignas(Alignment) real numericalSolutionData[tensor::dofsQP::size()];
-      auto numericalSolution = init::dofsQP::view::create(numericalSolutionData);
-      // Evaluate numerical solution at quad. nodes
-      kernel::evalAtQP krnl;
-      krnl.evalAtQP = global->evalAtQPMatrix;
-      krnl.dofsQP = numericalSolutionData;
-      krnl.Q = ltsLut->lookup(lts->dofs, elementId);
-      krnl.execute();
-
-      auto numSub = multisim::simtensor(numericalSolution, sim);
-
-      constexpr int UIdx = model::MaterialT::TractionQuantities;
-
-      for (size_t qp = 0; qp < NumQuadraturePointsTet; ++qp) {
-        const auto curWeight = jacobiDet * quadratureWeightsTet[qp];
-        const auto rho = material.local.rho;
-
-        const auto u = numSub(qp, UIdx + 0);
-        const auto v = numSub(qp, UIdx + 1);
-        const auto w = numSub(qp, UIdx + 2);
-        const double curKineticEnergy = 0.5 * rho * (u * u + v * v + w * w);
-        const double curMomentumX = rho * u;
-        const double curMomentumY = rho * v;
-        const double curMomentumZ = rho * w;
-
-        if (std::abs(material.local.getMuBar()) < 10e-14) {
-          // Acoustic
-          constexpr int PIdx = 0;
-          const auto k = material.local.getLambdaBar();
-          const auto p = numSub(qp, PIdx);
-          const double curAcousticEnergy = (p * p) / (2 * k);
-          totalAcousticEnergyLocal += curWeight * curAcousticEnergy;
-          totalAcousticKineticEnergyLocal += curWeight * curKineticEnergy;
-        } else {
-          // Elastic
-          totalElasticKineticEnergyLocal += curWeight * curKineticEnergy;
-          auto getStressIndex = [](int i, int j) {
-            const static auto Lookup =
-                std::array<std::array<int, 3>, 3>{{{0, 3, 5}, {3, 1, 4}, {5, 4, 2}}};
-            return Lookup[i][j];
-          };
-          totalMomentumXLocal += curWeight * curMomentumX;
-          totalMomentumYLocal += curWeight * curMomentumY;
-          totalMomentumZLocal += curWeight * curMomentumZ;
-
-          auto getStress = [&](int i, int j) { return numSub(qp, getStressIndex(i, j)); };
-
-          const auto lambda = material.local.getLambdaBar();
-          const auto mu = material.local.getMuBar();
-          const auto sumUniaxialStresses = getStress(0, 0) + getStress(1, 1) + getStress(2, 2);
-          auto computeStrain = [&](int i, int j) {
-            double strain = 0.0;
-            const auto factor = -1.0 * (lambda) / (2.0 * mu * (3.0 * lambda + 2.0 * mu));
-            if (i == j) {
-              strain += factor * sumUniaxialStresses;
-=======
       for (std::size_t cell = 0; cell < layer.size(); ++cell) {
         if (secondaryInformation[cell].duplicate > 0) {
           // skip duplicate cells
@@ -561,8 +481,7 @@
 
         auto numSub = multisim::simtensor(numericalSolution, sim);
 
-        // TODO: move to the material class (maybe done by #1297 + MaterialT::NumTractionQuantities)
-        constexpr int UIdx = model::MaterialT::Type == model::MaterialType::Acoustic ? 1 : 6;
+        constexpr int UIdx = model::MaterialT::TractionQuantities;
 
         for (size_t qp = 0; qp < NumQuadraturePointsTet; ++qp) {
           const auto curWeight = jacobiDet * quadratureWeightsTet[qp];
@@ -615,7 +534,6 @@
               for (int j = 0; j < 3; ++j) {
                 curElasticEnergy += getStress(i, j) * computeStrain(i, j);
               }
->>>>>>> b3e8c77d
             }
             totalElasticEnergyLocal += curWeight * 0.5 * curElasticEnergy;
           }
