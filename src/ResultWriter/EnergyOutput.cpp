#include "EnergyOutput.h"

#include "DynamicRupture/Misc.h"
#include "Initializer/Parameters/SeisSolParameters.h"
#include "Kernels/DynamicRupture.h"
#include "Numerical_aux/Quadrature.h"
#include "Parallel/MPI.h"
#include "SeisSol.h"

namespace seissol::writer {

double& EnergiesStorage::gravitationalEnergy() { return energies[0]; }

double& EnergiesStorage::acousticEnergy() { return energies[1]; }

double& EnergiesStorage::acousticKineticEnergy() { return energies[2]; }

double& EnergiesStorage::elasticEnergy() { return energies[3]; }

double& EnergiesStorage::elasticKineticEnergy() { return energies[4]; }

double& EnergiesStorage::totalFrictionalWork() { return energies[5]; }

double& EnergiesStorage::staticFrictionalWork() { return energies[6]; }

double& EnergiesStorage::plasticMoment() { return energies[7]; }

double& EnergiesStorage::seismicMoment() { return energies[8]; }

double& EnergiesStorage::potency() { return energies[9]; }

void EnergyOutput::init(
    GlobalData* newGlobal,
    seissol::initializer::DynamicRupture* newDynRup,
    seissol::initializer::LTSTree* newDynRuptTree,
    seissol::geometry::MeshReader* newMeshReader,
    seissol::initializer::LTSTree* newLtsTree,
    seissol::initializer::LTS* newLts,
    seissol::initializer::Lut* newLtsLut,
    bool newIsPlasticityEnabled,
    const std::string& outputFileNamePrefix,
    const seissol::initializer::parameters::EnergyOutputParameters& parameters) {
  if (parameters.enabled && parameters.interval > 0) {
    isEnabled = true;
  } else {
    return;
  }
  const auto rank = MPI::mpi.rank();
  logInfo(rank) << "Initializing energy output.";

  isFileOutputEnabled = rank == 0;
  isTerminalOutputEnabled = parameters.terminalOutput && (rank == 0);
  computeVolumeEnergiesEveryOutput = parameters.computeVolumeEnergiesEveryOutput;
  outputFileName = outputFileNamePrefix + "-energy.csv";

  global = newGlobal;
  dynRup = newDynRup;
  dynRupTree = newDynRuptTree;
  meshReader = newMeshReader;
  ltsTree = newLtsTree;
  lts = newLts;
  ltsLut = newLtsLut;

  isPlasticityEnabled = newIsPlasticityEnabled;

  Modules::registerHook(*this, ModuleHook::SimulationStart);
  Modules::registerHook(*this, ModuleHook::SynchronizationPoint);
  setSyncInterval(parameters.interval);
}

void EnergyOutput::syncPoint(double time) {
  assert(isEnabled);
  const auto rank = MPI::mpi.rank();
  logInfo(rank) << "Writing energy output at time" << time;
  computeEnergies();
  reduceEnergies();
  if (isTerminalOutputEnabled) {
    printEnergies();
  }
  if (isFileOutputEnabled) {
    writeEnergies(time);
  }
  ++outputId;
  logInfo(rank) << "Writing energy output at time" << time << "Done.";
}

void EnergyOutput::simulationStart() {
  if (isFileOutputEnabled) {
    out.open(outputFileName);
    writeHeader();
  }
  syncPoint(0.0);
}

<<<<<<< HEAD
real EnergyOutput::computeStaticWork(
    const real* degreesOfFreedomPlus,
    const real* degreesOfFreedomMinus,
    const DRFaceInformation& faceInfo,
    const DRGodunovData& godunovData,
    const real slip[seissol::tensor::slipRateInterpolated::size()]) {
=======
real EnergyOutput::computeStaticWork(const real* degreesOfFreedomPlus,
                                     const real* degreesOfFreedomMinus,
                                     const DRFaceInformation& faceInfo,
                                     const DRGodunovData& godunovData,
                                     const real slip[seissol::tensor::slipInterpolated::size()]) {
>>>>>>> cfd59610
  real points[NUMBER_OF_SPACE_QUADRATURE_POINTS][2];
  alignas(ALIGNMENT) real spaceWeights[NUMBER_OF_SPACE_QUADRATURE_POINTS];
  seissol::quadrature::TriangleQuadrature(points, spaceWeights, CONVERGENCE_ORDER + 1);

  dynamicRupture::kernel::evaluateAndRotateQAtInterpolationPoints krnl;
  krnl.V3mTo2n = global->faceToNodalMatrices;

  alignas(PAGESIZE_STACK) real QInterpolatedPlus[tensor::QInterpolatedPlus::size()];
  alignas(PAGESIZE_STACK) real QInterpolatedMinus[tensor::QInterpolatedMinus::size()];
  alignas(ALIGNMENT) real tractionInterpolated[tensor::tractionInterpolated::size()];
  alignas(ALIGNMENT) real QPlus[tensor::Q::size()];
  alignas(ALIGNMENT) real QMinus[tensor::Q::size()];

  // needed to counter potential mis-alignment
  std::memcpy(QPlus, degreesOfFreedomPlus, sizeof(QPlus));
  std::memcpy(QMinus, degreesOfFreedomMinus, sizeof(QMinus));

  krnl.QInterpolated = QInterpolatedPlus;
  krnl.Q = QPlus;
  krnl.TinvT = godunovData.TinvT;
  krnl._prefetch.QInterpolated = QInterpolatedPlus;
  krnl.execute(faceInfo.plusSide, 0);

  krnl.QInterpolated = QInterpolatedMinus;
  krnl.Q = QMinus;
  krnl.TinvT = godunovData.TinvT;
  krnl._prefetch.QInterpolated = QInterpolatedMinus;
  krnl.execute(faceInfo.minusSide, faceInfo.faceRelation);

  dynamicRupture::kernel::computeTractionInterpolated trKrnl;
  trKrnl.tractionPlusMatrix = godunovData.tractionPlusMatrix;
  trKrnl.tractionMinusMatrix = godunovData.tractionMinusMatrix;
  trKrnl.QInterpolatedPlus = QInterpolatedPlus;
  trKrnl.QInterpolatedMinus = QInterpolatedMinus;
  trKrnl.tractionInterpolated = tractionInterpolated;
  trKrnl.execute();

  real staticFrictionalWork = 0.0;
  dynamicRupture::kernel::accumulateStaticFrictionalWork feKrnl;
  feKrnl.slipInterpolated = slip;
  feKrnl.tractionInterpolated = tractionInterpolated;
  feKrnl.spaceWeights = spaceWeights;
  feKrnl.staticFrictionalWork = &staticFrictionalWork;
  feKrnl.minusSurfaceArea = -0.5 * godunovData.doubledSurfaceArea;
  feKrnl.execute();

  return staticFrictionalWork;
}

void EnergyOutput::computeDynamicRuptureEnergies() {
  double& totalFrictionalWork = energiesStorage.totalFrictionalWork();
  double& staticFrictionalWork = energiesStorage.staticFrictionalWork();
  double& seismicMoment = energiesStorage.seismicMoment();
  double& potency = energiesStorage.potency();
#ifdef ACL_DEVICE
  unsigned maxCells = 0;
  for (auto it = dynRupTree->beginLeaf(); it != dynRupTree->endLeaf(); ++it) {
    maxCells = std::max(it->getNumberOfCells(), maxCells);
  }

  void* stream = device::DeviceInstance::getInstance().api->getDefaultStream();

  constexpr auto qSize = tensor::Q::size();
  real* timeDerivativePlusHost = reinterpret_cast<real*>(
      device::DeviceInstance::getInstance().api->allocPinnedMem(maxCells * qSize * sizeof(real)));
  real* timeDerivativeMinusHost = reinterpret_cast<real*>(
      device::DeviceInstance::getInstance().api->allocPinnedMem(maxCells * qSize * sizeof(real)));
#endif
  for (auto it = dynRupTree->beginLeaf(); it != dynRupTree->endLeaf(); ++it) {
    /// \todo timeDerivativePlus and timeDerivativeMinus are missing the last timestep.
    /// (We'd need to send the dofs over the network in order to fix this.)
#ifdef ACL_DEVICE
    ConditionalKey timeIntegrationKey(*KernelNames::DrTime);
    auto& table = it->getConditionalTable<inner_keys::Dr>();
    if (table.find(timeIntegrationKey) != table.end()) {
      auto& entry = table[timeIntegrationKey];
      real** timeDerivativePlusDevice =
          (entry.get(inner_keys::Dr::Id::DerivativesPlus))->getDeviceDataPtr();
      real** timeDerivativeMinusDevice =
          (entry.get(inner_keys::Dr::Id::DerivativesMinus))->getDeviceDataPtr();
      device::DeviceInstance::getInstance().algorithms.copyScatterToUniform(
          timeDerivativePlusDevice,
          timeDerivativePlusHost,
          qSize,
          qSize,
          it->getNumberOfCells(),
          stream);
      device::DeviceInstance::getInstance().algorithms.copyScatterToUniform(
          timeDerivativeMinusDevice,
          timeDerivativeMinusHost,
          qSize,
          qSize,
          it->getNumberOfCells(),
          stream);
      device::DeviceInstance::getInstance().api->syncDefaultStreamWithHost();
    }
    auto const timeDerivativePlusPtr = [&](unsigned i) {
      return timeDerivativePlusHost + qSize * i;
    };
    auto const timeDerivativeMinusPtr = [&](unsigned i) {
      return timeDerivativeMinusHost + qSize * i;
    };
#else
    real** timeDerivativePlus = it->var(dynRup->timeDerivativePlus);
    real** timeDerivativeMinus = it->var(dynRup->timeDerivativeMinus);
    auto const timeDerivativePlusPtr = [&](unsigned i) { return timeDerivativePlus[i]; };
    auto const timeDerivativeMinusPtr = [&](unsigned i) { return timeDerivativeMinus[i]; };
#endif
    DRGodunovData* godunovData = it->var(dynRup->godunovData);
    DRFaceInformation* faceInformation = it->var(dynRup->faceInformation);
    DREnergyOutput* drEnergyOutput = it->var(dynRup->drEnergyOutput);
    seissol::model::IsotropicWaveSpeeds* waveSpeedsPlus = it->var(dynRup->waveSpeedsPlus);
    seissol::model::IsotropicWaveSpeeds* waveSpeedsMinus = it->var(dynRup->waveSpeedsMinus);

#if defined(_OPENMP) && !NVHPC_AVOID_OMP
#pragma omp parallel for reduction(                                                                \
        + : totalFrictionalWork, staticFrictionalWork, seismicMoment, potency) default(none)       \
    shared(it,                                                                                     \
               drEnergyOutput,                                                                     \
               faceInformation,                                                                    \
               timeDerivativeMinusPtr,                                                             \
               timeDerivativePlusPtr,                                                              \
               godunovData,                                                                        \
               waveSpeedsPlus,                                                                     \
               waveSpeedsMinus)
#endif
    for (unsigned i = 0; i < it->getNumberOfCells(); ++i) {
      if (faceInformation[i].plusSideOnThisRank) {
        for (unsigned j = 0; j < seissol::dr::misc::numberOfBoundaryGaussPoints; ++j) {
          totalFrictionalWork += drEnergyOutput[i].frictionalEnergy[j];
        }
        staticFrictionalWork += computeStaticWork(timeDerivativePlusPtr(i),
                                                  timeDerivativeMinusPtr(i),
                                                  faceInformation[i],
                                                  godunovData[i],
                                                  drEnergyOutput[i].slip);

        real muPlus = waveSpeedsPlus[i].density * waveSpeedsPlus[i].sWaveVelocity *
                      waveSpeedsPlus[i].sWaveVelocity;
        real muMinus = waveSpeedsMinus[i].density * waveSpeedsMinus[i].sWaveVelocity *
                       waveSpeedsMinus[i].sWaveVelocity;
        real mu = 2.0 * muPlus * muMinus / (muPlus + muMinus);
        real potencyIncrease = 0.0;
        for (unsigned k = 0; k < seissol::dr::misc::numberOfBoundaryGaussPoints; ++k) {
          potencyIncrease += drEnergyOutput[i].accumulatedSlip[k];
        }
        potencyIncrease *= 0.5 * godunovData[i].doubledSurfaceArea /
                           seissol::dr::misc::numberOfBoundaryGaussPoints;
        potency += potencyIncrease;
        seismicMoment += potencyIncrease * mu;
      }
    }
  }
#ifdef ACL_DEVICE
  device::DeviceInstance::getInstance().api->freePinnedMem(timeDerivativePlusHost);
  device::DeviceInstance::getInstance().api->freePinnedMem(timeDerivativeMinusHost);
#endif
}

void EnergyOutput::computeVolumeEnergies() {
  auto& totalGravitationalEnergyLocal = energiesStorage.gravitationalEnergy();
  auto& totalAcousticEnergyLocal = energiesStorage.acousticEnergy();
  auto& totalAcousticKineticEnergyLocal = energiesStorage.acousticKineticEnergy();
  auto& totalElasticEnergyLocal = energiesStorage.elasticEnergy();
  auto& totalElasticKineticEnergyLocal = energiesStorage.elasticKineticEnergy();
  auto& totalPlasticMoment = energiesStorage.plasticMoment();

  std::vector<Element> const& elements = meshReader->getElements();
  std::vector<Vertex> const& vertices = meshReader->getVertices();

  const auto g = seissolInstance.getGravitationSetup().acceleration;

  // Note: Default(none) is not possible, clang requires data sharing attribute for g, gcc forbids
  // it
#if defined(_OPENMP) && !NVHPC_AVOID_OMP
#pragma omp parallel for schedule(static) reduction(+ : totalGravitationalEnergyLocal,             \
                                                        totalAcousticEnergyLocal,                  \
                                                        totalAcousticKineticEnergyLocal,           \
                                                        totalElasticEnergyLocal,                   \
                                                        totalElasticKineticEnergyLocal,            \
                                                        totalPlasticMoment)                        \
    shared(elements, vertices, lts, ltsLut, global)
#endif
  for (std::size_t elementId = 0; elementId < elements.size(); ++elementId) {
    real volume = MeshTools::volume(elements[elementId], vertices);
    CellMaterialData& material = ltsLut->lookup(lts->material, elementId);
#if defined(USE_ELASTIC) || defined(USE_VISCOELASTIC2)
    auto& cellInformation = ltsLut->lookup(lts->cellInformation, elementId);
    auto& faceDisplacements = ltsLut->lookup(lts->faceDisplacements, elementId);

    constexpr auto quadPolyDegree = CONVERGENCE_ORDER + 1;
    constexpr auto numQuadraturePointsTet = quadPolyDegree * quadPolyDegree * quadPolyDegree;

    double quadraturePointsTet[numQuadraturePointsTet][3];
    double quadratureWeightsTet[numQuadraturePointsTet];
    seissol::quadrature::TetrahedronQuadrature(
        quadraturePointsTet, quadratureWeightsTet, quadPolyDegree);

    constexpr auto numQuadraturePointsTri = quadPolyDegree * quadPolyDegree;
    double quadraturePointsTri[numQuadraturePointsTri][2];
    double quadratureWeightsTri[numQuadraturePointsTri];
    seissol::quadrature::TriangleQuadrature(
        quadraturePointsTri, quadratureWeightsTri, quadPolyDegree);

    // Needed to weight the integral.
    const auto jacobiDet = 6 * volume;

    alignas(ALIGNMENT) real numericalSolutionData[tensor::dofsQP::size()];
    auto numericalSolution = init::dofsQP::view::create(numericalSolutionData);
    // Evaluate numerical solution at quad. nodes
    kernel::evalAtQP krnl;
    krnl.evalAtQP = global->evalAtQPMatrix;
    krnl.dofsQP = numericalSolutionData;
    krnl.Q = ltsLut->lookup(lts->dofs, elementId);
    krnl.execute();

#ifdef MULTIPLE_SIMULATIONS
    auto numSub = numericalSolution.subtensor(sim, yateto::slice<>(), yateto::slice<>());
#else
    auto numSub = numericalSolution;
#endif
    for (size_t qp = 0; qp < numQuadraturePointsTet; ++qp) {
      constexpr int uIdx = 6;
      const auto curWeight = jacobiDet * quadratureWeightsTet[qp];
      const auto rho = material.local.rho;

      const auto u = numSub(qp, uIdx + 0);
      const auto v = numSub(qp, uIdx + 1);
      const auto w = numSub(qp, uIdx + 2);
      const double curKineticEnergy = 0.5 * rho * (u * u + v * v + w * w);

      if (std::abs(material.local.mu) < 10e-14) {
        // Acoustic
        constexpr int pIdx = 0;
        const auto K = material.local.lambda;
        const auto p = numSub(qp, pIdx);

        const double curAcousticEnergy = (p * p) / (2 * K);
        totalAcousticEnergyLocal += curWeight * curAcousticEnergy;
        totalAcousticKineticEnergyLocal += curWeight * curKineticEnergy;
      } else {
        // Elastic
        totalElasticKineticEnergyLocal += curWeight * curKineticEnergy;
        auto getStressIndex = [](int i, int j) {
          const static auto lookup =
              std::array<std::array<int, 3>, 3>{{{0, 3, 5}, {3, 1, 4}, {5, 4, 2}}};
          return lookup[i][j];
        };
        auto getStress = [&](int i, int j) { return numSub(qp, getStressIndex(i, j)); };

        const auto lambda = material.local.lambda;
        const auto mu = material.local.mu;
        const auto sumUniaxialStresses = getStress(0, 0) + getStress(1, 1) + getStress(2, 2);
        auto computeStrain = [&](int i, int j) {
          double strain = 0.0;
          const auto factor = -1.0 * (lambda) / (2.0 * mu * (3.0 * lambda + 2.0 * mu));
          if (i == j) {
            strain += factor * sumUniaxialStresses;
          }
          strain += 1.0 / (2.0 * mu) * getStress(i, j);
          return strain;
        };
        double curElasticEnergy = 0.0;
        for (int i = 0; i < 3; ++i) {
          for (int j = 0; j < 3; ++j) {
            curElasticEnergy += getStress(i, j) * computeStrain(i, j);
          }
        }
        totalElasticEnergyLocal += curWeight * 0.5 * curElasticEnergy;
      }
    }

    auto* boundaryMappings = ltsLut->lookup(lts->boundaryMapping, elementId);
    // Compute gravitational energy
    for (int face = 0; face < 4; ++face) {
      if (cellInformation.faceTypes[face] != FaceType::freeSurfaceGravity)
        continue;

      // Displacements are stored in face-aligned coordinate system.
      // We need to rotate it to the global coordinate system.
      auto& boundaryMapping = boundaryMappings[face];
      auto Tinv = init::Tinv::view::create(boundaryMapping.TinvData);
      alignas(ALIGNMENT)
          real rotateDisplacementToFaceNormalData[init::displacementRotationMatrix::Size];

      auto rotateDisplacementToFaceNormal =
          init::displacementRotationMatrix::view::create(rotateDisplacementToFaceNormalData);
      for (int i = 0; i < 3; ++i) {
        for (int j = 0; j < 3; ++j) {
          rotateDisplacementToFaceNormal(i, j) = Tinv(i + 6, j + 6);
        }
      }

      alignas(ALIGNMENT) std::array<real, tensor::rotatedFaceDisplacementAtQuadratureNodes::Size>
          displQuadData{};
      const auto* curFaceDisplacementsData = faceDisplacements[face];
      seissol::kernel::rotateFaceDisplacementsAndEvaluateAtQuadratureNodes evalKrnl;
      evalKrnl.rotatedFaceDisplacement = curFaceDisplacementsData;
      evalKrnl.V2nTo2JacobiQuad = init::V2nTo2JacobiQuad::Values;
      evalKrnl.rotatedFaceDisplacementAtQuadratureNodes = displQuadData.data();
      evalKrnl.displacementRotationMatrix = rotateDisplacementToFaceNormalData;
      evalKrnl.execute();

      // Perform quadrature
      const auto surface = MeshTools::surface(elements[elementId], face, vertices);
      const auto rho = material.local.rho;

      static_assert(numQuadraturePointsTri ==
                    init::rotatedFaceDisplacementAtQuadratureNodes::Shape[0]);
      auto rotatedFaceDisplacement =
          init::rotatedFaceDisplacementAtQuadratureNodes::view::create(displQuadData.data());
      for (unsigned i = 0; i < rotatedFaceDisplacement.shape(0); ++i) {
        // See for example (Saito, Tsunami generation and propagation, 2019) section 3.2.3 for
        // derivation.
        const auto displ = rotatedFaceDisplacement(i, 0);
        const auto curEnergy = 0.5 * rho * g * displ * displ;
        const auto curWeight = 2.0 * surface * quadratureWeightsTri[i];
        totalGravitationalEnergyLocal += curWeight * curEnergy;
      }
    }
#endif

    if (isPlasticityEnabled) {
      // plastic moment
      real* pstrainCell = ltsLut->lookup(lts->pstrain, elementId);
#ifdef USE_ANISOTROPIC
      real mu = (material.local.c44 + material.local.c55 + material.local.c66) / 3.0;
#else
      real mu = material.local.mu;
#endif
      totalPlasticMoment += mu * volume * pstrainCell[tensor::QStress::size()];
    }
  }
}

void EnergyOutput::computeEnergies() {
  energiesStorage.energies.fill(0.0);
  if (shouldComputeVolumeEnergies()) {
    computeVolumeEnergies();
  }
  computeDynamicRuptureEnergies();
}

void EnergyOutput::reduceEnergies() {
#ifdef USE_MPI
  const auto rank = MPI::mpi.rank();
  const auto& comm = MPI::mpi.comm();

  const auto count = static_cast<int>(energiesStorage.energies.size());
  if (rank == 0) {
    MPI_Reduce(MPI_IN_PLACE, energiesStorage.energies.data(), count, MPI_DOUBLE, MPI_SUM, 0, comm);
  } else {
    MPI_Reduce(energiesStorage.energies.data(),
               energiesStorage.energies.data(),
               count,
               MPI_DOUBLE,
               MPI_SUM,
               0,
               comm);
  }
#endif
}

void EnergyOutput::printEnergies() {
  const auto rank = MPI::mpi.rank();

  if (rank == 0) {
    const auto totalAcousticEnergy =
        energiesStorage.acousticKineticEnergy() + energiesStorage.acousticEnergy();
    const auto totalElasticEnergy =
        energiesStorage.elasticKineticEnergy() + energiesStorage.elasticEnergy();
    const auto ratioElasticKinematic =
        100.0 * energiesStorage.elasticKineticEnergy() / totalElasticEnergy;
    const auto ratioElasticPotential = 100.0 * energiesStorage.elasticEnergy() / totalElasticEnergy;
    const auto ratioAcousticKinematic =
        100.0 * energiesStorage.acousticKineticEnergy() / totalAcousticEnergy;
    const auto ratioAcousticPotential =
        100.0 * energiesStorage.acousticEnergy() / totalAcousticEnergy;
    const auto totalFrictionalWork = energiesStorage.totalFrictionalWork();
    const auto staticFrictionalWork = energiesStorage.staticFrictionalWork();
    const auto radiatedEnergy = totalFrictionalWork - staticFrictionalWork;
    const auto ratioFrictionalStatic = 100.0 * staticFrictionalWork / totalFrictionalWork;
    const auto ratioFrictionalRadiated = 100.0 * radiatedEnergy / totalFrictionalWork;
    const auto ratioPlasticMoment =
        100.0 * energiesStorage.plasticMoment() /
        (energiesStorage.plasticMoment() + energiesStorage.seismicMoment());

    if (shouldComputeVolumeEnergies()) {
      if (totalElasticEnergy) {
        logInfo(rank) << "Elastic energy (total, % kinematic, % potential): " << totalElasticEnergy
                      << " ," << ratioElasticKinematic << " ," << ratioElasticPotential;
      }
      if (totalAcousticEnergy) {
        logInfo(rank) << "Acoustic energy (total, % kinematic, % potential): "
                      << totalAcousticEnergy << " ," << ratioAcousticKinematic << " ,"
                      << ratioAcousticPotential;
      }
      if (energiesStorage.gravitationalEnergy()) {
        logInfo(rank) << "Gravitational energy:" << energiesStorage.gravitationalEnergy();
      }
      if (energiesStorage.plasticMoment()) {
        logInfo(rank) << "Plastic moment (value, equivalent Mw, % total moment):"
                      << energiesStorage.plasticMoment() << " ,"
                      << 2.0 / 3.0 * std::log10(energiesStorage.plasticMoment()) - 6.07 << " ,"
                      << ratioPlasticMoment;
      }
    } else {
      logInfo(rank) << "Volume energies skipped at this step";
    }

    if (totalFrictionalWork) {
      logInfo(rank) << "Frictional work (total, % static, % radiated): " << totalFrictionalWork
                    << " ," << ratioFrictionalStatic << " ," << ratioFrictionalRadiated;
      logInfo(rank) << "Seismic moment (without plasticity):" << energiesStorage.seismicMoment()
                    << " Mw:" << 2.0 / 3.0 * std::log10(energiesStorage.seismicMoment()) - 6.07;
    }

    if (!std::isfinite(totalElasticEnergy + totalAcousticEnergy)) {
      logError() << "Detected Inf/NaN in energies. Aborting.";
    }
  }
}

void EnergyOutput::writeHeader() { out << "time,variable,measurement" << std::endl; }

void EnergyOutput::writeEnergies(double time) {
  if (shouldComputeVolumeEnergies()) {
    out << time << ",gravitational_energy," << energiesStorage.gravitationalEnergy() << "\n"
        << time << ",acoustic_energy," << energiesStorage.acousticEnergy() << "\n"
        << time << ",acoustic_kinetic_energy," << energiesStorage.acousticKineticEnergy() << "\n"
        << time << ",elastic_energy," << energiesStorage.elasticEnergy() << "\n"
        << time << ",elastic_kinetic_energy," << energiesStorage.elasticKineticEnergy() << "\n"
        << time << ",plastic_moment," << energiesStorage.plasticMoment() << "\n";
  }
  out << time << ",total_frictional_work," << energiesStorage.totalFrictionalWork() << "\n"
      << time << ",static_frictional_work," << energiesStorage.staticFrictionalWork() << "\n"
      << time << ",seismic_moment," << energiesStorage.seismicMoment() << "\n"
      << time << ",potency," << energiesStorage.potency() << "\n"
      << time << ",plastic_moment," << energiesStorage.plasticMoment() << std::endl;
}

bool EnergyOutput::shouldComputeVolumeEnergies() const {
  return outputId % computeVolumeEnergiesEveryOutput == 0;
}

} // namespace seissol::writer<|MERGE_RESOLUTION|>--- conflicted
+++ resolved
@@ -92,20 +92,11 @@
   syncPoint(0.0);
 }
 
-<<<<<<< HEAD
-real EnergyOutput::computeStaticWork(
-    const real* degreesOfFreedomPlus,
-    const real* degreesOfFreedomMinus,
-    const DRFaceInformation& faceInfo,
-    const DRGodunovData& godunovData,
-    const real slip[seissol::tensor::slipRateInterpolated::size()]) {
-=======
 real EnergyOutput::computeStaticWork(const real* degreesOfFreedomPlus,
                                      const real* degreesOfFreedomMinus,
                                      const DRFaceInformation& faceInfo,
                                      const DRGodunovData& godunovData,
                                      const real slip[seissol::tensor::slipInterpolated::size()]) {
->>>>>>> cfd59610
   real points[NUMBER_OF_SPACE_QUADRATURE_POINTS][2];
   alignas(ALIGNMENT) real spaceWeights[NUMBER_OF_SPACE_QUADRATURE_POINTS];
   seissol::quadrature::TriangleQuadrature(points, spaceWeights, CONVERGENCE_ORDER + 1);
