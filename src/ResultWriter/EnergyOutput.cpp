--- conflicted
+++ resolved
@@ -715,12 +715,7 @@
 void EnergyOutput::checkAbortCriterion(
     const std::array<real, multisim::NumSimulations>& timeSinceThreshold,
     const std::string& prefixMessage) {
-<<<<<<< HEAD
-  bool abort = true;
-=======
-  const auto rank = MPI::mpi.rank();
   size_t abortCount = 0;
->>>>>>> 1d540b1a
   for (size_t sim = 0; sim < multisim::NumSimulations; sim++) {
     if ((timeSinceThreshold[sim] > 0) and
         (timeSinceThreshold[sim] < std::numeric_limits<real>::max())) {
