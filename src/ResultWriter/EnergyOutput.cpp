--- conflicted
+++ resolved
@@ -29,11 +29,8 @@
 #include <Kernels/Solver.h>
 #include <Memory/Descriptor/DynamicRupture.h>
 #include <Memory/Descriptor/LTS.h>
-<<<<<<< HEAD
 #include <Memory/MemoryAllocator.h>
 #include <Memory/Tree/LTSTree.h>
-=======
->>>>>>> 2093a3f2
 #include <Memory/Tree/Layer.h>
 #include <Model/CommonDatastructures.h>
 #include <Modules/Modules.h>
@@ -200,12 +197,7 @@
 
   isPlasticityEnabled = newIsPlasticityEnabled;
 
-<<<<<<< HEAD
-  const auto maxCells = ltsTree->getMaxClusterSize();
-=======
-#ifdef ACL_DEVICE
   const auto maxCells = ltsStorage->getMaxClusterSize();
->>>>>>> 2093a3f2
 
   if constexpr (isDeviceOn()) {
     if (maxCells > 0) {
@@ -301,20 +293,11 @@
     double& potency = energiesStorage.potency(sim);
     minTimeSinceSlipRateBelowThreshold[sim] = std::numeric_limits<double>::max();
 
-<<<<<<< HEAD
-    for (auto& layer : dynRupTree->leaves()) {
+    for (auto& layer : drStorage->leaves()) {
 
       // NOTE: (0, 1) is again a dummy range (to be adjusted)
       kernels::Time time;
       const auto timeCoeffs = kernels::timeBasis().point(0, 1);
-=======
-#ifdef ACL_DEVICE
-    void* stream = device::DeviceInstance::getInstance().api->getDefaultStream();
-#endif
-    for (const auto& layer : drStorage->leaves()) {
-      /// \todo timeDerivativePlus and timeDerivativeMinus are missing the last timestep.
-      /// (We'd need to send the dofs over the network in order to fix this.)
->>>>>>> 2093a3f2
 #ifdef ACL_DEVICE
       constexpr auto QSize = tensor::Q::size();
       const ConditionalKey timeIntegrationKey(*KernelNames::DrTime);
@@ -338,7 +321,6 @@
                              stream);
         stream.wait();
       }
-<<<<<<< HEAD
       const auto timeDerivativePlusPtr = [&](std::size_t i, real* /*...*/) {
         return timeDerivativePlusHost.data() + QSize * i;
       };
@@ -349,8 +331,8 @@
       // TODO: for fused simulations, do this once and reuse
       // TODO response: maybe switch loops? Let the layers be outside, the sims inside
 
-      real** timeDerivativePlus = layer.var(dynRup->timeDerivativePlus);
-      real** timeDerivativeMinus = layer.var(dynRup->timeDerivativeMinus);
+      real* const* timeDerivativePlus = layer.var<DynamicRupture::TimeDerivativePlus>();
+      real* const* timeDerivativeMinus = layer.var<DynamicRupture::TimeDerivativeMinus>();
       const auto timeDerivativePlusPtr = [&](std::size_t i, real* temp) {
         time.evaluate(timeCoeffs.data(), timeDerivativePlus[i], temp);
         return temp;
@@ -361,25 +343,6 @@
       };
 #endif
 
-      DRGodunovData* godunovData = layer.var(dynRup->godunovData);
-      DRFaceInformation* faceInformation = layer.var(dynRup->faceInformation);
-      DREnergyOutput* drEnergyOutput = layer.var(dynRup->drEnergyOutput);
-      seissol::model::IsotropicWaveSpeeds* waveSpeedsPlus = layer.var(dynRup->waveSpeedsPlus);
-      seissol::model::IsotropicWaveSpeeds* waveSpeedsMinus = layer.var(dynRup->waveSpeedsMinus);
-=======
-      const auto timeDerivativePlusPtr = [&](std::size_t i) {
-        return timeDerivativePlusHost + QSize * i;
-      };
-      const auto timeDerivativeMinusPtr = [&](std::size_t i) {
-        return timeDerivativeMinusHost + QSize * i;
-      };
-#else
-      // TODO: for fused simulations, do this once and reuse
-      real* const* timeDerivativePlus = layer.var<DynamicRupture::TimeDerivativePlus>();
-      real* const* timeDerivativeMinus = layer.var<DynamicRupture::TimeDerivativeMinus>();
-      const auto timeDerivativePlusPtr = [&](std::size_t i) { return timeDerivativePlus[i]; };
-      const auto timeDerivativeMinusPtr = [&](std::size_t i) { return timeDerivativeMinus[i]; };
-#endif
       const DRGodunovData* godunovData = layer.var<DynamicRupture::GodunovData>();
       const DRFaceInformation* faceInformation = layer.var<DynamicRupture::FaceInformation>();
       const DREnergyOutput* drEnergyOutput = layer.var<DynamicRupture::DREnergyOutputVar>();
@@ -387,7 +350,6 @@
           layer.var<DynamicRupture::WaveSpeedsPlus>();
       const seissol::model::IsotropicWaveSpeeds* waveSpeedsMinus =
           layer.var<DynamicRupture::WaveSpeedsMinus>();
->>>>>>> 2093a3f2
       const auto layerSize = layer.size();
 
 #if defined(_OPENMP) && !NVHPC_AVOID_OMP
