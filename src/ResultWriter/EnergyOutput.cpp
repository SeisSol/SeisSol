--- conflicted
+++ resolved
@@ -353,23 +353,12 @@
         const auto timeDerivativePlusPtr = [&](std::size_t i) { return timeDerivativePlus[i]; };
         const auto timeDerivativeMinusPtr = [&](std::size_t i) { return timeDerivativeMinus[i]; };
 #endif
-<<<<<<< HEAD
         const auto* godunovData = layer.var<DynamicRupture::GodunovData>(cfg);
         const auto* faceInformation = layer.var<DynamicRupture::FaceInformation>();
         const auto* drEnergyOutput = layer.var<DynamicRupture::DREnergyOutputVar>(cfg);
-        const seissol::model::IsotropicWaveSpeeds* waveSpeedsPlus =
-            layer.var<DynamicRupture::WaveSpeedsPlus>();
-        const seissol::model::IsotropicWaveSpeeds* waveSpeedsMinus =
-            layer.var<DynamicRupture::WaveSpeedsMinus>();
+        const auto* waveSpeedsPlus = layer.var<DynamicRupture::WaveSpeedsPlus>();
+        const auto* waveSpeedsMinus = layer.var<DynamicRupture::WaveSpeedsMinus>();
         const auto layerSize = layer.size();
-=======
-      const auto* godunovData = layer.var<DynamicRupture::GodunovData>();
-      const auto* faceInformation = layer.var<DynamicRupture::FaceInformation>();
-      const auto* drEnergyOutput = layer.var<DynamicRupture::DREnergyOutputVar>();
-      const auto* waveSpeedsPlus = layer.var<DynamicRupture::WaveSpeedsPlus>();
-      const auto* waveSpeedsMinus = layer.var<DynamicRupture::WaveSpeedsMinus>();
-      const auto layerSize = layer.size();
->>>>>>> 86cfbd80
 
 #if defined(_OPENMP) && !NVHPC_AVOID_OMP
 #pragma omp parallel for reduction(                                                                \
