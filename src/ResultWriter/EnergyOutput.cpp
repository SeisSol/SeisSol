--- conflicted
+++ resolved
@@ -18,9 +18,6 @@
 #include <Common/ConfigHelper.h>
 #include <Common/Constants.h>
 #include <Equations/Datastructures.h>
-#include <GeneratedCode/init.h>
-#include <GeneratedCode/kernel.h>
-#include <GeneratedCode/tensor.h>
 #include <Geometry/MeshDefinition.h>
 #include <Geometry/MeshTools.h>
 #include <Initializer/BasicTypedefs.h>
@@ -31,10 +28,7 @@
 #include <Kernels/Precision.h>
 #include <Memory/Descriptor/DynamicRupture.h>
 #include <Memory/Descriptor/LTS.h>
-<<<<<<< HEAD
 #include <Memory/GlobalData.h>
-=======
->>>>>>> af7df1d3
 #include <Memory/Tree/Layer.h>
 #include <Model/CommonDatastructures.h>
 #include <Modules/Modules.h>
@@ -153,11 +147,7 @@
 double& EnergiesStorage::totalMomentumZ(size_t sim) { return energies[sim][12]; }
 
 void EnergyOutput::init(
-<<<<<<< HEAD
     const GlobalData& newGlobal,
-=======
-    GlobalData* newGlobal,
->>>>>>> af7df1d3
     const DynamicRupture::Storage& newDynRuptTree,
     const seissol::geometry::MeshReader& newMeshReader,
     const LTS::Storage& newStorage,
@@ -219,11 +209,7 @@
   computeVolumeEnergiesEveryOutput = parameters.computeVolumeEnergiesEveryOutput;
   outputFileName = outputFileNamePrefix + "-energy.csv";
 
-<<<<<<< HEAD
   global = &newGlobal;
-=======
-  global = newGlobal;
->>>>>>> af7df1d3
   drStorage = &newDynRuptTree;
   meshReader = &newMeshReader;
   ltsStorage = &newStorage;
@@ -322,7 +308,6 @@
     void* stream = device::DeviceInstance::getInstance().api->getDefaultStream();
 #endif
     for (const auto& layer : drStorage->leaves()) {
-<<<<<<< HEAD
       layer.wrap([&](auto cfg) {
         using Cfg = decltype(cfg);
         using real = Real<Cfg>;
@@ -376,63 +361,11 @@
         const seissol::model::IsotropicWaveSpeeds* waveSpeedsMinus =
             layer.var<DynamicRupture::WaveSpeedsMinus>();
         const auto layerSize = layer.size();
-=======
-      /// \todo timeDerivativePlus and timeDerivativeMinus are missing the last timestep.
-      /// (We'd need to send the dofs over the network in order to fix this.)
-#ifdef ACL_DEVICE
-      constexpr auto QSize = tensor::Q::size();
-      const ConditionalKey timeIntegrationKey(*KernelNames::DrTime);
-      auto& table = layer.getConditionalTable<inner_keys::Dr>();
-      if (table.find(timeIntegrationKey) != table.end()) {
-        const auto& entry = table.at(timeIntegrationKey);
-        const real** timeDerivativePlusDevice = const_cast<const real**>(
-            (entry.get(inner_keys::Dr::Id::DerivativesPlus))->getDeviceDataPtr());
-        const real** timeDerivativeMinusDevice = const_cast<const real**>(
-            (entry.get(inner_keys::Dr::Id::DerivativesMinus))->getDeviceDataPtr());
-        device::DeviceInstance::getInstance().algorithms.copyScatterToUniform(
-            timeDerivativePlusDevice,
-            timeDerivativePlusHostMapped,
-            QSize,
-            QSize,
-            layer.size(),
-            stream);
-        device::DeviceInstance::getInstance().algorithms.copyScatterToUniform(
-            timeDerivativeMinusDevice,
-            timeDerivativeMinusHostMapped,
-            QSize,
-            QSize,
-            layer.size(),
-            stream);
-        device::DeviceInstance::getInstance().api->syncDefaultStreamWithHost();
-      }
-      const auto timeDerivativePlusPtr = [&](std::size_t i) {
-        return timeDerivativePlusHost + QSize * i;
-      };
-      const auto timeDerivativeMinusPtr = [&](std::size_t i) {
-        return timeDerivativeMinusHost + QSize * i;
-      };
-#else
-      // TODO: for fused simulations, do this once and reuse
-      real* const* timeDerivativePlus = layer.var<DynamicRupture::TimeDerivativePlus>();
-      real* const* timeDerivativeMinus = layer.var<DynamicRupture::TimeDerivativeMinus>();
-      const auto timeDerivativePlusPtr = [&](std::size_t i) { return timeDerivativePlus[i]; };
-      const auto timeDerivativeMinusPtr = [&](std::size_t i) { return timeDerivativeMinus[i]; };
-#endif
-      const DRGodunovData* godunovData = layer.var<DynamicRupture::GodunovData>();
-      const DRFaceInformation* faceInformation = layer.var<DynamicRupture::FaceInformation>();
-      const DREnergyOutput* drEnergyOutput = layer.var<DynamicRupture::DREnergyOutputVar>();
-      const seissol::model::IsotropicWaveSpeeds* waveSpeedsPlus =
-          layer.var<DynamicRupture::WaveSpeedsPlus>();
-      const seissol::model::IsotropicWaveSpeeds* waveSpeedsMinus =
-          layer.var<DynamicRupture::WaveSpeedsMinus>();
-      const auto layerSize = layer.size();
->>>>>>> af7df1d3
 
 #if defined(_OPENMP) && !NVHPC_AVOID_OMP
 #pragma omp parallel for reduction(                                                                \
         + : totalFrictionalWork, staticFrictionalWork, seismicMoment, potency)
 #endif
-<<<<<<< HEAD
         for (std::size_t i = 0; i < layerSize; ++i) {
           if (faceInformation[i].plusSideOnThisRank) {
             for (std::size_t j = 0; j < seissol::dr::misc::NumBoundaryGaussPoints<Cfg>; ++j) {
@@ -462,30 +395,6 @@
                                seissol::dr::misc::NumBoundaryGaussPoints<Cfg>;
             potency += potencyIncrease;
             seismicMoment += potencyIncrease * mu;
-=======
-      for (std::size_t i = 0; i < layerSize; ++i) {
-        if (faceInformation[i].plusSideOnThisRank) {
-          for (std::size_t j = 0; j < seissol::dr::misc::NumBoundaryGaussPoints; ++j) {
-            totalFrictionalWork +=
-                drEnergyOutput[i].frictionalEnergy[j * seissol::multisim::NumSimulations + sim];
-          }
-          staticFrictionalWork += computeStaticWork(timeDerivativePlusPtr(i),
-                                                    timeDerivativeMinusPtr(i),
-                                                    faceInformation[i],
-                                                    godunovData[i],
-                                                    drEnergyOutput[i].slip,
-                                                    global)[sim];
-
-          const double muPlus = waveSpeedsPlus[i].density * waveSpeedsPlus[i].sWaveVelocity *
-                                waveSpeedsPlus[i].sWaveVelocity;
-          const double muMinus = waveSpeedsMinus[i].density * waveSpeedsMinus[i].sWaveVelocity *
-                                 waveSpeedsMinus[i].sWaveVelocity;
-          const double mu = 2.0 * muPlus * muMinus / (muPlus + muMinus);
-          double potencyIncrease = 0.0;
-          for (std::size_t k = 0; k < seissol::dr::misc::NumBoundaryGaussPoints; ++k) {
-            potencyIncrease +=
-                drEnergyOutput[i].accumulatedSlip[k * seissol::multisim::NumSimulations + sim];
->>>>>>> af7df1d3
           }
         }
         double localMin = std::numeric_limits<double>::max();
@@ -493,7 +402,6 @@
 #pragma omp parallel for reduction(min : localMin) default(none)                                   \
     shared(layerSize, drEnergyOutput, faceInformation, sim)
 #endif
-<<<<<<< HEAD
         for (std::size_t i = 0; i < layerSize; ++i) {
           if (faceInformation[i].plusSideOnThisRank) {
             for (std::size_t j = 0; j < seissol::dr::misc::NumBoundaryGaussPoints<Cfg>; ++j) {
@@ -503,16 +411,6 @@
                           [static_cast<size_t>(j * seissol::multisim::NumSimulations<Cfg>) + sim]),
                   localMin);
             }
-=======
-      for (std::size_t i = 0; i < layerSize; ++i) {
-        if (faceInformation[i].plusSideOnThisRank) {
-          for (std::size_t j = 0; j < seissol::dr::misc::NumBoundaryGaussPoints; ++j) {
-            localMin = std::min(
-                static_cast<double>(
-                    drEnergyOutput[i].timeSinceSlipRateBelowThreshold
-                        [static_cast<size_t>(j * seissol::multisim::NumSimulations) + sim]),
-                localMin);
->>>>>>> af7df1d3
           }
         }
         minTimeSinceSlipRateBelowThreshold[sim] =
@@ -545,7 +443,6 @@
     // Note: Default(none) is not possible, clang requires data sharing attribute for g, gcc forbids
     // it
     for (const auto& layer : ltsStorage->leaves(Ghost)) {
-<<<<<<< HEAD
       layer.wrap([&](auto cfg) {
         using Cfg = decltype(cfg);
 
@@ -560,15 +457,6 @@
         const auto* boundaryMappingData = layer.var<LTS::BoundaryMapping>(cfg);
         const auto* pstrainData = layer.var<LTS::PStrain>(cfg);
         const auto* dofsData = layer.var<LTS::Dofs>(cfg);
-=======
-      const auto* secondaryInformation = layer.var<LTS::SecondaryInformation>();
-      const auto* cellInformationData = layer.var<LTS::CellInformation>();
-      const auto* faceDisplacementsData = layer.var<LTS::FaceDisplacements>();
-      const auto* materialData = layer.var<LTS::Material>();
-      const auto* boundaryMappingData = layer.var<LTS::BoundaryMapping>();
-      const auto* pstrainData = layer.var<LTS::PStrain>();
-      const auto* dofsData = layer.var<LTS::Dofs>();
->>>>>>> af7df1d3
 #if defined(_OPENMP) && !NVHPC_AVOID_OMP
 #pragma omp parallel for schedule(static) reduction(+ : totalGravitationalEnergyLocal,             \
                                                         totalAcousticEnergyLocal,                  \
@@ -581,7 +469,6 @@
                                                         totalPlasticMoment)                        \
     shared(elements, vertices, global)
 #endif
-<<<<<<< HEAD
         for (std::size_t cell = 0; cell < layer.size(); ++cell) {
           if (secondaryInformation[cell].duplicate > 0) {
             // skip duplicate cells
@@ -674,91 +561,6 @@
                 for (int j = 0; j < 3; ++j) {
                   curElasticEnergy += getStress(i, j) * computeStrain(i, j);
                 }
-=======
-      for (std::size_t cell = 0; cell < layer.size(); ++cell) {
-        if (secondaryInformation[cell].duplicate > 0) {
-          // skip duplicate cells
-          continue;
-        }
-        const auto elementId = secondaryInformation[cell].meshId;
-        const double volume = MeshTools::volume(elements[elementId], vertices);
-        const auto& material = *materialData[cell].local;
-        const auto& cellInformation = cellInformationData[cell];
-        const auto& faceDisplacements = faceDisplacementsData[cell];
-
-        constexpr auto QuadPolyDegree = ConvergenceOrder + 1;
-        constexpr auto NumQuadraturePointsTet = QuadPolyDegree * QuadPolyDegree * QuadPolyDegree;
-
-        double quadraturePointsTet[NumQuadraturePointsTet][3];
-        double quadratureWeightsTet[NumQuadraturePointsTet];
-        seissol::quadrature::TetrahedronQuadrature(
-            quadraturePointsTet, quadratureWeightsTet, QuadPolyDegree);
-
-        constexpr auto NumQuadraturePointsTri = QuadPolyDegree * QuadPolyDegree;
-        double quadraturePointsTri[NumQuadraturePointsTri][2];
-        double quadratureWeightsTri[NumQuadraturePointsTri];
-        seissol::quadrature::TriangleQuadrature(
-            quadraturePointsTri, quadratureWeightsTri, QuadPolyDegree);
-
-        // Needed to weight the integral.
-        const auto jacobiDet = 6 * volume;
-
-        alignas(Alignment) real numericalSolutionData[tensor::dofsQP::size()];
-        auto numericalSolution = init::dofsQP::view::create(numericalSolutionData);
-        // Evaluate numerical solution at quad. nodes
-        kernel::evalAtQP krnl;
-        krnl.evalAtQP = global->evalAtQPMatrix;
-        krnl.dofsQP = numericalSolutionData;
-        krnl.Q = dofsData[cell];
-        krnl.execute();
-
-        auto numSub = multisim::simtensor(numericalSolution, sim);
-
-        constexpr auto UIdx = model::MaterialT::TractionQuantities;
-
-        for (size_t qp = 0; qp < NumQuadraturePointsTet; ++qp) {
-          const auto curWeight = jacobiDet * quadratureWeightsTet[qp];
-          const auto rho = material.getDensity();
-
-          const auto u = numSub(qp, UIdx + 0);
-          const auto v = numSub(qp, UIdx + 1);
-          const auto w = numSub(qp, UIdx + 2);
-          const double curKineticEnergy = 0.5 * rho * (u * u + v * v + w * w);
-          const double curMomentumX = rho * u;
-          const double curMomentumY = rho * v;
-          const double curMomentumZ = rho * w;
-
-          if (std::abs(material.getMuBar()) < 10e-14) {
-            // Acoustic
-            constexpr std::size_t PIdx = 0;
-            const auto k = material.getLambdaBar();
-            const auto p = numSub(qp, PIdx);
-            const double curAcousticEnergy = (p * p) / (2 * k);
-            totalAcousticEnergyLocal += curWeight * curAcousticEnergy;
-            totalAcousticKineticEnergyLocal += curWeight * curKineticEnergy;
-          } else {
-            // Elastic
-            totalElasticKineticEnergyLocal += curWeight * curKineticEnergy;
-            auto getStressIndex = [](int i, int j) {
-              const static auto Lookup =
-                  std::array<std::array<int, 3>, 3>{{{0, 3, 5}, {3, 1, 4}, {5, 4, 2}}};
-              return Lookup[i][j];
-            };
-            totalMomentumXLocal += curWeight * curMomentumX;
-            totalMomentumYLocal += curWeight * curMomentumY;
-            totalMomentumZLocal += curWeight * curMomentumZ;
-
-            auto getStress = [&](int i, int j) { return numSub(qp, getStressIndex(i, j)); };
-
-            const auto lambda = material.getLambdaBar();
-            const auto mu = material.getMuBar();
-            const auto sumUniaxialStresses = getStress(0, 0) + getStress(1, 1) + getStress(2, 2);
-            auto computeStrain = [&](int i, int j) {
-              double strain = 0.0;
-              const auto factor = -1.0 * (lambda) / (2.0 * mu * (3.0 * lambda + 2.0 * mu));
-              if (i == j) {
-                strain += factor * sumUniaxialStresses;
->>>>>>> af7df1d3
               }
               totalElasticEnergyLocal += curWeight * 0.5 * curElasticEnergy;
             }
@@ -820,7 +622,6 @@
             }
           }
 
-<<<<<<< HEAD
           if (isPlasticityEnabled) {
             // plastic moment
             const real* pstrainCell = pstrainData[cell];
@@ -829,46 +630,6 @@
           }
         }
       });
-=======
-          alignas(Alignment)
-              std::array<real, tensor::rotatedFaceDisplacementAtQuadratureNodes::Size>
-                  displQuadData{};
-          const auto* curFaceDisplacementsData = faceDisplacements[face];
-          seissol::kernel::rotateFaceDisplacementsAndEvaluateAtQuadratureNodes evalKrnl;
-          evalKrnl.rotatedFaceDisplacement = curFaceDisplacementsData;
-          evalKrnl.V2nTo2JacobiQuad = init::V2nTo2JacobiQuad::Values;
-          evalKrnl.rotatedFaceDisplacementAtQuadratureNodes = displQuadData.data();
-          evalKrnl.displacementRotationMatrix = rotateDisplacementToFaceNormalData;
-          evalKrnl.execute();
-
-          // Perform quadrature
-          const auto surface = MeshTools::surface(elements[elementId], face, vertices);
-          const auto rho = material.getDensity();
-
-          static_assert(NumQuadraturePointsTri == init::rotatedFaceDisplacementAtQuadratureNodes::
-                                                      Shape[multisim::BasisFunctionDimension]);
-          auto rotatedFaceDisplacementFused =
-              init::rotatedFaceDisplacementAtQuadratureNodes::view::create(displQuadData.data());
-          auto rotatedFaceDisplacement = multisim::simtensor(rotatedFaceDisplacementFused, sim);
-
-          for (std::size_t i = 0; i < rotatedFaceDisplacement.shape(0); ++i) {
-            // See for example (Saito, Tsunami generation and propagation, 2019) section 3.2.3 for
-            // derivation.
-            const auto displ = rotatedFaceDisplacement(i, 0);
-            const auto curEnergy = 0.5 * rho * g * displ * displ;
-            const auto curWeight = 2.0 * surface * quadratureWeightsTri[i];
-            totalGravitationalEnergyLocal += curWeight * curEnergy;
-          }
-        }
-
-        if (isPlasticityEnabled) {
-          // plastic moment
-          const real* pstrainCell = pstrainData[cell];
-          const double mu = material.getMuBar();
-          totalPlasticMoment += mu * volume * pstrainCell[tensor::QStress::size() + sim];
-        }
-      }
->>>>>>> af7df1d3
     }
   }
 }
