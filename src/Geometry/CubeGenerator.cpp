<<<<<<< HEAD
#include "utils/logger.h"
#include "utils/env.h"
#include "utils/args.h"
=======
>>>>>>> 474775ef
#include "CubeGenerator.h"

<<<<<<< HEAD
#ifdef USE_MPI
#include "Parallel/MPI.h"
#endif // USE_MPI

#include <netcdf.h>
#include <netcdf_par.h>

#include <omp.h>

=======
#ifdef USE_NETCDF
>>>>>>> 474775ef
#include <algorithm>
#include <cstring>
#include <iostream>
#include <map>
#include <sstream>
#include <string>
#include <utility>
#include <vector>

#include <netcdf.h>
#include <omp.h>

#include "MeshReader.h"
#include "utils/args.h"
#include "utils/logger.h"

namespace {
using t_vertex = int[3];

struct CubeVertex {
  t_vertex v;

  bool operator<(const CubeVertex& other) const {
    return (v[0] < other.v[0]) || ((v[0] == other.v[0]) && (v[1] < other.v[1])) ||
           ((v[0] == other.v[0]) && (v[1] == other.v[1]) && (v[2] < other.v[2]));
  }
};

// Index of the vertices of a tetraedra in a cube
// even/odd, index of the tetrahedra, index of vertex, offset of the vertices in x/y/z
static const t_vertex TET_VERTICES[2][5][4] = {{{{0, 0, 0}, {1, 0, 0}, {0, 1, 0}, {0, 0, 1}},
                                                {{1, 0, 0}, {0, 1, 0}, {1, 1, 1}, {1, 1, 0}},
                                                {{1, 0, 0}, {1, 1, 1}, {0, 0, 1}, {1, 0, 1}},
                                                {{0, 1, 0}, {0, 1, 1}, {0, 0, 1}, {1, 1, 1}},
                                                {{1, 0, 0}, {0, 1, 0}, {0, 0, 1}, {1, 1, 1}}},
                                               {{{0, 0, 0}, {0, 1, 0}, {0, 1, 1}, {1, 1, 0}},
                                                {{0, 0, 0}, {1, 1, 0}, {1, 0, 1}, {1, 0, 0}},
                                                {{0, 0, 0}, {1, 0, 1}, {0, 1, 1}, {0, 0, 1}},
                                                {{1, 1, 0}, {1, 0, 1}, {1, 1, 1}, {0, 1, 1}},
                                                {{0, 0, 0}, {1, 1, 0}, {0, 1, 1}, {1, 0, 1}}}};

static const int TET_SIDE_NEIGHBORS[2][5 * 4] = {
    {3, 3, 3, 0, 1, 3, 0, 2, 2, 2, 2, 1, 0, 1, 3, 1, 3, 0, 0, 2},
    {2, 3, 0, 1, 1, 3, 3, 2, 2, 1, 1, 0, 0, 3, 2, 1, 2, 0, 0, 1}};

static const int TET_SIDE_ORIENTATIONS[2][5 * 4] = {
    {2, 0, 2, 0, 0, 0, 0, 0, 0, 0, 0, 1, 0, 0, 0, 1, 0, 0, 0, 0},
    {0, 1, 0, 0, 0, 1, 0, 2, 0, 0, 0, 2, 0, 0, 0, 0, 0, 0, 0, 0}};

static inline void loadBar(int x, int n, int rank, int r = 100, int w = 50) {
  std::ostringstream bar;
  r = std::min(r, n);

  // Only update r times.
  if (x % (n / r) != 0)
    return;

  // Calculuate the ratio of complete-to-incomplete.
  float ratio = x / (float)n;
  int c = ratio * w;

  // Show the percentage complete.
  bar << std::setw(3) << (int)(ratio * 100) << "% [";

  // Show the load bar.
  for (int x = 0; x < c; x++)
    bar << '=';

  for (int x = c; x < w; x++)
    bar << ' ';

  bar << ']';

  logInfo(rank) << bar.str();
}

static const char* dim2str(unsigned int dim) {
  switch (dim) {
  case 0:
    return "x";
  case 1:
    return "y";
  case 2:
    return "z";
  default:;
  }

  logError() << "Invalid dimension";
  return "invalid"; // Never reached
}

template <typename A, typename B>
static std::pair<B, A> flip_pair(const std::pair<A, B>& p) {
  return std::pair<B, A>(p.second, p.first);
}
} // anonymous namespace

seissol::geometry::CubeGenerator::CubeGenerator(
    int rank,
    int nProcs,
    const std::string& meshFile,
<<<<<<< HEAD
    const seissol::geometry::CubeGeneratorParameters& cubeParams)
    : seissol::geometry::MeshReader(rank), // init base class
      rank(rank), nProcs(nProcs) {
=======
    const seissol::initializer::parameters::CubeGeneratorParameters& cubeParams)
    : seissol::geometry::MeshReader(rank) {
>>>>>>> 474775ef
  // get cubeGenerator parameters
  unsigned int cubeMinX = cubeParams.cubeMinX;
  unsigned int cubeMaxX = cubeParams.cubeMaxX;
  unsigned int cubeMinY = cubeParams.cubeMinY;
  unsigned int cubeMaxY = cubeParams.cubeMaxY;
  unsigned int cubeMinZ = cubeParams.cubeMinZ;
  unsigned int cubeMaxZ = cubeParams.cubeMaxZ;
  unsigned int cubeX = cubeParams.cubeX;
  unsigned int cubeY = cubeParams.cubeY;
  unsigned int cubeZ = cubeParams.cubeZ;
  unsigned int cubePx = cubeParams.cubePx;
  unsigned int cubePy = cubeParams.cubePy;
  unsigned int cubePz = cubeParams.cubePz;
  double cubeScale = cubeParams.cubeS;
  double cubeScaleX = cubeParams.cubeSx;
  double cubeScaleY = cubeParams.cubeSy;
  double cubeScaleZ = cubeParams.cubeSz;
  double cubeTx = cubeParams.cubeTx;
  double cubeTy = cubeParams.cubeTy;
  double cubeTz = cubeParams.cubeTz;

  if (cubePx > 1 && (cubeMinX == 6 || cubeMaxX == 6 || cubeMinY == 6 || cubeMaxY == 6 ||
                     cubeMinZ == 6 || cubeMaxZ == 6))
    logWarning(rank) << "Atleast one boundary condition is set to 6 (periodic boundary), leading "
                        "to incorrect results when using more than 1 MPI process";

  // create additional variables necessary for cubeGenerator()
  unsigned int numCubes[4];
  unsigned int numPartitions[4];

  // check input arguments
  numCubes[0] = cubeX;
  numCubes[1] = cubeY;
  numCubes[2] = cubeZ;

  numPartitions[0] = cubePx;
  numPartitions[1] = cubePy;
  numPartitions[2] = cubePz;

  for (int i = 0; i < 3; i++) {
    if (numCubes[i] < 2)
      logError() << "Number of cubes in" << dim2str(i) << "dimension must be at least 2";
    if (numCubes[i] % numPartitions[i] != 0)
      logError() << "Number of cubes in" << dim2str(i) << "dimension can not be distribute to"
                 << numPartitions[i] << "partitions";
    if ((numCubes[i] / numPartitions[i]) % 2 != 0)
      logError() << "Number of cubes per partition in" << dim2str(i)
                 << "dimension must be a multiple of 2";
    // check if numCubes is multiple of numPartitions, should only fail in numPartitions[0]
    if (numCubes[i] % numPartitions[i] != 0)
      logError() << "Number of cubes in" << dim2str(i)
                 << "dimenstion must be a multiple of number of threads/processes ="
                 << numPartitions[i];
  }

  // Compute additional sizes
  numCubes[3] = numCubes[0] * numCubes[1] * numCubes[2];
  numPartitions[3] = numPartitions[0] * numPartitions[1] * numPartitions[2];

  unsigned int numCubesPerPart[4];
  unsigned long numElemPerPart[4];
  for (int i = 0; i < 4; i++) {
    numCubesPerPart[i] = numCubes[i] / numPartitions[i];
    numElemPerPart[i] = numCubesPerPart[i] * 5;
  }

  unsigned int numVrtxPerPart[4];
  for (int i = 0; i < 3; i++)
    numVrtxPerPart[i] = numCubesPerPart[i] + 1;
  numVrtxPerPart[3] = numVrtxPerPart[0] * numVrtxPerPart[1] * numVrtxPerPart[2];

  unsigned int numBndElements[3];
  numBndElements[0] = 2 * numCubesPerPart[1] * numCubesPerPart[2];
  numBndElements[1] = 2 * numCubesPerPart[0] * numCubesPerPart[2];
  numBndElements[2] = 2 * numCubesPerPart[0] * numCubesPerPart[1];

  // output file name
  std::string fileName = meshFile;

  logInfo(rank) << "Start generating a mesh using the CubeGenerator";
  seissol::geometry::CubeGenerator::cubeGenerator(numCubes,
                                                  numPartitions,
                                                  cubeMinX,
                                                  cubeMaxX,
                                                  cubeMinY,
                                                  cubeMaxY,
                                                  cubeMinZ,
                                                  cubeMaxZ,
                                                  numCubesPerPart,
                                                  numElemPerPart,
                                                  numVrtxPerPart,
                                                  numBndElements,
                                                  cubeScale,
                                                  cubeScaleX,
                                                  cubeScaleY,
                                                  cubeScaleZ,
                                                  cubeTx,
                                                  cubeTy,
                                                  cubeTz,
                                                  fileName.c_str());
}

void seissol::geometry::CubeGenerator::cubeGenerator(unsigned int numCubes[4],
                                                     unsigned int numPartitions[4],
                                                     unsigned int boundaryMinx,
                                                     unsigned int boundaryMaxx,
                                                     unsigned int boundaryMiny,
                                                     unsigned int boundaryMaxy,
                                                     unsigned int boundaryMinz,
                                                     unsigned int boundaryMaxz,
                                                     unsigned int numCubesPerPart[4],
                                                     unsigned long numElemPerPart[4],
                                                     unsigned int numVrtxPerPart[4],
                                                     unsigned int numBndElements[3],
                                                     double scale,
                                                     double scaleX,
                                                     double scaleY,
                                                     double scaleZ,
                                                     double tx,
                                                     double ty,
                                                     double tz,
                                                     const std::string& meshFile) {

  logInfo() << "Total number of cubes:" << numCubes[0] << 'x' << numCubes[1] << 'x' << numCubes[2]
            << '=' << numCubes[3];
  logInfo() << "Total number of partitions" << numPartitions[0] << 'x' << numPartitions[1] << 'x'
            << numPartitions[2] << '=' << numPartitions[3];
  logInfo() << "Total number of cubes per partition:" << numCubesPerPart[0] << 'x'
            << numCubesPerPart[1] << 'x' << numCubesPerPart[2] << '=' << numCubesPerPart[3];
  // TODO: do 5 * numCubesPerPart[0-2]
  logInfo() << "Total number of elements per partition:" << numElemPerPart[0] << 'x'
            << numElemPerPart[1] << 'x' << numElemPerPart[2] << '=' << numElemPerPart[3];
  logInfo() << "Using" << omp_get_max_threads() << "threads";

  int netcdf_writes = 2 + numPartitions[3] * 8;

  int masterRank;
  unsigned int groupSize = 1;
#ifdef USE_MPI
  groupSize = utils::Env::get<unsigned int>("SEISSOL_NETCDF_GROUP_SIZE", 1);
  if (nProcs % groupSize != 0)
    logError() << "#Processes must be a multiple of the group size" << groupSize;

  int master = (rank / groupSize) * groupSize;
  MPI_Comm commMaster;
  MPI_Comm_split(
      seissol::MPI::mpi.comm(), rank % groupSize == 0 ? 1 : MPI_UNDEFINED, rank, &commMaster);

  masterRank = -1;

  if (commMaster != MPI_COMM_NULL) {
    MPI_Comm_rank(commMaster, &masterRank);
  }
#else  // USE_MPI
  masterRank = rank; // = 0;
#endif // USE_MPI
  size_t bndSize = -1;
  size_t bndElemSize = -1;

  bool hasGroup = false;

  int* sizes = 0L;
  int maxSize = 0;
  if (masterRank == 0) {
    // Get important dimensions
    size_t partitions = numPartitions[3];

    if (partitions != static_cast<unsigned int>(nProcs))
      logError() << "Number of partitions in netCDF file does not match number of MPI ranks.";

    bndSize = 6;
    bndElemSize = *std::max_element(numBndElements, numBndElements + 3);
  }

#ifdef USE_MPI
  // Broadcast boundary sizes
  unsigned long buf[2] = {bndSize, bndElemSize};
  MPI_Bcast(buf, 2, MPI_UNSIGNED_LONG, 0, seissol::MPI::mpi.comm());
  bndSize = buf[0];
  bndElemSize = buf[1];
#endif // USE_MPI

  if (masterRank >= 0) {
    // Elements
    sizes = new int[groupSize];

    for (int i = groupSize - 1; i >= 0; i--) {
      int size = numElemPerPart[3];

      sizes[i] = size;
      if (i != 0) {
#ifdef USE_MPI
        // Forward size (except the own)
        MPI_Send(&size, 1, MPI_INT, i + rank, 0, seissol::MPI::mpi.comm());
#else  // USE_MPI
        assert(false);
#endif // USE_MPI
      }

      maxSize = std::max(maxSize, size);
    }
  } else {
#ifdef USE_MPI
    sizes = new int[1];
    MPI_Recv(sizes, 1, MPI_INT, master, 0, seissol::MPI::mpi.comm(), MPI_STATUS_IGNORE);

    maxSize = sizes[0];
#else  // USE_MPI
    assert(false);
#endif // USE_MPI
  }

#ifdef USE_MPI
  // Broadcast group information
  int iHasGroup = hasGroup;
  MPI_Bcast(&iHasGroup, 1, MPI_INT, 0, seissol::MPI::mpi.comm());
  hasGroup = iHasGroup != 0;
#endif // USE_MPI

  int writes_done = 0;
  loadBar(writes_done, netcdf_writes, rank);

  m_elements.resize(sizes[0]);

  writes_done++;
  loadBar(writes_done, netcdf_writes, rank);

  std::vector<CubeVertex> vertices;
  vertices.resize(numElemPerPart[3] * 4);

#ifdef _OPENMP
#pragma omp parallel for
#endif // _OPENMP
  for (unsigned int zz = 0; zz < numCubesPerPart[2]; zz++) {
    for (unsigned int yy = 0; yy < numCubesPerPart[1]; yy++) {
      for (unsigned int xx = 0; xx < numCubesPerPart[0]; xx++) {
        unsigned int c = ((zz * numCubesPerPart[1] + yy) * numCubesPerPart[0] + xx) * 20;
        int odd = (zz + yy + xx) % 2;

        for (unsigned int i = 0; i < 5; i++) {
          for (unsigned int j = 0; j < 4; j++) {
            CubeVertex v;
            v.v[0] = TET_VERTICES[odd][i][j][0] + xx;
            v.v[1] = TET_VERTICES[odd][i][j][1] + yy;
            v.v[2] = TET_VERTICES[odd][i][j][2] + zz;
            vertices[c] = v;
            c++;
          }
        }
      }
    }
  }

  int* elemVertices = new int[numElemPerPart[3] * 4];
  std::map<CubeVertex, int> vertexMap;

  // Calculate elemVertices
  for (unsigned int i = 0; i < vertices.size(); i++) {
    std::map<CubeVertex, int>::iterator it = vertexMap.find(vertices[i]);
    if (it != vertexMap.end()) {
      elemVertices[i] = it->second;
    } else {
      int n = vertexMap.size();
      vertexMap[vertices[i]] = n;
      elemVertices[i] = n;
    }
  }

  writes_done += numPartitions[3];
  loadBar(writes_done, netcdf_writes, rank);

  int* elemNeighbors = new int[numElemPerPart[3] * 4];
  const int TET_NEIGHBORS[2][5 * 4] = {
      {-static_cast<int>(numCubesPerPart[1] * numCubesPerPart[0]) * 5 + 2,
       -static_cast<int>(numCubesPerPart[0]) * 5,
       -4,
       4,
       4,
       -static_cast<int>(numCubesPerPart[1] * numCubesPerPart[0]) * 5 + 3,
       5,
       static_cast<int>(numCubesPerPart[0]) * 5 + 1,
       4,
       7,
       -static_cast<int>(numCubesPerPart[0]) * 5 + 3,
       static_cast<int>(numCubesPerPart[1] * numCubesPerPart[0]) * 5 + 1,
       -2,
       static_cast<int>(numCubesPerPart[0]) * 5 + 2,
       4,
       static_cast<int>(numCubesPerPart[1] * numCubesPerPart[0]) * 5,
       0,
       1,
       2,
       3},
      {-4,
       -static_cast<int>(numCubesPerPart[1] * numCubesPerPart[0]) * 5 + 3,
       4,
       static_cast<int>(numCubesPerPart[0]) * 5,
       4,
       -static_cast<int>(numCubesPerPart[1] * numCubesPerPart[0]) * 5 + 2,
       -static_cast<int>(numCubesPerPart[0]) * 5 + 1,
       5,
       4,
       -static_cast<int>(numCubesPerPart[0]) * 5 + 3,
       -3,
       static_cast<int>(numCubesPerPart[1] * numCubesPerPart[0]) * 5,
       8,
       4,
       static_cast<int>(numCubesPerPart[0]) * 5 + 2,
       static_cast<int>(numCubesPerPart[1] * numCubesPerPart[0]) * 5 + 1,
       0,
       1,
       2,
       3}};

  // Calculate elemNeighbors
#ifdef _OPENMP
#pragma omp parallel for
#endif // _OPENMP
  for (unsigned int zz = 0; zz < numCubesPerPart[2]; zz++) {
    for (unsigned int yy = 0; yy < numCubesPerPart[1]; yy++) {
      for (unsigned int xx = 0; xx < numCubesPerPart[0]; xx++) {
        unsigned int c = ((zz * numCubesPerPart[1] + yy) * numCubesPerPart[0] + xx) * 20;
        int odd = (zz + yy + xx) % 2;

        memcpy(&elemNeighbors[c], TET_NEIGHBORS[odd], sizeof(int) * 20);
        int offset = ((zz * numCubesPerPart[1] + yy) * numCubesPerPart[0] + xx) * 5;
        for (int i = 0; i < 20; i++)
          elemNeighbors[c + i] += offset;

        if (xx == 0) { // first cube in a partition in x dimension
          if (odd) {
            if (boundaryMinx == 6 && numPartitions[0] == 1) {
              elemNeighbors[c] += numCubesPerPart[0] * 5;
              elemNeighbors[c + 10] += numCubesPerPart[0] * 5;
            } else {
              elemNeighbors[c] = numElemPerPart[3];
              elemNeighbors[c + 10] = numElemPerPart[3];
            }
          } else {
            if (boundaryMinx == 6 && numPartitions[0] == 1) {
              elemNeighbors[c + 2] += numCubesPerPart[0] * 5;
              elemNeighbors[c + 12] += numCubesPerPart[0] * 5;
            } else {
              elemNeighbors[c + 2] = numElemPerPart[3];
              elemNeighbors[c + 12] = numElemPerPart[3];
            }
          }
        } else if (xx == numCubesPerPart[0] - 1) { // last cube in a partition in x dimension
          if (odd) {
            if (boundaryMaxx == 6 && numPartitions[0] == 1) {
              elemNeighbors[c + 7] -= numCubesPerPart[0] * 5;
              elemNeighbors[c + 12] -= numCubesPerPart[0] * 5;
            } else {
              elemNeighbors[c + 7] = numElemPerPart[3];
              elemNeighbors[c + 12] = numElemPerPart[3];
            }
          } else {
            if (boundaryMaxx == 6 && numPartitions[0] == 1) {
              elemNeighbors[c + 6] -= numCubesPerPart[0] * 5;
              elemNeighbors[c + 9] -= numCubesPerPart[0] * 5;
            } else {
              elemNeighbors[c + 6] = numElemPerPart[3];
              elemNeighbors[c + 9] = numElemPerPart[3];
            }
          }
        }
        if (yy == 0) { // first cube in a partition in y dimension
          if (odd) {
            if (boundaryMiny == 6 && numPartitions[1] == 1) {
              elemNeighbors[c + 6] += numCubesPerPart[0] * numCubesPerPart[1] * 5;
              elemNeighbors[c + 9] += numCubesPerPart[0] * numCubesPerPart[1] * 5;
            } else {
              elemNeighbors[c + 6] = numElemPerPart[3];
              elemNeighbors[c + 9] = numElemPerPart[3];
            }
          } else {
            if (boundaryMiny == 6 && numPartitions[1] == 1) {
              elemNeighbors[c + 1] += numCubesPerPart[0] * numCubesPerPart[1] * 5;
              elemNeighbors[c + 10] += numCubesPerPart[0] * numCubesPerPart[1] * 5;
            } else {
              elemNeighbors[c + 1] = numElemPerPart[3];
              elemNeighbors[c + 10] = numElemPerPart[3];
            }
          }
        } else if (yy == numCubesPerPart[1] - 1) { // last cube in a partition in y dimension
          if (odd) {
            if (boundaryMaxy == 6 && numPartitions[1] == 1) {
              elemNeighbors[c + 3] -= numCubesPerPart[0] * numCubesPerPart[1] * 5;
              elemNeighbors[c + 14] -= numCubesPerPart[0] * numCubesPerPart[1] * 5;
            } else {
              elemNeighbors[c + 3] = numElemPerPart[3];
              elemNeighbors[c + 14] = numElemPerPart[3];
            }
          } else {
            if (boundaryMaxy == 6 && numPartitions[1] == 1) {
              elemNeighbors[c + 7] -= numCubesPerPart[0] * numCubesPerPart[1] * 5;
              elemNeighbors[c + 13] -= numCubesPerPart[0] * numCubesPerPart[1] * 5;
            } else {
              elemNeighbors[c + 7] = numElemPerPart[3];
              elemNeighbors[c + 13] = numElemPerPart[3];
            }
          }
        }
        if (zz == 0) { // first cube in a partition in z dimension
          if (odd) {
            if (boundaryMinz == 6 && numPartitions[2] == 1) {
              elemNeighbors[c + 1] +=
                  numCubesPerPart[0] * numCubesPerPart[1] * numCubesPerPart[2] * 5;
              elemNeighbors[c + 5] +=
                  numCubesPerPart[0] * numCubesPerPart[1] * numCubesPerPart[2] * 5;
            } else {
              elemNeighbors[c + 1] = numElemPerPart[3];
              elemNeighbors[c + 5] = numElemPerPart[3];
            }
          } else {
            if (boundaryMinz == 6 && numPartitions[2] == 1) {
              elemNeighbors[c] += numCubesPerPart[0] * numCubesPerPart[1] * numCubesPerPart[2] * 5;
              elemNeighbors[c + 5] +=
                  numCubesPerPart[0] * numCubesPerPart[1] * numCubesPerPart[2] * 5;
            } else {
              elemNeighbors[c] = numElemPerPart[3];
              elemNeighbors[c + 5] = numElemPerPart[3];
            }
          }
        } else if (zz == numCubesPerPart[2] - 1) { // last cube in a partition in z dimension
          if (odd) {
            if (boundaryMaxz == 6 && numPartitions[2] == 1) {
              elemNeighbors[c + 11] -=
                  numCubesPerPart[0] * numCubesPerPart[1] * numCubesPerPart[2] * 5;
              elemNeighbors[c + 15] -=
                  numCubesPerPart[0] * numCubesPerPart[1] * numCubesPerPart[2] * 5;
            } else {
              elemNeighbors[c + 11] = numElemPerPart[3];
              elemNeighbors[c + 15] = numElemPerPart[3];
            }
          } else {
            if (boundaryMaxz == 6 && numPartitions[2] == 1) {
              elemNeighbors[c + 11] -=
                  numCubesPerPart[0] * numCubesPerPart[1] * numCubesPerPart[2] * 5;
              elemNeighbors[c + 15] -=
                  numCubesPerPart[0] * numCubesPerPart[1] * numCubesPerPart[2] * 5;
            } else {
              elemNeighbors[c + 11] = numElemPerPart[3];
              elemNeighbors[c + 15] = numElemPerPart[3];
            }
          }
        }
      }
    }
  }

  writes_done += numPartitions[3];
  loadBar(writes_done, netcdf_writes, rank);

  int* elemBoundaries = new int[numElemPerPart[3] * 4];

  // Calculate elemBoundaries
  for (unsigned int z = 0; z < numPartitions[2]; z++) {
    for (unsigned int y = 0; y < numPartitions[1]; y++) {
      unsigned int x = rank;
      memset(elemBoundaries, 0, sizeof(int) * numElemPerPart[3] * 4);

      if (x == 0) { // first partition in x dimension
#ifdef _OPENMP
#pragma omp parallel for
#endif // _OPENMP
        for (unsigned int zz = 0; zz < numCubesPerPart[2]; zz++) {
          for (unsigned int yy = 0; yy < numCubesPerPart[1]; yy++) {
            int odd = (zz + yy) % 2;
            if (odd) {
              elemBoundaries[(zz * numCubesPerPart[1] + yy) * numCubesPerPart[0] * 20] =
                  boundaryMinx;
              elemBoundaries[(zz * numCubesPerPart[1] + yy) * numCubesPerPart[0] * 20 + 10] =
                  boundaryMinx;
            } else {
              elemBoundaries[(zz * numCubesPerPart[1] + yy) * numCubesPerPart[0] * 20 + 2] =
                  boundaryMinx;
              elemBoundaries[(zz * numCubesPerPart[1] + yy) * numCubesPerPart[0] * 20 + 12] =
                  boundaryMinx;
            }
          }
        }
      }
      if (x == numPartitions[0] - 1) { // last partition in x dimension
#ifdef _OPENMP
#pragma omp parallel for
#endif // _OPENMP
        for (unsigned int zz = 0; zz < numCubesPerPart[2]; zz++) {
          for (unsigned int yy = 0; yy < numCubesPerPart[1]; yy++) {
            int odd = (zz + yy + 1) % 2;
            if (odd) {
              elemBoundaries[((zz * numCubesPerPart[1] + yy) * numCubesPerPart[0] +
                              numCubesPerPart[0] - 1) *
                                 20 +
                             7] = boundaryMaxx;
              elemBoundaries[((zz * numCubesPerPart[1] + yy) * numCubesPerPart[0] +
                              numCubesPerPart[0] - 1) *
                                 20 +
                             12] = boundaryMaxx;
            } else {
              elemBoundaries[((zz * numCubesPerPart[1] + yy) * numCubesPerPart[0] +
                              numCubesPerPart[0] - 1) *
                                 20 +
                             6] = boundaryMaxx;
              elemBoundaries[((zz * numCubesPerPart[1] + yy) * numCubesPerPart[0] +
                              numCubesPerPart[0] - 1) *
                                 20 +
                             9] = boundaryMaxx;
            }
          }
        }
      }
      if (y == 0) { // first partition in y dimension
#ifdef _OPENMP
#pragma omp parallel for
#endif // _OPENMP
        for (unsigned int zz = 0; zz < numCubesPerPart[2]; zz++) {
          for (unsigned int xx = 0; xx < numCubesPerPart[0]; xx++) {
            int odd = (zz + xx) % 2;
            if (odd) {
              elemBoundaries[(zz * numCubesPerPart[1] * numCubesPerPart[0] + xx) * 20 + 6] =
                  boundaryMiny;
              elemBoundaries[(zz * numCubesPerPart[1] * numCubesPerPart[0] + xx) * 20 + 9] =
                  boundaryMiny;
            } else {
              elemBoundaries[(zz * numCubesPerPart[1] * numCubesPerPart[0] + xx) * 20 + 1] =
                  boundaryMiny;
              elemBoundaries[(zz * numCubesPerPart[1] * numCubesPerPart[0] + xx) * 20 + 10] =
                  boundaryMiny;
            }
          }
        }
      }
      if (y == numPartitions[1] - 1) { // last partition in y dimension
#ifdef _OPENMP
#pragma omp parallel for
#endif // _OPENMP
        for (unsigned int zz = 0; zz < numCubesPerPart[2]; zz++) {
          for (unsigned int xx = 0; xx < numCubesPerPart[0]; xx++) {
            int odd = (zz + xx + 1) % 2;
            if (odd) {
              elemBoundaries
                  [((zz * numCubesPerPart[1] + numCubesPerPart[1] - 1) * numCubesPerPart[0] + xx) *
                       20 +
                   3] = boundaryMaxy;
              elemBoundaries
                  [((zz * numCubesPerPart[1] + numCubesPerPart[1] - 1) * numCubesPerPart[0] + xx) *
                       20 +
                   14] = boundaryMaxy;
            } else {
              elemBoundaries
                  [((zz * numCubesPerPart[1] + numCubesPerPart[1] - 1) * numCubesPerPart[0] + xx) *
                       20 +
                   7] = boundaryMaxy;
              elemBoundaries
                  [((zz * numCubesPerPart[1] + numCubesPerPart[1] - 1) * numCubesPerPart[0] + xx) *
                       20 +
                   13] = boundaryMaxy;
            }
          }
        }
      }
      if (z == 0) { // first partition in z dimension
#ifdef _OPENMP
#pragma omp parallel for
#endif // _OPENMP
        for (unsigned int yy = 0; yy < numCubesPerPart[1]; yy++) {
          for (unsigned int xx = 0; xx < numCubesPerPart[0]; xx++) {
            int odd = (yy + xx) % 2;
            if (odd) {
              elemBoundaries[(yy * numCubesPerPart[0] + xx) * 20 + 1] = boundaryMinz;
              elemBoundaries[(yy * numCubesPerPart[0] + xx) * 20 + 5] = boundaryMinz;
            } else {
              elemBoundaries[(yy * numCubesPerPart[0] + xx) * 20] = boundaryMinz;
              elemBoundaries[(yy * numCubesPerPart[0] + xx) * 20 + 5] = boundaryMinz;
            }
          }
        }
      }
      if (z == numPartitions[2] - 1) { // last partition in z dimension
#ifdef _OPENMP
#pragma omp parallel for
#endif // _OPENMP
        for (unsigned int yy = 0; yy < numCubesPerPart[1]; yy++) {
          for (unsigned int xx = 0; xx < numCubesPerPart[0]; xx++) {
            //                                                                    int odd =
            //                                                                    (yy+xx+1) % 2; if
            //                                                                    (odd) {
            elemBoundaries
                [(((numCubesPerPart[2] - 1) * numCubesPerPart[1] + yy) * numCubesPerPart[0] + xx) *
                     20 +
                 11] = boundaryMaxz;
            elemBoundaries
                [(((numCubesPerPart[2] - 1) * numCubesPerPart[1] + yy) * numCubesPerPart[0] + xx) *
                     20 +
                 15] = boundaryMaxz;
            //                                                                    } else {
            //                                                                            elemBoundaries[(((numCubesPerPart[2]-1)*numCubesPerPart[1]+yy)*numCubesPerPart[0]+xx)
            //                                                                            * 20 + 11]
            //                                                                            =
            //                                                                            boundaryMaxz;
            //                                                                            elemBoundaries[(((numCubesPerPart[2]-1)*numCubesPerPart[1]+yy)*numCubesPerPart[0]+xx)
            //                                                                            * 20 + 15]
            //                                                                            =
            //                                                                            boundaryMaxz;
            //                                                                    }
          }
        }
      }

      for (int i = 0; i < sizes[0]; i++) {
        // ElemBoundaries is an int array of size 4
        memcpy(m_elements[i].boundaries, &elemBoundaries[i * 4], sizeof(ElemBoundaries));
      }
    }
  }
  writes_done += numPartitions[3];
  loadBar(writes_done, netcdf_writes, rank);

  int* elemNeighborSides = new int[numElemPerPart[3] * 4];
  int* elemNeighborSidesDef = new int[numElemPerPart[3] * 4];
#ifdef _OPENMP
#pragma omp parallel for
#endif // _OPENMP
  for (unsigned int zz = 0; zz < numCubesPerPart[2]; zz++) {
    for (unsigned int yy = 0; yy < numCubesPerPart[1]; yy++) {
      for (unsigned int xx = 0; xx < numCubesPerPart[0]; xx++) {
        int odd = (zz + yy + xx) % 2;
        unsigned int c = ((zz * numCubesPerPart[1] + yy) * numCubesPerPart[0] + xx) * 20;
        memcpy(&elemNeighborSidesDef[c], TET_SIDE_NEIGHBORS[odd], sizeof(int) * 20);
      }
    }
  }

  // Calculate elemNeighborSides
  for (unsigned int z = 0; z < numPartitions[2]; z++) {
    for (unsigned int y = 0; y < numPartitions[1]; y++) {
      unsigned int x = rank;
      memcpy(elemNeighborSides, elemNeighborSidesDef, sizeof(int) * numElemPerPart[3] * 4);

      if (boundaryMinx != 6 && x == 0) { // first partition in x dimension
#ifdef _OPENMP
#pragma omp parallel for
#endif // _OPENMP
        for (unsigned int zz = 0; zz < numCubesPerPart[2]; zz++) {
          for (unsigned int yy = 0; yy < numCubesPerPart[1]; yy++) {
            int odd = (zz + yy) % 2;
            if (odd) {
              elemNeighborSides[(zz * numCubesPerPart[1] + yy) * numCubesPerPart[0] * 20] = 0;
              elemNeighborSides[(zz * numCubesPerPart[1] + yy) * numCubesPerPart[0] * 20 + 10] = 0;
            } else {
              elemNeighborSides[(zz * numCubesPerPart[1] + yy) * numCubesPerPart[0] * 20 + 2] = 0;
              elemNeighborSides[(zz * numCubesPerPart[1] + yy) * numCubesPerPart[0] * 20 + 12] = 0;
            }
          }
        }
      }
      if (boundaryMaxx != 6 && x == numPartitions[0] - 1) { // last partition in x dimension
#ifdef _OPENMP
#pragma omp parallel for
#endif // _OPENMP
        for (unsigned int zz = 0; zz < numCubesPerPart[2]; zz++) {
          for (unsigned int yy = 0; yy < numCubesPerPart[1]; yy++) {
            int odd = (zz + yy + 1) % 2;
            if (odd) {
              elemNeighborSides[((zz * numCubesPerPart[1] + yy) * numCubesPerPart[0] +
                                 numCubesPerPart[0] - 1) *
                                    20 +
                                7] = 0;
              elemNeighborSides[((zz * numCubesPerPart[1] + yy) * numCubesPerPart[0] +
                                 numCubesPerPart[0] - 1) *
                                    20 +
                                12] = 0;
            } else {
              elemNeighborSides[((zz * numCubesPerPart[1] + yy) * numCubesPerPart[0] +
                                 numCubesPerPart[0] - 1) *
                                    20 +
                                6] = 0;
              elemNeighborSides[((zz * numCubesPerPart[1] + yy) * numCubesPerPart[0] +
                                 numCubesPerPart[0] - 1) *
                                    20 +
                                9] = 0;
            }
          }
        }
      }
      if (boundaryMiny != 6 && y == 0) { // first partition in y dimension
#ifdef _OPENMP
#pragma omp parallel for
#endif // _OPENMP
        for (unsigned int zz = 0; zz < numCubesPerPart[2]; zz++) {
          for (unsigned int xx = 0; xx < numCubesPerPart[0]; xx++) {
            int odd = (zz + xx) % 2;
            if (odd) {
              elemNeighborSides[(zz * numCubesPerPart[1] * numCubesPerPart[0] + xx) * 20 + 6] = 0;
              elemNeighborSides[(zz * numCubesPerPart[1] * numCubesPerPart[0] + xx) * 20 + 9] = 0;
            } else {
              elemNeighborSides[(zz * numCubesPerPart[1] * numCubesPerPart[0] + xx) * 20 + 1] = 0;
              elemNeighborSides[(zz * numCubesPerPart[1] * numCubesPerPart[0] + xx) * 20 + 10] = 0;
            }
          }
        }
      }
      if (boundaryMaxy != 6 && y == numPartitions[1] - 1) { // last partition in y dimension
#ifdef _OPENMP
#pragma omp parallel for
#endif // _OPENMP
        for (unsigned int zz = 0; zz < numCubesPerPart[2]; zz++) {
          for (unsigned int xx = 0; xx < numCubesPerPart[0]; xx++) {
            int odd = (zz + xx + 1) % 2;
            if (odd) {
              elemNeighborSides
                  [((zz * numCubesPerPart[1] + numCubesPerPart[1] - 1) * numCubesPerPart[0] + xx) *
                       20 +
                   3] = 0;
              elemNeighborSides
                  [((zz * numCubesPerPart[1] + numCubesPerPart[1] - 1) * numCubesPerPart[0] + xx) *
                       20 +
                   14] = 0;
            } else {
              elemNeighborSides
                  [((zz * numCubesPerPart[1] + numCubesPerPart[1] - 1) * numCubesPerPart[0] + xx) *
                       20 +
                   7] = 0;
              elemNeighborSides
                  [((zz * numCubesPerPart[1] + numCubesPerPart[1] - 1) * numCubesPerPart[0] + xx) *
                       20 +
                   13] = 0;
            }
          }
        }
      }
      if (boundaryMinz != 6 && z == 0) { // first partition in z dimension
#ifdef _OPENMP
#pragma omp parallel for
#endif // _OPENMP
        for (unsigned int yy = 0; yy < numCubesPerPart[1]; yy++) {
          for (unsigned int xx = 0; xx < numCubesPerPart[0]; xx++) {
            int odd = (yy + xx) % 2;
            if (odd) {
              elemNeighborSides[(yy * numCubesPerPart[0] + xx) * 20 + 1] = 0;
              elemNeighborSides[(yy * numCubesPerPart[0] + xx) * 20 + 5] = 0;
            } else {
              elemNeighborSides[(yy * numCubesPerPart[0] + xx) * 20] = 0;
              elemNeighborSides[(yy * numCubesPerPart[0] + xx) * 20 + 5] = 0;
            }
          }
        }
      }
      if (boundaryMaxz != 6 && z == numPartitions[2] - 1) { // last partition in z dimension
#ifdef _OPENMP
#pragma omp parallel for
#endif // _OPENMP
        for (unsigned int yy = 0; yy < numCubesPerPart[1]; yy++) {
          for (unsigned int xx = 0; xx < numCubesPerPart[0]; xx++) {
            //                                                                    int odd =
            //                                                                    (yy+xx+1) % 2; if
            //                                                                    (odd) {
            elemNeighborSides
                [(((numCubesPerPart[2] - 1) * numCubesPerPart[1] + yy) * numCubesPerPart[0] + xx) *
                     20 +
                 11] = 0;
            elemNeighborSides
                [(((numCubesPerPart[2] - 1) * numCubesPerPart[1] + yy) * numCubesPerPart[0] + xx) *
                     20 +
                 15] = 0;
            //                                                                    } else {
            //                                                                            elemNeighborSides[(((numCubesPerPart[2]-1)*numCubesPerPart[1]+yy)*numCubesPerPart[0]+xx)
            //                                                                            * 20 + 11]
            //                                                                            = 0;
            //                                                                            elemNeighborSides[(((numCubesPerPart[2]-1)*numCubesPerPart[1]+yy)*numCubesPerPart[0]+xx)
            //                                                                            * 20 + 15]
            //                                                                            = 0;
            //                                                                    }
          }
        }
      }

      for (int i = 0; i < sizes[0]; i++) {
        // ElemNeighborSides is an int array of size 4
        memcpy(m_elements[i].neighborSides, &elemNeighborSides[i * 4], sizeof(ElemNeighborSides));
      }
    }
  }
  writes_done += numPartitions[3];
  loadBar(writes_done, netcdf_writes, rank);

  delete[] elemNeighborSidesDef;

  int* elemSideOrientations = new int[numElemPerPart[3] * 4];
  int* elemSideOrientationsDef = new int[numElemPerPart[3] * 4];
#ifdef _OPENMP
#pragma omp parallel for
#endif // _OPENMP
  for (unsigned int zz = 0; zz < numCubesPerPart[2]; zz++) {
    for (unsigned int yy = 0; yy < numCubesPerPart[1]; yy++) {
      for (unsigned int xx = 0; xx < numCubesPerPart[0]; xx++) {
        int odd = (zz + yy + xx) % 2;
        unsigned int c = ((zz * numCubesPerPart[1] + yy) * numCubesPerPart[0] + xx) * 20;
        memcpy(&elemSideOrientationsDef[c], TET_SIDE_ORIENTATIONS[odd], sizeof(int) * 20);
      }
    }
  }

  // Calculate elemSideOrientations
  for (unsigned int z = 0; z < numPartitions[2]; z++) {
    for (unsigned int y = 0; y < numPartitions[1]; y++) {
      unsigned int x = rank;

      memcpy(elemSideOrientations, elemSideOrientationsDef, sizeof(int) * numElemPerPart[3] * 4);

      if (boundaryMinx != 6 && x == 0) { // first partition in x dimension
#ifdef _OPENMP
#pragma omp parallel for
#endif // _OPENMP
        for (unsigned int zz = 0; zz < numCubesPerPart[2]; zz++) {
          for (unsigned int yy = 0; yy < numCubesPerPart[1]; yy++) {
            int odd = (zz + yy) % 2;
            if (odd) {
              elemSideOrientations[(zz * numCubesPerPart[1] + yy) * numCubesPerPart[0] * 20] = 0;
              elemSideOrientations[(zz * numCubesPerPart[1] + yy) * numCubesPerPart[0] * 20 + 10] =
                  0;
            } else {
              elemSideOrientations[(zz * numCubesPerPart[1] + yy) * numCubesPerPart[0] * 20 + 2] =
                  0;
              elemSideOrientations[(zz * numCubesPerPart[1] + yy) * numCubesPerPart[0] * 20 + 12] =
                  0;
            }
          }
        }
      }
      if (boundaryMaxx != 6 && x == numPartitions[0] - 1) { // last partition in x dimension
#ifdef _OPENMP
#pragma omp parallel for
#endif // _OPENMP
        for (unsigned int zz = 0; zz < numCubesPerPart[2]; zz++) {
          for (unsigned int yy = 0; yy < numCubesPerPart[1]; yy++) {
            int odd = (zz + yy + 1) % 2;
            if (odd) {
              elemSideOrientations[((zz * numCubesPerPart[1] + yy) * numCubesPerPart[0] +
                                    numCubesPerPart[0] - 1) *
                                       20 +
                                   7] = 0;
              elemSideOrientations[((zz * numCubesPerPart[1] + yy) * numCubesPerPart[0] +
                                    numCubesPerPart[0] - 1) *
                                       20 +
                                   12] = 0;
            } else {
              elemSideOrientations[((zz * numCubesPerPart[1] + yy) * numCubesPerPart[0] +
                                    numCubesPerPart[0] - 1) *
                                       20 +
                                   6] = 0;
              elemSideOrientations[((zz * numCubesPerPart[1] + yy) * numCubesPerPart[0] +
                                    numCubesPerPart[0] - 1) *
                                       20 +
                                   9] = 0;
            }
          }
        }
      }
      // There are zero anyway
      //                              if (boundaryMiny != 6 && y == 0) { // first partition in y
      //                              dimension
      //                                      #ifdef _OPENMP
      //                                      #pragma omp parallel for
      //                                      #endig // _OPENMP
      //                                      for (unsigned int zz = 0; zz < numCubesPerPart[2];
      //                                      zz++) {
      //                                              for (unsigned int xx = 0; xx <
      //                                              numCubesPerPart[0]; xx++) {
      //                                                      int odd = (zz+xx) % 2;
      //                                                      if (odd) {
      //                                                              elemSideOrientations[(zz*numCubesPerPart[1]*numCubesPerPart[0]+xx)
      //                                                              * 20 + 6] = 0;
      //                                                              elemSideOrientations[(zz*numCubesPerPart[1]*numCubesPerPart[0]+xx)
      //                                                              * 20 + 9] = 0;
      //                                                      } else {
      //                                                              elemSideOrientations[(zz*numCubesPerPart[1]*numCubesPerPart[0]+xx)
      //                                                              * 20 + 1] = 0;
      //                                                              elemSideOrientations[(zz*numCubesPerPart[1]*numCubesPerPart[0]+xx)
      //                                                              * 20 + 10] = 0;
      //                                                      }
      //                                              }
      //                                      }
      //                              }
      //                              if (boundaryMaxy != 6 && y == numPartitions[1]-1) { //
      //                              last partition in y dimension
      //                                      #ifdef _OPENMP
      //                                      #pragma omp parallel for
      //                                      #endig // _OPENMP
      //                                      for (unsigned int zz = 0; zz < numCubesPerPart[2];
      //                                      zz++) {
      //                                              for (unsigned int xx = 0; xx <
      //                                              numCubesPerPart[0]; xx++) {
      //                                                      int odd = (zz+xx+1) % 2;
      //                                                      if (odd) {
      //                                                              elemSideOrientations[((zz*numCubesPerPart[1]+numCubesPerPart[1]-1)*numCubesPerPart[0]+xx)
      //                                                              * 20 + 3] = 0;
      //                                                              elemSideOrientations[((zz*numCubesPerPart[1]+numCubesPerPart[1]-1)*numCubesPerPart[0]+xx)
      //                                                              * 20 + 14] = 0;
      //                                                      } else {
      //                                                              elemSideOrientations[((zz*numCubesPerPart[1]+numCubesPerPart[1]-1)*numCubesPerPart[0]+xx)
      //                                                              * 20 + 7] = 0;
      //                                                              elemSideOrientations[((zz*numCubesPerPart[1]+numCubesPerPart[1]-1)*numCubesPerPart[0]+xx)
      //                                                              * 20 + 13] = 0;
      //                                                      }
      //                                              }
      //                                      }
      //                              }
      if (boundaryMinz != 6 && z == 0) { // first partition in z dimension
#ifdef _OPENMP
#pragma omp parallel for
#endif // _OPENMP
        for (unsigned int yy = 0; yy < numCubesPerPart[1]; yy++) {
          for (unsigned int xx = 0; xx < numCubesPerPart[0]; xx++) {
            int odd = (yy + xx) % 2;
            if (odd) {
              elemSideOrientations[(yy * numCubesPerPart[0] + xx) * 20 + 1] = 0;
              elemSideOrientations[(yy * numCubesPerPart[0] + xx) * 20 + 5] = 0;
            } else {
              elemSideOrientations[(yy * numCubesPerPart[0] + xx) * 20] = 0;
              elemSideOrientations[(yy * numCubesPerPart[0] + xx) * 20 + 5] = 0;
            }
          }
        }
      }
      if (boundaryMaxz != 6 && z == numPartitions[2] - 1) { // last partition in z dimension
#ifdef _OPENMP
#pragma omp parallel for
#endif // _OPENMP
        for (unsigned int yy = 0; yy < numCubesPerPart[1]; yy++) {
          for (unsigned int xx = 0; xx < numCubesPerPart[0]; xx++) {
            //                                                                    int odd =
            //                                                                    (yy+xx+1) % 2; if
            //                                                                    (odd) {
            elemSideOrientations
                [(((numCubesPerPart[2] - 1) * numCubesPerPart[1] + yy) * numCubesPerPart[0] + xx) *
                     20 +
                 11] = 0;
            elemSideOrientations
                [(((numCubesPerPart[2] - 1) * numCubesPerPart[1] + yy) * numCubesPerPart[0] + xx) *
                     20 +
                 15] = 0;
            //                                                                    } else {
            //                                                                            elemSideOrientations[(((numCubesPerPart[2]-1)*numCubesPerPart[1]+yy)*numCubesPerPart[0]+xx)
            //                                                                            * 20 + 11]
            //                                                                            = 0;
            //                                                                            elemSideOrientations[(((numCubesPerPart[2]-1)*numCubesPerPart[1]+yy)*numCubesPerPart[0]+xx)
            //                                                                            * 20 + 15]
            //                                                                            = 0;
            //                                                                    }
          }
        }
      }

      for (int i = 0; i < sizes[0]; i++) {
        // ElemSideOrientations is an int array of size 4
        memcpy(m_elements[i].sideOrientations,
               &elemSideOrientations[i * 4],
               sizeof(ElemSideOrientations));
      }
    }
  }

  writes_done += numPartitions[3];
  loadBar(writes_done, netcdf_writes, rank);

  delete[] elemSideOrientationsDef;

  int* elemNeighborRanks = new int[numElemPerPart[3] * 4];

  for (unsigned int z = 0; z < numPartitions[2]; z++) {
    for (unsigned int y = 0; y < numPartitions[1]; y++) {
      unsigned int x = rank;
      int myrank = (z * numPartitions[1] + y) * numPartitions[0] + x;

      std::fill(elemNeighborRanks, elemNeighborRanks + numElemPerPart[3] * 4, myrank);

      if ((boundaryMinx == 6 && numPartitions[0] > 1) || x != 0) { // first partition in x dimension
        int rank = (z * numPartitions[1] + y) * numPartitions[0] +
                   (x - 1 + numPartitions[0]) % numPartitions[0];

#ifdef _OPENMP
#pragma omp parallel for
#endif // _OPENMP
        for (unsigned int zz = 0; zz < numCubesPerPart[2]; zz++) {
          for (unsigned int yy = 0; yy < numCubesPerPart[1]; yy++) {
            int odd = (zz + yy) % 2;
            if (odd) {
              elemNeighborRanks[(zz * numCubesPerPart[1] + yy) * numCubesPerPart[0] * 20] = rank;
              elemNeighborRanks[(zz * numCubesPerPart[1] + yy) * numCubesPerPart[0] * 20 + 10] =
                  rank;
            } else {
              elemNeighborRanks[(zz * numCubesPerPart[1] + yy) * numCubesPerPart[0] * 20 + 2] =
                  rank;
              elemNeighborRanks[(zz * numCubesPerPart[1] + yy) * numCubesPerPart[0] * 20 + 12] =
                  rank;
            }
          }
        }
      }
      if ((boundaryMaxx == 6 && numPartitions[0] > 1) ||
          x != numPartitions[0] - 1) { // last partition in x dimension
        int rank = (z * numPartitions[1] + y) * numPartitions[0] + (x + 1) % numPartitions[0];

#ifdef _OPENMP
#pragma omp parallel for
#endif // _OPENMP
        for (unsigned int zz = 0; zz < numCubesPerPart[2]; zz++) {
          for (unsigned int yy = 0; yy < numCubesPerPart[1]; yy++) {
            int odd = (zz + yy + 1) % 2;
            if (odd) {
              elemNeighborRanks[((zz * numCubesPerPart[1] + yy) * numCubesPerPart[0] +
                                 numCubesPerPart[0] - 1) *
                                    20 +
                                7] = rank;
              elemNeighborRanks[((zz * numCubesPerPart[1] + yy) * numCubesPerPart[0] +
                                 numCubesPerPart[0] - 1) *
                                    20 +
                                12] = rank;
            } else {
              elemNeighborRanks[((zz * numCubesPerPart[1] + yy) * numCubesPerPart[0] +
                                 numCubesPerPart[0] - 1) *
                                    20 +
                                6] = rank;
              elemNeighborRanks[((zz * numCubesPerPart[1] + yy) * numCubesPerPart[0] +
                                 numCubesPerPart[0] - 1) *
                                    20 +
                                9] = rank;
            }
          }
        }
      }
      if ((boundaryMiny == 6 && numPartitions[1] > 1) || y != 0) { // first partition in y dimension
        int rank = (z * numPartitions[1] + (y - 1 + numPartitions[1]) % numPartitions[1]) *
                       numPartitions[0] +
                   x;

#ifdef _OPENMP
#pragma omp parallel for
#endif // _OPENMP
        for (unsigned int zz = 0; zz < numCubesPerPart[2]; zz++) {
          for (unsigned int xx = 0; xx < numCubesPerPart[0]; xx++) {
            int odd = (zz + xx) % 2;
            if (odd) {
              elemNeighborRanks[(zz * numCubesPerPart[1] * numCubesPerPart[0] + xx) * 20 + 6] =
                  rank;
              elemNeighborRanks[(zz * numCubesPerPart[1] * numCubesPerPart[0] + xx) * 20 + 9] =
                  rank;
            } else {
              elemNeighborRanks[(zz * numCubesPerPart[1] * numCubesPerPart[0] + xx) * 20 + 1] =
                  rank;
              elemNeighborRanks[(zz * numCubesPerPart[1] * numCubesPerPart[0] + xx) * 20 + 10] =
                  rank;
            }
          }
        }
      }
      if ((boundaryMaxy == 6 && numPartitions[1] > 1) ||
          y != numPartitions[1] - 1) { // last partition in y dimension
        int rank = (z * numPartitions[1] + (y + 1) % numPartitions[1]) * numPartitions[0] + x;

#ifdef _OPENMP
#pragma omp parallel for
#endif // _OPENMP
        for (unsigned int zz = 0; zz < numCubesPerPart[2]; zz++) {
          for (unsigned int xx = 0; xx < numCubesPerPart[0]; xx++) {
            int odd = (zz + xx + 1) % 2;
            if (odd) {
              elemNeighborRanks
                  [((zz * numCubesPerPart[1] + numCubesPerPart[1] - 1) * numCubesPerPart[0] + xx) *
                       20 +
                   3] = rank;
              elemNeighborRanks
                  [((zz * numCubesPerPart[1] + numCubesPerPart[1] - 1) * numCubesPerPart[0] + xx) *
                       20 +
                   14] = rank;
            } else {
              elemNeighborRanks
                  [((zz * numCubesPerPart[1] + numCubesPerPart[1] - 1) * numCubesPerPart[0] + xx) *
                       20 +
                   7] = rank;
              elemNeighborRanks
                  [((zz * numCubesPerPart[1] + numCubesPerPart[1] - 1) * numCubesPerPart[0] + xx) *
                       20 +
                   13] = rank;
            }
          }
        }
      }
      if ((boundaryMinz == 6 && numPartitions[2] > 1) || z != 0) { // first partition in z dimension
        int rank = (((z - 1 + numPartitions[2]) % numPartitions[2]) * numPartitions[1] + y) *
                       numPartitions[0] +
                   x;

#ifdef _OPENMP
#pragma omp parallel for
#endif // _OPENMP
        for (unsigned int yy = 0; yy < numCubesPerPart[1]; yy++) {
          for (unsigned int xx = 0; xx < numCubesPerPart[0]; xx++) {
            int odd = (yy + xx) % 2;
            if (odd) {
              elemNeighborRanks[(yy * numCubesPerPart[0] + xx) * 20 + 1] = rank;
              elemNeighborRanks[(yy * numCubesPerPart[0] + xx) * 20 + 5] = rank;
            } else {
              elemNeighborRanks[(yy * numCubesPerPart[0] + xx) * 20] = rank;
              elemNeighborRanks[(yy * numCubesPerPart[0] + xx) * 20 + 5] = rank;
            }
          }
        }
      }
      if ((boundaryMaxz == 6 && numPartitions[2] > 1) ||
          z != numPartitions[2] - 1) { // last partition in z dimension
        int rank = (((z + 1) % numPartitions[2]) * numPartitions[1] + y) * numPartitions[0] + x;

#ifdef _OPENMP
#pragma omp parallel for
#endif // _OPENMP
        for (unsigned int yy = 0; yy < numCubesPerPart[1]; yy++) {
          for (unsigned int xx = 0; xx < numCubesPerPart[0]; xx++) {
            //                                                                    int odd =
            //                                                                    (yy+xx+1) % 2; if
            //                                                                    (odd) {
            elemNeighborRanks
                [(((numCubesPerPart[2] - 1) * numCubesPerPart[1] + yy) * numCubesPerPart[0] + xx) *
                     20 +
                 11] = rank;
            elemNeighborRanks
                [(((numCubesPerPart[2] - 1) * numCubesPerPart[1] + yy) * numCubesPerPart[0] + xx) *
                     20 +
                 15] = rank;
            //                                                                    } else {
            //                                                                            elemNeighborRanks[(((numCubesPerPart[2]-1)*numCubesPerPart[1]+yy)*numCubesPerPart[0]+xx)
            //                                                                            * 20 + 11]
            //                                                                            = rank;
            //                                                                            elemNeighborRanks[(((numCubesPerPart[2]-1)*numCubesPerPart[1]+yy)*numCubesPerPart[0]+xx)
            //                                                                            * 20 + 15]
            //                                                                            = rank;
            //                                                                    }
          }
        }
      }

      for (int i = 0; i < sizes[0]; i++) {
        // ElemNeighborRanks is an int array of size 4
        memcpy(m_elements[i].neighborRanks, &elemNeighborRanks[i * 4], sizeof(ElemNeighborRanks));
      }
    }
  }

  writes_done += numPartitions[3];
  loadBar(writes_done, netcdf_writes, rank);

  int* elemMPIIndices = new int[numElemPerPart[3] * 4];
  int* bndLocalIds = new int[*std::max_element(numBndElements, numBndElements + 3)];

  size_t* bndSizePtr = new size_t[numPartitions[3]];
  int* bndElemSizePtr = new int[numPartitions[3] * bndSize];
  int* bndElemRankPtr = new int[numPartitions[3] * bndSize];
  int* bndElemLocalIdsPtr = new int[numPartitions[3] * bndSize * bndElemSize];
  int* elemMPIIndicesPtr = new int[numPartitions[3] * numElemPerPart[3] * 4];

  int bndSizeGlobal = bndSize;

  // calculate bndElem variables, bndLocalIds and elemMPIIndices
  for (unsigned int z = 0; z < numPartitions[2]; z++) {
    for (unsigned int y = 0; y < numPartitions[1]; y++) {
      unsigned int x = rank;
      memset(elemMPIIndices, 0, sizeof(int) * numElemPerPart[3] * 4);

      unsigned int bndSize = 0;

      if ((boundaryMinz == 6 && numPartitions[2] > 1) || z != 0) { // first partition in z dimension
        int nextMPIIndex = 0;
        for (unsigned int yy = 0; yy < numCubesPerPart[1]; yy++) {
          for (unsigned int xx = 0; xx < numCubesPerPart[0]; xx++) {
            int odd = (yy + xx) % 2;
            if (odd) {
              bndLocalIds[nextMPIIndex] = (yy * numCubesPerPart[0] + xx) * 5 + 1;
              elemMPIIndices[(yy * numCubesPerPart[0] + xx) * 20 + 5] = nextMPIIndex++;
              bndLocalIds[nextMPIIndex] = (yy * numCubesPerPart[0] + xx) * 5;
              elemMPIIndices[(yy * numCubesPerPart[0] + xx) * 20 + 1] = nextMPIIndex++;
            } else {
              bndLocalIds[nextMPIIndex] = (yy * numCubesPerPart[0] + xx) * 5;
              elemMPIIndices[(yy * numCubesPerPart[0] + xx) * 20] = nextMPIIndex++;
              bndLocalIds[nextMPIIndex] = (yy * numCubesPerPart[0] + xx) * 5 + 1;
              elemMPIIndices[(yy * numCubesPerPart[0] + xx) * 20 + 5] = nextMPIIndex++;
            }
          }
        }

        size_t start[3] = {(z * numPartitions[1] + y) * numPartitions[0] + x, bndSize, 0u};
        // TODO: for next 6(?) count variables: maybe use nextMPIIndex directly instead of defining
        // count?
        size_t count[3] = {1, 1, static_cast<unsigned int>(nextMPIIndex)};
        int rank = (((z - 1 + numPartitions[2]) % numPartitions[2]) * numPartitions[1] + y) *
                       numPartitions[0] +
                   x;

        bndElemSizePtr[start[0] * bndSizeGlobal + start[1]] = nextMPIIndex;
        bndElemRankPtr[start[0] * bndSizeGlobal + start[1]] = rank;
        memcpy(&bndElemLocalIdsPtr[(start[0] * bndSizeGlobal + start[1]) * bndElemSize + start[2]],
               bndLocalIds,
               sizeof(int) * count[2]);

        bndSize++;
      }
      if ((boundaryMiny == 6 && numPartitions[1] > 1) || y != 0) { // first partition in y dimension
        int nextMPIIndex = 0;
        for (unsigned int zz = 0; zz < numCubesPerPart[2]; zz++) {
          for (unsigned int xx = 0; xx < numCubesPerPart[0]; xx++) {
            int odd = (zz + xx) % 2;
            if (odd) {
              bndLocalIds[nextMPIIndex] =
                  (zz * numCubesPerPart[1] * numCubesPerPart[0] + xx) * 5 + 1;
              elemMPIIndices[(zz * numCubesPerPart[1] * numCubesPerPart[0] + xx) * 20 + 6] =
                  nextMPIIndex++;
              bndLocalIds[nextMPIIndex] =
                  (zz * numCubesPerPart[1] * numCubesPerPart[0] + xx) * 5 + 2;
              elemMPIIndices[(zz * numCubesPerPart[1] * numCubesPerPart[0] + xx) * 20 + 9] =
                  nextMPIIndex++;
            } else {
              bndLocalIds[nextMPIIndex] = (zz * numCubesPerPart[1] * numCubesPerPart[0] + xx) * 5;
              elemMPIIndices[(zz * numCubesPerPart[1] * numCubesPerPart[0] + xx) * 20 + 1] =
                  nextMPIIndex++;
              bndLocalIds[nextMPIIndex] =
                  (zz * numCubesPerPart[1] * numCubesPerPart[0] + xx) * 5 + 2;
              elemMPIIndices[(zz * numCubesPerPart[1] * numCubesPerPart[0] + xx) * 20 + 10] =
                  nextMPIIndex++;
            }
          }
        }

        size_t start[3] = {(z * numPartitions[1] + y) * numPartitions[0] + x, bndSize, 0u};
        size_t count[3] = {1, 1, static_cast<unsigned int>(nextMPIIndex)};
        int rank = (z * numPartitions[1] + (y - 1 + numPartitions[1]) % numPartitions[1]) *
                       numPartitions[0] +
                   x;

        bndElemSizePtr[start[0] * bndSizeGlobal + start[1]] = nextMPIIndex;
        bndElemRankPtr[start[0] * bndSizeGlobal + start[1]] = rank;
        memcpy(&bndElemLocalIdsPtr[(start[0] * bndSizeGlobal + start[1]) * bndElemSize + start[2]],
               bndLocalIds,
               sizeof(int) * count[2]);

        bndSize++;
      }
      if ((boundaryMinx == 6 && numPartitions[0] > 1) || x != 0) { // first partition in x dimension
        int nextMPIIndex = 0;
        for (unsigned int zz = 0; zz < numCubesPerPart[2]; zz++) {
          for (unsigned int yy = 0; yy < numCubesPerPart[1]; yy++) {
            int odd = (zz + yy) % 2;
            if (odd) {
              bndLocalIds[nextMPIIndex] = (zz * numCubesPerPart[1] + yy) * numCubesPerPart[0] * 5;
              elemMPIIndices[(zz * numCubesPerPart[1] + yy) * numCubesPerPart[0] * 20] =
                  nextMPIIndex++;
              bndLocalIds[nextMPIIndex] =
                  (zz * numCubesPerPart[1] + yy) * numCubesPerPart[0] * 5 + 2;
              elemMPIIndices[(zz * numCubesPerPart[1] + yy) * numCubesPerPart[0] * 20 + 10] =
                  nextMPIIndex++;
            } else {
              bndLocalIds[nextMPIIndex] = (zz * numCubesPerPart[1] + yy) * numCubesPerPart[0] * 5;
              elemMPIIndices[(zz * numCubesPerPart[1] + yy) * numCubesPerPart[0] * 20 + 2] =
                  nextMPIIndex++;
              bndLocalIds[nextMPIIndex] =
                  (zz * numCubesPerPart[1] + yy) * numCubesPerPart[0] * 5 + 3;
              elemMPIIndices[(zz * numCubesPerPart[1] + yy) * numCubesPerPart[0] * 20 + 12] =
                  nextMPIIndex++;
            }
          }
        }

        size_t start[3] = {(z * numPartitions[1] + y) * numPartitions[0] + x, bndSize, 0u};
        size_t count[3] = {1, 1, static_cast<unsigned int>(nextMPIIndex)};
        int rank = (z * numPartitions[1] + y) * numPartitions[0] +
                   (x - 1 + numPartitions[0]) % numPartitions[0];

        bndElemSizePtr[start[0] * bndSizeGlobal + start[1]] = nextMPIIndex;
        bndElemRankPtr[start[0] * bndSizeGlobal + start[1]] = rank;
        memcpy(&bndElemLocalIdsPtr[(start[0] * bndSizeGlobal + start[1]) * bndElemSize + start[2]],
               bndLocalIds,
               sizeof(int) * count[2]);

        bndSize++;
      }
      if ((boundaryMaxx == 6 && numPartitions[0] > 1) ||
          x != numPartitions[0] - 1) { // last partition in x dimension
        int nextMPIIndex = 0;
        for (unsigned int zz = 0; zz < numCubesPerPart[2]; zz++) {
          for (unsigned int yy = 0; yy < numCubesPerPart[1]; yy++) {
            int odd = (zz + yy + 1) % 2;
            if (odd) {
              bndLocalIds[nextMPIIndex] =
                  ((zz * numCubesPerPart[1] + yy) * numCubesPerPart[0] + numCubesPerPart[0] - 1) *
                      5 +
                  1;
              elemMPIIndices[((zz * numCubesPerPart[1] + yy) * numCubesPerPart[0] +
                              numCubesPerPart[0] - 1) *
                                 20 +
                             7] = nextMPIIndex++;
              bndLocalIds[nextMPIIndex] =
                  ((zz * numCubesPerPart[1] + yy) * numCubesPerPart[0] + numCubesPerPart[0] - 1) *
                      5 +
                  3;
              elemMPIIndices[((zz * numCubesPerPart[1] + yy) * numCubesPerPart[0] +
                              numCubesPerPart[0] - 1) *
                                 20 +
                             12] = nextMPIIndex++;
            } else {
              bndLocalIds[nextMPIIndex] =
                  ((zz * numCubesPerPart[1] + yy) * numCubesPerPart[0] + numCubesPerPart[0] - 1) *
                      5 +
                  1;
              elemMPIIndices[((zz * numCubesPerPart[1] + yy) * numCubesPerPart[0] +
                              numCubesPerPart[0] - 1) *
                                 20 +
                             6] = nextMPIIndex++;
              bndLocalIds[nextMPIIndex] =
                  ((zz * numCubesPerPart[1] + yy) * numCubesPerPart[0] + numCubesPerPart[0] - 1) *
                      5 +
                  2;
              elemMPIIndices[((zz * numCubesPerPart[1] + yy) * numCubesPerPart[0] +
                              numCubesPerPart[0] - 1) *
                                 20 +
                             9] = nextMPIIndex++;
            }
          }
        }

        size_t start[3] = {(z * numPartitions[1] + y) * numPartitions[0] + x, bndSize, 0};
        size_t count[3] = {1, 1, static_cast<unsigned int>(nextMPIIndex)};
        int rank = (z * numPartitions[1] + y) * numPartitions[0] + (x + 1) % numPartitions[0];
        rank = (rank + numPartitions[3]) % numPartitions[3];

        bndElemSizePtr[start[0] * bndSizeGlobal + start[1]] = nextMPIIndex;
        bndElemRankPtr[start[0] * bndSizeGlobal + start[1]] = rank;
        memcpy(&bndElemLocalIdsPtr[(start[0] * bndSizeGlobal + start[1]) * bndElemSize + start[2]],
               bndLocalIds,
               sizeof(int) * count[2]);

        bndSize++;
      }
      if ((boundaryMaxy == 6 && numPartitions[1] > 1) ||
          y != numPartitions[1] - 1) { // last partition in y dimension
        int nextMPIIndex = 0;
        for (unsigned int zz = 0; zz < numCubesPerPart[2]; zz++) {
          for (unsigned int xx = 0; xx < numCubesPerPart[0]; xx++) {
            int odd = (zz + xx + 1) % 2;
            if (odd) {
              bndLocalIds[nextMPIIndex] =
                  ((zz * numCubesPerPart[1] + numCubesPerPart[1] - 1) * numCubesPerPart[0] + xx) *
                  5;
              elemMPIIndices
                  [((zz * numCubesPerPart[1] + numCubesPerPart[1] - 1) * numCubesPerPart[0] + xx) *
                       20 +
                   3] = nextMPIIndex++;
              bndLocalIds[nextMPIIndex] =
                  ((zz * numCubesPerPart[1] + numCubesPerPart[1] - 1) * numCubesPerPart[0] + xx) *
                      5 +
                  3;
              elemMPIIndices
                  [((zz * numCubesPerPart[1] + numCubesPerPart[1] - 1) * numCubesPerPart[0] + xx) *
                       20 +
                   14] = nextMPIIndex++;
            } else {
              bndLocalIds[nextMPIIndex] =
                  ((zz * numCubesPerPart[1] + numCubesPerPart[1] - 1) * numCubesPerPart[0] + xx) *
                      5 +
                  1;
              elemMPIIndices
                  [((zz * numCubesPerPart[1] + numCubesPerPart[1] - 1) * numCubesPerPart[0] + xx) *
                       20 +
                   7] = nextMPIIndex++;
              bndLocalIds[nextMPIIndex] =
                  ((zz * numCubesPerPart[1] + numCubesPerPart[1] - 1) * numCubesPerPart[0] + xx) *
                      5 +
                  3;
              elemMPIIndices
                  [((zz * numCubesPerPart[1] + numCubesPerPart[1] - 1) * numCubesPerPart[0] + xx) *
                       20 +
                   13] = nextMPIIndex++;
            }
          }
        }

        size_t start[3] = {(z * numPartitions[1] + y) * numPartitions[0] + x, bndSize, 0};
        size_t count[3] = {1, 1, static_cast<unsigned int>(nextMPIIndex)};
        int rank = (z * numPartitions[1] + (y + 1) % numPartitions[1]) * numPartitions[0] + x;
        rank = (rank + numPartitions[3]) % numPartitions[3];

        bndElemSizePtr[start[0] * bndSizeGlobal + start[1]] = nextMPIIndex;
        bndElemRankPtr[start[0] * bndSizeGlobal + start[1]] = rank;
        memcpy(&bndElemLocalIdsPtr[(start[0] * bndSizeGlobal + start[1]) * bndElemSize + start[2]],
               bndLocalIds,
               sizeof(int) * count[2]);

        bndSize++;
      }
      if ((boundaryMaxz == 6 && numPartitions[2] > 1) ||
          z != numPartitions[2] - 1) { // last partition in z dimension
        int nextMPIIndex = 0;
        for (unsigned int yy = 0; yy < numCubesPerPart[1]; yy++) {
          for (unsigned int xx = 0; xx < numCubesPerPart[0]; xx++) {
            bndLocalIds[nextMPIIndex] =
                (((numCubesPerPart[2] - 1) * numCubesPerPart[1] + yy) * numCubesPerPart[0] + xx) *
                    5 +
                2;
            elemMPIIndices
                [(((numCubesPerPart[2] - 1) * numCubesPerPart[1] + yy) * numCubesPerPart[0] + xx) *
                     20 +
                 11] = nextMPIIndex++;
            bndLocalIds[nextMPIIndex] =
                (((numCubesPerPart[2] - 1) * numCubesPerPart[1] + yy) * numCubesPerPart[0] + xx) *
                    5 +
                3;
            elemMPIIndices
                [(((numCubesPerPart[2] - 1) * numCubesPerPart[1] + yy) * numCubesPerPart[0] + xx) *
                     20 +
                 15] = nextMPIIndex++;
          }
        }

        size_t start[3] = {(z * numPartitions[1] + y) * numPartitions[0] + x, bndSize, 0u};
        size_t count[3] = {1, 1, static_cast<unsigned int>(nextMPIIndex)};
        int rank = (((z + 1) % numPartitions[2]) * numPartitions[1] + y) * numPartitions[0] + x;
        rank = (rank + numPartitions[3]) % numPartitions[3];

        bndElemSizePtr[start[0] * bndSizeGlobal + start[1]] = nextMPIIndex;
        bndElemRankPtr[start[0] * bndSizeGlobal + start[1]] = rank;
        memcpy(&bndElemLocalIdsPtr[(start[0] * bndSizeGlobal + start[1]) * bndElemSize + start[2]],
               bndLocalIds,
               sizeof(int) * count[2]);

        bndSize++;
      }

      for (int i = 0; i < sizes[0]; i++) {
        // ElemMPIIndices is an int array of size 4
        memcpy(m_elements[i].mpiIndices, &elemMPIIndices[i * 4], sizeof(ElemMPIIndices));
      }

      bndSizePtr[(z * numPartitions[1] + y) * numPartitions[0] + x] = bndSize;
    }
  }

  writes_done += numPartitions[3];
  loadBar(writes_done, netcdf_writes, rank);

  // Set material zone to 1
  int* elemGroup = new int[numElemPerPart[3]];
  std::fill(elemGroup, elemGroup + numElemPerPart[3], 1);

  if (masterRank >= 0) {
    for (int i = groupSize - 1; i >= 0; i--) {
      if (i != 0) {
#ifdef USE_MPI
        MPI_Send(elemVertices, 4 * sizes[i], MPI_INT, i + rank, 0, seissol::MPI::mpi.comm());
        MPI_Send(elemNeighbors, 4 * sizes[i], MPI_INT, i + rank, 0, seissol::MPI::mpi.comm());
        MPI_Send(elemNeighborSides, 4 * sizes[i], MPI_INT, i + rank, 0, seissol::MPI::mpi.comm());
        MPI_Send(
            elemSideOrientations, 4 * sizes[i], MPI_INT, i + rank, 0, seissol::MPI::mpi.comm());
        MPI_Send(elemBoundaries, 4 * sizes[i], MPI_INT, i + rank, 0, seissol::MPI::mpi.comm());
        MPI_Send(elemNeighborRanks, 4 * sizes[i], MPI_INT, i + rank, 0, seissol::MPI::mpi.comm());
        MPI_Send(elemMPIIndices, 4 * sizes[i], MPI_INT, i + rank, 0, seissol::MPI::mpi.comm());
        MPI_Send(elemGroup, sizes[i], MPI_INT, i + rank, 0, seissol::MPI::mpi.comm());
#else  // USE_MPI
        assert(false);
#endif // USE_MPI
      }
    }
  } else {
#ifdef USE_MPI
    MPI_Recv(elemVertices,
             4 * sizes[0],
             MPI_INT,
             master,
             0,
             seissol::MPI::mpi.comm(),
             MPI_STATUS_IGNORE);
    MPI_Recv(elemNeighbors,
             4 * sizes[0],
             MPI_INT,
             master,
             0,
             seissol::MPI::mpi.comm(),
             MPI_STATUS_IGNORE);
    MPI_Recv(elemNeighborSides,
             4 * sizes[0],
             MPI_INT,
             master,
             0,
             seissol::MPI::mpi.comm(),
             MPI_STATUS_IGNORE);
    MPI_Recv(elemSideOrientations,
             4 * sizes[0],
             MPI_INT,
             master,
             0,
             seissol::MPI::mpi.comm(),
             MPI_STATUS_IGNORE);
    MPI_Recv(elemBoundaries,
             4 * sizes[0],
             MPI_INT,
             master,
             0,
             seissol::MPI::mpi.comm(),
             MPI_STATUS_IGNORE);
    MPI_Recv(elemNeighborRanks,
             4 * sizes[0],
             MPI_INT,
             master,
             0,
             seissol::MPI::mpi.comm(),
             MPI_STATUS_IGNORE);
    MPI_Recv(elemMPIIndices,
             4 * sizes[0],
             MPI_INT,
             master,
             0,
             seissol::MPI::mpi.comm(),
             MPI_STATUS_IGNORE);
    MPI_Recv(elemGroup, sizes[0], MPI_INT, master, 0, seissol::MPI::mpi.comm(), MPI_STATUS_IGNORE);
#else  // USE_MPI
    assert(false);
#endif // USE_MPI
  }

  // copy the remaining Elem variables to m_elements
  ElemVertices* elemVerticesCast = reinterpret_cast<ElemVertices*>(elemVertices);
  ElemNeighbors* elemNeighborsCast = reinterpret_cast<ElemNeighbors*>(elemNeighbors);

  for (int i = 0; i < sizes[0]; i++) {
    m_elements[i].localId = i;

    memcpy(m_elements[i].vertices, &elemVerticesCast[i], sizeof(ElemVertices));
    memcpy(m_elements[i].neighbors, &elemNeighborsCast[i], sizeof(ElemNeighbors));
    m_elements[i].group = elemGroup[i];
  }

  delete[] elemVerticesCast;
  delete[] elemNeighborsCast;
  delete[] elemNeighborSides;
  delete[] elemSideOrientations;
  delete[] elemBoundaries;
  delete[] elemNeighborRanks;
  delete[] elemMPIIndices;
  delete[] elemGroup;

  // Vertices
  std::map<int, CubeVertex> uniqueVertices;
  transform(vertexMap.begin(),
            vertexMap.end(),
            inserter(uniqueVertices, uniqueVertices.begin()),
            flip_pair<CubeVertex, int>);

  m_vertices.resize(uniqueVertices.size());

  double halfWidthX = scaleX / 2.0;
  double halfWidthY = scaleY / 2.0;
  double halfWidthZ = scaleZ / 2.0;

  // Calculate vrtxCoords
  double* vrtxCoords = new double[uniqueVertices.size() * 3];

  for (unsigned int z = 0; z < numPartitions[2]; z++) {
    for (unsigned int y = 0; y < numPartitions[1]; y++) {
      unsigned int x = rank;
#ifdef _OPENMP
#pragma omp parallel for
#endif // _OPENMP
      for (unsigned int i = 0; i < uniqueVertices.size(); i++) {
        vrtxCoords[i * 3] =
            static_cast<double>(uniqueVertices.at(i).v[0] + x * numCubesPerPart[0]) /
                static_cast<double>(numCubes[0]) * scaleX -
            halfWidthX + tx;
        vrtxCoords[i * 3 + 1] =
            static_cast<double>(uniqueVertices.at(i).v[1] + y * numCubesPerPart[1]) /
                static_cast<double>(numCubes[1]) * scaleY -
            halfWidthY + ty;
        vrtxCoords[i * 3 + 2] =
            static_cast<double>(uniqueVertices.at(i).v[2] + z * numCubesPerPart[2]) /
                static_cast<double>(numCubes[2]) * scaleZ -
            halfWidthZ + tz;
      }

      writes_done++;
    }
  }
  loadBar(writes_done, netcdf_writes, rank);

  // Copy buffers to vertices
  for (int i = 0; i < uniqueVertices.size(); i++) {
    // VrtxCoord is defined as an int array of size 3
    memcpy(m_vertices[i].coords, &vrtxCoords[i * 3], sizeof(VrtxCoords));
  }

  delete[] vrtxCoords;

  if (masterRank >= 0) {
    for (int i = groupSize - 1; i >= 0; i--) {
      // Adjust sizes for the upcoming determination of neighbors
      sizes[i] = bndSizePtr[static_cast<size_t>(i + rank)];

      if (i != 0) {
#ifdef USE_MPI
        MPI_Send(&sizes[i], 1, MPI_INT, i + rank, 0, seissol::MPI::mpi.comm());
#else  // USE_MPI
        assert(false);
#endif // USE_MPI
      }
    }
  } else {
#ifdef USE_MPI
    MPI_Recv(sizes, 1, MPI_INT, master, 0, seissol::MPI::mpi.comm(), MPI_STATUS_IGNORE);
#else  // USE_MPI
    assert(false);
#endif // USE_MPI
  }

  // Get maximum number of neighbors (required to get collective MPI-IO right)
  int maxNeighbors = bndSize;
  // MPI_Allreduce(MPI_IN_PLACE, &maxNeighbors, 1, MPI_INT, MPI_MAX, seissol::MPI::mpi.comm());
  int* bndElemLocalIds = new int[bndElemSize];

  //        SCOREP_USER_REGION_DEFINE( r_read_boundaries );
  //        SCOREP_USER_REGION_BEGIN( r_read_boundaries, "read_boundaries",
  //        SCOREP_USER_REGION_TYPE_COMMON );

  size_t bndStart[3] = {0, 0, 0};
  for (int i = 0; i < maxNeighbors; i++) {
    bndStart[1] = static_cast<size_t>(i);

    if (masterRank >= 0) {
      for (int j = groupSize - 1; j >= 0; j--) {
        bndStart[0] = static_cast<size_t>(j + rank);

        // Get neighbor rank
        int bndRank = bndElemRankPtr[bndStart[0] * bndSize + bndStart[1]];

        // Get size of this boundary
        int elemSize = bndElemSizePtr[bndStart[0] * bndSize + bndStart[1]];

        size_t bndCount[3] = {1, 1, bndElemSize};
        memcpy(bndElemLocalIds,
               &bndElemLocalIdsPtr[(bndStart[0] * bndSize + bndStart[1]) * bndElemSize],
               sizeof(int) * bndCount[2]);

        if (i < sizes[j]) {

          if (j == 0) {

            addMPINeighbor(i, bndRank, elemSize, bndElemLocalIds);
          } else {
#ifdef USE_MPI
            MPI_Send(&bndRank, 1, MPI_INT, j + rank, 0, seissol::MPI::mpi.comm());
            MPI_Send(&elemSize, 1, MPI_INT, j + rank, 0, seissol::MPI::mpi.comm());
            MPI_Send(bndElemLocalIds, elemSize, MPI_INT, j + rank, 0, seissol::MPI::mpi.comm());
#else  // USE_MPI
            assert(false);
#endif // USE_MPI
          }
        }
      }
    } else {
      if (i < sizes[0]) {
#ifdef USE_MPI

        int bndRank;
        MPI_Recv(&bndRank, 1, MPI_INT, master, 0, seissol::MPI::mpi.comm(), MPI_STATUS_IGNORE);
        int elemSize;
        MPI_Recv(&elemSize, 1, MPI_INT, master, 0, seissol::MPI::mpi.comm(), MPI_STATUS_IGNORE);

        MPI_Recv(bndElemLocalIds,
                 elemSize,
                 MPI_INT,
                 master,
                 0,
                 seissol::MPI::mpi.comm(),
                 MPI_STATUS_IGNORE);

        addMPINeighbor(i, bndRank, elemSize, bndElemLocalIds);
#else  // USE_MPI
        assert(false);
#endif // USE_MPI
      }
    }
  }

  delete[] bndLocalIds;
  delete[] bndElemLocalIds;

  //        SCOREP_USER_REGION_END( r_read_boundaries )

  delete[] sizes;

  delete[] bndSizePtr;
  delete[] bndElemSizePtr;
  delete[] bndElemRankPtr;
  delete[] bndElemLocalIdsPtr;
  delete[] elemMPIIndicesPtr;

  // Close netcdf file
  if (masterRank >= 0) {
#ifdef USE_MPI
    MPI_Comm_free(&commMaster);
#endif // USE_MPI
  }

  // Recompute additional information
  findElementsPerVertex();

  logInfo(rank) << "Finished";
}

void seissol::geometry::CubeGenerator::findElementsPerVertex() {
  for (std::vector<Element>::const_iterator i = m_elements.begin(); i != m_elements.end(); i++) {
    for (int j = 0; j < 4; j++) {
      assert(i->vertices[j] < static_cast<int>(m_vertices.size()));
      // push back the localIds for each element of a vertex
      m_vertices[i->vertices[j]].elements.push_back(i->localId);
    }
  }
}

void seissol::geometry::CubeGenerator::addMPINeighbor(int localID,
                                                      int bndRank,
                                                      int elemSize,
                                                      const int* bndElemLocalIds) {

  MPINeighbor neighbor;
  neighbor.localID = localID;

  neighbor.elements.resize(elemSize);

  for (int i = 0; i < elemSize; i++) {
    neighbor.elements[i].localElement = bndElemLocalIds[i];
  }

  m_MPINeighbors[bndRank] = neighbor;
}<|MERGE_RESOLUTION|>--- conflicted
+++ resolved
@@ -1,12 +1,8 @@
-<<<<<<< HEAD
 #include "utils/logger.h"
 #include "utils/env.h"
 #include "utils/args.h"
-=======
->>>>>>> 474775ef
 #include "CubeGenerator.h"
 
-<<<<<<< HEAD
 #ifdef USE_MPI
 #include "Parallel/MPI.h"
 #endif // USE_MPI
@@ -16,9 +12,6 @@
 
 #include <omp.h>
 
-=======
-#ifdef USE_NETCDF
->>>>>>> 474775ef
 #include <algorithm>
 #include <cstring>
 #include <iostream>
@@ -120,14 +113,9 @@
     int rank,
     int nProcs,
     const std::string& meshFile,
-<<<<<<< HEAD
     const seissol::geometry::CubeGeneratorParameters& cubeParams)
     : seissol::geometry::MeshReader(rank), // init base class
       rank(rank), nProcs(nProcs) {
-=======
-    const seissol::initializer::parameters::CubeGeneratorParameters& cubeParams)
-    : seissol::geometry::MeshReader(rank) {
->>>>>>> 474775ef
   // get cubeGenerator parameters
   unsigned int cubeMinX = cubeParams.cubeMinX;
   unsigned int cubeMaxX = cubeParams.cubeMaxX;
