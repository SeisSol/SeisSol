--- conflicted
+++ resolved
@@ -343,19 +343,6 @@
     memcpy(m_elements[i].neighborRanks, &elemNeighborRanks[i], sizeof(ElemNeighborRanks));
     memcpy(m_elements[i].mpiIndices, &elemMPIIndices[i], sizeof(ElemMPIIndices));
     m_elements[i].group = elemGroup[i];
-<<<<<<< HEAD
-=======
-
-/*    logInfo() << "rank:" << rank << "m_elements[" << i << "].vertices:" << std::vector<int>(m_elements[i].vertices, m_elements[i].vertices + 4);
-    logInfo() << "rank:" << rank << "m_elements[" << i << "].neighbors:" << std::vector<int>(m_elements[i].neighbors, m_elements[i].neighbors + 4);
-    logInfo() << "rank:" << rank << "m_elements[" << i << "].neighborSides:" << std::vector<int>(m_elements[i].neighborSides, m_elements[i].neighborSides + 4);
-    logInfo() << "rank:" << rank << "m_elements[" << i << "].sideOrientations:" << std::vector<int>(m_elements[i].sideOrientations, m_elements[i].sideOrientations + 4);
-    logInfo() << "rank:" << rank << "m_elements[" << i << "].boundaries:" << std::vector<int>(m_elements[i].boundaries, m_elements[i].boundaries + 4);
-*/    logInfo(0) << "rank:" << rank << "m_elements[" << i << "].neighborRanks:" << std::vector<int>(m_elements[i].neighborRanks, m_elements[i].neighborRanks + 4);
-    logInfo(0) << "rank:" << rank << "m_elements[" << i << "].mpiIndices:" << std::vector<int>(m_elements[i].mpiIndices, m_elements[i].mpiIndices + 4);
-/*    logInfo(0) << "m_elements[" << i << "].group:" <<  m_elements[i].group;
-*/
->>>>>>> 8efecaec
   }
 
   //        SCOREP_USER_REGION_END( r_read_elements )
@@ -513,11 +500,7 @@
         size_t bndCount[3] = {1, 1, bndElemSize};
         checkNcError(
             nc_get_vara_int(ncFile, ncVarBndElemLocalIds, bndStart, bndCount, bndElemLocalIds));
-<<<<<<< HEAD
   
-=======
-
->>>>>>> 8efecaec
         if (i < sizes[j]) {
           if (j == 0) {
             addMPINeighbor(i, bndRank, elemSize, bndElemLocalIds);
@@ -576,12 +559,8 @@
   }
 
   // Recompute additional information
-<<<<<<< HEAD
   findElementsPerVertex();
 
-=======
-  findElementsPerVertex(); 
->>>>>>> 8efecaec
 }
 
 void NetcdfReader::addMPINeighbor(int localID,
@@ -592,14 +571,9 @@
   neighbor.localID = localID;
 
   neighbor.elements.resize(elemSize);
-<<<<<<< HEAD
 
   for (int i = 0; i < elemSize; i++)
     neighbor.elements[i].localElement = bndElemLocalIds[i];
-=======
-  for (int i = 0; i < elemSize; i++)
-    neighbor.elements[i].localElement = bndElemLocalIds[i]; 
->>>>>>> 8efecaec
 
   m_MPINeighbors[bndRank] = neighbor;
 }
