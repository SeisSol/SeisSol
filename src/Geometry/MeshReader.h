--- conflicted
+++ resolved
@@ -118,7 +118,6 @@
 
   void exchangeGhostlayerMetadata();
 
-<<<<<<< HEAD
   /**
     Create a linearized ghost layer view.
     Currently, the ghost layer arrays copy each cell per rank-boundary face.
@@ -128,10 +127,9 @@
     is easier to deal with.
     */
   void linearizeGhostlayer();
-=======
+
   // verify the mesh, e.g. the tetrahedron orientation etc.
   void verifyMeshOrientation();
->>>>>>> 2319a1cd
 };
 
 } // namespace seissol::geometry
