--- conflicted
+++ resolved
@@ -237,151 +237,6 @@
   puml.addDataArray(cellIdsAsInFile.data(), PUML::CELL, {});
 }
 
-<<<<<<< HEAD
-=======
-int seissol::geometry::PUMLReader::readPartition(PUML::TETPUML& puml,
-                                                 int* partition,
-                                                 const char* checkPointFile) {
-  /*
-  write the partionning array to an hdf5 file using parallel access
-  see https://support.hdfgroup.org/ftp/HDF5/examples/parallel/coll_test.c for more info about the
-  hdf5 functions
-  */
-  SCOREP_USER_REGION("PUMLReader_readPartition", SCOREP_USER_REGION_TYPE_FUNCTION);
-  const int rank = seissol::MPI::mpi.rank();
-  const int nrank = seissol::MPI::mpi.size();
-  int nPartitionCells = puml.numOriginalCells();
-
-  /*
-   Gather number of cells in each nodes. This is necessary to be able to write the data in the
-   correct location
-  */
-  int* numCells = new int[nrank];
-  int* offsets = new int[nrank];
-  MPI_Allgather(&nPartitionCells, 1, MPI_INT, numCells, 1, MPI_INT, MPI::mpi.comm());
-
-  offsets[0] = 0;
-  for (int rk = 1; rk < nrank; ++rk) {
-    offsets[rk] = offsets[rk - 1] + numCells[rk - 1];
-  }
-  const hsize_t dimMem[] = {static_cast<hsize_t>(nPartitionCells)};
-
-  /*
-   Open file and dataset
-  */
-  MPI_Info info = MPI_INFO_NULL;
-  hid_t plistId = H5Pcreate(H5P_FILE_ACCESS);
-  H5Pset_fapl_mpio(plistId, seissol::MPI::mpi.comm(), info);
-
-  std::ostringstream os;
-  os << checkPointFile << "_partitions_o" << ConvergenceOrder << "_n" << nrank << ".h5";
-  const std::string fname = os.str();
-
-  const std::ifstream ifile(fname.c_str());
-  if (!ifile) {
-    logInfo(rank) << fname.c_str() << "does not exist";
-    return -1;
-  }
-
-  const hid_t file = H5Fopen(fname.c_str(), H5F_ACC_RDONLY, plistId);
-  H5Pclose(plistId);
-
-  const hid_t dataset = H5Dopen2(file, "/partition", H5P_DEFAULT);
-  /*
-   Create memspace (portion of filespace) and read collectively the data
-  */
-  const hid_t memspace = H5Screate_simple(1, dimMem, NULL);
-  const hid_t filespace = H5Dget_space(dataset);
-
-  hsize_t start[] = {static_cast<hsize_t>(offsets[rank])};
-  hsize_t count[] = {static_cast<hsize_t>(nPartitionCells)};
-  H5Sselect_hyperslab(filespace, H5S_SELECT_SET, start, 0L, count, 0L);
-
-  plistId = H5Pcreate(H5P_DATASET_XFER);
-  H5Pset_dxpl_mpio(plistId, H5FD_MPIO_COLLECTIVE);
-
-  const int status = H5Dread(dataset, H5T_NATIVE_INT, memspace, filespace, plistId, partition);
-
-  if (status < 0)
-    logError() << "An error occured when reading the partitionning with HDF5";
-  H5Dclose(dataset);
-  H5Fclose(file);
-
-  logInfo(rank) << "partitionning was read successfully from " << fname.c_str();
-  return 0;
-}
-
-void seissol::geometry::PUMLReader::writePartition(PUML::TETPUML& puml,
-                                                   int* partition,
-                                                   const char* checkPointFile) {
-  /*
-  write the partionning array to an hdf5 file using parallel access
-  see https://support.hdfgroup.org/ftp/HDF5/examples/parallel/coll_test.c for more info about the
-  hdf5 functions
-  */
-  SCOREP_USER_REGION("PUMLReader_writePartition", SCOREP_USER_REGION_TYPE_FUNCTION);
-  const int rank = seissol::MPI::mpi.rank();
-  const int nrank = seissol::MPI::mpi.size();
-  int nPartitionCells = puml.numOriginalCells();
-
-  /*
-   Gather number of cells in each nodes. This is necessary to be able to write the data in the
-   correct location
-  */
-  int* numCells = new int[nrank];
-  int* offsets = new int[nrank];
-  MPI_Allgather(&nPartitionCells, 1, MPI_INT, numCells, 1, MPI_INT, MPI::mpi.comm());
-
-  offsets[0] = 0;
-  for (int rk = 1; rk < nrank; ++rk) {
-    offsets[rk] = offsets[rk - 1] + numCells[rk - 1];
-  }
-  const int nCells = offsets[nrank - 1] + numCells[nrank - 1];
-
-  const hsize_t dim[] = {static_cast<hsize_t>(nCells)};
-  const hsize_t dimMem[] = {static_cast<hsize_t>(nPartitionCells)};
-
-  /*
-   Create file and file space
-  */
-  MPI_Info info = MPI_INFO_NULL;
-  hid_t plistId = H5Pcreate(H5P_FILE_ACCESS);
-  H5Pset_fapl_mpio(plistId, seissol::MPI::mpi.comm(), info);
-
-  std::ostringstream os;
-  os << checkPointFile << "_partitions_o" << ConvergenceOrder << "_n" << nrank << ".h5";
-  const std::string fname = os.str();
-
-  const hid_t file = H5Fcreate(fname.c_str(), H5F_ACC_TRUNC, H5P_DEFAULT, plistId);
-  H5Pclose(plistId);
-
-  hid_t filespace = H5Screate_simple(1, dim, NULL);
-  const hid_t dataset = H5Dcreate(
-      file, "/partition", H5T_NATIVE_INT, filespace, H5P_DEFAULT, H5P_DEFAULT, H5P_DEFAULT);
-  H5Sclose(filespace);
-
-  /*
-   Create memspace (portion of filespace) and write collectively the data
-  */
-  const hid_t memspace = H5Screate_simple(1, dimMem, NULL);
-  filespace = H5Dget_space(dataset);
-
-  hsize_t start[] = {static_cast<hsize_t>(offsets[rank])};
-  hsize_t count[] = {static_cast<hsize_t>(nPartitionCells)};
-  H5Sselect_hyperslab(filespace, H5S_SELECT_SET, start, 0L, count, 0L);
-
-  plistId = H5Pcreate(H5P_DATASET_XFER);
-  H5Pset_dxpl_mpio(plistId, H5FD_MPIO_COLLECTIVE);
-
-  const int status = H5Dwrite(dataset, H5T_NATIVE_INT, memspace, filespace, plistId, partition);
-
-  if (status < 0)
-    logError() << "An error occured when writing the partitionning with HDF5";
-  H5Dclose(dataset);
-  H5Fclose(file);
-}
-
->>>>>>> 1200e1ff
 void seissol::geometry::PUMLReader::partition(PUML::TETPUML& puml,
                                               initializer::time_stepping::LtsWeights* ltsWeights,
                                               double tpwgt,
@@ -422,24 +277,7 @@
   target.setVertexWeights(nodeWeights);
   target.setImbalance(ltsWeights->imbalances()[0] - 1.0);
 
-<<<<<<< HEAD
   auto newPartition = partitioner->partition(graph, target);
-=======
-        return partitioner->partition(graph, target);
-      };
-
-  auto newPartition = std::vector<int>();
-  if (readPartitionFromFile) {
-    newPartition.resize(puml.numOriginalCells());
-    const int status = readPartition(puml, newPartition.data(), checkPointFile);
-    if (status < 0) {
-      newPartition = doPartition();
-      writePartition(puml, newPartition.data(), checkPointFile);
-    }
-  } else {
-    newPartition = doPartition();
-  }
->>>>>>> 1200e1ff
 
   puml.partition(newPartition.data());
 }
