/**
 * @file
 * This file is part of SeisSol.
 *
 * @author Sebastian Rettenberger (sebastian.rettenberger AT tum.de,
 * http://www5.in.tum.de/wiki/index.php/Sebastian_Rettenberger)
 *
 * @section LICENSE
 * Copyright (c) 2017, SeisSol Group
 * All rights reserved.
 *
 * Redistribution and use in source and binary forms, with or without
 * modification, are permitted provided that the following conditions are met:
 *
 * 1. Redistributions of source code must retain the above copyright notice,
 *    this list of conditions and the following disclaimer.
 *
 * 2. Redistributions in binary form must reproduce the above copyright notice,
 *    this list of conditions and the following disclaimer in the documentation
 *    and/or other materials provided with the distribution.
 *
 * 3. Neither the name of the copyright holder nor the names of its
 *    contributors may be used to endorse or promote products derived from this
 *    software without specific prior written permission.
 *
 * THIS SOFTWARE IS PROVIDED BY THE COPYRIGHT HOLDERS AND CONTRIBUTORS "AS IS"
 * AND ANY EXPRESS OR IMPLIED WARRANTIES, INCLUDING, BUT NOT LIMITED TO, THE
 * IMPLIED WARRANTIES OF MERCHANTABILITY AND FITNESS FOR A PARTICULAR PURPOSE
 * ARE DISCLAIMED. IN NO EVENT SHALL THE COPYRIGHT HOLDER OR CONTRIBUTORS BE
 * LIABLE FOR ANY DIRECT, INDIRECT, INCIDENTAL, SPECIAL, EXEMPLARY, OR
 * CONSEQUENTIAL DAMAGES (INCLUDING, BUT NOT LIMITED TO, PROCUREMENT OF
 * SUBSTITUTE GOODS OR SERVICES; LOSS OF USE, DATA, OR PROFITS; OR BUSINESS
 * INTERRUPTION) HOWEVER CAUSED AND ON ANY THEORY OF LIABILITY, WHETHER IN
 * CONTRACT, STRICT LIABILITY, OR TORT (INCLUDING NEGLIGENCE OR OTHERWISE)
 * ARISING IN ANY WAY OUT OF THE USE OF THIS SOFTWARE, EVEN IF ADVISED OF THE
 * POSSIBILITY OF SUCH DAMAGE.
 */

#include <Geometry/MeshDefinition.h>
#include <algorithm>
#include <cassert>
#include <mpi.h>
#include <numeric>
#include <string>
#include <unordered_map>

#include "PUMLReader.h"
#include "PartitioningLib.h"

#include "PUML/PUML.h"
#include "PUML/Partition.h"
#include "PUML/PartitionGraph.h"
#include "PUML/PartitionTarget.h"
#include "PUML/Downward.h"
#include "PUML/Neighbor.h"

#include "Monitoring/instrumentation.hpp"

#include "Initializer/time_stepping/LtsWeights/LtsWeights.h"

#include <hdf5.h>
#include <sstream>
#include <fstream>
#include <string_view>

namespace {
/*
 * Possible types of boundary conditions for SeisSol.
 */
enum class BCType { internal, external, unknown };

/**
 * Decodes the boundary condition tag into a BCType.
 */
constexpr BCType bcToType(int id) {
  if (id == 0 || id == 3 || id > 64) {
    return BCType::internal;
  } else if (id == 1 || id == 2 || id == 4 || id == 5 || id == 6 || id == 7) {
    return BCType::external;
  } else {
    return BCType::unknown;
  }
}

/**
 * Decodes the boundary condition tag into a string representation.
 */
inline std::string bcToString(int id) {
  if (id == 0) {
    return std::string("regular");
  } else if (id == 1) {
    return std::string("free surface");
  } else if (id == 2) {
    return std::string("free surface with gravity");
  } else if (id == 3) {
    return std::string("dynamic rupture");
  } else if (id == 4) {
    return std::string("dirichlet");
  } else if (id == 5) {
    return std::string("absorbing");
  } else if (id == 6) {
    return std::string("periodic");
  } else if (id == 7) {
    return std::string("analytic");
  } else if (id > 64) {
    std::stringstream s;
    s << "fault-tagging (" << id << ")";
    return s.str();
  } else {
    std::stringstream s;
    s << "unknown (" << id << ")";
    return s.str();
  }
}

/**
 * Check if the mesh is locally correct:
 * - if a face is an internal face, the neighbor has to exist.
 * - if a face is an external face, the neighbor must not exist.
 * @param face: face to check
 * @param cellNeighbors: ids of the neighboring cells
 * @param side: side of the tetrahedron to check
 * @param sideBC: boundary condition tag at the side to check
 * @param cellIdAsInFile: Original cell id as it is given in the h5 file
 */
inline bool checkMeshCorrectnessLocally(
    PUML::TETPUML::face_t face, int* cellNeighbors, int side, int sideBC, uint64_t cellIdAsInFile) {
  // if a face is an internal face, it has to have a neighbor on either this rank or somewhere else:
  if (bcToType(sideBC) == BCType::internal) {
    if (cellNeighbors[side] < 0 && !face.isShared()) {
      logWarning() << "Element" << cellIdAsInFile << ", side" << side << " has a"
                   << bcToString(sideBC)
                   << "boundary condition, but the neighboring element doesn't exist";
      return false;
    }
  }
  // external boundaries must not have neighboring elements:
  else if (bcToType(sideBC) == BCType::external) {
    if (cellNeighbors[side] >= 0 || face.isShared()) {
      logWarning() << "Element" << cellIdAsInFile << ", side" << side << " has a"
                   << bcToString(sideBC)
                   << "boundary condition, but the neighboring element is not flagged -1";
      return false;
    }
  }
  // ignore unknown boundary conditions and warn
  else {
    logWarning() << "Element" << cellIdAsInFile << ", side" << side
                 << " has a boundary condition, which I don't understand" << sideBC;
    return true;
  }
  return true;
}

const int PumlFaceToSeisSol[4] = {0, 1, 3, 2};

const int FaceVertexToOrientation[4][4] = {
    {0, 2, 1, -1}, {0, 1, -1, 2}, {0, -1, 2, 1}, {-1, 0, 1, 2}};

const int FirstFaceVertex[4] = {0, 0, 0, 1};
} // namespace

/**
 * @todo Cleanup this code
 */
seissol::geometry::PUMLReader::PUMLReader(const char* meshFile,
                                          const char* partitioningLib,
                                          double maximumAllowedTimeStep,
                                          const char* checkPointFile,
<<<<<<< HEAD
                                          BoundaryFormat boundaryFormat,
                                          initializers::time_stepping::LtsWeights* ltsWeights,
=======
                                          initializer::time_stepping::LtsWeights* ltsWeights,
>>>>>>> ac0dfa90
                                          double tpwgt,
                                          bool readPartitionFromFile)
    : seissol::geometry::MeshReader(MPI::mpi.rank()), boundaryFormat(boundaryFormat) {
  PUML::TETPUML puml;
  puml.setComm(MPI::mpi.comm());

  read(puml, meshFile);

  generatePUML(puml); // We need to call generatePUML in order to create the dual graph of the mesh
  if (ltsWeights != nullptr) {
    ltsWeights->computeWeights(puml, maximumAllowedTimeStep);
  }
  partition(
      puml, ltsWeights, tpwgt, meshFile, partitioningLib, readPartitionFromFile, checkPointFile);

  generatePUML(puml);

  getMesh(puml);
}

void seissol::geometry::PUMLReader::read(PUML::TETPUML& puml, const char* meshFile) {
  SCOREP_USER_REGION("PUMLReader_read", SCOREP_USER_REGION_TYPE_FUNCTION);

  std::string file(meshFile);

  puml.open((file + ":/connect").c_str(), (file + ":/geometry").c_str());
  puml.addData<int>((file + ":/group").c_str(), PUML::CELL, {});

  if (boundaryFormat == BoundaryFormat::I32) {
    puml.addData<uint32_t>((file + ":/boundary").c_str(), PUML::CELL, {});
  } else if (boundaryFormat == BoundaryFormat::I64) {
    puml.addData<uint64_t>((file + ":/boundary").c_str(), PUML::CELL, {});
  } else if (boundaryFormat == BoundaryFormat::I32x4) {
    puml.addData<int>((file + ":/boundary").c_str(), PUML::CELL, {4});
  }
  const auto numTotalCells = puml.numTotalCells();

  // TODO(David): change to uint64_t/size_t once we have an MPI module for that ready
  const size_t localCells = puml.numOriginalCells();
  size_t localStart = 0;

#ifdef USE_MPI
  MPI_Exscan(&localCells, &localStart, 1, PUML::MPITypeInfer<size_t>::type(), MPI_SUM, puml.comm());
#endif

  std::vector<size_t> cellIdsAsInFile(localCells);
  std::iota(cellIdsAsInFile.begin(), cellIdsAsInFile.end(), localStart);
  puml.addDataArray(cellIdsAsInFile.data(), PUML::CELL, {});
}

int seissol::geometry::PUMLReader::readPartition(PUML::TETPUML& puml,
                                                 int* partition,
                                                 const char* checkPointFile) {
  /*
  write the partionning array to an hdf5 file using parallel access
  see https://support.hdfgroup.org/ftp/HDF5/examples/parallel/coll_test.c for more info about the
  hdf5 functions
  */
  SCOREP_USER_REGION("PUMLReader_readPartition", SCOREP_USER_REGION_TYPE_FUNCTION);
  const int rank = seissol::MPI::mpi.rank();
  const int nrank = seissol::MPI::mpi.size();
  int nPartitionCells = puml.numOriginalCells();

  /*
   Gather number of cells in each nodes. This is necessary to be able to write the data in the
   correct location
  */
  int* num_cells = new int[nrank];
  int* offsets = new int[nrank];
  MPI_Allgather(&nPartitionCells, 1, MPI_INT, num_cells, 1, MPI_INT, MPI::mpi.comm());

  offsets[0] = 0;
  for (int rk = 1; rk < nrank; ++rk) {
    offsets[rk] = offsets[rk - 1] + num_cells[rk - 1];
  }
  const hsize_t dimMem[] = {static_cast<hsize_t>(nPartitionCells)};

  /*
   Open file and dataset
  */
  MPI_Info info = MPI_INFO_NULL;
  hid_t plist_id = H5Pcreate(H5P_FILE_ACCESS);
  H5Pset_fapl_mpio(plist_id, seissol::MPI::mpi.comm(), info);

  std::ostringstream os;
  os << checkPointFile << "_partitions_o" << CONVERGENCE_ORDER << "_n" << nrank << ".h5";
  std::string fname = os.str();

  std::ifstream ifile(fname.c_str());
  if (!ifile) {
    logInfo(rank) << fname.c_str() << "does not exist";
    return -1;
  }

  hid_t file = H5Fopen(fname.c_str(), H5F_ACC_RDONLY, plist_id);
  H5Pclose(plist_id);

  hid_t dataset = H5Dopen2(file, "/partition", H5P_DEFAULT);
  /*
   Create memspace (portion of filespace) and read collectively the data
  */
  hid_t memspace = H5Screate_simple(1, dimMem, NULL);
  hid_t filespace = H5Dget_space(dataset);

  hsize_t start[] = {static_cast<hsize_t>(offsets[rank])};
  hsize_t count[] = {static_cast<hsize_t>(nPartitionCells)};
  H5Sselect_hyperslab(filespace, H5S_SELECT_SET, start, 0L, count, 0L);

  plist_id = H5Pcreate(H5P_DATASET_XFER);
  H5Pset_dxpl_mpio(plist_id, H5FD_MPIO_COLLECTIVE);

  int status = H5Dread(dataset, H5T_NATIVE_INT, memspace, filespace, plist_id, partition);

  if (status < 0)
    logError() << "An error occured when reading the partitionning with HDF5";
  H5Dclose(dataset);
  H5Fclose(file);

  logInfo(rank) << "partitionning was read successfully from " << fname.c_str();
  return 0;
}

void seissol::geometry::PUMLReader::writePartition(PUML::TETPUML& puml,
                                                   int* partition,
                                                   const char* checkPointFile) {
  /*
  write the partionning array to an hdf5 file using parallel access
  see https://support.hdfgroup.org/ftp/HDF5/examples/parallel/coll_test.c for more info about the
  hdf5 functions
  */
  SCOREP_USER_REGION("PUMLReader_writePartition", SCOREP_USER_REGION_TYPE_FUNCTION);
  const int rank = seissol::MPI::mpi.rank();
  const int nrank = seissol::MPI::mpi.size();
  int nPartitionCells = puml.numOriginalCells();

  /*
   Gather number of cells in each nodes. This is necessary to be able to write the data in the
   correct location
  */
  int* num_cells = new int[nrank];
  int* offsets = new int[nrank];
  MPI_Allgather(&nPartitionCells, 1, MPI_INT, num_cells, 1, MPI_INT, MPI::mpi.comm());

  offsets[0] = 0;
  for (int rk = 1; rk < nrank; ++rk) {
    offsets[rk] = offsets[rk - 1] + num_cells[rk - 1];
  }
  int nCells = offsets[nrank - 1] + num_cells[nrank - 1];

  const hsize_t dim[] = {static_cast<hsize_t>(nCells)};
  const hsize_t dimMem[] = {static_cast<hsize_t>(nPartitionCells)};

  /*
   Create file and file space
  */
  MPI_Info info = MPI_INFO_NULL;
  hid_t plist_id = H5Pcreate(H5P_FILE_ACCESS);
  H5Pset_fapl_mpio(plist_id, seissol::MPI::mpi.comm(), info);

  std::ostringstream os;
  os << checkPointFile << "_partitions_o" << CONVERGENCE_ORDER << "_n" << nrank << ".h5";
  std::string fname = os.str();

  hid_t file = H5Fcreate(fname.c_str(), H5F_ACC_TRUNC, H5P_DEFAULT, plist_id);
  H5Pclose(plist_id);

  hid_t filespace = H5Screate_simple(1, dim, NULL);
  hid_t dataset = H5Dcreate(
      file, "/partition", H5T_NATIVE_INT, filespace, H5P_DEFAULT, H5P_DEFAULT, H5P_DEFAULT);
  H5Sclose(filespace);

  /*
   Create memspace (portion of filespace) and write collectively the data
  */
  hid_t memspace = H5Screate_simple(1, dimMem, NULL);
  filespace = H5Dget_space(dataset);

  hsize_t start[] = {static_cast<hsize_t>(offsets[rank])};
  hsize_t count[] = {static_cast<hsize_t>(nPartitionCells)};
  H5Sselect_hyperslab(filespace, H5S_SELECT_SET, start, 0L, count, 0L);

  plist_id = H5Pcreate(H5P_DATASET_XFER);
  H5Pset_dxpl_mpio(plist_id, H5FD_MPIO_COLLECTIVE);

  int status = H5Dwrite(dataset, H5T_NATIVE_INT, memspace, filespace, plist_id, partition);

  if (status < 0)
    logError() << "An error occured when writing the partitionning with HDF5";
  H5Dclose(dataset);
  H5Fclose(file);
}

void seissol::geometry::PUMLReader::partition(PUML::TETPUML& puml,
                                              initializer::time_stepping::LtsWeights* ltsWeights,
                                              double tpwgt,
                                              const char* meshFile,
                                              const char* partitioningLib,
                                              bool readPartitionFromFile,
                                              const char* checkPointFile) {
  SCOREP_USER_REGION("PUMLReader_partition", SCOREP_USER_REGION_TYPE_FUNCTION);

  auto doPartition =
      [&] {
        auto partType = toPartitionerType(std::string_view(partitioningLib));
        logInfo(MPI::mpi.rank()) << "Using the" << toStringView(partType)
                                 << "partition library and strategy.";
        if (partType == PUML::PartitionerType::None) {
          logWarning(MPI::mpi.rank())
              << partitioningLib
              << "not found. Expect poor performance as the mesh is not properly partitioned.";
        }
        auto partitioner = PUML::TETPartition::getPartitioner(partType);
        if (partitioner == nullptr) {
          logError() << "Unrecognized partition library: " << partitioningLib;
        }
        auto graph = PUML::TETPartitionGraph(puml);
        graph.setVertexWeights(ltsWeights->vertexWeights(), ltsWeights->nWeightsPerVertex());

#ifdef USE_MPI
        auto nodeWeights = std::vector<double>(MPI::mpi.size());
        MPI_Allgather(
            &tpwgt, 1, MPI_DOUBLE, nodeWeights.data(), 1, MPI_DOUBLE, seissol::MPI::mpi.comm());
        double sum = 0.0;
        for (auto const& w : nodeWeights) {
          sum += w;
        }
        for (auto& w : nodeWeights) {
          w /= sum;
        }
#else
        auto nodeWeights = std::vector<double>{1.0};
#endif

        auto target = PUML::PartitionTarget{};
        target.setVertexWeights(nodeWeights);
        target.setImbalance(ltsWeights->imbalances()[0] - 1.0);

        return partitioner->partition(graph, target);
      };

  auto newPartition = std::vector<int>();
  if (readPartitionFromFile) {
    newPartition.resize(puml.numOriginalCells());
    int status = readPartition(puml, newPartition.data(), checkPointFile);
    if (status < 0) {
      newPartition = doPartition();
      writePartition(puml, newPartition.data(), checkPointFile);
    }
  } else {
    newPartition = doPartition();
  }

  puml.partition(newPartition.data());
}

void seissol::geometry::PUMLReader::generatePUML(PUML::TETPUML& puml) {
  SCOREP_USER_REGION("PUMLReader_generate", SCOREP_USER_REGION_TYPE_FUNCTION);

  puml.generateMesh();
}

void seissol::geometry::PUMLReader::getMesh(const PUML::TETPUML& puml) {
  SCOREP_USER_REGION("PUMLReader_getmesh", SCOREP_USER_REGION_TYPE_FUNCTION);

  const int rank = MPI::mpi.rank();

  const std::vector<PUML::TETPUML::cell_t>& cells = puml.cells();
  const std::vector<PUML::TETPUML::face_t>& faces = puml.faces();
  const std::vector<PUML::TETPUML::vertex_t>& vertices = puml.vertices();

  const int* group = reinterpret_cast<const int*>(puml.cellData(0));
  const void* boundaryCond = puml.cellData(1);
  const size_t* cellIdsAsInFile = reinterpret_cast<const size_t*>(puml.cellData(2));

  std::unordered_map<int, std::vector<unsigned int>> neighborInfo; // List of shared local face ids

  bool isMeshCorrect = true;

  // Compute everything local
  m_elements.resize(cells.size());
  for (std::size_t i = 0; i < cells.size(); i++) {
    m_elements[i].globalId = cellIdsAsInFile[i];
    m_elements[i].localId = i;

    // Vertices
    PUML::Downward::vertices(
        puml, cells[i], reinterpret_cast<unsigned int*>(m_elements[i].vertices));

    // Neighbor information
    unsigned int faceids[4];
    PUML::Downward::faces(puml, cells[i], faceids);
    int neighbors[4];
    PUML::Neighbor::face(puml, i, neighbors);
    for (int j = 0; j < 4; j++) {
      int bcCurrentFace = decodeBoundary(boundaryCond, i, j, boundaryFormat);
      const bool isLocallyCorrect = checkMeshCorrectnessLocally(
          faces[faceids[j]], neighbors, j, bcCurrentFace, cellIdsAsInFile[i]);
      isMeshCorrect &= isLocallyCorrect;
      if (neighbors[j] < 0) {
        m_elements[i].neighbors[PumlFaceToSeisSol[j]] = cells.size();

        if (!faces[faceids[j]].isShared()) {
          // Boundary sides
          m_elements[i].neighborRanks[PumlFaceToSeisSol[j]] = rank;
        } else {
          // MPI Boundary
          neighborInfo[faces[faceids[j]].shared()[0]].push_back(faceids[j]);

          m_elements[i].neighborRanks[PumlFaceToSeisSol[j]] = faces[faceids[j]].shared()[0];
        }
      } else {
        assert(neighbors[j] >= 0 && static_cast<unsigned>(neighbors[j]) < cells.size());

        m_elements[i].neighbors[PumlFaceToSeisSol[j]] = neighbors[j];

        int nfaces[4];
        PUML::Neighbor::face(puml, neighbors[j], nfaces);
        int* back = std::find(nfaces, nfaces + 4, i);
        assert(back < nfaces + 4);

        m_elements[i].neighborSides[PumlFaceToSeisSol[j]] = PumlFaceToSeisSol[back - nfaces];

        const unsigned int firstVertex =
            m_elements[i].vertices[FirstFaceVertex[PumlFaceToSeisSol[j]]];

        unsigned int nvertices[4];
        PUML::Downward::vertices(puml, cells[neighbors[j]], nvertices);
        unsigned int* neighborFirstVertex = std::find(nvertices, nvertices + 4, firstVertex);

        m_elements[i].sideOrientations[PumlFaceToSeisSol[j]] =
            FaceVertexToOrientation[m_elements[i].neighborSides[PumlFaceToSeisSol[j]]]
                                   [neighborFirstVertex - nvertices];
        assert(m_elements[i].sideOrientations[PumlFaceToSeisSol[j]] >= 0);

        m_elements[i].neighborRanks[PumlFaceToSeisSol[j]] = rank;
      }

      int faultTag = bcCurrentFace;
      if (bcCurrentFace > 64) {
        bcCurrentFace = 3;
      }
      m_elements[i].boundaries[PumlFaceToSeisSol[j]] = bcCurrentFace;
      m_elements[i].faultTags[PumlFaceToSeisSol[j]] = faultTag;
      m_elements[i].mpiIndices[PumlFaceToSeisSol[j]] = 0;
    }

    m_elements[i].group = group[i];
  }
  if (!isMeshCorrect) {
    logError() << "Found at least one broken face in the mesh, see errors above for a more "
                  "detailled analysis.";
  }

  // Exchange ghost layer information and generate neighbor list
  char** copySide = new char*[neighborInfo.size()];
  char** ghostSide = new char*[neighborInfo.size()];
  unsigned long** copyFirstVertex = new unsigned long*[neighborInfo.size()];
  unsigned long** ghostFirstVertex = new unsigned long*[neighborInfo.size()];

  MPI_Request* requests = new MPI_Request[neighborInfo.size() * 4];

  std::unordered_set<unsigned int> t;
#ifndef NDEBUG
  unsigned int sum = 0;
#endif
  unsigned int k = 0;
  for (std::unordered_map<int, std::vector<unsigned int>>::iterator it = neighborInfo.begin();
       it != neighborInfo.end();
       ++it, ++k) {
    // Need to sort the neighborInfo vectors once
    std::sort(it->second.begin(), it->second.end(), [&](unsigned int a, unsigned int b) {
      return puml.faces()[a].gid() < puml.faces()[b].gid();
    });

    t.insert(it->second.begin(), it->second.end());
#ifndef NDEBUG
    sum += it->second.size();
#endif

    // Create MPI neighbor list
    addMPINeighor(puml, it->first, it->second);

    copySide[k] = new char[it->second.size()];
    ghostSide[k] = new char[it->second.size()];
    copyFirstVertex[k] = new unsigned long[it->second.size()];
    ghostFirstVertex[k] = new unsigned long[it->second.size()];

    MPI_Irecv(
        ghostSide[k], it->second.size(), MPI_CHAR, it->first, 0, MPI::mpi.comm(), &requests[k]);
    MPI_Irecv(ghostFirstVertex[k],
              it->second.size(),
              MPI_UNSIGNED_LONG,
              it->first,
              0,
              MPI::mpi.comm(),
              &requests[neighborInfo.size() + k]);

    // Neighbor side
    for (unsigned int i = 0; i < it->second.size(); i++) {
      // The side of boundary
      int cellIds[2];
      PUML::Upward::cells(puml, faces[it->second[i]], cellIds);
      int side = PUML::Downward::faceSide(puml, cells[cellIds[0]], it->second[i]);
      assert(side >= 0 && side < 4);
      copySide[k][i] = side;

      // First vertex of the face on the boundary
      const unsigned int firstVertex =
          m_elements[cellIds[0]].vertices[FirstFaceVertex[PumlFaceToSeisSol[side]]];
      copyFirstVertex[k][i] = vertices[firstVertex].gid();

      // Set the MPI index
      assert(m_elements[cellIds[0]].mpiIndices[PumlFaceToSeisSol[side]] == 0);
      m_elements[cellIds[0]].mpiIndices[PumlFaceToSeisSol[side]] = i;
    }

    MPI_Isend(copySide[k],
              it->second.size(),
              MPI_CHAR,
              it->first,
              0,
              MPI::mpi.comm(),
              &requests[neighborInfo.size() * 2 + k]);
    MPI_Isend(copyFirstVertex[k],
              it->second.size(),
              MPI_UNSIGNED_LONG,
              it->first,
              0,
              MPI::mpi.comm(),
              &requests[neighborInfo.size() * 3 + k]);
  }
#ifndef NDEBUG
  assert(t.size() == sum);
#endif

  MPI_Waitall(neighborInfo.size() * 4, requests, MPI_STATUSES_IGNORE);

  k = 0;
  for (std::unordered_map<int, std::vector<unsigned int>>::const_iterator it = neighborInfo.begin();
       it != neighborInfo.end();
       ++it, k++) {
    for (unsigned int i = 0; i < it->second.size(); i++) {
      // Set neighbor side
      int cellIds[2];
      PUML::Upward::cells(puml, faces[it->second[i]], cellIds);
      assert(cellIds[1] < 0);

      int side = copySide[k][i];
      int gSide = ghostSide[k][i];
      m_elements[cellIds[0]].neighborSides[PumlFaceToSeisSol[side]] = PumlFaceToSeisSol[gSide];

      // Set side sideOrientation
      unsigned long nvertices[4];
      PUML::Downward::gvertices(puml, cells[cellIds[0]], nvertices);

      unsigned long* localFirstVertex = std::find(nvertices, nvertices + 4, ghostFirstVertex[k][i]);
      assert(localFirstVertex != nvertices + 4);

      m_elements[cellIds[0]].sideOrientations[PumlFaceToSeisSol[side]] =
          FaceVertexToOrientation[PumlFaceToSeisSol[side]][localFirstVertex - nvertices];
      assert(m_elements[cellIds[0]].sideOrientations[PumlFaceToSeisSol[side]] >= 0);
    }

    delete[] copySide[k];
    delete[] ghostSide[k];
    delete[] copyFirstVertex[k];
    delete[] ghostFirstVertex[k];
  }

  delete[] copySide;
  delete[] ghostSide;
  delete[] copyFirstVertex;
  delete[] ghostFirstVertex;
  delete[] requests;

  // Set vertices
  m_vertices.resize(vertices.size());
  for (std::size_t i = 0; i < vertices.size(); i++) {
    memcpy(m_vertices[i].coords, vertices[i].coordinate(), 3 * sizeof(double));

    std::vector<int> elementsInt;

    PUML::Upward::cells(puml, vertices[i], m_vertices[i].elements);
  }
}

void seissol::geometry::PUMLReader::addMPINeighor(const PUML::TETPUML& puml,
                                                  int rank,
                                                  const std::vector<unsigned int>& faces) {
  std::size_t id = m_MPINeighbors.size();
  MPINeighbor& neighbor = m_MPINeighbors[rank];

  neighbor.localID = id;
  neighbor.elements.resize(faces.size());

  for (std::size_t i = 0; i < faces.size(); i++) {
    int cellIds[2];
    PUML::Upward::cells(puml, puml.faces()[faces[i]], cellIds);

    neighbor.elements[i].localElement = cellIds[0];
  }
}<|MERGE_RESOLUTION|>--- conflicted
+++ resolved
@@ -163,18 +163,15 @@
 /**
  * @todo Cleanup this code
  */
-seissol::geometry::PUMLReader::PUMLReader(const char* meshFile,
-                                          const char* partitioningLib,
-                                          double maximumAllowedTimeStep,
-                                          const char* checkPointFile,
-<<<<<<< HEAD
-                                          BoundaryFormat boundaryFormat,
-                                          initializers::time_stepping::LtsWeights* ltsWeights,
-=======
-                                          initializer::time_stepping::LtsWeights* ltsWeights,
->>>>>>> ac0dfa90
-                                          double tpwgt,
-                                          bool readPartitionFromFile)
+seissol::geometry::PUMLReader::PUMLReader(
+    const char* meshFile,
+    const char* partitioningLib,
+    double maximumAllowedTimeStep,
+    const char* checkPointFile,
+    seissol::initializer::parameters::BoundaryFormat boundaryFormat,
+    initializer::time_stepping::LtsWeights* ltsWeights,
+    double tpwgt,
+    bool readPartitionFromFile)
     : seissol::geometry::MeshReader(MPI::mpi.rank()), boundaryFormat(boundaryFormat) {
   PUML::TETPUML puml;
   puml.setComm(MPI::mpi.comm());
@@ -201,11 +198,11 @@
   puml.open((file + ":/connect").c_str(), (file + ":/geometry").c_str());
   puml.addData<int>((file + ":/group").c_str(), PUML::CELL, {});
 
-  if (boundaryFormat == BoundaryFormat::I32) {
+  if (boundaryFormat == seissol::initializer::parameters::BoundaryFormat::I32) {
     puml.addData<uint32_t>((file + ":/boundary").c_str(), PUML::CELL, {});
-  } else if (boundaryFormat == BoundaryFormat::I64) {
+  } else if (boundaryFormat == seissol::initializer::parameters::BoundaryFormat::I64) {
     puml.addData<uint64_t>((file + ":/boundary").c_str(), PUML::CELL, {});
-  } else if (boundaryFormat == BoundaryFormat::I32x4) {
+  } else if (boundaryFormat == seissol::initializer::parameters::BoundaryFormat::I32x4) {
     puml.addData<int>((file + ":/boundary").c_str(), PUML::CELL, {4});
   }
   const auto numTotalCells = puml.numTotalCells();
