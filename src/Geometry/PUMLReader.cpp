--- conflicted
+++ resolved
@@ -174,14 +174,9 @@
 
 namespace seissol::geometry {
 
-<<<<<<< HEAD
-PUMLReader::PUMLReader(const char* meshFile,
-                       const char* partitioningLib,
-                       const ConfigMap& configMap,
-=======
 PUMLReader::PUMLReader(const std::string& meshFile,
                        const std::string& partitioningLib,
->>>>>>> 0c079542
+                       const ConfigMap& configMap,
                        seissol::initializer::parameters::BoundaryFormat boundaryFormat,
                        seissol::initializer::parameters::TopologyFormat topologyFormat,
                        initializer::time_stepping::LtsWeights* ltsWeights,
