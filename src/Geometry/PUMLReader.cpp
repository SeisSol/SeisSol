// SPDX-FileCopyrightText: 2017 SeisSol Group
//
// SPDX-License-Identifier: BSD-3-Clause
// SPDX-LicenseComments: Full text under /LICENSE and /LICENSES/
//
// SPDX-FileContributor: Author lists in /AUTHORS and /CITATION.cff
// SPDX-FileContributor: Sebastian Rettenberger

#include "Geometry/MeshDefinition.h"
#include <Common/Constants.h>
#include <Common/Iterator.h>
#include <Geometry/MeshReader.h>
#include <Initializer/Parameters/MeshParameters.h>
#include <PUML/Topology.h>
#include <PUML/TypeInference.h>
#include <PUML/Upward.h>
#include <algorithm>
#include <array>
#include <cassert>
#include <cstddef>
#include <cstdint>
#include <cstring>
#include <mpi.h>
#include <numeric>
#include <string>

#include "PUMLReader.h"
#include "PartitioningLib.h"

#include "PUML/Downward.h"
#include "PUML/Neighbor.h"
#include "PUML/PUML.h"
#include "PUML/Partition.h"
#include "PUML/PartitionGraph.h"
#include "PUML/PartitionTarget.h"

#include "Monitoring/Instrumentation.h"

#include "Initializer/TimeStepping/LtsWeights/LtsWeights.h"

#include <hdf5.h>
#include <sstream>
#include <string_view>
#include <unordered_map>
#include <unordered_set>
#include <utils/logger.h>
#include <vector>

namespace {

// PUML sanity checks
using PumlTopologyInternal = PUML::internal::Topology<seissol::geometry::PumlTopology>;
static_assert(PumlTopologyInternal::dimension() == seissol::Cell::Dim);
static_assert(PumlTopologyInternal::cellfaces() == seissol::Cell::NumFaces);
static_assert(PumlTopologyInternal::cellvertices() == seissol::Cell::NumVertices);

void logassertI(bool condition, const std::string& file, int line) {
  if (!condition) {
    logError() << "Assertion failure in" << file << "at" << line;
  }
}

#define logassert(x) logassertI(x, __FILE__, __LINE__)

/*
 * Possible types of boundary conditions for SeisSol.
 */
enum class BCType { Internal, External, Unknown };

/**
 * Decodes the boundary condition tag into a BCType.
 */
constexpr BCType bcToType(int id) {
  if (id == 0 || id == 3 || id == 6 || id > 64) {
    return BCType::Internal;
  } else if (id == 1 || id == 2 || id == 4 || id == 5 || id == 7) {
    return BCType::External;
  } else {
    return BCType::Unknown;
  }
}

/**
 * Decodes the boundary condition tag into a string representation.
 */
inline std::string bcToString(int id) {
  if (id == 0) {
    return std::string("regular");
  } else if (id == 1) {
    return std::string("free surface");
  } else if (id == 2) {
    return std::string("free surface with gravity");
  } else if (id == 3) {
    return std::string("dynamic rupture");
  } else if (id == 4) {
    return std::string("dirichlet");
  } else if (id == 5) {
    return std::string("absorbing");
  } else if (id == 6) {
    return std::string("periodic");
  } else if (id == 7) {
    return std::string("analytic");
  } else if (id > 64) {
    std::stringstream s;
    s << "fault-tagging (" << id << ")";
    return s.str();
  } else {
    std::stringstream s;
    s << "unknown (" << id << ")";
    return s.str();
  }
}

/**
 * Check if the mesh is locally correct:
 * - if a face is an internal face, the neighbor has to exist.
 * - if a face is an external face, the neighbor must not exist.
 * @param face: face to check
 * @param cellNeighbors: ids of the neighboring cells
 * @param side: side of the tetrahedron to check
 * @param sideBC: boundary condition tag at the side to check
 * @param cellIdAsInFile: Original cell id as it is given in the h5 file
 */
template <PUML::TopoType Topo>
inline bool
    checkMeshCorrectnessLocally(const typename PUML::PUML<Topo>::face_t& face,
                                const std::array<int, seissol::Cell::NumFaces>& cellNeighbors,
                                int side,
                                int sideBC,
                                uint64_t cellIdAsInFile) {
  // all of these will only issue warnings here -- the "logError()" is supposed to come later, after
  // all warning have been logged

  // if a face is an internal face, it has to have a neighbor on either this rank or somewhere else:
  if (bcToType(sideBC) == BCType::Internal) {
    if (cellNeighbors[side] < 0 && !face.isShared()) {
      logWarning() << "Element" << cellIdAsInFile << ", side" << side << " has a"
                   << bcToString(sideBC)
                   << "boundary condition, but the neighboring element doesn't exist";
      return false;
    }
  }
  // external boundaries must not have neighboring elements:
  else if (bcToType(sideBC) == BCType::External) {
    if (cellNeighbors[side] >= 0 || face.isShared()) {
      logWarning() << "Element" << cellIdAsInFile << ", side" << side << " has a"
                   << bcToString(sideBC) << "boundary condition, but a neighboring element exists";
      return false;
    }
  }
  // ignore unknown boundary conditions and warn
  else {
    logWarning() << "Element" << cellIdAsInFile << ", side" << side << " has a boundary condition ("
                 << sideBC << ") which is not understood by this version of SeisSol";
    return true;
  }
  return true;
}

// helper arrays

// converts the PUML vertex indexing to the internal SeisSol indexing
const std::array<std::int32_t, 4> PumlFaceToSeisSol = {0, 1, 3, 2};

// indexes the vertices on each face i (or FaceVertexToOrientation[i][j] == -1 to indicate that the
// vertex does not lie on it)
const std::array<std::array<std::int32_t, 4>, 4> FaceVertexToOrientation = {
    std::array<std::int32_t, 4>{0, 2, 1, -1},
    std::array<std::int32_t, 4>{0, 1, -1, 2},
    std::array<std::int32_t, 4>{0, -1, 2, 1},
    std::array<std::int32_t, 4>{-1, 0, 1, 2}};

// the first vertex on the face (i.e. FirstFaceVertex[i] == j, where j is the lowest index in
// FaceVertexToOrientation[i] to not be -1)
const std::array<std::int32_t, 4> FirstFaceVertex = {0, 0, 0, 1};
} // namespace

namespace seissol::geometry {

PUMLReader::PUMLReader(const char* meshFile,
                       const char* partitioningLib,
                       const ConfigMap& configMap,
                       seissol::initializer::parameters::BoundaryFormat boundaryFormat,
                       seissol::initializer::parameters::TopologyFormat topologyFormat,
                       initializer::time_stepping::LtsWeights* ltsWeights,
                       double tpwgt)
    : MeshReader(seissol::MPI::mpi.rank()), boundaryFormat(boundaryFormat),
      topologyFormat(topologyFormat) {
  // we need up to two meshes, potentially:
  // one mesh for the geometry
  // one mesh for the topology
  // they will only differ if we have periodic boundary conditions

  PumlMesh meshTopologyExtra;
  PumlMesh meshGeometry;
  meshTopologyExtra.setComm(seissol::MPI::mpi.comm());
  meshGeometry.setComm(seissol::MPI::mpi.comm());

  read(meshGeometry, meshFile, false);

  // Note: we need to call generatePUML in order to create the dual graph of the mesh
  // Note 2: we also need it for vertex identification
  meshGeometry.generateMesh();

  if (topologyFormat != initializer::parameters::TopologyFormat::Geometric) {
    // we have a topology mesh; separate from the physical mesh

    read(meshTopologyExtra,
         meshFile,
         topologyFormat == initializer::parameters::TopologyFormat::IdentifyFace);

    int id = -1;
    if (topologyFormat == initializer::parameters::TopologyFormat::IdentifyVertex) {
      id = meshTopologyExtra.addData<unsigned long>(
          (std::string(meshFile) + ":/identify").c_str(), PUML::VERTEX, {});
    }

    // generate the topology mesh for the dual graph
    meshTopologyExtra.generateMesh();

    if (topologyFormat == initializer::parameters::TopologyFormat::IdentifyVertex) {
      // re-identify vertices; then re-distribute
      meshTopologyExtra.identify(id);
      meshTopologyExtra.generateMesh();
    }
  }

  auto& meshTopology = topologyFormat == initializer::parameters::TopologyFormat::Geometric
                           ? meshGeometry
                           : meshTopologyExtra;

  if (ltsWeights != nullptr) {
<<<<<<< HEAD
    ltsWeights->computeWeights(puml, configMap);
=======
    ltsWeights->computeWeights(meshTopology, meshGeometry);
>>>>>>> efa86455
  }
  partition(meshTopology, meshGeometry, ltsWeights, tpwgt, meshFile, partitioningLib);

  generatePUML(meshTopology, meshGeometry);

  getMesh(meshTopology, meshGeometry);
}

void PUMLReader::read(PumlMesh& meshTopology, const char* meshFile, bool topology) {
  SCOREP_USER_REGION("PUMLReader_read", SCOREP_USER_REGION_TYPE_FUNCTION);

  const std::string file(meshFile);

  if (topology) {
    meshTopology.open((file + ":/topology").c_str(), (file + ":/geometry").c_str());
  } else {
    meshTopology.open((file + ":/connect").c_str(), (file + ":/geometry").c_str());
  }
  meshTopology.addData<int>((file + ":/group").c_str(), PUML::CELL, {});

  if (boundaryFormat == seissol::initializer::parameters::BoundaryFormat::I32) {
    meshTopology.addData<uint32_t>((file + ":/boundary").c_str(), PUML::CELL, {});
  } else if (boundaryFormat == seissol::initializer::parameters::BoundaryFormat::I64) {
    meshTopology.addData<uint64_t>((file + ":/boundary").c_str(), PUML::CELL, {});
  } else if (boundaryFormat == seissol::initializer::parameters::BoundaryFormat::I32x4) {
    meshTopology.addData<int>((file + ":/boundary").c_str(), PUML::CELL, {4});
  }

  const size_t localCells = meshTopology.numOriginalCells();
  size_t localStart = 0;

  MPI_Exscan(&localCells,
             &localStart,
             1,
             PUML::MPITypeInfer<size_t>::type(),
             MPI_SUM,
             meshTopology.comm());

  std::vector<size_t> cellIdsAsInFile(localCells);
  std::iota(cellIdsAsInFile.begin(), cellIdsAsInFile.end(), localStart);
  meshTopology.addDataArray(cellIdsAsInFile.data(), PUML::CELL, {});
}

void PUMLReader::partition(PumlMesh& meshTopology,
                           PumlMesh& meshGeometry,
                           initializer::time_stepping::LtsWeights* ltsWeights,
                           double tpwgt,
                           const char* meshFile,
                           const char* partitioningLib) {
  SCOREP_USER_REGION("PUMLReader_partition", SCOREP_USER_REGION_TYPE_FUNCTION);

  auto partType = toPartitionerType(std::string_view(partitioningLib));
  logInfo() << "Using the" << toStringView(partType) << "partition library and strategy.";
  if (partType == PUML::PartitionerType::None) {
    logWarning() << partitioningLib
                 << "not found. Expect poor performance as the mesh is not properly partitioned.";
  }
  auto partitioner = PUML::TETPartition::getPartitioner(partType);
  if (partitioner == nullptr) {
    logError() << "Unrecognized partition library: " << partitioningLib;
  }
  auto graph = PUML::TETPartitionGraph(meshTopology);
  graph.setVertexWeights(ltsWeights->vertexWeights(), ltsWeights->nWeightsPerVertex());

  auto nodeWeights = std::vector<double>(MPI::mpi.size());
  MPI_Allgather(&tpwgt, 1, MPI_DOUBLE, nodeWeights.data(), 1, MPI_DOUBLE, seissol::MPI::mpi.comm());
  double sum = 0.0;
  for (const auto& w : nodeWeights) {
    sum += w;
  }
  for (auto& w : nodeWeights) {
    w /= sum;
  }

  auto target = PUML::PartitionTarget{};
  target.setVertexWeights(nodeWeights);
  target.setImbalance(ltsWeights->imbalances()[0] - 1.0);

  auto newPartition = partitioner->partition(graph, target);

  meshGeometry.addDataArray(ltsWeights->clusterIds().data(), PUML::CELL, {});
  meshGeometry.addDataArray(ltsWeights->timesteps().data(), PUML::CELL, {});

  meshGeometry.partition(newPartition.data());
  if (&meshTopology != &meshGeometry) {
    meshTopology.partition(newPartition.data());
  }
}

void PUMLReader::generatePUML(PumlMesh& meshTopology, PumlMesh& meshGeometry) {
  SCOREP_USER_REGION("PUMLReader_generate", SCOREP_USER_REGION_TYPE_FUNCTION);

  if (&meshTopology != &meshGeometry) {
    meshTopology.generateMesh();
  }
  meshGeometry.generateMesh();
}

void PUMLReader::getMesh(const PumlMesh& meshTopology, const PumlMesh& meshGeometry) {
  SCOREP_USER_REGION("PUMLReader_getmesh", SCOREP_USER_REGION_TYPE_FUNCTION);

  const int rank = MPI::mpi.rank();

  const std::vector<PumlMesh::cell_t>& cells = meshTopology.cells();
  const std::vector<PumlMesh::face_t>& faces = meshTopology.faces();
  const std::vector<PumlMesh::vertex_t>& vertices = meshTopology.vertices();

  const std::vector<PumlMesh::cell_t>& cellsGeometry = meshGeometry.cells();
  const std::vector<PumlMesh::vertex_t>& verticesGeometry = meshGeometry.vertices();

  const int* group = reinterpret_cast<const int*>(meshGeometry.cellData(0));
  const void* boundaryCond = meshGeometry.cellData(1);
  const auto* cellIdsAsInFile = reinterpret_cast<const size_t*>(meshGeometry.cellData(2));
  const auto* clusterIds = reinterpret_cast<const int*>(meshGeometry.cellData(3));
  const auto* timestep = reinterpret_cast<const double*>(meshGeometry.cellData(4));

  std::unordered_map<int, std::vector<unsigned int>> neighborInfo; // List of shared local face ids

  bool isMeshCorrect = true;

  // Compute everything local
  m_elements.resize(cells.size());
  for (std::size_t i = 0; i < cells.size(); i++) {
    m_elements[i].globalId = cellIdsAsInFile[i];
    m_elements[i].localId = i;
    m_elements[i].clusterId = clusterIds[i];
    m_elements[i].timestep = timestep[i];
    m_elements[i].configId = 0;

    // Vertices
    PUML::Downward::vertices(
        meshGeometry, cellsGeometry[i], reinterpret_cast<unsigned int*>(m_elements[i].vertices));

    std::array<unsigned int, Cell::NumVertices> topoVertices{};
    PUML::Downward::vertices(meshTopology, cells[i], topoVertices.data());

    // Neighbor information
    std::array<unsigned int, Cell::NumFaces> faceids{};
    PUML::Downward::faces(meshTopology, cells[i], faceids.data());
    std::array<int, Cell::NumFaces> neighbors{};
    PUML::Neighbor::face(meshTopology, i, neighbors.data());

    for (std::size_t j = 0; j < Cell::NumFaces; j++) {
      int bcCurrentFace = decodeBoundary(boundaryCond, i, j, boundaryFormat);
      const bool isLocallyCorrect = checkMeshCorrectnessLocally<PumlTopology>(
          faces[faceids[j]], neighbors, j, bcCurrentFace, cellIdsAsInFile[i]);
      isMeshCorrect &= isLocallyCorrect;
      if (neighbors[j] < 0) {
        m_elements[i].neighbors[PumlFaceToSeisSol[j]] = cellsGeometry.size();

        if (!faces[faceids[j]].isShared()) {
          // Boundary sides
          m_elements[i].neighborRanks[PumlFaceToSeisSol[j]] = rank;
        } else {
          // MPI Boundary
          neighborInfo[faces[faceids[j]].shared()[0]].push_back(faceids[j]);

          m_elements[i].neighborRanks[PumlFaceToSeisSol[j]] = faces[faceids[j]].shared()[0];
        }
      } else {
        logassert(neighbors[j] >= 0 && static_cast<std::size_t>(neighbors[j]) < cells.size());

        m_elements[i].neighbors[PumlFaceToSeisSol[j]] = neighbors[j];

        std::array<int, Cell::NumFaces> nfaces{};
        PUML::Neighbor::face(meshTopology, neighbors[j], nfaces.data());
        const auto* back = std::find(nfaces.begin(), nfaces.end(), i);
        logassert(back != nfaces.end());

        m_elements[i].neighborSides[PumlFaceToSeisSol[j]] =
            PumlFaceToSeisSol[back - nfaces.begin()];

        const auto firstVertex = topoVertices[FirstFaceVertex[PumlFaceToSeisSol[j]]];

        std::array<unsigned int, Cell::NumVertices> nvertices{};
        PUML::Downward::vertices(meshTopology, cells[neighbors[j]], nvertices.data());
        const auto* neighborFirstVertex =
            std::find(nvertices.begin(), nvertices.end(), firstVertex);
        logassert(neighborFirstVertex != nvertices.end());

        m_elements[i].sideOrientations[PumlFaceToSeisSol[j]] =
            FaceVertexToOrientation[m_elements[i].neighborSides[PumlFaceToSeisSol[j]]]
                                   [neighborFirstVertex - nvertices.begin()];
        logassert(m_elements[i].sideOrientations[PumlFaceToSeisSol[j]] >= 0);

        m_elements[i].neighborRanks[PumlFaceToSeisSol[j]] = rank;
      }

      const int faultTag = bcCurrentFace;
      if (bcCurrentFace > 64) {
        bcCurrentFace = 3;
      }
      m_elements[i].boundaries[PumlFaceToSeisSol[j]] = bcCurrentFace;
      m_elements[i].faultTags[PumlFaceToSeisSol[j]] = faultTag;
      m_elements[i].mpiIndices[PumlFaceToSeisSol[j]] = 0;
    }

    m_elements[i].group = group[i];
  }
  if (!isMeshCorrect) {
    logError() << "Found at least one broken face in the mesh, see errors above for a more "
                  "detailled analysis.";
  }

  // Exchange ghost layer information and generate neighbor list
  std::vector<std::vector<char>> copySide(neighborInfo.size());
  std::vector<std::vector<char>> ghostSide(neighborInfo.size());
  std::vector<std::vector<unsigned long>> copyFirstVertex(neighborInfo.size());
  std::vector<std::vector<unsigned long>> ghostFirstVertex(neighborInfo.size());

  std::vector<MPI_Request> requests(neighborInfo.size() * 4);

  std::unordered_set<unsigned int> t;
  std::size_t sum = 0;

  for (auto [k, info] : seissol::common::enumerate(neighborInfo)) {
    // Need to sort the neighborInfo vectors once
    std::sort(info.second.begin(), info.second.end(), [&](auto a, auto b) {
      return meshTopology.faces()[a].gid() < meshTopology.faces()[b].gid();
    });

    t.insert(info.second.begin(), info.second.end());
    sum += info.second.size();

    // Create MPI neighbor list
    addMPINeighor(meshTopology, info.first, info.second);

    copySide[k].resize(info.second.size());
    ghostSide[k].resize(info.second.size());
    copyFirstVertex[k].resize(info.second.size());
    ghostFirstVertex[k].resize(info.second.size());

    MPI_Irecv(ghostSide[k].data(),
              info.second.size(),
              MPI_CHAR,
              info.first,
              0,
              MPI::mpi.comm(),
              &requests[k]);
    MPI_Irecv(ghostFirstVertex[k].data(),
              info.second.size(),
              MPI_UNSIGNED_LONG,
              info.first,
              0,
              MPI::mpi.comm(),
              &requests[neighborInfo.size() + k]);

    // Neighbor side
    for (std::size_t i = 0; i < info.second.size(); i++) {
      // The side of boundary
      std::array<int, 2> cellIds{};
      PUML::Upward::cells(meshTopology, faces[info.second[i]], cellIds.data());
      const auto side = PUML::Downward::faceSide(meshTopology, cells[cellIds[0]], info.second[i]);
      logassert(side >= 0 && side < Cell::NumFaces);
      copySide[k][i] = side;

      std::array<unsigned int, Cell::NumVertices> topoVertices{};
      PUML::Downward::vertices(meshTopology, cells[cellIds[0]], topoVertices.data());

      // First vertex of the face on the boundary
      const auto firstVertex = topoVertices[FirstFaceVertex[PumlFaceToSeisSol[side]]];
      copyFirstVertex[k][i] = vertices[firstVertex].gid();

      // Set the MPI index
      logassert(m_elements[cellIds[0]].mpiIndices[PumlFaceToSeisSol[side]] == 0);
      m_elements[cellIds[0]].mpiIndices[PumlFaceToSeisSol[side]] = i;
    }

    MPI_Isend(copySide[k].data(),
              info.second.size(),
              MPI_CHAR,
              info.first,
              0,
              MPI::mpi.comm(),
              &requests[neighborInfo.size() * 2 + k]);
    MPI_Isend(copyFirstVertex[k].data(),
              info.second.size(),
              MPI_UNSIGNED_LONG,
              info.first,
              0,
              MPI::mpi.comm(),
              &requests[neighborInfo.size() * 3 + k]);
  }
  logassert(t.size() == sum);

  MPI_Waitall(neighborInfo.size() * 4, requests.data(), MPI_STATUSES_IGNORE);

  for (auto [k, info] : seissol::common::enumerate(neighborInfo)) {
    for (std::size_t i = 0; i < info.second.size(); i++) {
      // Set neighbor side
      std::array<int, 2> cellIds{};
      PUML::Upward::cells(meshTopology, faces[info.second[i]], cellIds.data());
      logassert(cellIds[1] < 0);

      // the linters demanded a double cast here
      const auto side = static_cast<std::size_t>(static_cast<unsigned char>(copySide[k][i]));
      const auto gSide = static_cast<std::size_t>(static_cast<unsigned char>(ghostSide[k][i]));
      m_elements[cellIds[0]].neighborSides[PumlFaceToSeisSol[side]] = PumlFaceToSeisSol[gSide];

      // Set side sideOrientation
      std::array<unsigned long, Cell::NumVertices> nvertices{};
      PUML::Downward::gvertices(meshTopology, cells[cellIds[0]], nvertices.data());

      const auto* localFirstVertex =
          std::find(nvertices.begin(), nvertices.end(), ghostFirstVertex[k][i]);
      logassert(localFirstVertex != nvertices.end());

      m_elements[cellIds[0]].sideOrientations[PumlFaceToSeisSol[side]] =
          FaceVertexToOrientation[PumlFaceToSeisSol[side]][localFirstVertex - nvertices.begin()];
      logassert(m_elements[cellIds[0]].sideOrientations[PumlFaceToSeisSol[side]] >= 0);
    }
  }

  // Set vertices
  m_vertices.resize(verticesGeometry.size());
  for (std::size_t i = 0; i < verticesGeometry.size(); i++) {
    memcpy(m_vertices[i].coords, verticesGeometry[i].coordinate(), Cell::Dim * sizeof(double));

    PUML::Upward::cells(meshGeometry, verticesGeometry[i], m_vertices[i].elements);
  }

  // the neighborSide needs to be _inferred_ here.
  for (auto& [_, neighbor] : m_MPINeighbors) {
    for (auto& element : neighbor.elements) {
      element.neighborSide = m_elements[element.localElement].neighborSides[element.localSide];
    }
  }
}

void PUMLReader::addMPINeighor(const PumlMesh& meshTopology,
                               int rank,
                               const std::vector<unsigned int>& faces) {
  const std::size_t id = m_MPINeighbors.size();
  MPINeighbor& neighbor = m_MPINeighbors[rank];

  neighbor.localID = id;
  neighbor.elements.resize(faces.size());

  for (std::size_t i = 0; i < faces.size(); i++) {
    std::array<int, 2> cellIds;
    PUML::Upward::cells(meshTopology, meshTopology.faces()[faces[i]], cellIds.data());

    neighbor.elements[i].localElement = cellIds[0];

    neighbor.elements[i].neighborElement = i;

    std::array<unsigned int, Cell::NumFaces> sides;
    PUML::Downward::faces(meshTopology, meshTopology.cells()[cellIds[0]], sides.data());
    neighbor.elements[i].localSide = [&]() {
      for (std::size_t f = 0; f < Cell::NumFaces; ++f) {
        if (sides[PumlFaceToSeisSol[f]] == faces[i]) {
          return f;
        }
      }
      throw;
    }();
  }
}

bool PUMLReader::inlineTimestepCompute() const { return true; }

bool PUMLReader::inlineClusterCompute() const { return true; }

} // namespace seissol::geometry<|MERGE_RESOLUTION|>--- conflicted
+++ resolved
@@ -230,11 +230,7 @@
                            : meshTopologyExtra;
 
   if (ltsWeights != nullptr) {
-<<<<<<< HEAD
-    ltsWeights->computeWeights(puml, configMap);
-=======
-    ltsWeights->computeWeights(meshTopology, meshGeometry);
->>>>>>> efa86455
+    ltsWeights->computeWeights(meshTopology, meshGeometry, configMap);
   }
   partition(meshTopology, meshGeometry, ltsWeights, tpwgt, meshFile, partitioningLib);
 
