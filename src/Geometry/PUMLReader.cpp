--- conflicted
+++ resolved
@@ -244,7 +244,6 @@
   graph.setVertexWeights(ltsWeights->vertexWeights(), ltsWeights->nWeightsPerVertex());
 
 #ifdef USE_MPI
-<<<<<<< HEAD
   auto nodeWeights = std::vector<double>(MPI::mpi.size());
   MPI_Allgather(&tpwgt, 1, MPI_DOUBLE, nodeWeights.data(), 1, MPI_DOUBLE, seissol::MPI::mpi.comm());
   double sum = 0.0;
@@ -254,18 +253,6 @@
   for (auto& w : nodeWeights) {
     w /= sum;
   }
-=======
-        auto nodeWeights = std::vector<double>(MPI::mpi.size());
-        MPI_Allgather(
-            &tpwgt, 1, MPI_DOUBLE, nodeWeights.data(), 1, MPI_DOUBLE, seissol::MPI::mpi.comm());
-        double sum = 0.0;
-        for (const auto& w : nodeWeights) {
-          sum += w;
-        }
-        for (auto& w : nodeWeights) {
-          w /= sum;
-        }
->>>>>>> cf184b6c
 #else
   auto nodeWeights = std::vector<double>{1.0};
 #endif
