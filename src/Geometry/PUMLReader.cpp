// SPDX-FileCopyrightText: 2017 SeisSol Group
//
// SPDX-License-Identifier: BSD-3-Clause
// SPDX-LicenseComments: Full text under /LICENSE and /LICENSES/
//
// SPDX-FileContributor: Author lists in /AUTHORS and /CITATION.cff
// SPDX-FileContributor: Sebastian Rettenberger

#include "Geometry/MeshDefinition.h"
#include <Common/Constants.h>
#include <Common/Iterator.h>
#include <Geometry/MeshReader.h>
#include <Initializer/Parameters/MeshParameters.h>
#include <PUML/Topology.h>
#include <PUML/TypeInference.h>
#include <PUML/Upward.h>
#include <algorithm>
#include <array>
#include <cassert>
#include <cstddef>
#include <cstdint>
#include <cstring>
#include <mpi.h>
#include <numeric>
#include <string>

#include "PUMLReader.h"
#include "PartitioningLib.h"

#include "PUML/Downward.h"
#include "PUML/Neighbor.h"
#include "PUML/PUML.h"
#include "PUML/Partition.h"
#include "PUML/PartitionGraph.h"
#include "PUML/PartitionTarget.h"

#include "Monitoring/Instrumentation.h"

#include "Initializer/TimeStepping/LtsWeights/LtsWeights.h"

#include <hdf5.h>
#include <sstream>
#include <string_view>
#include <unordered_map>
#include <unordered_set>
#include <utils/logger.h>
#include <vector>

namespace {

// PUML sanity checks
using PumlTopologyInternal = PUML::internal::Topology<seissol::geometry::PumlTopology>;
static_assert(PumlTopologyInternal::dimension() == seissol::Cell::Dim);
static_assert(PumlTopologyInternal::cellfaces() == seissol::Cell::NumFaces);
static_assert(PumlTopologyInternal::cellvertices() == seissol::Cell::NumVertices);

void logassertI(bool condition, const std::string& file, int line) {
  if (!condition) {
    logError() << "Assertion failure in" << file << "at" << line;
  }
}

#define logassert(x) logassertI(x, __FILE__, __LINE__)

/*
 * Possible types of boundary conditions for SeisSol.
 */
enum class BCType { Internal, External, Unknown };

/**
 * Decodes the boundary condition tag into a BCType.
 */
constexpr BCType bcToType(int id) {
  if (id == 0 || id == 3 || id == 6 || id > 64) {
    return BCType::Internal;
  } else if (id == 1 || id == 2 || id == 4 || id == 5 || id == 7) {
    return BCType::External;
  } else {
    return BCType::Unknown;
  }
}

/**
 * Decodes the boundary condition tag into a string representation.
 */
inline std::string bcToString(int id) {
  if (id == 0) {
    return std::string("regular");
  } else if (id == 1) {
    return std::string("free surface");
  } else if (id == 2) {
    return std::string("free surface with gravity");
  } else if (id == 3) {
    return std::string("dynamic rupture");
  } else if (id == 4) {
    return std::string("dirichlet");
  } else if (id == 5) {
    return std::string("absorbing");
  } else if (id == 6) {
    return std::string("periodic");
  } else if (id == 7) {
    return std::string("analytic");
  } else if (id > 64) {
    std::stringstream s;
    s << "fault-tagging (" << id << ")";
    return s.str();
  } else {
    std::stringstream s;
    s << "unknown (" << id << ")";
    return s.str();
  }
}

/**
 * Check if the mesh is locally correct:
 * - if a face is an internal face, the neighbor has to exist.
 * - if a face is an external face, the neighbor must not exist.
 * @param face: face to check
 * @param cellNeighbors: ids of the neighboring cells
 * @param side: side of the tetrahedron to check
 * @param sideBC: boundary condition tag at the side to check
 * @param cellIdAsInFile: Original cell id as it is given in the h5 file
 */
template <PUML::TopoType Topo>
inline bool
    checkMeshCorrectnessLocally(const typename PUML::PUML<Topo>::face_t& face,
                                const std::array<int, seissol::Cell::NumFaces>& cellNeighbors,
                                int side,
                                int sideBC,
                                uint64_t cellIdAsInFile) {
  // all of these will only issue warnings here -- the "logError()" is supposed to come later, after
  // all warning have been logged

  // if a face is an internal face, it has to have a neighbor on either this rank or somewhere else:
  if (bcToType(sideBC) == BCType::Internal) {
    if (cellNeighbors[side] < 0 && !face.isShared()) {
      logWarning() << "Element" << cellIdAsInFile << ", side" << side << " has a"
                   << bcToString(sideBC)
                   << "boundary condition, but the neighboring element doesn't exist";
      return false;
    }
  }
  // external boundaries must not have neighboring elements:
  else if (bcToType(sideBC) == BCType::External) {
    if (cellNeighbors[side] >= 0 || face.isShared()) {
      logWarning() << "Element" << cellIdAsInFile << ", side" << side << " has a"
                   << bcToString(sideBC) << "boundary condition, but a neighboring element exists";
      return false;
    }
  }
  // ignore unknown boundary conditions and warn
  else {
    logWarning() << "Element" << cellIdAsInFile << ", side" << side << " has a boundary condition ("
                 << sideBC << ") which is not understood by this version of SeisSol";
    return true;
  }
  return true;
}

// helper arrays

// converts the PUML vertex indexing to the internal SeisSol indexing
const std::array<std::int32_t, 4> PumlFaceToSeisSol = {0, 1, 3, 2};

// indexes the vertices on each face i (or FaceVertexToOrientation[i][j] == -1 to indicate that the
// vertex does not lie on it)
const std::array<std::array<std::int32_t, 4>, 4> FaceVertexToOrientation = {
    std::array<std::int32_t, 4>{0, 2, 1, -1},
    std::array<std::int32_t, 4>{0, 1, -1, 2},
    std::array<std::int32_t, 4>{0, -1, 2, 1},
    std::array<std::int32_t, 4>{-1, 0, 1, 2}};

// the first vertex on the face (i.e. FirstFaceVertex[i] == j, where j is the lowest index in
// FaceVertexToOrientation[i] to not be -1)
const std::array<std::int32_t, 4> FirstFaceVertex = {0, 0, 0, 1};
} // namespace

namespace seissol::geometry {

PUMLReader::PUMLReader(const char* meshFile,
                       const char* partitioningLib,
                       seissol::initializer::parameters::BoundaryFormat boundaryFormat,
                       seissol::initializer::parameters::TopologyFormat topologyFormat,
                       initializer::time_stepping::LtsWeights* ltsWeights,
                       double tpwgt)
    : MeshReader(seissol::MPI::mpi.rank()), boundaryFormat(boundaryFormat),
      topologyFormat(topologyFormat) {
  // we need up to two meshes, potentially:
  // one mesh for the geometry
  // one mesh for the topology
  // they will only differ if we have periodic boundary conditions

  PumlMesh meshTopologyExtra;
  PumlMesh meshGeometry;
  meshTopologyExtra.setComm(seissol::MPI::mpi.comm());
  meshGeometry.setComm(seissol::MPI::mpi.comm());

  read(meshGeometry, meshFile, false);

  // Note: we need to call generatePUML in order to create the dual graph of the mesh
  // Note 2: we also need it for vertex identification
  meshGeometry.generateMesh();

  if (topologyFormat != initializer::parameters::TopologyFormat::Geometric) {
    // we have a topology mesh; separate from the physical mesh

    read(meshTopologyExtra,
         meshFile,
         topologyFormat == initializer::parameters::TopologyFormat::IdentifyFace);

    int id = -1;
    if (topologyFormat == initializer::parameters::TopologyFormat::IdentifyVertex) {
      id = meshTopologyExtra.addData<unsigned long>(
          (std::string(meshFile) + ":/identify").c_str(), PUML::VERTEX, {});
    }

    // generate the topology mesh for the dual graph
    meshTopologyExtra.generateMesh();

    if (topologyFormat == initializer::parameters::TopologyFormat::IdentifyVertex) {
      // re-identify vertices; then re-distribute
      meshTopologyExtra.identify(id);
      meshTopologyExtra.generateMesh();
    }
  }

  auto& meshTopology = topologyFormat == initializer::parameters::TopologyFormat::Geometric
                           ? meshGeometry
                           : meshTopologyExtra;

  if (ltsWeights != nullptr) {
    ltsWeights->computeWeights(meshTopology, meshGeometry);
  }
  partition(meshTopology, meshGeometry, ltsWeights, tpwgt, meshFile, partitioningLib);

  generatePUML(meshTopology, meshGeometry);

  getMesh(meshTopology, meshGeometry);
}

void PUMLReader::read(PumlMesh& meshTopology, const char* meshFile, bool topology) {
  SCOREP_USER_REGION("PUMLReader_read", SCOREP_USER_REGION_TYPE_FUNCTION);

  const std::string file(meshFile);

  if (topology) {
    meshTopology.open((file + ":/topology").c_str(), (file + ":/geometry").c_str());
  } else {
    meshTopology.open((file + ":/connect").c_str(), (file + ":/geometry").c_str());
  }
  meshTopology.addData<int>((file + ":/group").c_str(), PUML::CELL, {});

  if (boundaryFormat == seissol::initializer::parameters::BoundaryFormat::I32) {
    meshTopology.addData<uint32_t>((file + ":/boundary").c_str(), PUML::CELL, {});
  } else if (boundaryFormat == seissol::initializer::parameters::BoundaryFormat::I64) {
    meshTopology.addData<uint64_t>((file + ":/boundary").c_str(), PUML::CELL, {});
  } else if (boundaryFormat == seissol::initializer::parameters::BoundaryFormat::I32x4) {
    meshTopology.addData<int>((file + ":/boundary").c_str(), PUML::CELL, {4});
  }

  const size_t localCells = meshTopology.numOriginalCells();
  size_t localStart = 0;

  MPI_Exscan(&localCells,
             &localStart,
             1,
             PUML::MPITypeInfer<size_t>::type(),
             MPI_SUM,
             meshTopology.comm());

  std::vector<size_t> cellIdsAsInFile(localCells);
  std::iota(cellIdsAsInFile.begin(), cellIdsAsInFile.end(), localStart);
  meshTopology.addDataArray(cellIdsAsInFile.data(), PUML::CELL, {});
}

void PUMLReader::partition(PumlMesh& meshTopology,
                           PumlMesh& meshGeometry,
                           initializer::time_stepping::LtsWeights* ltsWeights,
                           double tpwgt,
                           const char* meshFile,
                           const char* partitioningLib) {
  SCOREP_USER_REGION("PUMLReader_partition", SCOREP_USER_REGION_TYPE_FUNCTION);

  auto partType = toPartitionerType(std::string_view(partitioningLib));
  logInfo() << "Using the" << toStringView(partType) << "partition library and strategy.";
  if (partType == PUML::PartitionerType::None) {
    logWarning() << partitioningLib
                 << "not found. Expect poor performance as the mesh is not properly partitioned.";
  }
  auto partitioner = PUML::TETPartition::getPartitioner(partType);
  if (partitioner == nullptr) {
    logError() << "Unrecognized partition library: " << partitioningLib;
  }
  auto graph = PUML::TETPartitionGraph(meshTopology);
  graph.setVertexWeights(ltsWeights->vertexWeights(), ltsWeights->nWeightsPerVertex());

  auto nodeWeights = std::vector<double>(MPI::mpi.size());
  MPI_Allgather(&tpwgt, 1, MPI_DOUBLE, nodeWeights.data(), 1, MPI_DOUBLE, seissol::MPI::mpi.comm());
  double sum = 0.0;
  for (const auto& w : nodeWeights) {
    sum += w;
  }
  for (auto& w : nodeWeights) {
    w /= sum;
  }

  auto target = PUML::PartitionTarget{};
  target.setVertexWeights(nodeWeights);
  target.setImbalance(ltsWeights->imbalances()[0] - 1.0);

  auto newPartition = partitioner->partition(graph, target);

  meshGeometry.addDataArray(ltsWeights->clusterIds().data(), PUML::CELL, {});
  meshGeometry.addDataArray(ltsWeights->timesteps().data(), PUML::CELL, {});

  meshGeometry.partition(newPartition.data());
  if (&meshTopology != &meshGeometry) {
    meshTopology.partition(newPartition.data());
  }
}

void PUMLReader::generatePUML(PumlMesh& meshTopology, PumlMesh& meshGeometry) {
  SCOREP_USER_REGION("PUMLReader_generate", SCOREP_USER_REGION_TYPE_FUNCTION);

  if (&meshTopology != &meshGeometry) {
    meshTopology.generateMesh();
  }
  meshGeometry.generateMesh();
}

void PUMLReader::getMesh(const PumlMesh& meshTopology, const PumlMesh& meshGeometry) {
  SCOREP_USER_REGION("PUMLReader_getmesh", SCOREP_USER_REGION_TYPE_FUNCTION);

  const int rank = MPI::mpi.rank();

  const std::vector<PumlMesh::cell_t>& cells = meshTopology.cells();
  const std::vector<PumlMesh::face_t>& faces = meshTopology.faces();
  const std::vector<PumlMesh::vertex_t>& vertices = meshTopology.vertices();

  const std::vector<PumlMesh::cell_t>& cellsGeometry = meshGeometry.cells();
  const std::vector<PumlMesh::vertex_t>& verticesGeometry = meshGeometry.vertices();

  const int* group = reinterpret_cast<const int*>(meshGeometry.cellData(0));
  const void* boundaryCond = meshGeometry.cellData(1);
  const auto* cellIdsAsInFile = reinterpret_cast<const size_t*>(meshGeometry.cellData(2));
  const auto* clusterIds = reinterpret_cast<const int*>(meshGeometry.cellData(3));
  const auto* timestep = reinterpret_cast<const double*>(meshGeometry.cellData(4));

  std::unordered_map<int, std::vector<unsigned int>> neighborInfo; // List of shared local face ids

  bool isMeshCorrect = true;

  // Compute everything local
  m_elements.resize(cells.size());
  for (std::size_t i = 0; i < cells.size(); i++) {
    m_elements[i].globalId = cellIdsAsInFile[i];
    m_elements[i].localId = i;
    m_elements[i].clusterId = clusterIds[i];
    m_elements[i].timestep = timestep[i];

    // Vertices
    PUML::Downward::vertices(
        meshGeometry, cellsGeometry[i], reinterpret_cast<unsigned int*>(m_elements[i].vertices));

    std::array<unsigned int, Cell::NumVertices> topoVertices{};
    PUML::Downward::vertices(meshTopology, cells[i], topoVertices.data());

    // Neighbor information
    std::array<unsigned int, Cell::NumFaces> faceids{};
    PUML::Downward::faces(meshTopology, cells[i], faceids.data());
    std::array<int, Cell::NumFaces> neighbors{};
    PUML::Neighbor::face(meshTopology, i, neighbors.data());

    for (std::size_t j = 0; j < Cell::NumFaces; j++) {
      int bcCurrentFace = decodeBoundary(boundaryCond, i, j, boundaryFormat);
      const bool isLocallyCorrect = checkMeshCorrectnessLocally<PumlTopology>(
          faces[faceids[j]], neighbors, j, bcCurrentFace, cellIdsAsInFile[i]);
      isMeshCorrect &= isLocallyCorrect;
      if (neighbors[j] < 0) {
        m_elements[i].neighbors[PumlFaceToSeisSol[j]] = cellsGeometry.size();

        if (!faces[faceids[j]].isShared()) {
          // Boundary sides
          m_elements[i].neighborRanks[PumlFaceToSeisSol[j]] = rank;
        } else {
          // MPI Boundary
          neighborInfo[faces[faceids[j]].shared()[0]].push_back(faceids[j]);

          m_elements[i].neighborRanks[PumlFaceToSeisSol[j]] = faces[faceids[j]].shared()[0];
        }
      } else {
        logassert(neighbors[j] >= 0 && static_cast<std::size_t>(neighbors[j]) < cells.size());

        m_elements[i].neighbors[PumlFaceToSeisSol[j]] = neighbors[j];

        std::array<int, Cell::NumFaces> nfaces{};
        PUML::Neighbor::face(meshTopology, neighbors[j], nfaces.data());
        const auto* back = std::find(nfaces.begin(), nfaces.end(), i);
        logassert(back != nfaces.end());

        m_elements[i].neighborSides[PumlFaceToSeisSol[j]] =
            PumlFaceToSeisSol[back - nfaces.begin()];

        const auto firstVertex = topoVertices[FirstFaceVertex[PumlFaceToSeisSol[j]]];

        std::array<unsigned int, Cell::NumVertices> nvertices{};
        PUML::Downward::vertices(meshTopology, cells[neighbors[j]], nvertices.data());
        const auto* neighborFirstVertex =
            std::find(nvertices.begin(), nvertices.end(), firstVertex);
        logassert(neighborFirstVertex != nvertices.end());

        m_elements[i].sideOrientations[PumlFaceToSeisSol[j]] =
            FaceVertexToOrientation[m_elements[i].neighborSides[PumlFaceToSeisSol[j]]]
                                   [neighborFirstVertex - nvertices.begin()];
        logassert(m_elements[i].sideOrientations[PumlFaceToSeisSol[j]] >= 0);

        m_elements[i].neighborRanks[PumlFaceToSeisSol[j]] = rank;
      }

      const int faultTag = bcCurrentFace;
      if (bcCurrentFace > 64) {
        bcCurrentFace = 3;
      }
      m_elements[i].boundaries[PumlFaceToSeisSol[j]] = bcCurrentFace;
      m_elements[i].faultTags[PumlFaceToSeisSol[j]] = faultTag;
      m_elements[i].mpiIndices[PumlFaceToSeisSol[j]] = 0;
    }

    m_elements[i].group = group[i];
  }
  if (!isMeshCorrect) {
    logError() << "Found at least one broken face in the mesh, see errors above for a more "
                  "detailled analysis.";
  }

  // Exchange ghost layer information and generate neighbor list
  std::vector<std::vector<char>> copySide(neighborInfo.size());
  std::vector<std::vector<char>> ghostSide(neighborInfo.size());
  std::vector<std::vector<unsigned long>> copyFirstVertex(neighborInfo.size());
  std::vector<std::vector<unsigned long>> ghostFirstVertex(neighborInfo.size());

  std::vector<MPI_Request> requests(neighborInfo.size() * 4);

  std::unordered_set<unsigned int> t;
  std::size_t sum = 0;

  for (auto [k, info] : seissol::common::enumerate(neighborInfo)) {
    // Need to sort the neighborInfo vectors once
    std::sort(info.second.begin(), info.second.end(), [&](auto a, auto b) {
      return meshTopology.faces()[a].gid() < meshTopology.faces()[b].gid();
    });

    t.insert(info.second.begin(), info.second.end());
    sum += info.second.size();

    // Create MPI neighbor list
    addMPINeighor(meshTopology, info.first, info.second);

    copySide[k].resize(info.second.size());
    ghostSide[k].resize(info.second.size());
    copyFirstVertex[k].resize(info.second.size());
    ghostFirstVertex[k].resize(info.second.size());

    MPI_Irecv(ghostSide[k].data(),
              info.second.size(),
              MPI_CHAR,
              info.first,
              0,
              MPI::mpi.comm(),
              &requests[k]);
    MPI_Irecv(ghostFirstVertex[k].data(),
              info.second.size(),
              MPI_UNSIGNED_LONG,
              info.first,
              0,
              MPI::mpi.comm(),
              &requests[neighborInfo.size() + k]);

    // Neighbor side
    for (std::size_t i = 0; i < info.second.size(); i++) {
      // The side of boundary
      std::array<int, 2> cellIds{};
      PUML::Upward::cells(meshTopology, faces[info.second[i]], cellIds.data());
      const auto side = PUML::Downward::faceSide(meshTopology, cells[cellIds[0]], info.second[i]);
      logassert(side >= 0 && side < Cell::NumFaces);
      copySide[k][i] = side;

      std::array<unsigned int, Cell::NumVertices> topoVertices{};
      PUML::Downward::vertices(meshTopology, cells[cellIds[0]], topoVertices.data());

      // First vertex of the face on the boundary
      const auto firstVertex = topoVertices[FirstFaceVertex[PumlFaceToSeisSol[side]]];
      copyFirstVertex[k][i] = vertices[firstVertex].gid();

      // Set the MPI index
      logassert(m_elements[cellIds[0]].mpiIndices[PumlFaceToSeisSol[side]] == 0);
      m_elements[cellIds[0]].mpiIndices[PumlFaceToSeisSol[side]] = i;
    }

    MPI_Isend(copySide[k].data(),
              info.second.size(),
              MPI_CHAR,
              info.first,
              0,
              MPI::mpi.comm(),
              &requests[neighborInfo.size() * 2 + k]);
    MPI_Isend(copyFirstVertex[k].data(),
              info.second.size(),
              MPI_UNSIGNED_LONG,
              info.first,
              0,
              MPI::mpi.comm(),
              &requests[neighborInfo.size() * 3 + k]);
  }
  logassert(t.size() == sum);

  MPI_Waitall(neighborInfo.size() * 4, requests.data(), MPI_STATUSES_IGNORE);

  for (auto [k, info] : seissol::common::enumerate(neighborInfo)) {
    for (std::size_t i = 0; i < info.second.size(); i++) {
      // Set neighbor side
      std::array<int, 2> cellIds{};
      PUML::Upward::cells(meshTopology, faces[info.second[i]], cellIds.data());
      logassert(cellIds[1] < 0);

      // the linters demanded a double cast here
      const auto side = static_cast<std::size_t>(static_cast<unsigned char>(copySide[k][i]));
      const auto gSide = static_cast<std::size_t>(static_cast<unsigned char>(ghostSide[k][i]));
      m_elements[cellIds[0]].neighborSides[PumlFaceToSeisSol[side]] = PumlFaceToSeisSol[gSide];

      // Set side sideOrientation
      std::array<unsigned long, Cell::NumVertices> nvertices{};
      PUML::Downward::gvertices(meshTopology, cells[cellIds[0]], nvertices.data());

      const auto* localFirstVertex =
          std::find(nvertices.begin(), nvertices.end(), ghostFirstVertex[k][i]);
      logassert(localFirstVertex != nvertices.end());

      m_elements[cellIds[0]].sideOrientations[PumlFaceToSeisSol[side]] =
          FaceVertexToOrientation[PumlFaceToSeisSol[side]][localFirstVertex - nvertices.begin()];
      logassert(m_elements[cellIds[0]].sideOrientations[PumlFaceToSeisSol[side]] >= 0);
    }
  }

  // Set vertices
  m_vertices.resize(verticesGeometry.size());
  for (std::size_t i = 0; i < verticesGeometry.size(); i++) {
    memcpy(m_vertices[i].coords, verticesGeometry[i].coordinate(), Cell::Dim * sizeof(double));

    PUML::Upward::cells(meshGeometry, verticesGeometry[i], m_vertices[i].elements);
  }

  // the neighborSide needs to be _inferred_ here.
  for (auto& [_, neighbor] : m_MPINeighbors) {
    for (auto& element : neighbor.elements) {
      element.neighborSide = m_elements[element.localElement].neighborSides[element.localSide];
    }
  }
}

void PUMLReader::addMPINeighor(const PumlMesh& meshTopology,
                               int rank,
                               const std::vector<unsigned int>& faces) {
  const std::size_t id = m_MPINeighbors.size();
  MPINeighbor& neighbor = m_MPINeighbors[rank];

  neighbor.localID = id;
  neighbor.elements.resize(faces.size());

  for (std::size_t i = 0; i < faces.size(); i++) {
<<<<<<< HEAD
    std::array<int, 2> cellIds;
    PUML::Upward::cells(puml, puml.faces()[faces[i]], cellIds.data());
=======
    int cellIds[2];
    PUML::Upward::cells(meshTopology, meshTopology.faces()[faces[i]], cellIds);
>>>>>>> 2319a1cd

    neighbor.elements[i].localElement = cellIds[0];

    neighbor.elements[i].neighborElement = i;

    std::array<unsigned int, Cell::NumFaces> sides;
    PUML::Downward::faces(puml, puml.cells()[cellIds[0]], sides.data());
    neighbor.elements[i].localSide = [&]() {
      for (std::size_t f = 0; f < Cell::NumFaces; ++f) {
        if (sides[PumlFaceToSeisSol[f]] == faces[i]) {
          return f;
        }
      }
      throw;
    }();
  }
}

bool PUMLReader::inlineTimestepCompute() const { return true; }

bool PUMLReader::inlineClusterCompute() const { return true; }

} // namespace seissol::geometry<|MERGE_RESOLUTION|>--- conflicted
+++ resolved
@@ -568,20 +568,15 @@
   neighbor.elements.resize(faces.size());
 
   for (std::size_t i = 0; i < faces.size(); i++) {
-<<<<<<< HEAD
     std::array<int, 2> cellIds;
-    PUML::Upward::cells(puml, puml.faces()[faces[i]], cellIds.data());
-=======
-    int cellIds[2];
-    PUML::Upward::cells(meshTopology, meshTopology.faces()[faces[i]], cellIds);
->>>>>>> 2319a1cd
+    PUML::Upward::cells(meshTopology, meshTopology.faces()[faces[i]], cellIds.data());
 
     neighbor.elements[i].localElement = cellIds[0];
 
     neighbor.elements[i].neighborElement = i;
 
     std::array<unsigned int, Cell::NumFaces> sides;
-    PUML::Downward::faces(puml, puml.cells()[cellIds[0]], sides.data());
+    PUML::Downward::faces(meshTopology, meshTopology.cells()[cellIds[0]], sides.data());
     neighbor.elements[i].localSide = [&]() {
       for (std::size_t f = 0; f < Cell::NumFaces; ++f) {
         if (sides[PumlFaceToSeisSol[f]] == faces[i]) {
