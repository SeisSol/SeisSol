// SPDX-FileCopyrightText: 2017 SeisSol Group
//
// SPDX-License-Identifier: BSD-3-Clause
// SPDX-LicenseComments: Full text under /LICENSE and /LICENSES/
//
// SPDX-FileContributor: Author lists in /AUTHORS and /CITATION.cff
// SPDX-FileContributor: Sebastian Rettenberger

#include "Geometry/MeshDefinition.h"
#include <Common/Constants.h>
#include <Common/Iterator.h>
#include <Geometry/MeshReader.h>
#include <Initializer/Parameters/MeshParameters.h>
#include <PUML/Topology.h>
#include <PUML/TypeInference.h>
#include <PUML/Upward.h>
#include <algorithm>
#include <cassert>
#include <cstddef>
#include <cstdint>
#include <cstring>
#include <mpi.h>
#include <numeric>
#include <string>

#include "PUMLReader.h"
#include "PartitioningLib.h"

#include "PUML/Downward.h"
#include "PUML/Neighbor.h"
#include "PUML/PUML.h"
#include "PUML/Partition.h"
#include "PUML/PartitionGraph.h"
#include "PUML/PartitionTarget.h"

#include "Monitoring/Instrumentation.h"

#include "Initializer/TimeStepping/LtsWeights/LtsWeights.h"

#include <hdf5.h>
#include <sstream>
#include <string_view>
#include <unordered_map>
#include <unordered_set>
#include <utils/logger.h>
#include <vector>

namespace {
/*
 * Possible types of boundary conditions for SeisSol.
 */
enum class BCType { Internal, External, Unknown };

/**
 * Decodes the boundary condition tag into a BCType.
 */
constexpr BCType bcToType(int id) {
  if (id == 0 || id == 3 || id == 6 || id > 64) {
    return BCType::Internal;
  } else if (id == 1 || id == 2 || id == 4 || id == 5 || id == 7) {
    return BCType::External;
  } else {
    return BCType::Unknown;
  }
}

/**
 * Decodes the boundary condition tag into a string representation.
 */
inline std::string bcToString(int id) {
  if (id == 0) {
    return std::string("regular");
  } else if (id == 1) {
    return std::string("free surface");
  } else if (id == 2) {
    return std::string("free surface with gravity");
  } else if (id == 3) {
    return std::string("dynamic rupture");
  } else if (id == 4) {
    return std::string("dirichlet");
  } else if (id == 5) {
    return std::string("absorbing");
  } else if (id == 6) {
    return std::string("periodic");
  } else if (id == 7) {
    return std::string("analytic");
  } else if (id > 64) {
    std::stringstream s;
    s << "fault-tagging (" << id << ")";
    return s.str();
  } else {
    std::stringstream s;
    s << "unknown (" << id << ")";
    return s.str();
  }
}

/**
 * Check if the mesh is locally correct:
 * - if a face is an internal face, the neighbor has to exist.
 * - if a face is an external face, the neighbor must not exist.
 * @param face: face to check
 * @param cellNeighbors: ids of the neighboring cells
 * @param side: side of the tetrahedron to check
 * @param sideBC: boundary condition tag at the side to check
 * @param cellIdAsInFile: Original cell id as it is given in the h5 file
 */
template <PUML::TopoType Topo>
inline bool checkMeshCorrectnessLocally(const typename PUML::PUML<Topo>::face_t& face,
                                        const int* cellNeighbors,
                                        int side,
                                        int sideBC,
                                        uint64_t cellIdAsInFile) {
  // all of these will only issue warnings here -- the "logError()" is supposed to come later, after
  // all warning have been logged

  // if a face is an internal face, it has to have a neighbor on either this rank or somewhere else:
  if (bcToType(sideBC) == BCType::Internal) {
    if (cellNeighbors[side] < 0 && !face.isShared()) {
      logWarning() << "Element" << cellIdAsInFile << ", side" << side << " has a"
                   << bcToString(sideBC)
                   << "boundary condition, but the neighboring element doesn't exist";
      return false;
    }
  }
  // external boundaries must not have neighboring elements:
  else if (bcToType(sideBC) == BCType::External) {
    if (cellNeighbors[side] >= 0 || face.isShared()) {
      logWarning() << "Element" << cellIdAsInFile << ", side" << side << " has a"
                   << bcToString(sideBC) << "boundary condition, but a neighboring element exists";
      return false;
    }
  }
  // ignore unknown boundary conditions and warn
  else {
    logWarning() << "Element" << cellIdAsInFile << ", side" << side << " has a boundary condition ("
                 << sideBC << ") which is not understood by this version of SeisSol";
    return true;
  }
  return true;
}

// helper arrays

// converts the PUML vertex indexing to the internal SeisSol indexing
const int PumlFaceToSeisSol[4] = {0, 1, 3, 2};

// indexes the vertices on each face i (or FaceVertexToOrientation[i][j] == -1 to indicate that the
// vertex does not lie on it)
const int FaceVertexToOrientation[4][4] = {
    {0, 2, 1, -1}, {0, 1, -1, 2}, {0, -1, 2, 1}, {-1, 0, 1, 2}};

// the first vertex on the face (i.e. FirstFaceVertex[i] == j, where j is the lowest index in
// FaceVertexToOrientation[i] to not be -1)
const int FirstFaceVertex[4] = {0, 0, 0, 1};
} // namespace

namespace seissol::geometry {

PUMLReader::PUMLReader(const char* meshFile,
                       const char* partitioningLib,
                       seissol::initializer::parameters::BoundaryFormat boundaryFormat,
                       seissol::initializer::parameters::TopologyFormat topologyFormat,
                       initializer::time_stepping::LtsWeights* ltsWeights,
                       double tpwgt)
    : MeshReader(MPI::mpi.rank()), boundaryFormat(boundaryFormat), topologyFormat(topologyFormat) {
  // we need up to two meshes, potentially:
  // one mesh for the geometry
  // one mesh for the topology
  // they will only differ if we have periodic boundary conditions

  PumlMesh meshTopologyExtra;
  PumlMesh meshGeometry;
  meshTopologyExtra.setComm(MPI::mpi.comm());
  meshGeometry.setComm(MPI::mpi.comm());

  read(meshGeometry, meshFile, false);

  // Note: we need to call generatePUML in order to create the dual graph of the mesh
  // Note 2: we also need it for vertex identification
  meshGeometry.generateMesh();

  if (topologyFormat != initializer::parameters::TopologyFormat::Connect) {
    // we have a topology mesh; separate from the physical mesh

    read(meshTopologyExtra,
         meshFile,
         topologyFormat == initializer::parameters::TopologyFormat::CellIdentify);

    int id = -1;
    if (topologyFormat == initializer::parameters::TopologyFormat::VertexIdentify) {
      id = meshTopologyExtra.addData<unsigned long>(
          (std::string(meshFile) + ":/identify").c_str(), PUML::VERTEX, {});
    }

    // generate the topology mesh for the dual graph
    meshTopologyExtra.generateMesh();

    if (topologyFormat == initializer::parameters::TopologyFormat::VertexIdentify) {
      // re-identify vertices; then re-distribute
      meshTopologyExtra.identify(id);
      meshTopologyExtra.generateMesh();
    }
  }

  auto& meshTopology = topologyFormat == initializer::parameters::TopologyFormat::Connect
                           ? meshGeometry
                           : meshTopologyExtra;

  if (ltsWeights != nullptr) {
    ltsWeights->computeWeights(meshTopology, meshGeometry);
  }
  partition(meshTopology, meshGeometry, ltsWeights, tpwgt, meshFile, partitioningLib);

  generatePUML(meshTopology, meshGeometry);

  getMesh(meshTopology, meshGeometry);
}

void PUMLReader::read(PumlMesh& meshTopology, const char* meshFile, bool topology) {
  SCOREP_USER_REGION("PUMLReader_read", SCOREP_USER_REGION_TYPE_FUNCTION);

  const std::string file(meshFile);

  if (topology) {
    meshTopology.open((file + ":/topology").c_str(), (file + ":/geometry").c_str());
  } else {
    meshTopology.open((file + ":/connect").c_str(), (file + ":/geometry").c_str());
  }
  meshTopology.addData<int>((file + ":/group").c_str(), PUML::CELL, {});

  if (boundaryFormat == seissol::initializer::parameters::BoundaryFormat::I32) {
    meshTopology.addData<uint32_t>((file + ":/boundary").c_str(), PUML::CELL, {});
  } else if (boundaryFormat == seissol::initializer::parameters::BoundaryFormat::I64) {
    meshTopology.addData<uint64_t>((file + ":/boundary").c_str(), PUML::CELL, {});
  } else if (boundaryFormat == seissol::initializer::parameters::BoundaryFormat::I32x4) {
    meshTopology.addData<int>((file + ":/boundary").c_str(), PUML::CELL, {4});
  }

  const size_t localCells = meshTopology.numOriginalCells();
  size_t localStart = 0;

  MPI_Exscan(&localCells,
             &localStart,
             1,
             PUML::MPITypeInfer<size_t>::type(),
             MPI_SUM,
             meshTopology.comm());

  std::vector<size_t> cellIdsAsInFile(localCells);
  std::iota(cellIdsAsInFile.begin(), cellIdsAsInFile.end(), localStart);
  meshTopology.addDataArray(cellIdsAsInFile.data(), PUML::CELL, {});
}

void PUMLReader::partition(PumlMesh& meshTopology,
                           PumlMesh& meshGeometry,
                           initializer::time_stepping::LtsWeights* ltsWeights,
                           double tpwgt,
                           const char* meshFile,
                           const char* partitioningLib) {
  SCOREP_USER_REGION("PUMLReader_partition", SCOREP_USER_REGION_TYPE_FUNCTION);

  auto partType = toPartitionerType(std::string_view(partitioningLib));
  logInfo() << "Using the" << toStringView(partType) << "partition library and strategy.";
  if (partType == PUML::PartitionerType::None) {
    logWarning() << partitioningLib
                 << "not found. Expect poor performance as the mesh is not properly partitioned.";
  }
  auto partitioner = PUML::TETPartition::getPartitioner(partType);
  if (partitioner == nullptr) {
    logError() << "Unrecognized partition library: " << partitioningLib;
  }
  auto graph = PUML::TETPartitionGraph(meshTopology);
  graph.setVertexWeights(ltsWeights->vertexWeights(), ltsWeights->nWeightsPerVertex());

  auto nodeWeights = std::vector<double>(MPI::mpi.size());
  MPI_Allgather(&tpwgt, 1, MPI_DOUBLE, nodeWeights.data(), 1, MPI_DOUBLE, seissol::MPI::mpi.comm());
  double sum = 0.0;
  for (const auto& w : nodeWeights) {
    sum += w;
  }
  for (auto& w : nodeWeights) {
    w /= sum;
  }

  auto target = PUML::PartitionTarget{};
  target.setVertexWeights(nodeWeights);
  target.setImbalance(ltsWeights->imbalances()[0] - 1.0);

  auto newPartition = partitioner->partition(graph, target);

  meshGeometry.addDataArray(ltsWeights->clusterIds().data(), PUML::CELL, {});
  meshGeometry.addDataArray(ltsWeights->timesteps().data(), PUML::CELL, {});

  meshGeometry.partition(newPartition.data());
  if (&meshTopology != &meshGeometry) {
    meshTopology.partition(newPartition.data());
  }
}

void PUMLReader::generatePUML(PumlMesh& meshTopology, PumlMesh& meshGeometry) {
  SCOREP_USER_REGION("PUMLReader_generate", SCOREP_USER_REGION_TYPE_FUNCTION);

  if (&meshTopology != &meshGeometry) {
    meshTopology.generateMesh();
  }
  meshGeometry.generateMesh();
}

void PUMLReader::getMesh(const PumlMesh& meshTopology, const PumlMesh& meshGeometry) {
  SCOREP_USER_REGION("PUMLReader_getmesh", SCOREP_USER_REGION_TYPE_FUNCTION);

  const int rank = MPI::mpi.rank();

  const std::vector<PumlMesh::cell_t>& cells = meshTopology.cells();
  const std::vector<PumlMesh::face_t>& faces = meshTopology.faces();
  const std::vector<PumlMesh::vertex_t>& vertices = meshTopology.vertices();

  const std::vector<PumlMesh::cell_t>& cellsGeometry = meshGeometry.cells();
  const std::vector<PumlMesh::vertex_t>& verticesGeometry = meshGeometry.vertices();

  const int* group = reinterpret_cast<const int*>(meshGeometry.cellData(0));
  const void* boundaryCond = meshGeometry.cellData(1);
  const auto* cellIdsAsInFile = reinterpret_cast<const size_t*>(meshGeometry.cellData(2));
  const auto* clusterIds = reinterpret_cast<const int*>(meshGeometry.cellData(3));
  const auto* timestep = reinterpret_cast<const double*>(meshGeometry.cellData(4));

  std::unordered_map<int, std::vector<unsigned int>> neighborInfo; // List of shared local face ids

  bool isMeshCorrect = true;

  // Compute everything local
  m_elements.resize(cells.size());
  for (std::size_t i = 0; i < cells.size(); i++) {
    m_elements[i].globalId = cellIdsAsInFile[i];
    m_elements[i].localId = i;
    m_elements[i].clusterId = clusterIds[i];
    m_elements[i].timestep = timestep[i];

    // Vertices
    PUML::Downward::vertices(
        meshGeometry, cellsGeometry[i], reinterpret_cast<unsigned int*>(m_elements[i].vertices));

    // Neighbor information
<<<<<<< HEAD
    unsigned int faceids[4];
    PUML::Downward::faces(meshTopology, cells[i], faceids);
    int neighbors[4];
    PUML::Neighbor::face(meshTopology, i, neighbors);
    for (int j = 0; j < 4; j++) {
=======
    unsigned int faceids[Cell::NumFaces];
    PUML::Downward::faces(puml, cells[i], faceids);
    int neighbors[Cell::NumFaces];
    PUML::Neighbor::face(puml, i, neighbors);
    for (std::size_t j = 0; j < Cell::NumFaces; j++) {
>>>>>>> 57f533fd
      int bcCurrentFace = decodeBoundary(boundaryCond, i, j, boundaryFormat);
      const bool isLocallyCorrect = checkMeshCorrectnessLocally<PumlTopology>(
          faces[faceids[j]], neighbors, j, bcCurrentFace, cellIdsAsInFile[i]);
      isMeshCorrect &= isLocallyCorrect;
      if (neighbors[j] < 0) {
        m_elements[i].neighbors[PumlFaceToSeisSol[j]] = cells.size();

        if (!faces[faceids[j]].isShared()) {
          // Boundary sides
          m_elements[i].neighborRanks[PumlFaceToSeisSol[j]] = rank;
        } else {
          // MPI Boundary
          neighborInfo[faces[faceids[j]].shared()[0]].push_back(faceids[j]);

          m_elements[i].neighborRanks[PumlFaceToSeisSol[j]] = faces[faceids[j]].shared()[0];
        }
      } else {
        assert(neighbors[j] >= 0 && static_cast<unsigned>(neighbors[j]) < cells.size());

        m_elements[i].neighbors[PumlFaceToSeisSol[j]] = neighbors[j];

<<<<<<< HEAD
        int nfaces[4];
        PUML::Neighbor::face(meshTopology, neighbors[j], nfaces);
        int* back = std::find(nfaces, nfaces + 4, i);
=======
        int nfaces[Cell::NumFaces];
        PUML::Neighbor::face(puml, neighbors[j], nfaces);
        int* back = std::find(nfaces, nfaces + Cell::NumFaces, i);
>>>>>>> 57f533fd
        assert(back < nfaces + 4);

        m_elements[i].neighborSides[PumlFaceToSeisSol[j]] = PumlFaceToSeisSol[back - nfaces];

        const unsigned int firstVertex =
            m_elements[i].vertices[FirstFaceVertex[PumlFaceToSeisSol[j]]];

<<<<<<< HEAD
        unsigned int nvertices[4];
        PUML::Downward::vertices(meshTopology, cells[neighbors[j]], nvertices);
        unsigned int* neighborFirstVertex = std::find(nvertices, nvertices + 4, firstVertex);
=======
        unsigned int nvertices[Cell::NumVertices];
        PUML::Downward::vertices(puml, cells[neighbors[j]], nvertices);
        unsigned int* neighborFirstVertex =
            std::find(nvertices, nvertices + Cell::NumVertices, firstVertex);
>>>>>>> 57f533fd

        m_elements[i].sideOrientations[PumlFaceToSeisSol[j]] =
            FaceVertexToOrientation[m_elements[i].neighborSides[PumlFaceToSeisSol[j]]]
                                   [neighborFirstVertex - nvertices];
        assert(m_elements[i].sideOrientations[PumlFaceToSeisSol[j]] >= 0);

        m_elements[i].neighborRanks[PumlFaceToSeisSol[j]] = rank;
      }

      const int faultTag = bcCurrentFace;
      if (bcCurrentFace > 64) {
        bcCurrentFace = 3;
      }
      m_elements[i].boundaries[PumlFaceToSeisSol[j]] = bcCurrentFace;
      m_elements[i].faultTags[PumlFaceToSeisSol[j]] = faultTag;
      m_elements[i].mpiIndices[PumlFaceToSeisSol[j]] = 0;
    }

    m_elements[i].group = group[i];
  }
  if (!isMeshCorrect) {
    logError() << "Found at least one broken face in the mesh, see errors above for a more "
                  "detailled analysis.";
  }

  // Exchange ghost layer information and generate neighbor list
  std::vector<std::vector<char>> copySide(neighborInfo.size());
  std::vector<std::vector<char>> ghostSide(neighborInfo.size());
  std::vector<std::vector<unsigned long>> copyFirstVertex(neighborInfo.size());
  std::vector<std::vector<unsigned long>> ghostFirstVertex(neighborInfo.size());

  std::vector<MPI_Request> requests(neighborInfo.size() * 4);

  std::unordered_set<unsigned int> t;
#ifndef NDEBUG
  unsigned int sum = 0;
#endif
  for (auto [k, info] : seissol::common::enumerate(neighborInfo)) {
    // Need to sort the neighborInfo vectors once
    std::sort(info.second.begin(), info.second.end(), [&](unsigned int a, unsigned int b) {
      return meshTopology.faces()[a].gid() < meshTopology.faces()[b].gid();
    });

    t.insert(info.second.begin(), info.second.end());
#ifndef NDEBUG
    sum += info.second.size();
#endif

    // Create MPI neighbor list
    addMPINeighor(meshTopology, info.first, info.second);

    copySide[k].resize(info.second.size());
    ghostSide[k].resize(info.second.size());
    copyFirstVertex[k].resize(info.second.size());
    ghostFirstVertex[k].resize(info.second.size());

    MPI_Irecv(ghostSide[k].data(),
              info.second.size(),
              MPI_CHAR,
              info.first,
              0,
              MPI::mpi.comm(),
              &requests[k]);
    MPI_Irecv(ghostFirstVertex[k].data(),
              info.second.size(),
              MPI_UNSIGNED_LONG,
              info.first,
              0,
              MPI::mpi.comm(),
              &requests[neighborInfo.size() + k]);

    // Neighbor side
    for (unsigned int i = 0; i < info.second.size(); i++) {
      // The side of boundary
      int cellIds[2];
<<<<<<< HEAD
      PUML::Upward::cells(meshTopology, faces[info.second[i]], cellIds);
      const int side = PUML::Downward::faceSide(meshTopology, cells[cellIds[0]], info.second[i]);
      assert(side >= 0 && side < 4);
=======
      PUML::Upward::cells(puml, faces[info.second[i]], cellIds);
      const auto side = PUML::Downward::faceSide(puml, cells[cellIds[0]], info.second[i]);
      assert(side >= 0 && side < Cell::NumFaces);
>>>>>>> 57f533fd
      copySide[k][i] = side;

      // First vertex of the face on the boundary
      const unsigned int firstVertex =
          m_elements[cellIds[0]].vertices[FirstFaceVertex[PumlFaceToSeisSol[side]]];
      copyFirstVertex[k][i] = vertices[firstVertex].gid();

      // Set the MPI index
      assert(m_elements[cellIds[0]].mpiIndices[PumlFaceToSeisSol[side]] == 0);
      m_elements[cellIds[0]].mpiIndices[PumlFaceToSeisSol[side]] = i;
    }

    MPI_Isend(copySide[k].data(),
              info.second.size(),
              MPI_CHAR,
              info.first,
              0,
              MPI::mpi.comm(),
              &requests[neighborInfo.size() * 2 + k]);
    MPI_Isend(copyFirstVertex[k].data(),
              info.second.size(),
              MPI_UNSIGNED_LONG,
              info.first,
              0,
              MPI::mpi.comm(),
              &requests[neighborInfo.size() * 3 + k]);
  }
#ifndef NDEBUG
  assert(t.size() == sum);
#endif

  MPI_Waitall(neighborInfo.size() * 4, requests.data(), MPI_STATUSES_IGNORE);

  for (auto [k, info] : seissol::common::enumerate(neighborInfo)) {
    for (unsigned int i = 0; i < info.second.size(); i++) {
      // Set neighbor side
      int cellIds[2];
      PUML::Upward::cells(meshTopology, faces[info.second[i]], cellIds);
      assert(cellIds[1] < 0);

      const auto side = static_cast<std::size_t>(copySide[k][i]);
      const auto gSide = static_cast<std::size_t>(ghostSide[k][i]);
      m_elements[cellIds[0]].neighborSides[PumlFaceToSeisSol[side]] = PumlFaceToSeisSol[gSide];

      // Set side sideOrientation
<<<<<<< HEAD
      unsigned long nvertices[4];
      PUML::Downward::gvertices(meshTopology, cells[cellIds[0]], nvertices);
=======
      unsigned long nvertices[Cell::NumVertices];
      PUML::Downward::gvertices(puml, cells[cellIds[0]], nvertices);
>>>>>>> 57f533fd

      unsigned long* localFirstVertex =
          std::find(nvertices, nvertices + Cell::NumVertices, ghostFirstVertex[k][i]);
      assert(localFirstVertex != nvertices + 4);

      m_elements[cellIds[0]].sideOrientations[PumlFaceToSeisSol[side]] =
          FaceVertexToOrientation[PumlFaceToSeisSol[side]][localFirstVertex - nvertices];
      assert(m_elements[cellIds[0]].sideOrientations[PumlFaceToSeisSol[side]] >= 0);
    }
  }

  // Set vertices
<<<<<<< HEAD
  m_vertices.resize(verticesGeometry.size());
  for (std::size_t i = 0; i < verticesGeometry.size(); i++) {
    memcpy(m_vertices[i].coords, verticesGeometry[i].coordinate(), 3 * sizeof(double));
=======
  m_vertices.resize(vertices.size());
  for (std::size_t i = 0; i < vertices.size(); i++) {
    memcpy(m_vertices[i].coords, vertices[i].coordinate(), Cell::Dim * sizeof(double));
>>>>>>> 57f533fd

    PUML::Upward::cells(meshGeometry, verticesGeometry[i], m_vertices[i].elements);
  }
}

void PUMLReader::addMPINeighor(const PumlMesh& meshTopology,
                               int rank,
                               const std::vector<unsigned int>& faces) {
  const std::size_t id = m_MPINeighbors.size();
  MPINeighbor& neighbor = m_MPINeighbors[rank];

  neighbor.localID = id;
  neighbor.elements.resize(faces.size());

  for (std::size_t i = 0; i < faces.size(); i++) {
    int cellIds[2];
    PUML::Upward::cells(meshTopology, meshTopology.faces()[faces[i]], cellIds);

    neighbor.elements[i].localElement = cellIds[0];
  }
}

bool PUMLReader::inlineTimestepCompute() const { return true; }

bool PUMLReader::inlineClusterCompute() const { return true; }

} // namespace seissol::geometry<|MERGE_RESOLUTION|>--- conflicted
+++ resolved
@@ -342,19 +342,11 @@
         meshGeometry, cellsGeometry[i], reinterpret_cast<unsigned int*>(m_elements[i].vertices));
 
     // Neighbor information
-<<<<<<< HEAD
-    unsigned int faceids[4];
+    unsigned int faceids[Cell::NumFaces];
     PUML::Downward::faces(meshTopology, cells[i], faceids);
-    int neighbors[4];
+    int neighbors[Cell::NumFaces];
     PUML::Neighbor::face(meshTopology, i, neighbors);
-    for (int j = 0; j < 4; j++) {
-=======
-    unsigned int faceids[Cell::NumFaces];
-    PUML::Downward::faces(puml, cells[i], faceids);
-    int neighbors[Cell::NumFaces];
-    PUML::Neighbor::face(puml, i, neighbors);
     for (std::size_t j = 0; j < Cell::NumFaces; j++) {
->>>>>>> 57f533fd
       int bcCurrentFace = decodeBoundary(boundaryCond, i, j, boundaryFormat);
       const bool isLocallyCorrect = checkMeshCorrectnessLocally<PumlTopology>(
           faces[faceids[j]], neighbors, j, bcCurrentFace, cellIdsAsInFile[i]);
@@ -376,15 +368,9 @@
 
         m_elements[i].neighbors[PumlFaceToSeisSol[j]] = neighbors[j];
 
-<<<<<<< HEAD
-        int nfaces[4];
+        int nfaces[Cell::NumFaces];
         PUML::Neighbor::face(meshTopology, neighbors[j], nfaces);
-        int* back = std::find(nfaces, nfaces + 4, i);
-=======
-        int nfaces[Cell::NumFaces];
-        PUML::Neighbor::face(puml, neighbors[j], nfaces);
         int* back = std::find(nfaces, nfaces + Cell::NumFaces, i);
->>>>>>> 57f533fd
         assert(back < nfaces + 4);
 
         m_elements[i].neighborSides[PumlFaceToSeisSol[j]] = PumlFaceToSeisSol[back - nfaces];
@@ -392,16 +378,10 @@
         const unsigned int firstVertex =
             m_elements[i].vertices[FirstFaceVertex[PumlFaceToSeisSol[j]]];
 
-<<<<<<< HEAD
-        unsigned int nvertices[4];
+        unsigned int nvertices[Cell::NumVertices];
         PUML::Downward::vertices(meshTopology, cells[neighbors[j]], nvertices);
-        unsigned int* neighborFirstVertex = std::find(nvertices, nvertices + 4, firstVertex);
-=======
-        unsigned int nvertices[Cell::NumVertices];
-        PUML::Downward::vertices(puml, cells[neighbors[j]], nvertices);
         unsigned int* neighborFirstVertex =
             std::find(nvertices, nvertices + Cell::NumVertices, firstVertex);
->>>>>>> 57f533fd
 
         m_elements[i].sideOrientations[PumlFaceToSeisSol[j]] =
             FaceVertexToOrientation[m_elements[i].neighborSides[PumlFaceToSeisSol[j]]]
@@ -477,15 +457,9 @@
     for (unsigned int i = 0; i < info.second.size(); i++) {
       // The side of boundary
       int cellIds[2];
-<<<<<<< HEAD
       PUML::Upward::cells(meshTopology, faces[info.second[i]], cellIds);
-      const int side = PUML::Downward::faceSide(meshTopology, cells[cellIds[0]], info.second[i]);
-      assert(side >= 0 && side < 4);
-=======
-      PUML::Upward::cells(puml, faces[info.second[i]], cellIds);
-      const auto side = PUML::Downward::faceSide(puml, cells[cellIds[0]], info.second[i]);
+      const auto side = PUML::Downward::faceSide(meshTopology, cells[cellIds[0]], info.second[i]);
       assert(side >= 0 && side < Cell::NumFaces);
->>>>>>> 57f533fd
       copySide[k][i] = side;
 
       // First vertex of the face on the boundary
@@ -531,13 +505,8 @@
       m_elements[cellIds[0]].neighborSides[PumlFaceToSeisSol[side]] = PumlFaceToSeisSol[gSide];
 
       // Set side sideOrientation
-<<<<<<< HEAD
-      unsigned long nvertices[4];
+      unsigned long nvertices[Cell::NumVertices];
       PUML::Downward::gvertices(meshTopology, cells[cellIds[0]], nvertices);
-=======
-      unsigned long nvertices[Cell::NumVertices];
-      PUML::Downward::gvertices(puml, cells[cellIds[0]], nvertices);
->>>>>>> 57f533fd
 
       unsigned long* localFirstVertex =
           std::find(nvertices, nvertices + Cell::NumVertices, ghostFirstVertex[k][i]);
@@ -550,15 +519,9 @@
   }
 
   // Set vertices
-<<<<<<< HEAD
   m_vertices.resize(verticesGeometry.size());
   for (std::size_t i = 0; i < verticesGeometry.size(); i++) {
-    memcpy(m_vertices[i].coords, verticesGeometry[i].coordinate(), 3 * sizeof(double));
-=======
-  m_vertices.resize(vertices.size());
-  for (std::size_t i = 0; i < vertices.size(); i++) {
-    memcpy(m_vertices[i].coords, vertices[i].coordinate(), Cell::Dim * sizeof(double));
->>>>>>> 57f533fd
+    memcpy(m_vertices[i].coords, verticesGeometry[i].coordinate(), Cell::Dim * sizeof(double));
 
     PUML::Upward::cells(meshGeometry, verticesGeometry[i], m_vertices[i].elements);
   }
