/**
 * @file
 * This file is part of SeisSol.
 *
 * @author Sebastian Rettenberger (sebastian.rettenberger AT tum.de,
 * http://www5.in.tum.de/wiki/index.php/Sebastian_Rettenberger)
 *
 * @section LICENSE
 * Copyright (c) 2017, SeisSol Group
 * All rights reserved.
 *
 * Redistribution and use in source and binary forms, with or without
 * modification, are permitted provided that the following conditions are met:
 *
 * 1. Redistributions of source code must retain the above copyright notice,
 *    this list of conditions and the following disclaimer.
 *
 * 2. Redistributions in binary form must reproduce the above copyright notice,
 *    this list of conditions and the following disclaimer in the documentation
 *    and/or other materials provided with the distribution.
 *
 * 3. Neither the name of the copyright holder nor the names of its
 *    contributors may be used to endorse or promote products derived from this
 *    software without specific prior written permission.
 *
 * THIS SOFTWARE IS PROVIDED BY THE COPYRIGHT HOLDERS AND CONTRIBUTORS "AS IS"
 * AND ANY EXPRESS OR IMPLIED WARRANTIES, INCLUDING, BUT NOT LIMITED TO, THE
 * IMPLIED WARRANTIES OF MERCHANTABILITY AND FITNESS FOR A PARTICULAR PURPOSE
 * ARE DISCLAIMED. IN NO EVENT SHALL THE COPYRIGHT HOLDER OR CONTRIBUTORS BE
 * LIABLE FOR ANY DIRECT, INDIRECT, INCIDENTAL, SPECIAL, EXEMPLARY, OR
 * CONSEQUENTIAL DAMAGES (INCLUDING, BUT NOT LIMITED TO, PROCUREMENT OF
 * SUBSTITUTE GOODS OR SERVICES; LOSS OF USE, DATA, OR PROFITS; OR BUSINESS
 * INTERRUPTION) HOWEVER CAUSED AND ON ANY THEORY OF LIABILITY, WHETHER IN
 * CONTRACT, STRICT LIABILITY, OR TORT (INCLUDING NEGLIGENCE OR OTHERWISE)
 * ARISING IN ANY WAY OUT OF THE USE OF THIS SOFTWARE, EVEN IF ADVISED OF THE
 * POSSIBILITY OF SUCH DAMAGE.
 */

#ifndef PUMLREADER_H
#define PUMLREADER_H

#include "MeshReader.h"
#include "Parallel/MPI.h"
<<<<<<< HEAD

#ifndef PUML_PUML_H
namespace PUML {
class TETPUML;
}
#endif // PUML_PUML_H

namespace seissol {
namespace initializers {
namespace time_stepping {
class LtsWeights;
}
} // namespace initializers
} // namespace seissol

namespace seissol {
class PUMLReader : public MeshReader {
  public:
  PUMLReader(const char* meshFile,
             double maximumAllowedTimeStep,
             const char* checkPointFile,
             initializers::time_stepping::LtsWeights* ltsWeights = nullptr,
=======
#include "PUML/PUML.h"

namespace seissol {
namespace initializer {
namespace time_stepping {
class LtsWeights;
}
} // namespace initializer
} // namespace seissol

namespace seissol::geometry {
class PUMLReader : public seissol::geometry::MeshReader {
  public:
  PUMLReader(const char* meshFile,
             const char* partitioningLib,
             double maximumAllowedTimeStep,
             const char* checkPointFile,
             initializer::time_stepping::LtsWeights* ltsWeights = nullptr,
>>>>>>> cfd59610
             double tpwgt = 1.0,
             bool readPartitionFromFile = false);

  private:
  /**
   * Read the mesh
   */
  void read(PUML::TETPUML& puml, const char* meshFile);

  /**
   * Create the partitioning
   */
  void partition(PUML::TETPUML& puml,
<<<<<<< HEAD
                 initializers::time_stepping::LtsWeights* ltsWeights,
                 double tpwgt,
                 const char* meshFile,
=======
                 initializer::time_stepping::LtsWeights* ltsWeights,
                 double tpwgt,
                 const char* meshFile,
                 const char* partitioningLib,
>>>>>>> cfd59610
                 bool readPartitionFromFile,
                 const char* checkPointFile);
  int readPartition(PUML::TETPUML& puml, int* partition, const char* checkPointFile);
  void writePartition(PUML::TETPUML& puml, int* partition, const char* checkPointFile);
  /**
   * Generate the PUML data structure
   */
  void generatePUML(PUML::TETPUML& puml);

  /**
   * Get the mesh
   */
  void getMesh(const PUML::TETPUML& puml);

  void addMPINeighor(const PUML::TETPUML& puml, int rank, const std::vector<unsigned int>& faces);

  private:
  static int FACE_PUML2SEISSOL[4];
  static int FACEVERTEX2ORIENTATION[4][4];
  static int FIRST_FACE_VERTEX[4];
};

<<<<<<< HEAD
} // namespace seissol
=======
/*
 * Possible types of boundary conditions for SeisSol.
 */
enum class BCType { internal, external, unknown };

/**
 * Decodes the boundary condition tag into a BCType.
 */
constexpr BCType bcToType(int id) {
  if (id == 0 || id == 3 || id > 64) {
    return BCType::internal;
  } else if (id == 1 || id == 2 || id == 4 || id == 5 || id == 6 || id == 7) {
    return BCType::external;
  } else {
    return BCType::unknown;
  }
}

/**
 * Decodes the boundary condition tag into a string representation.
 */
inline std::string bcToString(int id) {
  if (id == 0) {
    return std::string("regular");
  } else if (id == 1) {
    return std::string("free surface");
  } else if (id == 2) {
    return std::string("free surface with gravity");
  } else if (id == 3) {
    return std::string("dynamic rupture");
  } else if (id == 4) {
    return std::string("dirichlet");
  } else if (id == 5) {
    return std::string("absorbing");
  } else if (id == 6) {
    return std::string("periodic");
  } else if (id == 7) {
    return std::string("analytic");
  } else if (id > 64) {
    std::stringstream s;
    s << "fault-tagging (" << id << ")";
    return s.str();
  } else {
    std::stringstream s;
    s << "unknown (" << id << ")";
    return s.str();
  }
}

/**
 * Check if the mesh is locally correct:
 * - if a face is an internal face, the neighbor has to exist.
 * - if a face is an external face, the neighbor must not exist.
 * @param face: face to check
 * @param cellNeighbors: ids of the neighboring cells
 * @param side: side of the tetrahedron to check
 * @param sideBC: boundary condition tag at the side to check
 * @param cellIdAsInFile: Original cell id as it is given in the h5 file
 */
inline bool checkMeshCorrectnessLocally(
    PUML::TETPUML::face_t face, int* cellNeighbors, int side, int sideBC, int cellIdAsInFile) {
  // if a face is an internal face, it has to have a neighbor on either this rank or somewhere else:
  if (bcToType(sideBC) == BCType::internal) {
    if (cellNeighbors[side] < 0 && !face.isShared()) {
      logWarning() << "Element" << cellIdAsInFile << ", side" << side << " has a"
                   << bcToString(sideBC)
                   << "boundary condition, but the neighboring element doesn't exist";
      return false;
    }
  }
  // external boundaries must not have neighboring elements:
  else if (bcToType(sideBC) == BCType::external) {
    if (cellNeighbors[side] >= 0 || face.isShared()) {
      logWarning() << "Element" << cellIdAsInFile << ", side" << side << " has a"
                   << bcToString(sideBC)
                   << "boundary condition, but the neighboring element is not flagged -1";
      return false;
    }
  }
  // ignore unknown boundary conditions and warn
  else {
    logWarning() << "Element" << cellIdAsInFile << ", side" << side
                 << " has a boundary condition, which I don't understand" << sideBC;
    return true;
  }
  return true;
}
>>>>>>> cfd59610

} // namespace seissol::geometry

#endif // PUMLREADER_H<|MERGE_RESOLUTION|>--- conflicted
+++ resolved
@@ -41,30 +41,6 @@
 
 #include "MeshReader.h"
 #include "Parallel/MPI.h"
-<<<<<<< HEAD
-
-#ifndef PUML_PUML_H
-namespace PUML {
-class TETPUML;
-}
-#endif // PUML_PUML_H
-
-namespace seissol {
-namespace initializers {
-namespace time_stepping {
-class LtsWeights;
-}
-} // namespace initializers
-} // namespace seissol
-
-namespace seissol {
-class PUMLReader : public MeshReader {
-  public:
-  PUMLReader(const char* meshFile,
-             double maximumAllowedTimeStep,
-             const char* checkPointFile,
-             initializers::time_stepping::LtsWeights* ltsWeights = nullptr,
-=======
 #include "PUML/PUML.h"
 
 namespace seissol {
@@ -83,7 +59,6 @@
              double maximumAllowedTimeStep,
              const char* checkPointFile,
              initializer::time_stepping::LtsWeights* ltsWeights = nullptr,
->>>>>>> cfd59610
              double tpwgt = 1.0,
              bool readPartitionFromFile = false);
 
@@ -97,16 +72,10 @@
    * Create the partitioning
    */
   void partition(PUML::TETPUML& puml,
-<<<<<<< HEAD
-                 initializers::time_stepping::LtsWeights* ltsWeights,
-                 double tpwgt,
-                 const char* meshFile,
-=======
                  initializer::time_stepping::LtsWeights* ltsWeights,
                  double tpwgt,
                  const char* meshFile,
                  const char* partitioningLib,
->>>>>>> cfd59610
                  bool readPartitionFromFile,
                  const char* checkPointFile);
   int readPartition(PUML::TETPUML& puml, int* partition, const char* checkPointFile);
@@ -129,9 +98,6 @@
   static int FIRST_FACE_VERTEX[4];
 };
 
-<<<<<<< HEAD
-} // namespace seissol
-=======
 /*
  * Possible types of boundary conditions for SeisSol.
  */
@@ -219,7 +185,6 @@
   }
   return true;
 }
->>>>>>> cfd59610
 
 } // namespace seissol::geometry
 
