--- conflicted
+++ resolved
@@ -41,36 +41,25 @@
 
 #include "MeshReader.h"
 #include "Parallel/MPI.h"
+#include <Initializer/Parameters/MeshParameters.h>
 #include <PUML/PUML.h>
 
-<<<<<<< HEAD
-namespace seissol::initializers::time_stepping {
+namespace seissol::initializer::time_stepping {
 class LtsWeights;
-} // namespace seissol::initializers::time_stepping
-=======
-namespace seissol {
-namespace initializer {
-namespace time_stepping {
-class LtsWeights;
-}
-} // namespace initializer
-} // namespace seissol
->>>>>>> ac0dfa90
+} // namespace seissol::initializer::time_stepping
 
 namespace seissol::geometry {
-enum class BoundaryFormat : int { I32, I64, I32x4 };
-
 inline int decodeBoundary(const void* data,
                           size_t cell,
                           int face,
-                          seissol::geometry::BoundaryFormat format) {
-  if (format == seissol::geometry::BoundaryFormat::I32) {
+                          seissol::initializer::parameters::BoundaryFormat format) {
+  if (format == seissol::initializer::parameters::BoundaryFormat::I32) {
     const uint32_t* dataCasted = reinterpret_cast<const uint32_t*>(data);
     return (dataCasted[cell] >> (8 * face)) & 0xff;
-  } else if (format == seissol::geometry::BoundaryFormat::I64) {
+  } else if (format == seissol::initializer::parameters::BoundaryFormat::I64) {
     const uint64_t* dataCasted = reinterpret_cast<const uint64_t*>(data);
     return (dataCasted[cell] >> (16 * face)) & 0xffff;
-  } else if (format == seissol::geometry::BoundaryFormat::I32x4) {
+  } else if (format == seissol::initializer::parameters::BoundaryFormat::I32x4) {
     const int* dataCasted = reinterpret_cast<const int*>(data);
     return dataCasted[cell * 4 + face];
   } else {
@@ -85,17 +74,14 @@
              const char* partitioningLib,
              double maximumAllowedTimeStep,
              const char* checkPointFile,
-<<<<<<< HEAD
-             BoundaryFormat boundaryFormat = BoundaryFormat::I32,
-             initializers::time_stepping::LtsWeights* ltsWeights = nullptr,
-=======
+             seissol::initializer::parameters::BoundaryFormat boundaryFormat =
+                 seissol::initializer::parameters::BoundaryFormat::I32,
              initializer::time_stepping::LtsWeights* ltsWeights = nullptr,
->>>>>>> ac0dfa90
              double tpwgt = 1.0,
              bool readPartitionFromFile = false);
 
   private:
-  BoundaryFormat boundaryFormat;
+  seissol::initializer::parameters::BoundaryFormat boundaryFormat;
 
   /**
    * Read the mesh
