--- conflicted
+++ resolved
@@ -89,23 +89,11 @@
   /**
    * Create the partitioning
    */
-<<<<<<< HEAD
   static void partition(PUML::TETPUML& puml,
-                        initializer::time_stepping::LtsWeights* ltsWeights,
-                        double tpwgt,
-                        const char* meshFile,
-                        const char* partitioningLib,
-                        bool readPartitionFromFile,
-                        const char* checkPointFile);
-  static int readPartition(PUML::TETPUML& puml, int* partition, const char* checkPointFile);
-  static void writePartition(PUML::TETPUML& puml, int* partition, const char* checkPointFile);
-=======
-  void partition(PUML::TETPUML& puml,
                  initializer::time_stepping::LtsWeights* ltsWeights,
                  double tpwgt,
                  const char* meshFile,
                  const char* partitioningLib);
->>>>>>> e08e4c52
   /**
    * Generate the PUML data structure
    */
