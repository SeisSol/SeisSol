#include "MeshReader.h"

#include "MeshDefinition.h"
#include "MeshTools.h"

<<<<<<< HEAD
#include "Initializer/Parameters/SeisSolParameters.h"
#include "PUML/TypeInference.h"
=======
>>>>>>> 1200e1ff
#include "Parallel/MPI.h"
#include <Initializer/Parameters/DRParameters.h>
#include <algorithm>
#include <cmath>
#include <cstddef>
#include <map>
#include <unordered_map>
#include <utility>
#include <vector>
#ifdef USE_MPI
#include <mpi.h>
#endif

namespace seissol::geometry {

MeshReader::MeshReader(int rank) : mRank(rank), m_hasPlusFault(false) {}

MeshReader::~MeshReader() = default;

const std::vector<Element>& MeshReader::getElements() const { return m_elements; }

const std::vector<Vertex>& MeshReader::getVertices() const { return m_vertices; }

const std::map<int, MPINeighbor>& MeshReader::getMPINeighbors() const { return m_MPINeighbors; }

const std::map<int, std::vector<MPINeighborElement>>& MeshReader::getMPIFaultNeighbors() const {
  return m_MPIFaultNeighbors;
}

const std::unordered_map<int, std::vector<GhostElementMetadata>>&
    MeshReader::getGhostlayerMetadata() const {
  return m_ghostlayerMetadata;
}

const std::vector<Fault>& MeshReader::getFault() const { return m_fault; }

bool MeshReader::hasFault() const { return m_fault.size() > 0; }

bool MeshReader::hasPlusFault() const { return m_hasPlusFault; }

void MeshReader::displaceMesh(const Eigen::Vector3d& displacement) {
  for (unsigned vertexNo = 0; vertexNo < m_vertices.size(); ++vertexNo) {
    for (unsigned i = 0; i < 3; ++i) {
      m_vertices[vertexNo].coords[i] += displacement[i];
    }
  }
}

// TODO: Test proper scaling
//  scalingMatrix is stored column-major, i.e.
//  scalingMatrix_ij = scalingMatrix[j][i]
void MeshReader::scaleMesh(const Eigen::Matrix3d& scalingMatrix) {
  for (unsigned vertexNo = 0; vertexNo < m_vertices.size(); ++vertexNo) {
    Eigen::Vector3d point;
    point << m_vertices[vertexNo].coords[0], m_vertices[vertexNo].coords[1],
        m_vertices[vertexNo].coords[2];
    const auto result = scalingMatrix * point;
    for (unsigned i = 0; i < 3; ++i) {
      m_vertices[vertexNo].coords[i] = result[i];
    }
  }
}

/**
 * Reconstruct the fault information from the boundary conditions
 */
void MeshReader::extractFaultInformation(
    const VrtxCoords& refPoint, seissol::initializer::parameters::RefPointMethod refPointMethod) {
  for (auto& i : m_elements) {

    for (int j = 0; j < 4; j++) {
      // Set default mpi fault indices
      i.mpiFaultIndices[j] = -1;

      if (i.boundaries[j] != 3)
        continue;

      // DR boundary

      if (i.neighborRanks[j] == mRank) {
        // Completely local DR boundary

        if (i.neighbors[j] < i.localId)
          // This was already handled by the other side
          continue;
      } else {
        // Handle boundary faces

        // FIXME we use the MPI number here for the neighbor element id
        // It is not very nice but should generate the correct ordering.
        const MPINeighborElement neighbor = {i.localId, j, i.mpiIndices[j], i.neighborSides[j]};
        m_MPIFaultNeighbors[i.neighborRanks[j]].push_back(neighbor);
      }

      Fault f;

      // Detect +/- side
      // Computes the distance between the bary center of the tetrahedron and the face
      // Does not work for all meshes
      //                VrtxCoords elementCenter;
      //                VrtxCoords faceCenter;
      //                MeshTools::center(*i, m_vertices, elementCenter);
      //                MeshTools::center(*i, j, m_vertices, faceCenter);
      //
      //                bool isPlus = (MeshTools::distance(elementCenter, center)
      //                        < MeshTools::distance(faceCenter, center));

      // Compute normal of the DR face
      // Boundary side vector pointing in chi- and tau-direction
      VrtxCoords chiVec, tauVec;
      MeshTools::sub(m_vertices[i.vertices[MeshTools::FACE2NODES[j][1]]].coords,
                     m_vertices[i.vertices[MeshTools::FACE2NODES[j][0]]].coords,
                     chiVec);
      MeshTools::sub(m_vertices[i.vertices[MeshTools::FACE2NODES[j][2]]].coords,
                     m_vertices[i.vertices[MeshTools::FACE2NODES[j][0]]].coords,
                     tauVec);
      MeshTools::cross(chiVec, tauVec, f.normal);

      // Normalize normal
      MeshTools::mul(f.normal, 1.0 / MeshTools::norm(f.normal), f.normal);

      // Check whether the tetrahedron and the reference point are on the same side of the face
      VrtxCoords tmp1, tmp2;
      MeshTools::sub(refPoint, m_vertices[i.vertices[MeshTools::FACE2NODES[j][0]]].coords, tmp1);
      MeshTools::sub(m_vertices[i.vertices[MeshTools::FACE2MISSINGNODE[j]]].coords,
                     m_vertices[i.vertices[MeshTools::FACE2NODES[j][0]]].coords,
                     tmp2);
      bool isPlus;
      if (refPointMethod == seissol::initializer::parameters::RefPointMethod::Point) {
        isPlus = MeshTools::dot(tmp1, f.normal) * MeshTools::dot(tmp2, f.normal) > 0;
      } else {
        isPlus = MeshTools::dot(refPoint, f.normal) > 0;
      }
      // Fix normal direction and get correct chiVec
      if (!isPlus) {
        // In case of a minus side, compute chi using node 0 and 1 from the plus side
        MeshTools::sub(
            m_vertices
                [i.vertices[MeshTools::FACE2NODES[j][MeshTools::NEIGHBORFACENODE2LOCAL
                                                         [(3 + 1 - i.sideOrientations[j]) % 3]]]]
                    .coords,
            m_vertices
                [i.vertices[MeshTools::FACE2NODES[j][MeshTools::NEIGHBORFACENODE2LOCAL
                                                         [(3 + 0 - i.sideOrientations[j]) % 3]]]]
                    .coords,
            chiVec);

        MeshTools::sub(
            m_vertices
                [i.vertices[MeshTools::FACE2NODES[j][MeshTools::NEIGHBORFACENODE2LOCAL
                                                         [(3 + 2 - i.sideOrientations[j]) % 3]]]]
                    .coords,
            m_vertices
                [i.vertices[MeshTools::FACE2NODES[j][MeshTools::NEIGHBORFACENODE2LOCAL
                                                         [(3 + 0 - i.sideOrientations[j]) % 3]]]]
                    .coords,
            tauVec);

        MeshTools::cross(chiVec, tauVec, f.normal);
        MeshTools::mul(f.normal, 1.0 / MeshTools::norm(f.normal), f.normal);
      }

      // Compute vector inside the triangle's plane for the rotation matrix
      MeshTools::mul(chiVec, 1.0 / MeshTools::norm(chiVec), f.tangent1);
      // Compute second vector in the plane, orthogonal to the normal and tangent 1 vectors
      MeshTools::cross(f.normal, f.tangent1, f.tangent2);

      auto remoteNeighbor = i.neighbors[j] == static_cast<int>(m_elements.size());

      // Index of the element on the other side
<<<<<<< HEAD
      int neighborIndex = remoteNeighbor ? -1 : i.neighbors[j];

      GlobalElemId neighborGlobalId =
          remoteNeighbor ? m_ghostlayerMetadata[i.neighborRanks[j]][i.mpiIndices[j]].globalId
                         : m_elements[i.neighbors[j]].globalId;
=======
      const int neighborIndex =
          i.neighbors[j] == static_cast<int>(m_elements.size()) ? -1 : i.neighbors[j];
>>>>>>> 1200e1ff

      if (isPlus) {
        f.globalId = i.globalId;
        f.element = i.localId;
        f.side = j;
        f.neighborGlobalId = neighborGlobalId;
        f.neighborElement = neighborIndex;
        f.neighborSide = i.neighborSides[j];
        f.tag = i.faultTags[j];
      } else {
        f.globalId = neighborGlobalId;
        f.element = neighborIndex;
        f.side = i.neighborSides[j];
        f.neighborGlobalId = i.globalId;
        f.neighborElement = i.localId;
        f.neighborSide = j;
        f.tag = i.faultTags[j];
      }

      m_fault.push_back(f);

      // Check if we have a plus fault side
      if (isPlus || neighborIndex >= 0)
        m_hasPlusFault = true;
    }
  }

  // Sort fault neighbor lists and update MPI fault indices
  for (auto& i : m_MPIFaultNeighbors) {

    if (i.first > mRank) {
      std::sort(i.second.begin(),
                i.second.end(),
                [](const MPINeighborElement& elem1, const MPINeighborElement& elem2) {
                  return (elem1.localElement < elem2.localElement) ||
                         (elem1.localElement == elem2.localElement &&
                          elem1.localSide < elem2.localSide);
                });
    } else {
      std::sort(i.second.begin(),
                i.second.end(),
                [](const MPINeighborElement& elem1, const MPINeighborElement& elem2) {
                  return (elem1.neighborElement < elem2.neighborElement) ||
                         (elem1.neighborElement == elem2.neighborElement &&
                          elem1.neighborSide < elem2.neighborSide);
                });
    }

    // Set the MPI fault number of all elements
    for (int j = 0; j < static_cast<int>(i.second.size()); j++) {
      m_elements[i.second[j].localElement].mpiFaultIndices[i.second[j].localSide] = j;
    }
  }
}

void MeshReader::exchangeGhostlayerMetadata() {
#ifdef USE_MPI
  std::unordered_map<int, std::vector<GhostElementMetadata>> sendData;
  std::unordered_map<int, std::vector<GhostElementMetadata>> recvData;

  constexpr int Tag = 10;
  const auto comm = seissol::MPI::mpi.comm();

  std::vector<MPI_Request> requests(m_MPINeighbors.size() * 2);

  // TODO(David): Once a generic MPI type inference module is ready, replace this part here ...
  // Maybe.
  MPI_Datatype ghostElementType;

  // assume that all vertices are stored contiguously
  const int datatypeCount = 3;
  const std::vector<int> datatypeBlocklen{12, 1, 1};
  const std::vector<MPI_Aint> datatypeDisplacement{offsetof(GhostElementMetadata, vertices),
                                                   offsetof(GhostElementMetadata, group),
                                                   offsetof(GhostElementMetadata, globalId)};
  const std::vector<MPI_Datatype> datatypeDatatype{
      MPI_DOUBLE, MPI_INT, PUML::MPITypeInfer<GlobalElemId>::type()};

  MPI_Type_create_struct(datatypeCount,
                         datatypeBlocklen.data(),
                         datatypeDisplacement.data(),
                         datatypeDatatype.data(),
                         &ghostElementType);
  MPI_Type_commit(&ghostElementType);

  size_t counter = 0;
  for (auto it = m_MPINeighbors.begin(); it != m_MPINeighbors.end(); ++it, counter += 2) {
    const auto targetRank = it->first;
    const auto count = it->second.elements.size();

    recvData[targetRank].resize(count);

    sendData[targetRank].resize(count);
    for (size_t j = 0; j < count; ++j) {
      const auto elementIdx = it->second.elements[j].localElement;
      const auto& element = m_elements.at(elementIdx);
      auto& ghost = sendData[targetRank][j];

      for (size_t v = 0; v < 4; ++v) {
        const auto& vertex = m_vertices[element.vertices[v]];
        ghost.vertices[v][0] = vertex.coords[0];
        ghost.vertices[v][1] = vertex.coords[1];
        ghost.vertices[v][2] = vertex.coords[2];
      }
      ghost.group = element.group;
      ghost.globalId = element.globalId;
    }

    // TODO(David): evaluate, if MPI_Ssend (instead of just MPI_Send) makes sense here?
    MPI_Irecv(recvData[targetRank].data(),
              count,
              ghostElementType,
              targetRank,
              Tag,
              comm,
              &requests[counter]);
    MPI_Isend(sendData[targetRank].data(),
              count,
              ghostElementType,
              targetRank,
              Tag,
              comm,
              &requests[counter + 1]);
  }

  MPI_Waitall(requests.size(), requests.data(), MPI_STATUS_IGNORE);

  m_ghostlayerMetadata = std::move(recvData);

  MPI_Type_free(&ghostElementType);
#endif
}

} // namespace seissol::geometry<|MERGE_RESOLUTION|>--- conflicted
+++ resolved
@@ -3,11 +3,8 @@
 #include "MeshDefinition.h"
 #include "MeshTools.h"
 
-<<<<<<< HEAD
 #include "Initializer/Parameters/SeisSolParameters.h"
 #include "PUML/TypeInference.h"
-=======
->>>>>>> 1200e1ff
 #include "Parallel/MPI.h"
 #include <Initializer/Parameters/DRParameters.h>
 #include <algorithm>
@@ -178,16 +175,11 @@
       auto remoteNeighbor = i.neighbors[j] == static_cast<int>(m_elements.size());
 
       // Index of the element on the other side
-<<<<<<< HEAD
-      int neighborIndex = remoteNeighbor ? -1 : i.neighbors[j];
+      const int neighborIndex = remoteNeighbor ? -1 : i.neighbors[j];
 
       GlobalElemId neighborGlobalId =
           remoteNeighbor ? m_ghostlayerMetadata[i.neighborRanks[j]][i.mpiIndices[j]].globalId
                          : m_elements[i.neighbors[j]].globalId;
-=======
-      const int neighborIndex =
-          i.neighbors[j] == static_cast<int>(m_elements.size()) ? -1 : i.neighbors[j];
->>>>>>> 1200e1ff
 
       if (isPlus) {
         f.globalId = i.globalId;
