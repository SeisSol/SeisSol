// SPDX-FileCopyrightText: 2015 SeisSol Group
//
// SPDX-License-Identifier: BSD-3-Clause
// SPDX-LicenseComments: Full text under /LICENSE and /LICENSES/
//
// SPDX-FileContributor: Author lists in /AUTHORS and /CITATION.cff
// SPDX-FileContributor: Sebastian Rettenberger

#ifndef SEISSOL_SRC_GEOMETRY_REFINEMENT_REFINERUTILS_H_
#define SEISSOL_SRC_GEOMETRY_REFINEMENT_REFINERUTILS_H_

#include <Eigen/Dense>
#include <vector>

namespace seissol::refinement {

//------------------------------------------------------------------------------

template <class T>
Eigen::Matrix<T, 3, 1> middle(const Eigen::Matrix<T, 3, 1>& a, const Eigen::Matrix<T, 3, 1>& b) {
  return (a + b) / static_cast<T>(2);
}

//------------------------------------------------------------------------------

template <class T>
struct Tetrahedron {
  /** Indices of the vertices */
  unsigned int i, j, k, l;
  Eigen::Matrix<T, 3, 1> a, b, c, d;

  Tetrahedron() : i(0), j(0), k(0), l(0) {};

<<<<<<< HEAD
  Tetrahedron(const Eigen::Matrix<T, 3, 1>& A,
              const Eigen::Matrix<T, 3, 1>& B,
              const Eigen::Matrix<T, 3, 1>& C,
              const Eigen::Matrix<T, 3, 1>& D)
      : i(0), j(0), k(0), l(0), a(A), b(B), c(C), d(D) {};

  Tetrahedron(const Eigen::Matrix<T, 3, 1>& A,
              const Eigen::Matrix<T, 3, 1>& B,
              const Eigen::Matrix<T, 3, 1>& C,
              const Eigen::Matrix<T, 3, 1>& D,
              unsigned int I,
              unsigned int J,
              unsigned int K,
              unsigned int L)
      : i(I), j(J), k(K), l(L), a(A), b(B), c(C), d(D) {};

  Tetrahedron(const T A[3],
              const T B[3],
              const T C[3],
              const T D[3],
              unsigned int I,
              unsigned int J,
              unsigned int K,
              unsigned int L)
      : i(I), j(J), k(K), l(L), a(Eigen::Matrix<T, 3, 1>(A)), b(Eigen::Matrix<T, 3, 1>(B)),
        c(Eigen::Matrix<T, 3, 1>(C)), d(Eigen::Matrix<T, 3, 1>(D)) {};

  Tetrahedron(const std::array<T, 3>& A,
              const std::array<T, 3>& B,
              const std::array<T, 3>& C,
              const std::array<T, 3>& D,
              unsigned int I,
              unsigned int J,
              unsigned int K,
              unsigned int L)
      : i(I), j(J), k(K), l(L), a(Eigen::Matrix<T, 3, 1>(A.data())),
        b(Eigen::Matrix<T, 3, 1>(B.data())), c(Eigen::Matrix<T, 3, 1>(C.data())),
        d(Eigen::Matrix<T, 3, 1>(D.data())) {};
=======
  Tetrahedron(const Eigen::Matrix<T, 3, 1>& a,
              const Eigen::Matrix<T, 3, 1>& b,
              const Eigen::Matrix<T, 3, 1>& c,
              const Eigen::Matrix<T, 3, 1>& d)
      : i(0), j(0), k(0), l(0), a(a), b(b), c(c), d(d) {};

  Tetrahedron(const Eigen::Matrix<T, 3, 1>& a,
              const Eigen::Matrix<T, 3, 1>& b,
              const Eigen::Matrix<T, 3, 1>& c,
              const Eigen::Matrix<T, 3, 1>& d,
              unsigned int i,
              unsigned int j,
              unsigned int k,
              unsigned int l)
      : i(i), j(j), k(k), l(l), a(a), b(b), c(c), d(d) {};

  Tetrahedron(const T a[3],
              const T b[3],
              const T c[3],
              const T d[3],
              unsigned int i,
              unsigned int j,
              unsigned int k,
              unsigned int l)
      : i(i), j(j), k(k), l(l), a(Eigen::Matrix<T, 3, 1>(a)), b(Eigen::Matrix<T, 3, 1>(b)),
        c(Eigen::Matrix<T, 3, 1>(c)), d(Eigen::Matrix<T, 3, 1>(d)) {}
>>>>>>> 1c7b449f

  static Tetrahedron<T> unitTetrahedron() {
    return Tetrahedron(Eigen::Matrix<T, 3, 1>(0, 0, 0),
                       Eigen::Matrix<T, 3, 1>(0, 0, 1),
                       Eigen::Matrix<T, 3, 1>(1, 0, 0),
                       Eigen::Matrix<T, 3, 1>(0, 1, 0));
  }

<<<<<<< HEAD
  Eigen::Matrix<T, 3, 1> center() const { return middle(middle(a, b), middle(c, d)); }
=======
  [[nodiscard]] Eigen::Matrix<T, 3, 1> center() const { return middle(middle(a, b), middle(c, d)); }
>>>>>>> 1c7b449f
};

//------------------------------------------------------------------------------

template <class T>
class TetrahedronRefiner {
  public:
  virtual ~TetrahedronRefiner() = default;
  /** Generates the new cells */
  virtual void refine(const Tetrahedron<T>& in,
                      unsigned int addVertexStart,
                      Tetrahedron<T>* out,
                      Eigen::Matrix<T, 3, 1>* addVertices) const = 0;
  /** The additional number of vertices generated per original tetrahedron */
  [[nodiscard]] virtual unsigned int additionalVerticesPerCell() const = 0;
  [[nodiscard]] virtual unsigned int getDivisionCount() const = 0;
};

//------------------------------------------------------------------------------

template <class T>
class IdentityRefiner : public TetrahedronRefiner<T> {
  public:
  void refine(const Tetrahedron<T>& in,
              unsigned int /*addVertexStart*/,
              Tetrahedron<T>* out,
              Eigen::Matrix<T, 3, 1>* /*addVertices*/) const override {
    out[0] = in;
  }

  [[nodiscard]] unsigned int additionalVerticesPerCell() const override { return 0; }

  [[nodiscard]] unsigned int getDivisionCount() const override { return 1; }
};

//------------------------------------------------------------------------------

template <class T>
class DivideTetrahedronBy4 : public TetrahedronRefiner<T> {
  public:
  void refine(const Tetrahedron<T>& in,
              unsigned int addVertexStart,
              Tetrahedron<T>* out,
              Eigen::Matrix<T, 3, 1>* addVertices) const override {
    addVertices[0] = in.center();

    out[0] = Tetrahedron<T>(in.a, in.b, in.c, addVertices[0], in.i, in.j, in.k, addVertexStart);
    out[1] = Tetrahedron<T>(in.a, in.b, in.d, addVertices[0], in.i, in.j, in.l, addVertexStart);
    out[2] = Tetrahedron<T>(in.a, in.c, in.d, addVertices[0], in.i, in.k, in.l, addVertexStart);
    out[3] = Tetrahedron<T>(in.b, in.c, in.d, addVertices[0], in.j, in.k, in.l, addVertexStart);
  }

  [[nodiscard]] unsigned int additionalVerticesPerCell() const override { return 1; }

  [[nodiscard]] unsigned int getDivisionCount() const override { return 4; }
};

//------------------------------------------------------------------------------

template <class T>
class DivideTetrahedronBy8 : public TetrahedronRefiner<T> {
  public:
  void refine(const Tetrahedron<T>& in,
              unsigned int addVertexStart,
              Tetrahedron<T>* out,
              Eigen::Matrix<T, 3, 1>* addVertices) const override {
    const Eigen::Matrix<T, 3, 1>& a = in.a;
    const Eigen::Matrix<T, 3, 1>& b = in.b;
    const Eigen::Matrix<T, 3, 1>& c = in.c;
    const Eigen::Matrix<T, 3, 1>& d = in.d;
    addVertices[0] = middle(a, b);
    addVertices[1] = middle(a, c);
    addVertices[2] = middle(a, d);
    addVertices[3] = middle(b, c);
    addVertices[4] = middle(b, d);
    addVertices[5] = middle(c, d);

    const Eigen::Matrix<T, 3, 1>& ab = addVertices[0];
    const Eigen::Matrix<T, 3, 1>& ac = addVertices[1];
    const Eigen::Matrix<T, 3, 1>& ad = addVertices[2];
    const Eigen::Matrix<T, 3, 1>& bc = addVertices[3];
    const Eigen::Matrix<T, 3, 1>& bd = addVertices[4];
    const Eigen::Matrix<T, 3, 1>& cd = addVertices[5];

    const unsigned int iab = addVertexStart;
    const unsigned int iac = addVertexStart + 1;
    const unsigned int iad = addVertexStart + 2;
    const unsigned int ibc = addVertexStart + 3;
    const unsigned int ibd = addVertexStart + 4;
    const unsigned int icd = addVertexStart + 5;

    out[0] = Tetrahedron<T>(a, ab, ac, ad, in.i, iab, iac, iad);
    out[1] = Tetrahedron<T>(b, ab, bc, bd, in.j, iab, ibc, ibd);
    out[2] = Tetrahedron<T>(c, ac, bc, cd, in.k, iac, ibc, icd);
    out[3] = Tetrahedron<T>(d, ad, bd, cd, in.l, iad, ibd, icd);
    // Inner upper cells
    out[4] = Tetrahedron<T>(ab, ac, ad, bd, iab, iac, iad, ibd);
    out[5] = Tetrahedron<T>(ab, ac, bc, bd, iab, iac, ibc, ibd);
    // Inner lower cells
    out[6] = Tetrahedron<T>(ac, ad, bd, cd, iac, iad, ibd, icd);
    out[7] = Tetrahedron<T>(ac, bc, bd, cd, iac, ibc, ibd, icd);
  }

  [[nodiscard]] unsigned int additionalVerticesPerCell() const override { return 6; }

  [[nodiscard]] unsigned int getDivisionCount() const override { return 8; }
};

//------------------------------------------------------------------------------

template <class T>
class DivideTetrahedronBy32 : public TetrahedronRefiner<T> {
  private:
  DivideTetrahedronBy4<T> div4;
  DivideTetrahedronBy8<T> div8;

  public:
  void refine(const Tetrahedron<T>& in,
              unsigned int addVertexStart,
              Tetrahedron<T>* out,
              Eigen::Matrix<T, 3, 1>* addVertices) const override {
    auto tmp = std::vector<Tetrahedron<T>>(div8.getDivisionCount());

    div8.refine(in, addVertexStart, tmp.data(), addVertices);

    addVertexStart += div8.additionalVerticesPerCell();
    addVertices += div8.additionalVerticesPerCell();

    for (unsigned int i = 0; i < div8.getDivisionCount(); i++) {
      div4.refine(tmp[i],
                  addVertexStart + i * div4.additionalVerticesPerCell(),
                  out + (i * div4.getDivisionCount()),
                  addVertices + (i * div4.additionalVerticesPerCell()));
    }
  }

  [[nodiscard]] unsigned int additionalVerticesPerCell() const override {
    return div8.additionalVerticesPerCell() +
           div8.getDivisionCount() * div4.additionalVerticesPerCell();
  }

  [[nodiscard]] unsigned int getDivisionCount() const override {
    return div4.getDivisionCount() * div8.getDivisionCount();
  }
};

//------------------------------------------------------------------------------

} // namespace seissol::refinement

#endif // SEISSOL_SRC_GEOMETRY_REFINEMENT_REFINERUTILS_H_<|MERGE_RESOLUTION|>--- conflicted
+++ resolved
@@ -31,46 +31,6 @@
 
   Tetrahedron() : i(0), j(0), k(0), l(0) {};
 
-<<<<<<< HEAD
-  Tetrahedron(const Eigen::Matrix<T, 3, 1>& A,
-              const Eigen::Matrix<T, 3, 1>& B,
-              const Eigen::Matrix<T, 3, 1>& C,
-              const Eigen::Matrix<T, 3, 1>& D)
-      : i(0), j(0), k(0), l(0), a(A), b(B), c(C), d(D) {};
-
-  Tetrahedron(const Eigen::Matrix<T, 3, 1>& A,
-              const Eigen::Matrix<T, 3, 1>& B,
-              const Eigen::Matrix<T, 3, 1>& C,
-              const Eigen::Matrix<T, 3, 1>& D,
-              unsigned int I,
-              unsigned int J,
-              unsigned int K,
-              unsigned int L)
-      : i(I), j(J), k(K), l(L), a(A), b(B), c(C), d(D) {};
-
-  Tetrahedron(const T A[3],
-              const T B[3],
-              const T C[3],
-              const T D[3],
-              unsigned int I,
-              unsigned int J,
-              unsigned int K,
-              unsigned int L)
-      : i(I), j(J), k(K), l(L), a(Eigen::Matrix<T, 3, 1>(A)), b(Eigen::Matrix<T, 3, 1>(B)),
-        c(Eigen::Matrix<T, 3, 1>(C)), d(Eigen::Matrix<T, 3, 1>(D)) {};
-
-  Tetrahedron(const std::array<T, 3>& A,
-              const std::array<T, 3>& B,
-              const std::array<T, 3>& C,
-              const std::array<T, 3>& D,
-              unsigned int I,
-              unsigned int J,
-              unsigned int K,
-              unsigned int L)
-      : i(I), j(J), k(K), l(L), a(Eigen::Matrix<T, 3, 1>(A.data())),
-        b(Eigen::Matrix<T, 3, 1>(B.data())), c(Eigen::Matrix<T, 3, 1>(C.data())),
-        d(Eigen::Matrix<T, 3, 1>(D.data())) {};
-=======
   Tetrahedron(const Eigen::Matrix<T, 3, 1>& a,
               const Eigen::Matrix<T, 3, 1>& b,
               const Eigen::Matrix<T, 3, 1>& c,
@@ -97,7 +57,18 @@
               unsigned int l)
       : i(i), j(j), k(k), l(l), a(Eigen::Matrix<T, 3, 1>(a)), b(Eigen::Matrix<T, 3, 1>(b)),
         c(Eigen::Matrix<T, 3, 1>(c)), d(Eigen::Matrix<T, 3, 1>(d)) {}
->>>>>>> 1c7b449f
+
+  Tetrahedron(const std::array<T, 3>& a,
+              const std::array<T, 3>& b,
+              const std::array<T, 3>& c,
+              const std::array<T, 3>& d,
+              unsigned int i,
+              unsigned int j,
+              unsigned int k,
+              unsigned int l)
+      : i(i), j(j), k(k), l(l), a(Eigen::Matrix<T, 3, 1>(a.data())),
+        b(Eigen::Matrix<T, 3, 1>(b.data())), c(Eigen::Matrix<T, 3, 1>(c.data())),
+        d(Eigen::Matrix<T, 3, 1>(d.data())) {};
 
   static Tetrahedron<T> unitTetrahedron() {
     return Tetrahedron(Eigen::Matrix<T, 3, 1>(0, 0, 0),
@@ -106,11 +77,7 @@
                        Eigen::Matrix<T, 3, 1>(0, 1, 0));
   }
 
-<<<<<<< HEAD
-  Eigen::Matrix<T, 3, 1> center() const { return middle(middle(a, b), middle(c, d)); }
-=======
   [[nodiscard]] Eigen::Matrix<T, 3, 1> center() const { return middle(middle(a, b), middle(c, d)); }
->>>>>>> 1c7b449f
 };
 
 //------------------------------------------------------------------------------
