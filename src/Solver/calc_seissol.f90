--- conflicted
+++ resolved
@@ -208,12 +208,6 @@
     CALL MPI_Comm_split(MPI%commWorld, EQN%DR, 1, DR_comm, iErr)
 #endif /* USE_MPI */
 
-<<<<<<< HEAD
-    ! output magnitude for dynamic rupture simulations
-    IF (EQN%DR.EQ.1 .AND. DISC%DynRup%magnitude_output_on.EQ.1) CALL magnitude_output(OptionalFields%BackgroundValue,DISC,MESH,MPI,IO,DR_comm)
-
-=======
->>>>>>> 40346cf3
     ! output GP-wise RF in extra files
     IF (EQN%DR.EQ.1 .AND. DISC%DynRup%RF_output_on.EQ.1) CALL output_rupturefront(DISC,MESH,MPI,IO, BND)
 
