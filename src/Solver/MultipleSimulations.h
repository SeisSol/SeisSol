// SPDX-FileCopyrightText: 2025 SeisSol Group
//
// SPDX-License-Identifier: BSD-3-Clause
// SPDX-LicenseComments: Full text under /LICENSE and /LICENSES/
//
// SPDX-FileContributor: Author lists in /AUTHORS and /CITATION.cff

#ifndef SEISSOL_SRC_SOLVER_MULTIPLESIMULATIONS_H_
#define SEISSOL_SRC_SOLVER_MULTIPLESIMULATIONS_H_

#include "GeneratedCode/init.h"
#include <Config.h>
#include <GeneratedCode/init.h>
#include <cstddef>
#include <functional>
#include <tuple>
#include <utility>
#include <yateto.h>

// disable the omp simd declarations for old Intel compilers

#ifdef __INTEL_COMPILER
#define SEISSOL_NO_OMPSIMD
#endif // __INTEL_COMPILER

#ifdef __INTEL_LLVM_COMPILER
#if __INTEL_LLVM_COMPILER < 20230000
#define SEISSOL_NO_OMPSIMD
#endif
#endif // __INTEL_LLVM_COMPILER

namespace seissol::multisim {

// duplicates the function argument `source` N times and calls `function` with it
template <std::size_t N, typename T, typename F, typename... Pack>
auto packed(F&& function, const T& source, Pack&&... copies) {
  if constexpr (sizeof...(Pack) < N) {
    return packed<N>(std::forward<F>(function), source, std::forward<Pack>(copies)..., source);
  } else {
    return std::invoke(std::forward<F>(function), std::forward<Pack>(copies)...);
  }
}

template <std::size_t Idx, typename F, typename T1, typename T2>
auto reverseCallInternal(F&& function, T1&& fwdTuple, T2&& bckTuple) {
  if constexpr (std::tuple_size_v<T1> == Idx) {
    return std::apply(std::forward<F>(function), std::forward<T2>(bckTuple));
  } else {
    auto newBck =
        std::tuple_cat(std::make_tuple(std::get<Idx>(fwdTuple)), std::forward<T2>(bckTuple));
    return reverseCallInternal<Idx + 1>(
        std::forward<F>(function), std::forward<T1>(fwdTuple), newBck);
  }
}

// reverse the parameter pack arguments (`values`) and call `function` with the reversed pack
template <typename F, typename... Pack>
auto reverseCall(F&& function, Pack&&... values) {
  std::tuple<> emptytuple{};
  return reverseCallInternal<0>(
      std::forward<F>(function), std::forward_as_tuple(std::forward<Pack>(values)...), emptytuple);
}

template <unsigned int NumSimulationsT>
struct MultisimHelperWrapper {
  // the (non-?)default case: NumSimulations > 1
  constexpr static unsigned int NumSimulations = NumSimulationsT;
  constexpr static unsigned int BasisFunctionDimension = 1;
<<<<<<< HEAD
#pragma omp declare simd
=======

#ifndef SEISSOL_NO_OMPSIMD
#pragma omp declare simd
#endif
>>>>>>> af7df1d3
  template <typename F, typename... Args>
  static auto& multisimWrap(F&& function, size_t sim, Args&&... args) {
    return std::invoke(std::forward<F>(function), sim, std::forward<Args>(args)...);
  }
<<<<<<< HEAD
#pragma omp declare simd
=======

#ifndef SEISSOL_NO_OMPSIMD
#pragma omp declare simd
#endif
>>>>>>> af7df1d3
  template <typename T, typename F, typename... Args>
  static auto multisimObjectWrap(F&& func, T& obj, int sim, Args&&... args) {
    return std::invoke(std::forward<F>(func), obj, sim, std::forward<Args>(args)...);
  }
<<<<<<< HEAD
#pragma omp declare simd
=======

#ifndef SEISSOL_NO_OMPSIMD
#pragma omp declare simd
#endif
>>>>>>> af7df1d3
  template <typename F, typename... Args>
  static auto multisimTranspose(F&& function, Args&&... args) {
    return reverseCall(std::forward<F>(function), std::forward<Args>(args)...);
  }
<<<<<<< HEAD
#pragma omp declare simd
=======

#ifndef SEISSOL_NO_OMPSIMD
#pragma omp declare simd
#endif
>>>>>>> af7df1d3
  template <unsigned Rank, typename RealT, typename IdxT>
  static auto simtensor(::yateto::DenseTensorView<Rank, RealT, IdxT>& tensor, int sim) {
    static_assert(Rank > 0, "Tensor rank needs to be non-scalar (rank > 0)");
    return packed<Rank - 1>([&](auto... args) { return tensor.subtensor(sim, args...); },
                            ::yateto::slice<>());
  }
<<<<<<< HEAD
=======

  constexpr static size_t MultisimStart = init::QAtPoint::Start[0];
  constexpr static size_t MultisimEnd = init::QAtPoint::Stop[0];
>>>>>>> af7df1d3
  constexpr static bool MultisimEnabled = true;
};

template <>
struct MultisimHelperWrapper<1> {
  constexpr static unsigned int NumSimulations = 1;
  constexpr static unsigned int BasisFunctionDimension = 0;
<<<<<<< HEAD
#pragma omp declare simd
=======

#ifndef SEISSOL_NO_OMPSIMD
#pragma omp declare simd
#endif
>>>>>>> af7df1d3
  template <typename F, typename... Args>
  static auto& multisimWrap(F&& function, size_t sim, Args&&... args) {
    return std::invoke(std::forward<F>(function), std::forward<Args>(args)...);
  }
<<<<<<< HEAD
#pragma omp declare simd
=======

#ifndef SEISSOL_NO_OMPSIMD
#pragma omp declare simd
#endif
>>>>>>> af7df1d3
  template <typename T, typename F, typename... Args>
  static auto multisimObjectWrap(F&& func, T& obj, int sim, Args&&... args) {
    return std::invoke(std::forward<F>(func), obj, std::forward<Args>(args)...);
  }
<<<<<<< HEAD
#pragma omp declare simd
=======

#ifndef SEISSOL_NO_OMPSIMD
#pragma omp declare simd
#endif
>>>>>>> af7df1d3
  template <typename F, typename... Args>
  static auto multisimTranspose(F&& function, Args&&... args) {
    return std::invoke(std::forward<F>(function), std::forward<Args>(args)...);
  }
<<<<<<< HEAD
#pragma omp declare simd
=======

#ifndef SEISSOL_NO_OMPSIMD
#pragma omp declare simd
#endif
>>>>>>> af7df1d3
  template <unsigned Rank, typename RealT, typename IdxT>
  static auto simtensor(::yateto::DenseTensorView<Rank, RealT, IdxT>& tensor, int sim) {
    return tensor;
  }
  constexpr static bool MultisimEnabled = false;
};

// short-hand definitions
template <typename Cfg>
using MultisimHelper = MultisimHelperWrapper<Cfg::NumSimulations>;

<<<<<<< HEAD
template <typename Cfg>
constexpr auto NumSimulations = MultisimHelper<Cfg>::NumSimulations;

template <typename Cfg>
constexpr auto BasisDim = MultisimHelper<Cfg>::BasisFunctionDimension;

#pragma omp declare simd
template <typename Cfg, typename F, typename... Args>
=======
constexpr unsigned int NumSimulations = MultisimHelper::NumSimulations;
constexpr unsigned int BasisFunctionDimension = MultisimHelper::BasisFunctionDimension;

#ifndef SEISSOL_NO_OMPSIMD
#pragma omp declare simd
#endif
template <typename F, typename... Args>
>>>>>>> af7df1d3
auto& multisimWrap(F&& function, size_t sim, Args&&... args) {
  return MultisimHelper<Cfg>::multisimWrap(
      std::forward<F>(function), sim, std::forward<Args>(args)...);
}
<<<<<<< HEAD
#pragma omp declare simd
template <typename Cfg, typename T, typename F, typename... Args>
=======

#ifndef SEISSOL_NO_OMPSIMD
#pragma omp declare simd
#endif
template <typename T, typename F, typename... Args>
>>>>>>> af7df1d3
auto multisimObjectWrap(F&& func, T& obj, int sim, Args&&... args) {
  return MultisimHelper<Cfg>::multisimObjectWrap(
      std::forward<F>(func), obj, sim, std::forward<Args>(args)...);
}
<<<<<<< HEAD
#pragma omp declare simd
template <typename Cfg, typename F, typename... Args>
=======

#ifndef SEISSOL_NO_OMPSIMD
#pragma omp declare simd
#endif
template <typename F, typename... Args>
>>>>>>> af7df1d3
auto multisimTranspose(F&& function, Args&&... args) {
  return MultisimHelper<Cfg>::multisimTranspose(std::forward<F>(function),
                                                std::forward<Args>(args)...);
}
<<<<<<< HEAD
#pragma omp declare simd
template <typename Cfg, unsigned Rank, typename RealT, typename IdxT>
=======

#ifndef SEISSOL_NO_OMPSIMD
#pragma omp declare simd
#endif
template <unsigned Rank, typename RealT, typename IdxT>
>>>>>>> af7df1d3
auto simtensor(::yateto::DenseTensorView<Rank, RealT, IdxT>& tensor, int sim) {
  return MultisimHelper<Cfg>::simtensor(tensor, sim);
}

template <typename Cfg>
constexpr bool MultisimEnabled = MultisimHelper<Cfg>::MultisimEnabled;

} // namespace seissol::multisim

#endif // SEISSOL_SRC_SOLVER_MULTIPLESIMULATIONS_H_<|MERGE_RESOLUTION|>--- conflicted
+++ resolved
@@ -10,7 +10,6 @@
 
 #include "GeneratedCode/init.h"
 #include <Config.h>
-#include <GeneratedCode/init.h>
 #include <cstddef>
 #include <functional>
 #include <tuple>
@@ -66,62 +65,40 @@
   // the (non-?)default case: NumSimulations > 1
   constexpr static unsigned int NumSimulations = NumSimulationsT;
   constexpr static unsigned int BasisFunctionDimension = 1;
-<<<<<<< HEAD
-#pragma omp declare simd
-=======
 
 #ifndef SEISSOL_NO_OMPSIMD
 #pragma omp declare simd
 #endif
->>>>>>> af7df1d3
   template <typename F, typename... Args>
   static auto& multisimWrap(F&& function, size_t sim, Args&&... args) {
     return std::invoke(std::forward<F>(function), sim, std::forward<Args>(args)...);
   }
-<<<<<<< HEAD
-#pragma omp declare simd
-=======
 
 #ifndef SEISSOL_NO_OMPSIMD
 #pragma omp declare simd
 #endif
->>>>>>> af7df1d3
   template <typename T, typename F, typename... Args>
   static auto multisimObjectWrap(F&& func, T& obj, int sim, Args&&... args) {
     return std::invoke(std::forward<F>(func), obj, sim, std::forward<Args>(args)...);
   }
-<<<<<<< HEAD
-#pragma omp declare simd
-=======
 
 #ifndef SEISSOL_NO_OMPSIMD
 #pragma omp declare simd
 #endif
->>>>>>> af7df1d3
   template <typename F, typename... Args>
   static auto multisimTranspose(F&& function, Args&&... args) {
     return reverseCall(std::forward<F>(function), std::forward<Args>(args)...);
   }
-<<<<<<< HEAD
-#pragma omp declare simd
-=======
 
 #ifndef SEISSOL_NO_OMPSIMD
 #pragma omp declare simd
 #endif
->>>>>>> af7df1d3
   template <unsigned Rank, typename RealT, typename IdxT>
   static auto simtensor(::yateto::DenseTensorView<Rank, RealT, IdxT>& tensor, int sim) {
     static_assert(Rank > 0, "Tensor rank needs to be non-scalar (rank > 0)");
     return packed<Rank - 1>([&](auto... args) { return tensor.subtensor(sim, args...); },
                             ::yateto::slice<>());
   }
-<<<<<<< HEAD
-=======
-
-  constexpr static size_t MultisimStart = init::QAtPoint::Start[0];
-  constexpr static size_t MultisimEnd = init::QAtPoint::Stop[0];
->>>>>>> af7df1d3
   constexpr static bool MultisimEnabled = true;
 };
 
@@ -129,50 +106,34 @@
 struct MultisimHelperWrapper<1> {
   constexpr static unsigned int NumSimulations = 1;
   constexpr static unsigned int BasisFunctionDimension = 0;
-<<<<<<< HEAD
-#pragma omp declare simd
-=======
 
 #ifndef SEISSOL_NO_OMPSIMD
 #pragma omp declare simd
 #endif
->>>>>>> af7df1d3
   template <typename F, typename... Args>
   static auto& multisimWrap(F&& function, size_t sim, Args&&... args) {
     return std::invoke(std::forward<F>(function), std::forward<Args>(args)...);
   }
-<<<<<<< HEAD
-#pragma omp declare simd
-=======
 
 #ifndef SEISSOL_NO_OMPSIMD
 #pragma omp declare simd
 #endif
->>>>>>> af7df1d3
   template <typename T, typename F, typename... Args>
   static auto multisimObjectWrap(F&& func, T& obj, int sim, Args&&... args) {
     return std::invoke(std::forward<F>(func), obj, std::forward<Args>(args)...);
   }
-<<<<<<< HEAD
-#pragma omp declare simd
-=======
 
 #ifndef SEISSOL_NO_OMPSIMD
 #pragma omp declare simd
 #endif
->>>>>>> af7df1d3
   template <typename F, typename... Args>
   static auto multisimTranspose(F&& function, Args&&... args) {
     return std::invoke(std::forward<F>(function), std::forward<Args>(args)...);
   }
-<<<<<<< HEAD
-#pragma omp declare simd
-=======
 
 #ifndef SEISSOL_NO_OMPSIMD
 #pragma omp declare simd
 #endif
->>>>>>> af7df1d3
   template <unsigned Rank, typename RealT, typename IdxT>
   static auto simtensor(::yateto::DenseTensorView<Rank, RealT, IdxT>& tensor, int sim) {
     return tensor;
@@ -184,66 +145,43 @@
 template <typename Cfg>
 using MultisimHelper = MultisimHelperWrapper<Cfg::NumSimulations>;
 
-<<<<<<< HEAD
 template <typename Cfg>
 constexpr auto NumSimulations = MultisimHelper<Cfg>::NumSimulations;
 
 template <typename Cfg>
 constexpr auto BasisDim = MultisimHelper<Cfg>::BasisFunctionDimension;
 
+#ifndef SEISSOL_NO_OMPSIMD
 #pragma omp declare simd
+#endif
 template <typename Cfg, typename F, typename... Args>
-=======
-constexpr unsigned int NumSimulations = MultisimHelper::NumSimulations;
-constexpr unsigned int BasisFunctionDimension = MultisimHelper::BasisFunctionDimension;
+auto& multisimWrap(F&& function, size_t sim, Args&&... args) {
+  return MultisimHelper<Cfg>::multisimWrap(
+      std::forward<F>(function), sim, std::forward<Args>(args)...);
+}
 
 #ifndef SEISSOL_NO_OMPSIMD
 #pragma omp declare simd
 #endif
-template <typename F, typename... Args>
->>>>>>> af7df1d3
-auto& multisimWrap(F&& function, size_t sim, Args&&... args) {
-  return MultisimHelper<Cfg>::multisimWrap(
-      std::forward<F>(function), sim, std::forward<Args>(args)...);
+template <typename Cfg, typename T, typename F, typename... Args>
+auto multisimObjectWrap(F&& func, T& obj, int sim, Args&&... args) {
+  return MultisimHelper<Cfg>::multisimObjectWrap(
+      std::forward<F>(func), obj, sim, std::forward<Args>(args)...);
 }
-<<<<<<< HEAD
-#pragma omp declare simd
-template <typename Cfg, typename T, typename F, typename... Args>
-=======
 
 #ifndef SEISSOL_NO_OMPSIMD
 #pragma omp declare simd
 #endif
-template <typename T, typename F, typename... Args>
->>>>>>> af7df1d3
-auto multisimObjectWrap(F&& func, T& obj, int sim, Args&&... args) {
-  return MultisimHelper<Cfg>::multisimObjectWrap(
-      std::forward<F>(func), obj, sim, std::forward<Args>(args)...);
+template <typename Cfg, typename F, typename... Args>
+auto multisimTranspose(F&& function, Args&&... args) {
+  return MultisimHelper<Cfg>::multisimTranspose(std::forward<F>(function),
+                                                std::forward<Args>(args)...);
 }
-<<<<<<< HEAD
-#pragma omp declare simd
-template <typename Cfg, typename F, typename... Args>
-=======
 
 #ifndef SEISSOL_NO_OMPSIMD
 #pragma omp declare simd
 #endif
-template <typename F, typename... Args>
->>>>>>> af7df1d3
-auto multisimTranspose(F&& function, Args&&... args) {
-  return MultisimHelper<Cfg>::multisimTranspose(std::forward<F>(function),
-                                                std::forward<Args>(args)...);
-}
-<<<<<<< HEAD
-#pragma omp declare simd
 template <typename Cfg, unsigned Rank, typename RealT, typename IdxT>
-=======
-
-#ifndef SEISSOL_NO_OMPSIMD
-#pragma omp declare simd
-#endif
-template <unsigned Rank, typename RealT, typename IdxT>
->>>>>>> af7df1d3
 auto simtensor(::yateto::DenseTensorView<Rank, RealT, IdxT>& tensor, int sim) {
   return MultisimHelper<Cfg>::simtensor(tensor, sim);
 }
