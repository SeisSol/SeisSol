// SPDX-FileCopyrightText: 2015 SeisSol Group
//
// SPDX-License-Identifier: BSD-3-Clause
// SPDX-LicenseComments: Full text under /LICENSE and /LICENSES/
//
// SPDX-FileContributor: Author lists in /AUTHORS and /CITATION.cff
// SPDX-FileContributor: Alexander Breuer
// SPDX-FileContributor: Sebastian Rettenberger

#include "Simulator.h"

#include <Memory/Tree/Layer.h>
#include <Parallel/Runtime/Stream.h>
#include <algorithm>
#include <cassert>
#include <cstdlib>
#include <limits>
#include <utils/logger.h>
#include <xdmfwriter/scorep_wrapper.h>

#include "TimeStepping/TimeManager.h"
#include "Modules/Modules.h"
#include "Monitoring/FlopCounter.h"
#include "Monitoring/Stopwatch.h"
#include "Monitoring/Unit.h"
#include "ResultWriter/AnalysisWriter.h"
#include "ResultWriter/EnergyOutput.h"
#include "SeisSol.h"

seissol::Simulator::Simulator()
    : currentTime(0), finalTime(0), usePlasticity(false), aborted(false) {}

void seissol::Simulator::setFinalTime(double finalTime) {
  assert(finalTime > 0);
  this->finalTime = finalTime;
}

void seissol::Simulator::setUsePlasticity(bool plasticity) { usePlasticity = plasticity; }

void seissol::Simulator::setCurrentTime(double currentTime) {
  assert(currentTime >= 0);
  this->currentTime = currentTime;
  checkpoint = true;
}

void seissol::Simulator::abort() { aborted = true; }

void seissol::Simulator::simulate(seissol::SeisSol& seissolInstance) {
  SCOREP_USER_REGION("simulate", SCOREP_USER_REGION_TYPE_FUNCTION)

  auto* faultOutputManager = seissolInstance.timeManager().getFaultOutputManager();
  faultOutputManager->writePickpointOutput(0.0, 0.0);

  Stopwatch simulationStopwatch;
  simulationStopwatch.start();

  Stopwatch computeStopwatch;
  Stopwatch ioStopwatch;

  ioStopwatch.start();

  // Set start time (required for checkpointing)
  seissolInstance.timeManager().setInitialTimes(currentTime);

  const double timeTolerance = seissolInstance.timeManager().getTimeTolerance();

  // Write initial wave field snapshot
  if (checkpoint) {
    Modules::callSimulationStartHook(currentTime);
  } else {
    Modules::callSimulationStartHook(std::optional<double>{});
  }

  // intialize wave field and checkpoint time
  Modules::setSimulationStartTime(currentTime);

  // derive next synchronization time
  double upcomingTime = finalTime;
  // NOTE: This will not call the module specific implementation of the synchronization hook
  // since the current time is the simulation start time. We only use this function here to
  // get correct upcoming time. To be on the safe side, we use zero time tolerance.
  upcomingTime = std::min(upcomingTime, Modules::callSyncHook(currentTime, 0.0));

  double lastSplit = 0;

  ioStopwatch.pause();

  Stopwatch::print("Time spent for initial IO:", ioStopwatch.split());

  // use an empty log message as visual separator
  logInfo() << "";

  while (finalTime > currentTime + timeTolerance) {
    if (upcomingTime < currentTime + timeTolerance) {
      logError() << "Simulator did not advance in time from" << currentTime << "to" << upcomingTime;
    }
    if (aborted) {
      logInfo() << "Aborting simulation.";
      break;
    }

    // update the DOFs
    logInfo() << "Start simulation epoch.";
    computeStopwatch.start();
    seissolInstance.timeManager().advanceInTime(upcomingTime);
    computeStopwatch.pause();
    logInfo() << "End simulation epoch. Sync point.";

    ioStopwatch.start();

    // update current time
    currentTime = upcomingTime;

    // Synchronize data (TODO(David): synchronize lazily)
    seissolInstance.timeManager().synchronizeTo(seissol::initializer::AllocationPlace::Host);

    // Check all synchronization point hooks and set the new upcoming time
    upcomingTime = std::min(finalTime, Modules::callSyncHook(currentTime, timeTolerance));

    ioStopwatch.pause();

    double currentSplit = simulationStopwatch.split();
<<<<<<< HEAD
    Stopwatch::print(
        "Time spent this phase (total):", currentSplit - lastSplit, seissol::MPI::mpi.comm());
    Stopwatch::print(
        "Time spent this phase (compute):", computeStopwatch.split(), seissol::MPI::mpi.comm());
    Stopwatch::print(
        "Time spent this phase (blocking IO):", ioStopwatch.split(), seissol::MPI::mpi.comm());
=======
    Stopwatch::print("Time spent this phase (total):", currentSplit - lastSplit);
    Stopwatch::print("Time spent this phase (compute):", computeStopwatch.split());
    Stopwatch::print("Time spent this phase (blocking IO):", ioStopwatch.split());
>>>>>>> 2ca6f101
    seissolInstance.flopCounter().printPerformanceUpdate(currentSplit);
    lastSplit = currentSplit;

    // use an empty log message as visual separator
    logInfo() << "";
  }

  // synchronize data (TODO(David): synchronize lazily)
  seissolInstance.timeManager().synchronizeTo(seissol::initializer::AllocationPlace::Host);

  Modules::callSyncHook(currentTime, timeTolerance, true);

<<<<<<< HEAD
  const double wallTime = simulationStopwatch.pause();
  simulationStopwatch.printTime("Simulation time (total):", seissol::MPI::mpi.comm());
  computeStopwatch.printTime("Simulation time (compute):", seissol::MPI::mpi.comm());
  ioStopwatch.printTime("Simulation time (blocking IO):", seissol::MPI::mpi.comm());
=======
  double wallTime = simulationStopwatch.pause();
  simulationStopwatch.printTime("Simulation time (total):");
  computeStopwatch.printTime("Simulation time (compute):");
  ioStopwatch.printTime("Simulation time (blocking IO):");
>>>>>>> 2ca6f101

  Modules::callHook<ModuleHook::SimulationEnd>();

  const auto& memoryManager = seissolInstance.getMemoryManager();
  const bool isLoopStatisticsNetcdfOutputOn = memoryManager.isLoopStatisticsNetcdfOutputOn();
  const auto& outputPrefix = memoryManager.getOutputPrefix();
  seissolInstance.timeManager().printComputationTime(outputPrefix, isLoopStatisticsNetcdfOutputOn);

  seissolInstance.analysisWriter().printAnalysis(currentTime);

  seissolInstance.flopCounter().printPerformanceSummary(wallTime);
}<|MERGE_RESOLUTION|>--- conflicted
+++ resolved
@@ -119,19 +119,10 @@
 
     ioStopwatch.pause();
 
-    double currentSplit = simulationStopwatch.split();
-<<<<<<< HEAD
-    Stopwatch::print(
-        "Time spent this phase (total):", currentSplit - lastSplit, seissol::MPI::mpi.comm());
-    Stopwatch::print(
-        "Time spent this phase (compute):", computeStopwatch.split(), seissol::MPI::mpi.comm());
-    Stopwatch::print(
-        "Time spent this phase (blocking IO):", ioStopwatch.split(), seissol::MPI::mpi.comm());
-=======
+    const double currentSplit = simulationStopwatch.split();
     Stopwatch::print("Time spent this phase (total):", currentSplit - lastSplit);
     Stopwatch::print("Time spent this phase (compute):", computeStopwatch.split());
     Stopwatch::print("Time spent this phase (blocking IO):", ioStopwatch.split());
->>>>>>> 2ca6f101
     seissolInstance.flopCounter().printPerformanceUpdate(currentSplit);
     lastSplit = currentSplit;
 
@@ -144,17 +135,10 @@
 
   Modules::callSyncHook(currentTime, timeTolerance, true);
 
-<<<<<<< HEAD
   const double wallTime = simulationStopwatch.pause();
-  simulationStopwatch.printTime("Simulation time (total):", seissol::MPI::mpi.comm());
-  computeStopwatch.printTime("Simulation time (compute):", seissol::MPI::mpi.comm());
-  ioStopwatch.printTime("Simulation time (blocking IO):", seissol::MPI::mpi.comm());
-=======
-  double wallTime = simulationStopwatch.pause();
   simulationStopwatch.printTime("Simulation time (total):");
   computeStopwatch.printTime("Simulation time (compute):");
   ioStopwatch.printTime("Simulation time (blocking IO):");
->>>>>>> 2ca6f101
 
   Modules::callHook<ModuleHook::SimulationEnd>();
 
