--- conflicted
+++ resolved
@@ -102,12 +102,9 @@
     }
 
     // update the DOFs
-<<<<<<< HEAD
-    computeStopwatch.start(); // everything seems same until here, need to go inside advance in Time now
-=======
+
     logInfo() << "Start simulation epoch.";
     computeStopwatch.start();
->>>>>>> cf318821
     seissolInstance.timeManager().advanceInTime( upcomingTime );
     computeStopwatch.pause();
     logInfo() << "End simulation epoch. Sync point.";
