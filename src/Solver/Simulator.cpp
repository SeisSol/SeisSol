--- conflicted
+++ resolved
@@ -89,15 +89,9 @@
     if (upcomingTime < currentTime + timeTolerance) {
       logError() << "Simulator did not advance in time from" << currentTime << "to" << upcomingTime;
     }
-<<<<<<< HEAD
     if (aborted) {
-      logInfo(seissol::MPI::mpi.rank()) << "Aborting simulation.";
-      break;
-=======
-    if (m_abort) {
         logInfo() << "Aborting simulation.";
         break; 
->>>>>>> f8db9b1e
     }
 
     // update the DOFs
