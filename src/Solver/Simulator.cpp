// SPDX-FileCopyrightText: 2015-2024 SeisSol Group
//
// SPDX-License-Identifier: BSD-3-Clause
// SPDX-LicenseComments: Full text under /LICENSE and /LICENSES/
//
// SPDX-FileContributor: Author lists in /AUTHORS and /CITATION.cff
// SPDX-FileContributor: Alexander Breuer
// SPDX-FileContributor: Sebastian Rettenberger

#include <Initializer/Tree/Layer.h>
#include <Parallel/Runtime/Stream.h>
#include <algorithm>
#include <cassert>
#include <cstdlib>
#include <limits>
#include <utils/logger.h>
#include <xdmfwriter/scorep_wrapper.h>

#include "Clustering/TimeManager.h"
#include "Modules/Modules.h"
#include "Monitoring/FlopCounter.h"
#include "Monitoring/Stopwatch.h"
#include "Monitoring/Unit.h"
#include "ResultWriter/AnalysisWriter.h"
#include "ResultWriter/EnergyOutput.h"
#include "SeisSol.h"
#include "Simulator.h"

seissol::Simulator::Simulator()
    : currentTime(0), finalTime(0), usePlasticity(false), aborted(false) {}

void seissol::Simulator::setFinalTime(double finalTime) {
  assert(finalTime > 0);
  this->finalTime = finalTime;
}

void seissol::Simulator::setUsePlasticity(bool plasticity) { usePlasticity = plasticity; }

void seissol::Simulator::setCurrentTime(double currentTime) {
  assert(currentTime > 0);
  this->currentTime = currentTime;
}

void seissol::Simulator::abort() { aborted = true; }

void seissol::Simulator::simulate(seissol::SeisSol& seissolInstance) {
  SCOREP_USER_REGION("simulate", SCOREP_USER_REGION_TYPE_FUNCTION)

  auto* faultOutputManager = seissolInstance.timeManager().getFaultOutputManager();
  parallel::runtime::StreamRuntime syncRuntime(std::make_shared<parallel::host::SyncExecutor>());
  faultOutputManager->writePickpointOutput(0.0, 0.0, syncRuntime);
  syncRuntime.wait();

  Stopwatch simulationStopwatch;
  simulationStopwatch.start();

  Stopwatch computeStopwatch;
  Stopwatch ioStopwatch;

  ioStopwatch.start();

  // Set start time (required for checkpointing)
  seissolInstance.timeManager().setInitialTimes(currentTime);

  const double timeTolerance = seissolInstance.timeManager().getTimeTolerance();

  // Write initial wave field snapshot
  if (currentTime == 0.0) {
    Modules::callHook<ModuleHook::SimulationStart>();
  }

  // intialize wave field and checkpoint time
  Modules::setSimulationStartTime(currentTime);

  // derive next synchronization time
  double upcomingTime = finalTime;
  // NOTE: This will not call the module specific implementation of the synchronization hook
  // since the current time is the simulation start time. We only use this function here to
  // get correct upcoming time. To be on the safe side, we use zero time tolerance.
  upcomingTime = std::min(upcomingTime, Modules::callSyncHook(currentTime, 0.0));

  double lastSplit = 0;

  ioStopwatch.pause();

  Stopwatch::print("Time spent for initial IO:", ioStopwatch.split(), seissol::MPI::mpi.comm());

<<<<<<< HEAD
  while (finalTime > currentTime + timeTolerance) {
    if (upcomingTime < currentTime + timeTolerance) {
      logError() << "Simulator did not advance in time from" << currentTime << "to" << upcomingTime;
=======
  // use an empty log message as visual separator
  logInfo() << "";

  while( m_finalTime > m_currentTime + timeTolerance ) {
    if (upcomingTime < m_currentTime + timeTolerance) {
      logError() << "Simulator did not advance in time from" << m_currentTime << "to" << upcomingTime;
>>>>>>> 3f01a86c
    }
    if (aborted) {
      logInfo() << "Aborting simulation.";
      break;
    }

    // update the DOFs
    logInfo() << "Start simulation epoch.";
    computeStopwatch.start();
    seissolInstance.timeManager().advanceInTime(upcomingTime);
    computeStopwatch.pause();
    logInfo() << "End simulation epoch. Sync point.";

    ioStopwatch.start();

    // update current time
    currentTime = upcomingTime;

    // Synchronize data (TODO(David): synchronize lazily)
    seissolInstance.timeManager().synchronizeTo(seissol::initializer::AllocationPlace::Host);

    // Check all synchronization point hooks and set the new upcoming time
    upcomingTime = std::min(finalTime, Modules::callSyncHook(currentTime, timeTolerance));

    ioStopwatch.pause();

    double currentSplit = simulationStopwatch.split();
    Stopwatch::print(
        "Time spent this phase (total):", currentSplit - lastSplit, seissol::MPI::mpi.comm());
    Stopwatch::print(
        "Time spent this phase (compute):", computeStopwatch.split(), seissol::MPI::mpi.comm());
    Stopwatch::print(
        "Time spent this phase (blocking IO):", ioStopwatch.split(), seissol::MPI::mpi.comm());
    seissolInstance.flopCounter().printPerformanceUpdate(currentSplit);
    lastSplit = currentSplit;

    // use an empty log message as visual separator
    logInfo() << "";
  }

  // synchronize data (TODO(David): synchronize lazily)
  seissolInstance.timeManager().synchronizeTo(seissol::initializer::AllocationPlace::Host);

  Modules::callSyncHook(currentTime, timeTolerance, true);

  const double wallTime = simulationStopwatch.pause();
  simulationStopwatch.printTime("Simulation time (total):", seissol::MPI::mpi.comm());
  computeStopwatch.printTime("Simulation time (compute):", seissol::MPI::mpi.comm());
  ioStopwatch.printTime("Simulation time (blocking IO):", seissol::MPI::mpi.comm());

  Modules::callHook<ModuleHook::SimulationEnd>();

  const auto& memoryManager = seissolInstance.getMemoryManager();
  const bool isLoopStatisticsNetcdfOutputOn = memoryManager.isLoopStatisticsNetcdfOutputOn();
  const auto& outputPrefix = memoryManager.getOutputPrefix();
  seissolInstance.timeManager().printComputationTime(outputPrefix, isLoopStatisticsNetcdfOutputOn);

  seissolInstance.analysisWriter().printAnalysis(currentTime);

  seissolInstance.flopCounter().printPerformanceSummary(wallTime);
}<|MERGE_RESOLUTION|>--- conflicted
+++ resolved
@@ -85,18 +85,12 @@
 
   Stopwatch::print("Time spent for initial IO:", ioStopwatch.split(), seissol::MPI::mpi.comm());
 
-<<<<<<< HEAD
+  // use an empty log message as visual separator
+  logInfo() << "";
+
   while (finalTime > currentTime + timeTolerance) {
     if (upcomingTime < currentTime + timeTolerance) {
       logError() << "Simulator did not advance in time from" << currentTime << "to" << upcomingTime;
-=======
-  // use an empty log message as visual separator
-  logInfo() << "";
-
-  while( m_finalTime > m_currentTime + timeTolerance ) {
-    if (upcomingTime < m_currentTime + timeTolerance) {
-      logError() << "Simulator did not advance in time from" << m_currentTime << "to" << upcomingTime;
->>>>>>> 3f01a86c
     }
     if (aborted) {
       logInfo() << "Aborting simulation.";
