--- conflicted
+++ resolved
@@ -97,12 +97,7 @@
   ioStopwatch.start();
 
   // Set start time (required for checkpointing)
-<<<<<<< HEAD
-
-  seissol::SeisSol::main.timeManager().setInitialTimes(m_currentTime);
-=======
   seissolInstance.timeManager().setInitialTimes(m_currentTime);
->>>>>>> cfd59610
 
   double l_timeTolerance = seissolInstance.timeManager().getTimeTolerance();
 
@@ -123,17 +118,15 @@
   upcomingTime = std::min( upcomingTime, Modules::callSyncHook(m_currentTime, 0.0) );
   upcomingTime = std::min( upcomingTime, std::abs(m_checkPointTime + m_checkPointInterval) );
 
-<<<<<<< HEAD
   // Link derivatives to data.dofs
-  seissol::SeisSol::main.timeManager().initialDerivativesToIC();
-=======
+  seissolInstance.timeManager().initialDerivativesToIC();
+
   double lastSplit = 0;
 
   ioStopwatch.pause();
 
   Stopwatch::print("Time spent for initial IO:", ioStopwatch.split(), seissol::MPI::mpi.comm());
 
->>>>>>> cfd59610
   while( m_finalTime > m_currentTime + l_timeTolerance ) {
     if (upcomingTime < m_currentTime + l_timeTolerance) {
       logError() << "Simulator did not advance in time from" << m_currentTime << "to" << upcomingTime;
