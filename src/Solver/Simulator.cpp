// SPDX-FileCopyrightText: 2015-2024 SeisSol Group
//
// SPDX-License-Identifier: BSD-3-Clause

/**
 * @file
 * This file is part of SeisSol.
 *
 * @author Alex Breuer (breuer AT mytum.de,
 *http://www5.in.tum.de/wiki/index.php/Dipl.-Math._Alexander_Breuer)
 * @author Sebastian Rettenberger (sebastian.rettenberger @ tum.de,
 *http://www5.in.tum.de/wiki/index.php/Sebastian_Rettenberger)
 **/

#include <Initializer/Tree/Layer.h>
#include <Parallel/Runtime/Stream.h>
#include <algorithm>
#include <cassert>
#include <cstdlib>
#include <limits>
#include <utils/logger.h>
#include <xdmfwriter/scorep_wrapper.h>

#include "Clustering/TimeManager.h"
#include "Modules/Modules.h"
#include "Monitoring/FlopCounter.h"
#include "Monitoring/Stopwatch.h"
#include "Monitoring/Unit.h"
#include "ResultWriter/AnalysisWriter.h"
#include "ResultWriter/EnergyOutput.h"
#include "SeisSol.h"
<<<<<<< HEAD
#include "Simulator.h"

seissol::Simulator::Simulator()
    : currentTime(0), finalTime(0), usePlasticity(false), checkPointTime(0),
      checkPointInterval(std::numeric_limits<double>::max()), aborted(false) {}

void seissol::Simulator::setCheckPointInterval(double checkPointInterval) {
  assert(checkPointInterval > 0);
  this->checkPointInterval = checkPointInterval;
=======
#include "time_stepping/TimeManager.h"

seissol::Simulator::Simulator():
  m_currentTime(        0 ),
  m_finalTime(          0 ),
  m_usePlasticity(  false ),
  m_abort( false ) {}

void seissol::Simulator::setFinalTime( double i_finalTime ) {
  assert( i_finalTime > 0 );
  m_finalTime = i_finalTime;
>>>>>>> 5e75cf71
}

bool seissol::Simulator::checkPointingEnabled() {
  return checkPointInterval < std::numeric_limits<double>::max();
}

<<<<<<< HEAD
void seissol::Simulator::setFinalTime(double finalTime) {
  assert(finalTime > 0);
  this->finalTime = finalTime;
=======
void seissol::Simulator::setCurrentTime( double i_currentTime ) {
	assert( i_currentTime >= 0 );
	m_currentTime = i_currentTime;
>>>>>>> 5e75cf71
}

void seissol::Simulator::setUsePlasticity(bool plasticity) { usePlasticity = plasticity; }

void seissol::Simulator::setCurrentTime(double currentTime) {
  assert(currentTime > 0);
  this->currentTime = currentTime;
}

void seissol::Simulator::abort() { aborted = true; }

void seissol::Simulator::simulate(seissol::SeisSol& seissolInstance) {
  SCOREP_USER_REGION("simulate", SCOREP_USER_REGION_TYPE_FUNCTION)

  auto* faultOutputManager = seissolInstance.timeManager().getFaultOutputManager();
  parallel::runtime::StreamRuntime syncRuntime;
  faultOutputManager->writePickpointOutput(0.0, 0.0, syncRuntime);
  syncRuntime.wait();

  Stopwatch simulationStopwatch;
  simulationStopwatch.start();

  Stopwatch computeStopwatch;
  Stopwatch ioStopwatch;

  ioStopwatch.start();

  // Set start time (required for checkpointing)
  seissolInstance.timeManager().setInitialTimes(currentTime);

<<<<<<< HEAD
  const double timeTolerance = seissolInstance.timeManager().getTimeTolerance();
=======
  double timeTolerance = seissolInstance.timeManager().getTimeTolerance();
>>>>>>> 5e75cf71

  // Write initial wave field snapshot
  if (currentTime == 0.0) {
    Modules::callHook<ModuleHook::SimulationStart>();
  }

  // intialize wave field and checkpoint time
<<<<<<< HEAD
  checkPointTime = currentTime;
  Modules::setSimulationStartTime(currentTime);
=======
  Modules::setSimulationStartTime(m_currentTime);
>>>>>>> 5e75cf71

  // derive next synchronization time
  double upcomingTime = finalTime;
  // NOTE: This will not call the module specific implementation of the synchronization hook
  // since the current time is the simulation start time. We only use this function here to
  // get correct upcoming time. To be on the safe side, we use zero time tolerance.
<<<<<<< HEAD
  upcomingTime = std::min(upcomingTime, Modules::callSyncHook(currentTime, 0.0));
  upcomingTime = std::min(upcomingTime, std::abs(checkPointTime + checkPointInterval));
=======
  upcomingTime = std::min( upcomingTime, Modules::callSyncHook(m_currentTime, 0.0) );
>>>>>>> 5e75cf71

  double lastSplit = 0;

  ioStopwatch.pause();

  Stopwatch::print("Time spent for initial IO:", ioStopwatch.split(), seissol::MPI::mpi.comm());

<<<<<<< HEAD
  while (finalTime > currentTime + timeTolerance) {
    if (upcomingTime < currentTime + timeTolerance) {
      logError() << "Simulator did not advance in time from" << currentTime << "to" << upcomingTime;
=======
  while( m_finalTime > m_currentTime + timeTolerance ) {
    if (upcomingTime < m_currentTime + timeTolerance) {
      logError() << "Simulator did not advance in time from" << m_currentTime << "to" << upcomingTime;
>>>>>>> 5e75cf71
    }
    if (aborted) {
      logInfo(seissol::MPI::mpi.rank()) << "Aborting simulation.";
      break;
    }

    // update the DOFs
    computeStopwatch.start();
    seissolInstance.timeManager().advanceInTime(upcomingTime);
    computeStopwatch.pause();

    ioStopwatch.start();

    // update current time
    currentTime = upcomingTime;

<<<<<<< HEAD
    // Set new upcoming time (might by overwritten by any of the modules)
    upcomingTime = finalTime;

    // synchronize data (TODO(David): synchronize lazily)
    seissolInstance.timeManager().synchronizeTo(seissol::initializer::AllocationPlace::Host);

    // Check all synchronization point hooks
    upcomingTime = std::min(upcomingTime, Modules::callSyncHook(currentTime, timeTolerance));

    // write checkpoint if required
    if (std::abs(currentTime - (checkPointTime + checkPointInterval)) < timeTolerance) {
      const unsigned int faultTimeStep = seissolInstance.faultWriter().timestep();
      seissolInstance.checkPointManager().write(currentTime, faultTimeStep);
      checkPointTime += checkPointInterval;
    }
    upcomingTime = std::min(upcomingTime, checkPointTime + checkPointInterval);

    ioStopwatch.pause();

    const double currentSplit = simulationStopwatch.split();
    Stopwatch::print(
        "Time spent this phase (total):", currentSplit - lastSplit, seissol::MPI::mpi.comm());
    Stopwatch::print(
        "Time spent this phase (compute):", computeStopwatch.split(), seissol::MPI::mpi.comm());
    Stopwatch::print("Time spent this phase (IO):", ioStopwatch.split(), seissol::MPI::mpi.comm());
=======
    // Synchronize data (TODO(David): synchronize lazily)
    seissolInstance.timeManager().synchronizeTo(seissol::initializer::AllocationPlace::Host);

    // Check all synchronization point hooks and set the new upcoming time
    upcomingTime = std::min(m_finalTime, Modules::callSyncHook(m_currentTime, timeTolerance));

    ioStopwatch.pause();

    double currentSplit = simulationStopwatch.split();
    Stopwatch::print("Time spent this phase (total):", currentSplit - lastSplit, seissol::MPI::mpi.comm());
    Stopwatch::print("Time spent this phase (compute):", computeStopwatch.split(), seissol::MPI::mpi.comm());
    Stopwatch::print("Time spent this phase (blocking IO):", ioStopwatch.split(), seissol::MPI::mpi.comm());
>>>>>>> 5e75cf71
    seissolInstance.flopCounter().printPerformanceUpdate(currentSplit);
    lastSplit = currentSplit;
  }

  // synchronize data (TODO(David): synchronize lazily)
  seissolInstance.timeManager().synchronizeTo(seissol::initializer::AllocationPlace::Host);

<<<<<<< HEAD
  Modules::callSyncHook(currentTime, timeTolerance, true);
=======
  Modules::callSyncHook(m_currentTime, timeTolerance, true);
>>>>>>> 5e75cf71

  const double wallTime = simulationStopwatch.pause();
  simulationStopwatch.printTime("Simulation time (total):", seissol::MPI::mpi.comm());
  computeStopwatch.printTime("Simulation time (compute):", seissol::MPI::mpi.comm());
  ioStopwatch.printTime("Simulation time (blocking IO):", seissol::MPI::mpi.comm());

  Modules::callHook<ModuleHook::SimulationEnd>();

  const auto& memoryManager = seissolInstance.getMemoryManager();
  const bool isLoopStatisticsNetcdfOutputOn = memoryManager.isLoopStatisticsNetcdfOutputOn();
  const auto& outputPrefix = memoryManager.getOutputPrefix();
  seissolInstance.timeManager().printComputationTime(outputPrefix, isLoopStatisticsNetcdfOutputOn);

  seissolInstance.analysisWriter().printAnalysis(currentTime);

  seissolInstance.flopCounter().printPerformanceSummary(wallTime);
}<|MERGE_RESOLUTION|>--- conflicted
+++ resolved
@@ -29,44 +29,15 @@
 #include "ResultWriter/AnalysisWriter.h"
 #include "ResultWriter/EnergyOutput.h"
 #include "SeisSol.h"
-<<<<<<< HEAD
 #include "Simulator.h"
 
 seissol::Simulator::Simulator()
     : currentTime(0), finalTime(0), usePlasticity(false), checkPointTime(0),
       checkPointInterval(std::numeric_limits<double>::max()), aborted(false) {}
 
-void seissol::Simulator::setCheckPointInterval(double checkPointInterval) {
-  assert(checkPointInterval > 0);
-  this->checkPointInterval = checkPointInterval;
-=======
-#include "time_stepping/TimeManager.h"
-
-seissol::Simulator::Simulator():
-  m_currentTime(        0 ),
-  m_finalTime(          0 ),
-  m_usePlasticity(  false ),
-  m_abort( false ) {}
-
-void seissol::Simulator::setFinalTime( double i_finalTime ) {
-  assert( i_finalTime > 0 );
-  m_finalTime = i_finalTime;
->>>>>>> 5e75cf71
-}
-
-bool seissol::Simulator::checkPointingEnabled() {
-  return checkPointInterval < std::numeric_limits<double>::max();
-}
-
-<<<<<<< HEAD
 void seissol::Simulator::setFinalTime(double finalTime) {
   assert(finalTime > 0);
   this->finalTime = finalTime;
-=======
-void seissol::Simulator::setCurrentTime( double i_currentTime ) {
-	assert( i_currentTime >= 0 );
-	m_currentTime = i_currentTime;
->>>>>>> 5e75cf71
 }
 
 void seissol::Simulator::setUsePlasticity(bool plasticity) { usePlasticity = plasticity; }
@@ -97,11 +68,7 @@
   // Set start time (required for checkpointing)
   seissolInstance.timeManager().setInitialTimes(currentTime);
 
-<<<<<<< HEAD
   const double timeTolerance = seissolInstance.timeManager().getTimeTolerance();
-=======
-  double timeTolerance = seissolInstance.timeManager().getTimeTolerance();
->>>>>>> 5e75cf71
 
   // Write initial wave field snapshot
   if (currentTime == 0.0) {
@@ -109,24 +76,14 @@
   }
 
   // intialize wave field and checkpoint time
-<<<<<<< HEAD
-  checkPointTime = currentTime;
   Modules::setSimulationStartTime(currentTime);
-=======
-  Modules::setSimulationStartTime(m_currentTime);
->>>>>>> 5e75cf71
 
   // derive next synchronization time
   double upcomingTime = finalTime;
   // NOTE: This will not call the module specific implementation of the synchronization hook
   // since the current time is the simulation start time. We only use this function here to
   // get correct upcoming time. To be on the safe side, we use zero time tolerance.
-<<<<<<< HEAD
-  upcomingTime = std::min(upcomingTime, Modules::callSyncHook(currentTime, 0.0));
-  upcomingTime = std::min(upcomingTime, std::abs(checkPointTime + checkPointInterval));
-=======
-  upcomingTime = std::min( upcomingTime, Modules::callSyncHook(m_currentTime, 0.0) );
->>>>>>> 5e75cf71
+  upcomingTime = std::min( upcomingTime, Modules::callSyncHook(currentTime, 0.0) );
 
   double lastSplit = 0;
 
@@ -134,15 +91,9 @@
 
   Stopwatch::print("Time spent for initial IO:", ioStopwatch.split(), seissol::MPI::mpi.comm());
 
-<<<<<<< HEAD
   while (finalTime > currentTime + timeTolerance) {
     if (upcomingTime < currentTime + timeTolerance) {
       logError() << "Simulator did not advance in time from" << currentTime << "to" << upcomingTime;
-=======
-  while( m_finalTime > m_currentTime + timeTolerance ) {
-    if (upcomingTime < m_currentTime + timeTolerance) {
-      logError() << "Simulator did not advance in time from" << m_currentTime << "to" << upcomingTime;
->>>>>>> 5e75cf71
     }
     if (aborted) {
       logInfo(seissol::MPI::mpi.rank()) << "Aborting simulation.";
@@ -159,38 +110,11 @@
     // update current time
     currentTime = upcomingTime;
 
-<<<<<<< HEAD
-    // Set new upcoming time (might by overwritten by any of the modules)
-    upcomingTime = finalTime;
-
-    // synchronize data (TODO(David): synchronize lazily)
-    seissolInstance.timeManager().synchronizeTo(seissol::initializer::AllocationPlace::Host);
-
-    // Check all synchronization point hooks
-    upcomingTime = std::min(upcomingTime, Modules::callSyncHook(currentTime, timeTolerance));
-
-    // write checkpoint if required
-    if (std::abs(currentTime - (checkPointTime + checkPointInterval)) < timeTolerance) {
-      const unsigned int faultTimeStep = seissolInstance.faultWriter().timestep();
-      seissolInstance.checkPointManager().write(currentTime, faultTimeStep);
-      checkPointTime += checkPointInterval;
-    }
-    upcomingTime = std::min(upcomingTime, checkPointTime + checkPointInterval);
-
-    ioStopwatch.pause();
-
-    const double currentSplit = simulationStopwatch.split();
-    Stopwatch::print(
-        "Time spent this phase (total):", currentSplit - lastSplit, seissol::MPI::mpi.comm());
-    Stopwatch::print(
-        "Time spent this phase (compute):", computeStopwatch.split(), seissol::MPI::mpi.comm());
-    Stopwatch::print("Time spent this phase (IO):", ioStopwatch.split(), seissol::MPI::mpi.comm());
-=======
     // Synchronize data (TODO(David): synchronize lazily)
     seissolInstance.timeManager().synchronizeTo(seissol::initializer::AllocationPlace::Host);
 
     // Check all synchronization point hooks and set the new upcoming time
-    upcomingTime = std::min(m_finalTime, Modules::callSyncHook(m_currentTime, timeTolerance));
+    upcomingTime = std::min(finalTime, Modules::callSyncHook(currentTime, timeTolerance));
 
     ioStopwatch.pause();
 
@@ -198,7 +122,6 @@
     Stopwatch::print("Time spent this phase (total):", currentSplit - lastSplit, seissol::MPI::mpi.comm());
     Stopwatch::print("Time spent this phase (compute):", computeStopwatch.split(), seissol::MPI::mpi.comm());
     Stopwatch::print("Time spent this phase (blocking IO):", ioStopwatch.split(), seissol::MPI::mpi.comm());
->>>>>>> 5e75cf71
     seissolInstance.flopCounter().printPerformanceUpdate(currentSplit);
     lastSplit = currentSplit;
   }
@@ -206,11 +129,7 @@
   // synchronize data (TODO(David): synchronize lazily)
   seissolInstance.timeManager().synchronizeTo(seissol::initializer::AllocationPlace::Host);
 
-<<<<<<< HEAD
   Modules::callSyncHook(currentTime, timeTolerance, true);
-=======
-  Modules::callSyncHook(m_currentTime, timeTolerance, true);
->>>>>>> 5e75cf71
 
   const double wallTime = simulationStopwatch.pause();
   simulationStopwatch.printTime("Simulation time (total):", seissol::MPI::mpi.comm());
