--- conflicted
+++ resolved
@@ -135,27 +135,11 @@
     // update current time
     m_currentTime = upcomingTime;
 
-<<<<<<< HEAD
     // Check all synchronization point hooks and set the new upcoming time
     upcomingTime = std::min(m_finalTime, Modules::callSyncHook(m_currentTime, timeTolerance));
-=======
-    // Set new upcoming time (might by overwritten by any of the modules)
-    upcomingTime = m_finalTime;
 
-    // synchronize data (TODO(David): synchronize lazily)
+    // Synchronize data (TODO(David): synchronize lazily)
     seissolInstance.timeManager().synchronizeTo(seissol::initializer::AllocationPlace::Host);
-
-    // Check all synchronization point hooks
-    upcomingTime = std::min(upcomingTime, Modules::callSyncHook(m_currentTime, l_timeTolerance));
-
-    // write checkpoint if required
-    if( std::abs( m_currentTime - ( m_checkPointTime + m_checkPointInterval ) ) < l_timeTolerance ) {
-      const unsigned int faultTimeStep = seissolInstance.faultWriter().timestep();
-      seissolInstance.checkPointManager().write(m_currentTime, faultTimeStep);
-      m_checkPointTime += m_checkPointInterval;
-    }
-    upcomingTime = std::min(upcomingTime, m_checkPointTime + m_checkPointInterval);
->>>>>>> f36b1f47
 
     ioStopwatch.pause();
 
@@ -167,14 +151,10 @@
     lastSplit = currentSplit;
   }
 
-<<<<<<< HEAD
-  Modules::callSyncHook(m_currentTime, timeTolerance, true);
-=======
   // synchronize data (TODO(David): synchronize lazily)
   seissolInstance.timeManager().synchronizeTo(seissol::initializer::AllocationPlace::Host);
 
-  Modules::callSyncHook(m_currentTime, l_timeTolerance, true);
->>>>>>> f36b1f47
+  Modules::callSyncHook(m_currentTime, timeTolerance, true);
 
   double wallTime = simulationStopwatch.pause();
   simulationStopwatch.printTime("Simulation time (total):", seissol::MPI::mpi.comm());
