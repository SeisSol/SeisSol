--- conflicted
+++ resolved
@@ -143,23 +143,8 @@
     // Synchronize data (TODO(David): synchronize lazily)
     seissolInstance.timeManager().synchronizeTo(seissol::initializer::AllocationPlace::Host);
 
-<<<<<<< HEAD
-    // Check all synchronization point hooks
-    upcomingTime = std::min(upcomingTime, Modules::callSyncHook(m_currentTime, l_timeTolerance));
-
-    // write checkpoint if required
-    //TODO: fix checkpointing stuff later
-    // if( std::abs( m_currentTime - ( m_checkPointTime + m_checkPointInterval ) ) < l_timeTolerance ) {
-    //   const unsigned int faultTimeStep = seissolInstance.faultWriter().timestep();
-    //   seissolInstance.checkPointManager().write(m_currentTime, faultTimeStep);
-    //   m_checkPointTime += m_checkPointInterval;
-    // }
-
-    upcomingTime = std::min(upcomingTime, m_checkPointTime + m_checkPointInterval);
-=======
     // Check all synchronization point hooks and set the new upcoming time
     upcomingTime = std::min(m_finalTime, Modules::callSyncHook(m_currentTime, timeTolerance));
->>>>>>> 5e75cf71
 
     ioStopwatch.pause();
 
