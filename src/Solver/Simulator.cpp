--- conflicted
+++ resolved
@@ -34,19 +34,12 @@
   this->finalTime = finalTime;
 }
 
-<<<<<<< HEAD
 void seissol::Simulator::setUsePlasticity(bool plasticity) { usePlasticity = plasticity; }
-=======
-void seissol::Simulator::setCurrentTime( double i_currentTime ) {
-	assert( i_currentTime >= 0 );
-	m_currentTime = i_currentTime;
-  checkpoint = true;
-}
->>>>>>> ff3e0aec
 
 void seissol::Simulator::setCurrentTime(double currentTime) {
-  assert(currentTime > 0);
+  assert(currentTime >= 0);
   this->currentTime = currentTime;
+  checkpoint = true;
 }
 
 void seissol::Simulator::abort() { aborted = true; }
@@ -73,16 +66,10 @@
   const double timeTolerance = seissolInstance.timeManager().getTimeTolerance();
 
   // Write initial wave field snapshot
-<<<<<<< HEAD
-  if (currentTime == 0.0) {
-    Modules::callHook<ModuleHook::SimulationStart>();
-=======
   if (checkpoint) {
-    Modules::callSimulationStartHook(m_currentTime);
-  }
-  else {
+    Modules::callSimulationStartHook(currentTime);
+  } else {
     Modules::callSimulationStartHook(std::optional<double>{});
->>>>>>> ff3e0aec
   }
 
   // intialize wave field and checkpoint time
