--- conflicted
+++ resolved
@@ -40,19 +40,6 @@
 
 namespace seissol::solver {
 
-<<<<<<< HEAD
-=======
-void FreeSurfaceIntegrator::SurfaceLTS::addTo(seissol::initializer::LTSTree& surfaceLtsTree) {
-  const seissol::initializer::LayerMask ghostMask(Ghost);
-  surfaceLtsTree.add(dofs, ghostMask, 1, initializer::AllocationMode::HostOnly);
-  surfaceLtsTree.add(displacementDofs, ghostMask, 1, initializer::AllocationMode::HostOnly);
-  surfaceLtsTree.add(side, ghostMask, 1, initializer::AllocationMode::HostOnly);
-  surfaceLtsTree.add(meshId, ghostMask, 1, initializer::AllocationMode::HostOnly);
-  surfaceLtsTree.add(boundaryMapping, ghostMask, 1, initializer::AllocationMode::HostOnly);
-  surfaceLtsTree.add(locationFlag, ghostMask, 1, initializer::AllocationMode::HostOnly);
-}
-
->>>>>>> 6b5e9d68
 FreeSurfaceIntegrator::FreeSurfaceIntegrator() {
   for (auto& face : projectionMatrix) {
     face = nullptr;
@@ -353,9 +340,8 @@
     auto* surfaceBoundaryMapping = surfaceLayer.var(surfaceLts->boundaryMapping);
     auto* boundaryMapping = layer.var(lts->boundaryMapping);
     auto* secondaryInformation = layer.var(lts->secondaryInformation);
-    auto* locationFlagLayer = surfaceLayer.var(surfaceLts.locationFlag);
-
-<<<<<<< HEAD
+    auto* locationFlagLayer = surfaceLayer.var(surfaceLts->locationFlag);
+
     auto* side = surfaceLayer.var(surfaceLts->side);
     auto* meshId = surfaceLayer.var(surfaceLts->meshId);
     auto* outputPosition = surfaceLayer.var(surfaceLts->outputPosition);
@@ -373,33 +359,13 @@
           side[surfaceCell] = face;
           meshId[surfaceCell] = secondaryInformation[cell].meshId;
           surfaceBoundaryMapping[surfaceCell] = &boundaryMapping[cell][face];
+          locationFlagLayer[surfaceCell] = static_cast<unsigned int>(
+              getLocationFlag(cellMaterialData[cell], cellInformation[cell].faceTypes[face], face));
+
+          const auto globalId = secondaryInformation[cell].globalId * 4 + face;
 
           if (secondaryInformation[cell].duplicate == 0) {
             for (std::size_t i = 0; i < numberOfSubTriangles; ++i) {
-=======
-    unsigned* side = surfaceLayer.var(surfaceLts.side);
-    unsigned* meshId = surfaceLayer.var(surfaceLts.meshId);
-    unsigned surfaceCell = 0;
-    for (unsigned cell = 0; cell < layer.size(); ++cell) {
-      if (secondaryInformation[cell].duplicate == 0) {
-        for (std::size_t face = 0; face < Cell::NumFaces; ++face) {
-          if (initializer::requiresDisplacement(
-                  cellInformation[cell], cellMaterialData[cell], face)) {
-            assert(faceDisplacements[cell][face] != nullptr);
-
-            surfaceDofs[surfaceCell] = dofs[cell];
-            displacementDofs[surfaceCell] = faceDisplacements[cell][face];
-
-            side[surfaceCell] = face;
-            meshId[surfaceCell] = secondaryInformation[cell].meshId;
-            surfaceBoundaryMapping[surfaceCell] = &boundaryMapping[cell][face];
-            locationFlagLayer[surfaceCell] = static_cast<unsigned int>(getLocationFlag(
-                cellMaterialData[cell], cellInformation[cell].faceTypes[face], face));
-
-            const auto globalId = secondaryInformation[cell].globalId * 4 + face;
-
-            for (unsigned i = 0; i < numberOfSubTriangles; ++i) {
->>>>>>> 6b5e9d68
               locationFlags[surfaceCellOffset * numberOfSubTriangles + i] =
                   locationFlagLayer[surfaceCell];
               globalIds[surfaceCellOffset * numberOfSubTriangles + i] = globalId;
