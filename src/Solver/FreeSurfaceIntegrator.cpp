--- conflicted
+++ resolved
@@ -25,7 +25,6 @@
 #include <Memory/Descriptor/LTS.h>
 #include <Memory/Tree/LTSTree.h>
 #include <Memory/Tree/Layer.h>
-#include <Memory/Tree/Lut.h>
 #include <algorithm>
 #include <array>
 #include <cassert>
@@ -35,28 +34,16 @@
 #include <ostream>
 #include <tensor.h>
 #include <utils/logger.h>
-<<<<<<< HEAD
 #include <vector>
 
 void seissol::solver::FreeSurfaceIntegrator::SurfaceLTS::addTo(
     seissol::initializer::LTSTree& surfaceLtsTree) {
   const seissol::initializer::LayerMask ghostMask(Ghost);
-  surfaceLtsTree.addVar(dofs, ghostMask, 1, initializer::AllocationMode::HostOnly);
-  surfaceLtsTree.addVar(displacementDofs, ghostMask, 1, initializer::AllocationMode::HostOnly);
-  surfaceLtsTree.addVar(side, ghostMask, 1, initializer::AllocationMode::HostOnly);
-  surfaceLtsTree.addVar(meshId, ghostMask, 1, initializer::AllocationMode::HostOnly);
-  surfaceLtsTree.addVar(boundaryMapping, ghostMask, 1, initializer::AllocationMode::HostOnly);
-=======
-
-void seissol::solver::FreeSurfaceIntegrator::SurfaceLTS::addTo(seissol::initializer::LTSTree& surfaceLtsTree)
-{
-  seissol::initializer::LayerMask ghostMask(Ghost);
-  surfaceLtsTree.add(             dofs, ghostMask,                 1,      initializer::AllocationMode::HostOnly );
-  surfaceLtsTree.add( displacementDofs, ghostMask,                 1,      initializer::AllocationMode::HostOnly );
-  surfaceLtsTree.add(             side, ghostMask,                 1,      initializer::AllocationMode::HostOnly );
-  surfaceLtsTree.add(           meshId, ghostMask,                 1,      initializer::AllocationMode::HostOnly );
-  surfaceLtsTree.add(  boundaryMapping, ghostMask,                 1,      initializer::AllocationMode::HostOnly );
->>>>>>> 32fa56e0
+  surfaceLtsTree.add(dofs, ghostMask, 1, initializer::AllocationMode::HostOnly);
+  surfaceLtsTree.add(displacementDofs, ghostMask, 1, initializer::AllocationMode::HostOnly);
+  surfaceLtsTree.add(side, ghostMask, 1, initializer::AllocationMode::HostOnly);
+  surfaceLtsTree.add(meshId, ghostMask, 1, initializer::AllocationMode::HostOnly);
+  surfaceLtsTree.add(boundaryMapping, ghostMask, 1, initializer::AllocationMode::HostOnly);
 }
 
 seissol::solver::FreeSurfaceIntegrator::FreeSurfaceIntegrator() {
@@ -82,39 +69,22 @@
   seissol::memory::free(projectionMatrixFromFace);
 }
 
-<<<<<<< HEAD
 void seissol::solver::FreeSurfaceIntegrator::initialize(unsigned maxRefinementDepth,
                                                         GlobalData* globalData,
                                                         seissol::initializer::LTS* lts,
-                                                        seissol::initializer::LTSTree* ltsTree,
-                                                        seissol::initializer::Lut* ltsLut) {
+                                                        seissol::initializer::LTSTree* ltsTree) {
   if (maxRefinementDepth > MaxRefinement) {
     logError()
         << "Free surface integrator: Currently more than 3 levels of refinements are unsupported."
         << std::endl;
-=======
-
-void seissol::solver::FreeSurfaceIntegrator::initialize(  unsigned maxRefinementDepth,
-                                                          GlobalData* globalData,
-                                                          seissol::initializer::LTS* lts,
-                                                          seissol::initializer::LTSTree* ltsTree  )
-{
-  if (maxRefinementDepth > FREESURFACE_MAX_REFINEMENT) {
-    logError() << "Free surface integrator: Currently more than 3 levels of refinements are unsupported." << std::endl;
->>>>>>> 32fa56e0
   }
 
   m_enabled = true;
 
   logInfo() << "Initializing free surface integrator.";
   initializeProjectionMatrices(maxRefinementDepth);
-<<<<<<< HEAD
-  initializeSurfaceLTSTree(lts, ltsTree, ltsLut);
+  initializeSurfaceLTSTree(lts, ltsTree);
   logInfo() << "Initializing free surface integrator. Done.";
-=======
-  initializeSurfaceLTSTree(lts, ltsTree);
-	logInfo() << "Initializing free surface integrator. Done.";
->>>>>>> 32fa56e0
 }
 
 void seissol::solver::FreeSurfaceIntegrator::calculateOutput() {
@@ -129,13 +99,8 @@
 #pragma omp parallel for schedule(static) default(none)                                            \
     shared(offset, surfaceLayer, dofs, displacementDofs, side)
 #endif // _OPENMP
-<<<<<<< HEAD
-    for (unsigned face = 0; face < surfaceLayer.getNumberOfCells(); ++face) {
+    for (unsigned face = 0; face < surfaceLayer.size(); ++face) {
       alignas(Alignment) real subTriangleDofs[tensor::subTriangleDofs::size(MaxRefinement)];
-=======
-    for (unsigned face = 0; face < surfaceLayer.size(); ++face) {
-      alignas(Alignment) real subTriangleDofs[tensor::subTriangleDofs::size(FREESURFACE_MAX_REFINEMENT)];
->>>>>>> 32fa56e0
 
       kernel::subTriangleVelocity vkrnl;
       vkrnl.Q = dofs[face];
@@ -312,18 +277,9 @@
   }
 }
 
-<<<<<<< HEAD
 void seissol::solver::FreeSurfaceIntegrator::initializeSurfaceLTSTree(
-    seissol::initializer::LTS* lts,
-    seissol::initializer::LTSTree* ltsTree,
-    seissol::initializer::Lut* ltsLut) {
+    seissol::initializer::LTS* lts, seissol::initializer::LTSTree* ltsTree) {
   const seissol::initializer::LayerMask ghostMask(Ghost);
-=======
-void seissol::solver::FreeSurfaceIntegrator::initializeSurfaceLTSTree(  seissol::initializer::LTS* lts,
-                                                                        seissol::initializer::LTSTree* ltsTree )
-{
-  seissol::initializer::LayerMask ghostMask(Ghost);
->>>>>>> 32fa56e0
 
   surfaceLtsTree.setNumberOfTimeClusters(ltsTree->numChildren());
   surfaceLtsTree.fixate();
