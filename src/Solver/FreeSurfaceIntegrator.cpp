--- conflicted
+++ resolved
@@ -35,13 +35,7 @@
 #include <cstddef>
 #include <cstdint>
 #include <cstdlib>
-<<<<<<< HEAD
-#include <ostream>
-=======
-#include <init.h>
 #include <limits>
-#include <tensor.h>
->>>>>>> 77db23d4
 #include <utils/logger.h>
 #include <vector>
 
