--- conflicted
+++ resolved
@@ -49,13 +49,7 @@
   surfaceLtsTree.addVar(boundaryMapping, ghostMask, 1, initializer::AllocationMode::HostOnly);
 }
 
-seissol::solver::FreeSurfaceIntegrator::FreeSurfaceIntegrator()
-<<<<<<< HEAD
-    : projectionMatrixMemory(nullptr), numberOfSubTriangles(0), numberOfAlignedSubTriangles(0),
-      mEnabled(false), totalNumberOfTriangles(0) {
-=======
-{
->>>>>>> ff3e0aec
+seissol::solver::FreeSurfaceIntegrator::FreeSurfaceIntegrator() {
   for (auto& face : projectionMatrix) {
     face = nullptr;
   }
@@ -167,37 +161,22 @@
          tensor::subTriangleProjection::size(maxRefinementDepth));
   assert(numberOfSubTriangles == (1U << (2U * maxRefinementDepth)));
 
-<<<<<<< HEAD
   const auto projectionMatrixNumberOfReals =
       4 * tensor::subTriangleProjection::size(maxRefinementDepth);
-  const auto projectionMatrixMemorySize = projectionMatrixNumberOfReals * sizeof(real);
   const auto projectionMatrixFromFaceMemoryNumberOfReals =
       tensor::subTriangleProjectionFromFace::size(maxRefinementDepth);
-  const auto projectionMatrixFromFaceMemorySize =
-      projectionMatrixFromFaceMemoryNumberOfReals * sizeof(real);
-
-  projectionMatrixMemory = std::unique_ptr<real>(
-      static_cast<real*>(seissol::memory::allocate(projectionMatrixMemorySize, Alignment)));
-  projectionMatrixFromFace = std::unique_ptr<real>(
-      static_cast<real*>(seissol::memory::allocate(projectionMatrixFromFaceMemorySize, Alignment)));
-=======
-  const auto projectionMatrixNumberOfReals = 4 * tensor::subTriangleProjection::size(maxRefinementDepth);
-  const auto projectionMatrixFromFaceMemoryNumberOfReals = tensor::subTriangleProjectionFromFace::size(maxRefinementDepth);
-
-  projectionMatrixMemory = seissol::memory::allocTyped<real>(projectionMatrixNumberOfReals, Alignment);
-  projectionMatrixFromFace = seissol::memory::allocTyped<real>(projectionMatrixFromFaceMemoryNumberOfReals, Alignment);
->>>>>>> ff3e0aec
+
+  projectionMatrixMemory =
+      seissol::memory::allocTyped<real>(projectionMatrixNumberOfReals, Alignment);
+  projectionMatrixFromFace =
+      seissol::memory::allocTyped<real>(projectionMatrixFromFaceMemoryNumberOfReals, Alignment);
 
   std::fill_n(projectionMatrixMemory, 0, projectionMatrixNumberOfReals);
   std::fill_n(projectionMatrixFromFace, 0, projectionMatrixFromFaceMemoryNumberOfReals);
 
   for (unsigned face = 0; face < 4; ++face) {
-<<<<<<< HEAD
-    projectionMatrix[face] = projectionMatrixMemory.get() +
-                             face * tensor::subTriangleProjection::size(maxRefinementDepth);
-=======
-    projectionMatrix[face] = projectionMatrixMemory + face * tensor::subTriangleProjection::size(maxRefinementDepth);
->>>>>>> ff3e0aec
+    projectionMatrix[face] =
+        projectionMatrixMemory + face * tensor::subTriangleProjection::size(maxRefinementDepth);
   }
 
   // Triangle quadrature points and weights
@@ -226,12 +205,7 @@
       }
       computeSubTriangleAverages(projectionMatrix[face] + tri, points3D, weights);
       if (face == 0) {
-<<<<<<< HEAD
-        computeSubTriangleAveragesFromFaces(
-            projectionMatrixFromFace.get() + tri, points2D, weights);
-=======
         computeSubTriangleAveragesFromFaces(projectionMatrixFromFace + tri, points2D, weights);
->>>>>>> ff3e0aec
       }
     }
   }
@@ -350,15 +324,8 @@
   surfaceLtsTree.touchVariables();
 
   for (unsigned dim = 0; dim < FREESURFACE_NUMBER_OF_COMPONENTS; ++dim) {
-<<<<<<< HEAD
-    velocities[dim] =
-        (real*)seissol::memory::allocate(totalNumberOfTriangles * sizeof(real), Alignment);
-    displacements[dim] =
-        (real*)seissol::memory::allocate(totalNumberOfTriangles * sizeof(real), Alignment);
-=======
-    velocities[dim]     = seissol::memory::allocTyped<real>(totalNumberOfTriangles, Alignment);
-    displacements[dim]  = seissol::memory::allocTyped<real>(totalNumberOfTriangles, Alignment);
->>>>>>> ff3e0aec
+    velocities[dim] = seissol::memory::allocTyped<real>(totalNumberOfTriangles, Alignment);
+    displacements[dim] = seissol::memory::allocTyped<real>(totalNumberOfTriangles, Alignment);
   }
   locationFlags = std::vector<unsigned int>(totalNumberOfTriangles, 0);
 
