--- conflicted
+++ resolved
@@ -292,29 +292,14 @@
     seissol::initializer::Lut* ltsLut) {
   seissol::initializer::LayerMask ghostMask(Ghost);
 
-<<<<<<< HEAD
-  const auto isDuplicate = [&ghostMask, ltsLut](unsigned ltsId) {
-    return ltsId != ltsLut->ltsId(ghostMask, ltsLut->meshId(ghostMask, ltsId));
-  };
-
-=======
->>>>>>> cf318821
   surfaceLtsTree.setNumberOfTimeClusters(ltsTree->numChildren());
   surfaceLtsTree.fixate();
 
   totalNumberOfFreeSurfaces = 0;
-<<<<<<< HEAD
-  unsigned baseLtsId = 0;
-  for (auto [layer, surfaceLayer] :
-       seissol::common::zip(ltsTree->leaves(ghostMask), surfaceLtsTree.leaves(ghostMask))) {
-    CellLocalInformation* cellInformation = layer.var(lts->cellInformation);
-    CellMaterialData* cellMaterialData = layer.var(lts->material);
-=======
   for (auto [layer, surfaceLayer] : seissol::common::zip(ltsTree->leaves(ghostMask), surfaceLtsTree.leaves(ghostMask))) {
     auto* cellInformation = layer.var(lts->cellInformation);
     auto* secondaryInformation = layer.var(lts->secondaryInformation);
     auto* cellMaterialData = layer.var(lts->material);
->>>>>>> cf318821
 
     unsigned numberOfFreeSurfaces = 0;
     const auto layerSize = layer.getNumberOfCells();
@@ -350,18 +335,6 @@
 
   /// @ yateto_todo
   unsigned surfaceCellOffset = 0; // Counts all surface cells of all layers
-<<<<<<< HEAD
-  for (auto [layer, surfaceLayer] :
-       seissol::common::zip(ltsTree->leaves(ghostMask), surfaceLtsTree.leaves(ghostMask))) {
-    CellLocalInformation* cellInformation = layer.var(lts->cellInformation);
-    real(*dofs)[tensor::Q::size()] = layer.var(lts->dofs);
-    real*(*faceDisplacements)[4] = layer.var(lts->faceDisplacements);
-    real** surfaceDofs = surfaceLayer.var(surfaceLts.dofs);
-    real** displacementDofs = surfaceLayer.var(surfaceLts.displacementDofs);
-    CellMaterialData* cellMaterialData = layer.var(lts->material);
-    auto* surfaceBoundaryMapping = surfaceLayer.var(surfaceLts.boundaryMapping);
-    auto* boundaryMapping = layer.var(lts->boundaryMapping);
-=======
   for (auto [layer, surfaceLayer] : seissol::common::zip(ltsTree->leaves(ghostMask), surfaceLtsTree.leaves(ghostMask))) {
     auto* cellInformation = layer.var(lts->cellInformation);
     real (*dofs)[tensor::Q::size()] = layer.var(lts->dofs);
@@ -372,7 +345,6 @@
     auto* surfaceBoundaryMapping = surfaceLayer.var(surfaceLts.boundaryMapping);
     auto* boundaryMapping = layer.var(lts->boundaryMapping);
     auto* secondaryInformation = layer.var(lts->secondaryInformation);
->>>>>>> cf318821
 
     unsigned* side = surfaceLayer.var(surfaceLts.side);
     unsigned* meshId = surfaceLayer.var(surfaceLts.meshId);
@@ -387,13 +359,8 @@
             surfaceDofs[surfaceCell] = dofs[cell];
             displacementDofs[surfaceCell] = faceDisplacements[cell][face];
 
-<<<<<<< HEAD
-            side[surfaceCell] = face;
-            meshId[surfaceCell] = ltsLut->meshId(ghostMask, ltsId);
-=======
             side[surfaceCell]             = face;
             meshId[surfaceCell]           = secondaryInformation[cell].meshId;
->>>>>>> cf318821
             surfaceBoundaryMapping[surfaceCell] = &boundaryMapping[cell][face];
 
             for (unsigned i = 0; i < numberOfSubTriangles; ++i) {
