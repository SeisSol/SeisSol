// SPDX-FileCopyrightText: 2017 SeisSol Group
//
// SPDX-License-Identifier: BSD-3-Clause
// SPDX-LicenseComments: Full text under /LICENSE and /LICENSES/
//
// SPDX-FileContributor: Author lists in /AUTHORS and /CITATION.cff
// SPDX-FileContributor: Carsten Uphoff

#include "FreeSurfaceIntegrator.h"

#include "Initializer/MemoryManager.h"
#include "Memory/MemoryAllocator.h"
#include "Numerical/Functions.h"
#include "Numerical/Quadrature.h"
#include "Numerical/Transformation.h"
#include "generated_code/kernel.h"
#include <Alignment.h>
#include <Common/Constants.h>
#include <Common/Iterator.h>
#include <Geometry/Refinement/TriangleRefiner.h>
#include <Initializer/BasicTypedefs.h>
#include <Initializer/PreProcessorMacros.h>
#include <Initializer/Typedefs.h>
#include <Kernels/Precision.h>
#include <Memory/Descriptor/LTS.h>
#include <Memory/Tree/LTSTree.h>
#include <Memory/Tree/Layer.h>
#include <algorithm>
#include <array>
#include <cassert>
#include <cmath>
#include <cstddef>
#include <cstdlib>
#include <init.h>
#include <ostream>
#include <tensor.h>
#include <utils/logger.h>
#include <vector>

<<<<<<< HEAD
void seissol::SurfaceLTS::addTo(initializer::LTSTree<>& surfaceLtsTree) {
=======
namespace seissol::solver {

void FreeSurfaceIntegrator::SurfaceLTS::addTo(seissol::initializer::LTSTree& surfaceLtsTree) {
>>>>>>> d3ed8edd
  const seissol::initializer::LayerMask ghostMask(Ghost);
  surfaceLtsTree.add<Dofs>(ghostMask, 1, initializer::AllocationMode::HostOnly);
  surfaceLtsTree.add<DisplacementDofs>(ghostMask, 1, initializer::AllocationMode::HostOnly);
  surfaceLtsTree.add<Side>(ghostMask, 1, initializer::AllocationMode::HostOnly);
  surfaceLtsTree.add<MeshId>(ghostMask, 1, initializer::AllocationMode::HostOnly);
  surfaceLtsTree.add<BoundaryMapping>(ghostMask, 1, initializer::AllocationMode::HostOnly);
}

FreeSurfaceIntegrator::FreeSurfaceIntegrator() {
  for (auto& face : projectionMatrix) {
    face = nullptr;
  }

  for (unsigned dim = 0; dim < NumComponents; ++dim) {
    velocities[dim] = nullptr;
    displacements[dim] = nullptr;
  }

  SurfaceLTS::addTo(surfaceLtsTree);
}

FreeSurfaceIntegrator::~FreeSurfaceIntegrator() {
  for (unsigned dim = 0; dim < NumComponents; ++dim) {
    seissol::memory::free(velocities[dim]);
    seissol::memory::free(displacements[dim]);
  }

  seissol::memory::free(projectionMatrixMemory);
  seissol::memory::free(projectionMatrixFromFace);
}

<<<<<<< HEAD
void seissol::solver::FreeSurfaceIntegrator::initialize(unsigned maxRefinementDepth,
                                                        GlobalData* globalData,
                                                        LTS::Tree* ltsTree) {
=======
void FreeSurfaceIntegrator::initialize(unsigned maxRefinementDepth,
                                       GlobalData* globalData,
                                       seissol::initializer::LTS* lts,
                                       seissol::initializer::LTSTree* ltsTree) {
>>>>>>> d3ed8edd
  if (maxRefinementDepth > MaxRefinement) {
    logError()
        << "Free surface integrator: Currently more than 3 levels of refinements are unsupported."
        << std::endl;
  }

  m_enabled = true;

  logInfo() << "Initializing free surface integrator.";
  initializeProjectionMatrices(maxRefinementDepth);
  initializeSurfaceLTSTree(ltsTree);
  logInfo() << "Initializing free surface integrator. Done.";
}

void FreeSurfaceIntegrator::calculateOutput() {
  unsigned offset = 0;
  const seissol::initializer::LayerMask ghostMask(Ghost);
  for (auto& surfaceLayer : surfaceLtsTree.leaves(ghostMask)) {
    real** dofs = surfaceLayer.var<SurfaceLTS::Dofs>();
    real** displacementDofs = surfaceLayer.var<SurfaceLTS::DisplacementDofs>();
    unsigned* side = surfaceLayer.var<SurfaceLTS::Side>();

#if defined(_OPENMP) && !NVHPC_AVOID_OMP
#pragma omp parallel for schedule(static) default(none)                                            \
    shared(offset, surfaceLayer, dofs, displacementDofs, side)
#endif // _OPENMP
    for (unsigned face = 0; face < surfaceLayer.size(); ++face) {
      alignas(Alignment) real subTriangleDofs[tensor::subTriangleDofs::size(MaxRefinement)];

      kernel::subTriangleVelocity vkrnl;
      vkrnl.Q = dofs[face];
      vkrnl.selectVelocity = init::selectVelocity::Values;
      vkrnl.subTriangleProjection(triRefiner.maxDepth) = projectionMatrix[side[face]];
      vkrnl.subTriangleDofs(triRefiner.maxDepth) = subTriangleDofs;
      vkrnl.execute(triRefiner.maxDepth);

      auto addOutput = [&](const std::array<real*, NumComponents>& output) {
        for (unsigned component = 0; component < NumComponents; ++component) {
          real* target =
              output[component] + offset + static_cast<size_t>(face * numberOfSubTriangles);
          /// @yateto_todo fix for multiple simulations
          real* source =
              subTriangleDofs + static_cast<size_t>(component * numberOfAlignedSubTriangles);
          for (unsigned subtri = 0; subtri < numberOfSubTriangles; ++subtri) {
            target[subtri] = source[subtri];
            if (!std::isfinite(source[subtri])) {
              logError() << "Detected Inf/NaN in free surface output. Aborting.";
            }
          }
        }
      };

      addOutput(velocities);

      kernel::subTriangleDisplacement dkrnl;
      dkrnl.faceDisplacement = displacementDofs[face];
      dkrnl.MV2nTo2m = nodal::init::MV2nTo2m::Values;
      dkrnl.subTriangleProjectionFromFace(triRefiner.maxDepth) = projectionMatrixFromFace;
      dkrnl.subTriangleDofs(triRefiner.maxDepth) = subTriangleDofs;
      dkrnl.execute(triRefiner.maxDepth);

      addOutput(displacements);
    }
    offset += surfaceLayer.size() * numberOfSubTriangles;
  }
}

void FreeSurfaceIntegrator::initializeProjectionMatrices(unsigned maxRefinementDepth) {
  // Sub triangles
  triRefiner.refine(maxRefinementDepth);

  const auto projectionMatrixNCols =
      tensor::subTriangleProjection::Shape[tensor::subTriangleProjection::index(maxRefinementDepth)]
                                          [1];

  numberOfSubTriangles = triRefiner.subTris.size();
  numberOfAlignedSubTriangles =
      tensor::subTriangleProjection::size(maxRefinementDepth) / projectionMatrixNCols;

  assert(numberOfAlignedSubTriangles * projectionMatrixNCols ==
         tensor::subTriangleProjection::size(maxRefinementDepth));
  assert(numberOfSubTriangles == (1U << (2U * maxRefinementDepth)));

  const auto projectionMatrixNumberOfReals =
      4 * tensor::subTriangleProjection::size(maxRefinementDepth);
  const auto projectionMatrixFromFaceMemoryNumberOfReals =
      tensor::subTriangleProjectionFromFace::size(maxRefinementDepth);

  projectionMatrixMemory =
      seissol::memory::allocTyped<real>(projectionMatrixNumberOfReals, Alignment);
  projectionMatrixFromFace =
      seissol::memory::allocTyped<real>(projectionMatrixFromFaceMemoryNumberOfReals, Alignment);

  std::fill_n(projectionMatrixMemory, 0, projectionMatrixNumberOfReals);
  std::fill_n(projectionMatrixFromFace, 0, projectionMatrixFromFaceMemoryNumberOfReals);

  for (std::size_t face = 0; face < Cell::NumFaces; ++face) {
    projectionMatrix[face] =
        projectionMatrixMemory +
        static_cast<size_t>(face * tensor::subTriangleProjection::size(maxRefinementDepth));
  }

  // Triangle quadrature points and weights
  auto* points = new double[NumQuadraturePoints][2];
  auto* weights = new double[NumQuadraturePoints];
  // TODO(SW): Use the same quadrature rule, which is used for Dynamic Rupture
  seissol::quadrature::TriangleQuadrature(points, weights, PolyDegree);

  auto points3D =
      std::array<std::array<double, 3>, NumQuadraturePoints>{}; // Points for eval of 3D basis
  auto points2D =
      std::array<std::array<double, 2>, NumQuadraturePoints>{}; // Points for eval of 2D basis

  // Compute projection matrices
  for (std::size_t face = 0; face < Cell::NumFaces; ++face) {
    for (unsigned tri = 0; tri < numberOfSubTriangles; ++tri) {
      for (unsigned qp = 0; qp < NumQuadraturePoints; ++qp) {
        const seissol::refinement::Triangle& subTri = triRefiner.subTris[tri];
        const auto chiTau = std::array<double, 2>{
            points[qp][0] * (subTri.x[1][0] - subTri.x[0][0]) +
                points[qp][1] * (subTri.x[2][0] - subTri.x[0][0]) + subTri.x[0][0],
            points[qp][0] * (subTri.x[1][1] - subTri.x[0][1]) +
                points[qp][1] * (subTri.x[2][1] - subTri.x[0][1]) + subTri.x[0][1]};
        seissol::transformations::chiTau2XiEtaZeta(face, chiTau.data(), points3D[qp].data());
        points2D[qp] = chiTau;
      }
      computeSubTriangleAverages(projectionMatrix[face] + tri, points3D, weights);
      if (face == 0) {
        computeSubTriangleAveragesFromFaces(projectionMatrixFromFace + tri, points2D, weights);
      }
    }
  }

  delete[] points;
  delete[] weights;
}

void FreeSurfaceIntegrator::computeSubTriangleAverages(
    real* projectionMatrixRow,
    const std::array<std::array<double, 3>, NumQuadraturePoints>& bfPoints,
    const double* weights) const {
  unsigned nbf = 0;
  for (unsigned d = 0; d < ConvergenceOrder; ++d) {
    for (unsigned k = 0; k <= d; ++k) {
      for (unsigned j = 0; j <= d - k; ++j) {
        const unsigned i = d - k - j;

        // Compute subtriangle average via quadrature
        double average = 0.0;
        for (unsigned qp = 0; qp < NumQuadraturePoints; ++qp) {
          average +=
              weights[qp] * seissol::functions::TetraDubinerP(
                                {i, j, k}, {bfPoints[qp][0], bfPoints[qp][1], bfPoints[qp][2]});
        }
        // We have a factor J / area. As J = 2*area we have to multiply the average by 2.
        average *= 2.0;

        projectionMatrixRow[static_cast<size_t>(nbf * numberOfAlignedSubTriangles)] = average;

        ++nbf;
      }
    }
  }
}

void FreeSurfaceIntegrator::computeSubTriangleAveragesFromFaces(
    real* projectionMatrixFromFaceRow,
    const std::array<std::array<double, 2>, NumQuadraturePoints>& bfPoints,
    const double* weights) const {
  unsigned nbf = 0;
  for (unsigned d = 0; d < ConvergenceOrder; ++d) {
    for (unsigned j = 0; j <= d; ++j) {
      // Compute subtriangle average via quadrature
      double average = 0.0;
      for (unsigned qp = 0; qp < NumQuadraturePoints; ++qp) {
        average += weights[qp] *
                   seissol::functions::TriDubinerP({d - j, j}, {bfPoints[qp][0], bfPoints[qp][1]});
      }
      // We have a factor J / area. As J = 2*area we have to multiply the average by 2.
      average *= 2.0;

      projectionMatrixFromFaceRow[static_cast<size_t>(nbf * numberOfAlignedSubTriangles)] = average;
      ++nbf;
    }
  }
}

FreeSurfaceIntegrator::LocationFlag FreeSurfaceIntegrator::getLocationFlag(
    CellMaterialData materialData, FaceType faceType, unsigned int face) {
  if (initializer::isAcousticSideOfElasticAcousticInterface(materialData, face)) {
    return LocationFlag::Acoustic;
  } else if (initializer::isElasticSideOfElasticAcousticInterface(materialData, face)) {
    return LocationFlag::Elastic;
  } else if (faceType == FaceType::FreeSurface) {
    return LocationFlag::FreeSurface;
  } else if (faceType == FaceType::FreeSurfaceGravity) {
    return LocationFlag::FreeSurfaceWithGravity;
  } else {
    logError() << "Internal error in free surface integrator. Called for invalid cell.";
    std::abort(); // logError aborts, but this hides the compiler warning about missing return
                  // statement
  }
}

<<<<<<< HEAD
void seissol::solver::FreeSurfaceIntegrator::initializeSurfaceLTSTree(LTS::Tree* ltsTree) {
=======
void FreeSurfaceIntegrator::initializeSurfaceLTSTree(seissol::initializer::LTS* lts,
                                                     seissol::initializer::LTSTree* ltsTree) {
>>>>>>> d3ed8edd
  const seissol::initializer::LayerMask ghostMask(Ghost);

  surfaceLtsTree.setLayerCount(ltsTree->numTimeClusters(), ltsTree->getConfigs());
  surfaceLtsTree.fixate();

  totalNumberOfFreeSurfaces = 0;
  for (auto [layer, surfaceLayer] :
       seissol::common::zip(ltsTree->leaves(ghostMask), surfaceLtsTree.leaves(ghostMask))) {
    auto* cellInformation = layer.var<LTS::CellInformation>();
    auto* secondaryInformation = layer.var<LTS::SecondaryInformation>();
    auto* cellMaterialData = layer.var<LTS::Material>();

    unsigned numberOfFreeSurfaces = 0;
    const auto layerSize = layer.size();
#ifdef _OPENMP
#pragma omp parallel for schedule(static) reduction(+ : numberOfFreeSurfaces)
#endif // _OPENMP
    for (unsigned cell = 0; cell < layerSize; ++cell) {
      if (secondaryInformation[cell].duplicate == 0) {
        for (std::size_t face = 0; face < Cell::NumFaces; ++face) {
          if (cellInformation[cell].faceTypes[face] == FaceType::FreeSurface ||
              cellInformation[cell].faceTypes[face] == FaceType::FreeSurfaceGravity ||
              initializer::isAtElasticAcousticInterface(cellMaterialData[cell], face)) {
            ++numberOfFreeSurfaces;
          }
        }
      }
    }
    surfaceLayer.setNumberOfCells(numberOfFreeSurfaces);
    totalNumberOfFreeSurfaces += numberOfFreeSurfaces;
  }
  totalNumberOfTriangles = totalNumberOfFreeSurfaces * numberOfSubTriangles;

  surfaceLtsTree.allocateVariables();
  surfaceLtsTree.touchVariables();

  for (unsigned dim = 0; dim < NumComponents; ++dim) {
    velocities[dim] = seissol::memory::allocTyped<real>(totalNumberOfTriangles, Alignment);
    displacements[dim] = seissol::memory::allocTyped<real>(totalNumberOfTriangles, Alignment);
  }
  locationFlags = std::vector<unsigned int>(totalNumberOfTriangles, 0);

  /// @ yateto_todo
  unsigned surfaceCellOffset = 0; // Counts all surface cells of all layers
  for (auto [layer, surfaceLayer] :
       seissol::common::zip(ltsTree->leaves(ghostMask), surfaceLtsTree.leaves(ghostMask))) {
    auto* cellInformation = layer.var<LTS::CellInformation>();
    real(*dofs)[tensor::Q::size()] = layer.var<LTS::Dofs>();
    real*(*faceDisplacements)[4] = layer.var<LTS::FaceDisplacements>();
    real** surfaceDofs = surfaceLayer.var<SurfaceLTS::Dofs>();
    real** displacementDofs = surfaceLayer.var<SurfaceLTS::DisplacementDofs>();
    auto* cellMaterialData = layer.var<LTS::Material>();
    auto* surfaceBoundaryMapping = surfaceLayer.var<SurfaceLTS::BoundaryMapping>();
    auto* boundaryMapping = layer.var<LTS::BoundaryMapping>();
    auto* secondaryInformation = layer.var<LTS::SecondaryInformation>();

    unsigned* side = surfaceLayer.var<SurfaceLTS::Side>();
    unsigned* meshId = surfaceLayer.var<SurfaceLTS::MeshId>();
    unsigned surfaceCell = 0;
    for (unsigned cell = 0; cell < layer.size(); ++cell) {
      if (secondaryInformation[cell].duplicate == 0) {
        for (std::size_t face = 0; face < Cell::NumFaces; ++face) {
          if (initializer::requiresDisplacement(
                  cellInformation[cell], cellMaterialData[cell], face)) {
            assert(faceDisplacements[cell][face] != nullptr);

            surfaceDofs[surfaceCell] = dofs[cell];
            displacementDofs[surfaceCell] = faceDisplacements[cell][face];

            side[surfaceCell] = face;
            meshId[surfaceCell] = secondaryInformation[cell].meshId;
            surfaceBoundaryMapping[surfaceCell] = &boundaryMapping[cell][face];

            for (unsigned i = 0; i < numberOfSubTriangles; ++i) {
              locationFlags[surfaceCellOffset * numberOfSubTriangles + i] =
                  static_cast<unsigned int>(getLocationFlag(
                      cellMaterialData[cell], cellInformation[cell].faceTypes[face], face));
            }
            ++surfaceCell;
            ++surfaceCellOffset;
          }
        }
      }
    }
  }
}

} // namespace seissol::solver<|MERGE_RESOLUTION|>--- conflicted
+++ resolved
@@ -37,13 +37,9 @@
 #include <utils/logger.h>
 #include <vector>
 
-<<<<<<< HEAD
-void seissol::SurfaceLTS::addTo(initializer::LTSTree<>& surfaceLtsTree) {
-=======
-namespace seissol::solver {
-
-void FreeSurfaceIntegrator::SurfaceLTS::addTo(seissol::initializer::LTSTree& surfaceLtsTree) {
->>>>>>> d3ed8edd
+namespace seissol {
+
+void SurfaceLTS::addTo(seissol::initializer::LTSTree<>& surfaceLtsTree) {
   const seissol::initializer::LayerMask ghostMask(Ghost);
   surfaceLtsTree.add<Dofs>(ghostMask, 1, initializer::AllocationMode::HostOnly);
   surfaceLtsTree.add<DisplacementDofs>(ghostMask, 1, initializer::AllocationMode::HostOnly);
@@ -51,6 +47,9 @@
   surfaceLtsTree.add<MeshId>(ghostMask, 1, initializer::AllocationMode::HostOnly);
   surfaceLtsTree.add<BoundaryMapping>(ghostMask, 1, initializer::AllocationMode::HostOnly);
 }
+} // namespace seissol
+
+namespace seissol::solver {
 
 FreeSurfaceIntegrator::FreeSurfaceIntegrator() {
   for (auto& face : projectionMatrix) {
@@ -75,16 +74,9 @@
   seissol::memory::free(projectionMatrixFromFace);
 }
 
-<<<<<<< HEAD
-void seissol::solver::FreeSurfaceIntegrator::initialize(unsigned maxRefinementDepth,
-                                                        GlobalData* globalData,
-                                                        LTS::Tree* ltsTree) {
-=======
 void FreeSurfaceIntegrator::initialize(unsigned maxRefinementDepth,
                                        GlobalData* globalData,
-                                       seissol::initializer::LTS* lts,
-                                       seissol::initializer::LTSTree* ltsTree) {
->>>>>>> d3ed8edd
+                                       LTS::Tree* ltsTree) {
   if (maxRefinementDepth > MaxRefinement) {
     logError()
         << "Free surface integrator: Currently more than 3 levels of refinements are unsupported."
@@ -289,12 +281,7 @@
   }
 }
 
-<<<<<<< HEAD
-void seissol::solver::FreeSurfaceIntegrator::initializeSurfaceLTSTree(LTS::Tree* ltsTree) {
-=======
-void FreeSurfaceIntegrator::initializeSurfaceLTSTree(seissol::initializer::LTS* lts,
-                                                     seissol::initializer::LTSTree* ltsTree) {
->>>>>>> d3ed8edd
+void FreeSurfaceIntegrator::initializeSurfaceLTSTree(LTS::Tree* ltsTree) {
   const seissol::initializer::LayerMask ghostMask(Ghost);
 
   surfaceLtsTree.setLayerCount(ltsTree->numTimeClusters(), ltsTree->getConfigs());
