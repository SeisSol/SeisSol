--- conflicted
+++ resolved
@@ -85,12 +85,7 @@
 
   mEnabled = true;
 
-<<<<<<< HEAD
-  const int rank = seissol::MPI::mpi.rank();
-  logInfo() << "Initializing free surface integrator.";
-=======
 	logInfo() << "Initializing free surface integrator.";
->>>>>>> dbe609cf
   initializeProjectionMatrices(maxRefinementDepth);
   initializeSurfaceLTSTree(lts, ltsTree, ltsLut);
   logInfo() << "Initializing free surface integrator. Done.";
