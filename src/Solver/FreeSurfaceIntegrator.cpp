--- conflicted
+++ resolved
@@ -8,25 +8,15 @@
 
 #include "FreeSurfaceIntegrator.h"
 
-<<<<<<< HEAD
-#include "GeneratedCode/kernel.h"
-#include "Initializer/MemoryManager.h"
-#include "Memory/MemoryAllocator.h"
-=======
 #include "GeneratedCode/init.h"
 #include "GeneratedCode/kernel.h"
 #include "GeneratedCode/tensor.h"
 #include "Initializer/MemoryManager.h"
 #include "Memory/MemoryAllocator.h"
-#include "Numerical/Functions.h"
-#include "Numerical/Quadrature.h"
-#include "Numerical/Transformation.h"
->>>>>>> af7df1d3
 #include <Alignment.h>
 #include <Common/Constants.h>
 #include <Common/Iterator.h>
-#include <GeneratedCode/init.h>
-#include <GeneratedCode/tensor.h>
+#include <Geometry/Refinement/TriangleRefiner.h>
 #include <Initializer/BasicTypedefs.h>
 #include <Initializer/Typedefs.h>
 #include <Memory/Descriptor/LTS.h>
@@ -65,10 +55,6 @@
 }
 
 void FreeSurfaceIntegrator::initialize(unsigned maxRefinementDepth,
-<<<<<<< HEAD
-=======
-                                       GlobalData* globalData,
->>>>>>> af7df1d3
                                        LTS::Storage& ltsStorage,
                                        SurfaceLTS::Storage& surfaceStorage) {
   this->surfaceStorage = &surfaceStorage;
@@ -86,7 +72,6 @@
 }
 
 void FreeSurfaceIntegrator::calculateOutput() const {
-<<<<<<< HEAD
   /*const seissol::initializer::LayerMask ghostMask(Ghost);
   for (auto& surfaceLayer : surfaceStorage->leaves(ghostMask)) {
     surfaceLayer.wrap([&](auto cfg) {
@@ -96,14 +81,6 @@
       auto* displacementDofs = surfaceLayer.var<SurfaceLTS::DisplacementDofs>(cfg);
       auto* side = surfaceLayer.var<SurfaceLTS::Side>();
       auto* outputPosition = surfaceLayer.var<SurfaceLTS::OutputPosition>();
-=======
-  const seissol::initializer::LayerMask ghostMask(Ghost);
-  for (auto& surfaceLayer : surfaceStorage->leaves(ghostMask)) {
-    real** dofs = surfaceLayer.var<SurfaceLTS::Dofs>();
-    auto* displacementDofs = surfaceLayer.var<SurfaceLTS::DisplacementDofs>();
-    auto* side = surfaceLayer.var<SurfaceLTS::Side>();
-    auto* outputPosition = surfaceLayer.var<SurfaceLTS::OutputPosition>();
->>>>>>> af7df1d3
 
 #if defined(_OPENMP) && !NVHPC_AVOID_OMP
 #pragma omp parallel for schedule(static)
@@ -344,7 +321,6 @@
   std::size_t surfaceCellGlobal = 0;
   for (auto [layer, surfaceLayer] :
        seissol::common::zip(ltsStorage.leaves(ghostMask), surfaceStorage->leaves(ghostMask))) {
-<<<<<<< HEAD
     surfaceLayer.wrap([&](auto cfg) {
       auto* cellInformation = layer.var<LTS::CellInformation>();
       auto* dofs = layer.var<LTS::Dofs>(cfg);
@@ -393,49 +369,6 @@
               ++surfaceCellOffset;
             } else {
               outputPosition[surfaceCell] = std::numeric_limits<std::size_t>::max();
-=======
-    auto* cellInformation = layer.var<LTS::CellInformation>();
-    real(*dofs)[tensor::Q::size()] = layer.var<LTS::Dofs>();
-    real*(*faceDisplacements)[4] = layer.var<LTS::FaceDisplacements>();
-    real*(*faceDisplacementsDevice)[4] = layer.var<LTS::FaceDisplacementsDevice>();
-    real** surfaceDofs = surfaceLayer.var<SurfaceLTS::Dofs>();
-    auto* displacementDofs = surfaceLayer.var<SurfaceLTS::DisplacementDofs>();
-    auto* displacementDofsDevice =
-        surfaceLayer.var<SurfaceLTS::DisplacementDofs>(initializer::AllocationPlace::Device);
-    auto* cellMaterialData = layer.var<LTS::Material>();
-    auto* surfaceBoundaryMapping = surfaceLayer.var<SurfaceLTS::BoundaryMapping>();
-    auto* boundaryMapping = layer.var<LTS::BoundaryMapping>();
-    auto* secondaryInformation = layer.var<LTS::SecondaryInformation>();
-    auto* locationFlagLayer = surfaceLayer.var<SurfaceLTS::LocationFlag>();
-
-    auto* side = surfaceLayer.var<SurfaceLTS::Side>();
-    auto* meshId = surfaceLayer.var<SurfaceLTS::MeshId>();
-    auto* outputPosition = surfaceLayer.var<SurfaceLTS::OutputPosition>();
-    std::size_t surfaceCell = 0;
-    for (std::size_t cell = 0; cell < layer.size(); ++cell) {
-      for (std::size_t face = 0; face < Cell::NumFaces; ++face) {
-        if (initializer::requiresDisplacement(
-                cellInformation[cell], cellMaterialData[cell], face)) {
-          surfaceDofs[surfaceCell] = dofs[cell];
-
-          // NOTE: assign LTS::Storage data here
-          faceDisplacements[cell][face] = displacementDofs[surfaceCell];
-          faceDisplacementsDevice[cell][face] = displacementDofsDevice[surfaceCell];
-
-          side[surfaceCell] = face;
-          meshId[surfaceCell] = secondaryInformation[cell].meshId;
-          surfaceBoundaryMapping[surfaceCell] = &boundaryMapping[cell][face];
-          locationFlagLayer[surfaceCell] = static_cast<std::uint8_t>(
-              getLocationFlag(cellMaterialData[cell], cellInformation[cell].faceTypes[face], face));
-
-          const auto globalId = secondaryInformation[cell].globalId * 4 + face;
-
-          if (secondaryInformation[cell].duplicate == 0) {
-            for (std::size_t i = 0; i < numberOfSubTriangles; ++i) {
-              locationFlags[surfaceCellOffset * numberOfSubTriangles + i] =
-                  locationFlagLayer[surfaceCell];
-              globalIds[surfaceCellOffset * numberOfSubTriangles + i] = globalId;
->>>>>>> af7df1d3
             }
             ++surfaceCell;
             ++surfaceCellGlobal;
