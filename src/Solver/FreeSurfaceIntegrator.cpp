// SPDX-FileCopyrightText: 2017-2024 SeisSol Group
//
// SPDX-License-Identifier: BSD-3-Clause

/**
 * @file
 * This file is part of SeisSol.
 *
 * @author Carsten Uphoff (c.uphoff AT tum.de,
 * http://www5.in.tum.de/wiki/index.php/Carsten_Uphoff,_M.Sc.)
 */

#include "FreeSurfaceIntegrator.h"

#include "Initializer/MemoryAllocator.h"
#include "Initializer/MemoryManager.h"
#include "Kernels/Common.h"
#include "Kernels/DenseMatrixOps.h"
#include "Numerical/Functions.h"
#include "Numerical/Quadrature.h"
#include "Numerical/Transformation.h"
#include "Parallel/MPI.h"
#include "generated_code/kernel.h"
<<<<<<< HEAD
#include <Geometry/Refinement/TriangleRefiner.h>
#include <Initializer/BasicTypedefs.h>
#include <Initializer/LTS.h>
#include <Initializer/PreProcessorMacros.h>
#include <Initializer/Tree/LTSTree.h>
#include <Initializer/Tree/Layer.h>
#include <Initializer/Tree/Lut.h>
#include <Initializer/Typedefs.h>
#include <Kernels/Precision.h>
#include <algorithm>
#include <array>
#include <cassert>
#include <cmath>
#include <cstdlib>
#include <init.h>
#include <memory>
#include <ostream>
#include <tensor.h>
=======
#include <Common/Iterator.h>
>>>>>>> 91377508
#include <utils/logger.h>
#include <vector>

void seissol::solver::FreeSurfaceIntegrator::SurfaceLTS::addTo(
    seissol::initializer::LTSTree& surfaceLtsTree) {
  const seissol::initializer::LayerMask ghostMask(Ghost);
  surfaceLtsTree.addVar(dofs, ghostMask, 1, initializer::AllocationMode::HostOnly);
  surfaceLtsTree.addVar(displacementDofs, ghostMask, 1, initializer::AllocationMode::HostOnly);
  surfaceLtsTree.addVar(side, ghostMask, 1, initializer::AllocationMode::HostOnly);
  surfaceLtsTree.addVar(meshId, ghostMask, 1, initializer::AllocationMode::HostOnly);
  surfaceLtsTree.addVar(boundaryMapping, ghostMask, 1, initializer::AllocationMode::HostOnly);
}

seissol::solver::FreeSurfaceIntegrator::FreeSurfaceIntegrator()
    : projectionMatrixMemory(nullptr), numberOfSubTriangles(0), numberOfAlignedSubTriangles(0),
      mEnabled(false), totalNumberOfTriangles(0) {
  for (auto& face : projectionMatrix) {
    face = nullptr;
  }

  for (unsigned dim = 0; dim < FREESURFACE_NUMBER_OF_COMPONENTS; ++dim) {
    velocities[dim] = nullptr;
    displacements[dim] = nullptr;
  }

  surfaceLts.addTo(surfaceLtsTree);
}

seissol::solver::FreeSurfaceIntegrator::~FreeSurfaceIntegrator() {
  for (unsigned dim = 0; dim < FREESURFACE_NUMBER_OF_COMPONENTS; ++dim) {
    seissol::memory::free(velocities[dim]);
    seissol::memory::free(displacements[dim]);
  }
}

void seissol::solver::FreeSurfaceIntegrator::initialize(unsigned maxRefinementDepth,
                                                        GlobalData* globalData,
                                                        seissol::initializer::LTS* lts,
                                                        seissol::initializer::LTSTree* ltsTree,
                                                        seissol::initializer::Lut* ltsLut) {
  if (maxRefinementDepth > FREESURFACE_MAX_REFINEMENT) {
    logError()
        << "Free surface integrator: Currently more than 3 levels of refinements are unsupported."
        << std::endl;
  }

  mEnabled = true;

  const int rank = seissol::MPI::mpi.rank();
  logInfo(rank) << "Initializing free surface integrator.";
  initializeProjectionMatrices(maxRefinementDepth);
  initializeSurfaceLTSTree(lts, ltsTree, ltsLut);
  logInfo(rank) << "Initializing free surface integrator. Done.";
}

void seissol::solver::FreeSurfaceIntegrator::calculateOutput() {
  unsigned offset = 0;
<<<<<<< HEAD
  const seissol::initializer::LayerMask ghostMask(Ghost);
  for (auto surfaceLayer = surfaceLtsTree.beginLeaf(ghostMask);
       surfaceLayer != surfaceLtsTree.endLeaf();
       ++surfaceLayer) {
    real** dofs = surfaceLayer->var(surfaceLts.dofs);
    real** displacementDofs = surfaceLayer->var(surfaceLts.displacementDofs);
    unsigned* side = surfaceLayer->var(surfaceLts.side);
=======
  seissol::initializer::LayerMask ghostMask(Ghost);
  for (auto& surfaceLayer : surfaceLtsTree.leaves(ghostMask)) {
    real** dofs = surfaceLayer.var(surfaceLts.dofs);
    real** displacementDofs = surfaceLayer.var(surfaceLts.displacementDofs);
    unsigned* side = surfaceLayer.var(surfaceLts.side);
>>>>>>> 91377508

#if defined(_OPENMP) && !NVHPC_AVOID_OMP
#pragma omp parallel for schedule(static) default(none)                                            \
    shared(offset, surfaceLayer, dofs, displacementDofs, side)
#endif // _OPENMP
<<<<<<< HEAD
    for (unsigned face = 0; face < surfaceLayer->getNumberOfCells(); ++face) {
      alignas(Alignment)
          real subTriangleDofs[tensor::subTriangleDofs::size(FREESURFACE_MAX_REFINEMENT)];
=======
    for (unsigned face = 0; face < surfaceLayer.getNumberOfCells(); ++face) {
      alignas(Alignment) real subTriangleDofs[tensor::subTriangleDofs::size(FREESURFACE_MAX_REFINEMENT)];
>>>>>>> 91377508

      kernel::subTriangleVelocity vkrnl;
      vkrnl.Q = dofs[face];
      vkrnl.selectVelocity = init::selectVelocity::Values;
      vkrnl.subTriangleProjection(triRefiner.maxDepth) = projectionMatrix[side[face]];
      vkrnl.subTriangleDofs(triRefiner.maxDepth) = subTriangleDofs;
      vkrnl.execute(triRefiner.maxDepth);

      auto addOutput = [&](real* output[FREESURFACE_NUMBER_OF_COMPONENTS]) {
        for (unsigned component = 0; component < FREESURFACE_NUMBER_OF_COMPONENTS; ++component) {
          real* target = output[component] + offset + face * numberOfSubTriangles;
          /// @yateto_todo fix for multiple simulations
          real* source = subTriangleDofs + component * numberOfAlignedSubTriangles;
          for (unsigned subtri = 0; subtri < numberOfSubTriangles; ++subtri) {
            target[subtri] = source[subtri];
            if (!std::isfinite(source[subtri])) {
              logError() << "Detected Inf/NaN in free surface output. Aborting.";
            }
          }
        }
      };

      addOutput(velocities);

      kernel::subTriangleDisplacement dkrnl;
      dkrnl.faceDisplacement = displacementDofs[face];
      dkrnl.MV2nTo2m = nodal::init::MV2nTo2m::Values;
      dkrnl.subTriangleProjectionFromFace(triRefiner.maxDepth) = projectionMatrixFromFace.get();
      dkrnl.subTriangleDofs(triRefiner.maxDepth) = subTriangleDofs;
      dkrnl.execute(triRefiner.maxDepth);

      addOutput(displacements);
    }
    offset += surfaceLayer.getNumberOfCells() * numberOfSubTriangles;
  }
}

void seissol::solver::FreeSurfaceIntegrator::initializeProjectionMatrices(
    unsigned maxRefinementDepth) {
  // Sub triangles
  triRefiner.refine(maxRefinementDepth);

  const auto projectionMatrixNCols =
      tensor::subTriangleProjection::Shape[tensor::subTriangleProjection::index(maxRefinementDepth)]
                                          [1];

  numberOfSubTriangles = triRefiner.subTris.size();
  numberOfAlignedSubTriangles =
      tensor::subTriangleProjection::size(maxRefinementDepth) / projectionMatrixNCols;

  assert(numberOfAlignedSubTriangles * projectionMatrixNCols ==
         tensor::subTriangleProjection::size(maxRefinementDepth));
  assert(numberOfSubTriangles == (1u << (2u * maxRefinementDepth)));

  const auto projectionMatrixNumberOfReals =
      4 * tensor::subTriangleProjection::size(maxRefinementDepth);
  const auto projectionMatrixMemorySize = projectionMatrixNumberOfReals * sizeof(real);
  const auto projectionMatrixFromFaceMemoryNumberOfReals =
      tensor::subTriangleProjectionFromFace::size(maxRefinementDepth);
  const auto projectionMatrixFromFaceMemorySize =
      projectionMatrixFromFaceMemoryNumberOfReals * sizeof(real);

  projectionMatrixMemory = std::unique_ptr<real>(
      static_cast<real*>(seissol::memory::allocate(projectionMatrixMemorySize, Alignment)));
  projectionMatrixFromFace = std::unique_ptr<real>(
      static_cast<real*>(seissol::memory::allocate(projectionMatrixFromFaceMemorySize, Alignment)));

  std::fill_n(projectionMatrixMemory.get(), 0, projectionMatrixNumberOfReals);
  std::fill_n(projectionMatrixFromFace.get(), 0, projectionMatrixFromFaceMemoryNumberOfReals);

  for (unsigned face = 0; face < 4; ++face) {
    projectionMatrix[face] = projectionMatrixMemory.get() +
                             face * tensor::subTriangleProjection::size(maxRefinementDepth);
  }

  // Triangle quadrature points and weights
  auto points = new double[numQuadraturePoints][2];
  auto weights = new double[numQuadraturePoints];
  // TODO(SW): Use the same quadrature rule, which is used for Dynamic Rupture
  seissol::quadrature::TriangleQuadrature(points, weights, polyDegree);

  auto points3D =
      std::array<std::array<double, 3>, numQuadraturePoints>{}; // Points for eval of 3D basis
  auto points2D =
      std::array<std::array<double, 2>, numQuadraturePoints>{}; // Points for eval of 2D basis

  // Compute projection matrices
  for (unsigned face = 0; face < 4; ++face) {
    for (unsigned tri = 0; tri < numberOfSubTriangles; ++tri) {
      for (unsigned qp = 0; qp < numQuadraturePoints; ++qp) {
        const seissol::refinement::Triangle& subTri = triRefiner.subTris[tri];
        const auto chiTau = std::array<double, 2>{
            points[qp][0] * (subTri.x[1][0] - subTri.x[0][0]) +
                points[qp][1] * (subTri.x[2][0] - subTri.x[0][0]) + subTri.x[0][0],
            points[qp][0] * (subTri.x[1][1] - subTri.x[0][1]) +
                points[qp][1] * (subTri.x[2][1] - subTri.x[0][1]) + subTri.x[0][1]};
        seissol::transformations::chiTau2XiEtaZeta(face, chiTau.data(), points3D[qp].data());
        points2D[qp] = chiTau;
      }
      computeSubTriangleAverages(projectionMatrix[face] + tri, points3D, weights);
      if (face == 0) {
        computeSubTriangleAveragesFromFaces(
            projectionMatrixFromFace.get() + tri, points2D, weights);
      }
    }
  }

  delete[] points;
  delete[] weights;
}

void seissol::solver::FreeSurfaceIntegrator::computeSubTriangleAverages(
    real* projectionMatrixRow,
    const std::array<std::array<double, 3>, numQuadraturePoints>& bfPoints,
    const double* weights) const {
  unsigned nbf = 0;
  for (unsigned d = 0; d < ConvergenceOrder; ++d) {
    for (unsigned k = 0; k <= d; ++k) {
      for (unsigned j = 0; j <= d - k; ++j) {
        const unsigned i = d - k - j;

        // Compute subtriangle average via quadrature
        double average = 0.0;
        for (unsigned qp = 0; qp < numQuadraturePoints; ++qp) {
          average +=
              weights[qp] * seissol::functions::TetraDubinerP(
                                {i, j, k}, {bfPoints[qp][0], bfPoints[qp][1], bfPoints[qp][2]});
        }
        // We have a factor J / area. As J = 2*area we have to multiply the average by 2.
        average *= 2.0;

        projectionMatrixRow[nbf * numberOfAlignedSubTriangles] = average;

        ++nbf;
      }
    }
  }
}

void seissol::solver::FreeSurfaceIntegrator::computeSubTriangleAveragesFromFaces(
    real* projectionMatrixFromFaceRow,
    const std::array<std::array<double, 2>, numQuadraturePoints>& bfPoints,
    const double* weights) const {
  unsigned nbf = 0;
  for (unsigned d = 0; d < ConvergenceOrder; ++d) {
    for (unsigned j = 0; j <= d; ++j) {
      // Compute subtriangle average via quadrature
      double average = 0.0;
      for (unsigned qp = 0; qp < numQuadraturePoints; ++qp) {
        average += weights[qp] *
                   seissol::functions::TriDubinerP({d - j, j}, {bfPoints[qp][0], bfPoints[qp][1]});
      }
      // We have a factor J / area. As J = 2*area we have to multiply the average by 2.
      average *= 2.0;

      projectionMatrixFromFaceRow[nbf * numberOfAlignedSubTriangles] = average;
      ++nbf;
    }
  }
}

seissol::solver::FreeSurfaceIntegrator::LocationFlag
    seissol::solver::FreeSurfaceIntegrator::getLocationFlag(CellMaterialData materialData,
                                                            FaceType faceType,
                                                            unsigned int face) {
  if (initializer::isAcousticSideOfElasticAcousticInterface(materialData, face)) {
    return LocationFlag::Acoustic;
  } else if (initializer::isElasticSideOfElasticAcousticInterface(materialData, face)) {
    return LocationFlag::Elastic;
  } else if (faceType == FaceType::FreeSurface) {
    return LocationFlag::FreeSurface;
  } else if (faceType == FaceType::FreeSurfaceGravity) {
    return LocationFlag::FreeSurfaceWithGravity;
  } else {
    logError() << "Internal error in free surface integrator. Called for invalid cell.";
    std::abort(); // logError aborts, but this hides the compiler warning about missing return
                  // statement
  }
}

void seissol::solver::FreeSurfaceIntegrator::initializeSurfaceLTSTree(
    seissol::initializer::LTS* lts,
    seissol::initializer::LTSTree* ltsTree,
    seissol::initializer::Lut* ltsLut) {
  seissol::initializer::LayerMask ghostMask(Ghost);

  const auto isDuplicate = [&ghostMask, ltsLut](unsigned ltsId) {
    return ltsId != ltsLut->ltsId(ghostMask, ltsLut->meshId(ghostMask, ltsId));
  };

  surfaceLtsTree.setNumberOfTimeClusters(ltsTree->numChildren());
  surfaceLtsTree.fixate();

  totalNumberOfFreeSurfaces = 0;
  unsigned baseLtsId = 0;
<<<<<<< HEAD
  for (auto layer = ltsTree->beginLeaf(ghostMask),
            surfaceLayer = surfaceLtsTree.beginLeaf(ghostMask);
       layer != ltsTree->endLeaf() && surfaceLayer != surfaceLtsTree.endLeaf();
       ++layer, ++surfaceLayer) {
    CellLocalInformation* cellInformation = layer->var(lts->cellInformation);
    CellMaterialData* cellMaterialData = layer->var(lts->material);
=======
  for (auto [layer, surfaceLayer] : seissol::common::zip(ltsTree->leaves(ghostMask), surfaceLtsTree.leaves(ghostMask))) {
    CellLocalInformation* cellInformation = layer.var(lts->cellInformation);
    CellMaterialData* cellMaterialData = layer.var(lts->material);
>>>>>>> 91377508

    unsigned numberOfFreeSurfaces = 0;
    const auto layerSize = layer.getNumberOfCells();
#ifdef _OPENMP
#pragma omp parallel for schedule(static) reduction(+ : numberOfFreeSurfaces)
#endif // _OPENMP
    for (unsigned cell = 0; cell < layerSize; ++cell) {
      if (!isDuplicate(baseLtsId + cell)) {
        for (unsigned face = 0; face < 4; ++face) {
          if (cellInformation[cell].faceTypes[face] == FaceType::FreeSurface ||
              cellInformation[cell].faceTypes[face] == FaceType::FreeSurfaceGravity ||
              initializer::isAtElasticAcousticInterface(cellMaterialData[cell], face)) {
            ++numberOfFreeSurfaces;
          }
        }
      }
    }
    baseLtsId += layer.getNumberOfCells();
    surfaceLayer.setNumberOfCells(numberOfFreeSurfaces);
    totalNumberOfFreeSurfaces += numberOfFreeSurfaces;
  }
  totalNumberOfTriangles = totalNumberOfFreeSurfaces * numberOfSubTriangles;

  surfaceLtsTree.allocateVariables();
  surfaceLtsTree.touchVariables();

  for (unsigned dim = 0; dim < FREESURFACE_NUMBER_OF_COMPONENTS; ++dim) {
    velocities[dim] =
        (real*)seissol::memory::allocate(totalNumberOfTriangles * sizeof(real), Alignment);
    displacements[dim] =
        (real*)seissol::memory::allocate(totalNumberOfTriangles * sizeof(real), Alignment);
  }
  locationFlags = std::vector<unsigned int>(totalNumberOfTriangles, 0);

  /// @ yateto_todo
  baseLtsId = 0;
  unsigned surfaceCellOffset = 0; // Counts all surface cells of all layers
<<<<<<< HEAD
  for (auto layer = ltsTree->beginLeaf(ghostMask),
            surfaceLayer = surfaceLtsTree.beginLeaf(ghostMask);
       layer != ltsTree->endLeaf() && surfaceLayer != surfaceLtsTree.endLeaf();
       ++layer, ++surfaceLayer) {
    CellLocalInformation* cellInformation = layer->var(lts->cellInformation);
    real(*dofs)[tensor::Q::size()] = layer->var(lts->dofs);
    real*(*faceDisplacements)[4] = layer->var(lts->faceDisplacements);
    real** surfaceDofs = surfaceLayer->var(surfaceLts.dofs);
    real** displacementDofs = surfaceLayer->var(surfaceLts.displacementDofs);
    CellMaterialData* cellMaterialData = layer->var(lts->material);
    auto surfaceBoundaryMapping = surfaceLayer->var(surfaceLts.boundaryMapping);
    auto boundaryMapping = layer->var(lts->boundaryMapping);

    unsigned* side = surfaceLayer->var(surfaceLts.side);
    unsigned* meshId = surfaceLayer->var(surfaceLts.meshId);
    unsigned surfaceCell = 0;
    for (unsigned cell = 0; cell < layer->getNumberOfCells(); ++cell) {
      const unsigned ltsId = baseLtsId + cell;
=======
  for (auto [layer, surfaceLayer] : seissol::common::zip(ltsTree->leaves(ghostMask), surfaceLtsTree.leaves(ghostMask))) {
    CellLocalInformation* cellInformation = layer.var(lts->cellInformation);
    real (*dofs)[tensor::Q::size()] = layer.var(lts->dofs);
    real* (*faceDisplacements)[4] = layer.var(lts->faceDisplacements);
    real** surfaceDofs = surfaceLayer.var(surfaceLts.dofs);
    real** displacementDofs = surfaceLayer.var(surfaceLts.displacementDofs);
    CellMaterialData* cellMaterialData = layer.var(lts->material);
    auto surfaceBoundaryMapping = surfaceLayer.var(surfaceLts.boundaryMapping);
    auto boundaryMapping = layer.var(lts->boundaryMapping);

    unsigned* side = surfaceLayer.var(surfaceLts.side);
    unsigned* meshId = surfaceLayer.var(surfaceLts.meshId);
    unsigned surfaceCell = 0;
    for (unsigned cell = 0; cell < layer.getNumberOfCells(); ++cell) {
      unsigned ltsId = baseLtsId + cell;
>>>>>>> 91377508
      if (!isDuplicate(ltsId)) {
        for (unsigned face = 0; face < 4; ++face) {
          if (initializer::requiresDisplacement(
                  cellInformation[cell], cellMaterialData[cell], face)) {
            assert(faceDisplacements[cell][face] != nullptr);

            surfaceDofs[surfaceCell] = dofs[cell];
            displacementDofs[surfaceCell] = faceDisplacements[cell][face];

            side[surfaceCell] = face;
            meshId[surfaceCell] = ltsLut->meshId(ghostMask, ltsId);
            surfaceBoundaryMapping[surfaceCell] = &boundaryMapping[cell][face];

            for (unsigned i = 0; i < numberOfSubTriangles; ++i) {
              locationFlags[surfaceCellOffset * numberOfSubTriangles + i] =
                  static_cast<unsigned int>(getLocationFlag(
                      cellMaterialData[cell], cellInformation[cell].faceTypes[face], face));
            }
            ++surfaceCell;
            ++surfaceCellOffset;
          }
        }
      }
    }
    baseLtsId += layer.getNumberOfCells();
  }
}<|MERGE_RESOLUTION|>--- conflicted
+++ resolved
@@ -21,7 +21,7 @@
 #include "Numerical/Transformation.h"
 #include "Parallel/MPI.h"
 #include "generated_code/kernel.h"
-<<<<<<< HEAD
+#include <Common/Iterator.h>
 #include <Geometry/Refinement/TriangleRefiner.h>
 #include <Initializer/BasicTypedefs.h>
 #include <Initializer/LTS.h>
@@ -40,9 +40,6 @@
 #include <memory>
 #include <ostream>
 #include <tensor.h>
-=======
-#include <Common/Iterator.h>
->>>>>>> 91377508
 #include <utils/logger.h>
 #include <vector>
 
@@ -100,34 +97,19 @@
 
 void seissol::solver::FreeSurfaceIntegrator::calculateOutput() {
   unsigned offset = 0;
-<<<<<<< HEAD
-  const seissol::initializer::LayerMask ghostMask(Ghost);
-  for (auto surfaceLayer = surfaceLtsTree.beginLeaf(ghostMask);
-       surfaceLayer != surfaceLtsTree.endLeaf();
-       ++surfaceLayer) {
-    real** dofs = surfaceLayer->var(surfaceLts.dofs);
-    real** displacementDofs = surfaceLayer->var(surfaceLts.displacementDofs);
-    unsigned* side = surfaceLayer->var(surfaceLts.side);
-=======
   seissol::initializer::LayerMask ghostMask(Ghost);
   for (auto& surfaceLayer : surfaceLtsTree.leaves(ghostMask)) {
     real** dofs = surfaceLayer.var(surfaceLts.dofs);
     real** displacementDofs = surfaceLayer.var(surfaceLts.displacementDofs);
     unsigned* side = surfaceLayer.var(surfaceLts.side);
->>>>>>> 91377508
 
 #if defined(_OPENMP) && !NVHPC_AVOID_OMP
 #pragma omp parallel for schedule(static) default(none)                                            \
     shared(offset, surfaceLayer, dofs, displacementDofs, side)
 #endif // _OPENMP
-<<<<<<< HEAD
-    for (unsigned face = 0; face < surfaceLayer->getNumberOfCells(); ++face) {
+    for (unsigned face = 0; face < surfaceLayer.getNumberOfCells(); ++face) {
       alignas(Alignment)
           real subTriangleDofs[tensor::subTriangleDofs::size(FREESURFACE_MAX_REFINEMENT)];
-=======
-    for (unsigned face = 0; face < surfaceLayer.getNumberOfCells(); ++face) {
-      alignas(Alignment) real subTriangleDofs[tensor::subTriangleDofs::size(FREESURFACE_MAX_REFINEMENT)];
->>>>>>> 91377508
 
       kernel::subTriangleVelocity vkrnl;
       vkrnl.Q = dofs[face];
@@ -180,7 +162,7 @@
 
   assert(numberOfAlignedSubTriangles * projectionMatrixNCols ==
          tensor::subTriangleProjection::size(maxRefinementDepth));
-  assert(numberOfSubTriangles == (1u << (2u * maxRefinementDepth)));
+  assert(numberOfSubTriangles == (1U << (2U * maxRefinementDepth)));
 
   const auto projectionMatrixNumberOfReals =
       4 * tensor::subTriangleProjection::size(maxRefinementDepth);
@@ -204,8 +186,8 @@
   }
 
   // Triangle quadrature points and weights
-  auto points = new double[numQuadraturePoints][2];
-  auto weights = new double[numQuadraturePoints];
+  auto* points = new double[numQuadraturePoints][2];
+  auto* weights = new double[numQuadraturePoints];
   // TODO(SW): Use the same quadrature rule, which is used for Dynamic Rupture
   seissol::quadrature::TriangleQuadrature(points, weights, polyDegree);
 
@@ -323,18 +305,10 @@
 
   totalNumberOfFreeSurfaces = 0;
   unsigned baseLtsId = 0;
-<<<<<<< HEAD
-  for (auto layer = ltsTree->beginLeaf(ghostMask),
-            surfaceLayer = surfaceLtsTree.beginLeaf(ghostMask);
-       layer != ltsTree->endLeaf() && surfaceLayer != surfaceLtsTree.endLeaf();
-       ++layer, ++surfaceLayer) {
-    CellLocalInformation* cellInformation = layer->var(lts->cellInformation);
-    CellMaterialData* cellMaterialData = layer->var(lts->material);
-=======
-  for (auto [layer, surfaceLayer] : seissol::common::zip(ltsTree->leaves(ghostMask), surfaceLtsTree.leaves(ghostMask))) {
+  for (auto [layer, surfaceLayer] :
+       seissol::common::zip(ltsTree->leaves(ghostMask), surfaceLtsTree.leaves(ghostMask))) {
     CellLocalInformation* cellInformation = layer.var(lts->cellInformation);
     CellMaterialData* cellMaterialData = layer.var(lts->material);
->>>>>>> 91377508
 
     unsigned numberOfFreeSurfaces = 0;
     const auto layerSize = layer.getNumberOfCells();
@@ -372,42 +346,22 @@
   /// @ yateto_todo
   baseLtsId = 0;
   unsigned surfaceCellOffset = 0; // Counts all surface cells of all layers
-<<<<<<< HEAD
-  for (auto layer = ltsTree->beginLeaf(ghostMask),
-            surfaceLayer = surfaceLtsTree.beginLeaf(ghostMask);
-       layer != ltsTree->endLeaf() && surfaceLayer != surfaceLtsTree.endLeaf();
-       ++layer, ++surfaceLayer) {
-    CellLocalInformation* cellInformation = layer->var(lts->cellInformation);
-    real(*dofs)[tensor::Q::size()] = layer->var(lts->dofs);
-    real*(*faceDisplacements)[4] = layer->var(lts->faceDisplacements);
-    real** surfaceDofs = surfaceLayer->var(surfaceLts.dofs);
-    real** displacementDofs = surfaceLayer->var(surfaceLts.displacementDofs);
-    CellMaterialData* cellMaterialData = layer->var(lts->material);
-    auto surfaceBoundaryMapping = surfaceLayer->var(surfaceLts.boundaryMapping);
-    auto boundaryMapping = layer->var(lts->boundaryMapping);
-
-    unsigned* side = surfaceLayer->var(surfaceLts.side);
-    unsigned* meshId = surfaceLayer->var(surfaceLts.meshId);
-    unsigned surfaceCell = 0;
-    for (unsigned cell = 0; cell < layer->getNumberOfCells(); ++cell) {
-      const unsigned ltsId = baseLtsId + cell;
-=======
-  for (auto [layer, surfaceLayer] : seissol::common::zip(ltsTree->leaves(ghostMask), surfaceLtsTree.leaves(ghostMask))) {
+  for (auto [layer, surfaceLayer] :
+       seissol::common::zip(ltsTree->leaves(ghostMask), surfaceLtsTree.leaves(ghostMask))) {
     CellLocalInformation* cellInformation = layer.var(lts->cellInformation);
-    real (*dofs)[tensor::Q::size()] = layer.var(lts->dofs);
-    real* (*faceDisplacements)[4] = layer.var(lts->faceDisplacements);
+    real(*dofs)[tensor::Q::size()] = layer.var(lts->dofs);
+    real*(*faceDisplacements)[4] = layer.var(lts->faceDisplacements);
     real** surfaceDofs = surfaceLayer.var(surfaceLts.dofs);
     real** displacementDofs = surfaceLayer.var(surfaceLts.displacementDofs);
     CellMaterialData* cellMaterialData = layer.var(lts->material);
-    auto surfaceBoundaryMapping = surfaceLayer.var(surfaceLts.boundaryMapping);
-    auto boundaryMapping = layer.var(lts->boundaryMapping);
+    auto* surfaceBoundaryMapping = surfaceLayer.var(surfaceLts.boundaryMapping);
+    auto* boundaryMapping = layer.var(lts->boundaryMapping);
 
     unsigned* side = surfaceLayer.var(surfaceLts.side);
     unsigned* meshId = surfaceLayer.var(surfaceLts.meshId);
     unsigned surfaceCell = 0;
     for (unsigned cell = 0; cell < layer.getNumberOfCells(); ++cell) {
       unsigned ltsId = baseLtsId + cell;
->>>>>>> 91377508
       if (!isDuplicate(ltsId)) {
         for (unsigned face = 0; face < 4; ++face) {
           if (initializer::requiresDisplacement(
