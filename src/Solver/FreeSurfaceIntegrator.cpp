--- conflicted
+++ resolved
@@ -37,22 +37,9 @@
 #include <utils/logger.h>
 #include <vector>
 
-<<<<<<< HEAD
-seissol::solver::FreeSurfaceIntegrator::FreeSurfaceIntegrator() {
-=======
 namespace seissol::solver {
 
-void FreeSurfaceIntegrator::SurfaceLTS::addTo(seissol::initializer::LTSTree& surfaceLtsTree) {
-  const seissol::initializer::LayerMask ghostMask(Ghost);
-  surfaceLtsTree.add(dofs, ghostMask, 1, initializer::AllocationMode::HostOnly);
-  surfaceLtsTree.add(displacementDofs, ghostMask, 1, initializer::AllocationMode::HostOnly);
-  surfaceLtsTree.add(side, ghostMask, 1, initializer::AllocationMode::HostOnly);
-  surfaceLtsTree.add(meshId, ghostMask, 1, initializer::AllocationMode::HostOnly);
-  surfaceLtsTree.add(boundaryMapping, ghostMask, 1, initializer::AllocationMode::HostOnly);
-}
-
 FreeSurfaceIntegrator::FreeSurfaceIntegrator() {
->>>>>>> 57f533fd
   for (auto& face : projectionMatrix) {
     face = nullptr;
   }
@@ -73,22 +60,14 @@
   seissol::memory::free(projectionMatrixFromFace);
 }
 
-<<<<<<< HEAD
-void seissol::solver::FreeSurfaceIntegrator::initialize(
-    unsigned maxRefinementDepth,
-    GlobalData* globalData,
-    seissol::initializer::LTS* lts,
-    seissol::initializer::LTSTree* ltsTree,
-    seissol::SurfaceLTS* surfacelts,
-    seissol::initializer::LTSTree* surfaceltsTree) {
-  this->surfaceLts = surfacelts;
-  this->surfaceLtsTree = surfaceltsTree;
-=======
 void FreeSurfaceIntegrator::initialize(unsigned maxRefinementDepth,
                                        GlobalData* globalData,
                                        seissol::initializer::LTS* lts,
-                                       seissol::initializer::LTSTree* ltsTree) {
->>>>>>> 57f533fd
+                                       seissol::initializer::LTSTree* ltsTree,
+                                       seissol::SurfaceLTS* surfacelts,
+                                       seissol::initializer::LTSTree* surfaceltsTree) {
+  this->surfaceLts = surfacelts;
+  this->surfaceLtsTree = surfaceltsTree;
   if (maxRefinementDepth > MaxRefinement) {
     logError()
         << "Free surface integrator: Currently more than 3 levels of refinements are unsupported.";
@@ -102,13 +81,8 @@
   logInfo() << "Initializing free surface integrator. Done.";
 }
 
-<<<<<<< HEAD
-void seissol::solver::FreeSurfaceIntegrator::calculateOutput() {
+void FreeSurfaceIntegrator::calculateOutput() {
   std::size_t offset = 0;
-=======
-void FreeSurfaceIntegrator::calculateOutput() {
-  unsigned offset = 0;
->>>>>>> 57f533fd
   const seissol::initializer::LayerMask ghostMask(Ghost);
   for (auto& surfaceLayer : surfaceLtsTree->leaves(ghostMask)) {
     real** dofs = surfaceLayer.var(surfaceLts->dofs);
@@ -207,15 +181,9 @@
       std::array<std::array<double, 2>, NumQuadraturePoints>{}; // Points for eval of 2D basis
 
   // Compute projection matrices
-<<<<<<< HEAD
-  for (int face = 0; face < 4; ++face) {
+  for (std::size_t face = 0; face < Cell::NumFaces; ++face) {
     for (std::size_t tri = 0; tri < numberOfSubTriangles; ++tri) {
       for (std::size_t qp = 0; qp < NumQuadraturePoints; ++qp) {
-=======
-  for (std::size_t face = 0; face < Cell::NumFaces; ++face) {
-    for (unsigned tri = 0; tri < numberOfSubTriangles; ++tri) {
-      for (unsigned qp = 0; qp < NumQuadraturePoints; ++qp) {
->>>>>>> 57f533fd
         const seissol::refinement::Triangle& subTri = triRefiner.subTris[tri];
         const auto chiTau = std::array<double, 2>{
             points[qp][0] * (subTri.x[1][0] - subTri.x[0][0]) +
@@ -324,16 +292,9 @@
 #endif // _OPENMP
     for (std::size_t cell = 0; cell < layerSize; ++cell) {
       if (secondaryInformation[cell].duplicate == 0) {
-<<<<<<< HEAD
-        for (unsigned face = 0; face < 4; ++face) {
+        for (std::size_t face = 0; face < Cell::NumFaces; ++face) {
           if (initializer::requiresDisplacement(
                   cellInformation[cell], cellMaterialData[cell], face)) {
-=======
-        for (std::size_t face = 0; face < Cell::NumFaces; ++face) {
-          if (cellInformation[cell].faceTypes[face] == FaceType::FreeSurface ||
-              cellInformation[cell].faceTypes[face] == FaceType::FreeSurfaceGravity ||
-              initializer::isAtElasticAcousticInterface(cellMaterialData[cell], face)) {
->>>>>>> 57f533fd
             ++numberOfFreeSurfaces;
           }
         }
