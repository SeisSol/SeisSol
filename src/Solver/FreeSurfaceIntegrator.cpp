/**
 * @file
 * This file is part of SeisSol.
 *
 * @author Carsten Uphoff (c.uphoff AT tum.de, http://www5.in.tum.de/wiki/index.php/Carsten_Uphoff,_M.Sc.)
 *
 * @section LICENSE
 * Copyright (c) 2017, SeisSol Group
 * All rights reserved.
 *
 * Redistribution and use in source and binary forms, with or without
 * modification, are permitted provided that the following conditions are met:
 *
 * 1. Redistributions of source code must retain the above copyright notice,
 *    this list of conditions and the following disclaimer.
 *
 * 2. Redistributions in binary form must reproduce the above copyright notice,
 *    this list of conditions and the following disclaimer in the documentation
 *    and/or other materials provided with the distribution.
 *
 * 3. Neither the name of the copyright holder nor the names of its
 *    contributors may be used to endorse or promote products derived from this
 *    software without specific prior written permission.
 *
 * THIS SOFTWARE IS PROVIDED BY THE COPYRIGHT HOLDERS AND CONTRIBUTORS "AS IS"
 * AND ANY EXPRESS OR IMPLIED WARRANTIES, INCLUDING, BUT NOT LIMITED TO, THE
 * IMPLIED WARRANTIES OF MERCHANTABILITY AND FITNESS FOR A PARTICULAR PURPOSE
 * ARE DISCLAIMED. IN NO EVENT SHALL THE COPYRIGHT HOLDER OR CONTRIBUTORS BE
 * LIABLE FOR ANY DIRECT, INDIRECT, INCIDENTAL, SPECIAL, EXEMPLARY, OR
 * CONSEQUENTIAL DAMAGES (INCLUDING, BUT NOT LIMITED TO, PROCUREMENT OF
 * SUBSTITUTE GOODS OR SERVICES; LOSS OF USE, DATA, OR PROFITS; OR BUSINESS
 * INTERRUPTION) HOWEVER CAUSED AND ON ANY THEORY OF LIABILITY, WHETHER IN
 * CONTRACT, STRICT LIABILITY, OR TORT (INCLUDING NEGLIGENCE OR OTHERWISE)
 * ARISING IN ANY WAY OUT OF THE USE OF THIS SOFTWARE, EVEN IF ADVISED OF THE
 * POSSIBILITY OF SUCH DAMAGE.
 *
 * @section DESCRIPTION
 */

#include "FreeSurfaceIntegrator.h"

#include <Initializer/MemoryAllocator.h>
#include <Initializer/MemoryManager.h>
#include <Kernels/common.hpp>
#include <Kernels/denseMatrixOps.hpp>
#include <Numerical_aux/Functions.h>
#include <Numerical_aux/Quadrature.h>
#include <Numerical_aux/Transformation.h>
#include <Parallel/MPI.h>
#include <generated_code/kernel.h>
#include <utils/logger.h>

void seissol::solver::FreeSurfaceIntegrator::SurfaceLTS::addTo(seissol::initializers::LTSTree& surfaceLtsTree)
{
  seissol::initializers::LayerMask ghostMask(Ghost);
  surfaceLtsTree.addVar(             dofs, ghostMask,                 1,      seissol::memory::Standard );
  surfaceLtsTree.addVar( displacementDofs, ghostMask,                 1,      seissol::memory::Standard );
  surfaceLtsTree.addVar(             side, ghostMask,                 1,      seissol::memory::Standard );
  surfaceLtsTree.addVar(           meshId, ghostMask,                 1,      seissol::memory::Standard );
  surfaceLtsTree.addVar(  boundaryMapping, ghostMask,                 1,      seissol::memory::Standard );
}

seissol::solver::FreeSurfaceIntegrator::FreeSurfaceIntegrator()
  : projectionMatrixMemory(nullptr), numberOfSubTriangles(0), numberOfAlignedSubTriangles(0), m_enabled(false), totalNumberOfTriangles(0)
{
  for (auto& face : projectionMatrix) {
    face = nullptr;
  }

  for (unsigned dim = 0; dim < FREESURFACE_NUMBER_OF_COMPONENTS; ++dim) {
    velocities[dim] = nullptr;
    displacements[dim] = nullptr;
  }

  surfaceLts.addTo(surfaceLtsTree);
}

seissol::solver::FreeSurfaceIntegrator::~FreeSurfaceIntegrator()
{
  for (unsigned dim = 0; dim < FREESURFACE_NUMBER_OF_COMPONENTS; ++dim) {
    seissol::memory::free(velocities[dim]);
    seissol::memory::free(displacements[dim]);
  }
}


void seissol::solver::FreeSurfaceIntegrator::initialize(  unsigned maxRefinementDepth,
                                                          GlobalData* globalData,
                                                          seissol::initializers::LTS* lts,
                                                          seissol::initializers::LTSTree* ltsTree,
                                                          seissol::initializers::Lut* ltsLut  )
{
  if (maxRefinementDepth > FREESURFACE_MAX_REFINEMENT) {
    logError() << "Free surface integrator: Currently more than 3 levels of refinements are unsupported." << std::endl;
  }

  m_enabled = true;

	int const rank = seissol::MPI::mpi.rank();
	logInfo(rank) << "Initializing free surface integrator.";
  initializeProjectionMatrices(maxRefinementDepth);
  initializeSurfaceLTSTree(lts, ltsTree, ltsLut);
	logInfo(rank) << "Initializing free surface integrator. Done.";
}

void seissol::solver::FreeSurfaceIntegrator::calculateOutput()
{
  unsigned offset = 0;
  seissol::initializers::LayerMask ghostMask(Ghost);
  for (auto surfaceLayer = surfaceLtsTree.beginLeaf(ghostMask);
       surfaceLayer != surfaceLtsTree.endLeaf(); ++surfaceLayer) {
    real** dofs = surfaceLayer->var(surfaceLts.dofs);
    real** displacementDofs = surfaceLayer->var(surfaceLts.displacementDofs);
    unsigned* side = surfaceLayer->var(surfaceLts.side);
    auto boundaryMapping = surfaceLayer->var(surfaceLts.boundaryMapping);

#ifdef _OPENMP
    #pragma omp parallel for schedule(static) default(none) shared(offset, surfaceLayer, dofs, boundaryMapping, displacementDofs, side)
#endif // _OPENMP
    for (unsigned face = 0; face < surfaceLayer->getNumberOfCells(); ++face) {
      real subTriangleDofs[tensor::subTriangleDofs::size(FREESURFACE_MAX_REFINEMENT)] __attribute__((aligned(ALIGNMENT)));

      kernel::subTriangleVelocity vkrnl;
      vkrnl.Q = dofs[face];
      vkrnl.selectVelocity = init::selectVelocity::Values;
      vkrnl.subTriangleProjection(triRefiner.maxDepth) = projectionMatrix[ side[face] ];
      vkrnl.subTriangleDofs(triRefiner.maxDepth) = subTriangleDofs;
      vkrnl.execute(triRefiner.maxDepth);

      auto addOutput = [&] (real* output[FREESURFACE_NUMBER_OF_COMPONENTS]) {
        for (unsigned component = 0; component < FREESURFACE_NUMBER_OF_COMPONENTS; ++component) {
          real* target = output[component] + offset + face * numberOfSubTriangles;
          /// @yateto_todo fix for multiple simulations
          real* source = subTriangleDofs + component * numberOfAlignedSubTriangles; 
          for (unsigned subtri = 0; subtri < numberOfSubTriangles; ++subtri) {
            target[subtri] = source[subtri];
            if (!std::isfinite(source[subtri])) {
              logError() << "Detected Inf/NaN in free surface output. Aborting.";
            }
          }

        }
      };

      addOutput(velocities);
      auto T = init::T::view::create(boundaryMapping[face]->TData);
      alignas(ALIGNMENT) real rotateVelocityToGlobalData[init::rotateVelocityToGlobal::Size];
      auto rotateVelocityToGlobal = init::rotateVelocityToGlobal::view::create(rotateVelocityToGlobalData);
      for (int i = 0; i < 3; ++i) {
        for (int j = 0; j < 3; ++j) {
          // Extract part that rotates velocity from T
          rotateVelocityToGlobal(i,j) = T(i+6, j+6);
        }
      }

      kernel::subTriangleDisplacement dkrnl;
      dkrnl.faceDisplacement = displacementDofs[face];
      dkrnl.MV2nTo2m = nodal::init::MV2nTo2m::Values;
      dkrnl.subTriangleProjectionFromFace(triRefiner.maxDepth) = projectionMatrixFromFace.get();
      dkrnl.rotateVelocityToGlobal = rotateVelocityToGlobalData;
      dkrnl.subTriangleDofs(triRefiner.maxDepth) = subTriangleDofs;
      dkrnl.execute(triRefiner.maxDepth);

      addOutput(displacements);
    }
    offset += surfaceLayer->getNumberOfCells() * numberOfSubTriangles;
  }
}


void seissol::solver::FreeSurfaceIntegrator::initializeProjectionMatrices(unsigned maxRefinementDepth)
{
  // Sub triangles
  triRefiner.refine(maxRefinementDepth);

  numberOfSubTriangles = triRefiner.subTris.size();
  numberOfAlignedSubTriangles = seissol::kernels::getNumberOfAlignedReals(numberOfSubTriangles);

  assert(numberOfSubTriangles == (1u << (2u*maxRefinementDepth)));

  const auto projectionMatrixNumberOfReals = 4 * tensor::subTriangleProjection::size(maxRefinementDepth);
  const auto projectionMatrixMemorySize = projectionMatrixNumberOfReals * sizeof(real);
  const auto projectionMatrixFromFaceMemoryNumberOfReals = tensor::subTriangleProjectionFromFace::size(maxRefinementDepth);
  const auto projectionMatrixFromFaceMemorySize = projectionMatrixFromFaceMemoryNumberOfReals * sizeof(real);

  projectionMatrixMemory =
      std::unique_ptr<real>(static_cast<real*>(seissol::memory::allocate(projectionMatrixMemorySize, ALIGNMENT)));
  projectionMatrixFromFace =
      std::unique_ptr<real>(static_cast<real*>(seissol::memory::allocate(projectionMatrixFromFaceMemorySize, ALIGNMENT)));

  std::fill_n(projectionMatrixMemory.get(), 0, projectionMatrixNumberOfReals);
  std::fill_n(projectionMatrixFromFace.get(), 0, projectionMatrixFromFaceMemoryNumberOfReals);

  for (unsigned face = 0; face < 4; ++face) {
    projectionMatrix[face] = projectionMatrixMemory.get() + face * tensor::subTriangleProjection::size(maxRefinementDepth);
  }

  // Triangle quadrature points and weights
  auto points = new double[numQuadraturePoints][2];
  auto weights = new double[numQuadraturePoints];
  seissol::quadrature::TriangleQuadrature(points, weights, polyDegree);

  auto points3D = std::array<std::array<double, 3>, numQuadraturePoints>{}; // Points for eval of 3D basis
  auto points2D = std::array<std::array<double, 2>, numQuadraturePoints>{}; // Points for eval of 2D basis

  // Compute projection matrices
  for (unsigned face = 0; face < 4; ++face) {
    for (unsigned tri = 0; tri < numberOfSubTriangles; ++tri) {
      for (unsigned qp = 0; qp < numQuadraturePoints; ++qp) {
        seissol::refinement::Triangle const& subTri = triRefiner.subTris[tri];
        const auto chiTau = std::array<double, 2>{
            points[qp][0] * (subTri.x[1][0] - subTri.x[0][0]) + points[qp][1] * (subTri.x[2][0] - subTri.x[0][0]) +
            subTri.x[0][0],
            points[qp][0] * (subTri.x[1][1] - subTri.x[0][1]) + points[qp][1] * (subTri.x[2][1] - subTri.x[0][1]) +
            subTri.x[0][1]
        };
        seissol::transformations::chiTau2XiEtaZeta(face, chiTau.data(), points3D[qp].data());
        points2D[qp] = chiTau;
      }
      computeSubTriangleAverages(projectionMatrix[face] + tri, points3D, weights);
      if (face == 0) {
        computeSubTriangleAveragesFromFaces(projectionMatrixFromFace.get() + tri, points2D, weights);
      }
    }
  }

  delete[] points;
  delete[] weights;
}

void seissol::solver::FreeSurfaceIntegrator::computeSubTriangleAverages(real* projectionMatrixRow,
                                                                        const std::array<std::array<double, 3>,numQuadraturePoints>& bfPoints,
                                                                        double const* weights) const
{
  unsigned nbf = 0;
  for (unsigned d = 0; d < CONVERGENCE_ORDER; ++d) {
    for (unsigned k = 0; k <= d; ++k) {
      for (unsigned j = 0; j <= d-k; ++j) {
        unsigned i = d-k-j;

        // Compute subtriangle average via quadrature
        double average = 0.0;
        for (unsigned qp = 0; qp < numQuadraturePoints; ++qp) {
          average += weights[qp] * seissol::functions::TetraDubinerP({i, j, k}, {bfPoints[qp][0], bfPoints[qp][1], bfPoints[qp][2]});
        }
        // We have a factor J / area. As J = 2*area we have to multiply the average by 2.
        average *= 2.0;

        projectionMatrixRow[nbf * numberOfAlignedSubTriangles] = average;

        ++nbf;
      }
    }
  }
}

void seissol::solver::FreeSurfaceIntegrator::computeSubTriangleAveragesFromFaces(real* projectionMatrixFromFaceRow,
                                                                                 const std::array<std::array<double, 2>, numQuadraturePoints>& bfPoints,
                                                                                 double const* weights) const {
  unsigned nbf = 0;
  for (unsigned d = 0; d < CONVERGENCE_ORDER; ++d) {
    for (unsigned j = 0; j <= d; ++j) {
      // Compute subtriangle average via quadrature
      double average = 0.0;
      for (unsigned qp = 0; qp < numQuadraturePoints; ++qp) {
        average += weights[qp] * seissol::functions::TriDubinerP({d - j, j}, {bfPoints[qp][0], bfPoints[qp][1]});
      }
      // We have a factor J / area. As J = 2*area we have to multiply the average by 2.
      average *= 2.0;

      projectionMatrixFromFaceRow[nbf * numberOfAlignedSubTriangles] = average;
      ++nbf;
    }
  }
}


seissol::solver::FreeSurfaceIntegrator::LocationFlag seissol::solver::FreeSurfaceIntegrator::getLocationFlag(
    CellMaterialData materialData, FaceType faceType, unsigned int face) {
  if (initializers::isAcousticSideOfElasticAcousticInterface(materialData, face)) {
    return LocationFlag::Acoustic;
  } else if (initializers::isElasticSideOfElasticAcousticInterface(materialData, face)) {
    return LocationFlag::Elastic;
  } else if (faceType == FaceType::freeSurface) {
    return LocationFlag::FreeSurface;
  } else if (faceType == FaceType::freeSurfaceGravity) {
    return LocationFlag::FreeSurfaceWithGravity;
  } else {
    logError() << "Internal error in free surface integrator. Called for invalid cell.";
    std::abort(); // logError aborts, but this hides the compiler warning about missing return statement
  }
}

void seissol::solver::FreeSurfaceIntegrator::initializeSurfaceLTSTree(  seissol::initializers::LTS* lts,
                                                                        seissol::initializers::LTSTree* ltsTree,
                                                                        seissol::initializers::Lut* ltsLut )
{
  seissol::initializers::LayerMask ghostMask(Ghost);

  auto const isDuplicate = [&ghostMask, ltsLut](unsigned ltsId) {
    return ltsId != ltsLut->ltsId(ghostMask, ltsLut->meshId(ghostMask, ltsId));
  };

  surfaceLtsTree.setNumberOfTimeClusters(ltsTree->numChildren());
  surfaceLtsTree.fixate();

  totalNumberOfFreeSurfaces = 0;
  unsigned baseLtsId = 0;
  for ( seissol::initializers::LTSTree::leaf_iterator layer = ltsTree->beginLeaf(ghostMask), surfaceLayer = surfaceLtsTree.beginLeaf(ghostMask);
        layer != ltsTree->endLeaf() && surfaceLayer != surfaceLtsTree.endLeaf();
        ++layer, ++surfaceLayer) {
    CellLocalInformation* cellInformation = layer->var(lts->cellInformation);
    CellMaterialData* cellMaterialData = layer->var(lts->material);

    unsigned numberOfFreeSurfaces = 0;
#ifdef _OPENMP
    #pragma omp parallel for schedule(static) reduction(+ : numberOfFreeSurfaces)
#endif // _OPENMP
    for (unsigned cell = 0; cell < layer->getNumberOfCells(); ++cell) {
      if (!isDuplicate(baseLtsId + cell)) {
        for (unsigned face = 0; face < 4; ++face) {
          if (cellInformation[cell].faceTypes[face] == FaceType::freeSurface
          || cellInformation[cell].faceTypes[face] == FaceType::freeSurfaceGravity
          || initializers::isAtElasticAcousticInterface(cellMaterialData[cell], face)) {
            ++numberOfFreeSurfaces;
          }
        }
      }
    }
    baseLtsId += layer->getNumberOfCells();
    surfaceLayer->setNumberOfCells(numberOfFreeSurfaces);
    totalNumberOfFreeSurfaces += numberOfFreeSurfaces;
  }
  totalNumberOfTriangles = totalNumberOfFreeSurfaces * numberOfSubTriangles;

  surfaceLtsTree.allocateVariables();
  surfaceLtsTree.touchVariables();

  for (unsigned dim = 0; dim < FREESURFACE_NUMBER_OF_COMPONENTS; ++dim) {
    velocities[dim]     = (real*) seissol::memory::allocate(totalNumberOfTriangles * sizeof(real), ALIGNMENT);
    displacements[dim]  = (real*) seissol::memory::allocate(totalNumberOfTriangles * sizeof(real), ALIGNMENT);
  }
  locationFlags = std::vector<double>(totalNumberOfTriangles, 0.0);

  /// @ yateto_todo
<<<<<<< HEAD
  unsigned* ltsToMesh = ltsLut->getLtsToMeshLut(ghostMask);
  unsigned surfaceCellOffset = 0; // Counts all surface cells of all layers
=======
  baseLtsId = 0;
>>>>>>> 16cde619
  for ( seissol::initializers::LTSTree::leaf_iterator layer = ltsTree->beginLeaf(ghostMask), surfaceLayer = surfaceLtsTree.beginLeaf(ghostMask);
        layer != ltsTree->endLeaf() && surfaceLayer != surfaceLtsTree.endLeaf();
        ++layer, ++surfaceLayer) {
    CellLocalInformation* cellInformation = layer->var(lts->cellInformation);
    real (*dofs)[tensor::Q::size()] = layer->var(lts->dofs);
    real* (*faceDisplacements)[4] = layer->var(lts->faceDisplacements);
    real** surfaceDofs = surfaceLayer->var(surfaceLts.dofs);
    real** displacementDofs = surfaceLayer->var(surfaceLts.displacementDofs);
    CellMaterialData* cellMaterialData = layer->var(lts->material);
    auto surfaceBoundaryMapping = surfaceLayer->var(surfaceLts.boundaryMapping);
    auto boundaryMapping = layer->var(lts->boundaryMapping);

    unsigned* side = surfaceLayer->var(surfaceLts.side);
    unsigned* meshId = surfaceLayer->var(surfaceLts.meshId);
    unsigned surfaceCell = 0;
    for (unsigned cell = 0; cell < layer->getNumberOfCells(); ++cell) {
<<<<<<< HEAD
      for (unsigned face = 0; face < 4; ++face) {
        if (initializers::requiresDisplacement(cellInformation[cell], cellMaterialData[cell], face)) {
          assert(faceDisplacements[cell][face] != nullptr);

          surfaceDofs[surfaceCell]      = dofs[cell];
          displacementDofs[surfaceCell] = faceDisplacements[cell][face];
          side[surfaceCell]             = face;
          meshId[surfaceCell]           = ltsToMesh[cell];
          surfaceBoundaryMapping[surfaceCell] = &boundaryMapping[cell][face];

          for (unsigned i = 0; i < numberOfSubTriangles; ++i) {
            locationFlags[surfaceCellOffset * numberOfSubTriangles + i] = static_cast<double>(getLocationFlag(
                cellMaterialData[cell], cellInformation[cell].faceTypes[face], face));
          }
          ++surfaceCell;
          ++surfaceCellOffset;
=======
      unsigned ltsId = baseLtsId + cell;
      if (!isDuplicate(ltsId)) {
        for (unsigned face = 0; face < 4; ++face) {
          if (cellInformation[cell].faceTypes[face] == FaceType::freeSurface
          || cellInformation[cell].faceTypes[face] == FaceType::freeSurfaceGravity
          || initializers::isAtElasticAcousticInterface(cellMaterialData[cell], face)) {
            assert(displacements[cell] != nullptr);

            surfaceDofs[surfaceCell]      = dofs[cell];
            displacementDofs[surfaceCell] = displacements[cell];
            side[surfaceCell]             = face;
            meshId[surfaceCell]           = ltsLut->meshId(ghostMask, ltsId);
            ++surfaceCell;
          }
>>>>>>> 16cde619
        }
      }
    }
    baseLtsId += layer->getNumberOfCells();
  }
}<|MERGE_RESOLUTION|>--- conflicted
+++ resolved
@@ -343,12 +343,8 @@
   locationFlags = std::vector<double>(totalNumberOfTriangles, 0.0);
 
   /// @ yateto_todo
-<<<<<<< HEAD
-  unsigned* ltsToMesh = ltsLut->getLtsToMeshLut(ghostMask);
+  baseLtsId = 0;
   unsigned surfaceCellOffset = 0; // Counts all surface cells of all layers
-=======
-  baseLtsId = 0;
->>>>>>> 16cde619
   for ( seissol::initializers::LTSTree::leaf_iterator layer = ltsTree->beginLeaf(ghostMask), surfaceLayer = surfaceLtsTree.beginLeaf(ghostMask);
         layer != ltsTree->endLeaf() && surfaceLayer != surfaceLtsTree.endLeaf();
         ++layer, ++surfaceLayer) {
@@ -365,39 +361,26 @@
     unsigned* meshId = surfaceLayer->var(surfaceLts.meshId);
     unsigned surfaceCell = 0;
     for (unsigned cell = 0; cell < layer->getNumberOfCells(); ++cell) {
-<<<<<<< HEAD
-      for (unsigned face = 0; face < 4; ++face) {
-        if (initializers::requiresDisplacement(cellInformation[cell], cellMaterialData[cell], face)) {
-          assert(faceDisplacements[cell][face] != nullptr);
-
-          surfaceDofs[surfaceCell]      = dofs[cell];
-          displacementDofs[surfaceCell] = faceDisplacements[cell][face];
-          side[surfaceCell]             = face;
-          meshId[surfaceCell]           = ltsToMesh[cell];
-          surfaceBoundaryMapping[surfaceCell] = &boundaryMapping[cell][face];
-
-          for (unsigned i = 0; i < numberOfSubTriangles; ++i) {
-            locationFlags[surfaceCellOffset * numberOfSubTriangles + i] = static_cast<double>(getLocationFlag(
-                cellMaterialData[cell], cellInformation[cell].faceTypes[face], face));
-          }
-          ++surfaceCell;
-          ++surfaceCellOffset;
-=======
       unsigned ltsId = baseLtsId + cell;
       if (!isDuplicate(ltsId)) {
         for (unsigned face = 0; face < 4; ++face) {
-          if (cellInformation[cell].faceTypes[face] == FaceType::freeSurface
-          || cellInformation[cell].faceTypes[face] == FaceType::freeSurfaceGravity
-          || initializers::isAtElasticAcousticInterface(cellMaterialData[cell], face)) {
+          if (initializers::requiresDisplacement(cellInformation[cell], cellMaterialData[cell], face)) {
             assert(displacements[cell] != nullptr);
 
             surfaceDofs[surfaceCell]      = dofs[cell];
-            displacementDofs[surfaceCell] = displacements[cell];
+            displacementDofs[surfaceCell] = faceDisplacements[cell][face];
+
             side[surfaceCell]             = face;
             meshId[surfaceCell]           = ltsLut->meshId(ghostMask, ltsId);
+            surfaceBoundaryMapping[surfaceCell] = &boundaryMapping[cell][face];
+
+            for (unsigned i = 0; i < numberOfSubTriangles; ++i) {
+              locationFlags[surfaceCellOffset * numberOfSubTriangles + i] = static_cast<double>(getLocationFlag(
+                  cellMaterialData[cell], cellInformation[cell].faceTypes[face], face));
+            }
             ++surfaceCell;
+            ++surfaceCellOffset;
           }
->>>>>>> 16cde619
         }
       }
     }
