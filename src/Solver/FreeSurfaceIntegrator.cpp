// SPDX-FileCopyrightText: 2017 SeisSol Group
//
// SPDX-License-Identifier: BSD-3-Clause
// SPDX-LicenseComments: Full text under /LICENSE and /LICENSES/
//
// SPDX-FileContributor: Author lists in /AUTHORS and /CITATION.cff
// SPDX-FileContributor: Carsten Uphoff

#include "FreeSurfaceIntegrator.h"

#include "GeneratedCode/init.h"
#include "GeneratedCode/kernel.h"
#include "GeneratedCode/tensor.h"
#include "Initializer/MemoryManager.h"
#include "Memory/MemoryAllocator.h"
#include <Alignment.h>
#include <Common/Constants.h>
#include <Common/Iterator.h>
#include <Geometry/Refinement/TriangleRefiner.h>
#include <Initializer/BasicTypedefs.h>
#include <Initializer/Typedefs.h>
#include <Memory/Descriptor/LTS.h>
#include <Memory/Descriptor/Surface.h>
#include <Memory/Tree/Layer.h>
#include <array>
#include <cassert>
#include <cstddef>
#include <cstdint>
#include <cstdlib>
#include <limits>
#include <utils/logger.h>
#include <vector>

namespace seissol::solver {

FreeSurfaceIntegrator::FreeSurfaceIntegrator() {
  for (auto& face : projectionMatrix) {
    face = nullptr;
  }

  for (unsigned dim = 0; dim < NumComponents; ++dim) {
    velocities[dim] = nullptr;
    displacements[dim] = nullptr;
  }
}

FreeSurfaceIntegrator::~FreeSurfaceIntegrator() {
  for (unsigned dim = 0; dim < NumComponents; ++dim) {
    seissol::memory::free(velocities[dim]);
    seissol::memory::free(displacements[dim]);
  }

  seissol::memory::free(projectionMatrixMemory);
  seissol::memory::free(projectionMatrixFromFace);
}

void FreeSurfaceIntegrator::initialize(unsigned maxRefinementDepth,
                                       LTS::Storage& ltsStorage,
                                       SurfaceLTS::Storage& surfaceStorage) {
  this->surfaceStorage = &surfaceStorage;
  if (maxRefinementDepth > MaxRefinement) {
    logError()
        << "Free surface integrator: Currently more than 3 levels of refinements are unsupported.";
    return;
  }

  m_enabled = true;

  logInfo() << "Initializing free surface integrator.";
  initializeProjectionMatrices(maxRefinementDepth);
  initializeSurfaceStorage(ltsStorage);
  logInfo() << "Initializing free surface integrator. Done.";
}

void FreeSurfaceIntegrator::calculateOutput() const {
  /*const seissol::initializer::LayerMask ghostMask(Ghost);
  for (auto& surfaceLayer : surfaceStorage->leaves(ghostMask)) {
<<<<<<< HEAD
    surfaceLayer.wrap([&](auto cfg) {
      using Cfg = decltype(cfg);
      using real = Real<Cfg>;
      real** dofs = surfaceLayer.var<SurfaceLTS::Dofs>(cfg);
      auto* displacementDofs = surfaceLayer.var<SurfaceLTS::DisplacementDofs>(cfg);
      auto* side = surfaceLayer.var<SurfaceLTS::Side>();
      auto* outputPosition = surfaceLayer.var<SurfaceLTS::OutputPosition>();
=======
    real* const* dofs = surfaceLayer.var<SurfaceLTS::Dofs>();
    const auto* displacementDofs = surfaceLayer.var<SurfaceLTS::DisplacementDofs>();
    const auto* side = surfaceLayer.var<SurfaceLTS::Side>();
    const auto* outputPosition = surfaceLayer.var<SurfaceLTS::OutputPosition>();
>>>>>>> 86cfbd80

#if defined(_OPENMP) && !NVHPC_AVOID_OMP
#pragma omp parallel for schedule(static)
#endif // _OPENMP
<<<<<<< HEAD
      for (std::size_t face = 0; face < surfaceLayer.size(); ++face) {
        if (outputPosition[face] != std::numeric_limits<std::size_t>::max()) {
          alignas(Alignment)
              real subTriangleDofs[tensor::subTriangleDofs<Cfg>::size(MaxRefinement)];

          kernel::subTriangleVelocity<Cfg> vkrnl;
          vkrnl.Q = dofs[face];
          vkrnl.selectVelocity = init::selectVelocity<Cfg>::Values;
          vkrnl.subTriangleProjection(triRefiner.maxDepth) = projectionMatrix[side[face]];
          vkrnl.subTriangleDofs(triRefiner.maxDepth) = subTriangleDofs;
          vkrnl.execute(triRefiner.maxDepth);

          auto addOutput = [&](const std::array<real*, NumComponents>& output) {
            for (std::size_t component = 0; component < NumComponents; ++component) {
              auto* target = output[component] + outputPosition[face] * numberOfSubTriangles;
              /// @yateto_todo fix for multiple simulations
              auto* source =
                  subTriangleDofs + static_cast<size_t>(component * numberOfAlignedSubTriangles);
              for (std::size_t subtri = 0; subtri < numberOfSubTriangles; ++subtri) {
                target[subtri] = source[subtri];
                if (!std::isfinite(source[subtri])) {
                  logError() << "Detected Inf/NaN in free surface output. Aborting.";
                }
=======
    for (std::size_t face = 0; face < surfaceLayer.size(); ++face) {
      if (outputPosition[face] != std::numeric_limits<std::size_t>::max()) {
        alignas(Alignment) real subTriangleDofs[tensor::subTriangleDofs::size(MaxRefinement)];

        kernel::subTriangleVelocity vkrnl;
        vkrnl.Q = dofs[face];
        vkrnl.selectVelocity = init::selectVelocity::Values;
        vkrnl.subTriangleProjection(triRefiner.maxDepth) = projectionMatrix[side[face]];
        vkrnl.subTriangleDofs(triRefiner.maxDepth) = subTriangleDofs;
        vkrnl.execute(triRefiner.maxDepth);

        auto addOutput = [&](const std::array<real*, NumComponents>& output) {
          for (std::size_t component = 0; component < NumComponents; ++component) {
            real* target = output[component] + outputPosition[face] * numberOfSubTriangles;
            /// @yateto_todo fix for multiple simulations
            const real* source =
                subTriangleDofs + static_cast<size_t>(component * numberOfAlignedSubTriangles);
            for (std::size_t subtri = 0; subtri < numberOfSubTriangles; ++subtri) {
              target[subtri] = source[subtri];
              if (!std::isfinite(source[subtri])) {
                logError() << "Detected Inf/NaN in free surface output. Aborting.";
>>>>>>> 86cfbd80
              }
            }
          };

          addOutput(velocities);

          kernel::subTriangleDisplacement<Cfg> dkrnl;
          dkrnl.faceDisplacement = displacementDofs[face];
          dkrnl.MV2nTo2m = nodal::init::MV2nTo2m<Cfg>::Values;
          dkrnl.subTriangleProjectionFromFace(triRefiner.maxDepth) = projectionMatrixFromFace;
          dkrnl.subTriangleDofs(triRefiner.maxDepth) = subTriangleDofs;
          dkrnl.execute(triRefiner.maxDepth);

          addOutput(displacements);
        }
      }
    });
  }*/
}

void FreeSurfaceIntegrator::initializeProjectionMatrices(unsigned maxRefinementDepth) {
  // Sub triangles
  /*  triRefiner.refine(maxRefinementDepth);

    const auto projectionMatrixNCols =
        tensor::subTriangleProjection<Cfg>::Shape[tensor::subTriangleProjection<Cfg>::index(
            maxRefinementDepth)][1];

    numberOfSubTriangles = triRefiner.subTris.size();
    numberOfAlignedSubTriangles =
        tensor::subTriangleProjection<Cfg>::size(maxRefinementDepth) / projectionMatrixNCols;

    assert(numberOfAlignedSubTriangles * projectionMatrixNCols ==
           tensor::subTriangleProjection<Cfg>::size(maxRefinementDepth));
    assert(numberOfSubTriangles == (1U << (2U * maxRefinementDepth)));

    const auto projectionMatrixNumberOfReals =
        4 * tensor::subTriangleProjection<Cfg>::size(maxRefinementDepth);
    const auto projectionMatrixFromFaceMemoryNumberOfReals =
        tensor::subTriangleProjectionFromFace<Cfg>::size(maxRefinementDepth);

    projectionMatrixMemory =
        seissol::memory::allocTyped<double>(projectionMatrixNumberOfReals, Alignment);
    projectionMatrixFromFace =
        seissol::memory::allocTyped<double>(projectionMatrixFromFaceMemoryNumberOfReals, Alignment);

    std::fill_n(projectionMatrixMemory, 0, projectionMatrixNumberOfReals);
    std::fill_n(projectionMatrixFromFace, 0, projectionMatrixFromFaceMemoryNumberOfReals);

    for (std::size_t face = 0; face < Cell::NumFaces; ++face) {
      projectionMatrix[face] =
          projectionMatrixMemory +
          static_cast<size_t>(face * tensor::subTriangleProjection<Cfg>::size(maxRefinementDepth));
    }

    // Triangle quadrature points and weights
    auto* points = new double[NumQuadraturePoints][2];
    auto* weights = new double[NumQuadraturePoints];
    // TODO(SW): Use the same quadrature rule, which is used for Dynamic Rupture
    seissol::quadrature::TriangleQuadrature(points, weights, PolyDegree);

    auto points3D =
        std::array<std::array<double, 3>, NumQuadraturePoints>{}; // Points for eval of 3D basis
    auto points2D =
        std::array<std::array<double, 2>, NumQuadraturePoints>{}; // Points for eval of 2D basis

    // Compute projection matrices
    for (std::size_t face = 0; face < Cell::NumFaces; ++face) {
      for (std::size_t tri = 0; tri < numberOfSubTriangles; ++tri) {
        for (std::size_t qp = 0; qp < NumQuadraturePoints; ++qp) {
          const seissol::refinement::Triangle& subTri = triRefiner.subTris[tri];
          const auto chiTau = std::array<double, 2>{
              points[qp][0] * (subTri.x[1][0] - subTri.x[0][0]) +
                  points[qp][1] * (subTri.x[2][0] - subTri.x[0][0]) + subTri.x[0][0],
              points[qp][0] * (subTri.x[1][1] - subTri.x[0][1]) +
                  points[qp][1] * (subTri.x[2][1] - subTri.x[0][1]) + subTri.x[0][1]};
          seissol::transformations::chiTau2XiEtaZeta(face, chiTau.data(), points3D[qp].data());
          points2D[qp] = chiTau;
        }
        computeSubTriangleAverages(projectionMatrix[face] + tri, points3D, weights);
        if (face == 0) {
          computeSubTriangleAveragesFromFaces(projectionMatrixFromFace + tri, points2D, weights);
        }
      }
    }

    delete[] points;
    delete[] weights;*/
}

void FreeSurfaceIntegrator::computeSubTriangleAverages(
    double* projectionMatrixRow,
    const std::array<std::array<double, 3>, NumQuadraturePoints>& bfPoints,
    const double* weights) const { /*
   unsigned nbf = 0;
   for (unsigned d = 0; d < Cfg::ConvergenceOrder; ++d) {
     for (unsigned k = 0; k <= d; ++k) {
       for (unsigned j = 0; j <= d - k; ++j) {
         const unsigned i = d - k - j;

         // Compute subtriangle average via quadrature
         double average = 0.0;
         for (unsigned qp = 0; qp < NumQuadraturePoints; ++qp) {
           average +=
               weights[qp] * seissol::functions::TetraDubinerP(
                                 {i, j, k}, {bfPoints[qp][0], bfPoints[qp][1], bfPoints[qp][2]});
         }
         // We have a factor J / area. As J = 2*area we have to multiply the average by 2.
         average *= 2.0;

         projectionMatrixRow[static_cast<size_t>(nbf * numberOfAlignedSubTriangles)] = average;

         ++nbf;
       }
     }
   }*/
}

void FreeSurfaceIntegrator::computeSubTriangleAveragesFromFaces(
    double* projectionMatrixFromFaceRow,
    const std::array<std::array<double, 2>, NumQuadraturePoints>& bfPoints,
    const double* weights)
    const { /*
unsigned nbf = 0;
for (unsigned d = 0; d < Cfg::ConvergenceOrder; ++d) {
for (unsigned j = 0; j <= d; ++j) {
// Compute subtriangle average via quadrature
double average = 0.0;
for (unsigned qp = 0; qp < NumQuadraturePoints; ++qp) {
average += weights[qp] *
seissol::functions::TriDubinerP({d - j, j}, {bfPoints[qp][0], bfPoints[qp][1]});
}
// We have a factor J / area. As J = 2*area we have to multiply the average by 2.
average *= 2.0;

projectionMatrixFromFaceRow[static_cast<size_t>(nbf * numberOfAlignedSubTriangles)] = average;
++nbf;
}
}*/
}

FreeSurfaceIntegrator::LocationFlag FreeSurfaceIntegrator::getLocationFlag(
    CellMaterialData materialData, FaceType faceType, unsigned int face) {
  if (initializer::isAcousticSideOfElasticAcousticInterface(materialData, face)) {
    return LocationFlag::Acoustic;
  } else if (initializer::isElasticSideOfElasticAcousticInterface(materialData, face)) {
    return LocationFlag::Elastic;
  } else if (faceType == FaceType::FreeSurface) {
    return LocationFlag::FreeSurface;
  } else if (faceType == FaceType::FreeSurfaceGravity) {
    return LocationFlag::FreeSurfaceWithGravity;
  } else {
    logError() << "Internal error in free surface integrator. Called for invalid cell.";
    std::abort(); // logError aborts, but this hides the compiler warning about missing return
                  // statement
  }
}

void FreeSurfaceIntegrator::initializeSurfaceStorage(LTS::Storage& ltsStorage) {
  const seissol::initializer::LayerMask ghostMask(Ghost);

  surfaceStorage->setLayerCount(ltsStorage.getColorMap());
  surfaceStorage->fixate();

  totalNumberOfFreeSurfaces = 0;
  for (auto [layer, surfaceLayer] :
       seissol::common::zip(ltsStorage.leaves(ghostMask), surfaceStorage->leaves(ghostMask))) {
    auto* cellInformation = layer.var<LTS::CellInformation>();
    auto* secondaryInformation = layer.var<LTS::SecondaryInformation>();
    auto* cellMaterialData = layer.var<LTS::Material>();

    std::size_t numberOfFreeSurfaces = 0;
    std::size_t numberOfOutputFreeSurfaces = 0;
    const auto layerSize = layer.size();
#ifdef _OPENMP
#pragma omp parallel for schedule(static)                                                          \
    reduction(+ : numberOfFreeSurfaces, numberOfOutputFreeSurfaces)
#endif // _OPENMP
    for (std::size_t cell = 0; cell < layerSize; ++cell) {
      for (std::size_t face = 0; face < Cell::NumFaces; ++face) {
        if (initializer::requiresDisplacement(
                cellInformation[cell], cellMaterialData[cell], face)) {
          ++numberOfFreeSurfaces;

          if (secondaryInformation[cell].duplicate == 0) {
            ++numberOfOutputFreeSurfaces;
          }
        }
      }
    }
    surfaceLayer.setNumberOfCells(numberOfFreeSurfaces);
    totalNumberOfFreeSurfaces += numberOfOutputFreeSurfaces;
  }
  totalNumberOfTriangles = totalNumberOfFreeSurfaces * numberOfSubTriangles;
  backmap.resize(totalNumberOfFreeSurfaces);

  surfaceStorage->allocateVariables();
  surfaceStorage->touchVariables();

  for (std::size_t dim = 0; dim < NumComponents; ++dim) {
    velocities[dim] = seissol::memory::allocTyped<double>(totalNumberOfTriangles, Alignment);
    displacements[dim] = seissol::memory::allocTyped<double>(totalNumberOfTriangles, Alignment);
  }
  locationFlags = std::vector<std::uint8_t>(totalNumberOfTriangles, 0);
  globalIds.resize(totalNumberOfTriangles);

  // NOTE: we store also for space storage duplicates here
  // thus, we need a non-duplicate lookup table (backmap)

  std::size_t surfaceCellOffset = 0; // Counts all surface cells of all layers
  std::size_t surfaceCellGlobal = 0;
  for (auto [layer, surfaceLayer] :
       seissol::common::zip(ltsStorage.leaves(ghostMask), surfaceStorage->leaves(ghostMask))) {
    surfaceLayer.wrap([&](auto cfg) {
      auto* cellInformation = layer.var<LTS::CellInformation>();
      auto* dofs = layer.var<LTS::Dofs>(cfg);
      auto* faceDisplacements = layer.var<LTS::FaceDisplacements>(cfg);
      auto* faceDisplacementsDevice = layer.var<LTS::FaceDisplacementsDevice>(cfg);
      auto** surfaceDofs = surfaceLayer.var<SurfaceLTS::Dofs>(cfg);
      auto* displacementDofs = surfaceLayer.var<SurfaceLTS::DisplacementDofs>(cfg);
      auto* displacementDofsDevice =
          surfaceLayer.var<SurfaceLTS::DisplacementDofs>(cfg, initializer::AllocationPlace::Device);
      auto* cellMaterialData = layer.var<LTS::Material>();
      auto* surfaceBoundaryMapping = surfaceLayer.var<SurfaceLTS::BoundaryMapping>(cfg);
      auto* boundaryMapping = layer.var<LTS::BoundaryMapping>(cfg);
      auto* secondaryInformation = layer.var<LTS::SecondaryInformation>();
      auto* locationFlagLayer = surfaceLayer.var<SurfaceLTS::LocationFlag>();

      auto* side = surfaceLayer.var<SurfaceLTS::Side>();
      auto* meshId = surfaceLayer.var<SurfaceLTS::MeshId>();
      auto* outputPosition = surfaceLayer.var<SurfaceLTS::OutputPosition>();
      std::size_t surfaceCell = 0;
      for (std::size_t cell = 0; cell < layer.size(); ++cell) {
        for (std::size_t face = 0; face < Cell::NumFaces; ++face) {
          if (initializer::requiresDisplacement(
                  cellInformation[cell], cellMaterialData[cell], face)) {
            surfaceDofs[surfaceCell] = dofs[cell];

            // NOTE: assign LTS::Storage data here
            faceDisplacements[cell][face] = displacementDofs[surfaceCell];
            faceDisplacementsDevice[cell][face] = displacementDofsDevice[surfaceCell];

            side[surfaceCell] = face;
            meshId[surfaceCell] = secondaryInformation[cell].meshId;
            surfaceBoundaryMapping[surfaceCell] = &boundaryMapping[cell][face];
            locationFlagLayer[surfaceCell] = static_cast<std::uint8_t>(getLocationFlag(
                cellMaterialData[cell], cellInformation[cell].faceTypes[face], face));

            const auto globalId = secondaryInformation[cell].globalId * 4 + face;

            if (secondaryInformation[cell].duplicate == 0) {
              for (std::size_t i = 0; i < numberOfSubTriangles; ++i) {
                locationFlags[surfaceCellOffset * numberOfSubTriangles + i] =
                    locationFlagLayer[surfaceCell];
                globalIds[surfaceCellOffset * numberOfSubTriangles + i] = globalId;
              }
              outputPosition[surfaceCell] = surfaceCellOffset;
              backmap[surfaceCellOffset] = surfaceCellGlobal;
              ++surfaceCellOffset;
            } else {
              outputPosition[surfaceCell] = std::numeric_limits<std::size_t>::max();
            }
            ++surfaceCell;
            ++surfaceCellGlobal;
          }
        }
      }
    });
  }
}

} // namespace seissol::solver<|MERGE_RESOLUTION|>--- conflicted
+++ resolved
@@ -75,7 +75,6 @@
 void FreeSurfaceIntegrator::calculateOutput() const {
   /*const seissol::initializer::LayerMask ghostMask(Ghost);
   for (auto& surfaceLayer : surfaceStorage->leaves(ghostMask)) {
-<<<<<<< HEAD
     surfaceLayer.wrap([&](auto cfg) {
       using Cfg = decltype(cfg);
       using real = Real<Cfg>;
@@ -83,17 +82,10 @@
       auto* displacementDofs = surfaceLayer.var<SurfaceLTS::DisplacementDofs>(cfg);
       auto* side = surfaceLayer.var<SurfaceLTS::Side>();
       auto* outputPosition = surfaceLayer.var<SurfaceLTS::OutputPosition>();
-=======
-    real* const* dofs = surfaceLayer.var<SurfaceLTS::Dofs>();
-    const auto* displacementDofs = surfaceLayer.var<SurfaceLTS::DisplacementDofs>();
-    const auto* side = surfaceLayer.var<SurfaceLTS::Side>();
-    const auto* outputPosition = surfaceLayer.var<SurfaceLTS::OutputPosition>();
->>>>>>> 86cfbd80
 
 #if defined(_OPENMP) && !NVHPC_AVOID_OMP
 #pragma omp parallel for schedule(static)
 #endif // _OPENMP
-<<<<<<< HEAD
       for (std::size_t face = 0; face < surfaceLayer.size(); ++face) {
         if (outputPosition[face] != std::numeric_limits<std::size_t>::max()) {
           alignas(Alignment)
@@ -117,29 +109,6 @@
                 if (!std::isfinite(source[subtri])) {
                   logError() << "Detected Inf/NaN in free surface output. Aborting.";
                 }
-=======
-    for (std::size_t face = 0; face < surfaceLayer.size(); ++face) {
-      if (outputPosition[face] != std::numeric_limits<std::size_t>::max()) {
-        alignas(Alignment) real subTriangleDofs[tensor::subTriangleDofs::size(MaxRefinement)];
-
-        kernel::subTriangleVelocity vkrnl;
-        vkrnl.Q = dofs[face];
-        vkrnl.selectVelocity = init::selectVelocity::Values;
-        vkrnl.subTriangleProjection(triRefiner.maxDepth) = projectionMatrix[side[face]];
-        vkrnl.subTriangleDofs(triRefiner.maxDepth) = subTriangleDofs;
-        vkrnl.execute(triRefiner.maxDepth);
-
-        auto addOutput = [&](const std::array<real*, NumComponents>& output) {
-          for (std::size_t component = 0; component < NumComponents; ++component) {
-            real* target = output[component] + outputPosition[face] * numberOfSubTriangles;
-            /// @yateto_todo fix for multiple simulations
-            const real* source =
-                subTriangleDofs + static_cast<size_t>(component * numberOfAlignedSubTriangles);
-            for (std::size_t subtri = 0; subtri < numberOfSubTriangles; ++subtri) {
-              target[subtri] = source[subtri];
-              if (!std::isfinite(source[subtri])) {
-                logError() << "Detected Inf/NaN in free surface output. Aborting.";
->>>>>>> 86cfbd80
               }
             }
           };
