--- conflicted
+++ resolved
@@ -1,21 +1,10 @@
 // SPDX-FileCopyrightText: 2017-2024 SeisSol Group
 //
 // SPDX-License-Identifier: BSD-3-Clause
-<<<<<<< HEAD
-
-/**
- * @file
- * This file is part of SeisSol.
- *
- * @author Carsten Uphoff (c.uphoff AT tum.de,
- * http://www5.in.tum.de/wiki/index.php/Carsten_Uphoff,_M.Sc.)
- */
-=======
 // SPDX-LicenseComments: Full text under /LICENSE and /LICENSES/
 //
 // SPDX-FileContributor: Author lists in /AUTHORS and /CITATION.cff
 // SPDX-FileContributor: Carsten Uphoff
->>>>>>> 36b6643f
 
 #include "FreeSurfaceIntegrator.h"
 
