// SPDX-FileCopyrightText: 2013 SeisSol Group
// SPDX-FileCopyrightText: 2015 Intel Corporation
//
// SPDX-License-Identifier: BSD-3-Clause
// SPDX-LicenseComments: Full text under /LICENSE and /LICENSES/
//
// SPDX-FileContributor: Author lists in /AUTHORS and /CITATION.cff
// SPDX-FileContributor: Alexander Breuer
// SPDX-FileContributor: Alexander Heinecke (Intel Corp.)

#ifndef SEISSOL_SRC_SOLVER_TIMESTEPPING_TIMECLUSTER_H_
#define SEISSOL_SRC_SOLVER_TIMESTEPPING_TIMECLUSTER_H_

#include <list>
#include <memory>
#include <mpi.h>

#include "Initializer/Typedefs.h"
#include "Memory/Descriptor/LTS.h"
#include "SourceTerm/Typedefs.h"
#include <utils/logger.h>

#include "DynamicRupture/FrictionLaws/FrictionSolver.h"
#include "DynamicRupture/Output/OutputManager.h"
#include "Kernels/DynamicRupture.h"
#include "Kernels/Plasticity.h"
#include "Kernels/PointSourceCluster.h"
#include "Kernels/Solver.h"
#include "Kernels/TimeCommon.h"
#include "Memory/Descriptor/DynamicRupture.h"
#include "Monitoring/ActorStateStatistics.h"
#include "Monitoring/LoopStatistics.h"
#include "Solver/FreeSurfaceIntegrator.h"
#include <Common/Executor.h>

#include "AbstractTimeCluster.h"

#ifdef ACL_DEVICE
#include <device.h>
#endif

namespace seissol::kernels {
class ReceiverCluster;
} // namespace seissol::kernels

namespace seissol::time_stepping {

/**
 * Time cluster, which represents a collection of elements having the same time step width.
 **/
class TimeCluster : public AbstractTimeCluster {
  private:
  // Last correction time of the neighboring cluster with higher dt
  double lastSubTime;

  // The timestep of the largest neighbor. Not well-defined (and not used) for the largest local
  // timecluster.
  double neighborTimestep;

  void handleAdvancedPredictionTimeMessage(const NeighborCluster& neighborCluster) override;
  void handleAdvancedCorrectionTimeMessage(const NeighborCluster& neighborCluster) override;
  void start() override {}
  void predict() override;
  void correct() override;
  bool usePlasticity;

  //! number of time steps
  unsigned long m_numberOfTimeSteps;

  seissol::SeisSol& seissolInstance;
  /*
   * integrators
   */
  kernels::Spacetime spacetimeKernel;
  //! time kernel
  kernels::Time timeKernel;

  //! local kernel
  kernels::Local localKernel;

  //! neighbor kernel
  kernels::Neighbor neighborKernel;

  kernels::DynamicRupture dynamicRuptureKernel;

  seissol::parallel::runtime::StreamRuntime streamRuntime;

  /*
   * global data
   */
  //! global data structures
  GlobalData* globalDataOnHost{nullptr};
  GlobalData* globalDataOnDevice{nullptr};
#ifdef ACL_DEVICE
  device::DeviceInstance& device = device::DeviceInstance::getInstance();
#endif

  /*
   * element data
   */
  LTS::Layer* clusterData;
  DynamicRupture::Layer* dynRupInteriorData;
  DynamicRupture::Layer* dynRupCopyData;
<<<<<<< HEAD
  std::unique_ptr<dr::friction_law::FrictionSolver> frictionSolver;
  std::unique_ptr<dr::friction_law::FrictionSolver> frictionSolverDevice;
  std::unique_ptr<dr::friction_law::FrictionSolver> frictionSolverCopy;
  std::unique_ptr<dr::friction_law::FrictionSolver> frictionSolverCopyDevice;
=======
  dr::friction_law::FrictionSolver* frictionSolver;
  dr::friction_law::FrictionSolver* frictionSolverDevice;
>>>>>>> 59e2669b
  dr::output::OutputManager* faultOutputManager;

  seissol::kernels::PointSourceClusterPair sourceCluster;

  enum class ComputePart : int {
    Local = 0,
    Neighbor,
    DRNeighbor,
    DRFrictionLawInterior,
    DRFrictionLawCopy,
    PlasticityCheck,
    PlasticityYield,
    NumComputeParts
  };

  std::array<std::uint64_t, static_cast<int>(ComputePart::NumComputeParts)> accFlopsNonZero;
  std::array<std::uint64_t, static_cast<int>(ComputePart::NumComputeParts)> accFlopsHardware;

  //! Stopwatch of TimeManager
  LoopStatistics* loopStatistics;
  ActorStateStatistics* actorStateStatistics;
  unsigned regionComputeLocalIntegration;
  unsigned regionComputeNeighboringIntegration;
  unsigned regionComputeDynamicRupture;
  unsigned regionComputePointSources;

  kernels::ReceiverCluster* receiverCluster{nullptr};

  seissol::memory::MemkindArray<std::size_t> yieldCells;

  /**
   * Writes the receiver output if applicable (receivers present, receivers have to be written).
   **/
  void writeReceivers();

  /**
   * Computes the source terms if applicable.
   **/
  void computeSources();

  /**
   * Computes dynamic rupture.
   **/
  void computeDynamicRupture(DynamicRupture::Layer& layerData);

  void handleDynamicRupture(DynamicRupture::Layer& layerData);

  /**
   * Computes all cell local integration.
   *
   * This are:
   *  * time integration
   *  * volume integration
   *  * local boundary integration
   *
   * Remark: After this step the DOFs are only updated half with the boundary contribution
   *         of the neighborings cells missing.
   *
   * @param numberOfCells number of cells.
   * @param cellInformation cell local information.
   * @param cellData cell data.
   * @param buffers time integration buffers.
   * @param derivatives time derivatives.
   * @param dofs degrees of freedom.
   **/
  void computeLocalIntegration(bool resetBuffers);

  /**
   * Computes the contribution of the neighboring cells to the boundary integral.
   *
   * Remark: After this step (in combination with the local integration) the DOFs are at the next
   *time step.
   * TODO: This excludes dynamic rupture contribution.
   *
   * @param numberOfCells number of cells.
   * @param cellInformation cell local information.
   * @param cellData cell data.
   * @param faceNeighbors pointers to neighboring time buffers or derivatives.
   * @param dofs degrees of freedom.
   **/
  void computeNeighboringIntegration(double subTimeStart);

#ifdef ACL_DEVICE
  void computeLocalIntegrationDevice(bool resetBuffers);
  void computeDynamicRuptureDevice(DynamicRupture::Layer& layerData);
  void computeNeighboringIntegrationDevice(double subTimeStart);
#endif

  void computeLocalIntegrationFlops();

  template <bool UsePlasticity>
  void computeNeighboringIntegrationImplementation(double subTimeStart);

  void computeLocalIntegrationFlops(unsigned numberOfCells,
                                    const CellLocalInformation* cellInformation,
                                    std::uint64_t& nonZeroFlops,
                                    std::uint64_t& hardwareFlops);

  void computeNeighborIntegrationFlops();

  void computeDynamicRuptureFlops(DynamicRupture::Layer& layerData,
                                  std::uint64_t& nonZeroFlops,
                                  std::uint64_t& hardwareFlops);

  void computeFlops();

  const LayerType layerType;
  //! time of the next receiver output
  double receiverTime;

  //! print status every 100th timestep
  bool printProgress;
  //! cluster id on this rank
  const unsigned int clusterId;

  //! global cluster cluster id
  const unsigned int globalClusterId;

  //! id used to identify this cluster (including layer type) when profiling
  const unsigned int profilingId;

  DynamicRuptureScheduler* dynamicRuptureScheduler;

  void printTimeoutMessage(std::chrono::seconds timeSinceLastUpdate) override;

  public:
  ActResult act() override;

  /**
   * Constructs a new LTS cluster.
   *
   * @param clusterId id of this cluster with respect to the current rank.
   * @param globalClusterId global id of this cluster.
   * @param usePlasticity true if using plasticity
   **/
  TimeCluster(unsigned int clusterId,
              unsigned int globalClusterId,
              unsigned int profilingId,
              bool usePlasticity,
              LayerType layerType,
              double maxTimeStepSize,
              long timeStepRate,
              bool printProgress,
              DynamicRuptureScheduler* dynamicRuptureScheduler,
              CompoundGlobalData globalData,
              LTS::Layer* clusterData,
              DynamicRupture::Layer* dynRupInteriorData,
              DynamicRupture::Layer* dynRupCopyData,
<<<<<<< HEAD
              seissol::dr::friction_law::FrictionSolver* frictionSolverTemplate,
              seissol::dr::friction_law::FrictionSolver* frictionSolverTemplateDevice,
=======
              seissol::dr::friction_law::FrictionSolver* frictionSolver,
              seissol::dr::friction_law::FrictionSolver* frictionSolverDevice,
>>>>>>> 59e2669b
              dr::output::OutputManager* faultOutputManager,
              seissol::SeisSol& seissolInstance,
              LoopStatistics* loopStatistics,
              ActorStateStatistics* actorStateStatistics);

  ~TimeCluster() override = default;

  /**
   * Sets the the cluster's point sources
   *
   * @param sourceCluster Contains point sources for cluster
   */
  void setPointSources(seissol::kernels::PointSourceClusterPair sourceCluster);

  void setReceiverCluster(kernels::ReceiverCluster* receiverCluster) {
    this->receiverCluster = receiverCluster;
  }

  void setFaultOutputManager(dr::output::OutputManager* outputManager) {
    faultOutputManager = outputManager;
  }

  void reset() override;

  void finalize() override;

  [[nodiscard]] std::size_t layerId() const;
  [[nodiscard]] unsigned int getClusterId() const;
  [[nodiscard]] unsigned int getGlobalClusterId() const;
  [[nodiscard]] LayerType getLayerType() const;
  void setTime(double time) override;

  std::vector<NeighborCluster>* getNeighborClusters();

  void synchronizeTo(seissol::initializer::AllocationPlace place, void* stream) override;

  void finishPhase() override;
};

} // namespace seissol::time_stepping

#endif // SEISSOL_SRC_SOLVER_TIMESTEPPING_TIMECLUSTER_H_<|MERGE_RESOLUTION|>--- conflicted
+++ resolved
@@ -101,15 +101,10 @@
   LTS::Layer* clusterData;
   DynamicRupture::Layer* dynRupInteriorData;
   DynamicRupture::Layer* dynRupCopyData;
-<<<<<<< HEAD
   std::unique_ptr<dr::friction_law::FrictionSolver> frictionSolver;
   std::unique_ptr<dr::friction_law::FrictionSolver> frictionSolverDevice;
   std::unique_ptr<dr::friction_law::FrictionSolver> frictionSolverCopy;
   std::unique_ptr<dr::friction_law::FrictionSolver> frictionSolverCopyDevice;
-=======
-  dr::friction_law::FrictionSolver* frictionSolver;
-  dr::friction_law::FrictionSolver* frictionSolverDevice;
->>>>>>> 59e2669b
   dr::output::OutputManager* faultOutputManager;
 
   seissol::kernels::PointSourceClusterPair sourceCluster;
@@ -258,13 +253,8 @@
               LTS::Layer* clusterData,
               DynamicRupture::Layer* dynRupInteriorData,
               DynamicRupture::Layer* dynRupCopyData,
-<<<<<<< HEAD
               seissol::dr::friction_law::FrictionSolver* frictionSolverTemplate,
               seissol::dr::friction_law::FrictionSolver* frictionSolverTemplateDevice,
-=======
-              seissol::dr::friction_law::FrictionSolver* frictionSolver,
-              seissol::dr::friction_law::FrictionSolver* frictionSolverDevice,
->>>>>>> 59e2669b
               dr::output::OutputManager* faultOutputManager,
               seissol::SeisSol& seissolInstance,
               LoopStatistics* loopStatistics,
