--- conflicted
+++ resolved
@@ -199,15 +199,9 @@
 
   void computeNeighborIntegrationFlops();
 
-<<<<<<< HEAD
   void computeDynamicRuptureFlops(DynamicRupture::Layer& layerData,
-                                  long long& nonZeroFlops,
-                                  long long& hardwareFlops);
-=======
-  void computeDynamicRuptureFlops(seissol::initializer::Layer& layerData,
                                   std::uint64_t& nonZeroFlops,
                                   std::uint64_t& hardwareFlops);
->>>>>>> d3ed8edd
 
   void computeFlops();
 
