// SPDX-FileCopyrightText: 2013 SeisSol Group
// SPDX-FileCopyrightText: 2015 Intel Corporation
//
// SPDX-License-Identifier: BSD-3-Clause
// SPDX-LicenseComments: Full text under /LICENSE and /LICENSES/
//
// SPDX-FileContributor: Author lists in /AUTHORS and /CITATION.cff
// SPDX-FileContributor: Alexander Breuer
// SPDX-FileContributor: Alexander Heinecke (Intel Corp.)

#ifndef SEISSOL_SRC_SOLVER_TIMESTEPPING_TIMECLUSTER_H_
#define SEISSOL_SRC_SOLVER_TIMESTEPPING_TIMECLUSTER_H_

#include <list>
#include <memory>
#include <mpi.h>

#include "Initializer/Typedefs.h"
#include "Memory/Descriptor/LTS.h"
#include "SourceTerm/Typedefs.h"
#include <utils/logger.h>

#include "DynamicRupture/FrictionLaws/FrictionSolver.h"
#include "DynamicRupture/Output/OutputManager.h"
#include "Kernels/DynamicRupture.h"
#include "Kernels/Plasticity.h"
#include "Kernels/PointSourceCluster.h"
#include "Kernels/Solver.h"
#include "Kernels/TimeCommon.h"
#include "Memory/Descriptor/DynamicRupture.h"
#include "Monitoring/ActorStateStatistics.h"
#include "Monitoring/LoopStatistics.h"
#include "Solver/FreeSurfaceIntegrator.h"
#include <Common/Executor.h>

#include "AbstractTimeCluster.h"

#ifdef ACL_DEVICE
#include <device.h>
#endif

namespace seissol::kernels {
class ReceiverCluster;
} // namespace seissol::kernels

namespace seissol::time_stepping {

class TimeClusterInterface : public AbstractTimeCluster {
  public:
  virtual void setPointSources(seissol::kernels::PointSourceClusterPair sourceCluster) = 0;

  virtual void setReceiverCluster(kernels::ReceiverCluster* receiverCluster) = 0;

  virtual void setFaultOutputManager(dr::output::OutputManager* outputManager) = 0;

  virtual std::vector<NeighborCluster>* getNeighborClusters() = 0;

  [[nodiscard]] virtual std::size_t layerId() const = 0;

  TimeClusterInterface(double maxTimeStepSize, long timeStepRate, Executor executor)
      : AbstractTimeCluster(maxTimeStepSize, timeStepRate, executor) {}
};

/**
 * Time cluster, which represents a collection of elements having the same time step width.
 **/
template <typename Cfg>
class TimeCluster : public TimeClusterInterface {
  private:
  using real = Real<Cfg>;

  // Last correction time of the neighboring cluster with higher dt
  double lastSubTime;

  // The timestep of the largest neighbor. Not well-defined (and not used) for the largest local
  // timecluster.
  double neighborTimestep;

  void handleAdvancedPredictionTimeMessage(const NeighborCluster& neighborCluster) override;
  void handleAdvancedCorrectionTimeMessage(const NeighborCluster& neighborCluster) override;
  void start() override {}
  void predict() override;
  void correct() override;
  bool usePlasticity;

  //! number of time steps
  unsigned long m_numberOfTimeSteps;

  seissol::SeisSol& seissolInstance;
  /*
   * integrators
   */
  kernels::Spacetime<Cfg> spacetimeKernel;
  //! time kernel
  kernels::Time<Cfg> timeKernel;

  //! local kernel
  kernels::Local<Cfg> localKernel;

  //! neighbor kernel
  kernels::Neighbor<Cfg> neighborKernel;

  kernels::DynamicRupture<Cfg> dynamicRuptureKernel;

  seissol::parallel::runtime::StreamRuntime streamRuntime;

  /*
   * global data
   */
  //! global data structures
  const GlobalData* globalData{nullptr};
#ifdef ACL_DEVICE
  device::DeviceInstance& device = device::DeviceInstance::getInstance();
#endif

  /*
   * element data
   */
  LTS::Layer* clusterData;
  DynamicRupture::Layer* dynRupInteriorData;
  DynamicRupture::Layer* dynRupCopyData;
  std::unique_ptr<dr::friction_law::FrictionSolver> frictionSolver;
  std::unique_ptr<dr::friction_law::FrictionSolver> frictionSolverDevice;
  std::unique_ptr<dr::friction_law::FrictionSolver> frictionSolverCopy;
  std::unique_ptr<dr::friction_law::FrictionSolver> frictionSolverCopyDevice;
  dr::output::OutputManager* faultOutputManager;

  seissol::kernels::PointSourceClusterPair sourceCluster;

  enum class ComputePart : int {
    Local = 0,
    Neighbor,
    DRNeighbor,
    DRFrictionLawInterior,
    DRFrictionLawCopy,
    PlasticityCheck,
    PlasticityYield,
    NumComputeParts
  };

  std::array<std::uint64_t, static_cast<int>(ComputePart::NumComputeParts)> accFlopsNonZero;
  std::array<std::uint64_t, static_cast<int>(ComputePart::NumComputeParts)> accFlopsHardware;

  //! Stopwatch of TimeManager
  LoopStatistics* loopStatistics;
  ActorStateStatistics* actorStateStatistics;
  unsigned regionComputeLocalIntegration;
  unsigned regionComputeNeighboringIntegration;
  unsigned regionComputeDynamicRupture;
  unsigned regionComputePointSources;

  kernels::ReceiverCluster* receiverCluster{nullptr};

  seissol::memory::MemkindArray<std::size_t> yieldCells;

  /**
   * Writes the receiver output if applicable (receivers present, receivers have to be written).
   **/
  void writeReceivers();

  /**
   * Computes the source terms if applicable.
   **/
  void computeSources();

  /**
   * Computes dynamic rupture.
   **/
  void computeDynamicRupture(DynamicRupture::Layer& layerData);

  void handleDynamicRupture(DynamicRupture::Layer& layerData);

  /**
   * Computes all cell local integration.
   *
   * This are:
   *  * time integration
   *  * volume integration
   *  * local boundary integration
   *
   * Remark: After this step the DOFs are only updated half with the boundary contribution
   *         of the neighborings cells missing.
   *
   * @param numberOfCells number of cells.
   * @param cellInformation cell local information.
   * @param cellData cell data.
   * @param buffers time integration buffers.
   * @param derivatives time derivatives.
   * @param dofs degrees of freedom.
   **/
  void computeLocalIntegration(bool resetBuffers);

  /**
   * Computes the contribution of the neighboring cells to the boundary integral.
   *
   * Remark: After this step (in combination with the local integration) the DOFs are at the next
   *time step.
   * TODO: This excludes dynamic rupture contribution.
   *
   * @param numberOfCells number of cells.
   * @param cellInformation cell local information.
   * @param cellData cell data.
   * @param faceNeighbors pointers to neighboring time buffers or derivatives.
   * @param dofs degrees of freedom.
   **/
  void computeNeighboringIntegration(double subTimeStart);

  void computeLocalIntegrationDevice(bool resetBuffers);
  void computeDynamicRuptureDevice(DynamicRupture::Layer& layerData);
  void computeNeighboringIntegrationDevice(double subTimeStart);

  void computeLocalIntegrationFlops();

  template <bool UsePlasticity>
  void computeNeighboringIntegrationImplementation(double subTimeStart);

  void computeLocalIntegrationFlops(unsigned numberOfCells,
                                    const CellLocalInformation* cellInformation,
                                    std::uint64_t& nonZeroFlops,
                                    std::uint64_t& hardwareFlops);

  void computeNeighborIntegrationFlops();

  void computeDynamicRuptureFlops(DynamicRupture::Layer& layerData,
                                  std::uint64_t& nonZeroFlops,
                                  std::uint64_t& hardwareFlops);

  void computeFlops();

  HaloType layerType;
  //! time of the next receiver output
  double receiverTime;

  //! print status every 100th timestep
  bool printProgress;
  //! cluster id on this rank
  unsigned int clusterId;

  //! global cluster cluster id
  unsigned int globalClusterId;

  //! id used to identify this cluster (including layer type) when profiling
  unsigned int profilingId;

  DynamicRuptureScheduler* dynamicRuptureScheduler;

  void printTimeoutMessage(std::chrono::seconds timeSinceLastUpdate) override;

  public:
  ActResult act() override;

  /**
   * Constructs a new LTS cluster.
   *
   * @param clusterId id of this cluster with respect to the current rank.
   * @param globalClusterId global id of this cluster.
   * @param usePlasticity true if using plasticity
   **/
  TimeCluster(unsigned int clusterId,
              unsigned int globalClusterId,
              unsigned int profilingId,
              bool usePlasticity,
              HaloType layerType,
              double maxTimeStepSize,
              long timeStepRate,
              bool printProgress,
              DynamicRuptureScheduler* dynamicRuptureScheduler,
<<<<<<< HEAD
              const GlobalData& globalData,
              LTS::Layer* clusterData,
              DynamicRupture::Layer* dynRupInteriorData,
              DynamicRupture::Layer* dynRupCopyData,
              seissol::dr::friction_law::FrictionSolverFactory& frictionSolverTemplate,
              seissol::dr::friction_law::FrictionSolverFactory& frictionSolverTemplateDevice,
=======
              CompoundGlobalData globalData,
              LTS::Layer* clusterData,
              DynamicRupture::Layer* dynRupInteriorData,
              DynamicRupture::Layer* dynRupCopyData,
              seissol::dr::friction_law::FrictionSolver* frictionSolverTemplate,
              seissol::dr::friction_law::FrictionSolver* frictionSolverTemplateDevice,
>>>>>>> af7df1d3
              dr::output::OutputManager* faultOutputManager,
              seissol::SeisSol& seissolInstance,
              LoopStatistics* loopStatistics,
              ActorStateStatistics* actorStateStatistics);

  ~TimeCluster() override = default;

  /**
   * Sets the the cluster's point sources
   *
   * @param sourceCluster Contains point sources for cluster
   */
  void setPointSources(seissol::kernels::PointSourceClusterPair sourceCluster) override;

  void setReceiverCluster(kernels::ReceiverCluster* receiverCluster) override {
    this->receiverCluster = receiverCluster;
  }

  void setFaultOutputManager(dr::output::OutputManager* outputManager) override {
    faultOutputManager = outputManager;
  }

  void reset() override;

  void finalize() override;

<<<<<<< HEAD
  [[nodiscard]] std::size_t layerId() const override;
=======
  [[nodiscard]] std::size_t layerId() const;
>>>>>>> af7df1d3
  [[nodiscard]] unsigned int getClusterId() const;
  [[nodiscard]] unsigned int getGlobalClusterId() const;
  [[nodiscard]] HaloType getLayerType() const;
  void setTime(double time) override;

  std::vector<NeighborCluster>* getNeighborClusters() override;

  void synchronizeTo(seissol::initializer::AllocationPlace place, void* stream) override;

  void finishPhase() override;

  [[nodiscard]] std::string description() const override;
};

} // namespace seissol::time_stepping

#endif // SEISSOL_SRC_SOLVER_TIMESTEPPING_TIMECLUSTER_H_<|MERGE_RESOLUTION|>--- conflicted
+++ resolved
@@ -265,21 +265,12 @@
               long timeStepRate,
               bool printProgress,
               DynamicRuptureScheduler* dynamicRuptureScheduler,
-<<<<<<< HEAD
               const GlobalData& globalData,
               LTS::Layer* clusterData,
               DynamicRupture::Layer* dynRupInteriorData,
               DynamicRupture::Layer* dynRupCopyData,
               seissol::dr::friction_law::FrictionSolverFactory& frictionSolverTemplate,
               seissol::dr::friction_law::FrictionSolverFactory& frictionSolverTemplateDevice,
-=======
-              CompoundGlobalData globalData,
-              LTS::Layer* clusterData,
-              DynamicRupture::Layer* dynRupInteriorData,
-              DynamicRupture::Layer* dynRupCopyData,
-              seissol::dr::friction_law::FrictionSolver* frictionSolverTemplate,
-              seissol::dr::friction_law::FrictionSolver* frictionSolverTemplateDevice,
->>>>>>> af7df1d3
               dr::output::OutputManager* faultOutputManager,
               seissol::SeisSol& seissolInstance,
               LoopStatistics* loopStatistics,
@@ -306,11 +297,7 @@
 
   void finalize() override;
 
-<<<<<<< HEAD
   [[nodiscard]] std::size_t layerId() const override;
-=======
-  [[nodiscard]] std::size_t layerId() const;
->>>>>>> af7df1d3
   [[nodiscard]] unsigned int getClusterId() const;
   [[nodiscard]] unsigned int getGlobalClusterId() const;
   [[nodiscard]] HaloType getLayerType() const;
