// SPDX-FileCopyrightText: 2013 SeisSol Group
// SPDX-FileCopyrightText: 2015 Intel Corporation
//
// SPDX-License-Identifier: BSD-3-Clause
// SPDX-LicenseComments: Full text under /LICENSE and /LICENSES/
//
// SPDX-FileContributor: Author lists in /AUTHORS and /CITATION.cff
// SPDX-FileContributor: Alexander Breuer
// SPDX-FileContributor: Alexander Heinecke (Intel Corp.)

#ifndef SEISSOL_SRC_SOLVER_TIMESTEPPING_TIMECLUSTER_H_
#define SEISSOL_SRC_SOLVER_TIMESTEPPING_TIMECLUSTER_H_

#include <list>
#include <memory>
#include <mpi.h>

#include "Initializer/Typedefs.h"
#include "Memory/Descriptor/LTS.h"
#include "SourceTerm/Typedefs.h"
#include <utils/logger.h>

#include "DynamicRupture/FrictionLaws/FrictionSolver.h"
#include "DynamicRupture/Output/OutputManager.h"
#include "Kernels/DynamicRupture.h"
#include "Kernels/Plasticity.h"
#include "Kernels/PointSourceCluster.h"
#include "Kernels/Solver.h"
#include "Kernels/TimeCommon.h"
#include "Memory/Descriptor/DynamicRupture.h"
#include "Monitoring/ActorStateStatistics.h"
#include "Monitoring/LoopStatistics.h"
#include "Solver/FreeSurfaceIntegrator.h"
#include <Common/Executor.h>

#include "AbstractTimeCluster.h"

#ifdef ACL_DEVICE
#include <device.h>
#endif

namespace seissol::kernels {
class ReceiverCluster;
} // namespace seissol::kernels

namespace seissol::time_stepping {

/**
 * Time cluster, which represents a collection of elements having the same time step width.
 **/
class TimeCluster : public AbstractTimeCluster {
  private:
  // Last correction time of the neighboring cluster with higher dt
  double lastSubTime;
  double neighborTimestep;

  void handleAdvancedPredictionTimeMessage(const NeighborCluster& neighborCluster) override;
  void handleAdvancedCorrectionTimeMessage(const NeighborCluster& neighborCluster) override;
  void start() override {}
  void predict() override;
  void correct() override;
  bool usePlasticity;

  //! number of time steps
  unsigned long m_numberOfTimeSteps;

  seissol::SeisSol& seissolInstance;
  /*
   * integrators
   */
  kernels::Spacetime spacetimeKernel;
  //! time kernel
  kernels::Time timeKernel;

  //! local kernel
  kernels::Local localKernel;

  //! neighbor kernel
  kernels::Neighbor neighborKernel;

  kernels::DynamicRupture dynamicRuptureKernel;

  seissol::parallel::runtime::StreamRuntime streamRuntime;

  /*
   * global data
   */
  //! global data structures
  GlobalData* globalDataOnHost{nullptr};
  GlobalData* globalDataOnDevice{nullptr};
#ifdef ACL_DEVICE
  device::DeviceInstance& device = device::DeviceInstance::getInstance();
#endif

  /*
   * element data
   */
<<<<<<< HEAD
  LTS::Layer* clusterData;
  DynamicRupture::Layer* dynRupInteriorData;
  DynamicRupture::Layer* dynRupCopyData;
  dr::friction_law::FrictionSolver* frictionSolver;
  dr::friction_law::FrictionSolver* frictionSolverDevice;
=======
  seissol::initializer::Layer* clusterData;
  seissol::initializer::Layer* dynRupInteriorData;
  seissol::initializer::Layer* dynRupCopyData;
  seissol::initializer::LTS* lts;
  seissol::initializer::DynamicRupture* dynRup;
  std::unique_ptr<dr::friction_law::FrictionSolver> frictionSolver;
  std::unique_ptr<dr::friction_law::FrictionSolver> frictionSolverDevice;
  std::unique_ptr<dr::friction_law::FrictionSolver> frictionSolverCopy;
  std::unique_ptr<dr::friction_law::FrictionSolver> frictionSolverCopyDevice;
>>>>>>> 08e63bd2
  dr::output::OutputManager* faultOutputManager;

  seissol::kernels::PointSourceClusterPair sourceCluster;

  enum class ComputePart : int {
    Local = 0,
    Neighbor,
    DRNeighbor,
    DRFrictionLawInterior,
    DRFrictionLawCopy,
    PlasticityCheck,
    PlasticityYield,
    NumComputeParts
  };

  std::array<std::uint64_t, static_cast<int>(ComputePart::NumComputeParts)> accFlopsNonZero;
  std::array<std::uint64_t, static_cast<int>(ComputePart::NumComputeParts)> accFlopsHardware;

  //! Stopwatch of TimeManager
  LoopStatistics* loopStatistics;
  ActorStateStatistics* actorStateStatistics;
  unsigned regionComputeLocalIntegration;
  unsigned regionComputeNeighboringIntegration;
  unsigned regionComputeDynamicRupture;
  unsigned regionComputePointSources;

  kernels::ReceiverCluster* receiverCluster{nullptr};

  seissol::memory::MemkindArray<std::size_t> yieldCells;

  /**
   * Writes the receiver output if applicable (receivers present, receivers have to be written).
   **/
  void writeReceivers();

  /**
   * Computes the source terms if applicable.
   **/
  void computeSources();

  /**
   * Computes dynamic rupture.
   **/
  void computeDynamicRupture(DynamicRupture::Layer& layerData);

  void handleDynamicRupture(DynamicRupture::Layer& layerData);

  /**
   * Computes all cell local integration.
   *
   * This are:
   *  * time integration
   *  * volume integration
   *  * local boundary integration
   *
   * Remark: After this step the DOFs are only updated half with the boundary contribution
   *         of the neighborings cells missing.
   *
   * @param numberOfCells number of cells.
   * @param cellInformation cell local information.
   * @param cellData cell data.
   * @param buffers time integration buffers.
   * @param derivatives time derivatives.
   * @param dofs degrees of freedom.
   **/
  void computeLocalIntegration(bool resetBuffers);

  /**
   * Computes the contribution of the neighboring cells to the boundary integral.
   *
   * Remark: After this step (in combination with the local integration) the DOFs are at the next
   *time step.
   * TODO: This excludes dynamic rupture contribution.
   *
   * @param numberOfCells number of cells.
   * @param cellInformation cell local information.
   * @param cellData cell data.
   * @param faceNeighbors pointers to neighboring time buffers or derivatives.
   * @param dofs degrees of freedom.
   **/
  void computeNeighboringIntegration(double subTimeStart);

#ifdef ACL_DEVICE
  void computeLocalIntegrationDevice(bool resetBuffers);
  void computeDynamicRuptureDevice(DynamicRupture::Layer& layerData);
  void computeNeighboringIntegrationDevice(double subTimeStart);
#endif

  void computeLocalIntegrationFlops();

  template <bool UsePlasticity>
  void computeNeighboringIntegrationImplementation(double subTimeStart);

  void computeLocalIntegrationFlops(unsigned numberOfCells,
                                    const CellLocalInformation* cellInformation,
                                    std::uint64_t& nonZeroFlops,
                                    std::uint64_t& hardwareFlops);

  void computeNeighborIntegrationFlops();

  void computeDynamicRuptureFlops(DynamicRupture::Layer& layerData,
                                  std::uint64_t& nonZeroFlops,
                                  std::uint64_t& hardwareFlops);

  void computeFlops();

  const LayerType layerType;
  //! time of the next receiver output
  double receiverTime;

  //! print status every 100th timestep
  bool printProgress;
  //! cluster id on this rank
  const unsigned int clusterId;

  //! global cluster cluster id
  const unsigned int globalClusterId;

  //! id used to identify this cluster (including layer type) when profiling
  const unsigned int profilingId;

  DynamicRuptureScheduler* dynamicRuptureScheduler;

  void printTimeoutMessage(std::chrono::seconds timeSinceLastUpdate) override;

  public:
  ActResult act() override;

  /**
   * Constructs a new LTS cluster.
   *
   * @param clusterId id of this cluster with respect to the current rank.
   * @param globalClusterId global id of this cluster.
   * @param usePlasticity true if using plasticity
   **/
  TimeCluster(unsigned int clusterId,
              unsigned int globalClusterId,
              unsigned int profilingId,
              bool usePlasticity,
              LayerType layerType,
              double maxTimeStepSize,
              long timeStepRate,
              bool printProgress,
              DynamicRuptureScheduler* dynamicRuptureScheduler,
              CompoundGlobalData globalData,
<<<<<<< HEAD
              LTS::Layer* clusterData,
              DynamicRupture::Layer* dynRupInteriorData,
              DynamicRupture::Layer* dynRupCopyData,
              seissol::dr::friction_law::FrictionSolver* frictionSolver,
              seissol::dr::friction_law::FrictionSolver* frictionSolverDevice,
=======
              seissol::initializer::Layer* clusterData,
              seissol::initializer::Layer* dynRupInteriorData,
              seissol::initializer::Layer* dynRupCopyData,
              seissol::initializer::LTS* lts,
              seissol::initializer::DynamicRupture* dynRup,
              seissol::dr::friction_law::FrictionSolver* frictionSolverTemplate,
              seissol::dr::friction_law::FrictionSolver* frictionSolverTemplateDevice,
>>>>>>> 08e63bd2
              dr::output::OutputManager* faultOutputManager,
              seissol::SeisSol& seissolInstance,
              LoopStatistics* loopStatistics,
              ActorStateStatistics* actorStateStatistics);

  ~TimeCluster() override = default;

  /**
   * Sets the the cluster's point sources
   *
   * @param sourceCluster Contains point sources for cluster
   */
  void setPointSources(seissol::kernels::PointSourceClusterPair sourceCluster);

  void setReceiverCluster(kernels::ReceiverCluster* receiverCluster) {
    this->receiverCluster = receiverCluster;
  }

  void setFaultOutputManager(dr::output::OutputManager* outputManager) {
    faultOutputManager = outputManager;
  }

  void reset() override;

  void finalize() override;

  [[nodiscard]] std::size_t layerId() const;
  [[nodiscard]] unsigned int getClusterId() const;
  [[nodiscard]] unsigned int getGlobalClusterId() const;
  [[nodiscard]] LayerType getLayerType() const;
  void setTime(double time) override;

  std::vector<NeighborCluster>* getNeighborClusters();

  void synchronizeTo(seissol::initializer::AllocationPlace place, void* stream) override;

  void finishPhase() override;
};

} // namespace seissol::time_stepping

#endif // SEISSOL_SRC_SOLVER_TIMESTEPPING_TIMECLUSTER_H_<|MERGE_RESOLUTION|>--- conflicted
+++ resolved
@@ -95,23 +95,13 @@
   /*
    * element data
    */
-<<<<<<< HEAD
   LTS::Layer* clusterData;
   DynamicRupture::Layer* dynRupInteriorData;
   DynamicRupture::Layer* dynRupCopyData;
-  dr::friction_law::FrictionSolver* frictionSolver;
-  dr::friction_law::FrictionSolver* frictionSolverDevice;
-=======
-  seissol::initializer::Layer* clusterData;
-  seissol::initializer::Layer* dynRupInteriorData;
-  seissol::initializer::Layer* dynRupCopyData;
-  seissol::initializer::LTS* lts;
-  seissol::initializer::DynamicRupture* dynRup;
   std::unique_ptr<dr::friction_law::FrictionSolver> frictionSolver;
   std::unique_ptr<dr::friction_law::FrictionSolver> frictionSolverDevice;
   std::unique_ptr<dr::friction_law::FrictionSolver> frictionSolverCopy;
   std::unique_ptr<dr::friction_law::FrictionSolver> frictionSolverCopyDevice;
->>>>>>> 08e63bd2
   dr::output::OutputManager* faultOutputManager;
 
   seissol::kernels::PointSourceClusterPair sourceCluster;
@@ -257,21 +247,11 @@
               bool printProgress,
               DynamicRuptureScheduler* dynamicRuptureScheduler,
               CompoundGlobalData globalData,
-<<<<<<< HEAD
               LTS::Layer* clusterData,
               DynamicRupture::Layer* dynRupInteriorData,
               DynamicRupture::Layer* dynRupCopyData,
-              seissol::dr::friction_law::FrictionSolver* frictionSolver,
-              seissol::dr::friction_law::FrictionSolver* frictionSolverDevice,
-=======
-              seissol::initializer::Layer* clusterData,
-              seissol::initializer::Layer* dynRupInteriorData,
-              seissol::initializer::Layer* dynRupCopyData,
-              seissol::initializer::LTS* lts,
-              seissol::initializer::DynamicRupture* dynRup,
               seissol::dr::friction_law::FrictionSolver* frictionSolverTemplate,
               seissol::dr::friction_law::FrictionSolver* frictionSolverTemplateDevice,
->>>>>>> 08e63bd2
               dr::output::OutputManager* faultOutputManager,
               seissol::SeisSol& seissolInstance,
               LoopStatistics* loopStatistics,
