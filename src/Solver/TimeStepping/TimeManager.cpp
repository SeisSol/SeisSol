--- conflicted
+++ resolved
@@ -94,22 +94,13 @@
                 MPI_MIN,
                 MPI::mpi.comm());
 
-<<<<<<< HEAD
   const auto drOutputTimestep = drClusterOutput == std::numeric_limits<std::size_t>::max()
                                     ? std::numeric_limits<double>::infinity()
                                     : clusterLayout.timestepRate(drClusterOutput);
 
-  ConfigVariant config = ConfigVariantList[seissolInstance.meshReader().getElements()[0].configId];
-
-  // iterate over local time clusters
-  for (std::size_t clusterId = 0; clusterId < clusterLayout.globalClusterCount; ++clusterId) {
-    // get memory layout of this cluster
-    const auto& globalData = memoryManager.getGlobalData();
-=======
   for (std::size_t clusterId = 0; clusterId < drCellsPerCluster.size(); ++clusterId) {
-    const bool isFirstDynamicRuptureCluster = drClusterOutput == clusterId;
-    dynamicRuptureSchedulers.emplace_back(std::make_unique<DynamicRuptureScheduler>(
-        drCellsPerCluster[clusterId], isFirstDynamicRuptureCluster));
+    dynamicRuptureSchedulers.emplace_back(
+        std::make_unique<DynamicRuptureScheduler>(drCellsPerCluster[clusterId], drOutputTimestep));
   }
 
   std::vector<AbstractTimeCluster*> cellClusterBackmap(
@@ -124,8 +115,7 @@
 
   // iterate over local time clusters
   for (auto& layer : memoryManager.getLtsStorage().leaves(Ghost)) {
-    auto globalData = memoryManager.getGlobalData();
->>>>>>> 2e6d5a24
+    const auto& globalData = memoryManager.getGlobalData();
 
     const auto clusterId = layer.getIdentifier().lts;
 
@@ -133,12 +123,6 @@
     const auto timeStepSize = clusterLayout.timestepRate(clusterId);
     const auto timeStepRate = clusterLayout.clusterRate(clusterId);
 
-<<<<<<< HEAD
-    // Dynamic rupture
-    const auto interiorId = initializer::LayerIdentifier(HaloType::Interior, config, clusterId);
-    const auto copyId = initializer::LayerIdentifier(HaloType::Copy, config, clusterId);
-    const auto ghostId = initializer::LayerIdentifier(HaloType::Ghost, config, clusterId);
-=======
     // We print progress only if it is the cluster with the largest time step on each rank.
     // This does not mean that it is the largest cluster globally!
     const bool printProgress = (clusterId == clusterLayout.globalClusterCount - 1) &&
@@ -150,26 +134,32 @@
     auto* dynRupCopyData =
         &memoryManager.getDRStorage().layer(deltaId(layer.getIdentifier(), HaloType::Copy, 0));
 
-    auto& cluster = clusters.emplace_back(
-        std::make_unique<TimeCluster>(clusterId,
-                                      clusterId,
-                                      profilingId,
-                                      usePlasticity,
-                                      layer.getIdentifier().halo,
-                                      timeStepSize,
-                                      timeStepRate,
-                                      printProgress,
-                                      dynamicRuptureSchedulers[clusterId].get(),
-                                      globalData,
-                                      &layer,
-                                      dynRupInteriorData,
-                                      dynRupCopyData,
-                                      memoryManager.getFrictionLaw(),
-                                      memoryManager.getFrictionLawDevice(),
-                                      memoryManager.getFaultOutputManager(),
-                                      seissolInstance,
-                                      &loopStatistics,
-                                      &actorStateStatisticsManager.addCluster(profilingId)));
+    AbstractTimeCluster* cluster = nullptr;
+    layer.wrap([&](auto cfg) {
+      using Cfg = decltype(cfg);
+      cluster = clusters
+                    .emplace_back(std::make_unique<TimeCluster<Cfg>>(
+                        clusterId,
+                        clusterId,
+                        profilingId,
+                        usePlasticity,
+                        layer.getIdentifier().halo,
+                        timeStepSize,
+                        timeStepRate,
+                        printProgress,
+                        dynamicRuptureSchedulers[clusterId].get(),
+                        globalData,
+                        &layer,
+                        dynRupInteriorData,
+                        dynRupCopyData,
+                        memoryManager.getFrictionLaw(),
+                        memoryManager.getFrictionLawDevice(),
+                        memoryManager.getFaultOutputManager(),
+                        seissolInstance,
+                        &loopStatistics,
+                        &actorStateStatisticsManager.addCluster(profilingId)))
+                    .get();
+    });
 
     const auto clusterSize = layer.size();
     const auto dynRupSize = memoryManager.getDRStorage().layer(layer.id()).size();
@@ -182,60 +172,13 @@
     } else {
       cluster->setPriority(ActorPriority::Low);
     }
->>>>>>> 2e6d5a24
-
-    cellClusterBackmap[layer.id()] = cluster.get();
-  }
-
-<<<<<<< HEAD
-    auto& drScheduler = dynamicRuptureSchedulers.emplace_back(
-        std::make_unique<DynamicRuptureScheduler>(numberOfDynRupCells, drOutputTimestep));
-
-    for (auto type : {Copy, Interior}) {
-      const auto offsetMonitoring = type == Interior ? 0 : clusterLayout.globalClusterCount;
-      // We print progress only if it is the cluster with the largest time step on each rank.
-      // This does not mean that it is the largest cluster globally!
-      const bool printProgress =
-          (clusterId == clusterLayout.globalClusterCount - 1) && (type == Interior);
-      const auto profilingId = clusterId + offsetMonitoring;
-      auto* layerData = &memoryManager.getLtsStorage().layer(type == Copy ? copyId : interiorId);
-      auto* dynRupInteriorData = &memoryManager.getDRStorage().layer(interiorId);
-      auto* dynRupCopyData = &memoryManager.getDRStorage().layer(copyId);
-      std::visit(
-          [&](auto cfg) {
-            using Cfg = decltype(cfg);
-            clusters.push_back(std::make_unique<TimeCluster<Cfg>>(
-                clusterId,
-                clusterId,
-                profilingId,
-                usePlasticity,
-                type,
-                timeStepSize,
-                timeStepRate,
-                printProgress,
-                drScheduler.get(),
-                globalData,
-                layerData,
-                dynRupInteriorData,
-                dynRupCopyData,
-                memoryManager.getFrictionLaw(),
-                memoryManager.getFrictionLawDevice(),
-                memoryManager.getFaultOutputManager(),
-                seissolInstance,
-                &loopStatistics,
-                &actorStateStatisticsManager.addCluster(profilingId)));
-          },
-          config);
-
-      const auto clusterSize = layerData->size();
-      const auto dynRupSize = type == Copy ? dynRupCopyData->size() : dynRupInteriorData->size();
-      // Add writer to output
-      clusteringWriter.addCluster(profilingId, clusterId, type, clusterSize, dynRupSize);
-=======
+
+    cellClusterBackmap[layer.id()] = cluster;
+  }
+
   const auto connectIfBothExist = [](auto& a, auto& b) {
     if (a != nullptr && b != nullptr) {
       a->connect(*b);
->>>>>>> 2e6d5a24
     }
   };
 
