--- conflicted
+++ resolved
@@ -14,13 +14,9 @@
 #include "ResultWriter/ClusteringWriter.h"
 #include "SeisSol.h"
 #include "TimeManager.h"
-<<<<<<< HEAD
 #include <Common/ConfigHelper.h>
 #include <Common/Iterator.h>
 #include <Config.h>
-=======
-#include <Common/Iterator.h>
->>>>>>> af7df1d3
 #include <DynamicRupture/Output/OutputManager.h>
 #include <Initializer/BasicTypedefs.h>
 #include <Initializer/MemoryManager.h>
@@ -78,8 +74,7 @@
   auto clusteringWriter =
       writer::ClusteringWriter(seissolInstance.getSeisSolParameters().output.prefix);
 
-<<<<<<< HEAD
-  const auto deltaId = [&](const auto& id, HaloType halo, ssize_t offset) {
+  const auto deltaId = [&](const auto& id, HaloType halo, int32_t offset) {
     auto cloned = id;
     cloned.halo = halo;
     cloned.lts += offset;
@@ -98,18 +93,6 @@
   std::size_t drClusterOutput = std::numeric_limits<std::size_t>::max();
   for (std::size_t clusterId = 0; clusterId < drCellsPerLTS.size(); ++clusterId) {
     if (drCellsPerLTS[clusterId] > 0) {
-=======
-  std::vector<std::size_t> drCellsPerCluster(clusterLayout.globalClusterCount);
-
-  // setup DR schedulers
-  for (const auto& layer : memoryManager.getDRStorage().leaves()) {
-    drCellsPerCluster[layer.getIdentifier().lts] += layer.size();
-  }
-
-  std::size_t drClusterOutput = std::numeric_limits<std::size_t>::max();
-  for (std::size_t clusterId = 0; clusterId < drCellsPerCluster.size(); ++clusterId) {
-    if (drCellsPerCluster[clusterId] > 0) {
->>>>>>> af7df1d3
       drClusterOutput = clusterId;
       break;
     }
@@ -122,7 +105,6 @@
                 MPI_MIN,
                 MPI::mpi.comm());
 
-<<<<<<< HEAD
   const auto drOutputTimestep = drClusterOutput == std::numeric_limits<std::size_t>::max()
                                     ? std::numeric_limits<double>::infinity()
                                     : clusterLayout.timestepRate(drClusterOutput);
@@ -132,35 +114,14 @@
   for (std::size_t clusterId = 0; clusterId < drCellsPerCluster.size(); ++clusterId) {
     dynamicRuptureSchedulers[clusterId] =
         std::make_unique<DynamicRuptureScheduler>(drCellsPerCluster[clusterId], drOutputTimestep);
-=======
-  for (std::size_t clusterId = 0; clusterId < drCellsPerCluster.size(); ++clusterId) {
-    const bool isFirstDynamicRuptureCluster = drClusterOutput == clusterId;
-    dynamicRuptureSchedulers.emplace_back(std::make_unique<DynamicRuptureScheduler>(
-        drCellsPerCluster[clusterId], isFirstDynamicRuptureCluster));
->>>>>>> af7df1d3
   }
 
   std::vector<AbstractTimeCluster*> cellClusterBackmap(
       memoryManager.getLtsStorage().getColorMap().size());
 
-<<<<<<< HEAD
   // iterate over local time clusters
   for (auto& layer : memoryManager.getLtsStorage().leaves(Ghost)) {
     const auto& globalData = memoryManager.getGlobalData();
-
-    const auto clusterId = layer.getIdentifier().lts;
-=======
-  const auto deltaId = [&](const auto& id, HaloType halo, int32_t offset) {
-    auto cloned = id;
-    cloned.halo = halo;
-    cloned.lts += offset;
-    return memoryManager.getLtsStorage().getColorMap().colorId(cloned);
-  };
-
-  // iterate over local time clusters
-  for (auto& layer : memoryManager.getLtsStorage().leaves(Ghost)) {
-    auto globalData = memoryManager.getGlobalData();
->>>>>>> af7df1d3
 
     const auto clusterId = layer.getIdentifier().lts;
 
@@ -179,7 +140,6 @@
     auto* dynRupCopyData =
         &memoryManager.getDRStorage().layer(deltaId(layer.getIdentifier(), HaloType::Copy, 0));
 
-<<<<<<< HEAD
     AbstractTimeCluster* cluster = nullptr;
     layer.wrap([&](auto cfg) {
       using Cfg = decltype(cfg);
@@ -208,28 +168,6 @@
                   &actorStateStatisticsManager.addCluster(profilingId)))
               .get();
     });
-=======
-    auto& cluster = clusters.emplace_back(
-        std::make_unique<TimeCluster>(clusterId,
-                                      clusterId,
-                                      profilingId,
-                                      usePlasticity,
-                                      layer.getIdentifier().halo,
-                                      timeStepSize,
-                                      timeStepRate,
-                                      printProgress,
-                                      dynamicRuptureSchedulers[clusterId].get(),
-                                      globalData,
-                                      &layer,
-                                      dynRupInteriorData,
-                                      dynRupCopyData,
-                                      memoryManager.getFrictionLaw(),
-                                      memoryManager.getFrictionLawDevice(),
-                                      memoryManager.getFaultOutputManager(),
-                                      seissolInstance,
-                                      &loopStatistics,
-                                      &actorStateStatisticsManager.addCluster(profilingId)));
->>>>>>> af7df1d3
 
     const auto clusterSize = layer.size();
     const auto dynRupSize = memoryManager.getDRStorage().layer(layer.id()).size();
@@ -241,7 +179,6 @@
       cluster->setPriority(ActorPriority::High);
     } else {
       cluster->setPriority(ActorPriority::Low);
-<<<<<<< HEAD
     }
 
     cellClusterBackmap[layer.id()] = cluster;
@@ -268,34 +205,6 @@
       connectIfBothExist(cellClusterBackmap[copyId], cellClusterBackmap[interiorId1]);
       connectIfBothExist(cellClusterBackmap[copyId], cellClusterBackmap[copyId1]);
     }
-=======
-    }
-
-    cellClusterBackmap[layer.id()] = cluster.get();
-  }
-
-  const auto connectIfBothExist = [](auto& a, auto& b) {
-    if (a != nullptr && b != nullptr) {
-      a->connect(*b);
-    }
-  };
-
-  for (auto& layer : memoryManager.getLtsStorage().leaves(Ghost | Copy)) {
-    const auto interiorId = layer.id();
-    const auto copyId = deltaId(layer.getIdentifier(), HaloType::Copy, 0);
-
-    connectIfBothExist(cellClusterBackmap[interiorId], cellClusterBackmap[copyId]);
-
-    if (layer.getIdentifier().lts > 0) {
-      const auto interiorId1 = deltaId(layer.getIdentifier(), HaloType::Interior, -1);
-      const auto copyId1 = deltaId(layer.getIdentifier(), HaloType::Copy, -1);
-
-      connectIfBothExist(cellClusterBackmap[interiorId], cellClusterBackmap[interiorId1]);
-      connectIfBothExist(cellClusterBackmap[interiorId], cellClusterBackmap[copyId1]);
-      connectIfBothExist(cellClusterBackmap[copyId], cellClusterBackmap[interiorId1]);
-      connectIfBothExist(cellClusterBackmap[copyId], cellClusterBackmap[copyId1]);
-    }
->>>>>>> af7df1d3
   }
 
   // Create ghost time clusters for MPI
