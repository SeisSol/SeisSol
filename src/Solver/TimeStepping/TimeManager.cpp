--- conflicted
+++ resolved
@@ -92,15 +92,14 @@
                 MPI_MIN,
                 MPI::mpi.comm());
 
-<<<<<<< HEAD
   const auto drOutputTimestep = drClusterOutput == std::numeric_limits<std::size_t>::max()
                                     ? std::numeric_limits<double>::infinity()
                                     : clusterLayout.timestepRate(drClusterOutput);
-=======
+
   for (std::size_t clusterId = 0; clusterId < drCellsPerCluster.size(); ++clusterId) {
     const bool isFirstDynamicRuptureCluster = drClusterOutput == clusterId;
-    dynamicRuptureSchedulers.emplace_back(std::make_unique<DynamicRuptureScheduler>(
-        drCellsPerCluster[clusterId], isFirstDynamicRuptureCluster));
+    dynamicRuptureSchedulers.emplace_back(
+        std::make_unique<DynamicRuptureScheduler>(drCellsPerCluster[clusterId], drOutputTimestep));
   }
 
   std::vector<AbstractTimeCluster*> cellClusterBackmap(
@@ -112,7 +111,6 @@
     cloned.lts += offset;
     return memoryManager.getLtsStorage().getColorMap().colorId(cloned);
   };
->>>>>>> 26afb54d
 
   // iterate over local time clusters
   for (auto& layer : memoryManager.getLtsStorage().leaves(Ghost)) {
@@ -171,50 +169,9 @@
     cellClusterBackmap[layer.id()] = cluster.get();
   }
 
-<<<<<<< HEAD
-    auto& drScheduler = dynamicRuptureSchedulers.emplace_back(
-        std::make_unique<DynamicRuptureScheduler>(numberOfDynRupCells, drOutputTimestep));
-
-    for (auto type : {Copy, Interior}) {
-      const auto offsetMonitoring = type == Interior ? 0 : clusterLayout.globalClusterCount;
-      // We print progress only if it is the cluster with the largest time step on each rank.
-      // This does not mean that it is the largest cluster globally!
-      const bool printProgress =
-          (clusterId == clusterLayout.globalClusterCount - 1) && (type == Interior);
-      const auto profilingId = clusterId + offsetMonitoring;
-      auto* layerData = &memoryManager.getLtsStorage().layer(type == Copy ? copyId : interiorId);
-      auto* dynRupInteriorData = &memoryManager.getDRStorage().layer(interiorId);
-      auto* dynRupCopyData = &memoryManager.getDRStorage().layer(copyId);
-      clusters.push_back(
-          std::make_unique<TimeCluster>(clusterId,
-                                        clusterId,
-                                        profilingId,
-                                        usePlasticity,
-                                        type,
-                                        timeStepSize,
-                                        timeStepRate,
-                                        printProgress,
-                                        drScheduler.get(),
-                                        globalData,
-                                        layerData,
-                                        dynRupInteriorData,
-                                        dynRupCopyData,
-                                        memoryManager.getFrictionLaw(),
-                                        memoryManager.getFrictionLawDevice(),
-                                        memoryManager.getFaultOutputManager(),
-                                        seissolInstance,
-                                        &loopStatistics,
-                                        &actorStateStatisticsManager.addCluster(profilingId)));
-
-      const auto clusterSize = layerData->size();
-      const auto dynRupSize = type == Copy ? dynRupCopyData->size() : dynRupInteriorData->size();
-      // Add writer to output
-      clusteringWriter.addCluster(profilingId, clusterId, type, clusterSize, dynRupSize);
-=======
   const auto connectIfBothExist = [](auto& a, auto& b) {
     if (a != nullptr && b != nullptr) {
       a->connect(*b);
->>>>>>> 26afb54d
     }
   };
 
