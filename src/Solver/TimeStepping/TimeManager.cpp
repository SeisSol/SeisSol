// SPDX-FileCopyrightText: 2013 SeisSol Group
//
// SPDX-License-Identifier: BSD-3-Clause
// SPDX-LicenseComments: Full text under /LICENSE and /LICENSES/
//
// SPDX-FileContributor: Author lists in /AUTHORS and /CITATION.cff
// SPDX-FileContributor: Alexander Breuer
// SPDX-FileContributor: Sebastian Rettenberger

#include "Parallel/MPI.h"

#include "CommunicationManager.h"
#include "Parallel/Helper.h"
#include "ResultWriter/ClusteringWriter.h"
#include "SeisSol.h"
#include "TimeManager.h"
#include <Common/Iterator.h>
#include <DynamicRupture/Output/OutputManager.h>
#include <Initializer/BasicTypedefs.h>
#include <Initializer/MemoryManager.h>
#include <Initializer/TimeStepping/ClusterLayout.h>
#include <Kernels/PointSourceCluster.h>
#include <Memory/Tree/Layer.h>
#include <ResultWriter/ReceiverWriter.h>
#include <Solver/TimeStepping/AbstractGhostTimeCluster.h>
#include <Solver/TimeStepping/AbstractTimeCluster.h>
#include <Solver/TimeStepping/ActorState.h>
#include <Solver/TimeStepping/GhostTimeClusterFactory.h>
#include <Solver/TimeStepping/HaloCommunication.h>
#include <Solver/TimeStepping/TimeCluster.h>
#include <algorithm>
#include <cassert>
#include <cstddef>
#include <cstdint>
#include <limits>
#include <memory>
#include <mpi.h>
#include <utility>
#include <vector>

#ifdef ACL_DEVICE
#include <device.h>
#endif

namespace seissol::time_stepping {

TimeManager::TimeManager(seissol::SeisSol& seissolInstance)
    : seissolInstance(seissolInstance), actorStateStatisticsManager(loopStatistics) {
  loopStatistics.addRegion("computeLocalIntegration");
  loopStatistics.addRegion("computeNeighboringIntegration");
  loopStatistics.addRegion("computeDynamicRupture");
  loopStatistics.addRegion("computePointSources");

  loopStatistics.enableSampleOutput(
      seissolInstance.getSeisSolParameters().output.loopStatisticsNetcdfOutput);
}

TimeManager::~TimeManager() = default;

void TimeManager::addClusters(const initializer::ClusterLayout& clusterLayout,
                              const solver::HaloCommunication& haloStructure,
                              initializer::MemoryManager& memoryManager,
                              bool usePlasticity) {
  SCOREP_USER_REGION("addClusters", SCOREP_USER_REGION_TYPE_FUNCTION);
<<<<<<< HEAD
  std::vector<std::unique_ptr<AbstractTimeCluster>> ghostClusters;
  // assert non-zero pointers
  const auto haloStructure = solver::getHaloCommunication(clusterLayout, meshStructure);
=======
  std::vector<std::unique_ptr<AbstractGhostTimeCluster>> ghostClusters;
>>>>>>> 7173451f

  // store the time stepping
  this->clusterLayout = clusterLayout;

  auto clusteringWriter =
      writer::ClusteringWriter(seissolInstance.getSeisSolParameters().output.prefix);

  std::vector<std::size_t> drCellsPerCluster(clusterLayout.globalClusterCount);

  // setup DR schedulers
  for (const auto& layer : memoryManager.getDRStorage().leaves()) {
    drCellsPerCluster[layer.getIdentifier().lts] += layer.size();
  }

  std::size_t drClusterOutput = std::numeric_limits<std::size_t>::max();
  for (std::size_t clusterId = 0; clusterId < drCellsPerCluster.size(); ++clusterId) {
    if (drCellsPerCluster[clusterId] > 0) {
      drClusterOutput = clusterId;
      break;
    }
  }
  MPI_Allreduce(MPI_IN_PLACE,
                &drClusterOutput,
                1,
                MPI::castToMpiType<std::size_t>(),
                MPI_MIN,
                MPI::mpi.comm());

  for (std::size_t clusterId = 0; clusterId < drCellsPerCluster.size(); ++clusterId) {
    const bool isFirstDynamicRuptureCluster = drClusterOutput == clusterId;
    dynamicRuptureSchedulers.emplace_back(std::make_unique<DynamicRuptureScheduler>(
        drCellsPerCluster[clusterId], isFirstDynamicRuptureCluster));
  }

  std::vector<AbstractTimeCluster*> cellClusterBackmap(
      memoryManager.getLtsStorage().getColorMap().size());

  const auto deltaId = [&](const auto& id, HaloType halo, int32_t offset) {
    auto cloned = id;
    cloned.halo = halo;
    cloned.lts += offset;
    return memoryManager.getLtsStorage().getColorMap().colorId(cloned);
  };

  // iterate over local time clusters
  for (auto& layer : memoryManager.getLtsStorage().leaves(Ghost)) {
    auto globalData = memoryManager.getGlobalData();

    const auto clusterId = layer.getIdentifier().lts;

    // chop off at synchronization time
    const auto timeStepSize = clusterLayout.timestepRate(clusterId);
    const auto timeStepRate = clusterLayout.clusterRate(clusterId);

    // We print progress only if it is the cluster with the largest time step on each rank.
    // This does not mean that it is the largest cluster globally!
    const bool printProgress = (clusterId == clusterLayout.globalClusterCount - 1) &&
                               (layer.getIdentifier().halo == HaloType::Interior);
    const auto profilingId = layer.id();

    auto* dynRupInteriorData =
        &memoryManager.getDRStorage().layer(deltaId(layer.getIdentifier(), HaloType::Interior, 0));
    auto* dynRupCopyData =
        &memoryManager.getDRStorage().layer(deltaId(layer.getIdentifier(), HaloType::Copy, 0));

    auto& cluster = clusters.emplace_back(
        std::make_unique<TimeCluster>(clusterId,
                                      clusterId,
                                      profilingId,
                                      usePlasticity,
                                      layer.getIdentifier().halo,
                                      timeStepSize,
                                      timeStepRate,
                                      printProgress,
                                      dynamicRuptureSchedulers[clusterId].get(),
                                      globalData,
                                      &layer,
                                      dynRupInteriorData,
                                      dynRupCopyData,
                                      memoryManager.getFrictionLaw(),
                                      memoryManager.getFrictionLawDevice(),
                                      memoryManager.getFaultOutputManager(),
                                      seissolInstance,
                                      &loopStatistics,
                                      &actorStateStatisticsManager.addCluster(profilingId)));

    const auto clusterSize = layer.size();
    const auto dynRupSize = memoryManager.getDRStorage().layer(layer.id()).size();
    // Add writer to output
    clusteringWriter.addCluster(
        profilingId, clusterId, layer.getIdentifier().halo, clusterSize, dynRupSize);

    if (layer.getIdentifier().halo == HaloType::Copy) {
      cluster->setPriority(ActorPriority::High);
    } else {
      cluster->setPriority(ActorPriority::Low);
    }

    cellClusterBackmap[layer.id()] = cluster.get();
  }

  const auto connectIfBothExist = [](auto& a, auto& b) {
    if (a != nullptr && b != nullptr) {
      a->connect(*b);
    }
  };

  for (auto& layer : memoryManager.getLtsStorage().leaves(Ghost | Copy)) {
    const auto interiorId = layer.id();
    const auto copyId = deltaId(layer.getIdentifier(), HaloType::Copy, 0);

    connectIfBothExist(cellClusterBackmap[interiorId], cellClusterBackmap[copyId]);

    if (layer.getIdentifier().lts > 0) {
      const auto interiorId1 = deltaId(layer.getIdentifier(), HaloType::Interior, -1);
      const auto copyId1 = deltaId(layer.getIdentifier(), HaloType::Copy, -1);

      connectIfBothExist(cellClusterBackmap[interiorId], cellClusterBackmap[interiorId1]);
      connectIfBothExist(cellClusterBackmap[interiorId], cellClusterBackmap[copyId1]);
      connectIfBothExist(cellClusterBackmap[copyId], cellClusterBackmap[interiorId1]);
      connectIfBothExist(cellClusterBackmap[copyId], cellClusterBackmap[copyId1]);
    }
  }

  // Create ghost time clusters for MPI
  const auto preferredDataTransferMode = MPI::mpi.getPreferredDataTransferMode();
  const auto persistent = usePersistentMpi(seissolInstance.env());
  for (auto& layer : memoryManager.getLtsStorage().leaves(Ghost | Interior)) {

    const auto clusterId = layer.getIdentifier().lts;

    for (const auto [i, halo] : common::enumerate(haloStructure.at(layer.id()))) {

      const bool hasNeighborRegions = !halo.copy.empty() || !halo.ghost.empty();
      const auto other = memoryManager.getLtsStorage().getColorMap().argument(i);

      if (hasNeighborRegions) {

        assert(other.halo == HaloType::Ghost);
        assert(other.lts + 1 >= clusterId);
        assert(other.lts < std::min(clusterId + 2, clusterLayout.globalClusterCount));

        const auto otherTimeStepSize = clusterLayout.timestepRate(other.lts);
        const auto otherTimeStepRate = clusterLayout.clusterRate(other.lts);

        auto ghostCluster = GhostTimeClusterFactory::get(otherTimeStepSize,
                                                         otherTimeStepRate,
                                                         layer.id(),
                                                         i,
                                                         haloStructure,
                                                         preferredDataTransferMode,
                                                         persistent);
        ghostClusters.push_back(std::move(ghostCluster));

        // Connect with previous copy layer.
        ghostClusters.back()->connect(*cellClusterBackmap[layer.id()]);
      }
    }
  }

  clusteringWriter.write();

  // Sort clusters by time step size in increasing order
  auto rateSorter = [](const auto& a, const auto& b) {
    return a->getTimeStepRate() < b->getTimeStepRate();
  };
  std::sort(clusters.begin(), clusters.end(), rateSorter);

  for (const auto& cluster : clusters) {
    if (cluster->getPriority() == ActorPriority::High) {
      highPrioClusters.emplace_back(cluster.get());
    } else {
      lowPrioClusters.emplace_back(cluster.get());
    }
  }

  std::sort(ghostClusters.begin(), ghostClusters.end(), rateSorter);

  if (seissol::useCommThread(MPI::mpi, seissolInstance.env())) {
    communicationManager = std::make_unique<ThreadedCommunicationManager>(
        std::move(ghostClusters), &seissolInstance.getPinning());
  } else {
    communicationManager = std::make_unique<SerialCommunicationManager>(std::move(ghostClusters));
  }

  auto& timeMirrorManagers = seissolInstance.getTimeMirrorManagers();
  auto& [increaseManager, decreaseManager] = timeMirrorManagers;

  auto* ghostClusterPointer = communicationManager->getGhostClusters();

  std::vector<AbstractTimeCluster*> allClusters(clusters.size() + ghostClusterPointer->size());
  for (std::size_t i = 0; i < clusters.size(); ++i) {
    allClusters[i] = clusters[i].get();
  }
  for (std::size_t i = 0; i < ghostClusterPointer->size(); ++i) {
    allClusters[i + clusters.size()] = ghostClusterPointer->at(i).get();
  }

  increaseManager.setClusterVector(allClusters);
  decreaseManager.setClusterVector(allClusters);
}

void TimeManager::setFaultOutputManager(seissol::dr::output::OutputManager* faultOutputManager) {
  this->faultOutputManager = faultOutputManager;
  for (auto& cluster : clusters) {
    cluster->setFaultOutputManager(faultOutputManager);
  }
}

seissol::dr::output::OutputManager* TimeManager::getFaultOutputManager() {
  assert(faultOutputManager != nullptr);
  return faultOutputManager;
}

void TimeManager::advanceInTime(const double& synchronizationTime) {
  SCOREP_USER_REGION("advanceInTime", SCOREP_USER_REGION_TYPE_FUNCTION)

  for (auto& cluster : clusters) {
    cluster->setSyncTime(synchronizationTime);

    // dereference first due to clang-tidy recommendation
    (*cluster).reset();
  }

  communicationManager->reset(synchronizationTime);

  seissol::MPI::barrier(seissol::MPI::mpi.comm());
#ifdef ACL_DEVICE
  device::DeviceInstance& device = device::DeviceInstance::getInstance();
  device.api->putProfilingMark("advanceInTime", device::ProfilingColors::Blue);
#endif

  // Move all clusters from RestartAfterSync to Corrected
  // Does not involve any computations
  for (auto& cluster : clusters) {
    assert(cluster->getNextLegalAction() == ActorAction::RestartAfterSync);
    cluster->act();
    assert(cluster->getState() == ActorState::Corrected);
  }

  bool finished = false; // Is true, once all clusters reached next sync point
  while (!finished) {
    communicationManager->progression();

    // Update all high priority clusters
    std::for_each(highPrioClusters.begin(), highPrioClusters.end(), [&](auto& cluster) {
      if (cluster->getNextLegalAction() == ActorAction::Predict) {
        communicationManager->progression();
        cluster->act();
      }
    });
    std::for_each(highPrioClusters.begin(), highPrioClusters.end(), [&](auto& cluster) {
      if (cluster->getNextLegalAction() != ActorAction::Predict &&
          cluster->getNextLegalAction() != ActorAction::Nothing) {
        communicationManager->progression();
        cluster->act();
      }
    });

    // Update one low priority cluster
    if (auto predictable =
            std::find_if(lowPrioClusters.begin(),
                         lowPrioClusters.end(),
                         [](auto& c) { return c->getNextLegalAction() == ActorAction::Predict; });
        predictable != lowPrioClusters.end()) {
      (*predictable)->act();
    } else {
    }
    if (auto correctable = std::find_if(lowPrioClusters.begin(),
                                        lowPrioClusters.end(),
                                        [](auto& c) {
                                          return c->getNextLegalAction() != ActorAction::Predict &&
                                                 c->getNextLegalAction() != ActorAction::Nothing;
                                        });
        correctable != lowPrioClusters.end()) {
      (*correctable)->act();
    } else {
    }
    finished = std::all_of(clusters.begin(), clusters.end(), [](auto& c) { return c->synced(); });
    finished &= communicationManager->checkIfFinished();
  }
#ifdef ACL_DEVICE
  device.api->popLastProfilingMark();
#endif
  for (auto& cluster : clusters) {
    cluster->finishPhase();
  }
}

void TimeManager::printComputationTime(const std::string& outputPrefix,
                                       bool isLoopStatisticsNetcdfOutputOn) {
  actorStateStatisticsManager.finish();
  loopStatistics.printSummary(MPI::mpi.comm());
  loopStatistics.writeSamples(outputPrefix, isLoopStatisticsNetcdfOutputOn);
}

double TimeManager::getTimeTolerance() const {
  return 1E-5 * clusterLayout.value().minimumTimestep;
}

void TimeManager::setPointSourcesForClusters(
    std::vector<seissol::kernels::PointSourceClusterPair> sourceClusters) {
  for (auto& cluster : clusters) {
    cluster->setPointSources(std::move(sourceClusters[cluster->layerId()]));
  }
}

void TimeManager::setReceiverClusters(writer::ReceiverWriter& receiverWriter) {
  for (auto& cluster : clusters) {
    cluster->setReceiverCluster(receiverWriter.receiverCluster(cluster->layerId()));
  }
}

void TimeManager::setInitialTimes(double time) {
  assert(time >= 0);

  for (auto& cluster : clusters) {
    cluster->setTime(time);
  }
  for (auto& cluster : *communicationManager->getGhostClusters()) {
    cluster->setTime(time);
  }
}

void TimeManager::freeDynamicResources() {
  for (auto& cluster : clusters) {
    cluster->finalize();
  }
  communicationManager.reset(nullptr);
}

void TimeManager::synchronizeTo(seissol::initializer::AllocationPlace place) {
#ifdef ACL_DEVICE
  Executor exec = clusters[0]->getExecutor();
  bool sameExecutor = true;
  for (auto& cluster : clusters) {
    sameExecutor &= exec == cluster->getExecutor();
  }
  if (sameExecutor) {
    seissolInstance.getMemoryManager().synchronizeTo(place);
  } else {
    auto* stream = device::DeviceInstance::getInstance().api->getDefaultStream();
    for (auto& cluster : clusters) {
      cluster->synchronizeTo(place, stream);
    }
    device::DeviceInstance::getInstance().api->syncDefaultStreamWithHost();
  }
#endif
}

} // namespace seissol::time_stepping<|MERGE_RESOLUTION|>--- conflicted
+++ resolved
@@ -62,13 +62,7 @@
                               initializer::MemoryManager& memoryManager,
                               bool usePlasticity) {
   SCOREP_USER_REGION("addClusters", SCOREP_USER_REGION_TYPE_FUNCTION);
-<<<<<<< HEAD
   std::vector<std::unique_ptr<AbstractTimeCluster>> ghostClusters;
-  // assert non-zero pointers
-  const auto haloStructure = solver::getHaloCommunication(clusterLayout, meshStructure);
-=======
-  std::vector<std::unique_ptr<AbstractGhostTimeCluster>> ghostClusters;
->>>>>>> 7173451f
 
   // store the time stepping
   this->clusterLayout = clusterLayout;
