--- conflicted
+++ resolved
@@ -792,12 +792,6 @@
   // First cluster calls fault receiver output
   // Call fault output only if both interior and copy parts of DR were computed
   // TODO: Change from iteration based to time based
-<<<<<<< HEAD
-  if (dynamicRuptureScheduler->isFirstClusterWithDynamicRuptureFaces() &&
-      dynamicRuptureScheduler->mayComputeFaultOutput(ct.stepsSinceStart)) {
-    faultOutputManager->writePickpointOutput(
-        ct.correctionTime + timeStepSize(), timeStepSize(), streamRuntime);
-=======
   if (dynamicRuptureScheduler->mayComputeFaultOutput(ct.stepsSinceStart)) {
     double time = ct.correctionTime;
 
@@ -809,10 +803,9 @@
       time += dynamicRuptureScheduler->getOutputTimestep();
       const auto trueTime = std::min(time, syncTime);
       const auto trueDt = trueTime - oldTime;
-      faultOutputManager->writePickpointOutput(globalClusterId, trueTime, trueDt);
+      faultOutputManager->writePickpointOutput(globalClusterId, trueTime, trueDt, streamRuntime);
     } while (time * (1 + 1e-8) < ct.correctionTime + ct.maxTimeStepSize);
 
->>>>>>> f450d333
     dynamicRuptureScheduler->setLastFaultOutput(ct.stepsSinceStart);
   }
 
