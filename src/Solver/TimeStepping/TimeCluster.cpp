--- conflicted
+++ resolved
@@ -52,28 +52,6 @@
 #include <omp.h>
 #endif
 
-<<<<<<< HEAD
-seissol::time_stepping::TimeCluster::TimeCluster(
-    unsigned int clusterId,
-    unsigned int globalClusterId,
-    unsigned int profilingId,
-    bool usePlasticity,
-    LayerType layerType,
-    double maxTimeStepSize,
-    long timeStepRate,
-    bool printProgress,
-    DynamicRuptureScheduler* dynamicRuptureScheduler,
-    CompoundGlobalData globalData,
-    LTS::Layer* clusterData,
-    DynamicRupture::Layer* dynRupInteriorData,
-    DynamicRupture::Layer* dynRupCopyData,
-    seissol::dr::friction_law::FrictionSolver* frictionSolver,
-    seissol::dr::friction_law::FrictionSolver* frictionSolverDevice,
-    dr::output::OutputManager* faultOutputManager,
-    seissol::SeisSol& seissolInstance,
-    LoopStatistics* loopStatistics,
-    ActorStateStatistics* actorStateStatistics)
-=======
 namespace seissol::time_stepping {
 
 TimeCluster::TimeCluster(unsigned int clusterId,
@@ -86,18 +64,15 @@
                          bool printProgress,
                          DynamicRuptureScheduler* dynamicRuptureScheduler,
                          CompoundGlobalData globalData,
-                         seissol::initializer::Layer* clusterData,
-                         seissol::initializer::Layer* dynRupInteriorData,
-                         seissol::initializer::Layer* dynRupCopyData,
-                         seissol::initializer::LTS* lts,
-                         seissol::initializer::DynamicRupture* dynRup,
+                         LTS::Layer* clusterData,
+                         DynamicRupture::Layer* dynRupInteriorData,
+                         DynamicRupture::Layer* dynRupCopyData,
                          seissol::dr::friction_law::FrictionSolver* frictionSolver,
                          seissol::dr::friction_law::FrictionSolver* frictionSolverDevice,
                          dr::output::OutputManager* faultOutputManager,
                          seissol::SeisSol& seissolInstance,
                          LoopStatistics* loopStatistics,
                          ActorStateStatistics* actorStateStatistics)
->>>>>>> d3ed8edd
     : AbstractTimeCluster(
           maxTimeStepSize, timeStepRate, seissolInstance.executionPlace(clusterData->size())),
       // cluster ids
@@ -190,11 +165,7 @@
 #endif
 }
 
-<<<<<<< HEAD
-void seissol::time_stepping::TimeCluster::computeDynamicRupture(DynamicRupture::Layer& layerData) {
-=======
-void TimeCluster::computeDynamicRupture(seissol::initializer::Layer& layerData) {
->>>>>>> d3ed8edd
+void TimeCluster::computeDynamicRupture(DynamicRupture::Layer& layerData) {
   if (layerData.size() == 0) {
     return;
   }
@@ -256,12 +227,7 @@
 }
 
 #ifdef ACL_DEVICE
-<<<<<<< HEAD
-void seissol::time_stepping::TimeCluster::computeDynamicRuptureDevice(
-    DynamicRupture::Layer& layerData) {
-=======
-void TimeCluster::computeDynamicRuptureDevice(seissol::initializer::Layer& layerData) {
->>>>>>> d3ed8edd
+void TimeCluster::computeDynamicRuptureDevice(DynamicRupture::Layer& layerData) {
   SCOREP_USER_REGION("computeDynamicRupture", SCOREP_USER_REGION_TYPE_FUNCTION)
 
   loopStatistics->begin(regionComputeDynamicRupture);
@@ -309,14 +275,9 @@
 }
 #endif
 
-<<<<<<< HEAD
-void seissol::time_stepping::TimeCluster::computeDynamicRuptureFlops(
-    DynamicRupture::Layer& layerData, long long& nonZeroFlops, long long& hardwareFlops) {
-=======
-void TimeCluster::computeDynamicRuptureFlops(seissol::initializer::Layer& layerData,
+void TimeCluster::computeDynamicRuptureFlops(DynamicRupture::Layer& layerData,
                                              std::uint64_t& nonZeroFlops,
                                              std::uint64_t& hardwareFlops) {
->>>>>>> d3ed8edd
   nonZeroFlops = 0;
   hardwareFlops = 0;
 
@@ -389,13 +350,8 @@
                                 ct.correctionTime,
                                 timeStepSize());
 
-<<<<<<< HEAD
-    for (int face = 0; face < 4; ++face) {
+    for (std::size_t face = 0; face < Cell::NumFaces; ++face) {
       auto& curFaceDisplacements = data.get<LTS::FaceDisplacements>()[face];
-=======
-    for (std::size_t face = 0; face < Cell::NumFaces; ++face) {
-      auto& curFaceDisplacements = data.faceDisplacements()[face];
->>>>>>> d3ed8edd
       // Note: Displacement for freeSurfaceGravity is computed in Time.cpp
       if (curFaceDisplacements != nullptr &&
           data.get<LTS::CellInformation>().faceTypes[face] != FaceType::FreeSurfaceGravity) {
