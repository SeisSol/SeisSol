// SPDX-FileCopyrightText: 2013 SeisSol Group
// SPDX-FileCopyrightText: 2015 Intel Corporation
//
// SPDX-License-Identifier: BSD-3-Clause
// SPDX-LicenseComments: Full text under /LICENSE and /LICENSES/
//
// SPDX-FileContributor: Author lists in /AUTHORS and /CITATION.cff
// SPDX-FileContributor: Alexander Breuer
// SPDX-FileContributor: Alexander Heinecke (Intel Corp.)
// SPDX-FileContributor: Sebastian Rettenberger

#include "TimeCluster.h"
<<<<<<< HEAD
#include "GeneratedCode/kernel.h"
=======
#include "GeneratedCode/init.h"
#include "GeneratedCode/kernel.h"
#include "GeneratedCode/tensor.h"
>>>>>>> af7df1d3
#include "Kernels/DynamicRupture.h"
#include "Kernels/Receiver.h"
#include "Kernels/TimeCommon.h"
#include "Monitoring/FlopCounter.h"
#include "Monitoring/Instrumentation.h"
#include "Parallel/OpenMP.h"
#include "SeisSol.h"
#include <Alignment.h>
#include <Common/Constants.h>
<<<<<<< HEAD
#include <Config.h>
=======
#include <Common/Executor.h>
>>>>>>> af7df1d3
#include <DynamicRupture/FrictionLaws/FrictionSolver.h>
#include <DynamicRupture/Output/OutputManager.h>
#include <GeneratedCode/init.h>
#include <GeneratedCode/tensor.h>
#include <Initializer/BasicTypedefs.h>
#include <Initializer/Typedefs.h>
#include <Kernels/Common.h>
#include <Kernels/Interface.h>
#include <Kernels/LinearCK/GravitationalFreeSurfaceBC.h>
#include <Kernels/Plasticity.h>
#include <Kernels/PointSourceCluster.h>
#include <Kernels/Solver.h>
#include <Memory/Descriptor/DynamicRupture.h>
#include <Memory/Descriptor/LTS.h>
#include <Memory/MemoryAllocator.h>
#include <Memory/Tree/Layer.h>
#include <Monitoring/ActorStateStatistics.h>
#include <Monitoring/LoopStatistics.h>
#include <Numerical/Quadrature.h>
#include <Solver/TimeStepping/AbstractTimeCluster.h>
#include <Solver/TimeStepping/ActorState.h>
#include <algorithm>
#include <cassert>
#include <chrono>
#include <cstddef>
#include <cstdint>
#include <cstring>
#include <utility>
#include <utils/logger.h>
#include <vector>

namespace seissol::time_stepping {

<<<<<<< HEAD
template <typename Cfg>
TimeCluster<Cfg>::TimeCluster(
    unsigned int clusterId,
    unsigned int globalClusterId,
    unsigned int profilingId,
    bool usePlasticity,
    HaloType layerType,
    double maxTimeStepSize,
    long timeStepRate,
    bool printProgress,
    DynamicRuptureScheduler* dynamicRuptureScheduler,
    const GlobalData& globalData,
    LTS::Layer* clusterData,
    DynamicRupture::Layer* dynRupInteriorData,
    DynamicRupture::Layer* dynRupCopyData,
    seissol::dr::friction_law::FrictionSolverFactory& frictionSolverTemplate,
    seissol::dr::friction_law::FrictionSolverFactory& frictionSolverTemplateDevice,
    dr::output::OutputManager* faultOutputManager,
    seissol::SeisSol& seissolInstance,
    LoopStatistics* loopStatistics,
    ActorStateStatistics* actorStateStatistics)
    : TimeClusterInterface(
          maxTimeStepSize, timeStepRate, seissolInstance.executionPlace(clusterData->size())),
      // cluster ids
      usePlasticity(usePlasticity), seissolInstance(seissolInstance), streamRuntime(4),
      globalData(&globalData), clusterData(clusterData),
      // global data
      dynRupInteriorData(dynRupInteriorData), dynRupCopyData(dynRupCopyData),
      frictionSolver(frictionSolverTemplate(ConfigVariant(Cfg()))),
      frictionSolverDevice(frictionSolverTemplateDevice(ConfigVariant(Cfg()))),
      frictionSolverCopy(frictionSolverTemplate(ConfigVariant(Cfg()))),
      frictionSolverCopyDevice(frictionSolverTemplateDevice(ConfigVariant(Cfg()))),
=======
TimeCluster::TimeCluster(unsigned int clusterId,
                         unsigned int globalClusterId,
                         unsigned int profilingId,
                         bool usePlasticity,
                         HaloType layerType,
                         double maxTimeStepSize,
                         long timeStepRate,
                         bool printProgress,
                         DynamicRuptureScheduler* dynamicRuptureScheduler,
                         CompoundGlobalData globalData,
                         LTS::Layer* clusterData,
                         DynamicRupture::Layer* dynRupInteriorData,
                         DynamicRupture::Layer* dynRupCopyData,
                         seissol::dr::friction_law::FrictionSolver* frictionSolverTemplate,
                         seissol::dr::friction_law::FrictionSolver* frictionSolverTemplateDevice,
                         dr::output::OutputManager* faultOutputManager,
                         seissol::SeisSol& seissolInstance,
                         LoopStatistics* loopStatistics,
                         ActorStateStatistics* actorStateStatistics)
    : AbstractTimeCluster(
          maxTimeStepSize, timeStepRate, seissolInstance.executionPlace(clusterData->size())),
      // cluster ids
      usePlasticity(usePlasticity), seissolInstance(seissolInstance), streamRuntime(4),
      globalDataOnHost(globalData.onHost), globalDataOnDevice(globalData.onDevice),
      clusterData(clusterData),
      // global data
      dynRupInteriorData(dynRupInteriorData), dynRupCopyData(dynRupCopyData),
      frictionSolver(frictionSolverTemplate->clone()),
      frictionSolverDevice(frictionSolverTemplateDevice->clone()),
      frictionSolverCopy(frictionSolverTemplate->clone()),
      frictionSolverCopyDevice(frictionSolverTemplateDevice->clone()),
>>>>>>> af7df1d3
      faultOutputManager(faultOutputManager),
      sourceCluster(seissol::kernels::PointSourceClusterPair{nullptr, nullptr}),
      // cells
      loopStatistics(loopStatistics), actorStateStatistics(actorStateStatistics),
      yieldCells(1, isDeviceOn() ? seissol::memory::PinnedMemory : seissol::memory::Standard),
      layerType(layerType), printProgress(printProgress), clusterId(clusterId),
      globalClusterId(globalClusterId), profilingId(profilingId),
      dynamicRuptureScheduler(dynamicRuptureScheduler) {
  // assert all pointers are valid
  assert(clusterData != nullptr);

  // set timings to zero
  receiverTime = 0;

  spacetimeKernel.setGlobalData(globalData);
  timeKernel.setGlobalData(globalData);
  localKernel.setGlobalData(globalData);
  localKernel.setInitConds(&seissolInstance.getMemoryManager().getInitialConditions());
  localKernel.setGravitationalAcceleration(seissolInstance.getGravitationSetup().acceleration);
  neighborKernel.setGlobalData(globalData);
  dynamicRuptureKernel.setGlobalData(globalData);

<<<<<<< HEAD
  frictionSolver->allocateAuxiliaryMemory(globalData);
  frictionSolverDevice->allocateAuxiliaryMemory(globalData);
  frictionSolverCopy->allocateAuxiliaryMemory(globalData);
  frictionSolverCopyDevice->allocateAuxiliaryMemory(globalData);
=======
  frictionSolver->allocateAuxiliaryMemory(globalDataOnHost);
  frictionSolverDevice->allocateAuxiliaryMemory(globalDataOnDevice);
  frictionSolverCopy->allocateAuxiliaryMemory(globalDataOnHost);
  frictionSolverCopyDevice->allocateAuxiliaryMemory(globalDataOnDevice);
>>>>>>> af7df1d3

  frictionSolver->setupLayer(*dynRupInteriorData, streamRuntime);
  frictionSolverDevice->setupLayer(*dynRupInteriorData, streamRuntime);
  frictionSolverCopy->setupLayer(*dynRupCopyData, streamRuntime);
  frictionSolverCopyDevice->setupLayer(*dynRupCopyData, streamRuntime);
  streamRuntime.wait();

  computeFlops();

  regionComputeLocalIntegration = loopStatistics->getRegion("computeLocalIntegration");
  regionComputeNeighboringIntegration = loopStatistics->getRegion("computeNeighboringIntegration");
  regionComputeDynamicRupture = loopStatistics->getRegion("computeDynamicRupture");
  regionComputePointSources = loopStatistics->getRegion("computePointSources");

  yieldCells[0] = 0;
}

template <typename Cfg>
void TimeCluster<Cfg>::setPointSources(seissol::kernels::PointSourceClusterPair sourceCluster) {
  this->sourceCluster = std::move(sourceCluster);
}

template <typename Cfg>
void TimeCluster<Cfg>::writeReceivers() {
  SCOREP_USER_REGION("writeReceivers", SCOREP_USER_REGION_TYPE_FUNCTION)

  if (receiverCluster != nullptr) {
    receiverTime = receiverCluster->calcReceivers(
        receiverTime, ct.correctionTime, timeStepSize(), executor, streamRuntime);
  }
}

template <typename Cfg>
std::vector<NeighborCluster>* TimeCluster<Cfg>::getNeighborClusters() {
  return &neighbors;
}

template <typename Cfg>
void TimeCluster<Cfg>::computeSources() {
#ifdef ACL_DEVICE
  device.api->putProfilingMark("computeSources", device::ProfilingColors::Blue);
#endif
  SCOREP_USER_REGION("computeSources", SCOREP_USER_REGION_TYPE_FUNCTION)

  // Return when point sources not initialized. This might happen if there
  // are no point sources on this rank.
  auto* pointSourceCluster = [&]() -> kernels::PointSourceCluster* {
    if (executor == Executor::Device) {
      return sourceCluster.device.get();
    } else {
      return sourceCluster.host.get();
    }
  }();

  if (pointSourceCluster != nullptr) {
    loopStatistics->begin(regionComputePointSources);
    const auto timeStepSizeLocal = timeStepSize();
    pointSourceCluster->addTimeIntegratedPointSources(
        ct.correctionTime, ct.correctionTime + timeStepSizeLocal, streamRuntime);
    loopStatistics->end(regionComputePointSources, pointSourceCluster->size(), profilingId);
  }
#ifdef ACL_DEVICE
  device.api->popLastProfilingMark();
#endif
}

<<<<<<< HEAD
template <typename Cfg>
void TimeCluster<Cfg>::computeDynamicRupture(DynamicRupture::Layer& layerData) {
=======
void TimeCluster::computeDynamicRupture(DynamicRupture::Layer& layerData) {
>>>>>>> af7df1d3
  if (layerData.size() == 0) {
    return;
  }
  SCOREP_USER_REGION_DEFINE(myRegionHandle)
  SCOREP_USER_REGION_BEGIN(
      myRegionHandle, "computeDynamicRuptureSpaceTimeInterpolation", SCOREP_USER_REGION_TYPE_COMMON)

  loopStatistics->begin(regionComputeDynamicRupture);

<<<<<<< HEAD
  auto* faceInformation = layerData.var<DynamicRupture::FaceInformation>();
  auto* godunovData = layerData.var<DynamicRupture::GodunovData>(Cfg());
  auto* drEnergyOutput = layerData.var<DynamicRupture::DREnergyOutputVar>(Cfg());
  auto** timeDerivativePlus = layerData.var<DynamicRupture::TimeDerivativePlus>(Cfg());
  auto** timeDerivativeMinus = layerData.var<DynamicRupture::TimeDerivativeMinus>(Cfg());
  auto* qInterpolatedPlus = layerData.var<DynamicRupture::QInterpolatedPlus>(Cfg());
  auto* qInterpolatedMinus = layerData.var<DynamicRupture::QInterpolatedMinus>(Cfg());
=======
  DRFaceInformation* faceInformation = layerData.var<DynamicRupture::FaceInformation>();
  DRGodunovData* godunovData = layerData.var<DynamicRupture::GodunovData>();
  DREnergyOutput* drEnergyOutput = layerData.var<DynamicRupture::DREnergyOutputVar>();
  real** timeDerivativePlus = layerData.var<DynamicRupture::TimeDerivativePlus>();
  real** timeDerivativeMinus = layerData.var<DynamicRupture::TimeDerivativeMinus>();
  auto* qInterpolatedPlus = layerData.var<DynamicRupture::QInterpolatedPlus>();
  auto* qInterpolatedMinus = layerData.var<DynamicRupture::QInterpolatedMinus>();
>>>>>>> af7df1d3

  const auto [timePoints, timeWeights] =
      seissol::quadrature::ShiftedGaussLegendre(Cfg::ConvergenceOrder, 0, timeStepSize());
  const auto pointsCollocate =
      seissol::kernels::timeBasis<Cfg>().collocate(timePoints, timeStepSize());
  const auto frictionTime = seissol::dr::friction_law::FrictionSolver::computeDeltaT(timePoints);

#pragma omp parallel
  {
    LIKWID_MARKER_START("computeDynamicRuptureSpaceTimeInterpolation");
  }
#ifdef _OPENMP
#pragma omp parallel for schedule(static)
#endif
  for (std::size_t face = 0; face < layerData.size(); ++face) {
    const std::size_t prefetchFace = (face + 1 < layerData.size()) ? face + 1 : face;
    dynamicRuptureKernel.spaceTimeInterpolation(faceInformation[face],
                                                &godunovData[face],
                                                &drEnergyOutput[face],
                                                timeDerivativePlus[face],
                                                timeDerivativeMinus[face],
                                                qInterpolatedPlus[face],
                                                qInterpolatedMinus[face],
                                                timeDerivativePlus[prefetchFace],
                                                timeDerivativeMinus[prefetchFace],
                                                pointsCollocate.data());
  }
  SCOREP_USER_REGION_END(myRegionHandle)
#pragma omp parallel
  {
    LIKWID_MARKER_STOP("computeDynamicRuptureSpaceTimeInterpolation");
    LIKWID_MARKER_START("computeDynamicRuptureFrictionLaw");
  }

  SCOREP_USER_REGION_BEGIN(
      myRegionHandle, "computeDynamicRuptureFrictionLaw", SCOREP_USER_REGION_TYPE_COMMON)
  auto& solver = &layerData == dynRupInteriorData ? frictionSolver : frictionSolverCopy;
  solver->evaluate(ct.correctionTime, frictionTime, timeWeights.data(), streamRuntime);
  SCOREP_USER_REGION_END(myRegionHandle)
#pragma omp parallel
  {
    LIKWID_MARKER_STOP("computeDynamicRuptureFrictionLaw");
  }

  loopStatistics->end(regionComputeDynamicRupture, layerData.size(), profilingId);
}

void TimeCluster::computeDynamicRuptureDevice(DynamicRupture::Layer& layerData) {
#ifdef ACL_DEVICE
<<<<<<< HEAD
template <typename Cfg>
void TimeCluster<Cfg>::computeDynamicRuptureDevice(DynamicRupture::Layer& layerData) {
=======
>>>>>>> af7df1d3
  SCOREP_USER_REGION("computeDynamicRupture", SCOREP_USER_REGION_TYPE_FUNCTION)

  loopStatistics->begin(regionComputeDynamicRupture);

  if (layerData.size() > 0) {
    // compute space time interpolation part

    const double stepSizeWidth = timeStepSize();
    ComputeGraphType graphType = ComputeGraphType::DynamicRuptureInterface;
    device.api->putProfilingMark("computeDrInterfaces", device::ProfilingColors::Cyan);
    auto computeGraphKey = initializer::GraphKey(graphType, stepSizeWidth);
    auto& table = layerData.getConditionalTable<inner_keys::Dr>();

    const auto [timePoints, timeWeights] =
        seissol::quadrature::ShiftedGaussLegendre(Cfg::ConvergenceOrder, 0, timeStepSize());
    const auto pointsCollocate =
        seissol::kernels::timeBasis<Cfg>().collocate(timePoints, stepSizeWidth);
    const auto frictionTime = seissol::dr::friction_law::FrictionSolver::computeDeltaT(timePoints);

    streamRuntime.runGraph(
        computeGraphKey, layerData, [&](seissol::parallel::runtime::StreamRuntime& streamRuntime) {
          dynamicRuptureKernel.batchedSpaceTimeInterpolation(
              table, pointsCollocate.data(), streamRuntime);
        });
    device.api->popLastProfilingMark();

    auto& solver =
        &layerData == dynRupInteriorData ? frictionSolverDevice : frictionSolverCopyDevice;
<<<<<<< HEAD

    device.api->putProfilingMark("evaluateFriction", device::ProfilingColors::Lime);
    if (frictionSolverDevice->allocationPlace() == initializer::AllocationPlace::Host) {
      layerData.varSynchronizeTo<DynamicRupture::QInterpolatedPlus>(
          initializer::AllocationPlace::Host, streamRuntime.stream());
      layerData.varSynchronizeTo<DynamicRupture::QInterpolatedMinus>(
          initializer::AllocationPlace::Host, streamRuntime.stream());
      streamRuntime.wait();
      solver->evaluate(ct.correctionTime, frictionTime, timeWeights.data(), streamRuntime);
      layerData.varSynchronizeTo<DynamicRupture::FluxSolverMinus>(
          initializer::AllocationPlace::Device, streamRuntime.stream());
      layerData.varSynchronizeTo<DynamicRupture::FluxSolverPlus>(
          initializer::AllocationPlace::Device, streamRuntime.stream());
      layerData.varSynchronizeTo<DynamicRupture::ImposedStateMinus>(
          initializer::AllocationPlace::Device, streamRuntime.stream());
      layerData.varSynchronizeTo<DynamicRupture::ImposedStatePlus>(
          initializer::AllocationPlace::Device, streamRuntime.stream());
    } else {
      solver->evaluate(ct.correctionTime, frictionTime, timeWeights.data(), streamRuntime);
    }
=======

    device.api->putProfilingMark("evaluateFriction", device::ProfilingColors::Lime);
    if (solver->allocationPlace() == initializer::AllocationPlace::Host) {
      layerData.varSynchronizeTo<DynamicRupture::QInterpolatedPlus>(
          initializer::AllocationPlace::Host, streamRuntime.stream());
      layerData.varSynchronizeTo<DynamicRupture::QInterpolatedMinus>(
          initializer::AllocationPlace::Host, streamRuntime.stream());
      streamRuntime.wait();
      solver->evaluate(ct.correctionTime, frictionTime, timeWeights.data(), streamRuntime);
      layerData.varSynchronizeTo<DynamicRupture::FluxSolverMinus>(
          initializer::AllocationPlace::Device, streamRuntime.stream());
      layerData.varSynchronizeTo<DynamicRupture::FluxSolverPlus>(
          initializer::AllocationPlace::Device, streamRuntime.stream());
      layerData.varSynchronizeTo<DynamicRupture::ImposedStateMinus>(
          initializer::AllocationPlace::Device, streamRuntime.stream());
      layerData.varSynchronizeTo<DynamicRupture::ImposedStatePlus>(
          initializer::AllocationPlace::Device, streamRuntime.stream());
    } else {
      solver->evaluate(ct.correctionTime, frictionTime, timeWeights.data(), streamRuntime);
    }

>>>>>>> af7df1d3
    device.api->popLastProfilingMark();
  }
  loopStatistics->end(regionComputeDynamicRupture, layerData.size(), profilingId);
#else
  logError() << "The GPU kernels are disabled in this version of SeisSol.";
#endif
}

<<<<<<< HEAD
template <typename Cfg>
void TimeCluster<Cfg>::computeDynamicRuptureFlops(DynamicRupture::Layer& layerData,
                                                  std::uint64_t& nonZeroFlops,
                                                  std::uint64_t& hardwareFlops) {
=======
void TimeCluster::computeDynamicRuptureFlops(DynamicRupture::Layer& layerData,
                                             std::uint64_t& nonZeroFlops,
                                             std::uint64_t& hardwareFlops) {
>>>>>>> af7df1d3
  nonZeroFlops = 0;
  hardwareFlops = 0;

  DRFaceInformation* faceInformation = layerData.var<DynamicRupture::FaceInformation>();

  for (std::size_t face = 0; face < layerData.size(); ++face) {
    std::uint64_t faceNonZeroFlops = 0;
    std::uint64_t faceHardwareFlops = 0;
    dynamicRuptureKernel.flopsGodunovState(
        faceInformation[face], faceNonZeroFlops, faceHardwareFlops);

    nonZeroFlops += faceNonZeroFlops;
    hardwareFlops += faceHardwareFlops;
  }
}

template <typename Cfg>
void TimeCluster<Cfg>::computeLocalIntegration(bool resetBuffers) {
  SCOREP_USER_REGION("computeLocalIntegration", SCOREP_USER_REGION_TYPE_FUNCTION)

  loopStatistics->begin(regionComputeLocalIntegration);

  // local integration buffer
  alignas(Alignment) real integrationBuffer[tensor::I<Cfg>::size()];

  // pointer for the call of the ADER-function
  real* bufferPointer = nullptr;

<<<<<<< HEAD
  real** buffers = clusterData->var<LTS::Buffers>(Cfg());
  real** derivatives = clusterData->var<LTS::Derivatives>(Cfg());
  CellMaterialData* materialData = clusterData->var<LTS::Material>();

  kernels::LocalTmp<Cfg> tmp(seissolInstance.getGravitationSetup().acceleration);
=======
  real** buffers = clusterData->var<LTS::Buffers>();
  real** derivatives = clusterData->var<LTS::Derivatives>();
  CellMaterialData* materialData = clusterData->var<LTS::Material>();

  kernels::LocalTmp tmp(seissolInstance.getGravitationSetup().acceleration);
>>>>>>> af7df1d3

  const auto timeStepWidth = timeStepSize();
  const auto timeBasis = seissol::kernels::timeBasis<Cfg>();
  const auto integrationCoeffs = timeBasis.integrate(0, timeStepWidth, timeStepWidth);

#ifdef _OPENMP
#pragma omp parallel for private(bufferPointer, integrationBuffer),                                \
    firstprivate(tmp) schedule(static)
#endif
  for (std::size_t cell = 0; cell < clusterData->size(); cell++) {
<<<<<<< HEAD
    auto data = clusterData->cellRef<Cfg>(cell);
=======
    auto data = clusterData->cellRef(cell);
>>>>>>> af7df1d3

    // We need to check, whether we can overwrite the buffer or if it is
    // needed by some other time cluster.
    // If we cannot overwrite the buffer, we compute everything in a temporary
    // local buffer and accumulate the results later in the shared buffer.
    const bool buffersProvided =
<<<<<<< HEAD
        data.template get<LTS::CellInformation>().ltsSetup.hasBuffers(); // buffers are provided
    const bool resetMyBuffers =
        buffersProvided && (!data.template get<LTS::CellInformation>().ltsSetup.cacheBuffers() ||
=======
        data.get<LTS::CellInformation>().ltsSetup.hasBuffers(); // buffers are provided
    const bool resetMyBuffers =
        buffersProvided && (!data.get<LTS::CellInformation>().ltsSetup.cacheBuffers() ||
>>>>>>> af7df1d3
                            resetBuffers); // they should be reset

    if (resetMyBuffers) {
      // assert presence of the buffer
      assert(buffers[cell] != nullptr);

      bufferPointer = buffers[cell];
    } else {
      // work on local buffer
      bufferPointer = integrationBuffer;
    }

    spacetimeKernel.computeAder(
        integrationCoeffs.data(), timeStepWidth, data, tmp, bufferPointer, derivatives[cell], true);

    // Compute local integrals (including some boundary conditions)
<<<<<<< HEAD
    CellBoundaryMapping<Cfg>(*boundaryMapping)[4] = clusterData->var<LTS::BoundaryMapping>(Cfg());
=======
    CellBoundaryMapping(*boundaryMapping)[4] = clusterData->var<LTS::BoundaryMapping>();
>>>>>>> af7df1d3
    localKernel.computeIntegral(bufferPointer,
                                data,
                                tmp,
                                &materialData[cell],
                                &boundaryMapping[cell],
                                ct.correctionTime,
                                timeStepWidth);

    for (std::size_t face = 0; face < Cell::NumFaces; ++face) {
<<<<<<< HEAD
      auto& curFaceDisplacements = data.template get<LTS::FaceDisplacements>()[face];
      // Note: Displacement for freeSurfaceGravity is computed in Time.cpp
      if (curFaceDisplacements != nullptr &&
          data.template get<LTS::CellInformation>().faceTypes[face] !=
              FaceType::FreeSurfaceGravity) {
        kernel::addVelocity<Cfg> addVelocityKrnl;

        addVelocityKrnl.V3mTo2nFace = globalData->get<Cfg>().v3mTo2nFace;
        addVelocityKrnl.selectVelocity = init::selectVelocity<Cfg>::Values;
        addVelocityKrnl.faceDisplacement = data.template get<LTS::FaceDisplacements>()[face];
=======
      auto& curFaceDisplacements = data.get<LTS::FaceDisplacements>()[face];
      // Note: Displacement for freeSurfaceGravity is computed in Time.cpp
      if (curFaceDisplacements != nullptr &&
          data.get<LTS::CellInformation>().faceTypes[face] != FaceType::FreeSurfaceGravity) {
        kernel::addVelocity addVelocityKrnl;

        addVelocityKrnl.V3mTo2nFace = globalDataOnHost->v3mTo2nFace;
        addVelocityKrnl.selectVelocity = init::selectVelocity::Values;
        addVelocityKrnl.faceDisplacement = data.get<LTS::FaceDisplacements>()[face];
>>>>>>> af7df1d3
        addVelocityKrnl.I = bufferPointer;
        addVelocityKrnl.execute(face);
      }
    }

    // TODO: Integrate this step into the kernel
    // We've used a temporary buffer -> need to accumulate update in
    // shared buffer.
    if (!resetMyBuffers && buffersProvided) {
      assert(buffers[cell] != nullptr);

      for (std::size_t dof = 0; dof < tensor::I<Cfg>::size(); ++dof) {
        buffers[cell][dof] += integrationBuffer[dof];
      }
    }
  }

  loopStatistics->end(regionComputeLocalIntegration, clusterData->size(), profilingId);
}
<<<<<<< HEAD
#ifdef ACL_DEVICE
template <typename Cfg>
void TimeCluster<Cfg>::computeLocalIntegrationDevice(bool resetBuffers) {
=======

void TimeCluster::computeLocalIntegrationDevice(bool resetBuffers) {
>>>>>>> af7df1d3

#ifdef ACL_DEVICE
  SCOREP_USER_REGION("computeLocalIntegration", SCOREP_USER_REGION_TYPE_FUNCTION)
  device.api->putProfilingMark("computeLocalIntegration", device::ProfilingColors::Yellow);

  loopStatistics->begin(regionComputeLocalIntegration);

  auto& dataTable = clusterData->getConditionalTable<inner_keys::Wp>();
  auto& materialTable = clusterData->getConditionalTable<inner_keys::Material>();
  auto& indicesTable = clusterData->getConditionalTable<inner_keys::Indices>();

<<<<<<< HEAD
  kernels::LocalTmp<Cfg> tmp(seissolInstance.getGravitationSetup().acceleration);
=======
  kernels::LocalTmp tmp(seissolInstance.getGravitationSetup().acceleration);
>>>>>>> af7df1d3

  const double timeStepWidth = timeStepSize();
  const auto timeBasis = seissol::kernels::timeBasis<Cfg>();
  const auto integrationCoeffs = timeBasis.integrate(0, timeStepWidth, timeStepWidth);

  ComputeGraphType graphType =
      resetBuffers ? ComputeGraphType::AccumulatedVelocities : ComputeGraphType::StreamedVelocities;
  auto computeGraphKey = initializer::GraphKey(graphType, timeStepWidth, true);
  streamRuntime.runGraph(
      computeGraphKey, *clusterData, [&](seissol::parallel::runtime::StreamRuntime& streamRuntime) {
        spacetimeKernel.computeBatchedAder(integrationCoeffs.data(),
                                           timeStepWidth,
                                           tmp,
                                           dataTable,
                                           materialTable,
                                           true,
                                           streamRuntime);

        localKernel.computeBatchedIntegral(
            dataTable, materialTable, indicesTable, timeStepWidth, streamRuntime);

        localKernel.evaluateBatchedTimeDependentBc(
            dataTable, indicesTable, *clusterData, ct.correctionTime, timeStepWidth, streamRuntime);

        for (std::size_t face = 0; face < Cell::NumFaces; ++face) {
          ConditionalKey key(*KernelNames::FaceDisplacements, *ComputationKind::None, face);
          if (dataTable.find(key) != dataTable.end()) {
            auto& entry = dataTable[key];
            // NOTE: integrated velocities have been computed implicitly, i.e
            // it is 6th, 7the and 8th columns of integrated dofs

            kernel::gpu_addVelocity<Cfg> displacementKrnl;
            displacementKrnl.faceDisplacement =
                entry.get(inner_keys::Wp::Id::FaceDisplacement)->getDeviceDataPtr();
            displacementKrnl.integratedVelocities = const_cast<const real**>(
                entry.get(inner_keys::Wp::Id::Ivelocities)->getDeviceDataPtr());
            displacementKrnl.V3mTo2nFace = globalDataOnDevice->v3mTo2nFace;

            // Note: this kernel doesn't require tmp. memory
            displacementKrnl.numElements =
                entry.get(inner_keys::Wp::Id::FaceDisplacement)->getSize();
            displacementKrnl.streamPtr = streamRuntime.stream();
            displacementKrnl.execute(face);
          }
        }

        ConditionalKey key = ConditionalKey(*KernelNames::Time, *ComputationKind::WithLtsBuffers);
        if (dataTable.find(key) != dataTable.end()) {
          auto& entry = dataTable[key];

          if (resetBuffers) {
            device.algorithms.streamBatchedData(
                const_cast<const real**>(
                    (entry.get(inner_keys::Wp::Id::Idofs))->getDeviceDataPtr()),
                (entry.get(inner_keys::Wp::Id::Buffers))->getDeviceDataPtr(),
                tensor::I<Cfg>::Size,
                (entry.get(inner_keys::Wp::Id::Idofs))->getSize(),
                streamRuntime.stream());
          } else {
            device.algorithms.accumulateBatchedData(
                const_cast<const real**>(
                    (entry.get(inner_keys::Wp::Id::Idofs))->getDeviceDataPtr()),
                (entry.get(inner_keys::Wp::Id::Buffers))->getDeviceDataPtr(),
                tensor::I<Cfg>::Size,
                (entry.get(inner_keys::Wp::Id::Idofs))->getSize(),
                streamRuntime.stream());
          }
        }
      });

  loopStatistics->end(regionComputeLocalIntegration, clusterData->size(), profilingId);
  device.api->popLastProfilingMark();
#else
  logError() << "The GPU kernels are disabled in this version of SeisSol.";
#endif // ACL_DEVICE
}

template <typename Cfg>
void TimeCluster<Cfg>::computeNeighboringIntegration(double subTimeStart) {
  if (usePlasticity) {
    computeNeighboringIntegrationImplementation<true>(subTimeStart);
  } else {
    computeNeighboringIntegrationImplementation<false>(subTimeStart);
  }
}
<<<<<<< HEAD
#ifdef ACL_DEVICE
template <typename Cfg>
void TimeCluster<Cfg>::computeNeighboringIntegrationDevice(double subTimeStart) {
=======

void TimeCluster::computeNeighboringIntegrationDevice(double subTimeStart) {
#ifdef ACL_DEVICE
>>>>>>> af7df1d3
  device.api->putProfilingMark("computeNeighboring", device::ProfilingColors::Red);
  SCOREP_USER_REGION("computeNeighboringIntegration", SCOREP_USER_REGION_TYPE_FUNCTION)
  loopStatistics->begin(regionComputeNeighboringIntegration);

  const double timeStepWidth = timeStepSize();
  auto& table = clusterData->getConditionalTable<inner_keys::Wp>();

  const auto timeBasis = seissol::kernels::timeBasis<Cfg>();
  const auto timeCoeffs = timeBasis.integrate(0, timeStepWidth, timeStepWidth);
  const auto subtimeCoeffs =
      timeBasis.integrate(subTimeStart, timeStepWidth + subTimeStart, neighborTimestep);

  seissol::kernels::TimeCommon<Cfg>::computeBatchedIntegrals(
      timeKernel, timeCoeffs.data(), subtimeCoeffs.data(), table, streamRuntime);

  ComputeGraphType graphType = ComputeGraphType::NeighborIntegral;
  auto computeGraphKey = initializer::GraphKey(graphType);

  streamRuntime.runGraph(
      computeGraphKey, *clusterData, [&](seissol::parallel::runtime::StreamRuntime& streamRuntime) {
        neighborKernel.computeBatchedNeighborsIntegral(table, streamRuntime);
      });

  if (usePlasticity) {
    auto plasticityGraphKey = initializer::GraphKey(ComputeGraphType::Plasticity, timeStepWidth);
    auto* plasticity =
        clusterData->var<LTS::Plasticity>(seissol::initializer::AllocationPlace::Device);
    auto* isAdjustableVector =
        clusterData->var<LTS::FlagScratch>(seissol::initializer::AllocationPlace::Device);
    streamRuntime.runGraph(plasticityGraphKey,
                           *clusterData,
                           [&](seissol::parallel::runtime::StreamRuntime& streamRuntime) {
                             seissol::kernels::Plasticity<Cfg>::computePlasticityBatched(
                                 timeStepWidth,
                                 seissolInstance.getSeisSolParameters().model.tv,
                                 globalDataOnDevice,
                                 table,
                                 plasticity,
                                 yieldCells.data(),
                                 isAdjustableVector,
                                 streamRuntime);
                           });

    seissolInstance.flopCounter().incrementNonZeroFlopsPlasticity(
        clusterData->size() * accFlopsNonZero[static_cast<int>(ComputePart::PlasticityCheck)]);
    seissolInstance.flopCounter().incrementHardwareFlopsPlasticity(
        clusterData->size() * accFlopsHardware[static_cast<int>(ComputePart::PlasticityCheck)]);
  }

  device.api->popLastProfilingMark();
  loopStatistics->end(regionComputeNeighboringIntegration, clusterData->size(), profilingId);
#else
  logError() << "The GPU kernels are disabled in this version of SeisSol.";
#endif // ACL_DEVICE
}

template <typename Cfg>
void TimeCluster<Cfg>::computeLocalIntegrationFlops() {
  auto& flopsNonZero = accFlopsNonZero[static_cast<int>(ComputePart::Local)];
  auto& flopsHardware = accFlopsHardware[static_cast<int>(ComputePart::Local)];
  flopsNonZero = 0;
  flopsHardware = 0;

  auto* cellInformation = clusterData->var<LTS::CellInformation>();
  for (std::size_t cell = 0; cell < clusterData->size(); ++cell) {
    std::uint64_t cellNonZero = 0;
    std::uint64_t cellHardware = 0;
    spacetimeKernel.flopsAder(cellNonZero, cellHardware);
    flopsNonZero += cellNonZero;
    flopsHardware += cellHardware;
    localKernel.flopsIntegral(cellInformation[cell].faceTypes, cellNonZero, cellHardware);
    flopsNonZero += cellNonZero;
    flopsHardware += cellHardware;
    // Contribution from displacement/integrated displacement
    for (std::size_t face = 0; face < Cell::NumFaces; ++face) {
      if (cellInformation->faceTypes[face] == FaceType::FreeSurfaceGravity) {
        const auto [nonZeroFlopsDisplacement, hardwareFlopsDisplacement] =
            GravitationalFreeSurfaceBc<Cfg>::getFlopsDisplacementFace(
                face, cellInformation[cell].faceTypes[face]);
        flopsNonZero += nonZeroFlopsDisplacement;
        flopsHardware += hardwareFlopsDisplacement;
      }
    }
  }
}

template <typename Cfg>
void TimeCluster<Cfg>::computeNeighborIntegrationFlops() {
  auto& flopsNonZero = accFlopsNonZero[static_cast<int>(ComputePart::Neighbor)];
  auto& flopsHardware = accFlopsHardware[static_cast<int>(ComputePart::Neighbor)];
  auto& drFlopsNonZero = accFlopsNonZero[static_cast<int>(ComputePart::DRNeighbor)];
  auto& drFlopsHardware = accFlopsHardware[static_cast<int>(ComputePart::DRNeighbor)];
  flopsNonZero = 0;
  flopsHardware = 0;
  drFlopsNonZero = 0;
  drFlopsHardware = 0;

  auto* cellInformation = clusterData->var<LTS::CellInformation>();
<<<<<<< HEAD
  auto* drMapping = clusterData->var<LTS::DRMapping>(Cfg());
=======
  auto* drMapping = clusterData->var<LTS::DRMapping>();
>>>>>>> af7df1d3
  for (std::size_t cell = 0; cell < clusterData->size(); ++cell) {
    std::uint64_t cellNonZero = 0;
    std::uint64_t cellHardware = 0;
    std::uint64_t cellDRNonZero = 0;
    std::uint64_t cellDRHardware = 0;
    neighborKernel.flopsNeighborsIntegral(cellInformation[cell].faceTypes,
                                          cellInformation[cell].faceRelations,
                                          drMapping[cell],
                                          cellNonZero,
                                          cellHardware,
                                          cellDRNonZero,
                                          cellDRHardware);
    flopsNonZero += cellNonZero;
    flopsHardware += cellHardware;
    drFlopsNonZero += cellDRNonZero;
    drFlopsHardware += cellDRHardware;

    /// \todo add lts time integration
    /// \todo add plasticity
  }
}

template <typename Cfg>
void TimeCluster<Cfg>::computeFlops() {
  computeLocalIntegrationFlops();
  computeNeighborIntegrationFlops();
  computeDynamicRuptureFlops(
      *dynRupInteriorData,
      accFlopsNonZero[static_cast<int>(ComputePart::DRFrictionLawInterior)],
      accFlopsHardware[static_cast<int>(ComputePart::DRFrictionLawInterior)]);
  computeDynamicRuptureFlops(*dynRupCopyData,
                             accFlopsNonZero[static_cast<int>(ComputePart::DRFrictionLawCopy)],
                             accFlopsHardware[static_cast<int>(ComputePart::DRFrictionLawCopy)]);
  seissol::kernels::Plasticity<Cfg>::flopsPlasticity(
      accFlopsNonZero[static_cast<int>(ComputePart::PlasticityCheck)],
      accFlopsHardware[static_cast<int>(ComputePart::PlasticityCheck)],
      accFlopsNonZero[static_cast<int>(ComputePart::PlasticityYield)],
      accFlopsHardware[static_cast<int>(ComputePart::PlasticityYield)]);
}

template <typename Cfg>
ActResult TimeCluster<Cfg>::act() {
  actorStateStatistics->enter(state);
  const auto result = AbstractTimeCluster::act();
  actorStateStatistics->enter(state);
  return result;
}

template <typename Cfg>
void TimeCluster<Cfg>::handleAdvancedPredictionTimeMessage(const NeighborCluster& neighborCluster) {
  if (neighborCluster.ct.maxTimeStepSize > ct.maxTimeStepSize) {
    lastSubTime = neighborCluster.ct.correctionTime;
  }
}

template <typename Cfg>
void TimeCluster<Cfg>::handleAdvancedCorrectionTimeMessage(const NeighborCluster& /*...*/) {
  // Doesn't do anything
}

template <typename Cfg>
void TimeCluster<Cfg>::predict() {
  assert(state == ActorState::Corrected);
  if (clusterData->size() == 0) {
    return;
  }

  bool resetBuffers = true;
  for (auto& neighbor : neighbors) {
    if (neighbor.ct.timeStepRate > ct.timeStepRate &&
        ct.stepsSinceLastSync > neighbor.ct.stepsSinceLastSync) {
      resetBuffers = false;
    }
  }
  if (ct.stepsSinceLastSync == 0) {
    resetBuffers = true;
  }

  writeReceivers();

  if (executor == Executor::Device) {
    computeLocalIntegrationDevice(resetBuffers);
  } else {
    computeLocalIntegration(resetBuffers);
  }

  computeSources();

  seissolInstance.flopCounter().incrementNonZeroFlopsLocal(
      accFlopsNonZero[static_cast<int>(ComputePart::Local)]);
  seissolInstance.flopCounter().incrementHardwareFlopsLocal(
      accFlopsHardware[static_cast<int>(ComputePart::Local)]);

  if (hasDifferentExecutorNeighbor()) {
    auto other = executor == Executor::Device ? seissol::initializer::AllocationPlace::Host
                                              : seissol::initializer::AllocationPlace::Device;
    clusterData->varSynchronizeTo<LTS::BuffersDerivatives>(other, streamRuntime.stream());
  }
<<<<<<< HEAD
#endif
  streamRuntime.wait();
}

template <typename Cfg>
void TimeCluster<Cfg>::handleDynamicRupture(DynamicRupture::Layer& layerData) {
#ifdef ACL_DEVICE
=======

  streamRuntime.wait();
}

void TimeCluster::handleDynamicRupture(DynamicRupture::Layer& layerData) {
>>>>>>> af7df1d3
  if (executor == Executor::Device) {
    computeDynamicRuptureDevice(layerData);
  } else {
    computeDynamicRupture(layerData);
  }

  // TODO(David): restrict to copy/interior of same cluster type
  if (hasDifferentExecutorNeighbor()) {
    auto other = executor == Executor::Device ? seissol::initializer::AllocationPlace::Host
                                              : seissol::initializer::AllocationPlace::Device;
    layerData.varSynchronizeTo<DynamicRupture::FluxSolverMinus>(other, streamRuntime.stream());
    layerData.varSynchronizeTo<DynamicRupture::FluxSolverPlus>(other, streamRuntime.stream());
    layerData.varSynchronizeTo<DynamicRupture::ImposedStateMinus>(other, streamRuntime.stream());
    layerData.varSynchronizeTo<DynamicRupture::ImposedStatePlus>(other, streamRuntime.stream());
  }
}

template <typename Cfg>
void TimeCluster<Cfg>::correct() {
  assert(state == ActorState::Predicted);
  /* Sub start time of width respect to the next cluster; use 0 if not relevant, for example in GTS.
   * LTS requires to evaluate a partial time integration of the derivatives. The point zero in time
   * refers to the derivation of the surrounding time derivatives, which coincides with the last
   * completed time step of the next cluster. The start/end of the time step is the start/end of
   * this clusters time step relative to the zero point.
   *   Example:
   *                                              5 dt
   *   |-----------------------------------------------------------------------------------------|
   * <<< Time stepping of the next cluster (Cn) (5x larger than the current). |                 | |
   * |                 |                 |
   *   |*****************|*****************|+++++++++++++++++|                 |                 |
   * <<< Status of the current cluster. |                 |                 |                 | | |
   *   |-----------------|-----------------|-----------------|-----------------|-----------------|
   * <<< Time stepping of the current cluster (Cc). 0                 dt               2dt 3dt 4dt
   * 5dt
   *
   *   In the example above two clusters are illustrated: Cc and Cn. Cc is the current cluster under
   * consideration and Cn the next cluster with respect to LTS terminology. Cn is currently at time
   * 0 and provided Cc with derivatives valid until 5dt. Cc updated already twice and did its last
   * full update to reach 2dt (== subTimeStart). Next computeNeighboringCopy is called to accomplish
   * the next full update to reach 3dt (+++). Besides working on the buffers of own buffers and
   * those of previous clusters, Cc needs to evaluate the time prediction of Cn in the interval
   * [2dt, 3dt].
   */
  const double subTimeStart = ct.correctionTime - lastSubTime;

  // Note, if this is a copy layer actor, we need the FL_Copy and the FL_Int.
  // Otherwise, this is an interior layer actor, and we need only the FL_Int.
  // We need to avoid computing it twice.
  if (dynamicRuptureScheduler->mayComputeInterior(ct.stepsSinceStart)) {
    if (dynamicRuptureScheduler->hasDynamicRuptureFaces()) {
      handleDynamicRupture(*dynRupInteriorData);
      seissolInstance.flopCounter().incrementNonZeroFlopsDynamicRupture(
          accFlopsNonZero[static_cast<int>(ComputePart::DRFrictionLawInterior)]);
      seissolInstance.flopCounter().incrementHardwareFlopsDynamicRupture(
          accFlopsHardware[static_cast<int>(ComputePart::DRFrictionLawInterior)]);
    }
    dynamicRuptureScheduler->setLastCorrectionStepsInterior(ct.stepsSinceStart);
  }
  if (layerType == HaloType::Copy) {
    if (dynamicRuptureScheduler->hasDynamicRuptureFaces()) {
      handleDynamicRupture(*dynRupCopyData);
      seissolInstance.flopCounter().incrementNonZeroFlopsDynamicRupture(
          accFlopsNonZero[static_cast<int>(ComputePart::DRFrictionLawCopy)]);
      seissolInstance.flopCounter().incrementHardwareFlopsDynamicRupture(
          accFlopsHardware[static_cast<int>(ComputePart::DRFrictionLawCopy)]);
    }
    dynamicRuptureScheduler->setLastCorrectionStepsCopy((ct.stepsSinceStart));
  }

  if (executor == Executor::Device) {
    computeNeighboringIntegrationDevice(subTimeStart);
  } else {
    computeNeighboringIntegration(subTimeStart);
  }

  seissolInstance.flopCounter().incrementNonZeroFlopsNeighbor(
      accFlopsNonZero[static_cast<int>(ComputePart::Neighbor)]);
  seissolInstance.flopCounter().incrementHardwareFlopsNeighbor(
      accFlopsHardware[static_cast<int>(ComputePart::Neighbor)]);
  seissolInstance.flopCounter().incrementNonZeroFlopsDynamicRupture(
      accFlopsNonZero[static_cast<int>(ComputePart::DRNeighbor)]);
  seissolInstance.flopCounter().incrementHardwareFlopsDynamicRupture(
      accFlopsHardware[static_cast<int>(ComputePart::DRNeighbor)]);

  // First cluster calls fault receiver output
  // Call fault output only if both interior and copy parts of DR were computed
  // TODO: Change from iteration based to time based
<<<<<<< HEAD
  if (dynamicRuptureScheduler->mayComputeFaultOutput(ct.stepsSinceStart)) {
    double time = ct.correctionTime;

    // repeat the current solution for some times---to match the existing output scheme.
    // maybe replace with just writePickpointOutput(globalClusterId, time + dt, dt); some day?

    do {
      const auto oldTime = time;
      time += dynamicRuptureScheduler->getOutputTimestep();
      const auto trueTime = std::min(time, syncTime);
      const auto trueDt = trueTime - oldTime;
      faultOutputManager->writePickpointOutput(globalClusterId, trueTime, trueDt, streamRuntime);
    } while (time * (1 + 1e-8) < ct.correctionTime + ct.maxTimeStepSize);

=======
  if (dynamicRuptureScheduler->isFirstClusterWithDynamicRuptureFaces() &&
      dynamicRuptureScheduler->mayComputeFaultOutput(ct.stepsSinceStart)) {
    faultOutputManager->writePickpointOutput(
        ct.correctionTime + timeStepSize(), timeStepSize(), streamRuntime);
>>>>>>> af7df1d3
    dynamicRuptureScheduler->setLastFaultOutput(ct.stepsSinceStart);
  }

  streamRuntime.wait();

  // TODO(Lukas) Adjust with time step rate? Relevant is maximum cluster is not on this node
  const auto nextCorrectionSteps = ct.nextCorrectionSteps();
  if (printProgress && (((nextCorrectionSteps / timeStepRate) % 100) == 0)) {
    logInfo() << "#max-updates since sync: " << nextCorrectionSteps << " @ "
              << ct.nextCorrectionTime(syncTime);
  }
}

template <typename Cfg>
void TimeCluster<Cfg>::reset() {
  AbstractTimeCluster::reset();
  // note: redundant computation, but it needs to be done somewhere
  neighborTimestep = timeStepSize();
  for (auto& neighbor : neighbors) {
    neighborTimestep = std::max(neighbor.ct.getTimeStepSize(), neighborTimestep);
  }
}

template <typename Cfg>
void TimeCluster<Cfg>::printTimeoutMessage(std::chrono::seconds timeSinceLastUpdate) {
  logWarning(true) << "No update since " << timeSinceLastUpdate.count() << "[s] for global cluster "
                   << globalClusterId << " with local cluster id " << clusterId << " at state "
                   << actorStateToString(state) << " predTime = " << ct.predictionTime
                   << " predictionsSinceSync = " << ct.predictionsSinceLastSync
                   << " corrTime = " << ct.correctionTime
                   << " correctionsSinceSync = " << ct.stepsSinceLastSync
                   << " stepsTillSync = " << ct.stepsUntilSync << " mayPredict = " << mayPredict()
                   << " mayCorrect = " << mayCorrect() << " maySync = " << maySync();
  for (auto& neighbor : neighbors) {
    logWarning(true) << "Neighbor with rate = " << neighbor.ct.timeStepRate
                     << "PredTime = " << neighbor.ct.predictionTime
                     << "CorrTime = " << neighbor.ct.correctionTime
                     << "predictionsSinceSync = " << neighbor.ct.predictionsSinceLastSync
                     << "correctionsSinceSync = " << neighbor.ct.stepsSinceLastSync;
  }
}

template <typename Cfg>
unsigned int TimeCluster<Cfg>::getClusterId() const {
  return clusterId;
}

<<<<<<< HEAD
template <typename Cfg>
std::size_t TimeCluster<Cfg>::layerId() const {
  return clusterData->id();
}

template <typename Cfg>
unsigned int TimeCluster<Cfg>::getGlobalClusterId() const {
  return globalClusterId;
}

template <typename Cfg>
HaloType TimeCluster<Cfg>::getLayerType() const {
  return layerType;
}

template <typename Cfg>
void TimeCluster<Cfg>::setTime(double time) {
=======
std::size_t TimeCluster::layerId() const { return clusterData->id(); }

unsigned int TimeCluster::getGlobalClusterId() const { return globalClusterId; }

HaloType TimeCluster::getLayerType() const { return layerType; }
void TimeCluster::setTime(double time) {
>>>>>>> af7df1d3
  AbstractTimeCluster::setTime(time);
  this->receiverTime = time;
  this->lastSubTime = time;
}

template <typename Cfg>
void TimeCluster<Cfg>::finalize() {
  sourceCluster.host.reset(nullptr);
  sourceCluster.device.reset(nullptr);
  streamRuntime.dispose();

  logDebug() << "#(time steps):" << numberOfTimeSteps;
}

template <typename Cfg>
template <bool UsePlasticity>
void TimeCluster<Cfg>::computeNeighboringIntegrationImplementation(double subTimeStart) {
  const auto clusterSize = clusterData->size();
  if (clusterSize == 0) {
    return;
  }
  SCOREP_USER_REGION("computeNeighboringIntegration", SCOREP_USER_REGION_TYPE_FUNCTION)

  loopStatistics->begin(regionComputeNeighboringIntegration);

  auto* faceNeighbors = clusterData->var<LTS::FaceNeighbors>();
<<<<<<< HEAD
  auto* drMapping = clusterData->var<LTS::DRMapping>(Cfg());
  auto* cellInformation = clusterData->var<LTS::CellInformation>();
  auto* plasticity = clusterData->var<LTS::Plasticity>(Cfg());
  auto* pstrain = clusterData->var<LTS::PStrain>(Cfg());
=======
  auto* drMapping = clusterData->var<LTS::DRMapping>();
  auto* cellInformation = clusterData->var<LTS::CellInformation>();
  auto* plasticity = clusterData->var<LTS::Plasticity>();
  auto* pstrain = clusterData->var<LTS::PStrain>();
>>>>>>> af7df1d3

  // NOLINTNEXTLINE
  std::size_t numberOfTetsWithPlasticYielding = 0;

  real* timeIntegrated[4];
  real* faceNeighborsPrefetch[4];

  const auto tV = seissolInstance.getSeisSolParameters().model.tv;

  const auto timestep = timeStepSize();
  const auto oneMinusIntegratingFactor =
      seissol::kernels::Plasticity<Cfg>::computeRelaxTime(tV, timestep);

  const auto timeBasis = seissol::kernels::timeBasis<Cfg>();
  const auto timeCoeffs = timeBasis.integrate(0, timestep, timestep);
  const auto subtimeCoeffs =
      timeBasis.integrate(subTimeStart, timestep + subTimeStart, neighborTimestep);

#ifdef _OPENMP
#pragma omp parallel for schedule(static) default(none) private(timeIntegrated,                    \
                                                                    faceNeighborsPrefetch)         \
    shared(oneMinusIntegratingFactor,                                                              \
               cellInformation,                                                                    \
               faceNeighbors,                                                                      \
               pstrain,                                                                            \
               plasticity,                                                                         \
               drMapping,                                                                          \
               subTimeStart,                                                                       \
               tV,                                                                                 \
               timeCoeffs,                                                                         \
               subtimeCoeffs,                                                                      \
               clusterData,                                                                        \
               timestep,                                                                           \
               clusterSize) reduction(+ : numberOfTetsWithPlasticYielding)
#endif
  for (std::size_t cell = 0; cell < clusterSize; cell++) {
<<<<<<< HEAD
    auto data = clusterData->cellRef<Cfg>(cell);

    real** faceNeighborsCell = reinterpret_cast<real**>(faceNeighbors[cell]);
    real** faceNeighborsCell1 = reinterpret_cast<real**>(faceNeighbors[cell + 1]);

    seissol::kernels::TimeCommon<Cfg>::computeIntegrals(
        timeKernel,
        data.template get<LTS::CellInformation>(),
        timeCoeffs.data(),
        subtimeCoeffs.data(),
        faceNeighbors[cell],
        *reinterpret_cast<real(*)[4][tensor::I<Cfg>::size()]>(
            &(globalData->get<Cfg>()
                  .integrationBufferLTS[OpenMP::threadId() * 4 *
                                        static_cast<size_t>(tensor::I<Cfg>::size())])),
=======
    auto data = clusterData->cellRef(cell);

    seissol::kernels::TimeCommon::computeIntegrals(
        timeKernel,
        data.get<LTS::CellInformation>().ltsSetup,
        data.get<LTS::CellInformation>().faceTypes,
        timeCoeffs.data(),
        subtimeCoeffs.data(),
        faceNeighbors[cell],
        *reinterpret_cast<real(*)[4][tensor::I::size()]>(
            &(globalDataOnHost->integrationBufferLTS[OpenMP::threadId() * 4 *
                                                     static_cast<size_t>(tensor::I::size())])),
>>>>>>> af7df1d3
        timeIntegrated);

    faceNeighborsPrefetch[0] = (cellInformation[cell].faceTypes[1] != FaceType::DynamicRupture)
                                   ? faceNeighborsCell[1]
                                   : drMapping[cell][1].godunov;
    faceNeighborsPrefetch[1] = (cellInformation[cell].faceTypes[2] != FaceType::DynamicRupture)
                                   ? faceNeighborsCell[2]
                                   : drMapping[cell][2].godunov;
    faceNeighborsPrefetch[2] = (cellInformation[cell].faceTypes[3] != FaceType::DynamicRupture)
                                   ? faceNeighborsCell[3]
                                   : drMapping[cell][3].godunov;

    // fourth face's prefetches
    if (cell + 1 < clusterSize) {
      faceNeighborsPrefetch[3] =
          (cellInformation[cell + 1].faceTypes[0] != FaceType::DynamicRupture)
              ? faceNeighborsCell1[0]
              : drMapping[cell + 1][0].godunov;
    } else {
      faceNeighborsPrefetch[3] = faceNeighborsCell[3];
    }

    neighborKernel.computeNeighborsIntegral(
        data, drMapping[cell], timeIntegrated, faceNeighborsPrefetch);

    if constexpr (UsePlasticity) {
      numberOfTetsWithPlasticYielding +=
<<<<<<< HEAD
          seissol::kernels::Plasticity<Cfg>::computePlasticity(oneMinusIntegratingFactor,
                                                               timestep,
                                                               tV,
                                                               *globalData,
                                                               &plasticity[cell],
                                                               data.template get<LTS::Dofs>(),
                                                               pstrain[cell]);
=======
          seissol::kernels::Plasticity::computePlasticity(oneMinusIntegratingFactor,
                                                          timestep,
                                                          tV,
                                                          globalDataOnHost,
                                                          &plasticity[cell],
                                                          data.get<LTS::Dofs>(),
                                                          pstrain[cell]);
>>>>>>> af7df1d3
    }
#ifdef INTEGRATE_QUANTITIES
    seissolInstance.postProcessor().integrateQuantities(
        m_timeStepWidth, *clusterData, cell, dofs[cell]);
#endif // INTEGRATE_QUANTITIES
  }

  if constexpr (UsePlasticity) {
    yieldCells[0] += numberOfTetsWithPlasticYielding;
    seissolInstance.flopCounter().incrementNonZeroFlopsPlasticity(
        clusterSize * accFlopsNonZero[static_cast<int>(ComputePart::PlasticityCheck)]);
    seissolInstance.flopCounter().incrementHardwareFlopsPlasticity(
        clusterSize * accFlopsHardware[static_cast<int>(ComputePart::PlasticityCheck)]);
  }

  loopStatistics->end(regionComputeNeighboringIntegration, clusterSize, profilingId);
}

<<<<<<< HEAD
template <typename Cfg>
void TimeCluster<Cfg>::synchronizeTo(seissol::initializer::AllocationPlace place, void* stream) {
#ifdef ACL_DEVICE
  if ((place == initializer::AllocationPlace::Host && executor == Executor::Device) ||
      (place == initializer::AllocationPlace::Device && executor == Executor::Host)) {
    clusterData->synchronizeTo(place, stream);
    if (layerType == HaloType::Interior) {
      dynRupInteriorData->synchronizeTo(place, stream);
    }
    if (layerType == HaloType::Copy) {
      dynRupCopyData->synchronizeTo(place, stream);
=======
void TimeCluster::synchronizeTo(seissol::initializer::AllocationPlace place, void* stream) {
  if constexpr (isDeviceOn()) {
    if ((place == initializer::AllocationPlace::Host && executor == Executor::Device) ||
        (place == initializer::AllocationPlace::Device && executor == Executor::Host)) {
      clusterData->synchronizeTo(place, stream);
      if (layerType == HaloType::Interior) {
        dynRupInteriorData->synchronizeTo(place, stream);
      }
      if (layerType == HaloType::Copy) {
        dynRupCopyData->synchronizeTo(place, stream);
      }
>>>>>>> af7df1d3
    }
  }
}

template <typename Cfg>
void TimeCluster<Cfg>::finishPhase() {
  const auto cells = yieldCells[0];
  seissolInstance.flopCounter().incrementNonZeroFlopsPlasticity(
      cells * accFlopsNonZero[static_cast<int>(ComputePart::PlasticityYield)]);
  seissolInstance.flopCounter().incrementHardwareFlopsPlasticity(
      cells * accFlopsHardware[static_cast<int>(ComputePart::PlasticityYield)]);
  yieldCells[0] = 0;
}

<<<<<<< HEAD
template <typename Cfg>
std::string TimeCluster<Cfg>::description() const {
=======
std::string TimeCluster::description() const {
>>>>>>> af7df1d3
  const auto identifier = clusterData->getIdentifier();
  const std::string haloStr = identifier.halo == HaloType::Interior ? "interior" : "copy";
  return "compute-" + haloStr;
}

<<<<<<< HEAD
#define SEISSOL_CONFIGITER(cfg) template class TimeCluster<cfg>;
#include "ConfigInclude.h"

=======
>>>>>>> af7df1d3
} // namespace seissol::time_stepping<|MERGE_RESOLUTION|>--- conflicted
+++ resolved
@@ -10,13 +10,9 @@
 // SPDX-FileContributor: Sebastian Rettenberger
 
 #include "TimeCluster.h"
-<<<<<<< HEAD
-#include "GeneratedCode/kernel.h"
-=======
 #include "GeneratedCode/init.h"
 #include "GeneratedCode/kernel.h"
 #include "GeneratedCode/tensor.h"
->>>>>>> af7df1d3
 #include "Kernels/DynamicRupture.h"
 #include "Kernels/Receiver.h"
 #include "Kernels/TimeCommon.h"
@@ -26,15 +22,10 @@
 #include "SeisSol.h"
 #include <Alignment.h>
 #include <Common/Constants.h>
-<<<<<<< HEAD
+#include <Common/Executor.h>
 #include <Config.h>
-=======
-#include <Common/Executor.h>
->>>>>>> af7df1d3
 #include <DynamicRupture/FrictionLaws/FrictionSolver.h>
 #include <DynamicRupture/Output/OutputManager.h>
-#include <GeneratedCode/init.h>
-#include <GeneratedCode/tensor.h>
 #include <Initializer/BasicTypedefs.h>
 #include <Initializer/Typedefs.h>
 #include <Kernels/Common.h>
@@ -64,7 +55,6 @@
 
 namespace seissol::time_stepping {
 
-<<<<<<< HEAD
 template <typename Cfg>
 TimeCluster<Cfg>::TimeCluster(
     unsigned int clusterId,
@@ -97,39 +87,6 @@
       frictionSolverDevice(frictionSolverTemplateDevice(ConfigVariant(Cfg()))),
       frictionSolverCopy(frictionSolverTemplate(ConfigVariant(Cfg()))),
       frictionSolverCopyDevice(frictionSolverTemplateDevice(ConfigVariant(Cfg()))),
-=======
-TimeCluster::TimeCluster(unsigned int clusterId,
-                         unsigned int globalClusterId,
-                         unsigned int profilingId,
-                         bool usePlasticity,
-                         HaloType layerType,
-                         double maxTimeStepSize,
-                         long timeStepRate,
-                         bool printProgress,
-                         DynamicRuptureScheduler* dynamicRuptureScheduler,
-                         CompoundGlobalData globalData,
-                         LTS::Layer* clusterData,
-                         DynamicRupture::Layer* dynRupInteriorData,
-                         DynamicRupture::Layer* dynRupCopyData,
-                         seissol::dr::friction_law::FrictionSolver* frictionSolverTemplate,
-                         seissol::dr::friction_law::FrictionSolver* frictionSolverTemplateDevice,
-                         dr::output::OutputManager* faultOutputManager,
-                         seissol::SeisSol& seissolInstance,
-                         LoopStatistics* loopStatistics,
-                         ActorStateStatistics* actorStateStatistics)
-    : AbstractTimeCluster(
-          maxTimeStepSize, timeStepRate, seissolInstance.executionPlace(clusterData->size())),
-      // cluster ids
-      usePlasticity(usePlasticity), seissolInstance(seissolInstance), streamRuntime(4),
-      globalDataOnHost(globalData.onHost), globalDataOnDevice(globalData.onDevice),
-      clusterData(clusterData),
-      // global data
-      dynRupInteriorData(dynRupInteriorData), dynRupCopyData(dynRupCopyData),
-      frictionSolver(frictionSolverTemplate->clone()),
-      frictionSolverDevice(frictionSolverTemplateDevice->clone()),
-      frictionSolverCopy(frictionSolverTemplate->clone()),
-      frictionSolverCopyDevice(frictionSolverTemplateDevice->clone()),
->>>>>>> af7df1d3
       faultOutputManager(faultOutputManager),
       sourceCluster(seissol::kernels::PointSourceClusterPair{nullptr, nullptr}),
       // cells
@@ -152,17 +109,10 @@
   neighborKernel.setGlobalData(globalData);
   dynamicRuptureKernel.setGlobalData(globalData);
 
-<<<<<<< HEAD
   frictionSolver->allocateAuxiliaryMemory(globalData);
   frictionSolverDevice->allocateAuxiliaryMemory(globalData);
   frictionSolverCopy->allocateAuxiliaryMemory(globalData);
   frictionSolverCopyDevice->allocateAuxiliaryMemory(globalData);
-=======
-  frictionSolver->allocateAuxiliaryMemory(globalDataOnHost);
-  frictionSolverDevice->allocateAuxiliaryMemory(globalDataOnDevice);
-  frictionSolverCopy->allocateAuxiliaryMemory(globalDataOnHost);
-  frictionSolverCopyDevice->allocateAuxiliaryMemory(globalDataOnDevice);
->>>>>>> af7df1d3
 
   frictionSolver->setupLayer(*dynRupInteriorData, streamRuntime);
   frictionSolverDevice->setupLayer(*dynRupInteriorData, streamRuntime);
@@ -229,12 +179,8 @@
 #endif
 }
 
-<<<<<<< HEAD
 template <typename Cfg>
 void TimeCluster<Cfg>::computeDynamicRupture(DynamicRupture::Layer& layerData) {
-=======
-void TimeCluster::computeDynamicRupture(DynamicRupture::Layer& layerData) {
->>>>>>> af7df1d3
   if (layerData.size() == 0) {
     return;
   }
@@ -244,7 +190,6 @@
 
   loopStatistics->begin(regionComputeDynamicRupture);
 
-<<<<<<< HEAD
   auto* faceInformation = layerData.var<DynamicRupture::FaceInformation>();
   auto* godunovData = layerData.var<DynamicRupture::GodunovData>(Cfg());
   auto* drEnergyOutput = layerData.var<DynamicRupture::DREnergyOutputVar>(Cfg());
@@ -252,15 +197,6 @@
   auto** timeDerivativeMinus = layerData.var<DynamicRupture::TimeDerivativeMinus>(Cfg());
   auto* qInterpolatedPlus = layerData.var<DynamicRupture::QInterpolatedPlus>(Cfg());
   auto* qInterpolatedMinus = layerData.var<DynamicRupture::QInterpolatedMinus>(Cfg());
-=======
-  DRFaceInformation* faceInformation = layerData.var<DynamicRupture::FaceInformation>();
-  DRGodunovData* godunovData = layerData.var<DynamicRupture::GodunovData>();
-  DREnergyOutput* drEnergyOutput = layerData.var<DynamicRupture::DREnergyOutputVar>();
-  real** timeDerivativePlus = layerData.var<DynamicRupture::TimeDerivativePlus>();
-  real** timeDerivativeMinus = layerData.var<DynamicRupture::TimeDerivativeMinus>();
-  auto* qInterpolatedPlus = layerData.var<DynamicRupture::QInterpolatedPlus>();
-  auto* qInterpolatedMinus = layerData.var<DynamicRupture::QInterpolatedMinus>();
->>>>>>> af7df1d3
 
   const auto [timePoints, timeWeights] =
       seissol::quadrature::ShiftedGaussLegendre(Cfg::ConvergenceOrder, 0, timeStepSize());
@@ -308,13 +244,9 @@
   loopStatistics->end(regionComputeDynamicRupture, layerData.size(), profilingId);
 }
 
-void TimeCluster::computeDynamicRuptureDevice(DynamicRupture::Layer& layerData) {
+template <typename Cfg>
+void TimeCluster<Cfg>::computeDynamicRuptureDevice(DynamicRupture::Layer& layerData) {
 #ifdef ACL_DEVICE
-<<<<<<< HEAD
-template <typename Cfg>
-void TimeCluster<Cfg>::computeDynamicRuptureDevice(DynamicRupture::Layer& layerData) {
-=======
->>>>>>> af7df1d3
   SCOREP_USER_REGION("computeDynamicRupture", SCOREP_USER_REGION_TYPE_FUNCTION)
 
   loopStatistics->begin(regionComputeDynamicRupture);
@@ -343,28 +275,6 @@
 
     auto& solver =
         &layerData == dynRupInteriorData ? frictionSolverDevice : frictionSolverCopyDevice;
-<<<<<<< HEAD
-
-    device.api->putProfilingMark("evaluateFriction", device::ProfilingColors::Lime);
-    if (frictionSolverDevice->allocationPlace() == initializer::AllocationPlace::Host) {
-      layerData.varSynchronizeTo<DynamicRupture::QInterpolatedPlus>(
-          initializer::AllocationPlace::Host, streamRuntime.stream());
-      layerData.varSynchronizeTo<DynamicRupture::QInterpolatedMinus>(
-          initializer::AllocationPlace::Host, streamRuntime.stream());
-      streamRuntime.wait();
-      solver->evaluate(ct.correctionTime, frictionTime, timeWeights.data(), streamRuntime);
-      layerData.varSynchronizeTo<DynamicRupture::FluxSolverMinus>(
-          initializer::AllocationPlace::Device, streamRuntime.stream());
-      layerData.varSynchronizeTo<DynamicRupture::FluxSolverPlus>(
-          initializer::AllocationPlace::Device, streamRuntime.stream());
-      layerData.varSynchronizeTo<DynamicRupture::ImposedStateMinus>(
-          initializer::AllocationPlace::Device, streamRuntime.stream());
-      layerData.varSynchronizeTo<DynamicRupture::ImposedStatePlus>(
-          initializer::AllocationPlace::Device, streamRuntime.stream());
-    } else {
-      solver->evaluate(ct.correctionTime, frictionTime, timeWeights.data(), streamRuntime);
-    }
-=======
 
     device.api->putProfilingMark("evaluateFriction", device::ProfilingColors::Lime);
     if (solver->allocationPlace() == initializer::AllocationPlace::Host) {
@@ -386,7 +296,6 @@
       solver->evaluate(ct.correctionTime, frictionTime, timeWeights.data(), streamRuntime);
     }
 
->>>>>>> af7df1d3
     device.api->popLastProfilingMark();
   }
   loopStatistics->end(regionComputeDynamicRupture, layerData.size(), profilingId);
@@ -395,16 +304,10 @@
 #endif
 }
 
-<<<<<<< HEAD
 template <typename Cfg>
 void TimeCluster<Cfg>::computeDynamicRuptureFlops(DynamicRupture::Layer& layerData,
                                                   std::uint64_t& nonZeroFlops,
                                                   std::uint64_t& hardwareFlops) {
-=======
-void TimeCluster::computeDynamicRuptureFlops(DynamicRupture::Layer& layerData,
-                                             std::uint64_t& nonZeroFlops,
-                                             std::uint64_t& hardwareFlops) {
->>>>>>> af7df1d3
   nonZeroFlops = 0;
   hardwareFlops = 0;
 
@@ -433,19 +336,11 @@
   // pointer for the call of the ADER-function
   real* bufferPointer = nullptr;
 
-<<<<<<< HEAD
   real** buffers = clusterData->var<LTS::Buffers>(Cfg());
   real** derivatives = clusterData->var<LTS::Derivatives>(Cfg());
   CellMaterialData* materialData = clusterData->var<LTS::Material>();
 
   kernels::LocalTmp<Cfg> tmp(seissolInstance.getGravitationSetup().acceleration);
-=======
-  real** buffers = clusterData->var<LTS::Buffers>();
-  real** derivatives = clusterData->var<LTS::Derivatives>();
-  CellMaterialData* materialData = clusterData->var<LTS::Material>();
-
-  kernels::LocalTmp tmp(seissolInstance.getGravitationSetup().acceleration);
->>>>>>> af7df1d3
 
   const auto timeStepWidth = timeStepSize();
   const auto timeBasis = seissol::kernels::timeBasis<Cfg>();
@@ -456,26 +351,16 @@
     firstprivate(tmp) schedule(static)
 #endif
   for (std::size_t cell = 0; cell < clusterData->size(); cell++) {
-<<<<<<< HEAD
     auto data = clusterData->cellRef<Cfg>(cell);
-=======
-    auto data = clusterData->cellRef(cell);
->>>>>>> af7df1d3
 
     // We need to check, whether we can overwrite the buffer or if it is
     // needed by some other time cluster.
     // If we cannot overwrite the buffer, we compute everything in a temporary
     // local buffer and accumulate the results later in the shared buffer.
     const bool buffersProvided =
-<<<<<<< HEAD
         data.template get<LTS::CellInformation>().ltsSetup.hasBuffers(); // buffers are provided
     const bool resetMyBuffers =
         buffersProvided && (!data.template get<LTS::CellInformation>().ltsSetup.cacheBuffers() ||
-=======
-        data.get<LTS::CellInformation>().ltsSetup.hasBuffers(); // buffers are provided
-    const bool resetMyBuffers =
-        buffersProvided && (!data.get<LTS::CellInformation>().ltsSetup.cacheBuffers() ||
->>>>>>> af7df1d3
                             resetBuffers); // they should be reset
 
     if (resetMyBuffers) {
@@ -492,11 +377,7 @@
         integrationCoeffs.data(), timeStepWidth, data, tmp, bufferPointer, derivatives[cell], true);
 
     // Compute local integrals (including some boundary conditions)
-<<<<<<< HEAD
     CellBoundaryMapping<Cfg>(*boundaryMapping)[4] = clusterData->var<LTS::BoundaryMapping>(Cfg());
-=======
-    CellBoundaryMapping(*boundaryMapping)[4] = clusterData->var<LTS::BoundaryMapping>();
->>>>>>> af7df1d3
     localKernel.computeIntegral(bufferPointer,
                                 data,
                                 tmp,
@@ -506,7 +387,6 @@
                                 timeStepWidth);
 
     for (std::size_t face = 0; face < Cell::NumFaces; ++face) {
-<<<<<<< HEAD
       auto& curFaceDisplacements = data.template get<LTS::FaceDisplacements>()[face];
       // Note: Displacement for freeSurfaceGravity is computed in Time.cpp
       if (curFaceDisplacements != nullptr &&
@@ -517,17 +397,6 @@
         addVelocityKrnl.V3mTo2nFace = globalData->get<Cfg>().v3mTo2nFace;
         addVelocityKrnl.selectVelocity = init::selectVelocity<Cfg>::Values;
         addVelocityKrnl.faceDisplacement = data.template get<LTS::FaceDisplacements>()[face];
-=======
-      auto& curFaceDisplacements = data.get<LTS::FaceDisplacements>()[face];
-      // Note: Displacement for freeSurfaceGravity is computed in Time.cpp
-      if (curFaceDisplacements != nullptr &&
-          data.get<LTS::CellInformation>().faceTypes[face] != FaceType::FreeSurfaceGravity) {
-        kernel::addVelocity addVelocityKrnl;
-
-        addVelocityKrnl.V3mTo2nFace = globalDataOnHost->v3mTo2nFace;
-        addVelocityKrnl.selectVelocity = init::selectVelocity::Values;
-        addVelocityKrnl.faceDisplacement = data.get<LTS::FaceDisplacements>()[face];
->>>>>>> af7df1d3
         addVelocityKrnl.I = bufferPointer;
         addVelocityKrnl.execute(face);
       }
@@ -547,14 +416,9 @@
 
   loopStatistics->end(regionComputeLocalIntegration, clusterData->size(), profilingId);
 }
-<<<<<<< HEAD
-#ifdef ACL_DEVICE
+
 template <typename Cfg>
 void TimeCluster<Cfg>::computeLocalIntegrationDevice(bool resetBuffers) {
-=======
-
-void TimeCluster::computeLocalIntegrationDevice(bool resetBuffers) {
->>>>>>> af7df1d3
 
 #ifdef ACL_DEVICE
   SCOREP_USER_REGION("computeLocalIntegration", SCOREP_USER_REGION_TYPE_FUNCTION)
@@ -566,11 +430,7 @@
   auto& materialTable = clusterData->getConditionalTable<inner_keys::Material>();
   auto& indicesTable = clusterData->getConditionalTable<inner_keys::Indices>();
 
-<<<<<<< HEAD
   kernels::LocalTmp<Cfg> tmp(seissolInstance.getGravitationSetup().acceleration);
-=======
-  kernels::LocalTmp tmp(seissolInstance.getGravitationSetup().acceleration);
->>>>>>> af7df1d3
 
   const double timeStepWidth = timeStepSize();
   const auto timeBasis = seissol::kernels::timeBasis<Cfg>();
@@ -656,15 +516,10 @@
     computeNeighboringIntegrationImplementation<false>(subTimeStart);
   }
 }
-<<<<<<< HEAD
+
+template <typename Cfg>
+void TimeCluster<Cfg>::computeNeighboringIntegrationDevice(double subTimeStart) {
 #ifdef ACL_DEVICE
-template <typename Cfg>
-void TimeCluster<Cfg>::computeNeighboringIntegrationDevice(double subTimeStart) {
-=======
-
-void TimeCluster::computeNeighboringIntegrationDevice(double subTimeStart) {
-#ifdef ACL_DEVICE
->>>>>>> af7df1d3
   device.api->putProfilingMark("computeNeighboring", device::ProfilingColors::Red);
   SCOREP_USER_REGION("computeNeighboringIntegration", SCOREP_USER_REGION_TYPE_FUNCTION)
   loopStatistics->begin(regionComputeNeighboringIntegration);
@@ -763,11 +618,7 @@
   drFlopsHardware = 0;
 
   auto* cellInformation = clusterData->var<LTS::CellInformation>();
-<<<<<<< HEAD
   auto* drMapping = clusterData->var<LTS::DRMapping>(Cfg());
-=======
-  auto* drMapping = clusterData->var<LTS::DRMapping>();
->>>>>>> af7df1d3
   for (std::size_t cell = 0; cell < clusterData->size(); ++cell) {
     std::uint64_t cellNonZero = 0;
     std::uint64_t cellHardware = 0;
@@ -866,21 +717,12 @@
                                               : seissol::initializer::AllocationPlace::Device;
     clusterData->varSynchronizeTo<LTS::BuffersDerivatives>(other, streamRuntime.stream());
   }
-<<<<<<< HEAD
-#endif
+
   streamRuntime.wait();
 }
 
 template <typename Cfg>
 void TimeCluster<Cfg>::handleDynamicRupture(DynamicRupture::Layer& layerData) {
-#ifdef ACL_DEVICE
-=======
-
-  streamRuntime.wait();
-}
-
-void TimeCluster::handleDynamicRupture(DynamicRupture::Layer& layerData) {
->>>>>>> af7df1d3
   if (executor == Executor::Device) {
     computeDynamicRuptureDevice(layerData);
   } else {
@@ -969,7 +811,6 @@
   // First cluster calls fault receiver output
   // Call fault output only if both interior and copy parts of DR were computed
   // TODO: Change from iteration based to time based
-<<<<<<< HEAD
   if (dynamicRuptureScheduler->mayComputeFaultOutput(ct.stepsSinceStart)) {
     double time = ct.correctionTime;
 
@@ -984,12 +825,6 @@
       faultOutputManager->writePickpointOutput(globalClusterId, trueTime, trueDt, streamRuntime);
     } while (time * (1 + 1e-8) < ct.correctionTime + ct.maxTimeStepSize);
 
-=======
-  if (dynamicRuptureScheduler->isFirstClusterWithDynamicRuptureFaces() &&
-      dynamicRuptureScheduler->mayComputeFaultOutput(ct.stepsSinceStart)) {
-    faultOutputManager->writePickpointOutput(
-        ct.correctionTime + timeStepSize(), timeStepSize(), streamRuntime);
->>>>>>> af7df1d3
     dynamicRuptureScheduler->setLastFaultOutput(ct.stepsSinceStart);
   }
 
@@ -1037,7 +872,6 @@
   return clusterId;
 }
 
-<<<<<<< HEAD
 template <typename Cfg>
 std::size_t TimeCluster<Cfg>::layerId() const {
   return clusterData->id();
@@ -1055,14 +889,6 @@
 
 template <typename Cfg>
 void TimeCluster<Cfg>::setTime(double time) {
-=======
-std::size_t TimeCluster::layerId() const { return clusterData->id(); }
-
-unsigned int TimeCluster::getGlobalClusterId() const { return globalClusterId; }
-
-HaloType TimeCluster::getLayerType() const { return layerType; }
-void TimeCluster::setTime(double time) {
->>>>>>> af7df1d3
   AbstractTimeCluster::setTime(time);
   this->receiverTime = time;
   this->lastSubTime = time;
@@ -1089,17 +915,10 @@
   loopStatistics->begin(regionComputeNeighboringIntegration);
 
   auto* faceNeighbors = clusterData->var<LTS::FaceNeighbors>();
-<<<<<<< HEAD
   auto* drMapping = clusterData->var<LTS::DRMapping>(Cfg());
   auto* cellInformation = clusterData->var<LTS::CellInformation>();
   auto* plasticity = clusterData->var<LTS::Plasticity>(Cfg());
   auto* pstrain = clusterData->var<LTS::PStrain>(Cfg());
-=======
-  auto* drMapping = clusterData->var<LTS::DRMapping>();
-  auto* cellInformation = clusterData->var<LTS::CellInformation>();
-  auto* plasticity = clusterData->var<LTS::Plasticity>();
-  auto* pstrain = clusterData->var<LTS::PStrain>();
->>>>>>> af7df1d3
 
   // NOLINTNEXTLINE
   std::size_t numberOfTetsWithPlasticYielding = 0;
@@ -1136,7 +955,6 @@
                clusterSize) reduction(+ : numberOfTetsWithPlasticYielding)
 #endif
   for (std::size_t cell = 0; cell < clusterSize; cell++) {
-<<<<<<< HEAD
     auto data = clusterData->cellRef<Cfg>(cell);
 
     real** faceNeighborsCell = reinterpret_cast<real**>(faceNeighbors[cell]);
@@ -1152,20 +970,6 @@
             &(globalData->get<Cfg>()
                   .integrationBufferLTS[OpenMP::threadId() * 4 *
                                         static_cast<size_t>(tensor::I<Cfg>::size())])),
-=======
-    auto data = clusterData->cellRef(cell);
-
-    seissol::kernels::TimeCommon::computeIntegrals(
-        timeKernel,
-        data.get<LTS::CellInformation>().ltsSetup,
-        data.get<LTS::CellInformation>().faceTypes,
-        timeCoeffs.data(),
-        subtimeCoeffs.data(),
-        faceNeighbors[cell],
-        *reinterpret_cast<real(*)[4][tensor::I::size()]>(
-            &(globalDataOnHost->integrationBufferLTS[OpenMP::threadId() * 4 *
-                                                     static_cast<size_t>(tensor::I::size())])),
->>>>>>> af7df1d3
         timeIntegrated);
 
     faceNeighborsPrefetch[0] = (cellInformation[cell].faceTypes[1] != FaceType::DynamicRupture)
@@ -1193,7 +997,6 @@
 
     if constexpr (UsePlasticity) {
       numberOfTetsWithPlasticYielding +=
-<<<<<<< HEAD
           seissol::kernels::Plasticity<Cfg>::computePlasticity(oneMinusIntegratingFactor,
                                                                timestep,
                                                                tV,
@@ -1201,15 +1004,6 @@
                                                                &plasticity[cell],
                                                                data.template get<LTS::Dofs>(),
                                                                pstrain[cell]);
-=======
-          seissol::kernels::Plasticity::computePlasticity(oneMinusIntegratingFactor,
-                                                          timestep,
-                                                          tV,
-                                                          globalDataOnHost,
-                                                          &plasticity[cell],
-                                                          data.get<LTS::Dofs>(),
-                                                          pstrain[cell]);
->>>>>>> af7df1d3
     }
 #ifdef INTEGRATE_QUANTITIES
     seissolInstance.postProcessor().integrateQuantities(
@@ -1228,20 +1022,8 @@
   loopStatistics->end(regionComputeNeighboringIntegration, clusterSize, profilingId);
 }
 
-<<<<<<< HEAD
 template <typename Cfg>
 void TimeCluster<Cfg>::synchronizeTo(seissol::initializer::AllocationPlace place, void* stream) {
-#ifdef ACL_DEVICE
-  if ((place == initializer::AllocationPlace::Host && executor == Executor::Device) ||
-      (place == initializer::AllocationPlace::Device && executor == Executor::Host)) {
-    clusterData->synchronizeTo(place, stream);
-    if (layerType == HaloType::Interior) {
-      dynRupInteriorData->synchronizeTo(place, stream);
-    }
-    if (layerType == HaloType::Copy) {
-      dynRupCopyData->synchronizeTo(place, stream);
-=======
-void TimeCluster::synchronizeTo(seissol::initializer::AllocationPlace place, void* stream) {
   if constexpr (isDeviceOn()) {
     if ((place == initializer::AllocationPlace::Host && executor == Executor::Device) ||
         (place == initializer::AllocationPlace::Device && executor == Executor::Host)) {
@@ -1252,7 +1034,6 @@
       if (layerType == HaloType::Copy) {
         dynRupCopyData->synchronizeTo(place, stream);
       }
->>>>>>> af7df1d3
     }
   }
 }
@@ -1267,21 +1048,14 @@
   yieldCells[0] = 0;
 }
 
-<<<<<<< HEAD
 template <typename Cfg>
 std::string TimeCluster<Cfg>::description() const {
-=======
-std::string TimeCluster::description() const {
->>>>>>> af7df1d3
   const auto identifier = clusterData->getIdentifier();
   const std::string haloStr = identifier.halo == HaloType::Interior ? "interior" : "copy";
   return "compute-" + haloStr;
 }
 
-<<<<<<< HEAD
 #define SEISSOL_CONFIGITER(cfg) template class TimeCluster<cfg>;
 #include "ConfigInclude.h"
 
-=======
->>>>>>> af7df1d3
 } // namespace seissol::time_stepping