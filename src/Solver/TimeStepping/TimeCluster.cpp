--- conflicted
+++ resolved
@@ -190,36 +190,20 @@
 
   loopStatistics->begin(regionComputeDynamicRupture);
 
-<<<<<<< HEAD
   auto* faceInformation = layerData.var<DynamicRupture::FaceInformation>();
   auto* godunovData = layerData.var<DynamicRupture::GodunovData>(Cfg());
   auto* drEnergyOutput = layerData.var<DynamicRupture::DREnergyOutputVar>(Cfg());
-  auto** timeDerivativePlus = layerData.var<DynamicRupture::TimeDerivativePlus>(Cfg());
-  auto** timeDerivativeMinus = layerData.var<DynamicRupture::TimeDerivativeMinus>(Cfg());
+  auto* const* timeDerivativePlus = layerData.var<DynamicRupture::TimeDerivativePlus>(Cfg());
+  auto* const* timeDerivativeMinus = layerData.var<DynamicRupture::TimeDerivativeMinus>(Cfg());
   auto* qInterpolatedPlus = layerData.var<DynamicRupture::QInterpolatedPlus>(Cfg());
   auto* qInterpolatedMinus = layerData.var<DynamicRupture::QInterpolatedMinus>(Cfg());
-=======
-  const DRFaceInformation* faceInformation = layerData.var<DynamicRupture::FaceInformation>();
-  const DRGodunovData* godunovData = layerData.var<DynamicRupture::GodunovData>();
-  DREnergyOutput* drEnergyOutput = layerData.var<DynamicRupture::DREnergyOutputVar>();
-  real* const* timeDerivativePlus = layerData.var<DynamicRupture::TimeDerivativePlus>();
-  real* const* timeDerivativeMinus = layerData.var<DynamicRupture::TimeDerivativeMinus>();
-  auto* qInterpolatedPlus = layerData.var<DynamicRupture::QInterpolatedPlus>();
-  auto* qInterpolatedMinus = layerData.var<DynamicRupture::QInterpolatedMinus>();
->>>>>>> 86cfbd80
 
   const auto timestep = timeStepSize();
 
   const auto [timePoints, timeWeights] =
-<<<<<<< HEAD
-      seissol::quadrature::ShiftedGaussLegendre(Cfg::ConvergenceOrder, 0, timeStepSize());
-  const auto pointsCollocate =
-      seissol::kernels::timeBasis<Cfg>().collocate(timePoints, timeStepSize());
-=======
-      seissol::quadrature::ShiftedGaussLegendre(ConvergenceOrder, 0, timestep);
-
-  const auto pointsCollocate = seissol::kernels::timeBasis().collocate(timePoints, timestep);
->>>>>>> 86cfbd80
+      seissol::quadrature::ShiftedGaussLegendre(Cfg::ConvergenceOrder, 0, timestep);
+
+  const auto pointsCollocate = seissol::kernels::timeBasis<Cfg>().collocate(timePoints, timestep);
   const auto frictionTime = seissol::dr::friction_law::FrictionSolver::computeDeltaT(timePoints);
 
 #pragma omp parallel
@@ -280,15 +264,9 @@
     auto& table = layerData.getConditionalTable<inner_keys::Dr>();
 
     const auto [timePoints, timeWeights] =
-<<<<<<< HEAD
-        seissol::quadrature::ShiftedGaussLegendre(Cfg::ConvergenceOrder, 0, timeStepSize());
-    const auto pointsCollocate =
-        seissol::kernels::timeBasis<Cfg>().collocate(timePoints, stepSizeWidth);
-=======
-        seissol::quadrature::ShiftedGaussLegendre(ConvergenceOrder, 0, timestep);
-
-    const auto pointsCollocate = seissol::kernels::timeBasis().collocate(timePoints, timestep);
->>>>>>> 86cfbd80
+        seissol::quadrature::ShiftedGaussLegendre(Cfg::ConvergenceOrder, 0, timestep);
+
+    const auto pointsCollocate = seissol::kernels::timeBasis<Cfg>().collocate(timePoints, timestep);
     const auto frictionTime = seissol::dr::friction_law::FrictionSolver::computeDeltaT(timePoints);
 
     streamRuntime.runGraph(
@@ -361,15 +339,9 @@
   // pointer for the call of the ADER-function
   real* bufferPointer = nullptr;
 
-<<<<<<< HEAD
-  real** buffers = clusterData->var<LTS::Buffers>(Cfg());
-  real** derivatives = clusterData->var<LTS::Derivatives>(Cfg());
+  real* const* buffers = clusterData->var<LTS::Buffers>(Cfg());
+  real* const* derivatives = clusterData->var<LTS::Derivatives>(Cfg());
   CellMaterialData* materialData = clusterData->var<LTS::Material>();
-=======
-  real* const* buffers = clusterData->var<LTS::Buffers>();
-  real* const* derivatives = clusterData->var<LTS::Derivatives>();
-  const CellMaterialData* materialData = clusterData->var<LTS::Material>();
->>>>>>> 86cfbd80
 
   kernels::LocalTmp<Cfg> tmp(seissolInstance.getGravitationSetup().acceleration);
 
@@ -408,11 +380,8 @@
         integrationCoeffs.data(), timeStepWidth, data, tmp, bufferPointer, derivatives[cell], true);
 
     // Compute local integrals (including some boundary conditions)
-<<<<<<< HEAD
-    CellBoundaryMapping<Cfg>(*boundaryMapping)[4] = clusterData->var<LTS::BoundaryMapping>(Cfg());
-=======
-    const CellBoundaryMapping(*boundaryMapping)[4] = clusterData->var<LTS::BoundaryMapping>();
->>>>>>> 86cfbd80
+    const CellBoundaryMapping<Cfg>(*boundaryMapping)[4] =
+        clusterData->var<LTS::BoundaryMapping>(Cfg());
     localKernel.computeIntegral(bufferPointer,
                                 data,
                                 tmp,
