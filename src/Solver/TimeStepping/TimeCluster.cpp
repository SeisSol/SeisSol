--- conflicted
+++ resolved
@@ -891,21 +891,12 @@
                subTimeStart,                                                                       \
                tV,                                                                                 \
                timeCoeffs,                                                                         \
-<<<<<<< HEAD
                subtimeCoeffs,                                                                      \
-               clusterData) reduction(+ : numberOTetsWithPlasticYielding)
-#endif
-  for (std::size_t cell = 0; cell < clusterData->size(); cell++) {
+               clusterData,                                                                        \
+               clusterSize) reduction(+ : numberOfTetsWithPlasticYielding)
+#endif
+  for (std::size_t cell = 0; cell < clusterSize; cell++) {
     auto data = clusterData->cellRef(cell);
-=======
-               timestep,                                                                           \
-               clusterSize,                                                                        \
-               subtimeCoeffs) reduction(+ : numberOfTetsWithPlasticYielding)
-#endif
-
-  for (std::size_t cell = 0; cell < clusterSize; cell++) {
-    auto data = loader.entry(cell);
->>>>>>> 5f4b4a41
 
 #ifdef _OPENMP
     const std::size_t threadId = omp_get_thread_num();
