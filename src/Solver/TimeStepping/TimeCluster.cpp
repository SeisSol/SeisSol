// SPDX-FileCopyrightText: 2013 SeisSol Group
// SPDX-FileCopyrightText: 2015 Intel Corporation
//
// SPDX-License-Identifier: BSD-3-Clause
// SPDX-LicenseComments: Full text under /LICENSE and /LICENSES/
//
// SPDX-FileContributor: Author lists in /AUTHORS and /CITATION.cff
// SPDX-FileContributor: Alexander Breuer
// SPDX-FileContributor: Alexander Heinecke (Intel Corp.)
// SPDX-FileContributor: Sebastian Rettenberger

#include "TimeCluster.h"
#include "GeneratedCode/kernel.h"
#include "Kernels/DynamicRupture.h"
#include "Kernels/Receiver.h"
#include "Kernels/TimeCommon.h"
#include "Monitoring/FlopCounter.h"
#include "Monitoring/Instrumentation.h"
#include "Parallel/OpenMP.h"
#include "SeisSol.h"
#include <Alignment.h>
#include <Common/Constants.h>
#include <DynamicRupture/FrictionLaws/FrictionSolver.h>
#include <DynamicRupture/Output/OutputManager.h>
#include <GeneratedCode/init.h>
#include <GeneratedCode/tensor.h>
#include <Initializer/BasicTypedefs.h>
#include <Initializer/Typedefs.h>
#include <Kernels/Common.h>
#include <Kernels/Interface.h>
#include <Kernels/LinearCK/GravitationalFreeSurfaceBC.h>
#include <Kernels/Plasticity.h>
#include <Kernels/PointSourceCluster.h>
#include <Kernels/Precision.h>
#include <Kernels/Solver.h>
#include <Memory/Descriptor/DynamicRupture.h>
#include <Memory/Descriptor/LTS.h>
#include <Memory/MemoryAllocator.h>
#include <Memory/Tree/Layer.h>
#include <Monitoring/ActorStateStatistics.h>
#include <Monitoring/LoopStatistics.h>
#include <Numerical/Quadrature.h>
#include <Solver/TimeStepping/AbstractTimeCluster.h>
#include <Solver/TimeStepping/ActorState.h>
#include <algorithm>
#include <cassert>
#include <chrono>
#include <cstddef>
#include <cstdint>
#include <cstring>
#include <utility>
#include <utils/logger.h>
#include <vector>

namespace seissol::time_stepping {

TimeCluster::TimeCluster(unsigned int clusterId,
                         unsigned int globalClusterId,
                         unsigned int profilingId,
                         bool usePlasticity,
                         LayerType layerType,
                         double maxTimeStepSize,
                         long timeStepRate,
                         bool printProgress,
                         DynamicRuptureScheduler* dynamicRuptureScheduler,
                         CompoundGlobalData globalData,
                         LTS::Layer* clusterData,
                         DynamicRupture::Layer* dynRupInteriorData,
                         DynamicRupture::Layer* dynRupCopyData,
<<<<<<< HEAD
                         seissol::dr::friction_law::FrictionSolver* frictionSolverTemplate,
                         seissol::dr::friction_law::FrictionSolver* frictionSolverTemplateDevice,
=======
                         seissol::dr::friction_law::FrictionSolver* frictionSolver,
                         seissol::dr::friction_law::FrictionSolver* frictionSolverDevice,
>>>>>>> 59e2669b
                         dr::output::OutputManager* faultOutputManager,
                         seissol::SeisSol& seissolInstance,
                         LoopStatistics* loopStatistics,
                         ActorStateStatistics* actorStateStatistics)
    : AbstractTimeCluster(
          maxTimeStepSize, timeStepRate, seissolInstance.executionPlace(clusterData->size())),
      // cluster ids
      usePlasticity(usePlasticity), seissolInstance(seissolInstance), streamRuntime(4),
      globalDataOnHost(globalData.onHost), globalDataOnDevice(globalData.onDevice),
      clusterData(clusterData),
      // global data
      dynRupInteriorData(dynRupInteriorData), dynRupCopyData(dynRupCopyData),
<<<<<<< HEAD
      frictionSolver(frictionSolverTemplate->clone()),
      frictionSolverDevice(frictionSolverTemplateDevice->clone()),
      frictionSolverCopy(frictionSolverTemplate->clone()),
      frictionSolverCopyDevice(frictionSolverTemplateDevice->clone()),
=======
      frictionSolver(frictionSolver), frictionSolverDevice(frictionSolverDevice),
>>>>>>> 59e2669b
      faultOutputManager(faultOutputManager),
      sourceCluster(seissol::kernels::PointSourceClusterPair{nullptr, nullptr}),
      // cells
      loopStatistics(loopStatistics), actorStateStatistics(actorStateStatistics),
      yieldCells(1, isDeviceOn() ? seissol::memory::PinnedMemory : seissol::memory::Standard),
      layerType(layerType), printProgress(printProgress), clusterId(clusterId),
      globalClusterId(globalClusterId), profilingId(profilingId),
      dynamicRuptureScheduler(dynamicRuptureScheduler) {
  // assert all pointers are valid
  assert(clusterData != nullptr);
  assert(globalDataOnHost != nullptr);
  if constexpr (seissol::isDeviceOn()) {
    assert(globalDataOnDevice != nullptr);
  }

  // set timings to zero
  receiverTime = 0;

  spacetimeKernel.setGlobalData(globalData);
  timeKernel.setGlobalData(globalData);
  localKernel.setGlobalData(globalData);
  localKernel.setInitConds(&seissolInstance.getMemoryManager().getInitialConditions());
  localKernel.setGravitationalAcceleration(seissolInstance.getGravitationSetup().acceleration);
  neighborKernel.setGlobalData(globalData);
  dynamicRuptureKernel.setGlobalData(globalData);

  frictionSolver->allocateAuxiliaryMemory(globalDataOnHost);
  frictionSolverDevice->allocateAuxiliaryMemory(globalDataOnDevice);
  frictionSolverCopy->allocateAuxiliaryMemory(globalDataOnHost);
  frictionSolverCopyDevice->allocateAuxiliaryMemory(globalDataOnDevice);

  frictionSolver->setupLayer(*dynRupInteriorData, streamRuntime);
  frictionSolverDevice->setupLayer(*dynRupInteriorData, streamRuntime);
  frictionSolverCopy->setupLayer(*dynRupCopyData, streamRuntime);
  frictionSolverCopyDevice->setupLayer(*dynRupCopyData, streamRuntime);
  streamRuntime.wait();

  computeFlops();

  regionComputeLocalIntegration = loopStatistics->getRegion("computeLocalIntegration");
  regionComputeNeighboringIntegration = loopStatistics->getRegion("computeNeighboringIntegration");
  regionComputeDynamicRupture = loopStatistics->getRegion("computeDynamicRupture");
  regionComputePointSources = loopStatistics->getRegion("computePointSources");

  yieldCells[0] = 0;
}

void TimeCluster::setPointSources(seissol::kernels::PointSourceClusterPair sourceCluster) {
  this->sourceCluster = std::move(sourceCluster);
}

void TimeCluster::writeReceivers() {
  SCOREP_USER_REGION("writeReceivers", SCOREP_USER_REGION_TYPE_FUNCTION)

  if (receiverCluster != nullptr) {
    receiverTime = receiverCluster->calcReceivers(
        receiverTime, ct.correctionTime, timeStepSize(), executor, streamRuntime);
  }
}

std::vector<NeighborCluster>* TimeCluster::getNeighborClusters() { return &neighbors; }

void TimeCluster::computeSources() {
#ifdef ACL_DEVICE
  device.api->putProfilingMark("computeSources", device::ProfilingColors::Blue);
#endif
  SCOREP_USER_REGION("computeSources", SCOREP_USER_REGION_TYPE_FUNCTION)

  // Return when point sources not initialized. This might happen if there
  // are no point sources on this rank.
  auto* pointSourceCluster = [&]() -> kernels::PointSourceCluster* {
#ifdef ACL_DEVICE
    if (executor == Executor::Device) {
      return sourceCluster.device.get();
    } else {
      return sourceCluster.host.get();
    }
#else
    return sourceCluster.host.get();
#endif
  }();

  if (pointSourceCluster != nullptr) {
    loopStatistics->begin(regionComputePointSources);
    auto timeStepSizeLocal = timeStepSize();
    pointSourceCluster->addTimeIntegratedPointSources(
        ct.correctionTime, ct.correctionTime + timeStepSizeLocal, streamRuntime);
    loopStatistics->end(regionComputePointSources, pointSourceCluster->size(), profilingId);
  }
#ifdef ACL_DEVICE
  device.api->popLastProfilingMark();
#endif
}

void TimeCluster::computeDynamicRupture(DynamicRupture::Layer& layerData) {
  if (layerData.size() == 0) {
    return;
  }
  SCOREP_USER_REGION_DEFINE(myRegionHandle)
  SCOREP_USER_REGION_BEGIN(
      myRegionHandle, "computeDynamicRuptureSpaceTimeInterpolation", SCOREP_USER_REGION_TYPE_COMMON)

  loopStatistics->begin(regionComputeDynamicRupture);

  DRFaceInformation* faceInformation = layerData.var<DynamicRupture::FaceInformation>();
  DRGodunovData* godunovData = layerData.var<DynamicRupture::GodunovData>();
  DREnergyOutput* drEnergyOutput = layerData.var<DynamicRupture::DREnergyOutputVar>();
  real** timeDerivativePlus = layerData.var<DynamicRupture::TimeDerivativePlus>();
  real** timeDerivativeMinus = layerData.var<DynamicRupture::TimeDerivativeMinus>();
  auto* qInterpolatedPlus = layerData.var<DynamicRupture::QInterpolatedPlus>();
  auto* qInterpolatedMinus = layerData.var<DynamicRupture::QInterpolatedMinus>();

  const auto [timePoints, timeWeights] =
      seissol::quadrature::ShiftedGaussLegendre(ConvergenceOrder, 0, timeStepSize());
  const auto pointsCollocate = seissol::kernels::timeBasis().collocate(timePoints, timeStepSize());
  const auto frictionTime = seissol::dr::friction_law::FrictionSolver::computeDeltaT(timePoints);

#pragma omp parallel
  {
    LIKWID_MARKER_START("computeDynamicRuptureSpaceTimeInterpolation");
  }
#ifdef _OPENMP
#pragma omp parallel for schedule(static)
#endif
  for (std::size_t face = 0; face < layerData.size(); ++face) {
    const std::size_t prefetchFace = (face + 1 < layerData.size()) ? face + 1 : face;
    dynamicRuptureKernel.spaceTimeInterpolation(faceInformation[face],
                                                globalDataOnHost,
                                                &godunovData[face],
                                                &drEnergyOutput[face],
                                                timeDerivativePlus[face],
                                                timeDerivativeMinus[face],
                                                qInterpolatedPlus[face],
                                                qInterpolatedMinus[face],
                                                timeDerivativePlus[prefetchFace],
                                                timeDerivativeMinus[prefetchFace],
                                                pointsCollocate.data());
  }
  SCOREP_USER_REGION_END(myRegionHandle)
#pragma omp parallel
  {
    LIKWID_MARKER_STOP("computeDynamicRuptureSpaceTimeInterpolation");
    LIKWID_MARKER_START("computeDynamicRuptureFrictionLaw");
  }

  SCOREP_USER_REGION_BEGIN(
      myRegionHandle, "computeDynamicRuptureFrictionLaw", SCOREP_USER_REGION_TYPE_COMMON)
<<<<<<< HEAD
  auto& solver = &layerData == dynRupInteriorData ? frictionSolver : frictionSolverCopy;
  solver->evaluate(ct.correctionTime, frictionTime, timeWeights.data(), streamRuntime);
=======
  frictionSolver->evaluate(
      layerData, ct.correctionTime, frictionTime, timeWeights.data(), streamRuntime);
>>>>>>> 59e2669b
  SCOREP_USER_REGION_END(myRegionHandle)
#pragma omp parallel
  {
    LIKWID_MARKER_STOP("computeDynamicRuptureFrictionLaw");
  }

  loopStatistics->end(regionComputeDynamicRupture, layerData.size(), profilingId);
}

#ifdef ACL_DEVICE
void TimeCluster::computeDynamicRuptureDevice(DynamicRupture::Layer& layerData) {
  SCOREP_USER_REGION("computeDynamicRupture", SCOREP_USER_REGION_TYPE_FUNCTION)

  loopStatistics->begin(regionComputeDynamicRupture);

  if (layerData.size() > 0) {
    // compute space time interpolation part

    const double stepSizeWidth = timeStepSize();
    ComputeGraphType graphType = ComputeGraphType::DynamicRuptureInterface;
    device.api->putProfilingMark("computeDrInterfaces", device::ProfilingColors::Cyan);
    auto computeGraphKey = initializer::GraphKey(graphType, stepSizeWidth);
    auto& table = layerData.getConditionalTable<inner_keys::Dr>();

    const auto [timePoints, timeWeights] =
        seissol::quadrature::ShiftedGaussLegendre(ConvergenceOrder, 0, timeStepSize());
    const auto pointsCollocate = seissol::kernels::timeBasis().collocate(timePoints, stepSizeWidth);
    const auto frictionTime = seissol::dr::friction_law::FrictionSolver::computeDeltaT(timePoints);

    streamRuntime.runGraph(
        computeGraphKey, layerData, [&](seissol::parallel::runtime::StreamRuntime& streamRuntime) {
          dynamicRuptureKernel.batchedSpaceTimeInterpolation(
              table, pointsCollocate.data(), streamRuntime);
        });
    device.api->popLastProfilingMark();
<<<<<<< HEAD

    auto& solver =
        &layerData == dynRupInteriorData ? frictionSolverDevice : frictionSolverCopyDevice;

    device.api->putProfilingMark("evaluateFriction", device::ProfilingColors::Lime);
    if (frictionSolverDevice->allocationPlace() == initializer::AllocationPlace::Host) {
      layerData.varSynchronizeTo<DynamicRupture::QInterpolatedPlus>(
          initializer::AllocationPlace::Host, streamRuntime.stream());
      layerData.varSynchronizeTo<DynamicRupture::QInterpolatedMinus>(
          initializer::AllocationPlace::Host, streamRuntime.stream());
      streamRuntime.wait();
      solver->evaluate(ct.correctionTime, frictionTime, timeWeights.data(), streamRuntime);
=======
    if (frictionSolverDevice->allocationPlace() == initializer::AllocationPlace::Host) {
      layerData.varSynchronizeTo<DynamicRupture::QInterpolatedPlus>(
          initializer::AllocationPlace::Host, streamRuntime.stream());
      layerData.varSynchronizeTo<DynamicRupture::QInterpolatedMinus>(
          initializer::AllocationPlace::Host, streamRuntime.stream());
      streamRuntime.wait();
    }

    device.api->putProfilingMark("evaluateFriction", device::ProfilingColors::Lime);
    frictionSolverDevice->evaluate(
        layerData, ct.correctionTime, frictionTime, timeWeights.data(), streamRuntime);
    device.api->popLastProfilingMark();
    if (frictionSolverDevice->allocationPlace() == initializer::AllocationPlace::Host) {
>>>>>>> 59e2669b
      layerData.varSynchronizeTo<DynamicRupture::FluxSolverMinus>(
          initializer::AllocationPlace::Device, streamRuntime.stream());
      layerData.varSynchronizeTo<DynamicRupture::FluxSolverPlus>(
          initializer::AllocationPlace::Device, streamRuntime.stream());
      layerData.varSynchronizeTo<DynamicRupture::ImposedStateMinus>(
          initializer::AllocationPlace::Device, streamRuntime.stream());
      layerData.varSynchronizeTo<DynamicRupture::ImposedStatePlus>(
          initializer::AllocationPlace::Device, streamRuntime.stream());
<<<<<<< HEAD
    } else {
      solver->evaluate(ct.correctionTime, frictionTime, timeWeights.data(), streamRuntime);
=======
>>>>>>> 59e2669b
    }
    device.api->popLastProfilingMark();
  }
  loopStatistics->end(regionComputeDynamicRupture, layerData.size(), profilingId);
}
#endif

void TimeCluster::computeDynamicRuptureFlops(DynamicRupture::Layer& layerData,
                                             std::uint64_t& nonZeroFlops,
                                             std::uint64_t& hardwareFlops) {
  nonZeroFlops = 0;
  hardwareFlops = 0;

  DRFaceInformation* faceInformation = layerData.var<DynamicRupture::FaceInformation>();

  for (std::size_t face = 0; face < layerData.size(); ++face) {
    std::uint64_t faceNonZeroFlops = 0;
    std::uint64_t faceHardwareFlops = 0;
    dynamicRuptureKernel.flopsGodunovState(
        faceInformation[face], faceNonZeroFlops, faceHardwareFlops);

    nonZeroFlops += faceNonZeroFlops;
    hardwareFlops += faceHardwareFlops;
  }
}

void TimeCluster::computeLocalIntegration(bool resetBuffers) {
  SCOREP_USER_REGION("computeLocalIntegration", SCOREP_USER_REGION_TYPE_FUNCTION)

  loopStatistics->begin(regionComputeLocalIntegration);

  // local integration buffer
  alignas(Alignment) real integrationBuffer[tensor::I::size()];

  // pointer for the call of the ADER-function
  real* bufferPointer = nullptr;

  real** buffers = clusterData->var<LTS::Buffers>();
  real** derivatives = clusterData->var<LTS::Derivatives>();
  CellMaterialData* materialData = clusterData->var<LTS::Material>();

  kernels::LocalTmp tmp(seissolInstance.getGravitationSetup().acceleration);

  const auto timeStepWidth = timeStepSize();
  const auto timeBasis = seissol::kernels::timeBasis();
  const auto integrationCoeffs = timeBasis.integrate(0, timeStepWidth, timeStepWidth);

#ifdef _OPENMP
#pragma omp parallel for private(bufferPointer, integrationBuffer),                                \
    firstprivate(tmp) schedule(static)
#endif
  for (std::size_t cell = 0; cell < clusterData->size(); cell++) {
    auto data = clusterData->cellRef(cell);

    // We need to check, whether we can overwrite the buffer or if it is
    // needed by some other time cluster.
    // If we cannot overwrite the buffer, we compute everything in a temporary
    // local buffer and accumulate the results later in the shared buffer.
    const bool buffersProvided =
        (data.get<LTS::CellInformation>().ltsSetup >> 8) % 2 == 1; // buffers are provided
    const bool resetMyBuffers =
        buffersProvided && ((data.get<LTS::CellInformation>().ltsSetup >> 10) % 2 == 0 ||
                            resetBuffers); // they should be reset

    if (resetMyBuffers) {
      // assert presence of the buffer
      assert(buffers[cell] != nullptr);

      bufferPointer = buffers[cell];
    } else {
      // work on local buffer
      bufferPointer = integrationBuffer;
    }

    spacetimeKernel.computeAder(
        integrationCoeffs.data(), timeStepWidth, data, tmp, bufferPointer, derivatives[cell], true);

    // Compute local integrals (including some boundary conditions)
    CellBoundaryMapping(*boundaryMapping)[4] = clusterData->var<LTS::BoundaryMapping>();
    localKernel.computeIntegral(bufferPointer,
                                data,
                                tmp,
                                &materialData[cell],
                                &boundaryMapping[cell],
                                ct.correctionTime,
                                timeStepWidth);

    for (std::size_t face = 0; face < Cell::NumFaces; ++face) {
      auto& curFaceDisplacements = data.get<LTS::FaceDisplacements>()[face];
      // Note: Displacement for freeSurfaceGravity is computed in Time.cpp
      if (curFaceDisplacements != nullptr &&
          data.get<LTS::CellInformation>().faceTypes[face] != FaceType::FreeSurfaceGravity) {
        kernel::addVelocity addVelocityKrnl;

        addVelocityKrnl.V3mTo2nFace = globalDataOnHost->v3mTo2nFace;
        addVelocityKrnl.selectVelocity = init::selectVelocity::Values;
        addVelocityKrnl.faceDisplacement = data.get<LTS::FaceDisplacements>()[face];
        addVelocityKrnl.I = bufferPointer;
        addVelocityKrnl.execute(face);
      }
    }

    // TODO: Integrate this step into the kernel
    // We've used a temporary buffer -> need to accumulate update in
    // shared buffer.
    if (!resetMyBuffers && buffersProvided) {
      assert(buffers[cell] != nullptr);

      for (std::size_t dof = 0; dof < tensor::I::size(); ++dof) {
        buffers[cell][dof] += integrationBuffer[dof];
      }
    }
  }

  loopStatistics->end(regionComputeLocalIntegration, clusterData->size(), profilingId);
}
#ifdef ACL_DEVICE
void TimeCluster::computeLocalIntegrationDevice(bool resetBuffers) {

  SCOREP_USER_REGION("computeLocalIntegration", SCOREP_USER_REGION_TYPE_FUNCTION)
  device.api->putProfilingMark("computeLocalIntegration", device::ProfilingColors::Yellow);

  loopStatistics->begin(regionComputeLocalIntegration);

  auto& dataTable = clusterData->getConditionalTable<inner_keys::Wp>();
  auto& materialTable = clusterData->getConditionalTable<inner_keys::Material>();
  auto& indicesTable = clusterData->getConditionalTable<inner_keys::Indices>();

  kernels::LocalTmp tmp(seissolInstance.getGravitationSetup().acceleration);

  const double timeStepWidth = timeStepSize();
  const auto timeBasis = seissol::kernels::timeBasis();
  const auto integrationCoeffs = timeBasis.integrate(0, timeStepWidth, timeStepWidth);

  ComputeGraphType graphType =
      resetBuffers ? ComputeGraphType::AccumulatedVelocities : ComputeGraphType::StreamedVelocities;
  auto computeGraphKey = initializer::GraphKey(graphType, timeStepWidth, true);
  streamRuntime.runGraph(
      computeGraphKey, *clusterData, [&](seissol::parallel::runtime::StreamRuntime& streamRuntime) {
        spacetimeKernel.computeBatchedAder(integrationCoeffs.data(),
                                           timeStepWidth,
                                           tmp,
                                           dataTable,
                                           materialTable,
                                           true,
                                           streamRuntime);

        localKernel.computeBatchedIntegral(
            dataTable, materialTable, indicesTable, timeStepWidth, streamRuntime);

        localKernel.evaluateBatchedTimeDependentBc(
            dataTable, indicesTable, *clusterData, ct.correctionTime, timeStepWidth, streamRuntime);

        for (std::size_t face = 0; face < Cell::NumFaces; ++face) {
          ConditionalKey key(*KernelNames::FaceDisplacements, *ComputationKind::None, face);
          if (dataTable.find(key) != dataTable.end()) {
            auto& entry = dataTable[key];
            // NOTE: integrated velocities have been computed implicitly, i.e
            // it is 6th, 7the and 8th columns of integrated dofs

            kernel::gpu_addVelocity displacementKrnl;
            displacementKrnl.faceDisplacement =
                entry.get(inner_keys::Wp::Id::FaceDisplacement)->getDeviceDataPtr();
            displacementKrnl.integratedVelocities = const_cast<const real**>(
                entry.get(inner_keys::Wp::Id::Ivelocities)->getDeviceDataPtr());
            displacementKrnl.V3mTo2nFace = globalDataOnDevice->v3mTo2nFace;

            // Note: this kernel doesn't require tmp. memory
            displacementKrnl.numElements =
                entry.get(inner_keys::Wp::Id::FaceDisplacement)->getSize();
            displacementKrnl.streamPtr = streamRuntime.stream();
            displacementKrnl.execute(face);
          }
        }

        ConditionalKey key = ConditionalKey(*KernelNames::Time, *ComputationKind::WithLtsBuffers);
        if (dataTable.find(key) != dataTable.end()) {
          auto& entry = dataTable[key];

          if (resetBuffers) {
            device.algorithms.streamBatchedData(
                const_cast<const real**>(
                    (entry.get(inner_keys::Wp::Id::Idofs))->getDeviceDataPtr()),
                (entry.get(inner_keys::Wp::Id::Buffers))->getDeviceDataPtr(),
                tensor::I::Size,
                (entry.get(inner_keys::Wp::Id::Idofs))->getSize(),
                streamRuntime.stream());
          } else {
            device.algorithms.accumulateBatchedData(
                const_cast<const real**>(
                    (entry.get(inner_keys::Wp::Id::Idofs))->getDeviceDataPtr()),
                (entry.get(inner_keys::Wp::Id::Buffers))->getDeviceDataPtr(),
                tensor::I::Size,
                (entry.get(inner_keys::Wp::Id::Idofs))->getSize(),
                streamRuntime.stream());
          }
        }
      });

  loopStatistics->end(regionComputeLocalIntegration, clusterData->size(), profilingId);
  device.api->popLastProfilingMark();
}
#endif // ACL_DEVICE

void TimeCluster::computeNeighboringIntegration(double subTimeStart) {
  if (usePlasticity) {
    computeNeighboringIntegrationImplementation<true>(subTimeStart);
  } else {
    computeNeighboringIntegrationImplementation<false>(subTimeStart);
  }
}
#ifdef ACL_DEVICE
void TimeCluster::computeNeighboringIntegrationDevice(double subTimeStart) {
  device.api->putProfilingMark("computeNeighboring", device::ProfilingColors::Red);
  SCOREP_USER_REGION("computeNeighboringIntegration", SCOREP_USER_REGION_TYPE_FUNCTION)
  loopStatistics->begin(regionComputeNeighboringIntegration);

  const double timeStepWidth = timeStepSize();
  auto& table = clusterData->getConditionalTable<inner_keys::Wp>();

  const auto timeBasis = seissol::kernels::timeBasis();
  const auto timeCoeffs = timeBasis.integrate(0, timeStepWidth, timeStepWidth);
  const auto subtimeCoeffs =
      timeBasis.integrate(subTimeStart, timeStepWidth + subTimeStart, neighborTimestep);

  seissol::kernels::TimeCommon::computeBatchedIntegrals(
      timeKernel, timeCoeffs.data(), subtimeCoeffs.data(), table, streamRuntime);

  ComputeGraphType graphType = ComputeGraphType::NeighborIntegral;
  auto computeGraphKey = initializer::GraphKey(graphType);

  streamRuntime.runGraph(
      computeGraphKey, *clusterData, [&](seissol::parallel::runtime::StreamRuntime& streamRuntime) {
        neighborKernel.computeBatchedNeighborsIntegral(table, streamRuntime);
      });

  if (usePlasticity) {
    auto plasticityGraphKey = initializer::GraphKey(ComputeGraphType::Plasticity, timeStepWidth);
    auto* plasticity =
        clusterData->var<LTS::Plasticity>(seissol::initializer::AllocationPlace::Device);
    auto* isAdjustableVector =
        clusterData->var<LTS::FlagScratch>(seissol::initializer::AllocationPlace::Device);
    streamRuntime.runGraph(plasticityGraphKey,
                           *clusterData,
                           [&](seissol::parallel::runtime::StreamRuntime& streamRuntime) {
                             seissol::kernels::Plasticity::computePlasticityBatched(
                                 timeStepWidth,
                                 seissolInstance.getSeisSolParameters().model.tv,
                                 globalDataOnDevice,
                                 table,
                                 plasticity,
                                 yieldCells.data(),
                                 isAdjustableVector,
                                 streamRuntime);
                           });

    seissolInstance.flopCounter().incrementNonZeroFlopsPlasticity(
        clusterData->size() * accFlopsNonZero[static_cast<int>(ComputePart::PlasticityCheck)]);
    seissolInstance.flopCounter().incrementHardwareFlopsPlasticity(
        clusterData->size() * accFlopsHardware[static_cast<int>(ComputePart::PlasticityCheck)]);
  }

  device.api->popLastProfilingMark();
  loopStatistics->end(regionComputeNeighboringIntegration, clusterData->size(), profilingId);
}
#endif // ACL_DEVICE

void TimeCluster::computeLocalIntegrationFlops() {
  auto& flopsNonZero = accFlopsNonZero[static_cast<int>(ComputePart::Local)];
  auto& flopsHardware = accFlopsHardware[static_cast<int>(ComputePart::Local)];
  flopsNonZero = 0;
  flopsHardware = 0;

  auto* cellInformation = clusterData->var<LTS::CellInformation>();
  for (std::size_t cell = 0; cell < clusterData->size(); ++cell) {
    std::uint64_t cellNonZero = 0;
    std::uint64_t cellHardware = 0;
    spacetimeKernel.flopsAder(cellNonZero, cellHardware);
    flopsNonZero += cellNonZero;
    flopsHardware += cellHardware;
    localKernel.flopsIntegral(cellInformation[cell].faceTypes, cellNonZero, cellHardware);
    flopsNonZero += cellNonZero;
    flopsHardware += cellHardware;
    // Contribution from displacement/integrated displacement
    for (std::size_t face = 0; face < Cell::NumFaces; ++face) {
      if (cellInformation->faceTypes[face] == FaceType::FreeSurfaceGravity) {
        const auto [nonZeroFlopsDisplacement, hardwareFlopsDisplacement] =
            GravitationalFreeSurfaceBc::getFlopsDisplacementFace(
                face, cellInformation[cell].faceTypes[face]);
        flopsNonZero += nonZeroFlopsDisplacement;
        flopsHardware += hardwareFlopsDisplacement;
      }
    }
  }
}

void TimeCluster::computeNeighborIntegrationFlops() {
  auto& flopsNonZero = accFlopsNonZero[static_cast<int>(ComputePart::Neighbor)];
  auto& flopsHardware = accFlopsHardware[static_cast<int>(ComputePart::Neighbor)];
  auto& drFlopsNonZero = accFlopsNonZero[static_cast<int>(ComputePart::DRNeighbor)];
  auto& drFlopsHardware = accFlopsHardware[static_cast<int>(ComputePart::DRNeighbor)];
  flopsNonZero = 0;
  flopsHardware = 0;
  drFlopsNonZero = 0;
  drFlopsHardware = 0;

  auto* cellInformation = clusterData->var<LTS::CellInformation>();
  auto* drMapping = clusterData->var<LTS::DRMapping>();
  for (std::size_t cell = 0; cell < clusterData->size(); ++cell) {
    std::uint64_t cellNonZero = 0;
    std::uint64_t cellHardware = 0;
    std::uint64_t cellDRNonZero = 0;
    std::uint64_t cellDRHardware = 0;
    neighborKernel.flopsNeighborsIntegral(cellInformation[cell].faceTypes,
                                          cellInformation[cell].faceRelations,
                                          drMapping[cell],
                                          cellNonZero,
                                          cellHardware,
                                          cellDRNonZero,
                                          cellDRHardware);
    flopsNonZero += cellNonZero;
    flopsHardware += cellHardware;
    drFlopsNonZero += cellDRNonZero;
    drFlopsHardware += cellDRHardware;

    /// \todo add lts time integration
    /// \todo add plasticity
  }
}

void TimeCluster::computeFlops() {
  computeLocalIntegrationFlops();
  computeNeighborIntegrationFlops();
  computeDynamicRuptureFlops(
      *dynRupInteriorData,
      accFlopsNonZero[static_cast<int>(ComputePart::DRFrictionLawInterior)],
      accFlopsHardware[static_cast<int>(ComputePart::DRFrictionLawInterior)]);
  computeDynamicRuptureFlops(*dynRupCopyData,
                             accFlopsNonZero[static_cast<int>(ComputePart::DRFrictionLawCopy)],
                             accFlopsHardware[static_cast<int>(ComputePart::DRFrictionLawCopy)]);
  seissol::kernels::Plasticity::flopsPlasticity(
      accFlopsNonZero[static_cast<int>(ComputePart::PlasticityCheck)],
      accFlopsHardware[static_cast<int>(ComputePart::PlasticityCheck)],
      accFlopsNonZero[static_cast<int>(ComputePart::PlasticityYield)],
      accFlopsHardware[static_cast<int>(ComputePart::PlasticityYield)]);
}

ActResult TimeCluster::act() {
  actorStateStatistics->enter(state);
  const auto result = AbstractTimeCluster::act();
  actorStateStatistics->enter(state);
  return result;
}

void TimeCluster::handleAdvancedPredictionTimeMessage(const NeighborCluster& neighborCluster) {
  if (neighborCluster.ct.maxTimeStepSize > ct.maxTimeStepSize) {
    lastSubTime = neighborCluster.ct.correctionTime;
  }
}
void TimeCluster::handleAdvancedCorrectionTimeMessage(const NeighborCluster& /*...*/) {
  // Doesn't do anything
}
void TimeCluster::predict() {
  assert(state == ActorState::Corrected);
  if (clusterData->size() == 0) {
    return;
  }

  bool resetBuffers = true;
  for (auto& neighbor : neighbors) {
    if (neighbor.ct.timeStepRate > ct.timeStepRate &&
        ct.stepsSinceLastSync > neighbor.ct.stepsSinceLastSync) {
      resetBuffers = false;
    }
  }
  if (ct.stepsSinceLastSync == 0) {
    resetBuffers = true;
  }

  writeReceivers();
#ifdef ACL_DEVICE
  if (executor == Executor::Device) {
    computeLocalIntegrationDevice(resetBuffers);
  } else {
    computeLocalIntegration(resetBuffers);
  }
#else
  computeLocalIntegration(resetBuffers);
#endif
  computeSources();

  seissolInstance.flopCounter().incrementNonZeroFlopsLocal(
      accFlopsNonZero[static_cast<int>(ComputePart::Local)]);
  seissolInstance.flopCounter().incrementHardwareFlopsLocal(
      accFlopsHardware[static_cast<int>(ComputePart::Local)]);
#ifdef ACL_DEVICE
  if (hasDifferentExecutorNeighbor()) {
    auto other = executor == Executor::Device ? seissol::initializer::AllocationPlace::Host
                                              : seissol::initializer::AllocationPlace::Device;
    clusterData->varSynchronizeTo<LTS::BuffersDerivatives>(other, streamRuntime.stream());
<<<<<<< HEAD
=======
    streamRuntime.wait();
>>>>>>> 59e2669b
  }
#endif
  streamRuntime.wait();
}

void TimeCluster::handleDynamicRupture(DynamicRupture::Layer& layerData) {
#ifdef ACL_DEVICE
  if (executor == Executor::Device) {
    computeDynamicRuptureDevice(layerData);
  } else {
    computeDynamicRupture(layerData);
  }

  // TODO(David): restrict to copy/interior of same cluster type
  if (hasDifferentExecutorNeighbor()) {
    auto other = executor == Executor::Device ? seissol::initializer::AllocationPlace::Host
                                              : seissol::initializer::AllocationPlace::Device;
    layerData.varSynchronizeTo<DynamicRupture::FluxSolverMinus>(other, streamRuntime.stream());
    layerData.varSynchronizeTo<DynamicRupture::FluxSolverPlus>(other, streamRuntime.stream());
    layerData.varSynchronizeTo<DynamicRupture::ImposedStateMinus>(other, streamRuntime.stream());
    layerData.varSynchronizeTo<DynamicRupture::ImposedStatePlus>(other, streamRuntime.stream());
<<<<<<< HEAD
=======
    streamRuntime.wait();
>>>>>>> 59e2669b
  }
#else
  computeDynamicRupture(layerData);
#endif
}

void TimeCluster::correct() {
  assert(state == ActorState::Predicted);
  /* Sub start time of width respect to the next cluster; use 0 if not relevant, for example in GTS.
   * LTS requires to evaluate a partial time integration of the derivatives. The point zero in time
   * refers to the derivation of the surrounding time derivatives, which coincides with the last
   * completed time step of the next cluster. The start/end of the time step is the start/end of
   * this clusters time step relative to the zero point.
   *   Example:
   *                                              5 dt
   *   |-----------------------------------------------------------------------------------------|
   * <<< Time stepping of the next cluster (Cn) (5x larger than the current). |                 | |
   * |                 |                 |
   *   |*****************|*****************|+++++++++++++++++|                 |                 |
   * <<< Status of the current cluster. |                 |                 |                 | | |
   *   |-----------------|-----------------|-----------------|-----------------|-----------------|
   * <<< Time stepping of the current cluster (Cc). 0                 dt               2dt 3dt 4dt
   * 5dt
   *
   *   In the example above two clusters are illustrated: Cc and Cn. Cc is the current cluster under
   * consideration and Cn the next cluster with respect to LTS terminology. Cn is currently at time
   * 0 and provided Cc with derivatives valid until 5dt. Cc updated already twice and did its last
   * full update to reach 2dt (== subTimeStart). Next computeNeighboringCopy is called to accomplish
   * the next full update to reach 3dt (+++). Besides working on the buffers of own buffers and
   * those of previous clusters, Cc needs to evaluate the time prediction of Cn in the interval
   * [2dt, 3dt].
   */
  const double subTimeStart = ct.correctionTime - lastSubTime;

  // Note, if this is a copy layer actor, we need the FL_Copy and the FL_Int.
  // Otherwise, this is an interior layer actor, and we need only the FL_Int.
  // We need to avoid computing it twice.
  if (dynamicRuptureScheduler->mayComputeInterior(ct.stepsSinceStart)) {
    if (dynamicRuptureScheduler->hasDynamicRuptureFaces()) {
      handleDynamicRupture(*dynRupInteriorData);
      seissolInstance.flopCounter().incrementNonZeroFlopsDynamicRupture(
          accFlopsNonZero[static_cast<int>(ComputePart::DRFrictionLawInterior)]);
      seissolInstance.flopCounter().incrementHardwareFlopsDynamicRupture(
          accFlopsHardware[static_cast<int>(ComputePart::DRFrictionLawInterior)]);
    }
    dynamicRuptureScheduler->setLastCorrectionStepsInterior(ct.stepsSinceStart);
  }
  if (layerType == Copy) {
    if (dynamicRuptureScheduler->hasDynamicRuptureFaces()) {
      handleDynamicRupture(*dynRupCopyData);
      seissolInstance.flopCounter().incrementNonZeroFlopsDynamicRupture(
          accFlopsNonZero[static_cast<int>(ComputePart::DRFrictionLawCopy)]);
      seissolInstance.flopCounter().incrementHardwareFlopsDynamicRupture(
          accFlopsHardware[static_cast<int>(ComputePart::DRFrictionLawCopy)]);
    }
    dynamicRuptureScheduler->setLastCorrectionStepsCopy((ct.stepsSinceStart));
  }

#ifdef ACL_DEVICE
  if (executor == Executor::Device) {
    computeNeighboringIntegrationDevice(subTimeStart);
  } else {
    computeNeighboringIntegration(subTimeStart);
  }
#else
  computeNeighboringIntegration(subTimeStart);
#endif

  seissolInstance.flopCounter().incrementNonZeroFlopsNeighbor(
      accFlopsNonZero[static_cast<int>(ComputePart::Neighbor)]);
  seissolInstance.flopCounter().incrementHardwareFlopsNeighbor(
      accFlopsHardware[static_cast<int>(ComputePart::Neighbor)]);
  seissolInstance.flopCounter().incrementNonZeroFlopsDynamicRupture(
      accFlopsNonZero[static_cast<int>(ComputePart::DRNeighbor)]);
  seissolInstance.flopCounter().incrementHardwareFlopsDynamicRupture(
      accFlopsHardware[static_cast<int>(ComputePart::DRNeighbor)]);

  // First cluster calls fault receiver output
  // Call fault output only if both interior and copy parts of DR were computed
  // TODO: Change from iteration based to time based
  if (dynamicRuptureScheduler->isFirstClusterWithDynamicRuptureFaces() &&
      dynamicRuptureScheduler->mayComputeFaultOutput(ct.stepsSinceStart)) {
    faultOutputManager->writePickpointOutput(
        ct.correctionTime + timeStepSize(), timeStepSize(), streamRuntime);
    dynamicRuptureScheduler->setLastFaultOutput(ct.stepsSinceStart);
  }

  streamRuntime.wait();

  // TODO(Lukas) Adjust with time step rate? Relevant is maximum cluster is not on this node
  const auto nextCorrectionSteps = ct.nextCorrectionSteps();
  if (printProgress && (((nextCorrectionSteps / timeStepRate) % 100) == 0)) {
    logInfo() << "#max-updates since sync: " << nextCorrectionSteps << " @ "
              << ct.nextCorrectionTime(syncTime);
  }
}

void TimeCluster::reset() {
  AbstractTimeCluster::reset();
  // note: redundant computation, but it needs to be done somewhere
  neighborTimestep = timeStepSize();
  for (auto& neighbor : neighbors) {
    neighborTimestep = std::max(neighbor.ct.getTimeStepSize(), neighborTimestep);
  }
}

void TimeCluster::printTimeoutMessage(std::chrono::seconds timeSinceLastUpdate) {
  logWarning(true) << "No update since " << timeSinceLastUpdate.count() << "[s] for global cluster "
                   << globalClusterId << " with local cluster id " << clusterId << " at state "
                   << actorStateToString(state) << " predTime = " << ct.predictionTime
                   << " predictionsSinceSync = " << ct.predictionsSinceLastSync
                   << " corrTime = " << ct.correctionTime
                   << " correctionsSinceSync = " << ct.stepsSinceLastSync
                   << " stepsTillSync = " << ct.stepsUntilSync << " mayPredict = " << mayPredict()
                   << " mayCorrect = " << mayCorrect() << " maySync = " << maySync();
  for (auto& neighbor : neighbors) {
    logWarning(true) << "Neighbor with rate = " << neighbor.ct.timeStepRate
                     << "PredTime = " << neighbor.ct.predictionTime
                     << "CorrTime = " << neighbor.ct.correctionTime
                     << "predictionsSinceSync = " << neighbor.ct.predictionsSinceLastSync
                     << "correctionsSinceSync = " << neighbor.ct.stepsSinceLastSync;
  }
}

unsigned int TimeCluster::getClusterId() const { return clusterId; }

std::size_t TimeCluster::layerId() const { return clusterData->id(); }

unsigned int TimeCluster::getGlobalClusterId() const { return globalClusterId; }

LayerType TimeCluster::getLayerType() const { return layerType; }
void TimeCluster::setTime(double time) {
  AbstractTimeCluster::setTime(time);
  this->receiverTime = time;
  this->lastSubTime = time;
}

void TimeCluster::finalize() {
  sourceCluster.host.reset(nullptr);
  sourceCluster.device.reset(nullptr);
  streamRuntime.dispose();

  logDebug() << "#(time steps):" << numberOfTimeSteps;
}

template <bool UsePlasticity>
void TimeCluster::computeNeighboringIntegrationImplementation(double subTimeStart) {
  const auto clusterSize = clusterData->size();
  if (clusterSize == 0) {
    return;
  }
  SCOREP_USER_REGION("computeNeighboringIntegration", SCOREP_USER_REGION_TYPE_FUNCTION)

  loopStatistics->begin(regionComputeNeighboringIntegration);

  auto* faceNeighbors = clusterData->var<LTS::FaceNeighbors>();
  auto* drMapping = clusterData->var<LTS::DRMapping>();
  auto* cellInformation = clusterData->var<LTS::CellInformation>();
  auto* plasticity = clusterData->var<LTS::Plasticity>();
  auto* pstrain = clusterData->var<LTS::PStrain>();

  // NOLINTNEXTLINE
<<<<<<< HEAD
  std::size_t numberOTetsWithPlasticYielding = 0;
=======
  std::size_t numberOfTetsWithPlasticYielding = 0;
>>>>>>> 59e2669b

  real* timeIntegrated[4];
  real* faceNeighborsPrefetch[4];

  const auto tV = seissolInstance.getSeisSolParameters().model.tv;

  const auto timestep = timeStepSize();
  const auto oneMinusIntegratingFactor =
      seissol::kernels::Plasticity::computeRelaxTime(tV, timestep);

  const auto timeBasis = seissol::kernels::timeBasis();
  const auto timeCoeffs = timeBasis.integrate(0, timestep, timestep);
  const auto subtimeCoeffs =
      timeBasis.integrate(subTimeStart, timestep + subTimeStart, neighborTimestep);

#ifdef _OPENMP
#pragma omp parallel for schedule(static) default(none) private(timeIntegrated,                    \
                                                                    faceNeighborsPrefetch)         \
    shared(oneMinusIntegratingFactor,                                                              \
               cellInformation,                                                                    \
               faceNeighbors,                                                                      \
               pstrain,                                                                            \
               plasticity,                                                                         \
               drMapping,                                                                          \
               subTimeStart,                                                                       \
               tV,                                                                                 \
               timeCoeffs,                                                                         \
               subtimeCoeffs,                                                                      \
<<<<<<< HEAD
               clusterData) reduction(+ : numberOTetsWithPlasticYielding)
#endif
  for (std::size_t cell = 0; cell < clusterData->size(); cell++) {
=======
               clusterData,                                                                        \
               timestep,                                                                           \
               clusterSize) reduction(+ : numberOfTetsWithPlasticYielding)
#endif
  for (std::size_t cell = 0; cell < clusterSize; cell++) {
>>>>>>> 59e2669b
    auto data = clusterData->cellRef(cell);

    seissol::kernels::TimeCommon::computeIntegrals(
        timeKernel,
        data.get<LTS::CellInformation>().ltsSetup,
        data.get<LTS::CellInformation>().faceTypes,
        timeCoeffs.data(),
        subtimeCoeffs.data(),
        faceNeighbors[cell],
        *reinterpret_cast<real(*)[4][tensor::I::size()]>(
            &(globalDataOnHost->integrationBufferLTS[OpenMP::threadId() * 4 *
                                                     static_cast<size_t>(tensor::I::size())])),
        timeIntegrated);

    faceNeighborsPrefetch[0] = (cellInformation[cell].faceTypes[1] != FaceType::DynamicRupture)
                                   ? faceNeighbors[cell][1]
                                   : drMapping[cell][1].godunov;
    faceNeighborsPrefetch[1] = (cellInformation[cell].faceTypes[2] != FaceType::DynamicRupture)
                                   ? faceNeighbors[cell][2]
                                   : drMapping[cell][2].godunov;
    faceNeighborsPrefetch[2] = (cellInformation[cell].faceTypes[3] != FaceType::DynamicRupture)
                                   ? faceNeighbors[cell][3]
                                   : drMapping[cell][3].godunov;

    // fourth face's prefetches
    if (cell + 1 < clusterSize) {
      faceNeighborsPrefetch[3] =
          (cellInformation[cell + 1].faceTypes[0] != FaceType::DynamicRupture)
              ? faceNeighbors[cell + 1][0]
              : drMapping[cell + 1][0].godunov;
    } else {
      faceNeighborsPrefetch[3] = faceNeighbors[cell][3];
    }

    neighborKernel.computeNeighborsIntegral(
        data, drMapping[cell], timeIntegrated, faceNeighborsPrefetch);

    if constexpr (UsePlasticity) {
      numberOfTetsWithPlasticYielding +=
          seissol::kernels::Plasticity::computePlasticity(oneMinusIntegratingFactor,
                                                          timestep,
                                                          tV,
                                                          globalDataOnHost,
                                                          &plasticity[cell],
                                                          data.get<LTS::Dofs>(),
                                                          pstrain[cell]);
    }
#ifdef INTEGRATE_QUANTITIES
    seissolInstance.postProcessor().integrateQuantities(
        m_timeStepWidth, *clusterData, cell, dofs[cell]);
#endif // INTEGRATE_QUANTITIES
  }

  if constexpr (UsePlasticity) {
    yieldCells[0] += numberOfTetsWithPlasticYielding;
    seissolInstance.flopCounter().incrementNonZeroFlopsPlasticity(
        clusterSize * accFlopsNonZero[static_cast<int>(ComputePart::PlasticityCheck)]);
    seissolInstance.flopCounter().incrementHardwareFlopsPlasticity(
        clusterSize * accFlopsHardware[static_cast<int>(ComputePart::PlasticityCheck)]);
  }

  loopStatistics->end(regionComputeNeighboringIntegration, clusterSize, profilingId);
}

void TimeCluster::synchronizeTo(seissol::initializer::AllocationPlace place, void* stream) {
#ifdef ACL_DEVICE
  if ((place == initializer::AllocationPlace::Host && executor == Executor::Device) ||
      (place == initializer::AllocationPlace::Device && executor == Executor::Host)) {
    clusterData->synchronizeTo(place, stream);
    if (layerType == Interior) {
      dynRupInteriorData->synchronizeTo(place, stream);
    }
    if (layerType == Copy) {
      dynRupCopyData->synchronizeTo(place, stream);
    }
  }
#endif
}

void TimeCluster::finishPhase() {
  const auto cells = yieldCells[0];
  seissolInstance.flopCounter().incrementNonZeroFlopsPlasticity(
      cells * accFlopsNonZero[static_cast<int>(ComputePart::PlasticityYield)]);
  seissolInstance.flopCounter().incrementHardwareFlopsPlasticity(
      cells * accFlopsHardware[static_cast<int>(ComputePart::PlasticityYield)]);
  yieldCells[0] = 0;
}

} // namespace seissol::time_stepping<|MERGE_RESOLUTION|>--- conflicted
+++ resolved
@@ -67,13 +67,8 @@
                          LTS::Layer* clusterData,
                          DynamicRupture::Layer* dynRupInteriorData,
                          DynamicRupture::Layer* dynRupCopyData,
-<<<<<<< HEAD
                          seissol::dr::friction_law::FrictionSolver* frictionSolverTemplate,
                          seissol::dr::friction_law::FrictionSolver* frictionSolverTemplateDevice,
-=======
-                         seissol::dr::friction_law::FrictionSolver* frictionSolver,
-                         seissol::dr::friction_law::FrictionSolver* frictionSolverDevice,
->>>>>>> 59e2669b
                          dr::output::OutputManager* faultOutputManager,
                          seissol::SeisSol& seissolInstance,
                          LoopStatistics* loopStatistics,
@@ -86,14 +81,10 @@
       clusterData(clusterData),
       // global data
       dynRupInteriorData(dynRupInteriorData), dynRupCopyData(dynRupCopyData),
-<<<<<<< HEAD
       frictionSolver(frictionSolverTemplate->clone()),
       frictionSolverDevice(frictionSolverTemplateDevice->clone()),
       frictionSolverCopy(frictionSolverTemplate->clone()),
       frictionSolverCopyDevice(frictionSolverTemplateDevice->clone()),
-=======
-      frictionSolver(frictionSolver), frictionSolverDevice(frictionSolverDevice),
->>>>>>> 59e2669b
       faultOutputManager(faultOutputManager),
       sourceCluster(seissol::kernels::PointSourceClusterPair{nullptr, nullptr}),
       // cells
@@ -241,13 +232,8 @@
 
   SCOREP_USER_REGION_BEGIN(
       myRegionHandle, "computeDynamicRuptureFrictionLaw", SCOREP_USER_REGION_TYPE_COMMON)
-<<<<<<< HEAD
   auto& solver = &layerData == dynRupInteriorData ? frictionSolver : frictionSolverCopy;
   solver->evaluate(ct.correctionTime, frictionTime, timeWeights.data(), streamRuntime);
-=======
-  frictionSolver->evaluate(
-      layerData, ct.correctionTime, frictionTime, timeWeights.data(), streamRuntime);
->>>>>>> 59e2669b
   SCOREP_USER_REGION_END(myRegionHandle)
 #pragma omp parallel
   {
@@ -283,7 +269,6 @@
               table, pointsCollocate.data(), streamRuntime);
         });
     device.api->popLastProfilingMark();
-<<<<<<< HEAD
 
     auto& solver =
         &layerData == dynRupInteriorData ? frictionSolverDevice : frictionSolverCopyDevice;
@@ -296,21 +281,6 @@
           initializer::AllocationPlace::Host, streamRuntime.stream());
       streamRuntime.wait();
       solver->evaluate(ct.correctionTime, frictionTime, timeWeights.data(), streamRuntime);
-=======
-    if (frictionSolverDevice->allocationPlace() == initializer::AllocationPlace::Host) {
-      layerData.varSynchronizeTo<DynamicRupture::QInterpolatedPlus>(
-          initializer::AllocationPlace::Host, streamRuntime.stream());
-      layerData.varSynchronizeTo<DynamicRupture::QInterpolatedMinus>(
-          initializer::AllocationPlace::Host, streamRuntime.stream());
-      streamRuntime.wait();
-    }
-
-    device.api->putProfilingMark("evaluateFriction", device::ProfilingColors::Lime);
-    frictionSolverDevice->evaluate(
-        layerData, ct.correctionTime, frictionTime, timeWeights.data(), streamRuntime);
-    device.api->popLastProfilingMark();
-    if (frictionSolverDevice->allocationPlace() == initializer::AllocationPlace::Host) {
->>>>>>> 59e2669b
       layerData.varSynchronizeTo<DynamicRupture::FluxSolverMinus>(
           initializer::AllocationPlace::Device, streamRuntime.stream());
       layerData.varSynchronizeTo<DynamicRupture::FluxSolverPlus>(
@@ -319,11 +289,8 @@
           initializer::AllocationPlace::Device, streamRuntime.stream());
       layerData.varSynchronizeTo<DynamicRupture::ImposedStatePlus>(
           initializer::AllocationPlace::Device, streamRuntime.stream());
-<<<<<<< HEAD
     } else {
       solver->evaluate(ct.correctionTime, frictionTime, timeWeights.data(), streamRuntime);
-=======
->>>>>>> 59e2669b
     }
     device.api->popLastProfilingMark();
   }
@@ -724,10 +691,6 @@
     auto other = executor == Executor::Device ? seissol::initializer::AllocationPlace::Host
                                               : seissol::initializer::AllocationPlace::Device;
     clusterData->varSynchronizeTo<LTS::BuffersDerivatives>(other, streamRuntime.stream());
-<<<<<<< HEAD
-=======
-    streamRuntime.wait();
->>>>>>> 59e2669b
   }
 #endif
   streamRuntime.wait();
@@ -749,10 +712,6 @@
     layerData.varSynchronizeTo<DynamicRupture::FluxSolverPlus>(other, streamRuntime.stream());
     layerData.varSynchronizeTo<DynamicRupture::ImposedStateMinus>(other, streamRuntime.stream());
     layerData.varSynchronizeTo<DynamicRupture::ImposedStatePlus>(other, streamRuntime.stream());
-<<<<<<< HEAD
-=======
-    streamRuntime.wait();
->>>>>>> 59e2669b
   }
 #else
   computeDynamicRupture(layerData);
@@ -915,11 +874,7 @@
   auto* pstrain = clusterData->var<LTS::PStrain>();
 
   // NOLINTNEXTLINE
-<<<<<<< HEAD
-  std::size_t numberOTetsWithPlasticYielding = 0;
-=======
   std::size_t numberOfTetsWithPlasticYielding = 0;
->>>>>>> 59e2669b
 
   real* timeIntegrated[4];
   real* faceNeighborsPrefetch[4];
@@ -948,17 +903,11 @@
                tV,                                                                                 \
                timeCoeffs,                                                                         \
                subtimeCoeffs,                                                                      \
-<<<<<<< HEAD
-               clusterData) reduction(+ : numberOTetsWithPlasticYielding)
-#endif
-  for (std::size_t cell = 0; cell < clusterData->size(); cell++) {
-=======
                clusterData,                                                                        \
                timestep,                                                                           \
                clusterSize) reduction(+ : numberOfTetsWithPlasticYielding)
 #endif
   for (std::size_t cell = 0; cell < clusterSize; cell++) {
->>>>>>> 59e2669b
     auto data = clusterData->cellRef(cell);
 
     seissol::kernels::TimeCommon::computeIntegrals(
