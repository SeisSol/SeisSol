!>
!! @file
!! This file is part of SeisSol.
!!
!! @author Alex Breuer (breuer AT mytum.de, http://www5.in.tum.de/wiki/index.php/Dipl.-Math._Alexander_Breuer)
!! @author Sebastian Rettenberger (sebastian.rettenberger @ tum.de, http://www5.in.tum.de/wiki/index.php/Sebastian_Rettenberger)
!!
!! @section LICENSE
!! Copyright (c) 2015, SeisSol Group
!! All rights reserved.
!!
!! Redistribution and use in source and binary forms, with or without
!! modification, are permitted provided that the following conditions are met:
!!
!! 1. Redistributions of source code must retain the above copyright notice,
!!    this list of conditions and the following disclaimer.
!!
!! 2. Redistributions in binary form must reproduce the above copyright notice,
!!    this list of conditions and the following disclaimer in the documentation
!!    and/or other materials provided with the distribution.
!!
!! 3. Neither the name of the copyright holder nor the names of its
!!    contributors may be used to endorse or promote products derived from this
!!    software without specific prior written permission.
!!
!! THIS SOFTWARE IS PROVIDED BY THE COPYRIGHT HOLDERS AND CONTRIBUTORS "AS IS"
!! AND ANY EXPRESS OR IMPLIED WARRANTIES, INCLUDING, BUT NOT LIMITED TO, THE
!! IMPLIED WARRANTIES OF MERCHANTABILITY AND FITNESS FOR A PARTICULAR PURPOSE
!! ARE DISCLAIMED. IN NO EVENT SHALL THE COPYRIGHT HOLDER OR CONTRIBUTORS BE
!! LIABLE FOR ANY DIRECT, INDIRECT, INCIDENTAL, SPECIAL, EXEMPLARY, OR
!! CONSEQUENTIAL DAMAGES (INCLUDING, BUT NOT LIMITED TO, PROCUREMENT OF
!! SUBSTITUTE GOODS OR SERVICES; LOSS OF USE, DATA, OR PROFITS; OR BUSINESS
!! INTERRUPTION) HOWEVER CAUSED AND ON ANY THEORY OF LIABILITY, WHETHER IN
!! CONTRACT, STRICT LIABILITY, OR TORT (INCLUDING NEGLIGENCE OR OTHERWISE)
!! ARISING IN ANY WAY OUT OF THE USE OF THIS SOFTWARE, EVEN IF ADVISED OF THE
!! POSSIBILITY OF SUCH DAMAGE.
!!
!! @section DESCRIPTION
!! C++/Fortran-interoperability: Fortran-bindings

#include "Initializer/preProcessorMacros.fpp"

module f_ftoc_bind_interoperability
  implicit none
  !
  ! Fortran to C bindings
  !

  interface c_interoperability_setDomain
    subroutine c_interoperability_setDomain( i_domain ) bind( C, name='c_interoperability_setDomain' )
      use iso_c_binding, only: c_ptr
      implicit none
      type(c_ptr), value :: i_domain
    end subroutine
  end interface

  interface c_interoperability_setTimeStepWidth
    subroutine c_interoperability_setTimeStepWidth( i_meshId, i_timeStepWidth ) bind( C, name='c_interoperability_setTimeStepWidth' )
      use iso_c_binding
      implicit none
      integer(kind=c_int), value :: i_meshId
      real(kind=c_double), value :: i_timeStepWidth
    end subroutine
  end interface

  interface c_interoperability_initializeClusteredLts
    subroutine c_interoperability_initializeClusteredLts( i_clustering, i_enableFreeSurfaceIntegration ) bind( C, name='c_interoperability_initializeClusteredLts' )
      use iso_c_binding
      implicit none
      integer(kind=c_int), value  :: i_clustering
      logical(kind=c_bool), value :: i_enableFreeSurfaceIntegration
    end subroutine
  end interface

  ! Don't forget to add // c_null_char to NRFFileName when using this interface
  interface
    subroutine c_interoperability_setupNRFPointSources( NRFFileName ) bind( C, name='c_interoperability_setupNRFPointSources' )
      use iso_c_binding, only: c_char
      implicit none
      character(kind=c_char), dimension(*), intent(in) :: NRFFileName
    end subroutine
  end interface

  ! Don't forget to add // c_null_char to NRFFileName when using this interface
  interface
    subroutine c_interoperability_setupFSRMPointSources( momentTensor, numberOfSources, centres, strikes, dips, rakes, onsets, areas, timestep, numberOfSamples, timeHistories ) bind( C, name='c_interoperability_setupFSRMPointSources' )
      use iso_c_binding, only: c_double, c_int
      implicit none
      real(kind=c_double), dimension(*), intent(in) :: momentTensor
      integer(kind=c_int), value                    :: numberOfSources
      real(kind=c_double), dimension(*), intent(in) :: centres
      real(kind=c_double), dimension(*), intent(in) :: strikes
      real(kind=c_double), dimension(*), intent(in) :: dips
      real(kind=c_double), dimension(*), intent(in) :: rakes
      real(kind=c_double), dimension(*), intent(in) :: onsets
      real(kind=c_double), dimension(*), intent(in) :: areas
      real(kind=c_double), value                    :: timestep
      integer(kind=c_int), value                    :: numberOfSamples
      real(kind=c_double), dimension(*), intent(in) :: timeHistories
    end subroutine
  end interface
  
  ! Don't forget to add // c_null_char to materialFileName when using this interface
  interface
    subroutine c_interoperability_initializeModel(materialFileName, anelasticity, plasticity, materialVal, bulkFriction, plastCo, iniStress) bind( C, name='c_interoperability_initializeModel' )
      use iso_c_binding, only: c_double, c_int, c_char
      implicit none
      character(kind=c_char), dimension(*), intent(in)  :: materialFileName
      integer(kind=c_int), value                        :: anelasticity
      integer(kind=c_int), value                        :: plasticity
      real(kind=c_double), dimension(*), intent(out)    :: materialVal, bulkFriction, plastCo, iniStress
    end subroutine
  end interface

  interface
    subroutine c_interoperability_addFaultParameter(parameterName, memory) bind( C, name='c_interoperability_addFaultParameter' )
      use iso_c_binding, only: c_double, c_int, c_char
      implicit none
      character(kind=c_char), dimension(*), intent(in)  :: parameterName
      real(kind=c_double), dimension(*), intent(in)    :: memory
    end subroutine
  end interface

  ! Don't forget to add // c_null_char to modelFileName when using this interface
  interface
    logical(kind=c_bool) function c_interoperability_faultParameterizedByTraction(modelFileName) bind( C, name='c_interoperability_faultParameterizedByTraction' )
      use iso_c_binding, only: c_char, c_bool
      implicit none
      character(kind=c_char), dimension(*), intent(in)  :: modelFileName
    end function
  end interface

  ! Don't forget to add // c_null_char to modelFileName when using this interface
  interface
    subroutine c_interoperability_initializeFault(modelFileName, gpwise, bndPoints, numberOfBndPoints) bind( C, name='c_interoperability_initializeFault' )
      use iso_c_binding, only: c_double, c_int, c_char
      implicit none
      character(kind=c_char), dimension(*), intent(in)  :: modelFileName
      integer(kind=c_int), value                        :: gpwise, numberOfBndPoints
      real(kind=c_double), dimension(*), intent(in )    :: bndPoints
    end subroutine
  end interface

  interface c_interoperability_addRecPoint
    subroutine c_interoperability_addRecPoint( x, y, z ) bind( C, name='c_interoperability_addRecPoint' )
      use iso_c_binding, only: c_double
      implicit none
      real(kind=c_double), value :: x,y,z
    end subroutine
  end interface

  interface c_interoperability_setReceiverSampling
    subroutine c_interoperability_setReceiverSampling( i_receiverSampling ) bind( C, name='c_interoperability_setReceiverSampling' )
      use iso_c_binding, only: c_double
      implicit none
      real(kind=c_double), value :: i_receiverSampling
    end subroutine
  end interface

  interface c_interoperability_setMaterial
    subroutine c_interoperability_setMaterial( i_elem, i_side, i_materialVal, i_numMaterialVals ) bind( C, name='c_interoperability_setMaterial' )
    use iso_c_binding
    implicit none
    integer(kind=c_int), value :: i_elem
    integer(kind=c_int), value :: i_side
    real(kind=c_double), dimension(*), intent(in) :: i_materialVal
    integer(kind=c_int), value :: i_numMaterialVals
    end subroutine
  end interface

  interface c_interoperability_setInitialLoading
    subroutine c_interoperability_setInitialLoading( i_meshId, i_initialLoading ) bind( C, name='c_interoperability_setInitialLoading' )
      use iso_c_binding, only: c_ptr
      implicit none
      type(c_ptr), value :: i_meshId
      type(c_ptr), value :: i_initialLoading
    end subroutine
  end interface


  interface c_interoperability_setPlasticParameters
    subroutine c_interoperability_setPlasticParameters( i_meshId, i_plasticParameters ) bind( C, name='c_interoperability_setPlasticParameters' )
      use iso_c_binding, only: c_ptr
      implicit none
      type(c_ptr), value :: i_meshId
      type(c_ptr), value :: i_plasticParameters
    end subroutine
  end interface

  interface c_interoperability_setTv
    subroutine c_interoperability_setTv( tv ) bind( C, name='c_interoperability_setTv' )
      use iso_c_binding, only: c_double
      real(kind=c_double), value :: tv
    end subroutine
  end interface


  interface c_interoperability_initializeCellLocalMatrices
    subroutine c_interoperability_initializeCellLocalMatrices() bind( C, name='c_interoperability_initializeCellLocalMatrices' )
    end subroutine
  end interface

  interface c_interoperability_synchronizeCellLocalData
    subroutine c_interoperability_synchronizeCellLocalData() bind( C, name='c_interoperability_synchronizeCellLocalData' )
    end subroutine
  end interface

  interface c_interoperability_synchronizeCopyLayerDofs
    subroutine c_interoperability_synchronizeCopyLayerDofs() bind( C, name='c_interoperability_synchronizeCopyLayerDofs' )
    end subroutine
  end interface

  interface c_interoperability_enableDynamicRupture
    subroutine c_interoperability_enableDynamicRupture() bind( C, name='c_interoperability_enableDynamicRupture' )
    end subroutine
  end interface

  interface
    subroutine c_interoperability_enableWaveFieldOutput( i_waveFieldInterval, i_waveFieldFilename ) bind( C, name='c_interoperability_enableWaveFieldOutput' )
      use iso_c_binding
      implicit none
      real(kind=c_double), value :: i_waveFieldInterval
      character(kind=c_char), dimension(*), intent(in) :: i_waveFieldFilename
    end subroutine

    subroutine c_interoperability_enableFreeSurfaceOutput( maxRefinementDepth ) bind( C, name='c_interoperability_enableFreeSurfaceOutput' )
      use iso_c_binding
      implicit none
      integer(kind=c_int), value :: maxRefinementDepth
    end subroutine

    subroutine c_interoperability_enableCheckPointing( i_checkPointInterval, i_checkPointFilename, i_checkPointBackend ) bind( C, name='c_interoperability_enableCheckPointing' )
      use iso_c_binding
      implicit none
      real(kind=c_double), value :: i_checkPointInterval
      character(kind=c_char), dimension(*), intent(in) :: i_checkPointFilename
      character(kind=c_char), dimension(*), intent(in) :: i_checkPointBackend
    end subroutine

    subroutine c_interoperability_getIntegrationMask( i_integrationMask ) bind( C, name='c_interoperability_getIntegrationMask' )
      use iso_c_binding
      implicit none
      integer(kind=c_int), dimension(*), intent(out) :: i_integrationMask
    end subroutine

    subroutine c_interoperability_initializeIO( i_mu, i_slipRate1, i_slipRate2, i_slip, i_slip1, i_slip2, i_state, i_strength, &
        i_numSides, i_numBndGP, i_refinement, i_outputMask, i_outputRegionBounds, &
        freeSurfaceInterval, freeSurfaceFilename, xdmfWriterBackend ) &
        bind( C, name='c_interoperability_initializeIO' )
      use iso_c_binding
      implicit none

      real(kind=c_double), dimension(*), intent(in) :: i_mu
      real(kind=c_double), dimension(*), intent(in) :: i_slipRate1
      real(kind=c_double), dimension(*), intent(in) :: i_slipRate2
      real(kind=c_double), dimension(*), intent(in) :: i_slip
      real(kind=c_double), dimension(*), intent(in) :: i_slip1
      real(kind=c_double), dimension(*), intent(in) :: i_slip2
      real(kind=c_double), dimension(*), intent(in) :: i_state
      real(kind=c_double), dimension(*), intent(in) :: i_strength
      integer(kind=c_int), value                    :: i_numSides
      integer(kind=c_int), value                    :: i_numBndGP
      integer(kind=c_int), value                    :: i_refinement
      integer(kind=c_int), dimension(*), intent(in) :: i_outputMask
      real(kind=c_double), dimension(*), intent(in) :: i_outputRegionBounds
      real(kind=c_double), value                    :: freeSurfaceInterval
      character(kind=c_char), dimension(*), intent(in) :: freeSurfaceFilename
      character(kind=c_char), dimension(*), intent(in) :: xdmfWriterBackend
    end subroutine

    subroutine c_interoperability_addToDofs( i_meshId, i_update, numUpdateEntries ) bind( C, name='c_interoperability_addToDofs' )
      use iso_c_binding
      implicit none
      integer(kind=c_int), value                    :: i_meshId
      real(kind=c_double), dimension(*), intent(in) :: i_update
      integer(kind=c_int), value                    :: numUpdateEntries
    end subroutine

<<<<<<< HEAD
    subroutine c_interoperability_getTimeDerivatives( i_meshId, o_timeDerivatives ) bind( C, name='c_interoperability_getTimeDerivatives' )
      use iso_c_binding
      implicit none
      integer(kind=c_int), value :: i_meshId
      real(kind=c_double), dimension(*), intent(out) :: o_timeDerivatives
=======
    subroutine c_interoperability_getFaceDerInt( i_meshId, i_faceId, i_timeStepWidth, o_timeDerivativesCell, o_timeDerivativesNeighbor, o_timeIntegratedCell, o_timeIntegratedNeighbor ) bind( C, name='c_interoperability_getFaceDerInt' )
      use iso_c_binding
      implicit none
      integer(kind=c_int), value :: i_meshId
      integer(kind=c_int), value :: i_faceId
      real(kind=c_double), value :: i_timeStepWidth
      real(kind=c_double), dimension(*), intent(out) :: o_timeDerivativesCell
      real(kind=c_double), dimension(*), intent(out) :: o_timeDerivativesNeighbor
      real(kind=c_double), dimension(*), intent(out) :: o_timeIntegratedCell
      real(kind=c_double), dimension(*), intent(out) :: o_timeIntegratedNeighbor
>>>>>>> 6f11ed67
    end subroutine

    subroutine c_interoperability_getDofs( i_meshId, o_dofs ) bind( C, name='c_interoperability_getDofs' )
      use iso_c_binding
      implicit none
      integer(kind=c_int), value                     :: i_meshId
      real(kind=c_double), dimension(*), intent(out) :: o_dofs
    end subroutine

    subroutine c_interoperability_getDofsFromDerivatives( i_meshId, o_dofs ) bind( C, name='c_interoperability_getDofsFromDerivatives' )
      use iso_c_binding
      implicit none
      integer(kind=c_int), value :: i_meshId
      real(kind=c_double), dimension(*), intent(out) :: o_dofs
    end subroutine

    subroutine c_interoperability_getNeighborDofsFromDerivatives( i_meshId, i_faceId, o_dofs ) bind( C, name='c_interoperability_getNeighborDofsFromDerivatives' )
      use iso_c_binding
      implicit none
      integer(kind=c_int), value :: i_meshId
      integer(kind=c_int), value :: i_faceId
      real(kind=c_double), dimension(*), intent(out) :: o_dofs
    end subroutine
  end interface

  interface c_interoperability_simulate
    subroutine c_interoperability_simulate( i_finalTime ) bind( C, name='c_interoperability_simulate' )
      use iso_c_binding, only: c_double
      implicit none
      real(kind=c_double), value :: i_finalTime
    end subroutine
  end interface

  interface c_interoperability_finalizeIO
    subroutine c_interoperability_finalizeIO() bind( C, name='c_interoperability_finalizeIO' )
    end subroutine
  end interface
end module<|MERGE_RESOLUTION|>--- conflicted
+++ resolved
@@ -276,26 +276,6 @@
       integer(kind=c_int), value                    :: numUpdateEntries
     end subroutine
 
-<<<<<<< HEAD
-    subroutine c_interoperability_getTimeDerivatives( i_meshId, o_timeDerivatives ) bind( C, name='c_interoperability_getTimeDerivatives' )
-      use iso_c_binding
-      implicit none
-      integer(kind=c_int), value :: i_meshId
-      real(kind=c_double), dimension(*), intent(out) :: o_timeDerivatives
-=======
-    subroutine c_interoperability_getFaceDerInt( i_meshId, i_faceId, i_timeStepWidth, o_timeDerivativesCell, o_timeDerivativesNeighbor, o_timeIntegratedCell, o_timeIntegratedNeighbor ) bind( C, name='c_interoperability_getFaceDerInt' )
-      use iso_c_binding
-      implicit none
-      integer(kind=c_int), value :: i_meshId
-      integer(kind=c_int), value :: i_faceId
-      real(kind=c_double), value :: i_timeStepWidth
-      real(kind=c_double), dimension(*), intent(out) :: o_timeDerivativesCell
-      real(kind=c_double), dimension(*), intent(out) :: o_timeDerivativesNeighbor
-      real(kind=c_double), dimension(*), intent(out) :: o_timeIntegratedCell
-      real(kind=c_double), dimension(*), intent(out) :: o_timeIntegratedNeighbor
->>>>>>> 6f11ed67
-    end subroutine
-
     subroutine c_interoperability_getDofs( i_meshId, o_dofs ) bind( C, name='c_interoperability_getDofs' )
       use iso_c_binding
       implicit none
