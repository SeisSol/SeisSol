/**
 * @file
 * This file is part of SeisSol.
 *
 * @author Alex Breuer (breuer AT mytum.de, http://www5.in.tum.de/wiki/index.php/Dipl.-Math._Alexander_Breuer)
 * @author Sebastian Rettenberger (sebastian.rettenberger @ tum.de, http://www5.in.tum.de/wiki/index.php/Sebastian_Rettenberger)
 * @author Sebastian Wolf (wolf.sebastian AT in.tum.de, https://www5.in.tum.de/wiki/index.php/Sebastian_Wolf,_M.Sc.)
 *
 * @section LICENSE
 * Copyright (c) 2015-2020, SeisSol Group
 * All rights reserved.
 *
 * Redistribution and use in source and binary forms, with or without
 * modification, are permitted provided that the following conditions are met:
 *
 * 1. Redistributions of source code must retain the above copyright notice,
 *    this list of conditions and the following disclaimer.
 *
 * 2. Redistributions in binary form must reproduce the above copyright notice,
 *    this list of conditions and the following disclaimer in the documentation
 *    and/or other materials provided with the distribution.
 *
 * 3. Neither the name of the copyright holder nor the names of its
 *    contributors may be used to endorse or promote products derived from this
 *    software without specific prior written permission.
 *
 * THIS SOFTWARE IS PROVIDED BY THE COPYRIGHT HOLDERS AND CONTRIBUTORS "AS IS"
 * AND ANY EXPRESS OR IMPLIED WARRANTIES, INCLUDING, BUT NOT LIMITED TO, THE
 * IMPLIED WARRANTIES OF MERCHANTABILITY AND FITNESS FOR A PARTICULAR PURPOSE
 * ARE DISCLAIMED. IN NO EVENT SHALL THE COPYRIGHT HOLDER OR CONTRIBUTORS BE
 * LIABLE FOR ANY DIRECT, INDIRECT, INCIDENTAL, SPECIAL, EXEMPLARY, OR
 * CONSEQUENTIAL DAMAGES (INCLUDING, BUT NOT LIMITED TO, PROCUREMENT OF
 * SUBSTITUTE GOODS OR SERVICES; LOSS OF USE, DATA, OR PROFITS; OR BUSINESS
 * INTERRUPTION) HOWEVER CAUSED AND ON ANY THEORY OF LIABILITY, WHETHER IN
 * CONTRACT, STRICT LIABILITY, OR TORT (INCLUDING NEGLIGENCE OR OTHERWISE)
 * ARISING IN ANY WAY OUT OF THE USE OF THIS SOFTWARE, EVEN IF ADVISED OF THE
 * POSSIBILITY OF SUCH DAMAGE.
 *
 * @section DESCRIPTION
 * C++/Fortran-interoperability.
 **/

#ifndef INTEROPERABILITY_H_
#define INTEROPERABILITY_H_

#include <memory>
#include <unordered_map>
#include <vector>
#include <Eigen/Dense>
#include <Initializer/typedefs.hpp>
#include <SourceTerm/NRF.h>
#include <SourceTerm/DATReader.h>
#include <Initializer/LTS.h>
#include <Initializer/tree/LTSTree.hpp>
#include <Initializer/tree/Lut.hpp>
#include <Physics/InitialField.h>
#include "Equations/datastructures.hpp"

namespace seissol {
  class Interoperability;
}

/**
 *  C++ binding to all required fortran functions.
 **/
class seissol::Interoperability {
  // private:
    // Type of the initial condition.
    std::string m_initialConditionType;
    TravellingWaveParameters m_travellingWaveParameters;
    
    /* Brain dump of SeisSol's Fortran parts:
     * Raw fotran-pointer to cope with limited modularity of the
     * source, receiver and dynamic rupture functions.
     */
    //! domain (tDomain)
    void *m_domain;

    /*
     * Brain dump of SeisSol's C parts.
     */
    //! cluster-local mesh structure
    struct MeshStructure *m_meshStructure;

    //! time stepping
    struct TimeStepping m_timeStepping;

    //! global data
    struct GlobalData* m_globalData;

    seissol::initializers::LTSTree*   m_ltsTree;
    seissol::initializers::LTS*       m_lts;

    //! Lookup table relating mesh to cells
    seissol::initializers::Lut        m_ltsLut;

    //! Lookup table relating faces to layers
    unsigned*                         m_ltsFaceToMeshFace;
    
    //! Set of parameters that have to be initialized for dynamic rupture
    std::unordered_map<std::string, double*> m_faultParameters;

    std::vector<Eigen::Vector3d>           m_recPoints;

    //! Vector of initial conditions
    std::vector<std::unique_ptr<physics::InitialField>> m_iniConds;

    void initInitialConditions();
 public:
   /**
    * Constructor.
    **/
   Interoperability();

   ~Interoperability();

   /**
    * Sets the type of the initial conditions.
    *
    * @param type The name of the type of the initial conditions.
    */
   void setInitialConditionType(char const *type);

   void setTravellingWaveInformation(const double* origin, const double* kVec, const double* ampField);

   /**
    * Sets the fortran domain.
    *
    * @param i_domain domain.
    */
   
   void setDomain( void *i_domain );

   /**
    * Sets the time step width of a cell.
    *
    * @param i_meshId mesh id.
    * @param i_timeStepWidth time step width of the cell, Fortran notation is assumed (starting at 0).
    **/
   void setTimeStepWidth( int    i_meshId,
                          double i_timeStepWidth );

   /**
    * Initializes clustered local time stepping.
    *   1) Derivation of the LTS layout
    *   2) Memory Setup
    *   3) Generation of LTS computer clusters
    *
    * Clustering stategy is mapped as follows:
    *   1:  Global time stepping
    *   2+: Fixed rate between clusters
    *
    * @param i_clustering clustering strategy
    * @param enableFreeSurfaceIntegration
    **/
   void initializeClusteredLts(int clustering, bool enableFreeSurfaceIntegration, bool usePlasticity);
   void initializeMemoryLayout(int clustering, bool enableFreeSurfaceIntegration, bool usePlasticity);

#if defined(USE_NETCDF) && !defined(NETCDF_PASSIVE)
   //! \todo Documentation
   void setupNRFPointSources( char const* fileName );
#endif

   void setupTRSources( char const* dirName );

   //! \todo Documentation
   void setupFSRMPointSources( double const* momentTensor,
                               double const* solidVelocityComponent,
                               double const* pressureComponent,
                               double const* fluidVelocityComponent,
                               int           numberOfSources,
                               double const* centres,
                               double const* strikes,
                               double const* dips,
                               double const* rakes,
                               double const* onsets,
                               double const* areas,
                               double        timestep,
                               int           numberOfSamples,
                               double const* timeHistories );

    //! \todo Documentation
    void initializeModel( char*   materialFileName,
                          bool    anelasticity,
                          bool    plasticity,
                          bool    anisotropy,
                          bool    poroelasticity,
                          double* materialVal,
                          double* bulkFriction,
                          double* plastCo,
                          double* iniStress,
                          double* waveSpeeds );

    void fitAttenuation(  double rho,
                          double mu,
                          double lambda,
                          double Qp,
                          double Qs,
                          seissol::model::ViscoElasticMaterial& material );

    void addFaultParameter( std::string const& name,
                           double* memory) {
      m_faultParameters[name] = memory;
    }
    
    //! \todo Documentation
    void initializeFault( char*   modelFileName,
                          int     gpwise,
                          double* bndPoints,
                          int     numberOfBndPoints );

   /**
    * Adds a receiver at the specified location.
    *
    * @param x,y,z coordinates in physical space
    **/
   void addRecPoint(double x, double y, double z) {
     m_recPoints.emplace_back(Eigen::Vector3d(x, y, z));
   }

   /**
    * Enables dynamic rupture.
    **/
   void enableDynamicRupture();

   /**
    * Set material parameters for cell
    **/
   void setMaterial( int    i_meshId,
                     int    i_side,
                     double* i_materialVal,
                     int    i_numMaterialVals );

   /***
    * Get the wavespeeds for elastic materials for a given cell
    **/
   void getWaveSpeeds( double* i_materialVal,
                       int     i_numMaterialVals,
                       double* o_waveSpeeds );
   /**
    * Sets the initial loading for a cell (plasticity).
    *
    * @param i_meshId mesh id.
    * @param i_initialLoading initial loading (stress tensor).
    **/
   void setInitialLoading( int    i_meshId,
                           double *i_initialLoading );

   /**
    * Sets the parameters for a cell (plasticity).
    *
    * @param i_meshId mesh id.
    * @param i_plasticParameters cell dependent plastic Parameters (volume, cohesion...).
    **/
   void setPlasticParameters( int    i_meshId,
                              double *i_plasticParameters );

   void setTv(double tv);

   /**
    * \todo Move this somewhere else when we have a C++ main loop.
    **/
   void initializeCellLocalMatrices(bool usePlasticity);

   template<typename T>
   void synchronize(seissol::initializers::Variable<T> const& handle);

   /**
    * Synchronizes the cell local material data.
    **/
   void synchronizeCellLocalData(bool usePlasticity);

   /**
    * Synchronizes the DOFs in the copy layer.
    **/
   void synchronizeCopyLayerDofs();

   /**
    * Enable wave field plotting.
    *
    * @param i_waveFieldInterval plotting interval of the wave field.
    * @param i_waveFieldFilename file name prefix of the wave field.
    **/
   void enableWaveFieldOutput( double i_waveFieldInterval, const char *i_waveFieldFilename );

   /**
    * Enable free surface output
    */
   void enableFreeSurfaceOutput(int maxRefinementDepth);

   /**
    * Enable checkpointing.
    *
    * @param i_checkPointInterval check pointing interval.
    * @param i_checkPointFilename file name prefix for checkpointing.
    * @param i_checkPointBackend name of the checkpoint backend
    **/
   void enableCheckPointing( double i_checkPointInterval,
		   const char *i_checkPointFilename, const char* i_checkPointBackend );

   /**
    * Gets the integration mask from the parameter file
    **/
   void getIntegrationMask( int* i_integrationMask );

   void initializeIO(double* mu, double* slipRate1, double* slipRate2,
			double* slip, double* slip1, double* slip2, double* state, double* strength,
			int numSides, int numBndGP, int refinement, int* outputMask,
			double* outputRegionBounds,
			double freeSurfaceInterval, const char* freeSurfaceFilename,
      char const* xdmfWriterBackend,
      double receiverSamplingInterval, double receiverSyncInterval);

   /**
    * Copy dynamic rupture variables for output.
    **/
   void copyDynamicRuptureState();

  /**
   * Returns (possibly multiple) initial conditions
   */
   std::vector<std::unique_ptr<physics::InitialField>> const& getInitialConditions() {
     return m_iniConds;
   }

   /**
    * Project initial field on degrees of freedom.
    **/
   void projectInitialField();

   /**
    * Gets the DOFs.
    *
    * @param i_meshId mesh id.
    * @param o_dofs degrees of freedom.
    **/
   void getDofs( int    i_meshId,
                 double o_dofs[tensor::QFortran::size()] );

   /**
    * Gets the DOFs from the derivatives.
    * Assumes valid storage of time derivatives.
    *
    * @param i_meshId mesh id.
    * @param o_dofs degrees of freedom.
    **/
   void getDofsFromDerivatives( int    i_meshId,
                                double o_dofs[tensor::QFortran::size()] );

   /**
    * Gets the neighboring DOFs from the derivatives.
    * Assumes valid storage of time derivatives.
    *
    * @param i_meshId mesh id.
    * @param i_localFaceId local id of the face neighbor.
    * @param o_dofs degrees of freedom.
    **/
   void getNeighborDofsFromDerivatives( int    i_meshId,
                                        int    i_localFaceId,
                                        double o_dofs[tensor::QFortran::size()] );
   /**
    * Gets the LTS lookup table.
    */
   seissol::initializers::Lut* getLtsLut();

   /**
    * Gets the type of the initial conditions.
    */
   std::string getInitialConditionType();

   /**
    * Compute fault output.
    *
    * @param i_fullUpdateTime full update time of the respective DOFs.
    * @param i_timeStepWidth time step width of the next full update.
    **/
   void faultOutput( double i_fullUpdateTime, double i_timeStepWidth );

   void evaluateFrictionLaw(  int face,
                              real QInterpolatedPlus[CONVERGENCE_ORDER][seissol::tensor::QInterpolated::size()],
                              real QInterpolatedMinus[CONVERGENCE_ORDER][seissol::tensor::QInterpolated::size()],
                              real   imposedStatePlus[seissol::tensor::QInterpolated::size()],
                              real   imposedStateMinus[seissol::tensor::QInterpolated::size()],
                              double i_fullUpdateTime,
                              double timePoints[CONVERGENCE_ORDER],
                              double timeWeights[CONVERGENCE_ORDER],
                              seissol::model::IsotropicWaveSpeeds const& waveSpeedsPlus,
                              seissol::model::IsotropicWaveSpeeds const& waveSpeedsMinus );


   /**
    * Prepare element wise faultoutput
    *
    * @param time The current simulation time
    */
   void calcElementwiseFaultoutput( double time );

   /**
<<<<<<< HEAD
    * Computes plasticity.
    *
    * @param i_timeStep time step of the previous update.
    * @param i_plasticParameters cell dependent plasticity parameters
    * @param i_initialLoading initial loading of the associated cell.
    * @param io_dofs degrees of freedom (including alignment).
    * @param io_pstrain plastic strain tensor
    **/
#ifdef USE_PLASTICITY
   void computePlasticity( double   i_timeStep,
		                   double  *i_plasticParameters,
                           double (*i_initialLoading)[NUMBER_OF_BASIS_FUNCTIONS],
                           double  *io_dofs,
						   double  *io_Energy,
						   double  *io_pstrain );
#endif

   /**
    * Computes mInvJInvPhisAtSources[i] = |J|^-1 * M_ii^-1 * phi_i(xi, eta, zeta),
    * where xi, eta, zeta is the point in the reference tetrahedron corresponding to x, y, z.
    *
    * @param x x coordinate
    * @param y y coordinate
    * @param z z coordinate
    * @param element Number of element in that x, y, z resides
    * @param mInvJInvPhisAtSources contains the output
    */
   void computeMInvJInvPhisAtSources( double x,
                                      double y,
                                      double z,
                                      unsigned element,
                                      real mInvJInvPhisAtSources[tensor::mInvJInvPhisAtSources::size()] );




   /**
=======
>>>>>>> 31340e34
    * Simulates until the final time is reached.
    *
    * @param i_finalTime final time to reach.
    **/
   void simulate( double i_finalTime );

   /**
    * Finalizes I/O
    */
   void finalizeIO();

   /**
    * reports memory consumed by each device i.e., GPUs
    */
   void reportDeviceMemoryStatus();

   /**
    * Deallocates memory manager
    */
   void deallocateMemoryManager();
};

#endif<|MERGE_RESOLUTION|>--- conflicted
+++ resolved
@@ -396,46 +396,6 @@
    void calcElementwiseFaultoutput( double time );
 
    /**
-<<<<<<< HEAD
-    * Computes plasticity.
-    *
-    * @param i_timeStep time step of the previous update.
-    * @param i_plasticParameters cell dependent plasticity parameters
-    * @param i_initialLoading initial loading of the associated cell.
-    * @param io_dofs degrees of freedom (including alignment).
-    * @param io_pstrain plastic strain tensor
-    **/
-#ifdef USE_PLASTICITY
-   void computePlasticity( double   i_timeStep,
-		                   double  *i_plasticParameters,
-                           double (*i_initialLoading)[NUMBER_OF_BASIS_FUNCTIONS],
-                           double  *io_dofs,
-						   double  *io_Energy,
-						   double  *io_pstrain );
-#endif
-
-   /**
-    * Computes mInvJInvPhisAtSources[i] = |J|^-1 * M_ii^-1 * phi_i(xi, eta, zeta),
-    * where xi, eta, zeta is the point in the reference tetrahedron corresponding to x, y, z.
-    *
-    * @param x x coordinate
-    * @param y y coordinate
-    * @param z z coordinate
-    * @param element Number of element in that x, y, z resides
-    * @param mInvJInvPhisAtSources contains the output
-    */
-   void computeMInvJInvPhisAtSources( double x,
-                                      double y,
-                                      double z,
-                                      unsigned element,
-                                      real mInvJInvPhisAtSources[tensor::mInvJInvPhisAtSources::size()] );
-
-
-
-
-   /**
-=======
->>>>>>> 31340e34
     * Simulates until the final time is reached.
     *
     * @param i_finalTime final time to reach.
