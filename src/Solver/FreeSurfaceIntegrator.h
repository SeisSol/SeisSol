// SPDX-FileCopyrightText: 2017 SeisSol Group
//
// SPDX-License-Identifier: BSD-3-Clause
// SPDX-LicenseComments: Full text under /LICENSE and /LICENSES/
//
// SPDX-FileContributor: Author lists in /AUTHORS and /CITATION.cff
// SPDX-FileContributor: Carsten Uphoff

#ifndef SEISSOL_SRC_SOLVER_FREESURFACEINTEGRATOR_H_
#define SEISSOL_SRC_SOLVER_FREESURFACEINTEGRATOR_H_

#include <memory>

#include "Geometry/MeshReader.h"
#include "Geometry/Refinement/TriangleRefiner.h"
#include "Kernels/Common.h"
#include "Kernels/Precision.h"
#include "Memory/Descriptor/LTS.h"
#include "Memory/Tree/LTSTree.h"
#include "Memory/Tree/Lut.h"

#define FREESURFACE_MAX_REFINEMENT 3
#define FREESURFACE_NUMBER_OF_COMPONENTS 3

namespace seissol::solver {
class FreeSurfaceIntegrator;
} // namespace seissol::solver

class seissol::solver::FreeSurfaceIntegrator {
  private:
  enum class LocationFlag {
    Elastic = 0,
    Acoustic = 1,
    FreeSurface = 2,
    FreeSurfaceWithGravity = 3
  };
  struct SurfaceLTS {
    seissol::initializer::Variable<real*> dofs;
    seissol::initializer::Variable<real*> displacementDofs;
    seissol::initializer::Variable<unsigned> side;
    seissol::initializer::Variable<unsigned> meshId;
    seissol::initializer::Variable<CellBoundaryMapping*> boundaryMapping;

    void addTo(seissol::initializer::LTSTree& surfaceLtsTree);
  };

  real* projectionMatrixMemory{nullptr};
  real* projectionMatrix[4]{};
  real* projectionMatrixFromFace{nullptr};
  unsigned numberOfSubTriangles{0};
  unsigned numberOfAlignedSubTriangles{0};

<<<<<<< HEAD
  static constexpr auto polyDegree = ConvergenceOrder - 1;
  static constexpr auto numQuadraturePoints = polyDegree * polyDegree;
  bool mEnabled;

=======
  static constexpr auto polyDegree = ConvergenceOrder-1;
  static constexpr auto numQuadraturePoints = polyDegree*polyDegree;
  bool m_enabled{false};
  
>>>>>>> ff3e0aec
  void initializeProjectionMatrices(unsigned maxRefinementDepth);
  void computeSubTriangleAverages(
      real* projectionMatrixRow,
      const std::array<std::array<double, 3>, numQuadraturePoints>& bfPoints,
      const double* weights) const;
  void computeSubTriangleAveragesFromFaces(
      real* projectionMatrixFromFaceRow,
      const std::array<std::array<double, 2>, numQuadraturePoints>& bfPoints,
      const double* weights) const;
  void initializeSurfaceLTSTree(seissol::initializer::LTS* lts,
                                seissol::initializer::LTSTree* ltsTree,
                                seissol::initializer::Lut* ltsLut);

  static LocationFlag
      getLocationFlag(CellMaterialData materialData, FaceType faceType, unsigned face);

  public:
  real* velocities[FREESURFACE_NUMBER_OF_COMPONENTS];
  real* displacements[FREESURFACE_NUMBER_OF_COMPONENTS];

<<<<<<< HEAD
  public:
=======
>>>>>>> ff3e0aec
  std::vector<unsigned int> locationFlags;
  unsigned totalNumberOfFreeSurfaces;
  unsigned totalNumberOfTriangles{0};

  SurfaceLTS surfaceLts;
  seissol::initializer::LTSTree surfaceLtsTree;
  seissol::refinement::TriangleRefiner triRefiner;

  explicit FreeSurfaceIntegrator();
  ~FreeSurfaceIntegrator();

  void initialize(unsigned maxRefinementDepth,
                  GlobalData* globalData,
                  seissol::initializer::LTS* lts,
                  seissol::initializer::LTSTree* ltsTree,
                  seissol::initializer::Lut* ltsLut);

  void calculateOutput();

  bool enabled() const { return mEnabled; }
};

#endif // SEISSOL_SRC_SOLVER_FREESURFACEINTEGRATOR_H_<|MERGE_RESOLUTION|>--- conflicted
+++ resolved
@@ -50,17 +50,10 @@
   unsigned numberOfSubTriangles{0};
   unsigned numberOfAlignedSubTriangles{0};
 
-<<<<<<< HEAD
   static constexpr auto polyDegree = ConvergenceOrder - 1;
   static constexpr auto numQuadraturePoints = polyDegree * polyDegree;
-  bool mEnabled;
+  bool mEnabled{false};
 
-=======
-  static constexpr auto polyDegree = ConvergenceOrder-1;
-  static constexpr auto numQuadraturePoints = polyDegree*polyDegree;
-  bool m_enabled{false};
-  
->>>>>>> ff3e0aec
   void initializeProjectionMatrices(unsigned maxRefinementDepth);
   void computeSubTriangleAverages(
       real* projectionMatrixRow,
@@ -81,10 +74,6 @@
   real* velocities[FREESURFACE_NUMBER_OF_COMPONENTS];
   real* displacements[FREESURFACE_NUMBER_OF_COMPONENTS];
 
-<<<<<<< HEAD
-  public:
-=======
->>>>>>> ff3e0aec
   std::vector<unsigned int> locationFlags;
   unsigned totalNumberOfFreeSurfaces;
   unsigned totalNumberOfTriangles{0};
@@ -104,7 +93,7 @@
 
   void calculateOutput();
 
-  bool enabled() const { return mEnabled; }
+  [[nodiscard]] bool enabled() const { return mEnabled; }
 };
 
 #endif // SEISSOL_SRC_SOLVER_FREESURFACEINTEGRATOR_H_