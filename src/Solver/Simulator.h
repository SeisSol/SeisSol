--- conflicted
+++ resolved
@@ -1,24 +1,11 @@
 // SPDX-FileCopyrightText: 2015-2024 SeisSol Group
 //
 // SPDX-License-Identifier: BSD-3-Clause
-<<<<<<< HEAD
-
-/**
- * @file
- * This file is part of SeisSol.
- *
- * @author Alex Breuer (breuer AT mytum.de,
- *http://www5.in.tum.de/wiki/index.php/Dipl.-Math._Alexander_Breuer)
- * @author Sebastian Rettenberger (sebastian.rettenberger @ tum.de,
- *http://www5.in.tum.de/wiki/index.php/Sebastian_Rettenberger)
- **/
-=======
 // SPDX-LicenseComments: Full text under /LICENSE and /LICENSES/
 //
 // SPDX-FileContributor: Author lists in /AUTHORS and /CITATION.cff
 // SPDX-FileContributor: Alexander Breuer
 // SPDX-FileContributor: Sebastian Rettenberger
->>>>>>> 36b6643f
 
 #ifndef SEISSOL_SRC_SOLVER_SIMULATOR_H_
 #define SEISSOL_SRC_SOLVER_SIMULATOR_H_
