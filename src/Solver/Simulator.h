--- conflicted
+++ resolved
@@ -32,13 +32,8 @@
   //! If true, the while loop of the simulation will be aborted (see terminator)
   bool aborted;
 
-<<<<<<< HEAD
-=======
-    //! If true, the while loop of the simulation will be aborted (see terminator)
-    bool m_abort;
+  bool checkpoint{false};
 
-    bool checkpoint{false};
->>>>>>> ff3e0aec
   public:
   /**
    * Constructor, which initializes all values.
