/**
 * @file
 * This file is part of SeisSol.
 *
 * @author Alex Breuer (breuer AT mytum.de, http://www5.in.tum.de/wiki/index.php/Dipl.-Math._Alexander_Breuer)
 * @author Sebastian Rettenberger (sebastian.rettenberger @ tum.de, http://www5.in.tum.de/wiki/index.php/Sebastian_Rettenberger)
 * @author Sebastian Wolf (wolf.sebastian AT in.tum.de, https://www5.in.tum.de/wiki/index.php/Sebastian_Wolf,_M.Sc.)
 *
 * @section LICENSE
 * Copyright (c) 2015-2020, SeisSol Group
 * All rights reserved.
 *
 * Redistribution and use in source and binary forms, with or without
 * modification, are permitted provided that the following conditions are met:
 *
 * 1. Redistributions of source code must retain the above copyright notice,
 *    this list of conditions and the following disclaimer.
 *
 * 2. Redistributions in binary form must reproduce the above copyright notice,
 *    this list of conditions and the following disclaimer in the documentation
 *    and/or other materials provided with the distribution.
 *
 * 3. Neither the name of the copyright holder nor the names of its
 *    contributors may be used to endorse or promote products derived from this
 *    software without specific prior written permission.
 *
 * THIS SOFTWARE IS PROVIDED BY THE COPYRIGHT HOLDERS AND CONTRIBUTORS "AS IS"
 * AND ANY EXPRESS OR IMPLIED WARRANTIES, INCLUDING, BUT NOT LIMITED TO, THE
 * IMPLIED WARRANTIES OF MERCHANTABILITY AND FITNESS FOR A PARTICULAR PURPOSE
 * ARE DISCLAIMED. IN NO EVENT SHALL THE COPYRIGHT HOLDER OR CONTRIBUTORS BE
 * LIABLE FOR ANY DIRECT, INDIRECT, INCIDENTAL, SPECIAL, EXEMPLARY, OR
 * CONSEQUENTIAL DAMAGES (INCLUDING, BUT NOT LIMITED TO, PROCUREMENT OF
 * SUBSTITUTE GOODS OR SERVICES; LOSS OF USE, DATA, OR PROFITS; OR BUSINESS
 * INTERRUPTION) HOWEVER CAUSED AND ON ANY THEORY OF LIABILITY, WHETHER IN
 * CONTRACT, STRICT LIABILITY, OR TORT (INCLUDING NEGLIGENCE OR OTHERWISE)
 * ARISING IN ANY WAY OUT OF THE USE OF THIS SOFTWARE, EVEN IF ADVISED OF THE
 * POSSIBILITY OF SUCH DAMAGE.
 *
 * @section DESCRIPTION
 * C++/Fortran-interoperability.
 **/

#include <cstddef>
#include <cstring>

#include "Interoperability.h"
#include "time_stepping/TimeManager.h"
#include "SeisSol.h"
#include <Initializer/CellLocalMatrices.h>
#include <Initializer/InitialFieldProjection.h>
#include <Initializer/ParameterDB.h>
#include <Initializer/time_stepping/common.hpp>
#include <Initializer/typedefs.hpp>
#include <Equations/Setup.h>
#include <Monitoring/FlopCounter.hpp>
#include <ResultWriter/common.hpp>

seissol::Interoperability e_interoperability;

/*
 * C bindings
 */
extern "C" {
  // fortran to c
  void c_interoperability_setDomain( void *i_domain ) {
    e_interoperability.setDomain( i_domain );
  }

  void c_interoperability_setTimeStepWidth( int    i_meshId,
                                            double i_timeStepWidth ) {
    e_interoperability.setTimeStepWidth( i_meshId,
                                         i_timeStepWidth );
  }

  void c_interoperability_initializeClusteredLts( int i_clustering, bool enableFreeSurfaceIntegration ) {
    e_interoperability.initializeClusteredLts( i_clustering, enableFreeSurfaceIntegration );
  }

  void c_interoperability_initializeMemoryLayout(int clustering, bool enableFreeSurfaceIntegration) {
    e_interoperability.initializeMemoryLayout(clustering, enableFreeSurfaceIntegration);
  }

  void c_interoperability_initializeEasiBoundaries(char* fileName) {
    seissol::SeisSol::main.getMemoryManager().initializeEasiBoundaryReader(fileName);
  }

  void c_interoperability_setInitialConditionType(char* type)
  {
    e_interoperability.setInitialConditionType(type);
  }
  
  void c_interoperability_setupNRFPointSources(char* nrfFileName)
  {
#if defined(USE_NETCDF) && !defined(NETCDF_PASSIVE)
    e_interoperability.setupNRFPointSources(nrfFileName);
#endif
  }

  void c_interoperability_setupFSRMPointSources( double*  momentTensor,
                                                 double*  velocityComponent,
                                                 int      numberOfSources,
                                                 double*  centres,
                                                 double*  strikes,
                                                 double*  dips,
                                                 double*  rakes,
                                                 double*  onsets,
                                                 double*  areas,
                                                 double   timestep,
                                                 int      numberOfSamples,
                                                 double*  timeHistories )
  {
    e_interoperability.setupFSRMPointSources( momentTensor,
                                              velocityComponent,
                                              numberOfSources,
                                              centres,
                                              strikes,
                                              dips,
                                              rakes,
                                              onsets,
                                              areas,
                                              timestep,
                                              numberOfSamples,
                                              timeHistories );
  }

  void c_interoperability_initializeModel(  char*   materialFileName,
                                            int     anelasticity,
                                            int     plasticity,
                                            int     anisotropy,
                                            double* materialVal,
                                            double* bulkFriction,
                                            double* plastCo,
                                            double* iniStress,
                                            double* waveSpeeds )
  {
    e_interoperability.initializeModel( materialFileName,
                                        anelasticity,
                                        plasticity,
                                        anisotropy,
                                        materialVal,
                                        bulkFriction,
                                        plastCo,
                                        iniStress,
                                        waveSpeeds );
  }
  
  void c_interoperability_addFaultParameter(  char* name,
                                              double* memory  ) {
    e_interoperability.addFaultParameter(name, memory);
  }
  
  bool c_interoperability_faultParameterizedByTraction( char* modelFileName ) {
    return seissol::initializers::FaultParameterDB::faultParameterizedByTraction( std::string(modelFileName) );
  }

  bool c_interoperability_nucleationParameterizedByTraction( char* modelFileName ) {
    return seissol::initializers::FaultParameterDB::nucleationParameterizedByTraction( std::string(modelFileName) );
  }

  void c_interoperability_initializeFault(  char*   modelFileName,
                                            int     gpwise,
                                            double* bndPoints,
                                            int     numberOfBndPoints ) {    
    e_interoperability.initializeFault(modelFileName, gpwise, bndPoints, numberOfBndPoints);
  }

  void c_interoperability_addRecPoint(double x, double y, double z) {
    e_interoperability.addRecPoint(x, y, z);
  }

  void c_interoperability_enableDynamicRupture() {
    e_interoperability.enableDynamicRupture();
  }

  void c_interoperability_setMaterial( int    i_meshId,
                                       int    i_side,
                                       double* i_materialVal,
                                       int    i_numMaterialVals ) {
    e_interoperability.setMaterial(i_meshId, i_side, i_materialVal, i_numMaterialVals);
  }
      
#ifdef USE_PLASTICITY
 void c_interoperability_setInitialLoading( int    i_meshId,
                                            double *i_initialLoading ) {
    e_interoperability.setInitialLoading( i_meshId, i_initialLoading );
  }

 void c_interoperability_setPlasticParameters( int    i_meshId,
                                               double *i_plasticParameters ) {
    e_interoperability.setPlasticParameters( i_meshId, i_plasticParameters );
  }

  void c_interoperability_setTv(double tv) {
    e_interoperability.setTv(tv);
  }
#endif

  void c_interoperability_initializeCellLocalMatrices() {
    e_interoperability.initializeCellLocalMatrices();
  }

  void c_interoperability_synchronizeCellLocalData() {
    e_interoperability.synchronizeCellLocalData();
  }

  void c_interoperability_synchronizeCopyLayerDofs() {
    e_interoperability.synchronizeCopyLayerDofs();
  }

  void c_interoperability_enableWaveFieldOutput( double i_waveFieldInterval, const char* i_waveFieldFilename ) {
    e_interoperability.enableWaveFieldOutput( i_waveFieldInterval, i_waveFieldFilename );
  }

  void c_interoperability_enableFreeSurfaceOutput(int maxRefinementDepth) {
	e_interoperability.enableFreeSurfaceOutput(maxRefinementDepth);
  }

  void c_interoperability_enableCheckPointing( double i_checkPointInterval,
		  const char* i_checkPointFilename, const char* i_checkPointBackend ) {
    e_interoperability.enableCheckPointing( i_checkPointInterval,
    		i_checkPointFilename, i_checkPointBackend );
  }

  void c_interoperability_getIntegrationMask( int* i_integrationMask ) {
    e_interoperability.getIntegrationMask( i_integrationMask );
  }

  void c_interoperability_initializeIO( double* mu, double* slipRate1, double* slipRate2,
		  double* slip, double* slip1, double* slip2, double* state, double* strength,
		  int numSides, int numBndGP, int refinement, int* outputMask, double* outputRegionBounds,
		  double freeSurfaceInterval, const char* freeSurfaceFilename, char const* xdmfWriterBackend,
      double receiverSamplingInterval, double receiverSyncInterval) {
	  e_interoperability.initializeIO(mu, slipRate1, slipRate2, slip, slip1, slip2, state, strength,
			numSides, numBndGP, refinement, outputMask, outputRegionBounds,
			freeSurfaceInterval, freeSurfaceFilename, xdmfWriterBackend,
      receiverSamplingInterval, receiverSyncInterval);
  }

  void c_interoperability_projectInitialField() {
    e_interoperability.projectInitialField();
  }

  void c_interoperability_getDofs( int    i_meshId,
                                   double o_timeDerivatives[seissol::tensor::QFortran::size()] ) {
    e_interoperability.getDofs( i_meshId, o_timeDerivatives );
  }

  void c_interoperability_getDofsFromDerivatives( int    i_meshId,
                                                  double o_dofs[seissol::tensor::QFortran::size()] ) {
    e_interoperability.getDofsFromDerivatives( i_meshId, o_dofs );
  }

  void c_interoperability_getNeighborDofsFromDerivatives( int    i_meshId,
                                                          int    i_localFaceId,
                                                          double o_dofs[seissol::tensor::QFortran::size()] ) {
    e_interoperability.getNeighborDofsFromDerivatives( i_meshId, i_localFaceId, o_dofs );
  }

  void c_interoperability_simulate( double i_finalTime ) {
    e_interoperability.simulate( i_finalTime );
  }

  void c_interoperability_finalizeIO() {
	  e_interoperability.finalizeIO();
  }

  // c to fortran
  extern void f_interoperability_computeSource(  void   *i_domain,
                                                 int    *i_meshId,
                                                 double *i_fullUpdateTime,
                                                 double *i_timeStepWidth );

  extern void f_interoperability_copyDynamicRuptureState(void* domain);

  extern void f_interoperability_faultOutput( void   *i_domain,
                                              double *i_fullUpdateTime,
                                              double *i_timeStepWidth );

  extern void f_interoperability_evaluateFrictionLaw( void*   i_domain,
                                                      int     i_face,
                                                      real*   i_QInterpolatedPlus,
                                                      real*   i_QInterpolatedMinus,
                                                      real*   i_imposedStatePlus,
                                                      real*   i_imposedStateMinus,
                                                      int     i_numberOfBasisFunctions2D,
                                                      int     i_godunovLd,
                                                      double* i_fullUpdateTime,
                                                      double* timePoints,
                                                      double* timeWeights,
                                                      double  densityPlus,
                                                      double  pWaveVelocityPlus,
                                                      double  sWaveVelocityPlus,
                                                      double  densityMinus,
                                                      double  pWaveVelocityMinus,
                                                      double  sWaveVelocityMinus,
                                                      real const* resampleMatrix );

  extern void f_interoperability_calcElementwiseFaultoutput( void *domain,
	                                                     double time );

  extern void f_interoperability_computePlasticity( void    *i_domain,
                                                    double  *i_timestep,
													int    numberOfAlignedBasisFunctions,
													double  *i_plasticParameters,
                                                    double (*i_initialLoading)[NUMBER_OF_BASIS_FUNCTIONS],
                                                    double  *io_dofs,
													double  *io_Energy,
													double  *io_pstrain );

  extern void f_interoperability_computeMInvJInvPhisAtSources( void*    i_domain,
                                                               double   i_x,
                                                               double   i_y,
                                                               double   i_z,
                                                               int      i_elem,
                                                               double*  o_mInvJInvPhisAtSources );

  extern void f_interoperability_fitAttenuation(  void*  i_domain,
                                                  double  rho,
                                                  double  mu,
                                                  double  lambda,
                                                  double  Qp,
                                                  double  Qs,
                                                  double* material );
}

/*
 * C++ functions
 */
seissol::Interoperability::Interoperability() :
  m_initialConditionType(),  m_domain(nullptr), m_ltsTree(nullptr), m_lts(nullptr), m_ltsFaceToMeshFace(nullptr) // reset domain pointer
{
}

seissol::Interoperability::~Interoperability()
{
  delete[] m_ltsFaceToMeshFace;
}

void seissol::Interoperability::setInitialConditionType(char const* type) {
  assert(type != nullptr);
  // Note: Pointer to type gets deleted before doing the error computation.
  m_initialConditionType = std::string(type);
}

void seissol::Interoperability::setDomain( void* i_domain ) {
  assert( i_domain != NULL );
  m_domain = i_domain;
}

void seissol::Interoperability::setTimeStepWidth( int    i_meshId,
                                                  double i_timeStepWidth ) {
  seissol::SeisSol::main.getLtsLayout().setTimeStepWidth( (i_meshId)-1, i_timeStepWidth );
}

void seissol::Interoperability::initializeClusteredLts( int i_clustering, bool enableFreeSurfaceIntegration ) {
  // assert a valid clustering
  assert( i_clustering > 0 );

  // either derive a GTS or LTS layout
  if( i_clustering == 1 ) {
    seissol::SeisSol::main.getLtsLayout().deriveLayout( single, 1);
  }
  else {
    seissol::SeisSol::main.getLtsLayout().deriveLayout( multiRate, i_clustering );
  }

  // get the mesh structure
  seissol::SeisSol::main.getLtsLayout().getMeshStructure( m_meshStructure );

  // get time stepping
  seissol::SeisSol::main.getLtsLayout().getCrossClusterTimeStepping( m_timeStepping );


  unsigned* numberOfDRCopyFaces;
  unsigned* numberOfDRInteriorFaces;
  // get cell information & mappings
  seissol::SeisSol::main.getLtsLayout().getDynamicRuptureInformation( m_ltsFaceToMeshFace,
                                                                      numberOfDRCopyFaces,
                                                                      numberOfDRInteriorFaces );

  seissol::SeisSol::main.getMemoryManager().fixateLtsTree(m_timeStepping,
                                                          m_meshStructure,
                                                          numberOfDRCopyFaces,
                                                          numberOfDRInteriorFaces);

  delete[] numberOfDRCopyFaces;
  delete[] numberOfDRInteriorFaces;

  m_ltsTree = seissol::SeisSol::main.getMemoryManager().getLtsTree();
  m_lts = seissol::SeisSol::main.getMemoryManager().getLts();

  unsigned* ltsToMesh;
  unsigned numberOfMeshCells;
  // get cell information & mappings
  seissol::SeisSol::main.getLtsLayout().getCellInformation( m_ltsTree->var(m_lts->cellInformation),
                                                            ltsToMesh,
                                                            numberOfMeshCells );

  m_ltsLut.createLuts(  m_ltsTree,
                        ltsToMesh,
                        numberOfMeshCells );

  delete[] ltsToMesh;

  // derive lts setups
  seissol::initializers::time_stepping::deriveLtsSetups( m_timeStepping.numberOfLocalClusters,
                                                         m_meshStructure,
                                                         m_ltsTree->var(m_lts->cellInformation) );


}

void seissol::Interoperability::initializeMemoryLayout(int clustering, bool enableFreeSurfaceIntegration) {
  // initialize memory layout
  seissol::SeisSol::main.getMemoryManager().initializeMemoryLayout(enableFreeSurfaceIntegration);

  // add clusters
  seissol::SeisSol::main.timeManager().addClusters( m_timeStepping,
                                                    m_meshStructure,
                                                    seissol::SeisSol::main.getMemoryManager() );

  // get backward coupling
  m_globalData = seissol::SeisSol::main.getMemoryManager().getGlobalData();


  // initialize face lts trees
  seissol::SeisSol::main.getMemoryManager().fixateBoundaryLtsTree();
}


#if defined(USE_NETCDF) && !defined(NETCDF_PASSIVE)
void seissol::Interoperability::setupNRFPointSources( char const* fileName )
{
  SeisSol::main.sourceTermManager().loadSourcesFromNRF(
    fileName,
    seissol::SeisSol::main.meshReader(),
    m_ltsTree,
    m_lts,
    &m_ltsLut,
    seissol::SeisSol::main.timeManager()
  );
}
#endif

void seissol::Interoperability::setupFSRMPointSources( double const* momentTensor,
                                                       double const* velocityComponent,
                                                       int           numberOfSources,
                                                       double const* centres,
                                                       double const* strikes,
                                                       double const* dips,
                                                       double const* rakes,
                                                       double const* onsets,
                                                       double const* areas,
                                                       double        timestep,
                                                       int           numberOfSamples,
                                                       double const* timeHistories )
{
  SeisSol::main.sourceTermManager().loadSourcesFromFSRM(
    momentTensor,
    velocityComponent,
    numberOfSources,
    centres,
    strikes,
    dips,
    rakes,
    onsets,
    areas,
    timestep,
    numberOfSamples,
    timeHistories,
    seissol::SeisSol::main.meshReader(),
    m_ltsTree,
    m_lts,
    &m_ltsLut,
    seissol::SeisSol::main.timeManager()
  );
}

void seissol::Interoperability::initializeModel(  char*   materialFileName,
                                                  bool    anelasticity,
                                                  bool    plasticity,
                                                  bool    anisotropy,
                                                  double* materialVal,
                                                  double* bulkFriction,
                                                  double* plastCo,
                                                  double* iniStress,
                                                  double* waveSpeeds)
{
<<<<<<< HEAD
  auto nElements = seissol::SeisSol::main.meshReader().getElements().size();

  seissol::initializers::ParameterDB parameterDB;
#ifndef USE_POROELASTIC
  parameterDB.addParameter("rho",    materialVal);
  parameterDB.addParameter("mu",     materialVal + nElements);
  parameterDB.addParameter("lambda", materialVal + nElements*2);
  
  if (anelasticity == 1) {
    parameterDB.addParameter("Qp",  materialVal + nElements*3);
    parameterDB.addParameter("Qs",  materialVal + nElements*4);
  }
#else
  constexpr char const* parameters[] = {
    "bulk_solid",
    "rho_solid", 
    "lambda",    
    "mu",
    "porosity", 
    "permeability",
    "tortuosity",
    "bulk_fluid",
    "rho_fluid",
    "viscosity"
  };
  auto n = 0;
  for (auto& par : parameters) {
    parameterDB.addParameter(par, materialVal + n * nElements);
    ++n;
  }
#endif
=======
  //There are only some valid combinations of material properties
  // elastic materials
  // viscoelastic materials
  // elastoplastic materials
  // viscoplastic materials
  // anisotropic elastic materials
  
>>>>>>> 05b00fc3

  //first initialize the (visco-)elastic part
  auto nElements = seissol::SeisSol::main.meshReader().getElements().size();
  seissol::initializers::ElementBarycentreGenerator queryGen(seissol::SeisSol::main.meshReader());
  auto calcWaveSpeeds = [] (seissol::model::Material* material, double* waveSpeeds) {
    waveSpeeds[0] = material->getMaxWaveSpeed();
    waveSpeeds[1] = material->getSWaveSpeed();
    waveSpeeds[2] = material->getSWaveSpeed();
  };
  if (anisotropy) { 
    if(anelasticity || plasticity) {
      logError() << "Anisotropy can not be combined with anelasticity or plasticity";
    }
    auto materials = std::vector<seissol::model::AnisotropicMaterial>(nElements);
    seissol::initializers::MaterialParameterDB<seissol::model::AnisotropicMaterial> parameterDB;
    parameterDB.setMaterialVector(&materials);
    parameterDB.evaluateModel(std::string(materialFileName), queryGen);
    for (unsigned int i = 0; i < nElements; i++) {
      materialVal[i] = materials[i].rho;
      materialVal[nElements + i] = materials[i].c11;
      materialVal[2*nElements + i] = materials[i].c12;
      materialVal[3*nElements + i] = materials[i].c13;
      materialVal[4*nElements + i] = materials[i].c14;
      materialVal[5*nElements + i] = materials[i].c15;
      materialVal[6*nElements + i] = materials[i].c16;
      materialVal[7*nElements + i] = materials[i].c22;
      materialVal[8*nElements + i] = materials[i].c23;
      materialVal[9*nElements + i] = materials[i].c24;
      materialVal[10*nElements + i] = materials[i].c25;
      materialVal[11*nElements + i] = materials[i].c26;
      materialVal[12*nElements + i] = materials[i].c33;
      materialVal[13*nElements + i] = materials[i].c34;
      materialVal[14*nElements + i] = materials[i].c35;
      materialVal[15*nElements + i] = materials[i].c36;
      materialVal[16*nElements + i] = materials[i].c44;
      materialVal[17*nElements + i] = materials[i].c45;
      materialVal[18*nElements + i] = materials[i].c46;
      materialVal[19*nElements + i] = materials[i].c55;
      materialVal[20*nElements + i] = materials[i].c56;
      materialVal[21*nElements + i] = materials[i].c66;
      calcWaveSpeeds(&materials[i], &waveSpeeds[3*i]);
    }
  } else {
    if (anelasticity) {
      auto materials = std::vector<seissol::model::ViscoElasticMaterial>(nElements);
      seissol::initializers::MaterialParameterDB<seissol::model::ViscoElasticMaterial> parameterDB;
      parameterDB.setMaterialVector(&materials);
      parameterDB.evaluateModel(std::string(materialFileName), queryGen);
      for (unsigned int i = 0; i < nElements; i++) {
        materialVal[i] = materials[i].rho;
        materialVal[nElements + i] = materials[i].mu;
        materialVal[2*nElements + i] = materials[i].lambda;
        materialVal[3*nElements + i] = materials[i].Qp;
        materialVal[4*nElements + i] = materials[i].Qs;
        calcWaveSpeeds(&materials[i], &waveSpeeds[3*i]);
      }
    } else {
      auto materials = std::vector<seissol::model::ElasticMaterial>(nElements);
      seissol::initializers::MaterialParameterDB<seissol::model::ElasticMaterial> parameterDB;
      parameterDB.setMaterialVector(&materials);
      parameterDB.evaluateModel(std::string(materialFileName), queryGen);
      for (unsigned int i = 0; i < nElements; i++) {
        materialVal[i] = materials[i].rho;
        materialVal[nElements + i] = materials[i].mu;
        materialVal[2*nElements + i] = materials[i].lambda;
        calcWaveSpeeds(&materials[i], &waveSpeeds[3*i]);
      }
    } 

    //now initialize the plasticity data
    if (plasticity) {
      auto materials = std::vector<seissol::model::Plasticity>(nElements);
      seissol::initializers::MaterialParameterDB<seissol::model::Plasticity> parameterDB;
      parameterDB.setMaterialVector(&materials);
      for (unsigned int i = 0; i < nElements; i++) {
        bulkFriction[i] = materials[i].bulkFriction;
        plastCo[i] = materials[i].plastCo;
        iniStress[i+0*nElements] = materials[i].s_xx;
        iniStress[i+1*nElements] = materials[i].s_yy;
        iniStress[i+2*nElements] = materials[i].s_zz;
        iniStress[i+3*nElements] = materials[i].s_xy;
        iniStress[i+4*nElements] = materials[i].s_yz;
        iniStress[i+5*nElements] = materials[i].s_xz;
      }
    } 
  }
}

void seissol::Interoperability::fitAttenuation( double rho,
                                                double mu,
                                                double lambda,
                                                double Qp,
                                                double Qs,
                                                seissol::model::ViscoElasticMaterial& material )
{
#if defined USE_VISCOELASTIC || defined USE_VISCOELASTIC2
  constexpr size_t numMaterialVals = 3 + 4*NUMBER_OF_RELAXATION_MECHANISMS;
  double materialFortran[numMaterialVals];
  f_interoperability_fitAttenuation(m_domain, rho, mu, lambda, Qp, Qs, materialFortran);
  material =  seissol::model::ViscoElasticMaterial(materialFortran, numMaterialVals);
#endif
}

void seissol::Interoperability::initializeFault( char*   modelFileName,
                                                 int     gpwise,
                                                 double* bndPoints,
                                                 int     numberOfBndPoints )
{
  seissol::initializers::FaultParameterDB parameterDB;
  for (auto const& kv : m_faultParameters) {
    parameterDB.addParameter(kv.first, kv.second);
  }
  
  if (gpwise != 0) {
    seissol::initializers::FaultGPGenerator queryGen( seissol::SeisSol::main.meshReader(),
                                                      reinterpret_cast<double(*)[2]>(bndPoints),
                                                      numberOfBndPoints );
    parameterDB.evaluateModel(std::string(modelFileName), queryGen);
  } else {
    seissol::initializers::FaultBarycentreGenerator queryGen( seissol::SeisSol::main.meshReader(),
                                                              numberOfBndPoints );
    parameterDB.evaluateModel(std::string(modelFileName), queryGen);
  }
}

void seissol::Interoperability::enableDynamicRupture() {
  // DR is always enabled if there are dynamic rupture cells
}

void seissol::Interoperability::setMaterial(int i_meshId, int i_side, double* i_materialVal, int i_numMaterialVals)
{
  int side = i_side - 1;
  seissol::model::Material* material;

  if (side < 0) {
    material = &m_ltsLut.lookup(m_lts->material, i_meshId - 1).local;
  } else {
    assert(side < 4);
    material = &m_ltsLut.lookup(m_lts->material, i_meshId - 1).neighbor[side];
  }
  //TODO(Lukas)
  //Prepare for different materials in the same simulation
  //Use placement new because pointer to virtual function table gets overwritten by 0 during init.
#if defined USE_ANISOTROPIC
  new(material) seissol::model::AnisotropicMaterial(i_materialVal, i_numMaterialVals);
#elif defined USE_VISCOELASTIC || defined USE_VISCOELASTIC2
  new(material) seissol::model::ViscoElasticMaterial(i_materialVal, i_numMaterialVals);
#else 
  new(material) seissol::model::ElasticMaterial(i_materialVal, i_numMaterialVals);
#endif
}

#ifdef USE_PLASTICITY
void seissol::Interoperability::setInitialLoading( int i_meshId, double *i_initialLoading ) {
  PlasticityData& plasticity = m_ltsLut.lookup(m_lts->plasticity, i_meshId - 1);

  for( unsigned int l_stress = 0; l_stress < 6; l_stress++ ) {
    unsigned l_basis = 0;
    plasticity.initialLoading[l_stress] = i_initialLoading[ l_stress*NUMBER_OF_BASIS_FUNCTIONS + l_basis ];
  }
}
//synchronize element dependent plasticity parameters
void seissol::Interoperability::setPlasticParameters( int i_meshId, double* i_plasticParameters) {
  PlasticityData& plasticity = m_ltsLut.lookup(m_lts->plasticity, i_meshId - 1);
  CellMaterialData& material = m_ltsLut.lookup(m_lts->material, i_meshId - 1);

  double angularFriction = atan(i_plasticParameters[1]);

  plasticity.cohesionTimesCosAngularFriction = i_plasticParameters[0] * cos(angularFriction);
  plasticity.sinAngularFriction = sin(angularFriction);
#ifndef USE_ANISOTROPIC
  plasticity.mufactor = 1.0 / (2.0 * material.local.mu);
#else
  plasticity.mufactor = 3.0 / (2.0 * (material.local.c44 + material.local.c55 + material.local.c66));
#endif
}


void seissol::Interoperability::setTv(double tv) {
  seissol::SeisSol::main.timeManager().setTv(tv);
}
#endif

void seissol::Interoperability::initializeCellLocalMatrices()
{
  // \todo Move this to some common initialization place
  seissol::initializers::initializeCellLocalMatrices( seissol::SeisSol::main.meshReader(),
                                                      m_ltsTree,
                                                      m_lts,
                                                      &m_ltsLut );

  seissol::initializers::initializeDynamicRuptureMatrices( seissol::SeisSol::main.meshReader(),
                                                           m_ltsTree,
                                                           m_lts,
                                                           &m_ltsLut,
                                                           seissol::SeisSol::main.getMemoryManager().getDynamicRuptureTree(),
                                                           seissol::SeisSol::main.getMemoryManager().getDynamicRupture(),
                                                           m_ltsFaceToMeshFace,
                                                           *seissol::SeisSol::main.getMemoryManager().getGlobalData(),
                                                           m_timeStepping );

  seissol::initializers::initializeBoundaryMappings(seissol::SeisSol::main.meshReader(),
                                                    seissol::SeisSol::main.getMemoryManager().getEasiBoundaryReader(),
                                                    m_ltsTree,
                                                    m_lts,
                                                    &m_ltsLut);
 

}

template<typename T>
void seissol::Interoperability::synchronize(seissol::initializers::Variable<T> const& handle)
{
  unsigned *const (&meshToLts)[seissol::initializers::Lut::MaxDuplicates] = m_ltsLut.getMeshToLtsLut(handle.mask);
  unsigned* duplicatedMeshIds = m_ltsLut.getDuplicatedMeshIds(handle.mask);
  unsigned numberOfDuplicatedMeshIds = m_ltsLut.getNumberOfDuplicatedMeshIds(handle.mask);
  T* var = m_ltsTree->var(handle);
#ifdef _OPENMP
  #pragma omp parallel for schedule(static)
#endif
  for (unsigned dupMeshId = 0; dupMeshId < numberOfDuplicatedMeshIds; ++dupMeshId) {
    unsigned meshId = duplicatedMeshIds[dupMeshId];
    T* ref = &var[ meshToLts[0][meshId] ];
    for (unsigned dup = 1; dup < seissol::initializers::Lut::MaxDuplicates && meshToLts[dup][meshId] != std::numeric_limits<unsigned>::max(); ++dup) {
      memcpy(&var[ meshToLts[dup][meshId] ], ref, sizeof(T));
    }
  }
}

void seissol::Interoperability::synchronizeCellLocalData() {
  synchronize(m_lts->material);
#ifdef USE_PLASTICITY
  synchronize(m_lts->plasticity);
#endif
}

void seissol::Interoperability::synchronizeCopyLayerDofs() {
  synchronize(m_lts->dofs);
  if (kernels::size<tensor::Qane>() > 0) {
    synchronize(m_lts->dofsAne);
  }
}

void seissol::Interoperability::enableWaveFieldOutput( double i_waveFieldInterval, const char *i_waveFieldFilename ) {
  seissol::SeisSol::main.waveFieldWriter().setWaveFieldInterval( i_waveFieldInterval );
  seissol::SeisSol::main.waveFieldWriter().enable();
  seissol::SeisSol::main.waveFieldWriter().setFilename( i_waveFieldFilename );
}

void seissol::Interoperability::enableFreeSurfaceOutput(int maxRefinementDepth)
{
	seissol::SeisSol::main.freeSurfaceWriter().enable();

	seissol::SeisSol::main.freeSurfaceIntegrator().initialize( maxRefinementDepth,
								m_lts,
								m_ltsTree,
								&m_ltsLut );
}


void seissol::Interoperability::enableCheckPointing( double i_checkPointInterval,
		const char *i_checkPointFilename, const char *i_checkPointBackend ) {
  seissol::SeisSol::main.simulator().setCheckPointInterval( i_checkPointInterval );
  if (strcmp(i_checkPointBackend, "posix") == 0)
	  seissol::SeisSol::main.checkPointManager().setBackend(checkpoint::POSIX);
  else if (strcmp(i_checkPointBackend, "hdf5") == 0)
	  seissol::SeisSol::main.checkPointManager().setBackend(checkpoint::HDF5);
  else if (strcmp(i_checkPointBackend, "mpio") == 0)
	  seissol::SeisSol::main.checkPointManager().setBackend(checkpoint::MPIO);
  else if (strcmp(i_checkPointBackend, "mpio_async") == 0)
	  seissol::SeisSol::main.checkPointManager().setBackend(checkpoint::MPIO_ASYNC);
  else if (strcmp(i_checkPointBackend, "sionlib") == 0)
	  seissol::SeisSol::main.checkPointManager().setBackend(checkpoint::SIONLIB);
  else
	  logError() << "Unknown checkpoint backend";
  seissol::SeisSol::main.checkPointManager().setFilename( i_checkPointFilename );
}

void seissol::Interoperability::getIntegrationMask( int* i_integrationMask ) {
  seissol::SeisSol::main.postProcessor().setIntegrationMask(i_integrationMask);
}

void seissol::Interoperability::initializeIO(
		double* mu, double* slipRate1, double* slipRate2,
		double* slip, double* slip1, double* slip2, double* state, double* strength,
		int numSides, int numBndGP, int refinement, int* outputMask,
		double* outputRegionBounds,
		double freeSurfaceInterval, const char* freeSurfaceFilename,
    char const* xdmfWriterBackend,
    double receiverSamplingInterval, double receiverSyncInterval)
{
  auto type = writer::backendType(xdmfWriterBackend);
  
	// Initialize checkpointing
	int faultTimeStep;
	bool hasCheckpoint = seissol::SeisSol::main.checkPointManager().init(reinterpret_cast<real*>(m_ltsTree->var(m_lts->dofs)),
			m_ltsTree->getNumberOfCells(m_lts->dofs.mask) * tensor::Q::size(),
			mu, slipRate1, slipRate2, slip, slip1, slip2,
			state, strength, numSides, numBndGP,
			faultTimeStep);
	if (hasCheckpoint) {
		seissol::SeisSol::main.simulator().setCurrentTime(
			seissol::SeisSol::main.checkPointManager().header().time());
		seissol::SeisSol::main.faultWriter().setTimestep(faultTimeStep);
	}

  constexpr auto numberOfQuantities = tensor::Q::Shape[ sizeof(tensor::Q::Shape) / sizeof(tensor::Q::Shape[0]) - 1];

	// Initialize wave field output
	seissol::SeisSol::main.waveFieldWriter().init(
			numberOfQuantities, CONVERGENCE_ORDER,
			NUMBER_OF_ALIGNED_BASIS_FUNCTIONS,
			seissol::SeisSol::main.meshReader(),
			reinterpret_cast<const double*>(m_ltsTree->var(m_lts->dofs)),
			reinterpret_cast<const double*>(m_ltsTree->var(m_lts->pstrain)),
			seissol::SeisSol::main.postProcessor().getIntegrals(m_ltsTree),
			m_ltsLut.getMeshToLtsLut(m_lts->dofs.mask)[0],
			refinement, outputMask, outputRegionBounds,
      type);

	// Initialize free surface output
	seissol::SeisSol::main.freeSurfaceWriter().init(
		seissol::SeisSol::main.meshReader(),
		&seissol::SeisSol::main.freeSurfaceIntegrator(),
		freeSurfaceFilename, freeSurfaceInterval, type);

  auto& receiverWriter = seissol::SeisSol::main.receiverWriter();
  // Initialize receiver output
  receiverWriter.init(
    std::string(freeSurfaceFilename),
    receiverSamplingInterval,
    receiverSyncInterval
  );
  receiverWriter.addPoints(
    m_recPoints,
    seissol::SeisSol::main.meshReader(),
    m_ltsLut,
    *m_lts,
    m_globalData
  );
  seissol::SeisSol::main.timeManager().setReceiverClusters(receiverWriter);

	// I/O initialization is the last step that requires the mesh reader
	// (at least at the moment ...)

	// TODO(Lukas) Free the mesh reader if not doing convergence test.
	seissol::SeisSol::main.analysisWriter().init(&seissol::SeisSol::main.meshReader());
	//seissol::SeisSol::main.freeMeshReader();
}

void seissol::Interoperability::copyDynamicRuptureState()
{
	f_interoperability_copyDynamicRuptureState(m_domain);
}

void seissol::Interoperability::initInitialConditions()
{
  if (m_initialConditionType == "Planarwave") {
#ifdef MULTIPLE_SIMULATIONS
    for (int s = 0; s < MULTIPLE_SIMULATIONS; ++s) {
<<<<<<< HEAD
      m_iniConds.emplace_back(new physics::Planarwave(m_ltsLut.lookup(m_lts->material, 0).local, (2.0*M_PI*s) / MULTIPLE_SIMULATIONS));
    }
#else
    m_iniConds.emplace_back(new physics::Planarwave(m_ltsLut.lookup(m_lts->material, 0).local));
=======
      m_iniConds.emplace_back(new physics::Planarwave(m_ltsLut.lookup(m_lts->material, 0), (2.0*M_PI*s) / MULTIPLE_SIMULATIONS));
    }
#else
    m_iniConds.emplace_back(new physics::Planarwave(m_ltsLut.lookup(m_lts->material, 0)));
#endif
  } else if (m_initialConditionType == "SuperimposedPlanarwave") {
#ifdef MULTIPLE_SIMULATIONS
    for (int s = 0; s < MULTIPLE_SIMULATIONS; ++s) {
      m_iniConds.emplace_back(new physics::SuperimposedPlanarwave(m_ltsLut.lookup(m_lts->material, 0), (2.0*M_PI*s) / MULTIPLE_SIMULATIONS));
    }
#else
    m_iniConds.emplace_back(new physics::SuperimposedPlanarwave(m_ltsLut.lookup(m_lts->material, 0)));
>>>>>>> 05b00fc3
#endif
  } else if (m_initialConditionType == "Zero") {
    m_iniConds.emplace_back(new physics::ZeroField());
#if NUMBER_OF_RELAXATION_MECHANISMS == 0
  } else if (m_initialConditionType == "Scholte") {
    m_iniConds.emplace_back(new physics::ScholteWave());
  } else if (m_initialConditionType == "Snell") {
    m_iniConds.emplace_back(new physics::SnellsLaw());
  } else if (m_initialConditionType == "Ocean") {
    m_iniConds.emplace_back(new physics::Ocean());
#endif // NUMBER_OF_RELAXATION_MECHANISMS == 0
  } else {
    throw std::runtime_error("Unknown initial condition type" + getInitialConditionType());
  }
}

void seissol::Interoperability::projectInitialField()
{
  initInitialConditions();

  if (m_initialConditionType == "Zero") {
    // Projection not necessary
    return;
  }
  initializers::projectInitialField(  getInitialConditions(),
                                      *m_globalData,
                                      seissol::SeisSol::main.meshReader(),
                                      *m_lts,
                                      m_ltsLut);
}

void seissol::Interoperability::getDofs( int    i_meshId,
                                         double o_dofs[tensor::QFortran::size()] ) {
  /// @yateto_todo: multiple sims?
  seissol::kernels::convertAlignedDofs( m_ltsLut.lookup(m_lts->dofs, i_meshId-1), o_dofs );
}

void seissol::Interoperability::getDofsFromDerivatives( int    i_meshId,
                                                        double o_dofs[tensor::QFortran::size()] ) {
  // assert that the cell provides derivatives
  assert( (m_ltsLut.lookup(m_lts->cellInformation, i_meshId-1).ltsSetup >> 9)%2 == 1 );

  // get DOFs from 0th derivatives
  seissol::kernels::convertAlignedDofs( m_ltsLut.lookup(m_lts->derivatives, i_meshId-1), o_dofs );
}

void seissol::Interoperability::getNeighborDofsFromDerivatives( int    i_meshId,
                                                                int    i_localFaceId,
                                                                double  o_dofs[tensor::QFortran::size()] ) {

  // get DOFs from 0th neighbors derivatives
  seissol::kernels::convertAlignedDofs(  m_ltsLut.lookup(m_lts->faceNeighbors, i_meshId-1)[ i_localFaceId-1 ],
                                         o_dofs );
}

seissol::initializers::Lut* seissol::Interoperability::getLtsLut() {
  return &m_ltsLut;
}

std::string seissol::Interoperability::getInitialConditionType() {
  return m_initialConditionType;
}

void seissol::Interoperability::simulate( double i_finalTime ) {
  seissol::SeisSol::main.simulator().setFinalTime( i_finalTime );

 seissol::SeisSol::main.simulator().simulate();
}

void seissol::Interoperability::finalizeIO()
{
	seissol::SeisSol::main.waveFieldWriter().close();
	seissol::SeisSol::main.checkPointManager().close();
	seissol::SeisSol::main.faultWriter().close();
	seissol::SeisSol::main.freeSurfaceWriter().close();
}

void seissol::Interoperability::faultOutput( double i_fullUpdateTime,
                                             double i_timeStepWidth )
{
  f_interoperability_faultOutput( m_domain, &i_fullUpdateTime, &i_timeStepWidth );
}

void seissol::Interoperability::evaluateFrictionLaw(  int face,
                                                      real QInterpolatedPlus[CONVERGENCE_ORDER][seissol::tensor::QInterpolated::size()],
                                                      real QInterpolatedMinus[CONVERGENCE_ORDER][seissol::tensor::QInterpolated::size()],
                                                      real imposedStatePlus[seissol::tensor::QInterpolated::size()],
                                                      real imposedStateMinus[seissol::tensor::QInterpolated::size()],
                                                      double i_fullUpdateTime,
                                                      double timePoints[CONVERGENCE_ORDER],
                                                      double timeWeights[CONVERGENCE_ORDER],
                                                      seissol::model::IsotropicWaveSpeeds const& waveSpeedsPlus,
                                                      seissol::model::IsotropicWaveSpeeds const& waveSpeedsMinus )
{
  int fFace = face + 1;
  int numberOfPoints = tensor::QInterpolated::Shape[0];
  int godunovLd = init::QInterpolated::Stop[0] - init::QInterpolated::Start[0];

  static_assert(tensor::QInterpolated::Shape[0] == tensor::resample::Shape[0], "Different number of quadrature points?");

  f_interoperability_evaluateFrictionLaw( m_domain,
                                          fFace,
                                         &QInterpolatedPlus[0][0],
                                         &QInterpolatedMinus[0][0],
                                         &imposedStatePlus[0],
                                         &imposedStateMinus[0],
                                          numberOfPoints,
                                          godunovLd,
                                          &i_fullUpdateTime,
                                          &timePoints[0],
                                          &timeWeights[0],
                                          waveSpeedsPlus.density,
                                          waveSpeedsPlus.pWaveVelocity,
                                          waveSpeedsPlus.sWaveVelocity,
                                          waveSpeedsMinus.density,
                                          waveSpeedsMinus.pWaveVelocity,
                                          waveSpeedsMinus.sWaveVelocity,
                                          init::resample::Values );
}

void seissol::Interoperability::calcElementwiseFaultoutput(double time)
{
	f_interoperability_calcElementwiseFaultoutput(m_domain, time);
}


#ifdef USE_PLASTICITY
void seissol::Interoperability::computePlasticity(  double i_timeStep,
		                                            double *i_plasticParameters,
                                                    double (*i_initialLoading)[NUMBER_OF_BASIS_FUNCTIONS],
                                                    double *io_dofs,
													double *io_Energy,
													double *io_pstrain ) {
  // call fortran routine
  f_interoperability_computePlasticity(  m_domain,
                                        &i_timeStep,
										 NUMBER_OF_ALIGNED_BASIS_FUNCTIONS,
										 i_plasticParameters,
                                         i_initialLoading,
                                         io_dofs,
										 io_Energy,
										 io_pstrain );
}
#endif

void seissol::Interoperability::computeMInvJInvPhisAtSources(double x, double y, double z, unsigned element, real mInvJInvPhisAtSources[tensor::mInvJInvPhisAtSources::size()])
{
  double f_mInvJInvPhisAtSources[NUMBER_OF_BASIS_FUNCTIONS];

  int elem = static_cast<int>(element);
  f_interoperability_computeMInvJInvPhisAtSources(m_domain, x, y, z, elem, f_mInvJInvPhisAtSources);

  memset(mInvJInvPhisAtSources, 0, tensor::mInvJInvPhisAtSources::size() * sizeof(real));
  for (unsigned bf = 0; bf < NUMBER_OF_BASIS_FUNCTIONS; ++bf) {
    mInvJInvPhisAtSources[bf] = f_mInvJInvPhisAtSources[bf];
  }
}<|MERGE_RESOLUTION|>--- conflicted
+++ resolved
@@ -127,6 +127,7 @@
                                             int     anelasticity,
                                             int     plasticity,
                                             int     anisotropy,
+                                            int     poroelasticity,
                                             double* materialVal,
                                             double* bulkFriction,
                                             double* plastCo,
@@ -137,6 +138,7 @@
                                         anelasticity,
                                         plasticity,
                                         anisotropy,
+                                        poroelasticity,
                                         materialVal,
                                         bulkFriction,
                                         plastCo,
@@ -480,54 +482,21 @@
                                                   bool    anelasticity,
                                                   bool    plasticity,
                                                   bool    anisotropy,
+                                                  bool    poroelasticity,
                                                   double* materialVal,
                                                   double* bulkFriction,
                                                   double* plastCo,
                                                   double* iniStress,
                                                   double* waveSpeeds)
 {
-<<<<<<< HEAD
-  auto nElements = seissol::SeisSol::main.meshReader().getElements().size();
-
-  seissol::initializers::ParameterDB parameterDB;
-#ifndef USE_POROELASTIC
-  parameterDB.addParameter("rho",    materialVal);
-  parameterDB.addParameter("mu",     materialVal + nElements);
-  parameterDB.addParameter("lambda", materialVal + nElements*2);
-  
-  if (anelasticity == 1) {
-    parameterDB.addParameter("Qp",  materialVal + nElements*3);
-    parameterDB.addParameter("Qs",  materialVal + nElements*4);
-  }
-#else
-  constexpr char const* parameters[] = {
-    "bulk_solid",
-    "rho_solid", 
-    "lambda",    
-    "mu",
-    "porosity", 
-    "permeability",
-    "tortuosity",
-    "bulk_fluid",
-    "rho_fluid",
-    "viscosity"
-  };
-  auto n = 0;
-  for (auto& par : parameters) {
-    parameterDB.addParameter(par, materialVal + n * nElements);
-    ++n;
-  }
-#endif
-=======
   //There are only some valid combinations of material properties
   // elastic materials
   // viscoelastic materials
   // elastoplastic materials
   // viscoplastic materials
   // anisotropic elastic materials
+  // poroelastic material
   
->>>>>>> 05b00fc3
-
   //first initialize the (visco-)elastic part
   auto nElements = seissol::SeisSol::main.meshReader().getElements().size();
   seissol::initializers::ElementBarycentreGenerator queryGen(seissol::SeisSol::main.meshReader());
@@ -545,16 +514,16 @@
     parameterDB.setMaterialVector(&materials);
     parameterDB.evaluateModel(std::string(materialFileName), queryGen);
     for (unsigned int i = 0; i < nElements; i++) {
-      materialVal[i] = materials[i].rho;
-      materialVal[nElements + i] = materials[i].c11;
-      materialVal[2*nElements + i] = materials[i].c12;
-      materialVal[3*nElements + i] = materials[i].c13;
-      materialVal[4*nElements + i] = materials[i].c14;
-      materialVal[5*nElements + i] = materials[i].c15;
-      materialVal[6*nElements + i] = materials[i].c16;
-      materialVal[7*nElements + i] = materials[i].c22;
-      materialVal[8*nElements + i] = materials[i].c23;
-      materialVal[9*nElements + i] = materials[i].c24;
+      materialVal[i] =                materials[i].rho;
+      materialVal[nElements + i] =    materials[i].c11;
+      materialVal[2*nElements + i] =  materials[i].c12;
+      materialVal[3*nElements + i] =  materials[i].c13;
+      materialVal[4*nElements + i] =  materials[i].c14;
+      materialVal[5*nElements + i] =  materials[i].c15;
+      materialVal[6*nElements + i] =  materials[i].c16;
+      materialVal[7*nElements + i] =  materials[i].c22;
+      materialVal[8*nElements + i] =  materials[i].c23;
+      materialVal[9*nElements + i] =  materials[i].c24;
       materialVal[10*nElements + i] = materials[i].c25;
       materialVal[11*nElements + i] = materials[i].c26;
       materialVal[12*nElements + i] = materials[i].c33;
@@ -567,6 +536,27 @@
       materialVal[19*nElements + i] = materials[i].c55;
       materialVal[20*nElements + i] = materials[i].c56;
       materialVal[21*nElements + i] = materials[i].c66;
+      calcWaveSpeeds(&materials[i], &waveSpeeds[3*i]);
+    }
+  } else if (poroelasticity) {
+    if(anelasticity || plasticity) {
+      logError() << "Poroelasticity can not be combined with anelasticity or plasticity";
+    }
+    auto materials = std::vector<seissol::model::PoroElasticMaterial>(nElements);
+    seissol::initializers::MaterialParameterDB<seissol::model::PoroElasticMaterial> parameterDB;
+    parameterDB.setMaterialVector(&materials);
+    parameterDB.evaluateModel(std::string(materialFileName), queryGen);
+    for (unsigned int i = 0; i < nElements; i++) {
+      materialVal[i] =                materials[i].bulk_solid;
+      materialVal[nElements + i] =    materials[i].rho;
+      materialVal[2*nElements + i] =  materials[i].lambda;   
+      materialVal[3*nElements + i] =  materials[i].mu;       
+      materialVal[4*nElements + i] =  materials[i].porosity; 
+      materialVal[5*nElements + i] =  materials[i].permeability;
+      materialVal[6*nElements + i] =  materials[i].tortuosity;
+      materialVal[7*nElements + i] =  materials[i].bulk_fluid;
+      materialVal[8*nElements + i] =  materials[i].rho_fluid;
+      materialVal[9*nElements + i] =  materials[i].viscosity; 
       calcWaveSpeeds(&materials[i], &waveSpeeds[3*i]);
     }
   } else {
@@ -674,6 +664,8 @@
   new(material) seissol::model::AnisotropicMaterial(i_materialVal, i_numMaterialVals);
 #elif defined USE_VISCOELASTIC || defined USE_VISCOELASTIC2
   new(material) seissol::model::ViscoElasticMaterial(i_materialVal, i_numMaterialVals);
+#elif defined USE_POROELASTIC
+  new(material) seissol::model::PoroElasticMaterial(i_materialVal, i_numMaterialVals);
 #else 
   new(material) seissol::model::ElasticMaterial(i_materialVal, i_numMaterialVals);
 #endif
@@ -887,12 +879,6 @@
   if (m_initialConditionType == "Planarwave") {
 #ifdef MULTIPLE_SIMULATIONS
     for (int s = 0; s < MULTIPLE_SIMULATIONS; ++s) {
-<<<<<<< HEAD
-      m_iniConds.emplace_back(new physics::Planarwave(m_ltsLut.lookup(m_lts->material, 0).local, (2.0*M_PI*s) / MULTIPLE_SIMULATIONS));
-    }
-#else
-    m_iniConds.emplace_back(new physics::Planarwave(m_ltsLut.lookup(m_lts->material, 0).local));
-=======
       m_iniConds.emplace_back(new physics::Planarwave(m_ltsLut.lookup(m_lts->material, 0), (2.0*M_PI*s) / MULTIPLE_SIMULATIONS));
     }
 #else
@@ -905,7 +891,6 @@
     }
 #else
     m_iniConds.emplace_back(new physics::SuperimposedPlanarwave(m_ltsLut.lookup(m_lts->material, 0)));
->>>>>>> 05b00fc3
 #endif
   } else if (m_initialConditionType == "Zero") {
     m_iniConds.emplace_back(new physics::ZeroField());
