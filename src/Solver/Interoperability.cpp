/**
 * @file
 * This file is part of SeisSol.
 *
 * @author Alex Breuer (breuer AT mytum.de, http://www5.in.tum.de/wiki/index.php/Dipl.-Math._Alexander_Breuer)
 * @author Sebastian Rettenberger (sebastian.rettenberger @ tum.de, http://www5.in.tum.de/wiki/index.php/Sebastian_Rettenberger)
 *
 * @section LICENSE
 * Copyright (c) 2015, SeisSol Group
 * All rights reserved.
 *
 * Redistribution and use in source and binary forms, with or without
 * modification, are permitted provided that the following conditions are met:
 *
 * 1. Redistributions of source code must retain the above copyright notice,
 *    this list of conditions and the following disclaimer.
 *
 * 2. Redistributions in binary form must reproduce the above copyright notice,
 *    this list of conditions and the following disclaimer in the documentation
 *    and/or other materials provided with the distribution.
 *
 * 3. Neither the name of the copyright holder nor the names of its
 *    contributors may be used to endorse or promote products derived from this
 *    software without specific prior written permission.
 *
 * THIS SOFTWARE IS PROVIDED BY THE COPYRIGHT HOLDERS AND CONTRIBUTORS "AS IS"
 * AND ANY EXPRESS OR IMPLIED WARRANTIES, INCLUDING, BUT NOT LIMITED TO, THE
 * IMPLIED WARRANTIES OF MERCHANTABILITY AND FITNESS FOR A PARTICULAR PURPOSE
 * ARE DISCLAIMED. IN NO EVENT SHALL THE COPYRIGHT HOLDER OR CONTRIBUTORS BE
 * LIABLE FOR ANY DIRECT, INDIRECT, INCIDENTAL, SPECIAL, EXEMPLARY, OR
 * CONSEQUENTIAL DAMAGES (INCLUDING, BUT NOT LIMITED TO, PROCUREMENT OF
 * SUBSTITUTE GOODS OR SERVICES; LOSS OF USE, DATA, OR PROFITS; OR BUSINESS
 * INTERRUPTION) HOWEVER CAUSED AND ON ANY THEORY OF LIABILITY, WHETHER IN
 * CONTRACT, STRICT LIABILITY, OR TORT (INCLUDING NEGLIGENCE OR OTHERWISE)
 * ARISING IN ANY WAY OUT OF THE USE OF THIS SOFTWARE, EVEN IF ADVISED OF THE
 * POSSIBILITY OF SUCH DAMAGE.
 *
 * @section DESCRIPTION
 * C++/Fortran-interoperability.
 **/

#include <cstddef>
#include <cstring>

#include "Interoperability.h"
#include "time_stepping/TimeManager.h"
#include "SeisSol.h"
#include <Initializer/CellLocalMatrices.h>
#include <Initializer/time_stepping/common.hpp>
#include <Model/Setup.h>
#include <Monitoring/FlopCounter.hpp>
#include "ResultWriter/FaultWriterC.h"

seissol::Interoperability e_interoperability;

/*
 * C bindings
 */
extern "C" {
  // fortran to c
  void c_interoperability_setDomain( void *i_domain ) {
    e_interoperability.setDomain( i_domain );
  }

  void c_interoperability_setTimeStepWidth( int    i_meshId,
                                            double i_timeStepWidth ) {
    e_interoperability.setTimeStepWidth( i_meshId,
                                         i_timeStepWidth );
  }

  void c_interoperability_initializeClusteredLts( int i_clustering ) {
    e_interoperability.initializeClusteredLts( i_clustering );
  }

  void c_interoperability_setupNRFPointSources(char* nrfFileName)
  {
#if defined(USE_NETCDF) && !defined(NETCDF_PASSIVE)
    e_interoperability.setupNRFPointSources(nrfFileName);
#endif
  }

  void c_interoperability_setupFSRMPointSources( double*  momentTensor,
                                                 int      numberOfSources,
                                                 double*  centres,
                                                 double*  strikes,
                                                 double*  dips,
                                                 double*  rakes,
                                                 double*  onsets,
                                                 double*  areas,
                                                 double   timestep,
                                                 int      numberOfSamples,
                                                 double*  timeHistories )
  {
    e_interoperability.setupFSRMPointSources( momentTensor,
                                              numberOfSources,
                                              centres,
                                              strikes,
                                              dips,
                                              rakes,
                                              onsets,
                                              areas,
                                              timestep,
                                              numberOfSamples,
                                              timeHistories );
  }

  void c_interoperability_addReceiver( int i_receiverId,
                                       int i_meshId ) {
    e_interoperability.addReceiver( i_receiverId,
                                    i_meshId );
  }

  void c_interoperability_setReceiverSampling( double i_receiverSampling ) {
    e_interoperability.setReceiverSampling( i_receiverSampling );
  }

  void c_interoperability_enableDynamicRupture() {
    e_interoperability.enableDynamicRupture();
  }

  void c_interoperability_setMaterial( int    i_meshId,
                                       int    i_side,
                                       double* i_materialVal,
                                       int    i_numMaterialVals ) {
    e_interoperability.setMaterial(i_meshId, i_side, i_materialVal, i_numMaterialVals);
  }

#ifdef USE_PLASTICITY
 void c_interoperability_setInitialLoading( int    *i_meshId,
                                            double *i_initialLoading ) {
    e_interoperability.setInitialLoading( i_meshId, i_initialLoading );
  }

 void c_interoperability_setPlasticParameters( int    *i_meshId,
                                               double *i_plasticParameters ) {
    e_interoperability.setPlasticParameters( i_meshId, i_plasticParameters );
  }
#endif

  void c_interoperability_initializeCellLocalMatrices() {
    e_interoperability.initializeCellLocalMatrices();
  }

  void c_interoperability_synchronizeCellLocalData() {
    e_interoperability.synchronizeCellLocalData();
  }

  void c_interoperability_synchronizeCopyLayerDofs() {
    e_interoperability.synchronizeCopyLayerDofs();
  }

  void c_interoperability_enableWaveFieldOutput( double i_waveFieldInterval, const char* i_waveFieldFilename ) {
    e_interoperability.enableWaveFieldOutput( i_waveFieldInterval, i_waveFieldFilename );
  }

  void c_interoperability_enableCheckPointing( double i_checkPointInterval,
		  const char* i_checkPointFilename, const char* i_checkPointBackend ) {
    e_interoperability.enableCheckPointing( i_checkPointInterval,
    		i_checkPointFilename, i_checkPointBackend );
  }

  void c_interoperability_initializeIO( double* mu, double* slipRate1, double* slipRate2,
		  double* slip, double* slip1, double* slip2, double* state, double* strength,
		  int numSides, int numBndGP, int refinement) {
	  e_interoperability.initializeIO(mu, slipRate1, slipRate2, slip, slip1, slip2, state, strength,
			  numSides, numBndGP, refinement);
  }

  void c_interoperability_addToDofs( int      i_meshId,
                                     double*  i_update,
                                     int      numberOfQuantities ) {
    e_interoperability.addToDofs( i_meshId, i_update, numberOfQuantities );
  }

  void c_interoperability_getTimeDerivatives( int    i_meshId,
                                              double  o_timeDerivatives[CONVERGENCE_ORDER][NUMBER_OF_DOFS] ) {
    e_interoperability.getTimeDerivatives( i_meshId,
                                           o_timeDerivatives );
  }

  void c_interoperability_getFaceDerInt( int    i_meshId,
                                         int    i_localFaceId,
                                         double i_timeStepWidth,
                                         double o_timeDerivativesCell[CONVERGENCE_ORDER][NUMBER_OF_DOFS],
                                         double o_timeDerivativesNeighbor[CONVERGENCE_ORDER][NUMBER_OF_DOFS],
                                         double o_timeIntegratedCell[NUMBER_OF_DOFS],
                                         double o_timeIntegratedNeighbor[NUMBER_OF_DOFS] ) {
    e_interoperability.getFaceDerInt( i_meshId,
                                      i_localFaceId,
                                      i_timeStepWidth,
                                      o_timeDerivativesCell,
                                      o_timeDerivativesNeighbor,
                                      o_timeIntegratedCell,
                                      o_timeIntegratedNeighbor );
  }

  void c_interoperability_getDofs( int    i_meshId,
                                   double o_timeDerivatives[NUMBER_OF_DOFS] ) {
    e_interoperability.getDofs( i_meshId, o_timeDerivatives );
  }

  void c_interoperability_getDofsFromDerivatives( int    i_meshId,
                                                  double o_dofs[NUMBER_OF_DOFS] ) {
    e_interoperability.getDofsFromDerivatives( i_meshId, o_dofs );
  }

  void c_interoperability_getNeighborDofsFromDerivatives( int    i_meshId,
                                                          int    i_localFaceId,
                                                          double o_dofs[NUMBER_OF_DOFS] ) {
    e_interoperability.getNeighborDofsFromDerivatives( i_meshId, i_localFaceId, o_dofs );
  }

  void c_interoperability_simulate( double i_finalTime ) {
    e_interoperability.simulate( i_finalTime );
  }

  void c_interoperability_finalizeIO() {
	  e_interoperability.finalizeIO();
  }

  // c to fortran
  extern void f_interoperability_computeSource(  void   *i_domain,
                                                 int    *i_meshId,
                                                 double *i_fullUpdateTime,
                                                 double *i_timeStepWidth );

  extern void f_interoperability_setDynamicRuptureTimeStep( void *i_domain,
		   	   	   	   	   	   	   	   	   	   	   	   	    int  *i_timeStep );

  extern void f_interoperability_getDynamicRuptureTimeStep( void *i_domain,
		  	  	  	  	  	  	  	  	  	  	  	  	    int  *i_timeStep );

  extern void f_interoperability_computeDynamicRupture( void   *i_domain,
                                                        double *i_fullUpdateTime,
                                                        double *i_timeStepWidth );

  extern void f_interoperability_computePlasticity( void    *i_domain,
                                                    double  *i_timestep,
													int    numberOfAlignedBasisFunctions,
													double  *i_plasticParameters,
                                                    double (*i_initialLoading)[NUMBER_OF_BASIS_FUNCTIONS],
                                                    double  *io_dofs,
													double  *io_Energy,
													double  *io_pstrain );


  extern void f_interoperability_writeReceivers( void   *i_domain,
                                                 double *i_fullUpdateTime,
                                                 double *i_timeStepWidth,
                                                 double *i_receiverTime,
                                                 int    *i_numberOfReceivers,
                                                 int    *i_receiverIds );

  extern void f_interoperability_computeMInvJInvPhisAtSources( void*    i_domain,
                                                               double   i_x,
                                                               double   i_y,
                                                               double   i_z,
                                                               int      i_elem,
                                                               double*  o_mInvJInvPhisAtSources );
}

/*
 * C++ functions
 */
seissol::Interoperability::Interoperability() :
  m_domain(NULL), m_ltsTree(NULL), m_lts(NULL) // reset domain pointer
{
}

seissol::Interoperability::~Interoperability()
{
}

void seissol::Interoperability::setDomain( void* i_domain ) {
  assert( i_domain != NULL );

  m_domain = i_domain;
}

void seissol::Interoperability::setTimeStepWidth( int    i_meshId,
                                                  double i_timeStepWidth ) {
  seissol::SeisSol::main.getLtsLayout().setTimeStepWidth( (i_meshId)-1, i_timeStepWidth );
}

void seissol::Interoperability::initializeClusteredLts( int i_clustering ) {
  // assert a valid clustering
  assert( i_clustering > 0 );

  // either derive a GTS or LTS layout
  if( i_clustering == 1 ) {
    seissol::SeisSol::main.getLtsLayout().deriveLayout( single, 1);
  }
  else {
    seissol::SeisSol::main.getLtsLayout().deriveLayout( multiRate, i_clustering );
  }

  // get the mesh structure
  seissol::SeisSol::main.getLtsLayout().getMeshStructure( m_meshStructure );

  // get time stepping
  seissol::SeisSol::main.getLtsLayout().getCrossClusterTimeStepping( m_timeStepping );
  
  seissol::SeisSol::main.getMemoryManager().fixateLtsTree(  m_timeStepping,
                                                            m_meshStructure );

  m_ltsTree = seissol::SeisSol::main.getMemoryManager().getLtsTree();
  m_lts = seissol::SeisSol::main.getMemoryManager().getLts();
  
  unsigned* ltsToMesh;
  unsigned numberOfMeshCells;
  // get cell information & mappings
  seissol::SeisSol::main.getLtsLayout().getCellInformation( m_ltsTree->var(m_lts->cellInformation),
                                                            ltsToMesh,
                                                            numberOfMeshCells );

  m_ltsLut.createLuts(  m_ltsTree,
                        ltsToMesh,
                        numberOfMeshCells );
                        
  delete[] ltsToMesh;
  
  // derive lts setups
  seissol::initializers::time_stepping::deriveLtsSetups( m_timeStepping.numberOfLocalClusters,
                                                         m_meshStructure,
                                                         m_ltsTree->var(m_lts->cellInformation) );

  // initialize memory layout
  seissol::SeisSol::main.getMemoryManager().initializeMemoryLayout();

  // add clusters
  seissol::SeisSol::main.timeManager().addClusters( m_timeStepping,
                                                    m_meshStructure,
                                                    seissol::SeisSol::main.getMemoryManager(),
                                                    m_ltsLut.getMeshToClusterLut() );

  // get backward coupling
  m_globalData = seissol::SeisSol::main.getMemoryManager().getGlobalData();
}

#if defined(USE_NETCDF) && !defined(NETCDF_PASSIVE)
void seissol::Interoperability::setupNRFPointSources( char const* fileName )
{
  SeisSol::main.sourceTermManager().loadSourcesFromNRF(
    fileName,
    seissol::SeisSol::main.meshReader(),
    m_ltsTree,
    m_lts,
    &m_ltsLut,
    seissol::SeisSol::main.timeManager()
  );
}
#endif

void seissol::Interoperability::setupFSRMPointSources( double const* momentTensor,
                                                       int           numberOfSources,
                                                       double const* centres,
                                                       double const* strikes,
                                                       double const* dips,
                                                       double const* rakes,
                                                       double const* onsets,
                                                       double const* areas,
                                                       double        timestep,
                                                       int           numberOfSamples,
                                                       double const* timeHistories )
{
  SeisSol::main.sourceTermManager().loadSourcesFromFSRM(
    momentTensor,
    numberOfSources,
    centres,
    strikes,
    dips,
    rakes,
    onsets,
    areas,
    timestep,
    numberOfSamples,
    timeHistories,
    seissol::SeisSol::main.meshReader(),
    m_ltsTree,
    m_lts,
    &m_ltsLut,
    seissol::SeisSol::main.timeManager()
  );
}

void seissol::Interoperability::addReceiver( int i_receiverId,
                                             int i_meshId ) {
  seissol::SeisSol::main.timeManager().addReceiver( i_receiverId, i_meshId );
}

void seissol::Interoperability::setReceiverSampling( double i_receiverSampling ) {
  assert( i_receiverSampling > 0 );

  seissol::SeisSol::main.timeManager().setReceiverSampling( i_receiverSampling );
}

void seissol::Interoperability::enableDynamicRupture() {
  seissol::SeisSol::main.timeManager().enableDynamicRupture( seissol::SeisSol::main.getLtsLayout().getDynamicRuptureCluster() );
}

void seissol::Interoperability::setMaterial(int i_meshId, int i_side, double* i_materialVal, int i_numMaterialVals)
{
  int side = i_side - 1;
  seissol::model::Material* material;

  if (side < 0) {
    material = &m_ltsLut.lookup(m_lts->material, i_meshId - 1).local;
  } else {
    assert(side < 4);
    material = &m_ltsLut.lookup(m_lts->material, i_meshId - 1).neighbor[side];
  }

  seissol::model::setMaterial(i_materialVal, i_numMaterialVals, material);
}

#ifdef USE_PLASTICITY
void seissol::Interoperability::setInitialLoading( int* i_meshId, double *i_initialLoading ) {\
  PlasticityData& plasticity = m_ltsLut.lookup(m_lts->plasticity, (*i_meshId) - 1);

  for( unsigned int l_stress = 0; l_stress < 6; l_stress++ ) {
    for( unsigned int l_basis = 0; l_basis < NUMBER_OF_BASIS_FUNCTIONS; l_basis++ ) {
      plasticity.initialLoading[l_stress][l_basis] = i_initialLoading[ l_stress*NUMBER_OF_BASIS_FUNCTIONS + l_basis ];
    }
  }
}
//synchronize element dependent plasticity parameters
void seissol::Interoperability::setPlasticParameters( int* i_meshId, double* i_plasticParameters) {\
  PlasticityData& plasticity = m_ltsLut.lookup(m_lts->plasticity, (*i_meshId) - 1);

  for( unsigned int l_para = 0; l_para < 3; l_para++ ) {
      plasticity.plasticParameters[l_para] = i_plasticParameters[l_para];
  }
}
#endif

void seissol::Interoperability::initializeCellLocalMatrices()
{
  // \todo Move this to some common initialization place
  seissol::initializers::initializeCellLocalMatrices( seissol::SeisSol::main.meshReader(),
                                                      m_ltsTree,
                                                      m_lts,
                                                      &m_ltsLut );
}

template<typename T>
void seissol::Interoperability::synchronize(seissol::initializers::Variable<T> const& handle)
{
  unsigned *const (&meshToLts)[seissol::initializers::Lut::MaxDuplicates] = m_ltsLut.getMeshToLtsLut(handle.mask);
  unsigned* duplicatedMeshIds = m_ltsLut.getDuplicatedMeshIds(handle.mask);
  unsigned numberOfDuplicatedMeshIds = m_ltsLut.getNumberOfDuplicatedMeshIds(handle.mask);
  T* var = m_ltsTree->var(handle);
#ifdef _OPENMP
  #pragma omp parallel for schedule(static)
#endif
  for (unsigned dupMeshId = 0; dupMeshId < numberOfDuplicatedMeshIds; ++dupMeshId) {
    unsigned meshId = duplicatedMeshIds[dupMeshId];
    T* ref = &var[ meshToLts[0][meshId] ];
    for (unsigned dup = 1; dup < seissol::initializers::Lut::MaxDuplicates && meshToLts[dup][meshId] != std::numeric_limits<unsigned>::max(); ++dup) {
      memcpy(&var[ meshToLts[dup][meshId] ], ref, sizeof(T));
    }
  }
}

void seissol::Interoperability::synchronizeCellLocalData() {
  synchronize(m_lts->material);
#ifdef USE_PLASTICITY
  synchronize(m_lts->plasticity);
#endif
}

void seissol::Interoperability::synchronizeCopyLayerDofs() {
  synchronize(m_lts->dofs);
}

void seissol::Interoperability::enableWaveFieldOutput( double i_waveFieldInterval, const char *i_waveFieldFilename ) {
  seissol::SeisSol::main.simulator().setWaveFieldInterval( i_waveFieldInterval );
  seissol::SeisSol::main.waveFieldWriter().enable();
  seissol::SeisSol::main.waveFieldWriter().setFilename( i_waveFieldFilename );
}

void seissol::Interoperability::enableCheckPointing( double i_checkPointInterval,
		const char *i_checkPointFilename, const char *i_checkPointBackend ) {
  seissol::SeisSol::main.simulator().setCheckPointInterval( i_checkPointInterval );
  if (strcmp(i_checkPointBackend, "posix") == 0)
	  seissol::SeisSol::main.checkPointManager().setBackend(checkpoint::POSIX);
  else if (strcmp(i_checkPointBackend, "hdf5") == 0)
	  seissol::SeisSol::main.checkPointManager().setBackend(checkpoint::HDF5);
  else if (strcmp(i_checkPointBackend, "mpio") == 0)
	  seissol::SeisSol::main.checkPointManager().setBackend(checkpoint::MPIO);
  else if (strcmp(i_checkPointBackend, "mpio_async") == 0)
	  seissol::SeisSol::main.checkPointManager().setBackend(checkpoint::MPIO_ASYNC);
  else if (strcmp(i_checkPointBackend, "sionlib") == 0)
	  seissol::SeisSol::main.checkPointManager().setBackend(checkpoint::SIONLIB);
  else
	  logError() << "Unknown checkpoint backend";
  	  seissol::SeisSol::main.checkPointManager().setFilename( i_checkPointFilename );
}

void seissol::Interoperability::initializeIO(
		  double* mu, double* slipRate1, double* slipRate2,
		  double* slip, double* slip1, double* slip2, double* state, double* strength,
		  int numSides, int numBndGP, int refinement)
{
	  // Initialize checkpointing
	  double currentTime;
	  int waveFieldTimeStep = 0;
	  int faultTimeStep;
	  bool hasCheckpoint = seissol::SeisSol::main.checkPointManager().init(reinterpret_cast<real*>(m_ltsTree->var(m_lts->dofs)),
				  m_ltsTree->getNumberOfCells(m_lts->dofs.mask) * NUMBER_OF_ALIGNED_DOFS,
				  mu, slipRate1, slipRate2, slip, slip1, slip2,
				  state, strength, numSides, numBndGP,
				  currentTime, waveFieldTimeStep, faultTimeStep);
	  if (hasCheckpoint) {
		  seissol::SeisSol::main.simulator().setCurrentTime(currentTime);
		  f_interoperability_setDynamicRuptureTimeStep(m_domain, &faultTimeStep);
	  }

	  // Initialize wave field output
	  seissol::SeisSol::main.waveFieldWriter().init(
			  NUMBER_OF_QUANTITIES, CONVERGENCE_ORDER,
              NUMBER_OF_ALIGNED_BASIS_FUNCTIONS,
			  seissol::SeisSol::main.meshReader(),
			  reinterpret_cast<const double*>(m_ltsTree->var(m_lts->dofs)),
			  reinterpret_cast<const double*>(m_ltsTree->var(m_lts->pstrain)),
			  m_ltsLut.getMeshToLtsLut(m_lts->dofs.mask)[0],
			  refinement, waveFieldTimeStep,
			  seissol::SeisSol::main.timeManager().getTimeTolerance());

	  // I/O initialization is the last step that requires the mesh reader
	  // (at least at the moment ...)
	  seissol::SeisSol::main.freeMeshReader();
}

void seissol::Interoperability::getDynamicRuptureTimeStep(int &o_timeStep)
{
	f_interoperability_getDynamicRuptureTimeStep(m_domain, &o_timeStep);
}

void seissol::Interoperability::addToDofs( int      i_meshId,
                                           double*  i_update,
                                           int      numberOfQuantities ) {
  seissol::kernels::addToAlignedDofs( i_update, m_ltsLut.lookup(m_lts->dofs, i_meshId-1), static_cast<unsigned>(numberOfQuantities) );
}

void seissol::Interoperability::getTimeDerivatives( int    i_meshId,
                                                    double  o_timeDerivatives[CONVERGENCE_ORDER][NUMBER_OF_DOFS] ) {
  real l_timeIntegrated[NUMBER_OF_ALIGNED_DOFS] __attribute__((aligned(ALIGNMENT)));
  real l_timeDerivatives[NUMBER_OF_ALIGNED_DERS] __attribute__((aligned(ALIGNMENT)));

  unsigned nonZeroFlops, hardwareFlops;

  m_timeKernel.computeAder( 0,
                            m_globalData,
                            &m_ltsLut.lookup(m_lts->localIntegration, i_meshId - 1),
                            m_ltsLut.lookup(m_lts->dofs, i_meshId - 1),
                            l_timeIntegrated,
                            l_timeDerivatives );
<<<<<<< HEAD

=======
#else
  m_timeKernel.computeAder( 0,
                            m_globalData->stiffnessMatricesTransposed,
                            m_ltsLut.lookup(m_lts->dofs, i_meshId - 1),
                            m_ltsLut.lookup(m_lts->localIntegration, i_meshId - 1).starMatrices,
                            l_timeIntegrated,
                            l_timeDerivatives );
#endif
>>>>>>> 594e5d8e
  m_timeKernel.flopsAder(nonZeroFlops, hardwareFlops);
  g_SeisSolNonZeroFlopsOther += nonZeroFlops;
  g_SeisSolHardwareFlopsOther += hardwareFlops;

  seissol::kernels::Time::convertAlignedCompressedTimeDerivatives( l_timeDerivatives, o_timeDerivatives );
}

void seissol::Interoperability::getFaceDerInt( int    i_meshId,
                                               int    i_localFaceId,
                                               double i_timeStepWidth,
                                               double o_timeDerivativesCell[CONVERGENCE_ORDER][NUMBER_OF_DOFS],
                                               double o_timeDerivativesNeighbor[CONVERGENCE_ORDER][NUMBER_OF_DOFS],
                                               double o_timeIntegratedCell[NUMBER_OF_DOFS],
                                               double o_timeIntegratedNeighbor[NUMBER_OF_DOFS] ) {
  // assert that the cell provides derivatives
  assert( (m_ltsLut.lookup(m_lts->cellInformation, i_meshId-1).ltsSetup >> 9)%2 == 1 );
  
  real*&    derivatives       = m_ltsLut.lookup(m_lts->derivatives, i_meshId-1);
  real*   (&faceNeighbors)[4] = m_ltsLut.lookup(m_lts->faceNeighbors, i_meshId-1);

  unsigned face = i_localFaceId-1;

  // get cells derivatives
  seissol::kernels::Time::convertAlignedCompressedTimeDerivatives(  derivatives,
                                                                    o_timeDerivativesCell );

  // get neighbors derivatives
  seissol::kernels::Time::convertAlignedCompressedTimeDerivatives(  faceNeighbors[face],
                                                                    o_timeDerivativesNeighbor );

  real l_timeIntegrated[NUMBER_OF_ALIGNED_DOFS] __attribute__((aligned(ALIGNMENT)));

  // compute time integrated DOFs of the cell
  m_timeKernel.computeIntegral( 0,
                                0,
                                i_timeStepWidth,
                                derivatives,
                                l_timeIntegrated );

  seissol::kernels::convertAlignedDofs( l_timeIntegrated, o_timeIntegratedCell );

  // compute time integrated dofs of the neighbor

  m_timeKernel.computeIntegral( 0,
                                0,
                                i_timeStepWidth,
                                faceNeighbors[face],
                                l_timeIntegrated );

  seissol::kernels::convertAlignedDofs( l_timeIntegrated, o_timeIntegratedNeighbor );
}

void seissol::Interoperability::getDofs( int    i_meshId,
                                         double o_dofs[NUMBER_OF_DOFS] ) {
  seissol::kernels::convertAlignedDofs( m_ltsLut.lookup(m_lts->dofs, i_meshId-1), o_dofs );
}

void seissol::Interoperability::getDofsFromDerivatives( int    i_meshId,
                                                        double o_dofs[NUMBER_OF_DOFS] ) {
  // assert that the cell provides derivatives
  assert( (m_ltsLut.lookup(m_lts->cellInformation, i_meshId-1).ltsSetup >> 9)%2 == 1 );

  // get DOFs from 0th derivatives
  seissol::kernels::convertAlignedDofs( m_ltsLut.lookup(m_lts->derivatives, i_meshId-1), o_dofs );
}

void seissol::Interoperability::getNeighborDofsFromDerivatives( int    i_meshId,
                                                                int    i_localFaceId,
                                                                double  o_dofs[NUMBER_OF_DOFS] ) {

  // get DOFs from 0th neighbors derivatives
  seissol::kernels::convertAlignedDofs(  m_ltsLut.lookup(m_lts->faceNeighbors, i_meshId-1)[ i_localFaceId-1 ],
                                         o_dofs );
}

void seissol::Interoperability::simulate( double i_finalTime ) {
  seissol::SeisSol::main.simulator().setFinalTime( i_finalTime );

 seissol::SeisSol::main.simulator().simulate();
}

void seissol::Interoperability::finalizeIO()
{
	seissol::SeisSol::main.waveFieldWriter().close();
	seissol::SeisSol::main.checkPointManager().close();
	fault_hdf_close();
}

void seissol::Interoperability::writeReceivers( double i_fullUpdateTime,
                                                double i_timeStepWidth,
                                                double i_receiverTime,
                                                std::vector< int > &i_receiverIds ) {
  assert( i_receiverIds.size() > 0 );

  // get number of elements
  int l_numberOfReceivers = i_receiverIds.size();

  // get a pointer to the raw data
  int *l_receiverIds = &i_receiverIds.front();

  // call the fortran routine
  f_interoperability_writeReceivers( m_domain,
                                    &i_fullUpdateTime,
                                    &i_timeStepWidth,
                                    &i_receiverTime,
                                    &l_numberOfReceivers,
                                     l_receiverIds );
}

void seissol::Interoperability::computeDynamicRupture( double i_fullUpdateTime,
                                                       double i_timeStepWidth ) {
  f_interoperability_computeDynamicRupture(  m_domain,
                                            &i_fullUpdateTime,
                                            &i_timeStepWidth );
}

#ifdef USE_PLASTICITY
void seissol::Interoperability::computePlasticity(  double i_timeStep,
		                                            double *i_plasticParameters,
                                                    double (*i_initialLoading)[NUMBER_OF_BASIS_FUNCTIONS],
                                                    double *io_dofs,
													double *io_Energy,
													double *io_pstrain ) {
  // call fortran routine
  f_interoperability_computePlasticity(  m_domain,
                                        &i_timeStep,
										 NUMBER_OF_ALIGNED_BASIS_FUNCTIONS,
										 i_plasticParameters,
                                         i_initialLoading,
                                         io_dofs,
										 io_Energy,
										 io_pstrain );
}
#endif

void seissol::Interoperability::computeMInvJInvPhisAtSources(double x, double y, double z, unsigned element, real mInvJInvPhisAtSources[NUMBER_OF_ALIGNED_BASIS_FUNCTIONS])
{
  double f_mInvJInvPhisAtSources[NUMBER_OF_BASIS_FUNCTIONS];

  int elem = static_cast<int>(element);
  f_interoperability_computeMInvJInvPhisAtSources(m_domain, x, y, z, elem, f_mInvJInvPhisAtSources);

  memset(mInvJInvPhisAtSources, 0, NUMBER_OF_ALIGNED_BASIS_FUNCTIONS * sizeof(real));
  for (unsigned bf = 0; bf < NUMBER_OF_BASIS_FUNCTIONS; ++bf) {
    mInvJInvPhisAtSources[bf] = f_mInvJInvPhisAtSources[bf];
  }
}<|MERGE_RESOLUTION|>--- conflicted
+++ resolved
@@ -555,18 +555,7 @@
                             m_ltsLut.lookup(m_lts->dofs, i_meshId - 1),
                             l_timeIntegrated,
                             l_timeDerivatives );
-<<<<<<< HEAD
-
-=======
-#else
-  m_timeKernel.computeAder( 0,
-                            m_globalData->stiffnessMatricesTransposed,
-                            m_ltsLut.lookup(m_lts->dofs, i_meshId - 1),
-                            m_ltsLut.lookup(m_lts->localIntegration, i_meshId - 1).starMatrices,
-                            l_timeIntegrated,
-                            l_timeDerivatives );
-#endif
->>>>>>> 594e5d8e
+
   m_timeKernel.flopsAder(nonZeroFlops, hardwareFlops);
   g_SeisSolNonZeroFlopsOther += nonZeroFlops;
   g_SeisSolHardwareFlopsOther += hardwareFlops;
