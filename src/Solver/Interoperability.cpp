/**
 * @file
 * This file is part of SeisSol.
 *
 * @author Alex Breuer (breuer AT mytum.de, http://www5.in.tum.de/wiki/index.php/Dipl.-Math._Alexander_Breuer)
 * @author Sebastian Rettenberger (sebastian.rettenberger @ tum.de, http://www5.in.tum.de/wiki/index.php/Sebastian_Rettenberger)
 *
 * @section LICENSE
 * Copyright (c) 2015-2017, SeisSol Group
 * All rights reserved.
 *
 * Redistribution and use in source and binary forms, with or without
 * modification, are permitted provided that the following conditions are met:
 *
 * 1. Redistributions of source code must retain the above copyright notice,
 *    this list of conditions and the following disclaimer.
 *
 * 2. Redistributions in binary form must reproduce the above copyright notice,
 *    this list of conditions and the following disclaimer in the documentation
 *    and/or other materials provided with the distribution.
 *
 * 3. Neither the name of the copyright holder nor the names of its
 *    contributors may be used to endorse or promote products derived from this
 *    software without specific prior written permission.
 *
 * THIS SOFTWARE IS PROVIDED BY THE COPYRIGHT HOLDERS AND CONTRIBUTORS "AS IS"
 * AND ANY EXPRESS OR IMPLIED WARRANTIES, INCLUDING, BUT NOT LIMITED TO, THE
 * IMPLIED WARRANTIES OF MERCHANTABILITY AND FITNESS FOR A PARTICULAR PURPOSE
 * ARE DISCLAIMED. IN NO EVENT SHALL THE COPYRIGHT HOLDER OR CONTRIBUTORS BE
 * LIABLE FOR ANY DIRECT, INDIRECT, INCIDENTAL, SPECIAL, EXEMPLARY, OR
 * CONSEQUENTIAL DAMAGES (INCLUDING, BUT NOT LIMITED TO, PROCUREMENT OF
 * SUBSTITUTE GOODS OR SERVICES; LOSS OF USE, DATA, OR PROFITS; OR BUSINESS
 * INTERRUPTION) HOWEVER CAUSED AND ON ANY THEORY OF LIABILITY, WHETHER IN
 * CONTRACT, STRICT LIABILITY, OR TORT (INCLUDING NEGLIGENCE OR OTHERWISE)
 * ARISING IN ANY WAY OUT OF THE USE OF THIS SOFTWARE, EVEN IF ADVISED OF THE
 * POSSIBILITY OF SUCH DAMAGE.
 *
 * @section DESCRIPTION
 * C++/Fortran-interoperability.
 **/

#include <cstddef>
#include <cstring>

#include "Interoperability.h"
#include "time_stepping/TimeManager.h"
#include "SeisSol.h"
#include <Initializer/CellLocalMatrices.h>
#include <Initializer/InitialFieldProjection.h>
#include <Initializer/ParameterDB.h>
#include <Initializer/time_stepping/common.hpp>
#include <Model/Setup.h>
#include <Monitoring/FlopCounter.hpp>
#include <ResultWriter/common.hpp>

seissol::Interoperability e_interoperability;

/*
 * C bindings
 */
extern "C" {
  // fortran to c
  void c_interoperability_setDomain( void *i_domain ) {
    e_interoperability.setDomain( i_domain );
  }

  void c_interoperability_setTimeStepWidth( int    i_meshId,
                                            double i_timeStepWidth ) {
    e_interoperability.setTimeStepWidth( i_meshId,
                                         i_timeStepWidth );
  }

  void c_interoperability_initializeClusteredLts( int i_clustering, bool enableFreeSurfaceIntegration ) {
    e_interoperability.initializeClusteredLts( i_clustering, enableFreeSurfaceIntegration );
  }

  void c_interoperability_initializeMemoryLayout(int clustering, bool enableFreeSurfaceIntegration) {
    e_interoperability.initializeMemoryLayout(clustering, enableFreeSurfaceIntegration);
  }

  void c_interoperability_initializeEasiBoundaries(char* fileName) {
    seissol::SeisSol::main.getMemoryManager().initializeEasiBoundaryReader(fileName);
  }

  void c_interoperability_setInitialConditionType(char* type)
  {
    e_interoperability.setInitialConditionType(type);
  }
  
  void c_interoperability_setupNRFPointSources(char* nrfFileName)
  {
#if defined(USE_NETCDF) && !defined(NETCDF_PASSIVE)
    e_interoperability.setupNRFPointSources(nrfFileName);
#endif
  }

  void c_interoperability_setupFSRMPointSources( double*  momentTensor,
                                                 double*  velocityComponent,
                                                 int      numberOfSources,
                                                 double*  centres,
                                                 double*  strikes,
                                                 double*  dips,
                                                 double*  rakes,
                                                 double*  onsets,
                                                 double*  areas,
                                                 double   timestep,
                                                 int      numberOfSamples,
                                                 double*  timeHistories )
  {
    e_interoperability.setupFSRMPointSources( momentTensor,
                                              velocityComponent,
                                              numberOfSources,
                                              centres,
                                              strikes,
                                              dips,
                                              rakes,
                                              onsets,
                                              areas,
                                              timestep,
                                              numberOfSamples,
                                              timeHistories );
  }

  void c_interoperability_initializeModel(  char*   materialFileName,
                                            int     anelasticity,
                                            int     plasticity,
                                            double* materialVal,
                                            double* bulkFriction,
                                            double* plastCo,
                                            double* iniStress )
  {
    e_interoperability.initializeModel( materialFileName,
                                        anelasticity,
                                        plasticity,
                                        materialVal,
                                        bulkFriction,
                                        plastCo,
                                        iniStress );
  }
  
  void c_interoperability_addFaultParameter(  char* name,
                                              double* memory  ) {
    e_interoperability.addFaultParameter(name, memory);
  }

  bool c_interoperability_faultParameterizedByTraction( char* modelFileName ) {
    return seissol::initializers::ParameterDB::faultParameterizedByTraction( std::string(modelFileName) );
  }

  void c_interoperability_initializeFault(  char*   modelFileName,
                                            int     gpwise,
                                            double* bndPoints,
                                            int     numberOfBndPoints ) {    
    e_interoperability.initializeFault(modelFileName, gpwise, bndPoints, numberOfBndPoints);
  }

  void c_interoperability_addRecPoint(double x, double y, double z) {
    e_interoperability.addRecPoint(x, y, z);
  }

  void c_interoperability_enableDynamicRupture() {
    e_interoperability.enableDynamicRupture();
  }

  void c_interoperability_setMaterial( int    i_meshId,
                                       int    i_side,
                                       double* i_materialVal,
                                       int    i_numMaterialVals ) {
    e_interoperability.setMaterial(i_meshId, i_side, i_materialVal, i_numMaterialVals);
  }

#ifdef USE_PLASTICITY
 void c_interoperability_setInitialLoading( int    i_meshId,
                                            double *i_initialLoading ) {
    e_interoperability.setInitialLoading( i_meshId, i_initialLoading );
  }

 void c_interoperability_setPlasticParameters( int    i_meshId,
                                               double *i_plasticParameters ) {
    e_interoperability.setPlasticParameters( i_meshId, i_plasticParameters );
  }

  void c_interoperability_setTv(double tv) {
    e_interoperability.setTv(tv);
  }
#endif

  void c_interoperability_initializeCellLocalMatrices() {
    e_interoperability.initializeCellLocalMatrices();
  }

  void c_interoperability_synchronizeCellLocalData() {
    e_interoperability.synchronizeCellLocalData();
  }

  void c_interoperability_synchronizeCopyLayerDofs() {
    e_interoperability.synchronizeCopyLayerDofs();
  }

  void c_interoperability_enableWaveFieldOutput( double i_waveFieldInterval, const char* i_waveFieldFilename ) {
    e_interoperability.enableWaveFieldOutput( i_waveFieldInterval, i_waveFieldFilename );
  }

  void c_interoperability_enableFreeSurfaceOutput(int maxRefinementDepth) {
	e_interoperability.enableFreeSurfaceOutput(maxRefinementDepth);
  }

  void c_interoperability_enableCheckPointing( double i_checkPointInterval,
		  const char* i_checkPointFilename, const char* i_checkPointBackend ) {
    e_interoperability.enableCheckPointing( i_checkPointInterval,
    		i_checkPointFilename, i_checkPointBackend );
  }

  void c_interoperability_getIntegrationMask( int* i_integrationMask ) {
    e_interoperability.getIntegrationMask( i_integrationMask );
  }

  void c_interoperability_initializeIO( double* mu, double* slipRate1, double* slipRate2,
		  double* slip, double* slip1, double* slip2, double* state, double* strength,
		  int numSides, int numBndGP, int refinement, int* outputMask, double* outputRegionBounds,
		  double freeSurfaceInterval, const char* freeSurfaceFilename, char const* xdmfWriterBackend,
      double receiverSamplingInterval, double receiverSyncInterval) {
	  e_interoperability.initializeIO(mu, slipRate1, slipRate2, slip, slip1, slip2, state, strength,
			numSides, numBndGP, refinement, outputMask, outputRegionBounds,
			freeSurfaceInterval, freeSurfaceFilename, xdmfWriterBackend,
      receiverSamplingInterval, receiverSyncInterval);
  }

  void c_interoperability_projectInitialField() {
    e_interoperability.projectInitialField();
  }

  void c_interoperability_getDofs( int    i_meshId,
                                   double o_timeDerivatives[seissol::tensor::QFortran::size()] ) {
    e_interoperability.getDofs( i_meshId, o_timeDerivatives );
  }

  void c_interoperability_getDofsFromDerivatives( int    i_meshId,
                                                  double o_dofs[seissol::tensor::QFortran::size()] ) {
    e_interoperability.getDofsFromDerivatives( i_meshId, o_dofs );
  }

  void c_interoperability_getNeighborDofsFromDerivatives( int    i_meshId,
                                                          int    i_localFaceId,
                                                          double o_dofs[seissol::tensor::QFortran::size()] ) {
    e_interoperability.getNeighborDofsFromDerivatives( i_meshId, i_localFaceId, o_dofs );
  }

  void c_interoperability_simulate( double i_finalTime ) {
    e_interoperability.simulate( i_finalTime );
  }

  void c_interoperability_finalizeIO() {
	  e_interoperability.finalizeIO();
  }

  // c to fortran
  extern void f_interoperability_computeSource(  void   *i_domain,
                                                 int    *i_meshId,
                                                 double *i_fullUpdateTime,
                                                 double *i_timeStepWidth );

  extern void f_interoperability_copyDynamicRuptureState(void* domain);

  extern void f_interoperability_faultOutput( void   *i_domain,
                                              double *i_fullUpdateTime,
                                              double *i_timeStepWidth );

  extern void f_interoperability_evaluateFrictionLaw( void*   i_domain,
                                                      int     i_face,
                                                      real*   i_QInterpolatedPlus,
                                                      real*   i_QInterpolatedMinus,
                                                      real*   i_imposedStatePlus,
                                                      real*   i_imposedStateMinus,
                                                      int     i_numberOfBasisFunctions2D,
                                                      int     i_godunovLd,
                                                      double* i_fullUpdateTime,
                                                      double* timePoints,
                                                      double* timeWeights,
                                                      double  densityPlus,
                                                      double  pWaveVelocityPlus,
                                                      double  sWaveVelocityPlus,
                                                      double  densityMinus,
                                                      double  pWaveVelocityMinus,
                                                      double  sWaveVelocityMinus,
                                                      real const* resampleMatrix );

  extern void f_interoperability_calcElementwiseFaultoutput( void *domain,
	                                                     double time );

  extern void f_interoperability_computePlasticity( void    *i_domain,
                                                    double  *i_timestep,
													int    numberOfAlignedBasisFunctions,
													double  *i_plasticParameters,
                                                    double (*i_initialLoading)[NUMBER_OF_BASIS_FUNCTIONS],
                                                    double  *io_dofs,
													double  *io_Energy,
													double  *io_pstrain );

  extern void f_interoperability_computeMInvJInvPhisAtSources( void*    i_domain,
                                                               double   i_x,
                                                               double   i_y,
                                                               double   i_z,
                                                               int      i_elem,
                                                               double*  o_mInvJInvPhisAtSources );

  extern void f_interoperability_fitAttenuation(  void*  i_domain,
                                                  double  rho,
                                                  double  mu,
                                                  double  lambda,
                                                  double  Qp,
                                                  double  Qs,
                                                  double* material );
}

/*
 * C++ functions
 */
seissol::Interoperability::Interoperability() :
  m_initialConditionType(),  m_domain(nullptr), m_ltsTree(nullptr), m_lts(nullptr), m_ltsFaceToMeshFace(nullptr) // reset domain pointer
{
}

seissol::Interoperability::~Interoperability()
{
  delete[] m_ltsFaceToMeshFace;
}

void seissol::Interoperability::setInitialConditionType(char const* type) {
  assert(type != nullptr);
  // Note: Pointer to type gets deleted before doing the error computation.
  m_initialConditionType = std::string(type);
}

void seissol::Interoperability::setDomain( void* i_domain ) {
  assert( i_domain != NULL );
  m_domain = i_domain;
}

void seissol::Interoperability::setTimeStepWidth( int    i_meshId,
                                                  double i_timeStepWidth ) {
  seissol::SeisSol::main.getLtsLayout().setTimeStepWidth( (i_meshId)-1, i_timeStepWidth );
}

void seissol::Interoperability::initializeClusteredLts( int i_clustering, bool enableFreeSurfaceIntegration ) {
  // assert a valid clustering
  assert( i_clustering > 0 );

  // either derive a GTS or LTS layout
  if( i_clustering == 1 ) {
    seissol::SeisSol::main.getLtsLayout().deriveLayout( single, 1);
  }
  else {
    seissol::SeisSol::main.getLtsLayout().deriveLayout( multiRate, i_clustering );
  }

  // get the mesh structure
  seissol::SeisSol::main.getLtsLayout().getMeshStructure( m_meshStructure );

  // get time stepping
  seissol::SeisSol::main.getLtsLayout().getCrossClusterTimeStepping( m_timeStepping );


  unsigned* numberOfDRCopyFaces;
  unsigned* numberOfDRInteriorFaces;
  // get cell information & mappings
  seissol::SeisSol::main.getLtsLayout().getDynamicRuptureInformation( m_ltsFaceToMeshFace,
                                                                      numberOfDRCopyFaces,
                                                                      numberOfDRInteriorFaces );

  seissol::SeisSol::main.getMemoryManager().fixateLtsTree(m_timeStepping,
                                                          m_meshStructure,
                                                          numberOfDRCopyFaces,
                                                          numberOfDRInteriorFaces);

  delete[] numberOfDRCopyFaces;
  delete[] numberOfDRInteriorFaces;

  m_ltsTree = seissol::SeisSol::main.getMemoryManager().getLtsTree();
  m_lts = seissol::SeisSol::main.getMemoryManager().getLts();

  unsigned* ltsToMesh;
  unsigned numberOfMeshCells;
  // get cell information & mappings
  seissol::SeisSol::main.getLtsLayout().getCellInformation( m_ltsTree->var(m_lts->cellInformation),
                                                            ltsToMesh,
                                                            numberOfMeshCells );

  m_ltsLut.createLuts(  m_ltsTree,
                        ltsToMesh,
                        numberOfMeshCells );

  delete[] ltsToMesh;

  // derive lts setups
  seissol::initializers::time_stepping::deriveLtsSetups( m_timeStepping.numberOfLocalClusters,
                                                         m_meshStructure,
                                                         m_ltsTree->var(m_lts->cellInformation) );


}

void seissol::Interoperability::initializeMemoryLayout(int clustering, bool enableFreeSurfaceIntegration) {
  // initialize memory layout
  seissol::SeisSol::main.getMemoryManager().initializeMemoryLayout(enableFreeSurfaceIntegration);

  // add clusters
  seissol::SeisSol::main.timeManager().addClusters( m_timeStepping,
                                                    m_meshStructure,
                                                    seissol::SeisSol::main.getMemoryManager() );

  // get backward coupling
  m_globalData = seissol::SeisSol::main.getMemoryManager().getGlobalData();


  // initialize face lts trees
  seissol::SeisSol::main.getMemoryManager().fixateBoundaryLtsTree();
}


#if defined(USE_NETCDF) && !defined(NETCDF_PASSIVE)
void seissol::Interoperability::setupNRFPointSources( char const* fileName )
{
  SeisSol::main.sourceTermManager().loadSourcesFromNRF(
    fileName,
    seissol::SeisSol::main.meshReader(),
    m_ltsTree,
    m_lts,
    &m_ltsLut,
    seissol::SeisSol::main.timeManager()
  );
}
#endif

void seissol::Interoperability::setupFSRMPointSources( double const* momentTensor,
                                                       double const* velocityComponent,
                                                       int           numberOfSources,
                                                       double const* centres,
                                                       double const* strikes,
                                                       double const* dips,
                                                       double const* rakes,
                                                       double const* onsets,
                                                       double const* areas,
                                                       double        timestep,
                                                       int           numberOfSamples,
                                                       double const* timeHistories )
{
  SeisSol::main.sourceTermManager().loadSourcesFromFSRM(
    momentTensor,
    velocityComponent,
    numberOfSources,
    centres,
    strikes,
    dips,
    rakes,
    onsets,
    areas,
    timestep,
    numberOfSamples,
    timeHistories,
    seissol::SeisSol::main.meshReader(),
    m_ltsTree,
    m_lts,
    &m_ltsLut,
    seissol::SeisSol::main.timeManager()
  );
}

void seissol::Interoperability::initializeModel(  char*   materialFileName,
                                                  int     anelasticity,
                                                  int     plasticity,
                                                  double* materialVal,
                                                  double* bulkFriction,
                                                  double* plastCo,
                                                  double* iniStress )
{
  auto nElements = seissol::SeisSol::main.meshReader().getElements().size();

  seissol::initializers::ParameterDB parameterDB;
#ifndef USE_POROELASTIC
  parameterDB.addParameter("rho",    materialVal);
  parameterDB.addParameter("mu",     materialVal + nElements);
  parameterDB.addParameter("lambda", materialVal + nElements*2);

  if (anelasticity == 1) {
    parameterDB.addParameter("Qp",  materialVal + nElements*3);
    parameterDB.addParameter("Qs",  materialVal + nElements*4);
  }
#else
  constexpr char const* parameters[] = {
    "bulk_solid",
    "rho_solid", 
    "lambda",    
    "mu",
    "porosity", 
    "permeability",
    "tortuosity",
    "bulk_fluid",
    "rho_fluid",
    "viscosity"
  };
  auto n = 0;
  for (auto& par : parameters) {
    parameterDB.addParameter(par, materialVal + n * nElements);
    ++n;
  }
#endif

  if (plasticity == 1) {
    parameterDB.addParameter("bulkFriction", bulkFriction);
    parameterDB.addParameter("plastCo",      plastCo);
    parameterDB.addParameter("s_xx",         iniStress+0, 6);
    parameterDB.addParameter("s_yy",         iniStress+1, 6);
    parameterDB.addParameter("s_zz",         iniStress+2, 6);
    parameterDB.addParameter("s_xy",         iniStress+3, 6);
    parameterDB.addParameter("s_yz",         iniStress+4, 6);
    parameterDB.addParameter("s_xz",         iniStress+5, 6);
  }
  
  seissol::initializers::ElementBarycentreGenerator queryGen(seissol::SeisSol::main.meshReader());
  parameterDB.evaluateModel(std::string(materialFileName), queryGen);
}

void seissol::Interoperability::fitAttenuation( double rho,
                                                double mu,
                                                double lambda,
                                                double Qp,
                                                double Qs,
                                                seissol::model::Material& material )
{
  constexpr size_t numMaterialVals = 3 + 4*NUMBER_OF_RELAXATION_MECHANISMS;
  double materialFortran[numMaterialVals];
  f_interoperability_fitAttenuation(m_domain, rho, mu, lambda, Qp, Qs, materialFortran);
  seissol::model::setMaterial(materialFortran, numMaterialVals, &material);
}

void seissol::Interoperability::initializeFault( char*   modelFileName,
                                                 int     gpwise,
                                                 double* bndPoints,
                                                 int     numberOfBndPoints )
{
  seissol::initializers::ParameterDB parameterDB;
  for (auto const& kv : m_faultParameters) {
    parameterDB.addParameter(kv.first, kv.second);
  }
  
  if (gpwise != 0) {
    seissol::initializers::FaultGPGenerator queryGen( seissol::SeisSol::main.meshReader(),
                                                      reinterpret_cast<double(*)[2]>(bndPoints),
                                                      numberOfBndPoints );
    parameterDB.evaluateModel(std::string(modelFileName), queryGen);
  } else {
    seissol::initializers::FaultBarycentreGenerator queryGen( seissol::SeisSol::main.meshReader(),
                                                              numberOfBndPoints );
    parameterDB.evaluateModel(std::string(modelFileName), queryGen);
  }
}

void seissol::Interoperability::enableDynamicRupture() {
  // DR is always enabled if there are dynamic rupture cells
}

void seissol::Interoperability::setMaterial(int i_meshId, int i_side, double* i_materialVal, int i_numMaterialVals)
{
  int side = i_side - 1;
  seissol::model::Material* material;

  if (side < 0) {
    material = &m_ltsLut.lookup(m_lts->material, i_meshId - 1).local;
  } else {
    assert(side < 4);
    material = &m_ltsLut.lookup(m_lts->material, i_meshId - 1).neighbor[side];
  }

  seissol::model::setMaterial(i_materialVal, i_numMaterialVals, material);
}

#ifdef USE_PLASTICITY
void seissol::Interoperability::setInitialLoading( int i_meshId, double *i_initialLoading ) {
  PlasticityData& plasticity = m_ltsLut.lookup(m_lts->plasticity, i_meshId - 1);

  for( unsigned int l_stress = 0; l_stress < 6; l_stress++ ) {
    unsigned l_basis = 0;
    plasticity.initialLoading[l_stress] = i_initialLoading[ l_stress*NUMBER_OF_BASIS_FUNCTIONS + l_basis ];
  }
}
//synchronize element dependent plasticity parameters
void seissol::Interoperability::setPlasticParameters( int i_meshId, double* i_plasticParameters) {
  PlasticityData& plasticity = m_ltsLut.lookup(m_lts->plasticity, i_meshId - 1);
  CellMaterialData& material = m_ltsLut.lookup(m_lts->material, i_meshId - 1);

  double angularFriction = atan(i_plasticParameters[1]);

  plasticity.cohesionTimesCosAngularFriction = i_plasticParameters[0] * cos(angularFriction);
  plasticity.sinAngularFriction = sin(angularFriction);
  plasticity.mufactor = 1.0 / (2.0 * material.local.mu);

}


void seissol::Interoperability::setTv(double tv) {
  seissol::SeisSol::main.timeManager().setTv(tv);
}
#endif

void seissol::Interoperability::initializeCellLocalMatrices()
{
  // \todo Move this to some common initialization place
  seissol::initializers::initializeCellLocalMatrices( seissol::SeisSol::main.meshReader(),
                                                      m_ltsTree,
                                                      m_lts,
                                                      &m_ltsLut );

  seissol::initializers::initializeDynamicRuptureMatrices( seissol::SeisSol::main.meshReader(),
                                                           m_ltsTree,
                                                           m_lts,
                                                           &m_ltsLut,
                                                           seissol::SeisSol::main.getMemoryManager().getDynamicRuptureTree(),
                                                           seissol::SeisSol::main.getMemoryManager().getDynamicRupture(),
                                                           m_ltsFaceToMeshFace,
                                                           *seissol::SeisSol::main.getMemoryManager().getGlobalData(),
                                                           m_timeStepping );

  seissol::initializers::initializeBoundaryMappings(seissol::SeisSol::main.meshReader(),
                                                    seissol::SeisSol::main.getMemoryManager().getEasiBoundaryReader(),
                                                    m_ltsTree,
                                                    m_lts,
                                                    &m_ltsLut);
 

}

template<typename T>
void seissol::Interoperability::synchronize(seissol::initializers::Variable<T> const& handle)
{
  unsigned *const (&meshToLts)[seissol::initializers::Lut::MaxDuplicates] = m_ltsLut.getMeshToLtsLut(handle.mask);
  unsigned* duplicatedMeshIds = m_ltsLut.getDuplicatedMeshIds(handle.mask);
  unsigned numberOfDuplicatedMeshIds = m_ltsLut.getNumberOfDuplicatedMeshIds(handle.mask);
  T* var = m_ltsTree->var(handle);
#ifdef _OPENMP
  #pragma omp parallel for schedule(static)
#endif
  for (unsigned dupMeshId = 0; dupMeshId < numberOfDuplicatedMeshIds; ++dupMeshId) {
    unsigned meshId = duplicatedMeshIds[dupMeshId];
    T* ref = &var[ meshToLts[0][meshId] ];
    for (unsigned dup = 1; dup < seissol::initializers::Lut::MaxDuplicates && meshToLts[dup][meshId] != std::numeric_limits<unsigned>::max(); ++dup) {
      memcpy(&var[ meshToLts[dup][meshId] ], ref, sizeof(T));
    }
  }
}

void seissol::Interoperability::synchronizeCellLocalData() {
  synchronize(m_lts->material);
#ifdef USE_PLASTICITY
  synchronize(m_lts->plasticity);
#endif
}

void seissol::Interoperability::synchronizeCopyLayerDofs() {
  synchronize(m_lts->dofs);
  if (kernels::size<tensor::Qane>() > 0) {
    synchronize(m_lts->dofsAne);
  }
}

void seissol::Interoperability::enableWaveFieldOutput( double i_waveFieldInterval, const char *i_waveFieldFilename ) {
  seissol::SeisSol::main.waveFieldWriter().setWaveFieldInterval( i_waveFieldInterval );
  seissol::SeisSol::main.waveFieldWriter().enable();
  seissol::SeisSol::main.waveFieldWriter().setFilename( i_waveFieldFilename );
}

void seissol::Interoperability::enableFreeSurfaceOutput(int maxRefinementDepth)
{
	seissol::SeisSol::main.freeSurfaceWriter().enable();

	seissol::SeisSol::main.freeSurfaceIntegrator().initialize( maxRefinementDepth,
								m_lts,
								m_ltsTree,
								&m_ltsLut );
}


void seissol::Interoperability::enableCheckPointing( double i_checkPointInterval,
		const char *i_checkPointFilename, const char *i_checkPointBackend ) {
  seissol::SeisSol::main.simulator().setCheckPointInterval( i_checkPointInterval );
  if (strcmp(i_checkPointBackend, "posix") == 0)
	  seissol::SeisSol::main.checkPointManager().setBackend(checkpoint::POSIX);
  else if (strcmp(i_checkPointBackend, "hdf5") == 0)
	  seissol::SeisSol::main.checkPointManager().setBackend(checkpoint::HDF5);
  else if (strcmp(i_checkPointBackend, "mpio") == 0)
	  seissol::SeisSol::main.checkPointManager().setBackend(checkpoint::MPIO);
  else if (strcmp(i_checkPointBackend, "mpio_async") == 0)
	  seissol::SeisSol::main.checkPointManager().setBackend(checkpoint::MPIO_ASYNC);
  else if (strcmp(i_checkPointBackend, "sionlib") == 0)
	  seissol::SeisSol::main.checkPointManager().setBackend(checkpoint::SIONLIB);
  else
	  logError() << "Unknown checkpoint backend";
  seissol::SeisSol::main.checkPointManager().setFilename( i_checkPointFilename );
}

void seissol::Interoperability::getIntegrationMask( int* i_integrationMask ) {
  seissol::SeisSol::main.postProcessor().setIntegrationMask(i_integrationMask);
}

void seissol::Interoperability::initializeIO(
		double* mu, double* slipRate1, double* slipRate2,
		double* slip, double* slip1, double* slip2, double* state, double* strength,
		int numSides, int numBndGP, int refinement, int* outputMask,
		double* outputRegionBounds,
		double freeSurfaceInterval, const char* freeSurfaceFilename,
    char const* xdmfWriterBackend,
    double receiverSamplingInterval, double receiverSyncInterval)
{
  auto type = writer::backendType(xdmfWriterBackend);
  
	// Initialize checkpointing
	int faultTimeStep;
	bool hasCheckpoint = seissol::SeisSol::main.checkPointManager().init(reinterpret_cast<real*>(m_ltsTree->var(m_lts->dofs)),
			m_ltsTree->getNumberOfCells(m_lts->dofs.mask) * tensor::Q::size(),
			mu, slipRate1, slipRate2, slip, slip1, slip2,
			state, strength, numSides, numBndGP,
			faultTimeStep);
	if (hasCheckpoint) {
		seissol::SeisSol::main.simulator().setCurrentTime(
			seissol::SeisSol::main.checkPointManager().header().time());
		seissol::SeisSol::main.faultWriter().setTimestep(faultTimeStep);
	}

  constexpr auto numberOfQuantities = tensor::Q::Shape[ sizeof(tensor::Q::Shape) / sizeof(tensor::Q::Shape[0]) - 1];

	// Initialize wave field output
	seissol::SeisSol::main.waveFieldWriter().init(
			numberOfQuantities, CONVERGENCE_ORDER,
			NUMBER_OF_ALIGNED_BASIS_FUNCTIONS,
			seissol::SeisSol::main.meshReader(),
			reinterpret_cast<const double*>(m_ltsTree->var(m_lts->dofs)),
			reinterpret_cast<const double*>(m_ltsTree->var(m_lts->pstrain)),
			seissol::SeisSol::main.postProcessor().getIntegrals(m_ltsTree),
			m_ltsLut.getMeshToLtsLut(m_lts->dofs.mask)[0],
			refinement, outputMask, outputRegionBounds,
      type);

	// Initialize free surface output
	seissol::SeisSol::main.freeSurfaceWriter().init(
		seissol::SeisSol::main.meshReader(),
		&seissol::SeisSol::main.freeSurfaceIntegrator(),
		freeSurfaceFilename, freeSurfaceInterval, type);

  auto& receiverWriter = seissol::SeisSol::main.receiverWriter();
  // Initialize receiver output
  receiverWriter.init(
    std::string(freeSurfaceFilename),
    receiverSamplingInterval,
    receiverSyncInterval
  );
  receiverWriter.addPoints(
    m_recPoints,
    seissol::SeisSol::main.meshReader(),
    m_ltsLut,
    *m_lts,
    m_globalData
  );
  seissol::SeisSol::main.timeManager().setReceiverClusters(receiverWriter);

	// I/O initialization is the last step that requires the mesh reader
	// (at least at the moment ...)

	// TODO(Lukas) Free the mesh reader if not doing convergence test.
	seissol::SeisSol::main.analysisWriter().init(&seissol::SeisSol::main.meshReader());
	//seissol::SeisSol::main.freeMeshReader();
}

void seissol::Interoperability::copyDynamicRuptureState()
{
	f_interoperability_copyDynamicRuptureState(m_domain);
}

void seissol::Interoperability::initInitialConditions()
{
  if (m_initialConditionType == "Planarwave") {
#ifdef MULTIPLE_SIMULATIONS
    for (int s = 0; s < MULTIPLE_SIMULATIONS; ++s) {
<<<<<<< HEAD
#ifdef USE_POROELASTIC
      //assume homogeneous material -> take the material parameters from cell 0
      m_iniConds.push_back(new physics::Planarwave(m_ltsLut.lookup(m_lts->material, 0), (2.0*M_PI*s) / MULTIPLE_SIMULATIONS));
#else
      m_iniConds.push_back(new physics::Planarwave((2.0*M_PI*s) / MULTIPLE_SIMULATIONS));
#endif
    }
#else
#ifdef USE_POROELASTIC
    //assume homogeneous material -> take the material parameters from cell 0
    m_iniConds.push_back(new physics::Planarwave(m_ltsLut.lookup(m_lts->material, 0).local));
#else
    m_iniConds.push_back(new physics::Planarwave());
=======
      m_iniConds.emplace_back(new physics::Planarwave((2.0*M_PI*s) / MULTIPLE_SIMULATIONS));
    }
#else
    m_iniConds.emplace_back(new physics::Planarwave());
>>>>>>> c97c14f4
#endif
#endif
  } else if (m_initialConditionType == "Zero") {
    m_iniConds.emplace_back(new physics::ZeroField());
#if NUMBER_OF_RELAXATION_MECHANISMS == 0
  } else if (m_initialConditionType == "Scholte") {
    m_iniConds.emplace_back(new physics::ScholteWave());
  } else if (m_initialConditionType == "Snell") {
    m_iniConds.emplace_back(new physics::SnellsLaw());
  } else if (m_initialConditionType == "Ocean") {
    m_iniConds.emplace_back(new physics::Ocean());
#endif // NUMBER_OF_RELAXATION_MECHANISMS == 0
  } else {
    throw std::runtime_error("Unknown initial condition type" + getInitialConditionType());
  }
}

void seissol::Interoperability::projectInitialField()
{
  initInitialConditions();

  if (m_initialConditionType == "Zero") {
    // Projection not necessary
    return;
  }
  initializers::projectInitialField(  getInitialConditions(),
                                      *m_globalData,
                                      seissol::SeisSol::main.meshReader(),
                                      *m_lts,
                                      m_ltsLut);
}

void seissol::Interoperability::getDofs( int    i_meshId,
                                         double o_dofs[tensor::QFortran::size()] ) {
  /// @yateto_todo: multiple sims?
  seissol::kernels::convertAlignedDofs( m_ltsLut.lookup(m_lts->dofs, i_meshId-1), o_dofs );
}

void seissol::Interoperability::getDofsFromDerivatives( int    i_meshId,
                                                        double o_dofs[tensor::QFortran::size()] ) {
  // assert that the cell provides derivatives
  assert( (m_ltsLut.lookup(m_lts->cellInformation, i_meshId-1).ltsSetup >> 9)%2 == 1 );

  // get DOFs from 0th derivatives
  seissol::kernels::convertAlignedDofs( m_ltsLut.lookup(m_lts->derivatives, i_meshId-1), o_dofs );
}

void seissol::Interoperability::getNeighborDofsFromDerivatives( int    i_meshId,
                                                                int    i_localFaceId,
                                                                double  o_dofs[tensor::QFortran::size()] ) {

  // get DOFs from 0th neighbors derivatives
  seissol::kernels::convertAlignedDofs(  m_ltsLut.lookup(m_lts->faceNeighbors, i_meshId-1)[ i_localFaceId-1 ],
                                         o_dofs );
}

seissol::initializers::Lut* seissol::Interoperability::getLtsLut() {
  return &m_ltsLut;
}

std::string seissol::Interoperability::getInitialConditionType() {
  return m_initialConditionType;
}

void seissol::Interoperability::simulate( double i_finalTime ) {
  seissol::SeisSol::main.simulator().setFinalTime( i_finalTime );

 seissol::SeisSol::main.simulator().simulate();
}

void seissol::Interoperability::finalizeIO()
{
	seissol::SeisSol::main.waveFieldWriter().close();
	seissol::SeisSol::main.checkPointManager().close();
	seissol::SeisSol::main.faultWriter().close();
	seissol::SeisSol::main.freeSurfaceWriter().close();
}

void seissol::Interoperability::faultOutput( double i_fullUpdateTime,
                                             double i_timeStepWidth )
{
  f_interoperability_faultOutput( m_domain, &i_fullUpdateTime, &i_timeStepWidth );
}

void seissol::Interoperability::evaluateFrictionLaw(  int face,
                                                      real QInterpolatedPlus[CONVERGENCE_ORDER][seissol::tensor::QInterpolated::size()],
                                                      real QInterpolatedMinus[CONVERGENCE_ORDER][seissol::tensor::QInterpolated::size()],
                                                      real imposedStatePlus[seissol::tensor::QInterpolated::size()],
                                                      real imposedStateMinus[seissol::tensor::QInterpolated::size()],
                                                      double i_fullUpdateTime,
                                                      double timePoints[CONVERGENCE_ORDER],
                                                      double timeWeights[CONVERGENCE_ORDER],
                                                      seissol::model::IsotropicWaveSpeeds const& waveSpeedsPlus,
                                                      seissol::model::IsotropicWaveSpeeds const& waveSpeedsMinus )
{
  int fFace = face + 1;
  int numberOfPoints = tensor::QInterpolated::Shape[0];
  int godunovLd = init::QInterpolated::Stop[0] - init::QInterpolated::Start[0];

  static_assert(tensor::QInterpolated::Shape[0] == tensor::resample::Shape[0], "Different number of quadrature points?");

  f_interoperability_evaluateFrictionLaw( m_domain,
                                          fFace,
                                         &QInterpolatedPlus[0][0],
                                         &QInterpolatedMinus[0][0],
                                         &imposedStatePlus[0],
                                         &imposedStateMinus[0],
                                          numberOfPoints,
                                          godunovLd,
                                          &i_fullUpdateTime,
                                          &timePoints[0],
                                          &timeWeights[0],
                                          waveSpeedsPlus.density,
                                          waveSpeedsPlus.pWaveVelocity,
                                          waveSpeedsPlus.sWaveVelocity,
                                          waveSpeedsMinus.density,
                                          waveSpeedsMinus.pWaveVelocity,
                                          waveSpeedsMinus.sWaveVelocity,
                                          init::resample::Values );
}

void seissol::Interoperability::calcElementwiseFaultoutput(double time)
{
	f_interoperability_calcElementwiseFaultoutput(m_domain, time);
}


#ifdef USE_PLASTICITY
void seissol::Interoperability::computePlasticity(  double i_timeStep,
		                                            double *i_plasticParameters,
                                                    double (*i_initialLoading)[NUMBER_OF_BASIS_FUNCTIONS],
                                                    double *io_dofs,
													double *io_Energy,
													double *io_pstrain ) {
  // call fortran routine
  f_interoperability_computePlasticity(  m_domain,
                                        &i_timeStep,
										 NUMBER_OF_ALIGNED_BASIS_FUNCTIONS,
										 i_plasticParameters,
                                         i_initialLoading,
                                         io_dofs,
										 io_Energy,
										 io_pstrain );
}
#endif

void seissol::Interoperability::computeMInvJInvPhisAtSources(double x, double y, double z, unsigned element, real mInvJInvPhisAtSources[tensor::mInvJInvPhisAtSources::size()])
{
  double f_mInvJInvPhisAtSources[NUMBER_OF_BASIS_FUNCTIONS];

  int elem = static_cast<int>(element);
  f_interoperability_computeMInvJInvPhisAtSources(m_domain, x, y, z, elem, f_mInvJInvPhisAtSources);

  memset(mInvJInvPhisAtSources, 0, tensor::mInvJInvPhisAtSources::size() * sizeof(real));
  for (unsigned bf = 0; bf < NUMBER_OF_BASIS_FUNCTIONS; ++bf) {
    mInvJInvPhisAtSources[bf] = f_mInvJInvPhisAtSources[bf];
  }
}<|MERGE_RESOLUTION|>--- conflicted
+++ resolved
@@ -481,7 +481,7 @@
   parameterDB.addParameter("rho",    materialVal);
   parameterDB.addParameter("mu",     materialVal + nElements);
   parameterDB.addParameter("lambda", materialVal + nElements*2);
-
+  
   if (anelasticity == 1) {
     parameterDB.addParameter("Qp",  materialVal + nElements*3);
     parameterDB.addParameter("Qs",  materialVal + nElements*4);
@@ -780,27 +780,19 @@
   if (m_initialConditionType == "Planarwave") {
 #ifdef MULTIPLE_SIMULATIONS
     for (int s = 0; s < MULTIPLE_SIMULATIONS; ++s) {
-<<<<<<< HEAD
 #ifdef USE_POROELASTIC
       //assume homogeneous material -> take the material parameters from cell 0
-      m_iniConds.push_back(new physics::Planarwave(m_ltsLut.lookup(m_lts->material, 0), (2.0*M_PI*s) / MULTIPLE_SIMULATIONS));
+      m_iniConds.emplace_back(new physics::Planarwave(m_ltsLut.lookup(m_lts->material, 0), (2.0*M_PI*s) / MULTIPLE_SIMULATIONS));
 #else
-      m_iniConds.push_back(new physics::Planarwave((2.0*M_PI*s) / MULTIPLE_SIMULATIONS));
+      m_iniConds.emplace_back(new physics::Planarwave((2.0*M_PI*s) / MULTIPLE_SIMULATIONS));
 #endif
     }
 #else
 #ifdef USE_POROELASTIC
     //assume homogeneous material -> take the material parameters from cell 0
-    m_iniConds.push_back(new physics::Planarwave(m_ltsLut.lookup(m_lts->material, 0).local));
+    m_iniConds.emplace_back(new physics::Planarwave(m_ltsLut.lookup(m_lts->material, 0).local));
 #else
     m_iniConds.push_back(new physics::Planarwave());
-=======
-      m_iniConds.emplace_back(new physics::Planarwave((2.0*M_PI*s) / MULTIPLE_SIMULATIONS));
-    }
-#else
-    m_iniConds.emplace_back(new physics::Planarwave());
->>>>>>> c97c14f4
-#endif
 #endif
   } else if (m_initialConditionType == "Zero") {
     m_iniConds.emplace_back(new physics::ZeroField());
