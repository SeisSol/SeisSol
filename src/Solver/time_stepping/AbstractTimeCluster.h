#ifndef SEISSOL_ACTOR_H
#define SEISSOL_ACTOR_H

#include <vector>
#include <memory>
#include <chrono>
#include "ActorState.h"

namespace seissol::time_stepping {

class AbstractTimeCluster {
private:
  ActorPriority priority = ActorPriority::Low;
  std::chrono::steady_clock::time_point timeOfLastStageChange;
  const std::chrono::seconds timeout = std::chrono::minutes(15);
  bool alreadyPrintedTimeOut = false;

protected:
  ActorState state = ActorState::Synced;
  ClusterTimes ct;
  std::vector<NeighborCluster> neighbors;
  double syncTime = 0.0;

  [[nodiscard]] double getMaxTimeStepSize() const;

  void unsafePerformAction(ActorAction action);
  AbstractTimeCluster(double maxTimeStepSize, long timeStepRate);

  virtual bool mayPredict();
  virtual bool mayCorrect();
  virtual bool maySync();
  virtual void start() = 0;
  virtual void predict() = 0;
  virtual void correct() = 0;
  virtual bool processMessages();
  virtual void handleAdvancedPredictionTimeMessage(const NeighborCluster& neighborCluster) = 0;
  virtual void handleAdvancedCorrectionTimeMessage(const NeighborCluster& neighborCluster) = 0;
  virtual void printTimeoutMessage(std::chrono::seconds timeSinceLastUpdate) = 0;


  long timeStepRate;
  //! number of time steps
  long numberOfTimeSteps;

public:
  virtual ~AbstractTimeCluster() = default;

  virtual ActorAction getNextLegalAction();
  virtual ActResult act();
  virtual void finalize();

  ///* Returns the priority of the cluster. Larger numbers indicate a higher priority.
  ///* Can be used e.g. to always update copy clusters before interior ones.
  [[nodiscard]] virtual ActorPriority getPriority() const;
  virtual void setPriority(ActorPriority priority);

  void connect(AbstractTimeCluster& other);
  void setSyncTime(double newSyncTime);

  [[nodiscard]] ActorState getState() const;
  [[nodiscard]] bool synced() const;
  virtual void reset();

  void setPredictionTime(double time);
  void setCorrectionTime(double time);

  long getTimeStepRate();

  /**
   * @brief Returns the time step size of the cluster.
   * @return the time step size of the cluster.
   */
  double getClusterTimes();
  /**
   * @brief Sets the time step size of the cluster.
   * @param newTimeStepSize
   */
  void setClusterTimes(double newTimeStepSize);

  /**
   * @brief Returns the neighbor clusters of the cluster.
   * @return the pointer to the vector of neighbor clusters.
   */
  std::vector<NeighborCluster>* getNeighborClusters();
<<<<<<< HEAD
  double getMaxTimeStepSize();

  [[nodiscard]] double timeStepSize() const;
=======

>>>>>>> cfd59610
};

}



#endif //SEISSOL_ACTOR_H<|MERGE_RESOLUTION|>--- conflicted
+++ resolved
@@ -21,6 +21,7 @@
   std::vector<NeighborCluster> neighbors;
   double syncTime = 0.0;
 
+  [[nodiscard]] double timeStepSize() const;
   [[nodiscard]] double getMaxTimeStepSize() const;
 
   void unsafePerformAction(ActorAction action);
@@ -82,13 +83,7 @@
    * @return the pointer to the vector of neighbor clusters.
    */
   std::vector<NeighborCluster>* getNeighborClusters();
-<<<<<<< HEAD
-  double getMaxTimeStepSize();
 
-  [[nodiscard]] double timeStepSize() const;
-=======
-
->>>>>>> cfd59610
 };
 
 }
