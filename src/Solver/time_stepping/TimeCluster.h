/******************************************************************************
** Copyright (c) 2015, Intel Corporation                                     **
** All rights reserved.                                                      **
**                                                                           **
** Redistribution and use in source and binary forms, with or without        **
** modification, are permitted provided that the following conditions        **
** are met:                                                                  **
** 1. Redistributions of source code must retain the above copyright         **
**    notice, this list of conditions and the following disclaimer.          **
** 2. Redistributions in binary form must reproduce the above copyright      **
**    notice, this list of conditions and the following disclaimer in the    **
**    documentation and/or other materials provided with the distribution.   **
** 3. Neither the name of the copyright holder nor the names of its          **
**    contributors may be used to endorse or promote products derived        **
**    from this software without specific prior written permission.          **
**                                                                           **
** THIS SOFTWARE IS PROVIDED BY THE COPYRIGHT HOLDERS AND CONTRIBUTORS       **
** "AS IS" AND ANY EXPRESS OR IMPLIED WARRANTIES, INCLUDING, BUT NOT         **
** LIMITED TO, THE IMPLIED WARRANTIES OF MERCHANTABILITY AND FITNESS FOR     **
** A PARTICULAR PURPOSE ARE DISCLAIMED. IN NO EVENT SHALL THE COPYRIGHT      **
** HOLDER OR CONTRIBUTORS BE LIABLE FOR ANY DIRECT, INDIRECT, INCIDENTAL,    **
** SPECIAL, EXEMPLARY, OR CONSEQUENTIAL DAMAGES (INCLUDING, BUT NOT LIMITED  **
** TO, PROCUREMENT OF SUBSTITUTE GOODS OR SERVICES; LOSS OF USE, DATA, OR    **
** PROFITS; OR BUSINESS INTERRUPTION) HOWEVER CAUSED AND ON ANY THEORY OF    **
** LIABILITY, WHETHER IN CONTRACT, STRICT LIABILITY, OR TORT (INCLUDING      **
** NEGLIGENCE OR OTHERWISE) ARISING IN ANY WAY OUT OF THE USE OF THIS        **
** SOFTWARE, EVEN IF ADVISED OF THE POSSIBILITY OF SUCH DAMAGE.              **
******************************************************************************/
/* Alexander Heinecke (Intel Corp.)
******************************************************************************/
/**
 * @file
 * This file is part of SeisSol.
 *
 * @author Alex Breuer (breuer AT mytum.de, http://www5.in.tum.de/wiki/index.php/Dipl.-Math._Alexander_Breuer)
 * 
 * @section LICENSE
 * Copyright (c) 2013-2015, SeisSol Group
 * All rights reserved.
 * 
 * Redistribution and use in source and binary forms, with or without
 * modification, are permitted provided that the following conditions are met:
 * 
 * 1. Redistributions of source code must retain the above copyright notice,
 *    this list of conditions and the following disclaimer.
 * 
 * 2. Redistributions in binary form must reproduce the above copyright notice,
 *    this list of conditions and the following disclaimer in the documentation
 *    and/or other materials provided with the distribution.
 * 
 * 3. Neither the name of the copyright holder nor the names of its
 *    contributors may be used to endorse or promote products derived from this
 *    software without specific prior written permission.
 *
 * THIS SOFTWARE IS PROVIDED BY THE COPYRIGHT HOLDERS AND CONTRIBUTORS "AS IS"
 * AND ANY EXPRESS OR IMPLIED WARRANTIES, INCLUDING, BUT NOT LIMITED TO, THE
 * IMPLIED WARRANTIES OF MERCHANTABILITY AND FITNESS FOR A PARTICULAR PURPOSE
 * ARE DISCLAIMED. IN NO EVENT SHALL THE COPYRIGHT HOLDER OR CONTRIBUTORS BE
 * LIABLE FOR ANY DIRECT, INDIRECT, INCIDENTAL, SPECIAL, EXEMPLARY, OR
 * CONSEQUENTIAL DAMAGES (INCLUDING, BUT NOT LIMITED TO, PROCUREMENT OF
 * SUBSTITUTE GOODS OR SERVICES; LOSS OF USE, DATA, OR PROFITS; OR BUSINESS
 * INTERRUPTION) HOWEVER CAUSED AND ON ANY THEORY OF LIABILITY, WHETHER IN
 * CONTRACT, STRICT LIABILITY, OR TORT (INCLUDING NEGLIGENCE OR OTHERWISE)
 * ARISING IN ANY WAY OUT OF THE USE OF THIS SOFTWARE, EVEN IF ADVISED OF THE
 * POSSIBILITY OF SUCH DAMAGE.
 *
 * @section DESCRIPTION
 * LTS cluster in SeisSol.
 **/

#ifndef TIMECLUSTER_H_
#define TIMECLUSTER_H_

#ifdef USE_MPI
#include <mpi.h>
#include <list>
#endif

#include "Initializer/typedefs.hpp"
#include "SourceTerm/typedefs.hpp"
#include <utils/logger.h>
#include "Initializer/LTS.h"
#include "Initializer/tree/LTSTree.hpp"

#include "Kernels/Time.h"
#include "Kernels/Local.h"
#include "Kernels/Neighbor.h"
#include "Kernels/DynamicRupture.h"
#include "Kernels/Plasticity.h"
#include "Kernels/PointSourceCluster.h"
#include "Kernels/TimeCommon.h"
#include "Solver/FreeSurfaceIntegrator.h"
#include "Monitoring/LoopStatistics.h"
#include "Monitoring/ActorStateStatistics.h"
#include "Initializer/DynamicRupture.h"
#include "DynamicRupture/FrictionLaws/FrictionSolver.h"
#include "DynamicRupture/Output/OutputManager.hpp"
#include <Common/Executor.hpp>

#include "AbstractTimeCluster.h"

#ifdef ACL_DEVICE
#include <device.h>
#include "Solver/Pipeline/DrPipeline.h"
#endif

namespace seissol {
  namespace time_stepping {
    class TimeCluster;
  }

  namespace kernels {
    class ReceiverCluster;
  }
}

/**
 * Time cluster, which represents a collection of elements having the same time step width.
 **/
class seissol::time_stepping::TimeCluster : public seissol::time_stepping::AbstractTimeCluster
{
private:
    // Last correction time of the neighboring cluster with higher dt
    double lastSubTime;

    void handleAdvancedPredictionTimeMessage(const NeighborCluster& neighborCluster) override;
    void handleAdvancedCorrectionTimeMessage(const NeighborCluster& neighborCluster) override;
    void start() override {}
    void predict() override;
    void correct() override;
    bool usePlasticity;

    //! number of time steps
    unsigned long m_numberOfTimeSteps;

    seissol::SeisSol& seissolInstance;
    /*
     * integrators
     */
    //! time kernel
    kernels::Time m_timeKernel;

    //! local kernel
    kernels::Local m_localKernel;

    //! neighbor kernel
    kernels::Neighbor m_neighborKernel;

    kernels::DynamicRupture m_dynamicRuptureKernel;

    seissol::parallel::runtime::StreamRuntime streamRuntime;

  /*
   * global data
   */
     //! global data structures
    GlobalData *m_globalDataOnHost{nullptr};
    GlobalData *m_globalDataOnDevice{nullptr};
#ifdef ACL_DEVICE
    device::DeviceInstance& device = device::DeviceInstance::getInstance();
    dr::pipeline::DrPipeline drPipeline;
#endif

    /*
     * element data
     */     
    seissol::initializer::Layer* m_clusterData;
    seissol::initializer::Layer* dynRupInteriorData;
    seissol::initializer::Layer* dynRupCopyData;
    seissol::initializer::LTS*         m_lts;
    seissol::initializer::DynamicRupture* m_dynRup;
    dr::friction_law::FrictionSolver* frictionSolver;
    dr::friction_law::FrictionSolver* frictionSolverDevice;
    dr::output::OutputManager* faultOutputManager;

    seissol::kernels::PointSourceClusterPair m_sourceCluster;

    enum class ComputePart {
      Local = 0,
      Neighbor,
      DRNeighbor,
      DRFrictionLawInterior,
      DRFrictionLawCopy,
      PlasticityCheck,
      PlasticityYield,
      NUM_COMPUTE_PARTS
    };

    long long m_flops_nonZero[static_cast<int>(ComputePart::NUM_COMPUTE_PARTS)];
    long long m_flops_hardware[static_cast<int>(ComputePart::NUM_COMPUTE_PARTS)];
    
    //! Tv parameter for plasticity
    double m_tv;
    
    //! Relax time for plasticity
    double m_oneMinusIntegratingFactor;
    
    //! Stopwatch of TimeManager
    LoopStatistics* m_loopStatistics;
    ActorStateStatistics* actorStateStatistics;
    unsigned        m_regionComputeLocalIntegration;
    unsigned        m_regionComputeNeighboringIntegration;
    unsigned        m_regionComputeDynamicRupture;
    unsigned        m_regionComputePointSources;

    kernels::ReceiverCluster* m_receiverCluster;

    /**
     * Writes the receiver output if applicable (receivers present, receivers have to be written).
     **/
    void writeReceivers();

    /**
     * Computes the source terms if applicable.
     **/
    void computeSources();

    /**
     * Computes dynamic rupture.
     **/
    void computeDynamicRupture( seissol::initializer::Layer&  layerData );

    void handleDynamicRupture( seissol::initializer::Layer&  layerData );

    /**
     * Computes all cell local integration.
     *
     * This are:
     *  * time integration
     *  * volume integration
     *  * local boundary integration
     *
     * Remark: After this step the DOFs are only updated half with the boundary contribution
     *         of the neighborings cells missing.
     *
     * @param i_numberOfCells number of cells.
     * @param i_cellInformation cell local information.
     * @param i_cellData cell data.
     * @param io_buffers time integration buffers.
     * @param io_derivatives time derivatives.
     * @param io_dofs degrees of freedom.
     **/
    void computeLocalIntegration( seissol::initializer::Layer&  layerData, bool resetBuffers);

    /**
     * Computes the contribution of the neighboring cells to the boundary integral.
     *
     * Remark: After this step (in combination with the local integration) the DOFs are at the next time step.
     * TODO: This excludes dynamic rupture contribution.
     *
     * @param i_numberOfCells number of cells.
     * @param i_cellInformation cell local information.
     * @param i_cellData cell data.
     * @param i_faceNeighbors pointers to neighboring time buffers or derivatives.
     * @param io_dofs degrees of freedom.
     **/
    void computeNeighboringIntegration( seissol::initializer::Layer&  layerData, double subTimeStart );

#ifdef ACL_DEVICE
    void computeLocalIntegrationDevice( seissol::initializer::Layer&  layerData, bool resetBuffers);
    void computeDynamicRuptureDevice( seissol::initializer::Layer&  layerData );
    void computeNeighboringIntegrationDevice( seissol::initializer::Layer&  layerData, double subTimeStart );
#endif

    void computeLocalIntegrationFlops(seissol::initializer::Layer& layerData);

<<<<<<< HEAD
#ifdef _OPENMP
#pragma omp parallel for schedule(static) default(none) private(l_timeIntegrated, l_faceNeighbors_prefetch) shared(cellInformation, loader, faceNeighbors, pstrain, i_layerData, plasticity, drMapping, subTimeStart) reduction(+:numberOTetsWithPlasticYielding)
#endif
      for( unsigned int l_cell = 0; l_cell < i_layerData.getNumberOfCells(); l_cell++ ) {
        auto data = loader.entry(l_cell);
        seissol::kernels::TimeCommon::computeIntegrals(
            m_timeKernel,
            data.cellInformation.ltsSetup,
            data.cellInformation.faceTypes,
            subTimeStart,
            timeStepSize(),
            faceNeighbors[l_cell],
#ifdef _OPENMP
            *reinterpret_cast<real(*)[4][tensor::I::size()]>(
                &(m_globalDataOnHost
                      ->integrationBufferLTS[omp_get_thread_num() * 4 * tensor::I::size()])),
#else
            *reinterpret_cast<real(*)[4][tensor::I::size()]>(m_globalData->integrationBufferLTS),
#endif
            l_timeIntegrated);

        l_faceNeighbors_prefetch[0] =
            (cellInformation[l_cell].faceTypes[1] != FaceType::dynamicRupture)
                ? faceNeighbors[l_cell][1]
                : drMapping[l_cell][1].godunov;
        l_faceNeighbors_prefetch[1] =
            (cellInformation[l_cell].faceTypes[2] != FaceType::dynamicRupture)
                ? faceNeighbors[l_cell][2]
                : drMapping[l_cell][2].godunov;
        l_faceNeighbors_prefetch[2] =
            (cellInformation[l_cell].faceTypes[3] != FaceType::dynamicRupture)
                ? faceNeighbors[l_cell][3]
                : drMapping[l_cell][3].godunov;

        // fourth face's prefetches
        if (l_cell < (i_layerData.getNumberOfCells() - 1)) {
          l_faceNeighbors_prefetch[3] =
              (cellInformation[l_cell + 1].faceTypes[0] != FaceType::dynamicRupture)
                  ? faceNeighbors[l_cell + 1][0]
                  : drMapping[l_cell + 1][0].godunov;
        } else {
          l_faceNeighbors_prefetch[3] = faceNeighbors[l_cell][3];
        }

        m_neighborKernel.computeNeighborsIntegral(
            data, drMapping[l_cell], l_timeIntegrated, l_faceNeighbors_prefetch);

        if constexpr (usePlasticity) {
          updateRelaxTime();
          numberOTetsWithPlasticYielding +=
              seissol::kernels::Plasticity::computePlasticity(m_oneMinusIntegratingFactor,
                                                              timeStepSize(),
                                                              m_tv,
                                                              m_globalDataOnHost,
                                                              &plasticity[l_cell],
                                                              data.dofs,
                                                              pstrain[l_cell]);
        }
#ifdef INTEGRATE_QUANTITIES
        seissol::SeisSol::main.postProcessor().integrateQuantities(
            m_timeStepWidth, i_layerData, l_cell, dofs[l_cell]);
#endif // INTEGRATE_QUANTITIES
      }

      const long long nonZeroFlopsPlasticity =
          i_layerData.getNumberOfCells() * m_flops_nonZero[static_cast<int>(ComputePart::PlasticityCheck)] +
          numberOTetsWithPlasticYielding * m_flops_nonZero[static_cast<int>(ComputePart::PlasticityYield)];
      const long long hardwareFlopsPlasticity =
          i_layerData.getNumberOfCells() * m_flops_hardware[static_cast<int>(ComputePart::PlasticityCheck)] +
          numberOTetsWithPlasticYielding * m_flops_hardware[static_cast<int>(ComputePart::PlasticityYield)];

      m_loopStatistics->end(m_regionComputeNeighboringIntegration, i_layerData.getNumberOfCells(), m_profilingId);

      return {nonZeroFlopsPlasticity, hardwareFlopsPlasticity};
    }
#endif // ACL_DEVICE
=======
    template<bool usePlasticity>
    std::pair<long, long> computeNeighboringIntegrationImplementation(seissol::initializer::Layer& layerData,
                                                                      double subTimeStart);
>>>>>>> 5849d62e

    void computeLocalIntegrationFlops(unsigned numberOfCells,
                                      CellLocalInformation const* cellInformation,
                                      long long& nonZeroFlops,
                                      long long& hardwareFlops);

    void computeNeighborIntegrationFlops(seissol::initializer::Layer &layerData);

    void computeDynamicRuptureFlops(seissol::initializer::Layer &layerData,
                                    long long& nonZeroFlops,
                                    long long& hardwareFlops);
                                          
    void computeFlops();
    
    //! Update relax time for plasticity
    void updateRelaxTime() {
      m_oneMinusIntegratingFactor = (m_tv > 0.0) ? 1.0 - exp(-timeStepSize() / m_tv) : 1.0;
    }

  const LayerType layerType;
  //! time of the next receiver output
  double m_receiverTime;

  //! print status every 100th timestep
  bool printProgress;
  //! cluster id on this rank
  const unsigned int m_clusterId;

  //! global cluster cluster id
  const unsigned int m_globalClusterId;

  //! id used to identify this cluster (including layer type) when profiling
  const unsigned int m_profilingId;

  DynamicRuptureScheduler* dynamicRuptureScheduler;

  void printTimeoutMessage(std::chrono::seconds timeSinceLastUpdate) override;

public:
  ActResult act() override;

  /**
   * Constructs a new LTS cluster.
   *
   * @param i_clusterId id of this cluster with respect to the current rank.
   * @param i_globalClusterId global id of this cluster.
   * @param usePlasticity true if using plasticity
   **/
  TimeCluster(unsigned int i_clusterId,
      unsigned int i_globalClusterId,
      unsigned int profilingId,
      bool usePlasticity,
      LayerType layerType,
      double maxTimeStepSize,
      long timeStepRate,
      bool printProgress,
      DynamicRuptureScheduler* dynamicRuptureScheduler,
      CompoundGlobalData i_globalData,
      seissol::initializer::Layer *i_clusterData,
      seissol::initializer::Layer* dynRupInteriorData,
      seissol::initializer::Layer* dynRupCopyData,
      seissol::initializer::LTS* i_lts,
      seissol::initializer::DynamicRupture* i_dynRup,
      seissol::dr::friction_law::FrictionSolver* i_FrictionSolver,
      seissol::dr::friction_law::FrictionSolver* i_FrictionSolverDevice,
      dr::output::OutputManager* i_faultOutputManager,
      seissol::SeisSol& seissolInstance,
      LoopStatistics* i_loopStatistics,
      ActorStateStatistics* actorStateStatistics);

  /**
   * Destructor of a LTS cluster.
   * TODO: Currently prints only statistics in debug mode.
   **/
  ~TimeCluster() override;

  /**
   * Sets the the cluster's point sources
   *
   * @param sourceCluster Contains point sources for cluster
   */
  void setPointSources(seissol::kernels::PointSourceClusterPair sourceCluster);
  void freePointSources() { m_sourceCluster.host.reset(nullptr); m_sourceCluster.device.reset(nullptr); }

  void setReceiverCluster( kernels::ReceiverCluster* receiverCluster) {
    m_receiverCluster = receiverCluster;
  }

  void setFaultOutputManager(dr::output::OutputManager* outputManager) {
    faultOutputManager = outputManager;
  }

  /**
   * Set Tv constant for plasticity.
   */
  void setTv(double tv) {
    m_tv = tv;
    updateRelaxTime();
  }


  void reset() override;

  void finalize() override;

  [[nodiscard]] unsigned int getClusterId() const;
  [[nodiscard]] unsigned int getGlobalClusterId() const;
  [[nodiscard]] LayerType getLayerType() const;
  void setReceiverTime(double receiverTime);

  std::vector<NeighborCluster>* getNeighborClusters();

  void synchronizeTo(seissol::initializer::AllocationPlace place, void* stream);
};

#endif<|MERGE_RESOLUTION|>--- conflicted
+++ resolved
@@ -264,88 +264,9 @@
 
     void computeLocalIntegrationFlops(seissol::initializer::Layer& layerData);
 
-<<<<<<< HEAD
-#ifdef _OPENMP
-#pragma omp parallel for schedule(static) default(none) private(l_timeIntegrated, l_faceNeighbors_prefetch) shared(cellInformation, loader, faceNeighbors, pstrain, i_layerData, plasticity, drMapping, subTimeStart) reduction(+:numberOTetsWithPlasticYielding)
-#endif
-      for( unsigned int l_cell = 0; l_cell < i_layerData.getNumberOfCells(); l_cell++ ) {
-        auto data = loader.entry(l_cell);
-        seissol::kernels::TimeCommon::computeIntegrals(
-            m_timeKernel,
-            data.cellInformation.ltsSetup,
-            data.cellInformation.faceTypes,
-            subTimeStart,
-            timeStepSize(),
-            faceNeighbors[l_cell],
-#ifdef _OPENMP
-            *reinterpret_cast<real(*)[4][tensor::I::size()]>(
-                &(m_globalDataOnHost
-                      ->integrationBufferLTS[omp_get_thread_num() * 4 * tensor::I::size()])),
-#else
-            *reinterpret_cast<real(*)[4][tensor::I::size()]>(m_globalData->integrationBufferLTS),
-#endif
-            l_timeIntegrated);
-
-        l_faceNeighbors_prefetch[0] =
-            (cellInformation[l_cell].faceTypes[1] != FaceType::dynamicRupture)
-                ? faceNeighbors[l_cell][1]
-                : drMapping[l_cell][1].godunov;
-        l_faceNeighbors_prefetch[1] =
-            (cellInformation[l_cell].faceTypes[2] != FaceType::dynamicRupture)
-                ? faceNeighbors[l_cell][2]
-                : drMapping[l_cell][2].godunov;
-        l_faceNeighbors_prefetch[2] =
-            (cellInformation[l_cell].faceTypes[3] != FaceType::dynamicRupture)
-                ? faceNeighbors[l_cell][3]
-                : drMapping[l_cell][3].godunov;
-
-        // fourth face's prefetches
-        if (l_cell < (i_layerData.getNumberOfCells() - 1)) {
-          l_faceNeighbors_prefetch[3] =
-              (cellInformation[l_cell + 1].faceTypes[0] != FaceType::dynamicRupture)
-                  ? faceNeighbors[l_cell + 1][0]
-                  : drMapping[l_cell + 1][0].godunov;
-        } else {
-          l_faceNeighbors_prefetch[3] = faceNeighbors[l_cell][3];
-        }
-
-        m_neighborKernel.computeNeighborsIntegral(
-            data, drMapping[l_cell], l_timeIntegrated, l_faceNeighbors_prefetch);
-
-        if constexpr (usePlasticity) {
-          updateRelaxTime();
-          numberOTetsWithPlasticYielding +=
-              seissol::kernels::Plasticity::computePlasticity(m_oneMinusIntegratingFactor,
-                                                              timeStepSize(),
-                                                              m_tv,
-                                                              m_globalDataOnHost,
-                                                              &plasticity[l_cell],
-                                                              data.dofs,
-                                                              pstrain[l_cell]);
-        }
-#ifdef INTEGRATE_QUANTITIES
-        seissol::SeisSol::main.postProcessor().integrateQuantities(
-            m_timeStepWidth, i_layerData, l_cell, dofs[l_cell]);
-#endif // INTEGRATE_QUANTITIES
-      }
-
-      const long long nonZeroFlopsPlasticity =
-          i_layerData.getNumberOfCells() * m_flops_nonZero[static_cast<int>(ComputePart::PlasticityCheck)] +
-          numberOTetsWithPlasticYielding * m_flops_nonZero[static_cast<int>(ComputePart::PlasticityYield)];
-      const long long hardwareFlopsPlasticity =
-          i_layerData.getNumberOfCells() * m_flops_hardware[static_cast<int>(ComputePart::PlasticityCheck)] +
-          numberOTetsWithPlasticYielding * m_flops_hardware[static_cast<int>(ComputePart::PlasticityYield)];
-
-      m_loopStatistics->end(m_regionComputeNeighboringIntegration, i_layerData.getNumberOfCells(), m_profilingId);
-
-      return {nonZeroFlopsPlasticity, hardwareFlopsPlasticity};
-    }
-#endif // ACL_DEVICE
-=======
     template<bool usePlasticity>
     std::pair<long, long> computeNeighboringIntegrationImplementation(seissol::initializer::Layer& layerData,
                                                                       double subTimeStart);
->>>>>>> 5849d62e
 
     void computeLocalIntegrationFlops(unsigned numberOfCells,
                                       CellLocalInformation const* cellInformation,
