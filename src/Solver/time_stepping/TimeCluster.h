--- conflicted
+++ resolved
@@ -256,23 +256,11 @@
      **/
     void computeNeighboringIntegration( seissol::initializer::Layer&  layerData, double subTimeStart );
 
-<<<<<<< HEAD
-      real* (*faceNeighbors)[4] = i_layerData.var(m_lts->faceNeighbors);
-      CellDRMapping (*drMapping)[4] = i_layerData.var(m_lts->drMapping);
-      CellLocalInformation* cellInformation = i_layerData.var(m_lts->cellInformation);
-      auto* plasticity = i_layerData.var(m_lts->plasticity);
-      auto* pstrain = i_layerData.var(m_lts->pstrain);
-      unsigned numberOTetsWithPlasticYielding = 0;
-
-      kernels::NeighborData::Loader loader;
-      loader.load(*m_lts, i_layerData);
-=======
 #ifdef ACL_DEVICE
     void computeLocalIntegrationDevice( seissol::initializer::Layer&  layerData, bool resetBuffers);
     void computeDynamicRuptureDevice( seissol::initializer::Layer&  layerData );
     void computeNeighboringIntegrationDevice( seissol::initializer::Layer&  layerData, double subTimeStart );
 #endif
->>>>>>> 00dd2c72
 
     void computeLocalIntegrationFlops(seissol::initializer::Layer& layerData);
 
