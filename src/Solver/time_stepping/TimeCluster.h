/******************************************************************************
** Copyright (c) 2015, Intel Corporation                                     **
** All rights reserved.                                                      **
**                                                                           **
** Redistribution and use in source and binary forms, with or without        **
** modification, are permitted provided that the following conditions        **
** are met:                                                                  **
** 1. Redistributions of source code must retain the above copyright         **
**    notice, this list of conditions and the following disclaimer.          **
** 2. Redistributions in binary form must reproduce the above copyright      **
**    notice, this list of conditions and the following disclaimer in the    **
**    documentation and/or other materials provided with the distribution.   **
** 3. Neither the name of the copyright holder nor the names of its          **
**    contributors may be used to endorse or promote products derived        **
**    from this software without specific prior written permission.          **
**                                                                           **
** THIS SOFTWARE IS PROVIDED BY THE COPYRIGHT HOLDERS AND CONTRIBUTORS       **
** "AS IS" AND ANY EXPRESS OR IMPLIED WARRANTIES, INCLUDING, BUT NOT         **
** LIMITED TO, THE IMPLIED WARRANTIES OF MERCHANTABILITY AND FITNESS FOR     **
** A PARTICULAR PURPOSE ARE DISCLAIMED. IN NO EVENT SHALL THE COPYRIGHT      **
** HOLDER OR CONTRIBUTORS BE LIABLE FOR ANY DIRECT, INDIRECT, INCIDENTAL,    **
** SPECIAL, EXEMPLARY, OR CONSEQUENTIAL DAMAGES (INCLUDING, BUT NOT LIMITED  **
** TO, PROCUREMENT OF SUBSTITUTE GOODS OR SERVICES; LOSS OF USE, DATA, OR    **
** PROFITS; OR BUSINESS INTERRUPTION) HOWEVER CAUSED AND ON ANY THEORY OF    **
** LIABILITY, WHETHER IN CONTRACT, STRICT LIABILITY, OR TORT (INCLUDING      **
** NEGLIGENCE OR OTHERWISE) ARISING IN ANY WAY OUT OF THE USE OF THIS        **
** SOFTWARE, EVEN IF ADVISED OF THE POSSIBILITY OF SUCH DAMAGE.              **
******************************************************************************/
/* Alexander Heinecke (Intel Corp.)
******************************************************************************/
/**
 * @file
 * This file is part of SeisSol.
 *
 * @author Alex Breuer (breuer AT mytum.de, http://www5.in.tum.de/wiki/index.php/Dipl.-Math._Alexander_Breuer)
 * 
 * @section LICENSE
 * Copyright (c) 2013-2015, SeisSol Group
 * All rights reserved.
 * 
 * Redistribution and use in source and binary forms, with or without
 * modification, are permitted provided that the following conditions are met:
 * 
 * 1. Redistributions of source code must retain the above copyright notice,
 *    this list of conditions and the following disclaimer.
 * 
 * 2. Redistributions in binary form must reproduce the above copyright notice,
 *    this list of conditions and the following disclaimer in the documentation
 *    and/or other materials provided with the distribution.
 * 
 * 3. Neither the name of the copyright holder nor the names of its
 *    contributors may be used to endorse or promote products derived from this
 *    software without specific prior written permission.
 *
 * THIS SOFTWARE IS PROVIDED BY THE COPYRIGHT HOLDERS AND CONTRIBUTORS "AS IS"
 * AND ANY EXPRESS OR IMPLIED WARRANTIES, INCLUDING, BUT NOT LIMITED TO, THE
 * IMPLIED WARRANTIES OF MERCHANTABILITY AND FITNESS FOR A PARTICULAR PURPOSE
 * ARE DISCLAIMED. IN NO EVENT SHALL THE COPYRIGHT HOLDER OR CONTRIBUTORS BE
 * LIABLE FOR ANY DIRECT, INDIRECT, INCIDENTAL, SPECIAL, EXEMPLARY, OR
 * CONSEQUENTIAL DAMAGES (INCLUDING, BUT NOT LIMITED TO, PROCUREMENT OF
 * SUBSTITUTE GOODS OR SERVICES; LOSS OF USE, DATA, OR PROFITS; OR BUSINESS
 * INTERRUPTION) HOWEVER CAUSED AND ON ANY THEORY OF LIABILITY, WHETHER IN
 * CONTRACT, STRICT LIABILITY, OR TORT (INCLUDING NEGLIGENCE OR OTHERWISE)
 * ARISING IN ANY WAY OUT OF THE USE OF THIS SOFTWARE, EVEN IF ADVISED OF THE
 * POSSIBILITY OF SUCH DAMAGE.
 *
 * @section DESCRIPTION
 * LTS cluster in SeisSol.
 **/

#ifndef TIMECLUSTER_H_
#define TIMECLUSTER_H_

#ifdef USE_MPI
#include <mpi.h>
#include <list>
#endif

#include "Initializer/Typedefs.h"
#include "SourceTerm/Typedefs.h"
#include <utils/logger.h>
#include "Initializer/LTS.h"
#include "Initializer/Tree/LTSTree.h"

#include "Kernels/Time.h"
#include "Kernels/Local.h"
#include "Kernels/Neighbor.h"
#include "Kernels/DynamicRupture.h"
#include "Kernels/Plasticity.h"
#include "Kernels/PointSourceCluster.h"
#include "Kernels/TimeCommon.h"
#include "Solver/FreeSurfaceIntegrator.h"
#include "Monitoring/LoopStatistics.h"
#include "Monitoring/ActorStateStatistics.h"
#include "Initializer/DynamicRupture.h"
#include "DynamicRupture/FrictionLaws/FrictionSolver.h"
#include "DynamicRupture/Output/OutputManager.h"
#include <Common/Executor.h>

#include "AbstractTimeCluster.h"

#ifdef ACL_DEVICE
#include <device.h>
#endif

namespace seissol {
  namespace time_stepping {
    class TimeCluster;
  }

  namespace kernels {
    class ReceiverCluster;
  }
}

/**
 * Time cluster, which represents a collection of elements having the same time step width.
 **/
class seissol::time_stepping::TimeCluster : public seissol::time_stepping::AbstractTimeCluster
{
private:
    // Last correction time of the neighboring cluster with higher dt
    double lastSubTime;

    void handleAdvancedPredictionTimeMessage(const NeighborCluster& neighborCluster) override;
    void handleAdvancedCorrectionTimeMessage(const NeighborCluster& neighborCluster) override;
    void start() override {}
    void predict() override;
    void correct() override;
    bool usePlasticity;

    //! number of time steps
    unsigned long m_numberOfTimeSteps;

    seissol::SeisSol& seissolInstance;
    /*
     * integrators
     */
    //! time kernel
    kernels::Time m_timeKernel;

    //! local kernel
    kernels::Local m_localKernel;

    //! neighbor kernel
    kernels::Neighbor m_neighborKernel;
    
    kernels::DynamicRupture m_dynamicRuptureKernel;

    seissol::parallel::runtime::StreamRuntime streamRuntime;

  /*
   * global data
   */
     //! global data structures
    GlobalData *m_globalDataOnHost{nullptr};
    GlobalData *m_globalDataOnDevice{nullptr};
#ifdef ACL_DEVICE
    device::DeviceInstance& device = device::DeviceInstance::getInstance();
#endif

    /*
     * element data
     */     
    seissol::initializer::Layer* m_clusterData;
    seissol::initializer::Layer* dynRupInteriorData;
    seissol::initializer::Layer* dynRupCopyData;
    seissol::initializer::LTS*         m_lts;
    seissol::initializer::DynamicRupture* m_dynRup;
    dr::friction_law::FrictionSolver* frictionSolver;
    dr::friction_law::FrictionSolver* frictionSolverDevice;
    dr::output::OutputManager* faultOutputManager;

    seissol::kernels::PointSourceClusterPair m_sourceCluster;

    enum class ComputePart {
      Local = 0,
      Neighbor,
      DRNeighbor,
      DRFrictionLawInterior,
      DRFrictionLawCopy,
      PlasticityCheck,
      PlasticityYield,
      NUM_COMPUTE_PARTS
    };

    long long m_flops_nonZero[static_cast<int>(ComputePart::NUM_COMPUTE_PARTS)];
    long long m_flops_hardware[static_cast<int>(ComputePart::NUM_COMPUTE_PARTS)];
    
    //! Tv parameter for plasticity
    double m_tv;
    
    //! Relax time for plasticity
    double m_oneMinusIntegratingFactor;
    
    //! Stopwatch of TimeManager
    LoopStatistics* m_loopStatistics;
    ActorStateStatistics* actorStateStatistics;
    unsigned        m_regionComputeLocalIntegration;
    unsigned        m_regionComputeNeighboringIntegration;
    unsigned        m_regionComputeDynamicRupture;
    unsigned        m_regionComputePointSources;

    kernels::ReceiverCluster* m_receiverCluster;

    /**
     * Writes the receiver output if applicable (receivers present, receivers have to be written).
     **/
    void writeReceivers();

    /**
     * Computes the source terms if applicable.
     **/
    void computeSources();

    /**
     * Computes dynamic rupture.
     **/
    void computeDynamicRupture( seissol::initializer::Layer&  layerData );

    void handleDynamicRupture( seissol::initializer::Layer&  layerData );

    /**
     * Computes all cell local integration.
     *
     * This are:
     *  * time integration
     *  * volume integration
     *  * local boundary integration
     *
     * Remark: After this step the DOFs are only updated half with the boundary contribution
     *         of the neighborings cells missing.
     *
     * @param i_numberOfCells number of cells.
     * @param i_cellInformation cell local information.
     * @param i_cellData cell data.
     * @param io_buffers time integration buffers.
     * @param io_derivatives time derivatives.
     * @param io_dofs degrees of freedom.
     **/
    void computeLocalIntegration( seissol::initializer::Layer&  layerData, bool resetBuffers);

    /**
     * Computes the contribution of the neighboring cells to the boundary integral.
     *
     * Remark: After this step (in combination with the local integration) the DOFs are at the next time step.
     * TODO: This excludes dynamic rupture contribution.
     *
     * @param i_numberOfCells number of cells.
     * @param i_cellInformation cell local information.
     * @param i_cellData cell data.
     * @param i_faceNeighbors pointers to neighboring time buffers or derivatives.
     * @param io_dofs degrees of freedom.
     **/
    void computeNeighboringIntegration( seissol::initializer::Layer&  layerData, double subTimeStart );

#ifdef ACL_DEVICE
    void computeLocalIntegrationDevice( seissol::initializer::Layer&  layerData, bool resetBuffers);
    void computeDynamicRuptureDevice( seissol::initializer::Layer&  layerData );
    void computeNeighboringIntegrationDevice( seissol::initializer::Layer&  layerData, double subTimeStart );
#endif

    void computeLocalIntegrationFlops(seissol::initializer::Layer& layerData);

    template<bool usePlasticity>
    std::pair<long, long> computeNeighboringIntegrationImplementation(seissol::initializer::Layer& layerData,
                                                                      double subTimeStart);

    void computeLocalIntegrationFlops(unsigned numberOfCells,
                                      CellLocalInformation const* cellInformation,
                                      long long& nonZeroFlops,
                                      long long& hardwareFlops);

    void computeNeighborIntegrationFlops(seissol::initializer::Layer &layerData);

    void computeDynamicRuptureFlops(seissol::initializer::Layer &layerData,
                                    long long& nonZeroFlops,
                                    long long& hardwareFlops);
                                          
    void computeFlops();
    
    //! Update relax time for plasticity
    void updateRelaxTime() {
      m_oneMinusIntegratingFactor = (m_tv > 0.0) ? 1.0 - exp(-timeStepSize() / m_tv) : 1.0;
    }

  const LayerType layerType;
  //! time of the next receiver output
  double m_receiverTime;

  //! print status every 100th timestep
  bool printProgress;
  //! cluster id on this rank
  const unsigned int m_clusterId;

  //! global cluster cluster id
  const unsigned int m_globalClusterId;

  //! id used to identify this cluster (including layer type) when profiling
  const unsigned int m_profilingId;

  DynamicRuptureScheduler* dynamicRuptureScheduler;

  void printTimeoutMessage(std::chrono::seconds timeSinceLastUpdate) override;

public:
  ActResult act() override;

  /**
   * Constructs a new LTS cluster.
   *
   * @param i_clusterId id of this cluster with respect to the current rank.
   * @param i_globalClusterId global id of this cluster.
   * @param usePlasticity true if using plasticity
   **/
  TimeCluster(unsigned int i_clusterId,
      unsigned int i_globalClusterId,
      unsigned int profilingId,
      bool usePlasticity,
      LayerType layerType,
      double maxTimeStepSize,
      long timeStepRate,
      bool printProgress,
      DynamicRuptureScheduler* dynamicRuptureScheduler,
      CompoundGlobalData i_globalData,
      seissol::initializer::Layer *i_clusterData,
      seissol::initializer::Layer* dynRupInteriorData,
      seissol::initializer::Layer* dynRupCopyData,
      seissol::initializer::LTS* i_lts,
      seissol::initializer::DynamicRupture* i_dynRup,
      seissol::dr::friction_law::FrictionSolver* i_FrictionSolver,
      seissol::dr::friction_law::FrictionSolver* i_FrictionSolverDevice,
      dr::output::OutputManager* i_faultOutputManager,
      seissol::SeisSol& seissolInstance,
      LoopStatistics* i_loopStatistics,
      ActorStateStatistics* actorStateStatistics);

  /**
   * Destructor of a LTS cluster.
   * TODO: Currently prints only statistics in debug mode.
   **/
  ~TimeCluster() override;

  /**
   * Sets the the cluster's point sources
   *
   * @param sourceCluster Contains point sources for cluster
   */
  void setPointSources(seissol::kernels::PointSourceClusterPair sourceCluster);
  void freePointSources() { m_sourceCluster.host.reset(nullptr); m_sourceCluster.device.reset(nullptr); }

  void setReceiverCluster( kernels::ReceiverCluster* receiverCluster) {
    m_receiverCluster = receiverCluster;
  }

  void setFaultOutputManager(dr::output::OutputManager* outputManager) {
    faultOutputManager = outputManager;
  }

  /**
   * Set Tv constant for plasticity.
   */
  void setTv(double tv) {
    m_tv = tv;
    updateRelaxTime();
  }

<<<<<<< HEAD
  void setLastSubTime(double lastSubTime) {
    this->lastSubTime = lastSubTime;
=======
  // TODO(David): move these two methods
  ClusterTimes clusterTimes() const {
    return ct;
>>>>>>> fcc5a988
  }


  void reset() override;

  void finalize() override;

  [[nodiscard]] unsigned int getClusterId() const;
  [[nodiscard]] unsigned int getGlobalClusterId() const;
  [[nodiscard]] LayerType getLayerType() const;
  void setReceiverTime(double receiverTime);

  std::vector<NeighborCluster>* getNeighborClusters();

  void synchronizeTo(seissol::initializer::AllocationPlace place, void* stream);
};

#endif<|MERGE_RESOLUTION|>--- conflicted
+++ resolved
@@ -365,14 +365,13 @@
     updateRelaxTime();
   }
 
-<<<<<<< HEAD
   void setLastSubTime(double lastSubTime) {
     this->lastSubTime = lastSubTime;
-=======
+  }
+  
   // TODO(David): move these two methods
   ClusterTimes clusterTimes() const {
     return ct;
->>>>>>> fcc5a988
   }
 
 
