/******************************************************************************
** Copyright (c) 2015, Intel Corporation                                     **
** All rights reserved.                                                      **
**                                                                           **
** Redistribution and use in source and binary forms, with or without        **
** modification, are permitted provided that the following conditions        **
** are met:                                                                  **
** 1. Redistributions of source code must retain the above copyright         **
**    notice, this list of conditions and the following disclaimer.          **
** 2. Redistributions in binary form must reproduce the above copyright      **
**    notice, this list of conditions and the following disclaimer in the    **
**    documentation and/or other materials provided with the distribution.   **
** 3. Neither the name of the copyright holder nor the names of its          **
**    contributors may be used to endorse or promote products derived        **
**    from this software without specific prior written permission.          **
**                                                                           **
** THIS SOFTWARE IS PROVIDED BY THE COPYRIGHT HOLDERS AND CONTRIBUTORS       **
** "AS IS" AND ANY EXPRESS OR IMPLIED WARRANTIES, INCLUDING, BUT NOT         **
** LIMITED TO, THE IMPLIED WARRANTIES OF MERCHANTABILITY AND FITNESS FOR     **
** A PARTICULAR PURPOSE ARE DISCLAIMED. IN NO EVENT SHALL THE COPYRIGHT      **
** HOLDER OR CONTRIBUTORS BE LIABLE FOR ANY DIRECT, INDIRECT, INCIDENTAL,    **
** SPECIAL, EXEMPLARY, OR CONSEQUENTIAL DAMAGES (INCLUDING, BUT NOT LIMITED  **
** TO, PROCUREMENT OF SUBSTITUTE GOODS OR SERVICES; LOSS OF USE, DATA, OR    **
** PROFITS; OR BUSINESS INTERRUPTION) HOWEVER CAUSED AND ON ANY THEORY OF    **
** LIABILITY, WHETHER IN CONTRACT, STRICT LIABILITY, OR TORT (INCLUDING      **
** NEGLIGENCE OR OTHERWISE) ARISING IN ANY WAY OUT OF THE USE OF THIS        **
** SOFTWARE, EVEN IF ADVISED OF THE POSSIBILITY OF SUCH DAMAGE.              **
******************************************************************************/
/* Alexander Heinecke (Intel Corp.)
******************************************************************************/
/**
 * @file
 * This file is part of SeisSol.
 *
 * @author Alex Breuer (breuer AT mytum.de, http://www5.in.tum.de/wiki/index.php/Dipl.-Math._Alexander_Breuer)
 *
 * @section LICENSE
 * Copyright (c) 2013-2015, SeisSol Group
 * All rights reserved.
 *
 * Redistribution and use in source and binary forms, with or without
 * modification, are permitted provided that the following conditions are met:
 *
 * 1. Redistributions of source code must retain the above copyright notice,
 *    this list of conditions and the following disclaimer.
 *
 * 2. Redistributions in binary form must reproduce the above copyright notice,
 *    this list of conditions and the following disclaimer in the documentation
 *    and/or other materials provided with the distribution.
 *
 * 3. Neither the name of the copyright holder nor the names of its
 *    contributors may be used to endorse or promote products derived from this
 *    software without specific prior written permission.
 *
 * THIS SOFTWARE IS PROVIDED BY THE COPYRIGHT HOLDERS AND CONTRIBUTORS "AS IS"
 * AND ANY EXPRESS OR IMPLIED WARRANTIES, INCLUDING, BUT NOT LIMITED TO, THE
 * IMPLIED WARRANTIES OF MERCHANTABILITY AND FITNESS FOR A PARTICULAR PURPOSE
 * ARE DISCLAIMED. IN NO EVENT SHALL THE COPYRIGHT HOLDER OR CONTRIBUTORS BE
 * LIABLE FOR ANY DIRECT, INDIRECT, INCIDENTAL, SPECIAL, EXEMPLARY, OR
 * CONSEQUENTIAL DAMAGES (INCLUDING, BUT NOT LIMITED TO, PROCUREMENT OF
 * SUBSTITUTE GOODS OR SERVICES; LOSS OF USE, DATA, OR PROFITS; OR BUSINESS
 * INTERRUPTION) HOWEVER CAUSED AND ON ANY THEORY OF LIABILITY, WHETHER IN
 * CONTRACT, STRICT LIABILITY, OR TORT (INCLUDING NEGLIGENCE OR OTHERWISE)
 * ARISING IN ANY WAY OUT OF THE USE OF THIS SOFTWARE, EVEN IF ADVISED OF THE
 * POSSIBILITY OF SUCH DAMAGE.
 *
 * @section DESCRIPTION
 * LTS cluster in SeisSol.
 **/

#ifndef TIMECLUSTER_H_
#define TIMECLUSTER_H_

#ifdef USE_MPI
#include <mpi.h>
#include <list>
#endif

#include <sstream>
#include "DynamicRupture/Misc.h"

#include <Initializer/typedefs.hpp>
#include <SourceTerm/typedefs.hpp>
#include <utils/logger.h>
#include <Initializer/LTS.h>
#include <Initializer/tree/LTSTree.hpp>

#include <Kernels/Time.h>
#include <Kernels/Local.h>
#include <Kernels/Neighbor.h>
#include <Kernels/DynamicRupture.h>
#include <Kernels/Plasticity.h>
#include <Kernels/PointSourceCluster.h>
#include <Kernels/TimeCommon.h>
#include <Solver/FreeSurfaceIntegrator.h>
#include <Monitoring/LoopStatistics.h>
#include <Monitoring/ActorStateStatistics.h>
#include "Initializer/DynamicRupture.h"
#include "DynamicRupture/FrictionLaws/FrictionSolver.h"
#include "DynamicRupture/Output/OutputManager.hpp"

#include "AbstractTimeCluster.h"

#include <generated_code/kernel.h>

#include <algorithm>

#ifdef ACL_DEVICE
#include <device.h>
#include <Solver/Pipeline/DrPipeline.h>
#endif

namespace seissol {
  namespace time_stepping {
    class TimeCluster;
  }

  namespace kernels {
    class ReceiverCluster;
  }
}

/**
 * Time cluster, which represents a collection of elements having the same time step width.
 **/
class seissol::time_stepping::TimeCluster : public seissol::time_stepping::AbstractTimeCluster
{
private:
    // Last correction time of the neighboring cluster with higher dt
    double lastSubTime;

    void handleAdvancedPredictionTimeMessage(const NeighborCluster& neighborCluster) override;
    void handleAdvancedCorrectionTimeMessage(const NeighborCluster& neighborCluster) override;
    void start() override {}
    void predict() override;
    void correct() override;
    bool usePlasticity;

    //! number of time steps
    unsigned long m_numberOfTimeSteps;

    seissol::SeisSol& seissolInstance;
    /*
     * integrators
     */
    //! time kernel
    kernels::Time m_timeKernel;

    //! local kernel
    kernels::Local m_localKernel;

    //! neighbor kernel
    kernels::Neighbor m_neighborKernel;
    kernels::DynamicRupture m_dynamicRuptureKernel;

    kernel::nonlEvaluateAndRotateQAtInterpolationPoints m_nonlinearInterpolation;
    kernel::nonlinearSurfaceIntegral m_nonlSurfIntPrototype;
    kernel::nonlinearVolumeIntegration m_krnlNonlVolPrototype;

  /*
   * global data
   */
     //! global data structures
    GlobalData *m_globalDataOnHost{nullptr};
    GlobalData *m_globalDataOnDevice{nullptr};
#ifdef ACL_DEVICE
    device::DeviceInstance& device = device::DeviceInstance::getInstance();
    dr::pipeline::DrPipeline drPipeline;
#endif

    /*
     * element data
<<<<<<< HEAD
     */
    seissol::initializers::Layer* m_clusterData;
    seissol::initializers::Layer* dynRupInteriorData;
    seissol::initializers::Layer* dynRupCopyData;
    seissol::initializers::LTS*         m_lts;
    seissol::initializers::DynamicRupture* m_dynRup;
=======
     */     
    seissol::initializer::Layer* m_clusterData;
    seissol::initializer::Layer* dynRupInteriorData;
    seissol::initializer::Layer* dynRupCopyData;
    seissol::initializer::LTS*         m_lts;
    seissol::initializer::DynamicRupture* m_dynRup;
>>>>>>> cfd59610
    dr::friction_law::FrictionSolver* frictionSolver;
    dr::output::OutputManager* faultOutputManager;

    std::unique_ptr<kernels::PointSourceCluster> m_sourceCluster;

    enum class ComputePart {
      Local = 0,
      Neighbor,
      DRNeighbor,
      DRFrictionLawInterior,
      DRFrictionLawCopy,
      PlasticityCheck,
      PlasticityYield,
      NUM_COMPUTE_PARTS
    };

    long long m_flops_nonZero[static_cast<int>(ComputePart::NUM_COMPUTE_PARTS)];
    long long m_flops_hardware[static_cast<int>(ComputePart::NUM_COMPUTE_PARTS)];

    //! Tv parameter for plasticity
    double m_tv;

    //! Relax time for plasticity
    double m_oneMinusIntegratingFactor;

    //! Stopwatch of TimeManager
    LoopStatistics* m_loopStatistics;
    ActorStateStatistics* actorStateStatistics;
    unsigned        m_regionComputeLocalIntegration;
    unsigned        m_regionComputeNeighboringIntegration;
    unsigned        m_regionComputeDynamicRupture;
    unsigned        m_regionComputePointSources;

    kernels::ReceiverCluster* m_receiverCluster;

    /**
     * Writes the receiver output if applicable (receivers present, receivers have to be written).
     **/
    void writeReceivers();

    /**
     * Computes the source terms if applicable.
     **/
    void computeSources();

    /**
     * Computes dynamic rupture.
     **/
    void computeDynamicRupture( seissol::initializer::Layer&  layerData );


    /**
     * Update all cell local material properties and the resulted matrices.
     *
     * This are:
     *  * time integration
     *  * volume integration
     *  * local boundary integration
     *
     * Remark: After this step the DOFs are only updated half with the boundary contribution
     *         of the neighborings cells missing.
     *
     * @param i_layerData number of cells.
     **/
    void updateMaterialLocal( seissol::initializers::Layer&  i_layerData);

    /**
     * Computes all cell local integration.
     *
     * This are:
     *  * time integration
     *  * volume integration
     *  * local boundary integration
     *
     * Remark: After this step the DOFs are only updated half with the boundary contribution
     *         of the neighborings cells missing.
     *
     * @param i_numberOfCells number of cells.
     * @param i_cellInformation cell local information.
     * @param i_cellData cell data.
     * @param io_buffers time integration buffers.
     * @param io_derivatives time derivatives.
     * @param io_dofs degrees of freedom.
     **/
    void computeLocalIntegration( seissol::initializer::Layer&  i_layerData, bool resetBuffers);

    /**
     * Computes the contribution of the neighboring cells to the boundary integral.
     *
     * Remark: After this step (in combination with the local integration) the DOFs are at the next time step.
     * TODO: This excludes dynamic rupture contribution.
     *
     * @param i_numberOfCells number of cells.
     * @param i_cellInformation cell local information.
     * @param i_cellData cell data.
     * @param i_faceNeighbors pointers to neighboring time buffers or derivatives.
     * @param io_dofs degrees of freedom.
     **/
    void computeNeighboringIntegration( seissol::initializer::Layer&  i_layerData, double subTimeStart );

    void computeLocalIntegrationFlops(seissol::initializer::Layer& layerData);
#ifndef ACL_DEVICE
    template<bool usePlasticity>
    std::pair<long, long> computeNeighboringIntegrationImplementation(seissol::initializer::Layer& i_layerData,
                                                                      double subTimeStart) {
      if (i_layerData.getNumberOfCells() == 0) return {0,0};
      SCOREP_USER_REGION( "computeNeighboringIntegration", SCOREP_USER_REGION_TYPE_FUNCTION )

      m_loopStatistics->begin(m_regionComputeNeighboringIntegration);

      real* (*faceNeighbors)[4] = i_layerData.var(m_lts->faceNeighbors);
      CellDRMapping (*drMapping)[4] = i_layerData.var(m_lts->drMapping);
      CellLocalInformation* cellInformation = i_layerData.var(m_lts->cellInformation);
      PlasticityData* plasticity = i_layerData.var(m_lts->plasticity);
      auto* pstrain = i_layerData.var(m_lts->pstrain);
      unsigned numberOTetsWithPlasticYielding = 0;

      kernels::NeighborData::Loader loader;
      loader.load(*m_lts, i_layerData);

      real *l_timeIntegrated[4];
      real *l_faceNeighbors_prefetch[4];

      real** derivatives = i_layerData.var(m_lts->derivatives);
      LocalIntegrationData* localIntegration = i_layerData.var(m_lts->localIntegration);
      CellMaterialData* materialData = i_layerData.var(m_lts->material);

      #if defined USE_DAMAGEDELASTIC
      double timePoints[CONVERGENCE_ORDER];
      double timeWeights[CONVERGENCE_ORDER];

      seissol::quadrature::GaussLegendre(timePoints, timeWeights, CONVERGENCE_ORDER);
      for (unsigned point = 0; point < CONVERGENCE_ORDER; ++point) {
        timePoints[point] = 0.5 * (timeStepSize() * timePoints[point] + timeStepSize());
        timeWeights[point] = 0.5 * timeStepSize() * timeWeights[point];
      }
      #endif

      
      #ifdef _OPENMP
      #pragma omp parallel for collapse(1) schedule(static) default(none) private(l_timeIntegrated, l_faceNeighbors_prefetch) shared(std::cout, materialData, localIntegration, cellInformation, loader, faceNeighbors, derivatives, pstrain, i_layerData, plasticity, drMapping, subTimeStart, timePoints, timeWeights) reduction(+:numberOTetsWithPlasticYielding)
      #endif
      for( unsigned int l_cell = 0; l_cell < i_layerData.getNumberOfCells(); l_cell++ ) {
        auto data = loader.entry(l_cell);

        #if defined USE_DAMAGEDELASTIC
          // Nonlinear surface flux integration -- for regular/periodic flux
          // TODO: Check if it works for periodic BCs.
          // Here, plus side is actually minus (or local solution side),
          // minus side is neighbor solution side.
        for (unsigned int side = 0; side < 4; side++ ){
          if (cellInformation[l_cell].faceTypes[side] == FaceType::regular
          || cellInformation[l_cell].faceTypes[side] == FaceType::periodic){
            // Compute local integrals with derivatives and Rusanov flux
            /// S1: compute the space-time interpolated Q on both side of 4 faces
            /// S2: at the same time rotate the field to face-aligned coord.
            alignas(PAGESIZE_STACK) real QInterpolatedPlus[CONVERGENCE_ORDER][seissol::tensor::QInterpolated::size()] = {{0.0}};
            alignas(PAGESIZE_STACK) real QInterpolatedMinus[CONVERGENCE_ORDER][seissol::tensor::QInterpolated::size()] = {{0.0}};

            for (unsigned timeInterval = 0; timeInterval < CONVERGENCE_ORDER; ++timeInterval) {
              real degreesOfFreedomPlus[tensor::Q::size()];
              real degreesOfFreedomMinus[tensor::Q::size()];

              for (unsigned i_f = 0; i_f < tensor::Q::size(); i_f++){
                degreesOfFreedomPlus[i_f] = static_cast<real>(0.0);
                degreesOfFreedomMinus[i_f] = static_cast<real>(0.0);
              }

              // !!! Make sure every time after entering this function, the last input should be reinitialized to zero
              m_timeKernel.computeTaylorExpansion(timePoints[timeInterval], 0.0, derivatives[l_cell], degreesOfFreedomPlus);
              m_timeKernel.computeTaylorExpansion(timePoints[timeInterval], 0.0, faceNeighbors[l_cell][side], degreesOfFreedomMinus);

              // Prototype is necessary for openmp
              kernel::nonlEvaluateAndRotateQAtInterpolationPoints m_nonLinInter
                = m_nonlinearInterpolation;

              m_nonLinInter.QInterpolated = &QInterpolatedPlus[timeInterval][0];
              m_nonLinInter.Q = degreesOfFreedomPlus;
              m_nonLinInter.execute(side, 0);

              m_nonLinInter.QInterpolated = &QInterpolatedMinus[timeInterval][0];
              m_nonLinInter.Q = degreesOfFreedomMinus;
              m_nonLinInter.execute(cellInformation[l_cell].faceRelations[side][0]
                            , cellInformation[l_cell].faceRelations[side][1]+1);
            }

            // S3: Construct matrices to store Rusanov flux on surface quadrature nodes.
            // Reshape the interpolated results
            using QInterpolatedShapeT = const real(*)[seissol::dr::misc::numQuantities][seissol::dr::misc::numPaddedPoints];

            auto* qIPlus = (reinterpret_cast<QInterpolatedShapeT>(QInterpolatedPlus));
            auto* qIMinus = (reinterpret_cast<QInterpolatedShapeT>(QInterpolatedMinus));

            // The arrays to store time integrated flux
            alignas(PAGESIZE_STACK) real rusanovFluxPlus[tensor::QInterpolated::size()] = {0.0};
            // alignas(PAGESIZE_STACK) real rusanovFluxMinus[tensor::QInterpolated::size()] = {0.0};

            for (unsigned i_f = 0; i_f < tensor::QInterpolated::size(); i_f++){
              rusanovFluxPlus[i_f] = static_cast<real>(0.0);
            }

            using rusanovFluxShape = real(*)[seissol::dr::misc::numPaddedPoints];
            auto* rusanovFluxP = reinterpret_cast<rusanovFluxShape>(rusanovFluxPlus);
            
            /// Checked that, after reshaping, it still uses the same memory address
            /// S4: Integration in time the Rusanov flux on surface quadrature nodes.
            using namespace seissol::dr::misc::quantity_indices;
            unsigned DAM = 9;
            unsigned BRE = 10;

            // TODO(NONLINEAR) Write unified reader for these parameters

            real epsInitxx = 3.7986e-4; // eps_xx0
            real epsInityy = -1.0383e-3; // eps_yy0
            real epsInitzz = -1.0072e-3; // eps_zz0
            real epsInitxy = 1.0909e-3; // eps_xy0
            real epsInityz = -0e-1; // eps_yz0
            real epsInitzx = -0e-1; // eps_zx0

            real lambda0P = materialData[l_cell].local.lambda0;
            real mu0P = materialData[l_cell].local.mu0;
            real rho0P = materialData[l_cell].local.rho;

            real lambda0M = materialData[l_cell].neighbor[side].lambda0;
            real mu0M = materialData[l_cell].neighbor[side].mu0;
            real rho0M = materialData[l_cell].neighbor[side].rho;

            real aB0 = 7.43e9;
            real aB1 = -12.14e9;
            real aB2 = 18.93e9;
            real aB3 = -5.067e9;

            real lambda_max = 1.0*std::sqrt( (lambda0P+2*mu0P)/rho0P ) ;
            real sxxP, syyP, szzP, sxyP, syzP, szxP
            ,sxxM, syyM, szzM, sxyM, syzM, szxM;

            // In this time loop, use "qIPlus" and "qIMinus" to interpolate "rusanovFluxP"
            for (unsigned o = 0; o < CONVERGENCE_ORDER; ++o) {
              auto weight = timeWeights[o];

              for (unsigned i = 0; i < seissol::dr::misc::numPaddedPoints;
                  i ++) {
                real EspIp = (qIPlus[o][XX][i]+epsInitxx) + (qIPlus[o][YY][i]+epsInityy) + (qIPlus[o][ZZ][i]+epsInitzz);
                real EspIIp = (qIPlus[o][XX][i]+epsInitxx)*(qIPlus[o][XX][i]+epsInitxx)
                  + (qIPlus[o][YY][i]+epsInityy)*(qIPlus[o][YY][i]+epsInityy)
                  + (qIPlus[o][ZZ][i]+epsInitzz)*(qIPlus[o][ZZ][i]+epsInitzz)
                  + 2*(qIPlus[o][XY][i]+epsInitxy)*(qIPlus[o][XY][i]+epsInitxy)
                  + 2*(qIPlus[o][YZ][i]+epsInityz)*(qIPlus[o][YZ][i]+epsInityz)
                  + 2*(qIPlus[o][XZ][i]+epsInitzx)*(qIPlus[o][XZ][i]+epsInitzx);
                real alphap = qIPlus[o][DAM][i];
                real xip;
                if (EspIIp > 1e-30){
                  xip = EspIp / std::sqrt(EspIIp);
                } else{
                  xip = 0.0;
                }

                real EspIm = (qIMinus[o][XX][i]+epsInitxx) + (qIMinus[o][YY][i]+epsInityy) + (qIMinus[o][ZZ][i]+epsInitzz);
                real EspIIm = (qIMinus[o][XX][i]+epsInitxx)*(qIMinus[o][XX][i]+epsInitxx)
                  + (qIMinus[o][YY][i]+epsInityy)*(qIMinus[o][YY][i]+epsInityy)
                  + (qIMinus[o][ZZ][i]+epsInitzz)*(qIMinus[o][ZZ][i]+epsInitzz)
                  + 2*(qIMinus[o][XY][i]+epsInitxy)*(qIMinus[o][XY][i]+epsInitxy)
                  + 2*(qIMinus[o][YZ][i]+epsInityz)*(qIMinus[o][YZ][i]+epsInityz)
                  + 2*(qIMinus[o][XZ][i]+epsInitzx)*(qIMinus[o][XZ][i]+epsInitzx);
                real alpham = qIMinus[o][DAM][i];
                real xim;
                if (EspIIm > 1e-30){
                  xim = EspIm / std::sqrt(EspIIm);
                } else{
                  xim = 0.0;
                }

                real lambp = (1- qIPlus[o][BRE][i])*
                  (lambda0P - alphap * materialData[l_cell].local.gammaR * (qIPlus[o][XX][i]+epsInitxx)/std::sqrt(EspIIp) )
                + qIPlus[o][BRE][i] *
                  (2.0*aB2 + 3.0*xip*aB3 + aB1*(qIPlus[o][XX][i]+epsInitxx)/std::sqrt(EspIIp));

                real mup = (1- qIPlus[o][BRE][i])*
                  (mu0P - alphap * materialData[l_cell].local.xi0 * materialData[l_cell].local.gammaR
                  - 0.5*alphap*materialData[l_cell].local.gammaR*xip )
                + qIPlus[o][BRE][i] *
                  (aB0 + 0.5*xip*aB1 - 0.5*xip*xip*xip*aB3);

                real lambm = (1- qIMinus[o][BRE][i])*
                  (lambda0M - alpham * materialData[l_cell].neighbor[side].gammaR * (qIMinus[o][XX][i]+epsInitxx)/std::sqrt(EspIIm) )
                + qIMinus[o][BRE][i] *
                  (2.0*aB2 + 3.0*xim*aB3 + aB1*(qIMinus[o][XX][i]+epsInitxx)/std::sqrt(EspIIm));

                real mum = (1- qIMinus[o][BRE][i])*
                  (mu0M - alpham * materialData[l_cell].neighbor[side].xi0 * materialData[l_cell].neighbor[side].gammaR
                  - 0.5*alpham*materialData[l_cell].neighbor[side].gammaR*xim )
                + qIMinus[o][BRE][i] *
                  (aB0 + 0.5*xim*aB1 - 0.5*xim*xim*xim*aB3);

                lambda_max = std::min(
                  std::sqrt( (lambp+2*mup)/rho0P ),
                  std::sqrt( (lambm+2*mum)/rho0M )
                );

                // damage stress
                real mu_eff = materialData[l_cell].local.mu0 - alphap*materialData[l_cell].local.gammaR*materialData[l_cell].local.xi0
                    - 0.5*alphap*materialData[l_cell].local.gammaR*xip;
                real sxx_sp = materialData[l_cell].local.lambda0*EspIp
                              - alphap*materialData[l_cell].local.gammaR * std::sqrt(EspIIp)
                              + 2*mu_eff*(qIPlus[o][XX][i]+epsInitxx);
                real syy_sp = materialData[l_cell].local.lambda0*EspIp
                              - alphap*materialData[l_cell].local.gammaR * std::sqrt(EspIIp)
                              + 2*mu_eff*(qIPlus[o][YY][i]+epsInityy);
                real szz_sp = materialData[l_cell].local.lambda0*EspIp
                              - alphap*materialData[l_cell].local.gammaR * std::sqrt(EspIIp)
                              + 2*mu_eff*(qIPlus[o][ZZ][i]+epsInitzz);

                real sxy_sp = 2*mu_eff*(qIPlus[o][XY][i]+epsInitxy);
                real syz_sp = 2*mu_eff*(qIPlus[o][YZ][i]+epsInityz);
                real szx_sp = 2*mu_eff*(qIPlus[o][XZ][i]+epsInitzx);

                // breakage stress
                real sxx_bp = (2.0*aB2 + 3.0*xip*aB3)*EspIp
                              + aB1 * std::sqrt(EspIIp)
                              + (2.0*aB0 + aB1*xip - aB3*xip*xip*xip)*(qIPlus[o][XX][i]+epsInitxx);
                real syy_bp = (2.0*aB2 + 3.0*xip*aB3)*EspIp
                              + aB1 * std::sqrt(EspIIp)
                              + (2.0*aB0 + aB1*xip - aB3*xip*xip*xip)*(qIPlus[o][YY][i]+epsInityy);
                real szz_bp = (2.0*aB2 + 3.0*xip*aB3)*EspIp
                              + aB1 * std::sqrt(EspIIp)
                              + (2.0*aB0 + aB1*xip - aB3*xip*xip*xip)*(qIPlus[o][ZZ][i]+epsInitzz);

                real sxy_bp = (2.0*aB0 + aB1*xip - aB3*xip*xip*xip)*(qIPlus[o][XY][i]+epsInitxy);
                real syz_bp = (2.0*aB0 + aB1*xip - aB3*xip*xip*xip)*(qIPlus[o][YZ][i]+epsInityz);
                real szx_bp = (2.0*aB0 + aB1*xip - aB3*xip*xip*xip)*(qIPlus[o][XZ][i]+epsInitzx);

                // damage stress minus
                mu_eff = materialData[l_cell].neighbor[side].mu0 - alpham*materialData[l_cell].neighbor[side].gammaR*materialData[l_cell].neighbor[side].xi0
                    - 0.5*alpham*materialData[l_cell].neighbor[side].gammaR*xim;
                real sxx_sm = materialData[l_cell].neighbor[side].lambda0*EspIm
                              - alpham*materialData[l_cell].neighbor[side].gammaR * std::sqrt(EspIIm)
                              + 2*mu_eff*(qIMinus[o][XX][i]+epsInitxx);
                real syy_sm = materialData[l_cell].neighbor[side].lambda0*EspIm
                              - alpham*materialData[l_cell].neighbor[side].gammaR * std::sqrt(EspIIm)
                              + 2*mu_eff*(qIMinus[o][YY][i]+epsInityy);
                real szz_sm = materialData[l_cell].neighbor[side].lambda0*EspIm
                              - alpham*materialData[l_cell].neighbor[side].gammaR * std::sqrt(EspIIm)
                              + 2*mu_eff*(qIMinus[o][ZZ][i]+epsInitzz);

                real sxy_sm = 2*mu_eff*(qIMinus[o][XY][i]+epsInitxy);
                real syz_sm = 2*mu_eff*(qIMinus[o][YZ][i]+epsInityz);
                real szx_sm = 2*mu_eff*(qIMinus[o][XZ][i]+epsInitzx);

                // breakage stress
                real sxx_bm = (2.0*aB2 + 3.0*xim*aB3)*EspIm
                              + aB1 * std::sqrt(EspIIm)
                              + (2.0*aB0 + aB1*xim - aB3*xim*xim*xim)*(qIMinus[o][XX][i]+epsInitxx);
                real syy_bm = (2.0*aB2 + 3.0*xim*aB3)*EspIm
                              + aB1 * std::sqrt(EspIIm)
                              + (2.0*aB0 + aB1*xim - aB3*xim*xim*xim)*(qIMinus[o][YY][i]+epsInityy);
                real szz_bm = (2.0*aB2 + 3.0*xim*aB3)*EspIm
                              + aB1 * std::sqrt(EspIIm)
                              + (2.0*aB0 + aB1*xim - aB3*xim*xim*xim)*(qIMinus[o][ZZ][i]+epsInitzz);

                real sxy_bm = (2.0*aB0 + aB1*xim - aB3*xim*xim*xim)*(qIMinus[o][XY][i]+epsInitxy);
                real syz_bm = (2.0*aB0 + aB1*xim - aB3*xim*xim*xim)*(qIMinus[o][YZ][i]+epsInityz);
                real szx_bm = (2.0*aB0 + aB1*xim - aB3*xim*xim*xim)*(qIMinus[o][XZ][i]+epsInitzx);

                real breakp = qIPlus[o][BRE][i];
                real breakm = qIMinus[o][BRE][i];

                sxxP = (1-breakp) * sxx_sp + breakp * sxx_bp;
                syyP = (1-breakp) * syy_sp + breakp * syy_bp;
                szzP = (1-breakp) * szz_sp + breakp * szz_bp;
                sxyP = (1-breakp) * sxy_sp + breakp * sxy_bp;
                syzP = (1-breakp) * syz_sp + breakp * syz_bp;
                szxP = (1-breakp) * szx_sp + breakp * szx_bp;

                sxxM = (1-breakm) * sxx_sm + breakm * sxx_bm;
                syyM = (1-breakm) * syy_sm + breakm * syy_bm;
                szzM = (1-breakm) * szz_sm + breakm * szz_bm;

                sxyM = (1-breakm) * sxy_sm + breakm * sxy_bm;
                syzM = (1-breakm) * syz_sm + breakm * syz_bm;
                szxM = (1-breakm) * szx_sm + breakm * szx_bm;

                rusanovFluxP[XX][i] += weight * (
                  (
                    0.5*(-qIPlus[o][U][i]) + 0.5*(-qIMinus[o][U][i])
                  ) * localIntegration[l_cell].surfaceNormal[side][0]
                  + (
                    0.5*(-0) + 0.5*(-0)
                  ) * localIntegration[l_cell].surfaceNormal[side][1]
                  + (
                    0.5*(-0) + 0.5*(-0)
                  ) * localIntegration[l_cell].surfaceNormal[side][2]
                  + 0.5*lambda_max*(qIPlus[o][XX][i]+epsInitxx) - 0.5*lambda_max*(qIMinus[o][XX][i]+epsInitxx)
                );

                rusanovFluxP[YY][i] += weight * (
                  (
                    0.5*(-0) + 0.5*(-0)
                  ) * localIntegration[l_cell].surfaceNormal[side][0]
                  + (
                    0.5*(-qIPlus[o][V][i]) + 0.5*(-qIMinus[o][V][i])
                  ) * localIntegration[l_cell].surfaceNormal[side][1]
                  + (
                    0.5*(-0) + 0.5*(-0)
                  ) * localIntegration[l_cell].surfaceNormal[side][2]
                  + 0.5*lambda_max*(qIPlus[o][YY][i]+epsInityy) - 0.5*lambda_max*(qIMinus[o][YY][i]+epsInityy)
                );

                rusanovFluxP[ZZ][i] += weight * (
                  (
                    0.5*(-0) + 0.5*(-0)
                  ) * localIntegration[l_cell].surfaceNormal[side][0]
                  + (
                    0.5*(-0) + 0.5*(-0)
                  ) * localIntegration[l_cell].surfaceNormal[side][1]
                  + (
                    0.5*(-qIPlus[o][W][i]) + 0.5*(-qIMinus[o][W][i])
                  ) * localIntegration[l_cell].surfaceNormal[side][2]
                  + 0.5*lambda_max*(qIPlus[o][ZZ][i]+epsInitzz) - 0.5*lambda_max*(qIMinus[o][ZZ][i]+epsInitzz)
                );

                rusanovFluxP[XY][i] += weight * (
                  (
                    0.5*(-0.5*qIPlus[o][V][i]) + 0.5*(-0.5*qIMinus[o][V][i])
                  ) * localIntegration[l_cell].surfaceNormal[side][0]
                  + (
                    0.5*(-0.5*qIPlus[o][U][i]) + 0.5*(-0.5*qIMinus[o][U][i])
                  ) * localIntegration[l_cell].surfaceNormal[side][1]
                  + (
                    0.5*(-0) + 0.5*(-0)
                  ) * localIntegration[l_cell].surfaceNormal[side][2]
                  + 0.5*lambda_max*(qIPlus[o][XY][i]+epsInitxy) - 0.5*lambda_max*(qIMinus[o][XY][i]+epsInitxy)
                );

                rusanovFluxP[YZ][i] += weight * (
                  (
                    0.5*(-0) + 0.5*(-0)
                  ) * localIntegration[l_cell].surfaceNormal[side][0]
                  + (
                    0.5*(-0.5*qIPlus[o][W][i]) + 0.5*(-0.5*qIMinus[o][W][i])
                  ) * localIntegration[l_cell].surfaceNormal[side][1]
                  + (
                    0.5*(-0.5*qIPlus[o][V][i]) + 0.5*(-0.5*qIMinus[o][V][i])
                  ) * localIntegration[l_cell].surfaceNormal[side][2]
                  + 0.5*lambda_max*(qIPlus[o][YZ][i]+epsInityz) - 0.5*lambda_max*(qIMinus[o][YZ][i]+epsInityz)
                );

                rusanovFluxP[XZ][i] += weight * (
                  (
                    0.5*(-0.5*qIPlus[o][W][i]) + 0.5*(-0.5*qIMinus[o][W][i])
                  ) * localIntegration[l_cell].surfaceNormal[side][0]
                  + (
                    0.5*(-0) + 0.5*(-0)
                  ) * localIntegration[l_cell].surfaceNormal[side][1]
                  + (
                    0.5*(-0.5*qIPlus[o][U][i]) + 0.5*(-0.5*qIMinus[o][U][i])
                  ) * localIntegration[l_cell].surfaceNormal[side][2]
                  + 0.5*lambda_max*(qIPlus[o][XZ][i]+epsInitzx) - 0.5*lambda_max*(qIMinus[o][XZ][i]+epsInitzx)
                );

                rusanovFluxP[U][i] += weight * (
                  (
                    0.5*(-sxxP/rho0P) + 0.5*(-sxxM/rho0M)
                  ) * localIntegration[l_cell].surfaceNormal[side][0]
                  + (
                    0.5*(-sxyP/rho0P) + 0.5*(-sxyM/rho0M)
                  ) * localIntegration[l_cell].surfaceNormal[side][1]
                  + (
                    0.5*(-szxP/rho0P) + 0.5*(-szxM/rho0M)
                  ) * localIntegration[l_cell].surfaceNormal[side][2]
                  + 0.5*lambda_max*(qIPlus[o][U][i]) - 0.5*lambda_max*(qIMinus[o][U][i])
                );

                rusanovFluxP[V][i] += weight * (
                  (
                    0.5*(-sxyP/rho0P) + 0.5*(-sxyM/rho0M)
                  ) * localIntegration[l_cell].surfaceNormal[side][0]
                  + (
                    0.5*(-syyP/rho0P) + 0.5*(-syyM/rho0M)
                  ) * localIntegration[l_cell].surfaceNormal[side][1]
                  + (
                    0.5*(-syzP/rho0P) + 0.5*(-syzM/rho0M)
                  ) * localIntegration[l_cell].surfaceNormal[side][2]
                  + 0.5*lambda_max*(qIPlus[o][V][i]) - 0.5*lambda_max*(qIMinus[o][V][i])
                );

                rusanovFluxP[W][i] += weight * (
                  (
                    0.5*(-szxP/rho0P) + 0.5*(-szxM/rho0M)
                  ) * localIntegration[l_cell].surfaceNormal[side][0]
                  + (
                    0.5*(-syzP/rho0P) + 0.5*(-syzM/rho0M)
                  ) * localIntegration[l_cell].surfaceNormal[side][1]
                  + (
                    0.5*(-szzP/rho0P) + 0.5*(-szzM/rho0M)
                  ) * localIntegration[l_cell].surfaceNormal[side][2]
                  + 0.5*lambda_max*(qIPlus[o][W][i]) - 0.5*lambda_max*(qIMinus[o][W][i])
                );

                rusanovFluxP[DAM][i] += weight * (
                  (
                    0.5*(-0) + 0.5*(-0)
                  ) * localIntegration[l_cell].surfaceNormal[side][0]
                  + (
                    0.5*(-0) + 0.5*(-0)
                  ) * localIntegration[l_cell].surfaceNormal[side][1]
                  + (
                    0.5*(-0) + 0.5*(-0)
                  ) * localIntegration[l_cell].surfaceNormal[side][2]
                  + 0.0*0.5*lambda_max*(qIPlus[o][DAM][i]) - 0.0*0.5*lambda_max*(qIMinus[o][DAM][i])
                );

                rusanovFluxP[BRE][i] += weight * (
                  (
                    0.5*(-0) + 0.5*(-0)
                  ) * localIntegration[l_cell].surfaceNormal[side][0]
                  + (
                    0.5*(-0) + 0.5*(-0)
                  ) * localIntegration[l_cell].surfaceNormal[side][1]
                  + (
                    0.5*(-0) + 0.5*(-0)
                  ) * localIntegration[l_cell].surfaceNormal[side][2]
                  + 0.0*0.5*lambda_max*(qIPlus[o][BRE][i]) - 0.0*0.5*lambda_max*(qIMinus[o][BRE][i])
                );
              }
            } // time integration loop
            // Tested that after this step, rusanovFluxPlus is also changed

            /// S5: Integrate in space using quadrature.
            kernel::nonlinearSurfaceIntegral m_surfIntegral = m_nonlSurfIntPrototype;
            m_surfIntegral.Q = data.dofs;
            m_surfIntegral.Flux = rusanovFluxPlus;
            m_surfIntegral.fluxScale = localIntegration[l_cell].fluxScales[side];
            m_surfIntegral.execute(side, 0);
          }
          else if (cellInformation[l_cell].faceTypes[side] == FaceType::dynamicRupture) {
            // No neighboring cell contribution, interior bc.
            assert(reinterpret_cast<uintptr_t>(drMapping[l_cell][side].godunov) % ALIGNMENT == 0);

            kernel::nonlinearSurfaceIntegral m_drIntegral = m_nonlSurfIntPrototype;
            m_drIntegral.Q = data.dofs;
            m_drIntegral.Flux = drMapping[l_cell][side].godunov;
            m_drIntegral.fluxScale = localIntegration[l_cell].fluxScales[side];
            m_drIntegral.execute(side, drMapping[l_cell][side].faceRelation);

          } // if (faceTypes)
        } // for (side)

        #else
        seissol::kernels::TimeCommon::computeIntegrals(m_timeKernel,
                                                       data.cellInformation.ltsSetup,
                                                       data.cellInformation.faceTypes,
                                                       subTimeStart,
                                                       timeStepSize(),
                                                       faceNeighbors[l_cell],
#ifdef _OPENMP
                                                       *reinterpret_cast<real (*)[4][tensor::I::size()]>(&(m_globalDataOnHost->integrationBufferLTS[omp_get_thread_num()*4*tensor::I::size()])),
#else
            *reinterpret_cast<real (*)[4][tensor::I::size()]>(m_globalData->integrationBufferLTS),
#endif
                                                       l_timeIntegrated);

        l_faceNeighbors_prefetch[0] = (cellInformation[l_cell].faceTypes[1] != FaceType::dynamicRupture) ?
                                      faceNeighbors[l_cell][1] :
                                      drMapping[l_cell][1].godunov;
        l_faceNeighbors_prefetch[1] = (cellInformation[l_cell].faceTypes[2] != FaceType::dynamicRupture) ?
                                      faceNeighbors[l_cell][2] :
                                      drMapping[l_cell][2].godunov;
        l_faceNeighbors_prefetch[2] = (cellInformation[l_cell].faceTypes[3] != FaceType::dynamicRupture) ?
                                      faceNeighbors[l_cell][3] :
                                      drMapping[l_cell][3].godunov;

        // fourth face's prefetches
        if (l_cell < (i_layerData.getNumberOfCells()-1) ) {
          l_faceNeighbors_prefetch[3] = (cellInformation[l_cell+1].faceTypes[0] != FaceType::dynamicRupture) ?
                                        faceNeighbors[l_cell+1][0] :
                                        drMapping[l_cell+1][0].godunov;
        } else {
          l_faceNeighbors_prefetch[3] = faceNeighbors[l_cell][3];
        }

        m_neighborKernel.computeNeighborsIntegral( data,
                                                   drMapping[l_cell],
                                                   l_timeIntegrated, l_faceNeighbors_prefetch
        );
        #endif // end of DAMAGE conditions

        if constexpr (usePlasticity) {
          updateRelaxTime();
          numberOTetsWithPlasticYielding += seissol::kernels::Plasticity::computePlasticity( m_oneMinusIntegratingFactor,
                                                                                             timeStepSize(),
                                                                                             m_tv,
                                                                                             m_globalDataOnHost,
                                                                                             &plasticity[l_cell],
                                                                                             data.dofs,
                                                                                             pstrain[l_cell] );
        }
#ifdef INTEGRATE_QUANTITIES
        seissolInstance.postProcessor().integrateQuantities( m_timeStepWidth,
                                                              i_layerData,
                                                              l_cell,
                                                              dofs[l_cell] );
#endif // INTEGRATE_QUANTITIES
      }

      const long long nonZeroFlopsPlasticity =
          i_layerData.getNumberOfCells() * m_flops_nonZero[static_cast<int>(ComputePart::PlasticityCheck)] +
          numberOTetsWithPlasticYielding * m_flops_nonZero[static_cast<int>(ComputePart::PlasticityYield)];
      const long long hardwareFlopsPlasticity =
          i_layerData.getNumberOfCells() * m_flops_hardware[static_cast<int>(ComputePart::PlasticityCheck)] +
          numberOTetsWithPlasticYielding * m_flops_hardware[static_cast<int>(ComputePart::PlasticityYield)];

      m_loopStatistics->end(m_regionComputeNeighboringIntegration, i_layerData.getNumberOfCells(), m_profilingId);

      return {nonZeroFlopsPlasticity, hardwareFlopsPlasticity};
    }
#endif // ACL_DEVICE

    void computeLocalIntegrationFlops(unsigned numberOfCells,
                                      CellLocalInformation const* cellInformation,
                                      long long& nonZeroFlops,
                                      long long& hardwareFlops);

    void computeNeighborIntegrationFlops(seissol::initializer::Layer &layerData);

    void computeDynamicRuptureFlops(seissol::initializer::Layer &layerData,
                                    long long& nonZeroFlops,
                                    long long& hardwareFlops);

    void computeFlops();

    //! Update relax time for plasticity
    void updateRelaxTime() {
      m_oneMinusIntegratingFactor = (m_tv > 0.0) ? 1.0 - exp(-timeStepSize() / m_tv) : 1.0;
    }

  const LayerType layerType;
  //! time of the next receiver output
  double m_receiverTime;

  //! print status every 100th timestep
  bool printProgress;
  //! cluster id on this rank
  const unsigned int m_clusterId;

  //! global cluster cluster id
  const unsigned int m_globalClusterId;

  //! id used to identify this cluster (including layer type) when profiling
  const unsigned int m_profilingId;

  DynamicRuptureScheduler* dynamicRuptureScheduler;

  void printTimeoutMessage(std::chrono::seconds timeSinceLastUpdate) override;

public:
  ActResult act() override;

  /**
   * Constructs a new LTS cluster.
   *
   * @param i_clusterId id of this cluster with respect to the current rank.
   * @param i_globalClusterId global id of this cluster.
   * @param usePlasticity true if using plasticity
   **/
  TimeCluster(unsigned int i_clusterId,
      unsigned int i_globalClusterId,
      unsigned int profilingId,
      bool usePlasticity,
      LayerType layerType,
      double maxTimeStepSize,
      long timeStepRate,
      bool printProgress,
      DynamicRuptureScheduler* dynamicRuptureScheduler,
      CompoundGlobalData i_globalData,
      seissol::initializer::Layer *i_clusterData,
      seissol::initializer::Layer* dynRupInteriorData,
      seissol::initializer::Layer* dynRupCopyData,
      seissol::initializer::LTS* i_lts,
      seissol::initializer::DynamicRupture* i_dynRup,
      seissol::dr::friction_law::FrictionSolver* i_FrictionSolver,
      dr::output::OutputManager* i_faultOutputManager,
      seissol::SeisSol& seissolInstance,
      LoopStatistics* i_loopStatistics,
      ActorStateStatistics* actorStateStatistics);

  /**
   * Destructor of a LTS cluster.
   * TODO: Currently prints only statistics in debug mode.
   **/
  ~TimeCluster() override;

  /**
   * Sets the the cluster's point sources
   *
   * @param sourceCluster Contains point sources for cluster
   */
  void setPointSources(std::unique_ptr<kernels::PointSourceCluster> sourceCluster);
  void freePointSources() { m_sourceCluster.reset(nullptr); }

  void setReceiverCluster( kernels::ReceiverCluster* receiverCluster) {
    m_receiverCluster = receiverCluster;
  }

  void setFaultOutputManager(dr::output::OutputManager* outputManager) {
    faultOutputManager = outputManager;
  }

  /**
   * Set Tv constant for plasticity.
   */
  void setTv(double tv) {
    m_tv = tv;
    updateRelaxTime();
  }

  /**
   * Initialize the derivatives with data.dofs.
   *
   * Remark: This is called before entering time loop.
   *
   **/
  void updateDerivatives();


  void reset() override;

  [[nodiscard]] unsigned int getClusterId() const;
  [[nodiscard]] unsigned int getGlobalClusterId() const;
  [[nodiscard]] LayerType getLayerType() const;
  void setReceiverTime(double receiverTime);

  std::vector<NeighborCluster>* getNeighborClusters();
};

#endif<|MERGE_RESOLUTION|>--- conflicted
+++ resolved
@@ -33,21 +33,21 @@
  * This file is part of SeisSol.
  *
  * @author Alex Breuer (breuer AT mytum.de, http://www5.in.tum.de/wiki/index.php/Dipl.-Math._Alexander_Breuer)
- *
+ * 
  * @section LICENSE
  * Copyright (c) 2013-2015, SeisSol Group
  * All rights reserved.
- *
+ * 
  * Redistribution and use in source and binary forms, with or without
  * modification, are permitted provided that the following conditions are met:
- *
+ * 
  * 1. Redistributions of source code must retain the above copyright notice,
  *    this list of conditions and the following disclaimer.
- *
+ * 
  * 2. Redistributions in binary form must reproduce the above copyright notice,
  *    this list of conditions and the following disclaimer in the documentation
  *    and/or other materials provided with the distribution.
- *
+ * 
  * 3. Neither the name of the copyright holder nor the names of its
  *    contributors may be used to endorse or promote products derived from this
  *    software without specific prior written permission.
@@ -68,16 +68,13 @@
  * LTS cluster in SeisSol.
  **/
 
-#ifndef TIMECLUSTER_H_
+#ifndef TIMECLUSTER_H_ // okay
 #define TIMECLUSTER_H_
 
-#ifdef USE_MPI
+#ifdef USE_MPI // okay
 #include <mpi.h>
 #include <list>
-#endif
-
-#include <sstream>
-#include "DynamicRupture/Misc.h"
+#endif // USE_MPI
 
 #include <Initializer/typedefs.hpp>
 #include <SourceTerm/typedefs.hpp>
@@ -101,14 +98,10 @@
 
 #include "AbstractTimeCluster.h"
 
-#include <generated_code/kernel.h>
-
-#include <algorithm>
-
-#ifdef ACL_DEVICE
+#ifdef ACL_DEVICE // okay
 #include <device.h>
 #include <Solver/Pipeline/DrPipeline.h>
-#endif
+#endif // ACL_DEVICE
 
 namespace seissol {
   namespace time_stepping {
@@ -151,11 +144,14 @@
 
     //! neighbor kernel
     kernels::Neighbor m_neighborKernel;
+    
     kernels::DynamicRupture m_dynamicRuptureKernel;
 
+#ifdef USE_DAMAGEDELASTIC
     kernel::nonlEvaluateAndRotateQAtInterpolationPoints m_nonlinearInterpolation;
     kernel::nonlinearSurfaceIntegral m_nonlSurfIntPrototype;
     kernel::nonlinearVolumeIntegration m_krnlNonlVolPrototype;
+#endif
 
   /*
    * global data
@@ -163,28 +159,19 @@
      //! global data structures
     GlobalData *m_globalDataOnHost{nullptr};
     GlobalData *m_globalDataOnDevice{nullptr};
-#ifdef ACL_DEVICE
+#ifdef ACL_DEVICE // okay
     device::DeviceInstance& device = device::DeviceInstance::getInstance();
     dr::pipeline::DrPipeline drPipeline;
-#endif
+#endif // ACL_DEVICE
 
     /*
      * element data
-<<<<<<< HEAD
-     */
-    seissol::initializers::Layer* m_clusterData;
-    seissol::initializers::Layer* dynRupInteriorData;
-    seissol::initializers::Layer* dynRupCopyData;
-    seissol::initializers::LTS*         m_lts;
-    seissol::initializers::DynamicRupture* m_dynRup;
-=======
      */     
     seissol::initializer::Layer* m_clusterData;
     seissol::initializer::Layer* dynRupInteriorData;
     seissol::initializer::Layer* dynRupCopyData;
     seissol::initializer::LTS*         m_lts;
     seissol::initializer::DynamicRupture* m_dynRup;
->>>>>>> cfd59610
     dr::friction_law::FrictionSolver* frictionSolver;
     dr::output::OutputManager* faultOutputManager;
 
@@ -203,13 +190,13 @@
 
     long long m_flops_nonZero[static_cast<int>(ComputePart::NUM_COMPUTE_PARTS)];
     long long m_flops_hardware[static_cast<int>(ComputePart::NUM_COMPUTE_PARTS)];
-
+    
     //! Tv parameter for plasticity
     double m_tv;
-
+    
     //! Relax time for plasticity
     double m_oneMinusIntegratingFactor;
-
+    
     //! Stopwatch of TimeManager
     LoopStatistics* m_loopStatistics;
     ActorStateStatistics* actorStateStatistics;
@@ -234,7 +221,6 @@
      * Computes dynamic rupture.
      **/
     void computeDynamicRupture( seissol::initializer::Layer&  layerData );
-
 
     /**
      * Update all cell local material properties and the resulted matrices.
@@ -249,7 +235,7 @@
      *
      * @param i_layerData number of cells.
      **/
-    void updateMaterialLocal( seissol::initializers::Layer&  i_layerData);
+    void updateMaterialLocal( seissol::initializer::Layer&  i_layerData);
 
     /**
      * Computes all cell local integration.
@@ -287,6 +273,7 @@
 
     void computeLocalIntegrationFlops(seissol::initializer::Layer& layerData);
 #ifndef ACL_DEVICE
+#ifdef USE_DAMAGEDELASTIC
     template<bool usePlasticity>
     std::pair<long, long> computeNeighboringIntegrationImplementation(seissol::initializer::Layer& i_layerData,
                                                                       double subTimeStart) {
@@ -312,7 +299,6 @@
       LocalIntegrationData* localIntegration = i_layerData.var(m_lts->localIntegration);
       CellMaterialData* materialData = i_layerData.var(m_lts->material);
 
-      #if defined USE_DAMAGEDELASTIC
       double timePoints[CONVERGENCE_ORDER];
       double timeWeights[CONVERGENCE_ORDER];
 
@@ -321,20 +307,18 @@
         timePoints[point] = 0.5 * (timeStepSize() * timePoints[point] + timeStepSize());
         timeWeights[point] = 0.5 * timeStepSize() * timeWeights[point];
       }
-      #endif
 
       
-      #ifdef _OPENMP
-      #pragma omp parallel for collapse(1) schedule(static) default(none) private(l_timeIntegrated, l_faceNeighbors_prefetch) shared(std::cout, materialData, localIntegration, cellInformation, loader, faceNeighbors, derivatives, pstrain, i_layerData, plasticity, drMapping, subTimeStart, timePoints, timeWeights) reduction(+:numberOTetsWithPlasticYielding)
-      #endif
+      #ifdef _OPENMP // okay
+      #pragma omp parallel for collapse(1) schedule(static) default(none) private(l_timeIntegrated, l_faceNeighbors_prefetch) shared( materialData, localIntegration, cellInformation, loader, faceNeighbors, derivatives, pstrain, i_layerData, plasticity, drMapping, subTimeStart, timePoints, timeWeights) reduction(+:numberOTetsWithPlasticYielding)
+      #endif // _OPENMP
       for( unsigned int l_cell = 0; l_cell < i_layerData.getNumberOfCells(); l_cell++ ) {
         auto data = loader.entry(l_cell);
 
-        #if defined USE_DAMAGEDELASTIC
-          // Nonlinear surface flux integration -- for regular/periodic flux
-          // TODO: Check if it works for periodic BCs.
-          // Here, plus side is actually minus (or local solution side),
-          // minus side is neighbor solution side.
+        // Nonlinear surface flux integration -- for regular/periodic flux
+        // TODO: Check if it works for periodic BCs.
+        // Here, plus side is actually minus (or local solution side),
+        // minus side is neighbor solution side.
         for (unsigned int side = 0; side < 4; side++ ){
           if (cellInformation[l_cell].faceTypes[side] == FaceType::regular
           || cellInformation[l_cell].faceTypes[side] == FaceType::periodic){
@@ -731,19 +715,62 @@
 
           } // if (faceTypes)
         } // for (side)
-
-        #else
+      }
+
+      const long long nonZeroFlopsPlasticity =
+          i_layerData.getNumberOfCells() * m_flops_nonZero[static_cast<int>(ComputePart::PlasticityCheck)] +
+          numberOTetsWithPlasticYielding * m_flops_nonZero[static_cast<int>(ComputePart::PlasticityYield)];
+      const long long hardwareFlopsPlasticity =
+          i_layerData.getNumberOfCells() * m_flops_hardware[static_cast<int>(ComputePart::PlasticityCheck)] +
+          numberOTetsWithPlasticYielding * m_flops_hardware[static_cast<int>(ComputePart::PlasticityYield)];
+
+      m_loopStatistics->end(m_regionComputeNeighboringIntegration, i_layerData.getNumberOfCells(), m_profilingId);
+
+      return {nonZeroFlopsPlasticity, hardwareFlopsPlasticity};
+    }
+#else // USE_DAMAGEDELASTIC
+    template<bool usePlasticity>
+    std::pair<long, long> computeNeighboringIntegrationImplementation(seissol::initializer::Layer& i_layerData,
+                                                                      double subTimeStart) {
+      if (i_layerData.getNumberOfCells() == 0) return {0,0};
+      SCOREP_USER_REGION( "computeNeighboringIntegration", SCOREP_USER_REGION_TYPE_FUNCTION )
+
+      m_loopStatistics->begin(m_regionComputeNeighboringIntegration);
+
+      real* (*faceNeighbors)[4] = i_layerData.var(m_lts->faceNeighbors);
+      CellDRMapping (*drMapping)[4] = i_layerData.var(m_lts->drMapping);
+      CellLocalInformation* cellInformation = i_layerData.var(m_lts->cellInformation);
+      PlasticityData* plasticity = i_layerData.var(m_lts->plasticity);
+      auto* pstrain = i_layerData.var(m_lts->pstrain);
+      unsigned numberOTetsWithPlasticYielding = 0;
+
+      kernels::NeighborData::Loader loader;
+      loader.load(*m_lts, i_layerData);
+
+      real *l_timeIntegrated[4];
+      real *l_faceNeighbors_prefetch[4];
+
+      real** derivatives = i_layerData.var(m_lts->derivatives);
+      LocalIntegrationData* localIntegration = i_layerData.var(m_lts->localIntegration);
+      CellMaterialData* materialData = i_layerData.var(m_lts->material);
+      
+      #ifdef _OPENMP // okay
+      #pragma omp parallel for schedule(static) default(none) private(l_timeIntegrated, l_faceNeighbors_prefetch) shared(cellInformation, loader, faceNeighbors, pstrain, i_layerData, plasticity, drMapping, subTimeStart) reduction(+:numberOTetsWithPlasticYielding)
+      #endif // _OPENMP
+      for( unsigned int l_cell = 0; l_cell < i_layerData.getNumberOfCells(); l_cell++ ) {
+        auto data = loader.entry(l_cell);
+
         seissol::kernels::TimeCommon::computeIntegrals(m_timeKernel,
                                                        data.cellInformation.ltsSetup,
                                                        data.cellInformation.faceTypes,
                                                        subTimeStart,
                                                        timeStepSize(),
                                                        faceNeighbors[l_cell],
-#ifdef _OPENMP
+#ifdef _OPENMP //okay
                                                        *reinterpret_cast<real (*)[4][tensor::I::size()]>(&(m_globalDataOnHost->integrationBufferLTS[omp_get_thread_num()*4*tensor::I::size()])),
-#else
+#else // _OPENMP
             *reinterpret_cast<real (*)[4][tensor::I::size()]>(m_globalData->integrationBufferLTS),
-#endif
+#endif // _OPENMP
                                                        l_timeIntegrated);
 
         l_faceNeighbors_prefetch[0] = (cellInformation[l_cell].faceTypes[1] != FaceType::dynamicRupture) ?
@@ -769,7 +796,6 @@
                                                    drMapping[l_cell],
                                                    l_timeIntegrated, l_faceNeighbors_prefetch
         );
-        #endif // end of DAMAGE conditions
 
         if constexpr (usePlasticity) {
           updateRelaxTime();
@@ -781,7 +807,7 @@
                                                                                              data.dofs,
                                                                                              pstrain[l_cell] );
         }
-#ifdef INTEGRATE_QUANTITIES
+#ifdef INTEGRATE_QUANTITIES // okay
         seissolInstance.postProcessor().integrateQuantities( m_timeStepWidth,
                                                               i_layerData,
                                                               l_cell,
@@ -800,6 +826,7 @@
 
       return {nonZeroFlopsPlasticity, hardwareFlopsPlasticity};
     }
+#endif // USE_DAMAGEDELASTIC
 #endif // ACL_DEVICE
 
     void computeLocalIntegrationFlops(unsigned numberOfCells,
@@ -812,9 +839,9 @@
     void computeDynamicRuptureFlops(seissol::initializer::Layer &layerData,
                                     long long& nonZeroFlops,
                                     long long& hardwareFlops);
-
+                                          
     void computeFlops();
-
+    
     //! Update relax time for plasticity
     void updateRelaxTime() {
       m_oneMinusIntegratingFactor = (m_tv > 0.0) ? 1.0 - exp(-timeStepSize() / m_tv) : 1.0;
@@ -919,4 +946,4 @@
   std::vector<NeighborCluster>* getNeighborClusters();
 };
 
-#endif+#endif // TIMECLUSTER_H_