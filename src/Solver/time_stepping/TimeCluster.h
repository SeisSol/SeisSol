--- conflicted
+++ resolved
@@ -492,17 +492,6 @@
      * @param i_interiorCellData cell data in the interior.
      * @param i_cells degrees of freedom, time buffers, time derivatives.
      **/
-<<<<<<< HEAD
-    TimeCluster( unsigned int                   i_clusterId,
-                 unsigned int                   i_globalClusterId,
-                 struct MeshStructure          *i_meshStructure,
-                 struct GlobalData             *i_globalData,
-                 seissol::initializers::TimeCluster* i_clusterData,
-                 seissol::initializers::TimeCluster* i_dynRupClusterData,
-                 seissol::initializers::LTS*         i_lts,
-                 seissol::initializers::DynamicRupture* i_dynRup,
-                 LoopStatistics*                        i_loopStatistics);
-=======
     TimeCluster(unsigned int i_clusterId,
                 unsigned int i_globalClusterId,
                 bool usePlasticity,
@@ -513,7 +502,6 @@
                 seissol::initializers::LTS* i_lts,
                 seissol::initializers::DynamicRupture* i_dynRup,
                 LoopStatistics* i_loopStatistics);
->>>>>>> 31340e34
 
     /**
      * Destructor of a LTS cluster.
