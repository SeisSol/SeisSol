#pragma once

#include "Solver/time_stepping/DirectGhostTimeCluster.h"
#ifdef ACL_DEVICE
#include "Solver/time_stepping/GhostTimeClusterWithCopy.h"
#endif // ACL_DEVICE
#include "Parallel/MPI.h"
#include "memory"

namespace seissol::time_stepping {
struct GhostTimeClusterFactory {
  public:
  static std::unique_ptr<AbstractGhostTimeCluster> get(double maxTimeStepSize,
                                                       int timeStepRate,
                                                       int globalTimeClusterId,
                                                       int otherGlobalTimeClusterId,
                                                       const MeshStructure* meshStructure,
                                                       MPI::DataTransferMode mode,
                                                       bool persistent) {
    switch (mode) {
#ifdef ACL_DEVICE
    case MPI::DataTransferMode::CopyInCopyOutHost: {
      using ghostCluster_t = GhostTimeClusterWithCopy<MPI::DataTransferMode::CopyInCopyOutHost>;
      return std::make_unique<ghostCluster_t>(maxTimeStepSize,
                                              timeStepRate,
                                              globalTimeClusterId,
                                              otherGlobalTimeClusterId,
                                              meshStructure,
                                              persistent);
    }
<<<<<<< HEAD
    case MPI::DataTransferMode::CopyInCopyOutDevice: {
      using ghostCluster_t =
          GhostTimeClusterWithCopy<MPI::DataTransferMode::CopyInCopyOutDevice>;
      return std::make_unique<ghostCluster_t>(maxTimeStepSize,
                                              timeStepRate,
                                              globalTimeClusterId,
                                              otherGlobalTimeClusterId,
                                              meshStructure,
                                              persistent);
    }
=======
>>>>>>> 8fc45b50
#endif // ACL_DEVICE
    case MPI::DataTransferMode::Direct: {
      return std::make_unique<DirectGhostTimeCluster>(maxTimeStepSize,
                                                      timeStepRate,
                                                      globalTimeClusterId,
                                                      otherGlobalTimeClusterId,
                                                      meshStructure,
                                                      persistent);
    }
    default: {
      return nullptr;
    }
    }
  }
};
} // namespace seissol::time_stepping<|MERGE_RESOLUTION|>--- conflicted
+++ resolved
@@ -28,19 +28,6 @@
                                               meshStructure,
                                               persistent);
     }
-<<<<<<< HEAD
-    case MPI::DataTransferMode::CopyInCopyOutDevice: {
-      using ghostCluster_t =
-          GhostTimeClusterWithCopy<MPI::DataTransferMode::CopyInCopyOutDevice>;
-      return std::make_unique<ghostCluster_t>(maxTimeStepSize,
-                                              timeStepRate,
-                                              globalTimeClusterId,
-                                              otherGlobalTimeClusterId,
-                                              meshStructure,
-                                              persistent);
-    }
-=======
->>>>>>> 8fc45b50
 #endif // ACL_DEVICE
     case MPI::DataTransferMode::Direct: {
       return std::make_unique<DirectGhostTimeCluster>(maxTimeStepSize,
