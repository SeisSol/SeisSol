--- conflicted
+++ resolved
@@ -114,41 +114,11 @@
 
     //! Stopwatch
     LoopStatistics m_loopStatistics;
-<<<<<<< HEAD
-
+    ActorStateStatisticsManager actorStateStatisticsManager;
+    
     //! c++ impl. of dynamic rupture output
     dr::output::OutputManager* m_faultOutputManager{};
 
-    double lastPrintTime{0.0};
-
-    /**
-     * Checks if the time stepping restrictions for this cluster and its neighbors changed.
-     * If this is true:
-     *  * The respectice queues are updated.
-     *  * The corresponding copy layer/interior is set eligible for an full update or prediction.
-     *  * In the case of a new prediction the next time step width is derived.
-     *  * Enables the reset of the time buffers if applicable.
-     *
-     * Sketch:
-     *   ________ ______ ________
-     *  |        |      |        |
-     *  | TC n-1 | TC n | TC n+1 |
-     *  |________|______|________|
-     *
-     * A time cluster with id n is a neighbor of time clusters n-1 and n+1.
-     * By performing a full time step update or providing a new time predicion in cluster n
-     * clusters n-1 or n or n+1 migh now be allowed to perform a full update or a new prediction.
-     *
-     * @param i_localClusterId local cluster id of the cluster, which changed its status.
-     **/
-    void updateClusterDependencies( unsigned int i_localClusterId );
-
-    void checkAndWriteFaultOutputIfReady(const TimeCluster * timeCluster);
-
-=======
-    ActorStateStatisticsManager actorStateStatisticsManager;
-    
->>>>>>> 40346cf3
   public:
     /**
      * Construct a new time manager.
