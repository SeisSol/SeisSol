/**
 * @file
 * This file is part of SeisSol.
 *
 * @author Alex Breuer (breuer AT mytum.de,
 *http://www5.in.tum.de/wiki/index.php/Dipl.-Math._Alexander_Breuer)
 * @author Sebastian Rettenberger (sebastian.rettenberger @ tum.de,
 *http://www5.in.tum.de/wiki/index.php/Sebastian_Rettenberger)
 *
 * @section LICENSE
 * Copyright (c) 2013-2015, SeisSol Group
 * All rights reserved.
 *
 * Redistribution and use in source and binary forms, with or without
 * modification, are permitted provided that the following conditions are met:
 *
 * 1. Redistributions of source code must retain the above copyright notice,
 *    this list of conditions and the following disclaimer.
 *
 * 2. Redistributions in binary form must reproduce the above copyright notice,
 *    this list of conditions and the following disclaimer in the documentation
 *    and/or other materials provided with the distribution.
 *
 * 3. Neither the name of the copyright holder nor the names of its
 *    contributors may be used to endorse or promote products derived from this
 *    software without specific prior written permission.
 *
 * THIS SOFTWARE IS PROVIDED BY THE COPYRIGHT HOLDERS AND CONTRIBUTORS "AS IS"
 * AND ANY EXPRESS OR IMPLIED WARRANTIES, INCLUDING, BUT NOT LIMITED TO, THE
 * IMPLIED WARRANTIES OF MERCHANTABILITY AND FITNESS FOR A PARTICULAR PURPOSE
 * ARE DISCLAIMED. IN NO EVENT SHALL THE COPYRIGHT HOLDER OR CONTRIBUTORS BE
 * LIABLE FOR ANY DIRECT, INDIRECT, INCIDENTAL, SPECIAL, EXEMPLARY, OR
 * CONSEQUENTIAL DAMAGES (INCLUDING, BUT NOT LIMITED TO, PROCUREMENT OF
 * SUBSTITUTE GOODS OR SERVICES; LOSS OF USE, DATA, OR PROFITS; OR BUSINESS
 * INTERRUPTION) HOWEVER CAUSED AND ON ANY THEORY OF LIABILITY, WHETHER IN
 * CONTRACT, STRICT LIABILITY, OR TORT (INCLUDING NEGLIGENCE OR OTHERWISE)
 * ARISING IN ANY WAY OUT OF THE USE OF THIS SOFTWARE, EVEN IF ADVISED OF THE
 * POSSIBILITY OF SUCH DAMAGE.
 *
 * @section DESCRIPTION
 * Time step width management in SeisSol.
 **/

#ifndef TIMEMANAGER_H_
#define TIMEMANAGER_H_
#include <Solver/time_stepping/DynamicRuptureCluster.hpp>
#include <cassert>
#include <list>
#include <memory>
#include <queue>
#include <vector>

#include "Initializer/MemoryManager.h"
#include "Initializer/time_stepping/LtsLayout.h"
#include "Initializer/typedefs.hpp"
#include "Kernels/PointSourceCluster.h"
#include "Monitoring/Stopwatch.h"
#include "ResultWriter/ReceiverWriter.h"
#include "Solver/FreeSurfaceIntegrator.h"
#include "Solver/time_stepping/CommunicationManager.h"
#include "Solver/time_stepping/GhostTimeClusterFactory.h"
#include "SourceTerm/typedefs.hpp"
#include "TimeCluster.h"
#include <utils/logger.h>

namespace seissol::time_stepping {

template <typename T>
constexpr T ipow(T x, T y) {
  static_assert(std::is_integral_v<T>);
  assert(y >= 0);

  if (y == 0) {
    return 1;
  }
  T result = x;
  while (--y) {
    result *= x;
  }
  return result;
}

/**
 * Time manager, which takes care of the time stepping.
 **/
class TimeManager {
  private:
  //! last #updates of log
  unsigned int logUpdates;

  seissol::SeisSol& seissolInstance;

  //! time stepping
  TimeStepping timeStepping;

  //! all local (copy & interior) LTS clusters, which are under control of this time manager
  std::vector<std::unique_ptr<TimeCluster>> clusters;
  std::vector<TimeCluster*> highPrioClusters;
  std::vector<TimeCluster*> lowPrioClusters;

  std::vector<std::unique_ptr<DynamicRuptureCluster>> clustersDR;
  std::vector<DynamicRuptureCluster*> highPrioClustersDR;
  std::vector<DynamicRuptureCluster*> lowPrioClustersDR;

  //! all MPI (ghost) LTS clusters, which are under control of this time manager
  std::unique_ptr<AbstractCommunicationManager> communicationManager;

  //! Stopwatch
  LoopStatistics loopStatistics;
  ActorStateStatisticsManager actorStateStatisticsManager;

  //! dynamic rupture output
  dr::output::OutputManager* faultOutputManager{};

  public:
<<<<<<< HEAD
  /**
   * Construct a new time manager.
   **/
  TimeManager(seissol::SeisSol& seissolInstance);

  /**
   * Adds the time clusters to the time manager.
   *
   * @param i_timeStepping time stepping scheme.
   * @param i_meshStructure mesh structure.
   * @param memoryManager memory manager.
   * @param i_meshToClusters mapping from the mesh to the clusters.
   **/
  void addClusters(TimeStepping& timeStepping,
                   MeshStructure* meshStructure,
                   initializer::MemoryManager& memoryManager,
                   bool usePlasticity);

  void setFaultOutputManager(seissol::dr::output::OutputManager* faultOutputManager);
  seissol::dr::output::OutputManager* getFaultOutputManager();

  /**
   * Advance in time until all clusters reach the next synchronization time.
   **/
  void advanceInTime(const double& synchronizationTime);

  /**
   * Gets the time tolerance of the time manager (1E-5 of the CFL time step width).
   **/
  double getTimeTolerance();

  /**
   * Distributes point sources pointers to clusters
   *
   * @param sourceClusters Collection of point sources for clusters
   */
  void setPointSourcesForClusters(
      std::unordered_map<LayerType, std::vector<seissol::sourceterm::PointSourceClusterPair>>
          sourceClusters);
=======
    /**
     * Construct a new time manager.
     **/
    TimeManager(seissol::SeisSol& seissolInstance);

    /**
     * Destruct the time manager.
     **/
    ~TimeManager();

    /**
     * Adds the time clusters to the time manager.
     *
     * @param i_timeStepping time stepping scheme.
     * @param i_meshStructure mesh structure.
     * @param memoryManager memory manager.
     * @param i_meshToClusters mapping from the mesh to the clusters.
     **/
    void addClusters(TimeStepping& i_timeStepping,
                     MeshStructure* i_meshStructure,
                     initializer::MemoryManager& memoryManager,
                     bool usePlasticity);

    void setFaultOutputManager(seissol::dr::output::OutputManager* faultOutputManager);
    seissol::dr::output::OutputManager* getFaultOutputManager();

    /**
     * Advance in time until all clusters reach the next synchronization time.
     **/
    void advanceInTime( const double &synchronizationTime );

    /**
     * Gets the time tolerance of the time manager (1E-5 of the CFL time step width).
     **/
    double getTimeTolerance();

    /**
     * Distributes point sources pointers to clusters
     * 
     * @param sourceClusters Collection of point sources for clusters
     */
    void setPointSourcesForClusters(
        std::unordered_map<LayerType, std::vector<seissol::kernels::PointSourceClusterPair>> sourceClusters);
>>>>>>> 7242ff0a

  /**
   * Returns the writer for the receivers
   */
  void setReceiverClusters(writer::ReceiverWriter& receiverWriter);

  /**
   * Set Tv constant for plasticity.
   */
  void setTv(double tv);

  /**
   * Sets the initial time (time DOFS/DOFs/receivers) of all time clusters.
   * Required only if different from zero, for example in checkpointing.
   *
   * @param i_time time.
   **/
  void setInitialTimes(double time = 0);

  void printComputationTime(const std::string& outputPrefix, bool isLoopStatisticsNetcdfOutputOn);

  void freeDynamicResources();

  void synchronizeTo(seissol::initializer::AllocationPlace place);

  inline const TimeStepping* getTimeStepping() { return &timeStepping; }
};

} // namespace seissol::time_stepping

#endif<|MERGE_RESOLUTION|>--- conflicted
+++ resolved
@@ -113,7 +113,6 @@
   dr::output::OutputManager* faultOutputManager{};
 
   public:
-<<<<<<< HEAD
   /**
    * Construct a new time manager.
    **/
@@ -151,53 +150,8 @@
    * @param sourceClusters Collection of point sources for clusters
    */
   void setPointSourcesForClusters(
-      std::unordered_map<LayerType, std::vector<seissol::sourceterm::PointSourceClusterPair>>
+      std::unordered_map<LayerType, std::vector<seissol::kernels::PointSourceClusterPair>>
           sourceClusters);
-=======
-    /**
-     * Construct a new time manager.
-     **/
-    TimeManager(seissol::SeisSol& seissolInstance);
-
-    /**
-     * Destruct the time manager.
-     **/
-    ~TimeManager();
-
-    /**
-     * Adds the time clusters to the time manager.
-     *
-     * @param i_timeStepping time stepping scheme.
-     * @param i_meshStructure mesh structure.
-     * @param memoryManager memory manager.
-     * @param i_meshToClusters mapping from the mesh to the clusters.
-     **/
-    void addClusters(TimeStepping& i_timeStepping,
-                     MeshStructure* i_meshStructure,
-                     initializer::MemoryManager& memoryManager,
-                     bool usePlasticity);
-
-    void setFaultOutputManager(seissol::dr::output::OutputManager* faultOutputManager);
-    seissol::dr::output::OutputManager* getFaultOutputManager();
-
-    /**
-     * Advance in time until all clusters reach the next synchronization time.
-     **/
-    void advanceInTime( const double &synchronizationTime );
-
-    /**
-     * Gets the time tolerance of the time manager (1E-5 of the CFL time step width).
-     **/
-    double getTimeTolerance();
-
-    /**
-     * Distributes point sources pointers to clusters
-     * 
-     * @param sourceClusters Collection of point sources for clusters
-     */
-    void setPointSourcesForClusters(
-        std::unordered_map<LayerType, std::vector<seissol::kernels::PointSourceClusterPair>> sourceClusters);
->>>>>>> 7242ff0a
 
   /**
    * Returns the writer for the receivers
