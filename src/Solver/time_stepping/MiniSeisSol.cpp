/**
 * @file
 * This file is part of SeisSol.
 *
 * @author Carsten Uphoff (c.uphoff AT tum.de, http://www5.in.tum.de/wiki/index.php/Carsten_Uphoff,_M.Sc.)
 * 
 * @section LICENSE
 * Copyright (c) 2017, SeisSol Group
 * All rights reserved.
 * 
 * Redistribution and use in source and binary forms, with or without
 * modification, are permitted provided that the following conditions are met:
 * 
 * 1. Redistributions of source code must retain the above copyright notice,
 *    this list of conditions and the following disclaimer.
 * 
 * 2. Redistributions in binary form must reproduce the above copyright notice,
 *    this list of conditions and the following disclaimer in the documentation
 *    and/or other materials provided with the distribution.
 * 
 * 3. Neither the name of the copyright holder nor the names of its
 *    contributors may be used to endorse or promote products derived from this
 *    software without specific prior written permission.
 *
 * THIS SOFTWARE IS PROVIDED BY THE COPYRIGHT HOLDERS AND CONTRIBUTORS "AS IS"
 * AND ANY EXPRESS OR IMPLIED WARRANTIES, INCLUDING, BUT NOT LIMITED TO, THE
 * IMPLIED WARRANTIES OF MERCHANTABILITY AND FITNESS FOR A PARTICULAR PURPOSE
 * ARE DISCLAIMED. IN NO EVENT SHALL THE COPYRIGHT HOLDER OR CONTRIBUTORS BE
 * LIABLE FOR ANY DIRECT, INDIRECT, INCIDENTAL, SPECIAL, EXEMPLARY, OR
 * CONSEQUENTIAL DAMAGES (INCLUDING, BUT NOT LIMITED TO, PROCUREMENT OF
 * SUBSTITUTE GOODS OR SERVICES; LOSS OF USE, DATA, OR PROFITS; OR BUSINESS
 * INTERRUPTION) HOWEVER CAUSED AND ON ANY THEORY OF LIABILITY, WHETHER IN
 * CONTRACT, STRICT LIABILITY, OR TORT (INCLUDING NEGLIGENCE OR OTHERWISE)
 * ARISING IN ANY WAY OUT OF THE USE OF THIS SOFTWARE, EVEN IF ADVISED OF THE
 * POSSIBILITY OF SUCH DAMAGE.
 *
 * @section DESCRIPTION
 * 
 **/

#include "MiniSeisSol.h"

#include <Kernels/Time.h>
#include <Kernels/Local.h>
#include <Monitoring/Stopwatch.h>

void seissol::localIntegration( struct GlobalData* globalData,
                                initializers::LTS& lts,
                                initializers::Layer& layer ) {
  kernels::Local localKernel;
  localKernel.setGlobalData(globalData);
  kernels::Time  timeKernel;
  timeKernel.setGlobalData(globalData);

  real                (*dofs)[tensor::Q::size()]      = layer.var(lts.dofs);
  real**                buffers                       = layer.var(lts.buffers);
  LocalIntegrationData* localIntegration              = layer.var(lts.localIntegration);
  CellLocalInformation* cellInformation               = layer.var(lts.cellInformation);

#ifdef _OPENMP
  #pragma omp parallel for schedule(static)
#endif
  for (unsigned cell = 0; cell < layer.getNumberOfCells(); ++cell) {
    timeKernel.computeAder( 1.0,
                            &localIntegration[cell],
                            dofs[cell],
                            buffers[cell],
                            nullptr );
    localKernel.computeIntegral( cellInformation[cell].faceTypes,
                                 &localIntegration[cell],
                                 buffers[cell],
                                 dofs[cell] );
  }
}

void seissol::fillWithStuff(  real* buffer,
                              unsigned nValues) {
#ifdef _OPENMP
  #pragma omp parallel for schedule(static)
#endif
  for (unsigned n = 0; n < nValues; ++n) {
    // No real point for these numbers. Should be just something != 0 and != NaN and != Inf
    buffer[n] = static_cast<real>((214013*n + 2531011) / 65536);
  }
}

void seissol::fakeData( initializers::LTS& lts,
                        initializers::Layer& layer,
                        enum faceType faceTp ) {
  real                      (*dofs)[tensor::Q::size()]      = layer.var(lts.dofs);
  real**                      buffers                       = layer.var(lts.buffers);
  real**                      derivatives                   = layer.var(lts.derivatives);
  real*                     (*faceNeighbors)[4]             = layer.var(lts.faceNeighbors);
  LocalIntegrationData*       localIntegration              = layer.var(lts.localIntegration);
  NeighboringIntegrationData* neighboringIntegration        = layer.var(lts.neighboringIntegration);
  CellLocalInformation*       cellInformation               = layer.var(lts.cellInformation);
  real*                       bucket                        = static_cast<real*>(layer.bucket(lts.buffersDerivatives));
<<<<<<< HEAD
 
=======
  
>>>>>>> 5f81a282
  for (unsigned cell = 0; cell < layer.getNumberOfCells(); ++cell) {
    buffers[cell] = bucket + cell * tensor::I::size();
    derivatives[cell] = nullptr;

    for (unsigned f = 0; f < 4; ++f) {
      cellInformation[cell].faceTypes[f] = faceTp;
      cellInformation[cell].faceRelations[f][0] = ((unsigned int)lrand48() % 4);
      cellInformation[cell].faceRelations[f][1] = ((unsigned int)lrand48() % 3);
      cellInformation[cell].faceNeighborIds[f] =  ((unsigned int)lrand48() % layer.getNumberOfCells());
    }    
    cellInformation[cell].ltsSetup = 0;
  }

#ifdef _OPENMP
  #pragma omp parallel for schedule(static)
#endif
  for (unsigned cell = 0; cell < layer.getNumberOfCells(); ++cell) {    
    for (unsigned f = 0; f < 4; ++f) {
      switch (faceTp) {
        case freeSurface:
          faceNeighbors[cell][f] = buffers[cell];
          break;
        case periodic:
        case regular:
          faceNeighbors[cell][f] = buffers[ cellInformation[cell].faceNeighborIds[f] ];
          break;
        default:
          faceNeighbors[cell][f] = nullptr;
          break;
      }
    }
  }
  
  fillWithStuff(reinterpret_cast<real*>(dofs),   tensor::Q::size() * layer.getNumberOfCells());
  fillWithStuff(bucket, tensor::I::size() * layer.getNumberOfCells());
  fillWithStuff(reinterpret_cast<real*>(localIntegration), sizeof(LocalIntegrationData)/sizeof(real) * layer.getNumberOfCells());
  fillWithStuff(reinterpret_cast<real*>(neighboringIntegration), sizeof(NeighboringIntegrationData)/sizeof(real) * layer.getNumberOfCells());
}

double seissol::miniSeisSol(initializers::MemoryManager& memoryManager) {
  struct GlobalData* globalData = memoryManager.getGlobalData();

  initializers::LTSTree ltsTree;
  initializers::LTS     lts;
  
  lts.addTo(ltsTree);
  ltsTree.setNumberOfTimeClusters(1);
  ltsTree.fixate();
  
  initializers::TimeCluster& cluster = ltsTree.child(0);
  cluster.child<Ghost>().setNumberOfCells(0);
  cluster.child<Copy>().setNumberOfCells(0);
  cluster.child<Interior>().setNumberOfCells(50000);

  ltsTree.allocateVariables();
  ltsTree.touchVariables();
  
  initializers::Layer& layer = cluster.child<Interior>();
  
  layer.setBucketSize(lts.buffersDerivatives, sizeof(real) * tensor::I::size() * layer.getNumberOfCells());
  ltsTree.allocateBuckets();
  
  fakeData(lts, layer);
  
  localIntegration(globalData, lts, layer);
  
  Stopwatch stopwatch;
  stopwatch.start();
  for (unsigned t = 0; t < 10; ++t) {
    localIntegration(globalData, lts, layer);
  }
  return stopwatch.stop();
}<|MERGE_RESOLUTION|>--- conflicted
+++ resolved
@@ -95,11 +95,7 @@
   NeighboringIntegrationData* neighboringIntegration        = layer.var(lts.neighboringIntegration);
   CellLocalInformation*       cellInformation               = layer.var(lts.cellInformation);
   real*                       bucket                        = static_cast<real*>(layer.bucket(lts.buffersDerivatives));
-<<<<<<< HEAD
- 
-=======
-  
->>>>>>> 5f81a282
+
   for (unsigned cell = 0; cell < layer.getNumberOfCells(); ++cell) {
     buffers[cell] = bucket + cell * tensor::I::size();
     derivatives[cell] = nullptr;
