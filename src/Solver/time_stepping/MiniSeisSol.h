/**
 * @file
 * This file is part of SeisSol.
 *
 * @author Carsten Uphoff (c.uphoff AT tum.de, http://www5.in.tum.de/wiki/index.php/Carsten_Uphoff,_M.Sc.)
 * 
 * @section LICENSE
 * Copyright (c) 2017, SeisSol Group
 * All rights reserved.
 * 
 * Redistribution and use in source and binary forms, with or without
 * modification, are permitted provided that the following conditions are met:
 * 
 * 1. Redistributions of source code must retain the above copyright notice,
 *    this list of conditions and the following disclaimer.
 * 
 * 2. Redistributions in binary form must reproduce the above copyright notice,
 *    this list of conditions and the following disclaimer in the documentation
 *    and/or other materials provided with the distribution.
 * 
 * 3. Neither the name of the copyright holder nor the names of its
 *    contributors may be used to endorse or promote products derived from this
 *    software without specific prior written permission.
 *
 * THIS SOFTWARE IS PROVIDED BY THE COPYRIGHT HOLDERS AND CONTRIBUTORS "AS IS"
 * AND ANY EXPRESS OR IMPLIED WARRANTIES, INCLUDING, BUT NOT LIMITED TO, THE
 * IMPLIED WARRANTIES OF MERCHANTABILITY AND FITNESS FOR A PARTICULAR PURPOSE
 * ARE DISCLAIMED. IN NO EVENT SHALL THE COPYRIGHT HOLDER OR CONTRIBUTORS BE
 * LIABLE FOR ANY DIRECT, INDIRECT, INCIDENTAL, SPECIAL, EXEMPLARY, OR
 * CONSEQUENTIAL DAMAGES (INCLUDING, BUT NOT LIMITED TO, PROCUREMENT OF
 * SUBSTITUTE GOODS OR SERVICES; LOSS OF USE, DATA, OR PROFITS; OR BUSINESS
 * INTERRUPTION) HOWEVER CAUSED AND ON ANY THEORY OF LIABILITY, WHETHER IN
 * CONTRACT, STRICT LIABILITY, OR TORT (INCLUDING NEGLIGENCE OR OTHERWISE)
 * ARISING IN ANY WAY OUT OF THE USE OF THIS SOFTWARE, EVEN IF ADVISED OF THE
 * POSSIBILITY OF SUCH DAMAGE.
 *
 * @section DESCRIPTION
 * 
 **/

#ifndef MINISEISSOL_H_
#define MINISEISSOL_H_

#include <Initializer/MemoryManager.h>

namespace seissol {
  void localIntegration(  struct GlobalData* globalData,
                          initializers::LTS& lts,
                          initializers::Layer& layer );
  
  void fillWithStuff( real* buffer,
                      unsigned nValues );

  void fakeData(  initializers::LTS& lts,
                  initializers::Layer& layer,
                  FaceType faceTp = FaceType::regular);
  
<<<<<<< HEAD
  double miniSeisSol(initializers::MemoryManager& memoryManager);

  const real miniSeisSolTimeStep = 1.0;
=======
  double miniSeisSol(initializers::MemoryManager& memoryManager, bool usePlasticity);
>>>>>>> bde3b8fe
}


#endif // MINISEISSOL_H_<|MERGE_RESOLUTION|>--- conflicted
+++ resolved
@@ -55,13 +55,8 @@
                   initializers::Layer& layer,
                   FaceType faceTp = FaceType::regular);
   
-<<<<<<< HEAD
-  double miniSeisSol(initializers::MemoryManager& memoryManager);
-
+  double miniSeisSol(initializers::MemoryManager& memoryManager, bool usePlasticity);
   const real miniSeisSolTimeStep = 1.0;
-=======
-  double miniSeisSol(initializers::MemoryManager& memoryManager, bool usePlasticity);
->>>>>>> bde3b8fe
 }
 
 
