--- conflicted
+++ resolved
@@ -249,10 +249,8 @@
   return timeStepRate;
 }
 
-<<<<<<< HEAD
-void AbstractTimeCluster::finalize() {
-
-=======
+void AbstractTimeCluster::finalize() {}
+
 double AbstractTimeCluster::getClusterTimes(){
   return ct.getTimeStepSize();
 }
@@ -263,7 +261,6 @@
 
 std::vector<NeighborCluster>* AbstractTimeCluster::getNeighborClusters(){
   return &neighbors;
->>>>>>> 8fc45b50
 }
 
 }