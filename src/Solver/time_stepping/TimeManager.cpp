--- conflicted
+++ resolved
@@ -201,32 +201,12 @@
     useCommthread = false;
   }
 
-<<<<<<< HEAD
-#ifdef USE_MPI
-        // TODO please check if this ifdef is correct
-
-        // derive if the cluster is required to send its lts buffers
-        if( (m_clusters[l_cluster]->m_numberOfFullUpdates + 1) % m_timeStepping.globalTimeStepRates[l_globalClusterId] == 0 ) {
-          m_clusters[l_cluster]->m_sendLtsBuffers = true;
-        }
-        else {
-          m_clusters[l_cluster]->m_sendLtsBuffers = false;
-        }
-
-        // derive if cluster is ready for synchronization
-        if( std::abs( m_timeStepping.synchronizationTime - (m_clusters[l_cluster]->m_fullUpdateTime + m_clusters[l_cluster]->timeStepWidth()) ) < l_timeTolerance ) {
-          m_clusters[l_cluster]->m_sendLtsBuffers = true;
-        }
-#endif
-      }
-=======
   if (useCommthread) {
     communicationManager = std::make_unique<ThreadedCommunicationManager>(std::move(ghostClusters),
                                                                           &seissol::SeisSol::main.getPinning()
                                                                           );
   } else {
     communicationManager = std::make_unique<SerialCommunicationManager>(std::move(ghostClusters));
->>>>>>> 772f2436
   }
 }
 
@@ -357,49 +337,4 @@
   for(auto& cluster : clusters) {
     cluster->setTv(tv);
   }
-<<<<<<< HEAD
-}
-
-#if defined(_OPENMP) && defined(USE_MPI) && defined(USE_COMM_THREAD)
-void seissol::time_stepping::TimeManager::pollForCommunication() {
-  // pin this thread to the last core
-  volatile unsigned int l_signalSum = 0;
-
-  seissol::SeisSol::main.getPinning().pinToFreeCPUs();
-
-#ifdef ACL_DEVICE
-  // pthread should also get pinned to a dedicated device
-  device::DeviceInstance::getInstance().api->setDevice(MPI::mpi.getDeviceID());
-#endif
-
-  //logInfo(0) << "Launching communication thread on OS core id:" << l_numberOfHWThreads;
-
-  // now let's enter the polling loop
-  while (g_executeCommThread == true || l_signalSum > 0) {
-    for( unsigned int l_cluster = 0; l_cluster < m_clusters.size(); l_cluster++ ) {
-      if (g_handleRecvs[l_cluster] == 1) {
-        m_clusters[l_cluster]->startReceiveGhostLayer();
-        g_handleRecvs[l_cluster] = 2;
-      }
-      if (g_handleSends[l_cluster] == 1) {
-        m_clusters[l_cluster]->startSendCopyLayer();
-        g_handleSends[l_cluster] = 2;
-      }
-      if (g_handleRecvs[l_cluster] == 2) {
-        m_clusters[l_cluster]->pollForGhostLayerReceives();
-      }
-      if (g_handleSends[l_cluster] == 2) {
-        m_clusters[l_cluster]->pollForCopyLayerSends();
-      }
-    }
-    l_signalSum = 0;
-    for( unsigned int l_cluster = 0; l_cluster < m_clusters.size(); l_cluster++ ) {
-      l_signalSum += g_handleRecvs[l_cluster];
-      l_signalSum += g_handleSends[l_cluster];
-    }
-  }
-}
-#endif
-=======
-}
->>>>>>> 772f2436
+}