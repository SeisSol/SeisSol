/**
 * @file
 * This file is part of SeisSol.
 *
 * @author Alex Breuer (breuer AT mytum.de,
 *http://www5.in.tum.de/wiki/index.php/Dipl.-Math._Alexander_Breuer)
 * @author Sebastian Rettenberger (sebastian.rettenberger @ tum.de,
 *http://www5.in.tum.de/wiki/index.php/Sebastian_Rettenberger)
 *
 * @section LICENSE
 * Copyright (c) 2013-2015, SeisSol Group
 * All rights reserved.
 *
 * Redistribution and use in source and binary forms, with or without
 * modification, are permitted provided that the following conditions are met:
 *
 * 1. Redistributions of source code must retain the above copyright notice,
 *    this list of conditions and the following disclaimer.
 *
 * 2. Redistributions in binary form must reproduce the above copyright notice,
 *    this list of conditions and the following disclaimer in the documentation
 *    and/or other materials provided with the distribution.
 *
 * 3. Neither the name of the copyright holder nor the names of its
 *    contributors may be used to endorse or promote products derived from this
 *    software without specific prior written permission.
 *
 * THIS SOFTWARE IS PROVIDED BY THE COPYRIGHT HOLDERS AND CONTRIBUTORS "AS IS"
 * AND ANY EXPRESS OR IMPLIED WARRANTIES, INCLUDING, BUT NOT LIMITED TO, THE
 * IMPLIED WARRANTIES OF MERCHANTABILITY AND FITNESS FOR A PARTICULAR PURPOSE
 * ARE DISCLAIMED. IN NO EVENT SHALL THE COPYRIGHT HOLDER OR CONTRIBUTORS BE
 * LIABLE FOR ANY DIRECT, INDIRECT, INCIDENTAL, SPECIAL, EXEMPLARY, OR
 * CONSEQUENTIAL DAMAGES (INCLUDING, BUT NOT LIMITED TO, PROCUREMENT OF
 * SUBSTITUTE GOODS OR SERVICES; LOSS OF USE, DATA, OR PROFITS; OR BUSINESS
 * INTERRUPTION) HOWEVER CAUSED AND ON ANY THEORY OF LIABILITY, WHETHER IN
 * CONTRACT, STRICT LIABILITY, OR TORT (INCLUDING NEGLIGENCE OR OTHERWISE)
 * ARISING IN ANY WAY OUT OF THE USE OF THIS SOFTWARE, EVEN IF ADVISED OF THE
 * POSSIBILITY OF SUCH DAMAGE.
 *
 * @section DESCRIPTION
 * Time Step width management in SeisSol.
 **/

#include "Parallel/MPI.h"

#include "CommunicationManager.h"
#include "Initializer/preProcessorMacros.hpp"
#include "Initializer/time_stepping/common.hpp"
#include "Parallel/Helper.hpp"
#include "ResultWriter/ClusteringWriter.h"
#include "SeisSol.h"
#include "TimeManager.h"
#include <Initializer/typedefs.hpp>
#include <Solver/time_stepping/DynamicRuptureCluster.hpp>
#include <memory>

#ifdef ACL_DEVICE
#include <device.h>
#endif

namespace seissol::time_stepping {

TimeManager::TimeManager(seissol::SeisSol& seissolInstance)
    : logUpdates(std::numeric_limits<unsigned int>::max()), seissolInstance(seissolInstance),
      actorStateStatisticsManager(loopStatistics) {
  loopStatistics.addRegion("computeLocalIntegration");
  loopStatistics.addRegion("computeNeighboringIntegration");
  loopStatistics.addRegion("computeDynamicRupture");
  loopStatistics.addRegion("computePointSources");

  loopStatistics.enableSampleOutput(
      seissolInstance.getSeisSolParameters().output.loopStatisticsNetcdfOutput);
}

void TimeManager::addClusters(TimeStepping& timeStepping,
                              MeshStructure* meshStructure,
                              initializer::MemoryManager& memoryManager,
                              bool usePlasticity) {
  SCOREP_USER_REGION("addClusters", SCOREP_USER_REGION_TYPE_FUNCTION);
  std::vector<std::unique_ptr<AbstractGhostTimeCluster>> ghostClusters;
  // assert non-zero pointers
  assert(meshStructure != NULL);

  // store the time stepping
  this->timeStepping = timeStepping;

  auto clusteringWriter = writer::ClusteringWriter(memoryManager.getOutputPrefix());

  bool foundDynamicRuptureCluster = false;

  // iterate over local time clusters
  for (unsigned int localClusterId = 0; localClusterId < timeStepping.numberOfLocalClusters;
       localClusterId++) {
    // get memory layout of this cluster
    auto [meshStructure, globalData] = memoryManager.getMemoryLayout(localClusterId);

    const unsigned int globalClusterId = timeStepping.clusterIds[localClusterId];
    // chop off at synchronization time
    const auto timeStepSize = timeStepping.globalCflTimeStepWidths[globalClusterId];
    const long timeStepRate = ipow(static_cast<long>(timeStepping.globalTimeStepRates[0]),
                                   static_cast<long>(globalClusterId));

    // Dynamic rupture
    auto& dynRupTree = memoryManager.getDynamicRuptureTree()->child(localClusterId);
    // Note: We need to include the Ghost part, as we need to compute its DR part as well.
    const long numberOfDynRupCells = dynRupTree.child(Interior).getNumberOfCells() +
                                     dynRupTree.child(Copy).getNumberOfCells() +
                                     dynRupTree.child(Ghost).getNumberOfCells();

    bool isFirstDynamicRuptureCluster = false;
    if (!foundDynamicRuptureCluster && numberOfDynRupCells > 0) {
      foundDynamicRuptureCluster = true;
      isFirstDynamicRuptureCluster = true;
    }

    for (auto type : {Copy, Interior}) {
      const auto offsetMonitoring = type == Interior ? 0 : timeStepping.numberOfGlobalClusters;
      // We print progress only if it is the cluster with the largest time step on each rank.
      // This does not mean that it is the largest cluster globally!
      const bool printProgress =
          (localClusterId == timeStepping.numberOfLocalClusters - 1) && (type == Interior);
      const auto profilingId = globalClusterId + offsetMonitoring;
      auto* layerData = &memoryManager.getLtsTree()->child(localClusterId).child(type);
      auto* dynRupData = &dynRupTree.child(type);
      clusters.push_back(
          std::make_unique<TimeCluster>(localClusterId,
                                        globalClusterId,
                                        profilingId,
                                        usePlasticity,
                                        type,
                                        timeStepSize,
                                        timeStepRate,
                                        printProgress,
                                        globalData,
                                        layerData,
                                        memoryManager.getLts(),
                                        seissolInstance,
                                        &loopStatistics,
                                        &actorStateStatisticsManager.addCluster(profilingId)));
      clustersDR.push_back(std::make_unique<DynamicRuptureCluster>(
          timeStepSize,
          timeStepRate,
          profilingId,
          dynRupData,
          memoryManager.getDynamicRupture(),
          globalData,
          memoryManager.getFrictionLaw(),
          memoryManager.getFrictionLawDevice(),
          memoryManager.getFaultOutputManager(),
          seissolInstance,
          &loopStatistics,
          &actorStateStatisticsManager.addCluster(profilingId)));

      const auto clusterSize = layerData->getNumberOfCells();
      const auto dynRupSize = type == dynRupData->getNumberOfCells();
      // Add writer to output
      clusteringWriter.addCluster(profilingId, localClusterId, type, clusterSize, dynRupSize);
    }
    auto& interior = clusters[clusters.size() - 1];
    auto& copy = clusters[clusters.size() - 2];
    auto& interiorDR = clustersDR[clusters.size() - 1];
    auto& copyDR = clustersDR[clusters.size() - 2];

    // Mark copy layers as higher priority layers.
    interior->setPriority(ActorPriority::Low);
    copy->setPriority(ActorPriority::High);

    interiorDR->setPriority(ActorPriority::Low);
    copyDR->setPriority(ActorPriority::Low);

    // Copy/interior with same timestep are neighbors
    interior->connect(*copy);

    interior->connect(*interiorDR);
    copy->connect(*interiorDR);
    copy->connect(*copyDR);

    // Connect new copy/interior to previous two copy/interior
    // Then all clusters that are neighboring are connected.
    // Note: Only clusters with a distance of 1 time step factor
    // are connected.
    if (localClusterId > 0) {
      assert(clusters.size() >= 4);
      for (int i = 0; i < 2; ++i) {
        copy->connect(*clusters[clusters.size() - 2 - i - 1]);
        interior->connect(*clusters[clusters.size() - 2 - i - 1]);
      }
    }

    auto& timeMirrorManagers = seissolInstance.getTimeMirrorManagers();
    auto& [increaseManager, decreaseManager] = timeMirrorManagers;

    increaseManager.setTimeClusterVector(&clusters);
    decreaseManager.setTimeClusterVector(&clusters);
#ifdef USE_MPI
    // Create ghost time clusters for MPI
    const auto preferredDataTransferMode = MPI::mpi.getPreferredDataTransferMode();
    const auto persistent = usePersistentMpi();
    for (unsigned int otherGlobalClusterId = 0;
         otherGlobalClusterId < timeStepping.numberOfGlobalClusters;
         ++otherGlobalClusterId) {
      const bool hasNeighborRegions =
          std::any_of(meshStructure->neighboringClusters,
                      meshStructure->neighboringClusters + meshStructure->numberOfRegions,
                      [otherGlobalClusterId](const auto& neighbor) {
                        return static_cast<unsigned>(neighbor[1]) == otherGlobalClusterId;
                      });
      if (hasNeighborRegions) {
        assert(otherGlobalClusterId >= std::max(static_cast<int>(globalClusterId - 1), 0));
        assert(otherGlobalClusterId <
               std::min(globalClusterId + 2, timeStepping.numberOfGlobalClusters));
        const auto otherTimeStepSize = timeStepping.globalCflTimeStepWidths[otherGlobalClusterId];
        const long otherTimeStepRate = ipow(static_cast<long>(timeStepping.globalTimeStepRates[0]),
                                            static_cast<long>(otherGlobalClusterId));

        auto ghostCluster = GhostTimeClusterFactory::get(otherTimeStepSize,
                                                         otherTimeStepRate,
                                                         globalClusterId,
                                                         otherGlobalClusterId,
                                                         meshStructure,
                                                         preferredDataTransferMode,
                                                         persistent);
        ghostClusters.push_back(std::move(ghostCluster));

        // Connect with previous copy layer.
        ghostClusters.back()->connect(*copy);
      }
    }
#endif
  }

  clusteringWriter.write();

  // Sort clusters by time step size in increasing order
  auto rateSorter = [](const auto& a, const auto& b) {
    return a->getTimeStepRate() < b->getTimeStepRate();
  };
  std::sort(clusters.begin(), clusters.end(), rateSorter);
  std::sort(clustersDR.begin(), clustersDR.end(), rateSorter);

  for (const auto& cluster : clusters) {
    if (cluster->getPriority() == ActorPriority::High) {
      highPrioClusters.emplace_back(cluster.get());
    } else {
      lowPrioClusters.emplace_back(cluster.get());
    }
  }
  for (const auto& cluster : clustersDR) {
    if (cluster->getPriority() == ActorPriority::High) {
      highPrioClustersDR.emplace_back(cluster.get());
    } else {
      lowPrioClustersDR.emplace_back(cluster.get());
    }
  }

  std::sort(ghostClusters.begin(), ghostClusters.end(), rateSorter);

  if (seissol::useCommThread(MPI::mpi)) {
    communicationManager = std::make_unique<ThreadedCommunicationManager>(
        std::move(ghostClusters), &seissolInstance.getPinning());
  } else {
    communicationManager = std::make_unique<SerialCommunicationManager>(std::move(ghostClusters));
  }

  auto& timeMirrorManagers = seissolInstance.getTimeMirrorManagers();
  auto& [increaseManager, decreaseManager] = timeMirrorManagers;

  auto ghostClusterPointer = communicationManager->getGhostClusters();

  increaseManager.setGhostClusterVector(ghostClusterPointer);
  decreaseManager.setGhostClusterVector(ghostClusterPointer);
}

void TimeManager::setFaultOutputManager(seissol::dr::output::OutputManager* faultOutputManager) {
  this->faultOutputManager = faultOutputManager;
  for (auto& cluster : clustersDR) {
    cluster->setFaultOutputManager(faultOutputManager);
  }
}

seissol::dr::output::OutputManager* TimeManager::getFaultOutputManager() {
  assert(faultOutputManager != nullptr);
  return faultOutputManager;
}

void TimeManager::advanceInTime(const double& synchronizationTime) {
  SCOREP_USER_REGION("advanceInTime", SCOREP_USER_REGION_TYPE_FUNCTION)

  // We should always move forward in time
  assert(timeStepping.synchronizationTime <= synchronizationTime);

  timeStepping.synchronizationTime = synchronizationTime;

  for (auto& cluster : clusters) {
    cluster->setSyncTime(synchronizationTime);
    cluster->reset();
  }
  for (auto& cluster : clustersDR) {
    cluster->setSyncTime(synchronizationTime);
    cluster->reset();
  }

  communicationManager->reset(synchronizationTime);

  seissol::MPI::mpi.barrier(seissol::MPI::mpi.comm());
#ifdef ACL_DEVICE
  device::DeviceInstance& device = device::DeviceInstance::getInstance();
  device.api->putProfilingMark("advanceInTime", device::ProfilingColors::Blue);
#endif

  // Move all clusters from RestartAfterSync to Corrected
  // Does not involve any computations
  for (auto& cluster : clusters) {
    cluster->act();
  }

  bool finished = false; // Is true, once all clusters reached next sync point
  while (!finished) {
    finished = true;
    communicationManager->progression();

    // Update all high priority clusters
    for (int i = 0; i < highPrioClusters.size(); ++i) {
      std::for_each(highPrioClusters.begin(), highPrioClusters.end(), [&](auto& cluster) {
        communicationManager->progression();
        cluster->act();
      });
      std::for_each(highPrioClustersDR.begin(), highPrioClustersDR.end(), [&](auto& cluster) {
        communicationManager->progression();
        cluster->act();
      });
    }
    std::for_each(lowPrioClusters.begin(), lowPrioClusters.end(), [&](auto& cluster) {
      communicationManager->progression();
      cluster->act();
    });
    std::for_each(lowPrioClustersDR.begin(), lowPrioClustersDR.end(), [&](auto& cluster) {
      communicationManager->progression();
      cluster->act();
    });
    finished =
        std::all_of(clusters.begin(), clusters.end(), [](auto& c) { return c->synchronized(); });
    finished &= std::all_of(
        clustersDR.begin(), clustersDR.end(), [](auto& c) { return c->synchronized(); });
    finished &= communicationManager->checkIfFinished();
  }
#ifdef ACL_DEVICE
  device.api->syncDevice();
  device.api->popLastProfilingMark();
#endif
}

void TimeManager::printComputationTime(const std::string& outputPrefix,
                                       bool isLoopStatisticsNetcdfOutputOn) {
  actorStateStatisticsManager.finish();
  loopStatistics.printSummary(MPI::mpi.comm());
  loopStatistics.writeSamples(outputPrefix, isLoopStatisticsNetcdfOutputOn);
}

double TimeManager::getTimeTolerance() { return 1E-5 * timeStepping.globalCflTimeStepWidths[0]; }

<<<<<<< HEAD
void TimeManager::setPointSourcesForClusters(
    std::unordered_map<LayerType, std::vector<seissol::sourceterm::PointSourceClusterPair>>
        sourceClusters) {
=======
void seissol::time_stepping::TimeManager::setPointSourcesForClusters(
    std::unordered_map<LayerType, std::vector<seissol::kernels::PointSourceClusterPair>> sourceClusters) {
>>>>>>> 7242ff0a
  for (auto& cluster : clusters) {
    auto layerClusters = sourceClusters.find(cluster->getLayerType());
    if (layerClusters != sourceClusters.end() &&
        cluster->getClusterId() < layerClusters->second.size()) {
      cluster->setPointSources(std::move(layerClusters->second[cluster->getClusterId()]));
    }
  }
}

void TimeManager::setReceiverClusters(writer::ReceiverWriter& receiverWriter) {
  for (auto& cluster : clusters) {
    cluster->setReceiverCluster(
        receiverWriter.receiverCluster(cluster->getClusterId(), cluster->getLayerType()));
  }
}

void TimeManager::setInitialTimes(double time) {
  assert(time >= 0);

  for (auto& cluster : clusters) {
    cluster->setTime(time);
    cluster->setReceiverTime(time);
  }
}

void TimeManager::setTv(double tv) {
  for (auto& cluster : clusters) {
    cluster->setTv(tv);
  }
}

void TimeManager::freeDynamicResources() {
  for (auto& cluster : clusters) {
    cluster->freePointSources();
    cluster->finalize();
  }
  communicationManager.reset(nullptr);
}

void TimeManager::synchronizeTo(seissol::initializer::AllocationPlace place) {
#ifdef ACL_DEVICE
  Executor exec = clusters[0]->getExecutor();
  bool sameExecutor = true;
  for (auto& cluster : clusters) {
    sameExecutor &= exec == cluster->getExecutor();
  }
  if (sameExecutor) {
    seissolInstance.getMemoryManager().synchronizeTo(place);
  } else {
    auto* stream = device::DeviceInstance::getInstance().api->getDefaultStream();
    for (auto& cluster : clusters) {
      cluster->synchronizeTo(place, stream);
    }
    for (auto& cluster : clustersDR) {
      cluster->synchronizeTo(place, stream);
    }
    device::DeviceInstance::getInstance().api->syncDefaultStreamWithHost();
  }
#endif
}

} // namespace seissol::time_stepping<|MERGE_RESOLUTION|>--- conflicted
+++ resolved
@@ -359,14 +359,9 @@
 
 double TimeManager::getTimeTolerance() { return 1E-5 * timeStepping.globalCflTimeStepWidths[0]; }
 
-<<<<<<< HEAD
 void TimeManager::setPointSourcesForClusters(
-    std::unordered_map<LayerType, std::vector<seissol::sourceterm::PointSourceClusterPair>>
+    std::unordered_map<LayerType, std::vector<seissol::kernels::PointSourceClusterPair>>
         sourceClusters) {
-=======
-void seissol::time_stepping::TimeManager::setPointSourcesForClusters(
-    std::unordered_map<LayerType, std::vector<seissol::kernels::PointSourceClusterPair>> sourceClusters) {
->>>>>>> 7242ff0a
   for (auto& cluster : clusters) {
     auto layerClusters = sourceClusters.find(cluster->getLayerType());
     if (layerClusters != sourceClusters.end() &&
