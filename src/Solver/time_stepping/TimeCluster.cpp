--- conflicted
+++ resolved
@@ -191,28 +191,6 @@
           m_cellToPointSources[mapping].pointSourcesOffset + m_cellToPointSources[mapping].numberOfPointSources;
       if (m_pointSources->mode == sourceterm::PointSources::NRF) {
         for (unsigned source = startSource; source < endSource; ++source) {
-<<<<<<< HEAD
-          sourceterm::addTimeIntegratedPointSourceNRF( m_pointSources->mInvJInvPhisAtSources[source],
-                                                       m_pointSources->tensor[source],
-                                                       m_pointSources->A[source],
-                                                       m_pointSources->stiffnessTensor[source],
-                                                       m_pointSources->slipRates[source],
-                                                       m_fullUpdateTime,
-                                                       m_fullUpdateTime + m_timeStepWidth,
-                                                       *m_cellToPointSources[mapping].dofs,
-                                                       m_pointSources->originalIndex[source]);
-        }
-      } else {
-        for (unsigned source = startSource; source < endSource; ++source) {
-  
-          sourceterm::addTimeIntegratedPointSourceFSRM( m_pointSources->mInvJInvPhisAtSources[source],
-                                                        m_pointSources->tensor[source],
-                                                        m_pointSources->slipRates[source][0],
-                                                        m_fullUpdateTime,
-                                                        m_fullUpdateTime + m_timeStepWidth,
-                                                        *m_cellToPointSources[mapping].dofs,
-                                                        m_pointSources->originalIndex[source]);
-=======
           sourceterm::addTimeIntegratedPointSourceNRF(m_pointSources->mInvJInvPhisAtSources[source],
                                                       m_pointSources->tensor[source],
                                                       m_pointSources->A[source],
@@ -220,7 +198,8 @@
                                                       m_pointSources->slipRates[source],
                                                       ct.correctionTime,
                                                       ct.correctionTime + timeStepSize(),
-                                                      *m_cellToPointSources[mapping].dofs);
+                                                      *m_cellToPointSources[mapping].dofs,
+						      m_pointSources->originalIndex[source]);
         }
       } else {
         for (unsigned source = startSource; source < endSource; ++source) {
@@ -229,8 +208,8 @@
                                                        m_pointSources->slipRates[source][0],
                                                        ct.correctionTime,
                                                        ct.correctionTime + timeStepSize(),
-                                                       *m_cellToPointSources[mapping].dofs);
->>>>>>> d5656cd3
+                                                       *m_cellToPointSources[mapping].dofs,
+						       m_pointSources->originalIndex[source]);
         }
       }
     }
@@ -877,4 +856,4 @@
   m_receiverTime = receiverTime;
 }
 
-}+}
