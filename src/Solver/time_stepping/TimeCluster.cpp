--- conflicted
+++ resolved
@@ -243,16 +243,12 @@
   m_dynamicRuptureKernel.setTimeStepWidth(timeStepSize());
   frictionSolver->computeDeltaT(m_dynamicRuptureKernel.timePoints);
 
-#pragma omp parallel 
+#pragma omp parallel
   {
   LIKWID_MARKER_START("computeDynamicRuptureSpaceTimeInterpolation");
   }
 #ifdef _OPENMP
-<<<<<<< HEAD
-  #pragma omp taskloop private(QInterpolatedPlus,QInterpolatedMinus) default(shared)
-=======
-  #pragma omp parallel for schedule(static)
->>>>>>> 00bbf63e
+  #pragma omp taskloop default(shared)
 #endif
   for (unsigned face = 0; face < layerData.getNumberOfCells(); ++face) {
     unsigned prefetchFace = (face < layerData.getNumberOfCells()-1) ? face+1 : face;
@@ -268,7 +264,7 @@
                                                   timeDerivativeMinus[prefetchFace]);
   }
   SCOREP_USER_REGION_END(myRegionHandle)
-#pragma omp parallel 
+#pragma omp parallel
   {
   LIKWID_MARKER_STOP("computeDynamicRuptureSpaceTimeInterpolation");
   LIKWID_MARKER_START("computeDynamicRuptureFrictionLaw");
@@ -280,7 +276,7 @@
                            ct.correctionTime,
                            m_dynamicRuptureKernel.timeWeights);
   SCOREP_USER_REGION_END(myRegionHandle)
-#pragma omp parallel 
+#pragma omp parallel
   {
   LIKWID_MARKER_STOP("computeDynamicRuptureFrictionLaw");
   }
@@ -739,20 +735,13 @@
   // First cluster calls fault receiver output
   // Call fault output only if both interior and copy parts of DR were computed
   // TODO: Change from iteration based to time based
-<<<<<<< HEAD
   if (m_clusterId == 0) {
     dynamicRuptureScheduler->lock();
     if (dynamicRuptureScheduler->mayComputeFaultOutput(ct.stepsSinceStart)) {
-      e_interoperability.faultOutput(ct.correctionTime + timeStepSize(), timeStepSize());
+      faultOutputManager->writePickpointOutput(ct.correctionTime + timeStepSize(), timeStepSize());
       dynamicRuptureScheduler->setLastFaultOutput(ct.stepsSinceStart);
     }
     dynamicRuptureScheduler->unlock();
-=======
-  if (m_clusterId == 0
-      && dynamicRuptureScheduler->mayComputeFaultOutput(ct.stepsSinceStart)) {
-    faultOutputManager->writePickpointOutput(ct.correctionTime + timeStepSize(), timeStepSize());
-    dynamicRuptureScheduler->setLastFaultOutput(ct.stepsSinceStart);
->>>>>>> 00bbf63e
   }
 
   // TODO(Lukas) Adjust with time step rate? Relevant is maximum cluster is not on this node
@@ -813,11 +802,7 @@
   m_receiverTime = receiverTime;
 }
 
-<<<<<<< HEAD
 bool TimeCluster::isEmpty() {
   return m_clusterData->getNumberOfCells() == 0;
 }
 }
-=======
-}
->>>>>>> 00bbf63e
