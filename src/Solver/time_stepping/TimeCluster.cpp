--- conflicted
+++ resolved
@@ -308,13 +308,8 @@
     });
     device.api->popLastProfilingMark();
     if (frictionSolverDevice->allocationPlace() == initializer::AllocationPlace::Host) {
-<<<<<<< HEAD
-      m_clusterData->bucketSynchronizeTo(m_lts->buffersDerivatives, initializer::AllocationPlace::Host, streamRuntime.stream());
-=======
       layerData.varSynchronizeTo(m_dynRup->qInterpolatedPlus, initializer::AllocationPlace::Host, streamRuntime.stream());
       layerData.varSynchronizeTo(m_dynRup->qInterpolatedMinus, initializer::AllocationPlace::Host, streamRuntime.stream());
-      streamRuntime.wait();
->>>>>>> 00dd2c72
     }
 
     device.api->putProfilingMark("evaluateFriction", device::ProfilingColors::Lime);
