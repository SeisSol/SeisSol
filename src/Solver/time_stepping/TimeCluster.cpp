/******************************************************************************
** Copyright (c) 2015, Intel Corporation                                     **
** All rights reserved.                                                      **
**                                                                           **
** Redistribution and use in source and binary forms, with or without        **
** modification, are permitted provided that the following conditions        **
** are met:                                                                  **
** 1. Redistributions of source code must retain the above copyright         **
**    notice, this list of conditions and the following disclaimer.          **
** 2. Redistributions in binary form must reproduce the above copyright      **
**    notice, this list of conditions and the following disclaimer in the    **
**    documentation and/or other materials provided with the distribution.   **
** 3. Neither the name of the copyright holder nor the names of its          **
**    contributors may be used to endorse or promote products derived        **
**    from this software without specific prior written permission.          **
**                                                                           **
** THIS SOFTWARE IS PROVIDED BY THE COPYRIGHT HOLDERS AND CONTRIBUTORS       **
** "AS IS" AND ANY EXPRESS OR IMPLIED WARRANTIES, INCLUDING, BUT NOT         **
** LIMITED TO, THE IMPLIED WARRANTIES OF MERCHANTABILITY AND FITNESS FOR     **
** A PARTICULAR PURPOSE ARE DISCLAIMED. IN NO EVENT SHALL THE COPYRIGHT      **
** HOLDER OR CONTRIBUTORS BE LIABLE FOR ANY DIRECT, INDIRECT, INCIDENTAL,    **
** SPECIAL, EXEMPLARY, OR CONSEQUENTIAL DAMAGES (INCLUDING, BUT NOT LIMITED  **
** TO, PROCUREMENT OF SUBSTITUTE GOODS OR SERVICES; LOSS OF USE, DATA, OR    **
** PROFITS; OR BUSINESS INTERRUPTION) HOWEVER CAUSED AND ON ANY THEORY OF    **
** LIABILITY, WHETHER IN CONTRACT, STRICT LIABILITY, OR TORT (INCLUDING      **
** NEGLIGENCE OR OTHERWISE) ARISING IN ANY WAY OUT OF THE USE OF THIS        **
** SOFTWARE, EVEN IF ADVISED OF THE POSSIBILITY OF SUCH DAMAGE.              **
******************************************************************************/
/* Alexander Heinecke (Intel Corp.)
******************************************************************************/
/**
 * @file
 * This file is part of SeisSol.
 *
 * @author Alex Breuer (breuer AT mytum.de, http://www5.in.tum.de/wiki/index.php/Dipl.-Math._Alexander_Breuer)
 * @author Sebastian Rettenberger (sebastian.rettenberger AT tum.de, http://www5.in.tum.de/wiki/index.php/Sebastian_Rettenberger)
 *
 * @section LICENSE
 * Copyright (c) 2013-2017, SeisSol Group
 * All rights reserved.
 *
 * Redistribution and use in source and binary forms, with or without
 * modification, are permitted provided that the following conditions are met:
 *
 * 1. Redistributions of source code must retain the above copyright notice,
 *    this list of conditions and the following disclaimer.
 *
 * 2. Redistributions in binary form must reproduce the above copyright notice,
 *    this list of conditions and the following disclaimer in the documentation
 *    and/or other materials provided with the distribution.
 *
 * 3. Neither the name of the copyright holder nor the names of its
 *    contributors may be used to endorse or promote products derived from this
 *    software without specific prior written permission.
 *
 * THIS SOFTWARE IS PROVIDED BY THE COPYRIGHT HOLDERS AND CONTRIBUTORS "AS IS"
 * AND ANY EXPRESS OR IMPLIED WARRANTIES, INCLUDING, BUT NOT LIMITED TO, THE
 * IMPLIED WARRANTIES OF MERCHANTABILITY AND FITNESS FOR A PARTICULAR PURPOSE
 * ARE DISCLAIMED. IN NO EVENT SHALL THE COPYRIGHT HOLDER OR CONTRIBUTORS BE
 * LIABLE FOR ANY DIRECT, INDIRECT, INCIDENTAL, SPECIAL, EXEMPLARY, OR
 * CONSEQUENTIAL DAMAGES (INCLUDING, BUT NOT LIMITED TO, PROCUREMENT OF
 * SUBSTITUTE GOODS OR SERVICES; LOSS OF USE, DATA, OR PROFITS; OR BUSINESS
 * INTERRUPTION) HOWEVER CAUSED AND ON ANY THEORY OF LIABILITY, WHETHER IN
 * CONTRACT, STRICT LIABILITY, OR TORT (INCLUDING NEGLIGENCE OR OTHERWISE)
 * ARISING IN ANY WAY OUT OF THE USE OF THIS SOFTWARE, EVEN IF ADVISED OF THE
 * POSSIBILITY OF SUCH DAMAGE.
 *
 * @section DESCRIPTION
 * LTS cluster in SeisSol.
 **/

#include "Parallel/MPI.h"

#ifdef _OPENMP
#include <omp.h>
#endif

#include "SeisSol.h"
#include "TimeCluster.h"
#include <Solver/Interoperability.h>
#include <SourceTerm/PointSource.h>
#include <Kernels/TimeCommon.h>
#include <Kernels/DynamicRupture.h>
#include <Monitoring/FlopCounter.hpp>


#include <cassert>
#include <cstring>

#include <generated_code/kernel.h>


#if defined(_OPENMP) && defined(USE_MPI) && defined(USE_COMM_THREAD)
extern volatile unsigned int* volatile g_handleRecvs;
extern volatile unsigned int* volatile g_handleSends;
#endif

//! fortran interoperability
extern seissol::Interoperability e_interoperability;


seissol::time_stepping::TimeCluster::TimeCluster( unsigned int                   i_clusterId,
                                                  unsigned int                   i_globalClusterId,
                                                  bool usePlasticity,
                                                  MeshStructure                 *i_meshStructure,
                                                  CompoundGlobalData             i_globalData,
                                                  seissol::initializers::TimeCluster* i_clusterData,
                                                  seissol::initializers::TimeCluster* i_dynRupClusterData,
                                                  seissol::initializers::LTS*         i_lts,
                                                  seissol::initializers::DynamicRupture* i_dynRup,
                                                  seissol::dr::fr_law::BaseFrictionSolver*        i_FrictonLaw,
                                                  dr::output::Output_Base*            i_DrOutput,
                                                  LoopStatistics*                        i_loopStatistics ):
 // cluster ids
 m_clusterId(               i_clusterId                ),
 m_globalClusterId(         i_globalClusterId          ),
 usePlasticity(usePlasticity),
 // mesh structure
 m_meshStructure(           i_meshStructure            ),
 // global data
 m_globalDataOnHost( i_globalData.onHost ),
 m_globalDataOnDevice(i_globalData.onDevice ),
 m_clusterData(             i_clusterData              ),
 m_dynRupClusterData(       i_dynRupClusterData        ),
 m_lts(                     i_lts                      ),
 m_dynRup(                  i_dynRup                   ),
 // cells
 m_cellToPointSources(      NULL                       ),
 m_numberOfCellToPointSourcesMappings(0                ),
 m_pointSources(            NULL                       ),

 m_loopStatistics(          i_loopStatistics           ),
 m_receiverCluster(          nullptr                   ),
 //Code added by Adrian:
 m_FrictonLaw(              i_FrictonLaw               ),
 m_DrOutput(                   i_DrOutput                    )


{
    // assert all pointers are valid
    assert( m_meshStructure                            != nullptr );
    assert( m_clusterData                              != NULL );
    assert( m_globalDataOnHost                         != nullptr );
    if constexpr (seissol::isDeviceOn()) {
        assert( m_globalDataOnDevice                   != nullptr );
    }

  // default: no updates are allowed
  m_updatable.localCopy           = false;
  m_updatable.neighboringCopy     = false;
  m_updatable.localInterior       = false;
  m_updatable.neighboringInterior = false;
#ifdef USE_MPI
  m_sendLtsBuffers                = false;
#endif
  m_resetLtsBuffers               = false;
  // set timings to zero
  m_numberOfTimeSteps             = 0;
  m_receiverTime                  = 0;
  m_timeStepWidth                 = 0;
  m_subTimeStart                  = 0;
  m_numberOfFullUpdates           = 0;
  m_fullUpdateTime                = 0;
  m_predictionTime                = 0;


  m_dynamicRuptureFaces = (i_dynRupClusterData->child<Ghost>().getNumberOfCells() > 0)
	|| (i_dynRupClusterData->child<Copy>().getNumberOfCells() > 0)
	|| (i_dynRupClusterData->child<Interior>().getNumberOfCells() > 0);
  
  m_timeKernel.setGlobalData(i_globalData);
  m_localKernel.setGlobalData(i_globalData);
  m_localKernel.setInitConds(&e_interoperability.getInitialConditions());
  m_neighborKernel.setGlobalData(i_globalData);
  m_dynamicRuptureKernel.setGlobalData(i_globalData);

  computeFlops();

  m_regionComputeLocalIntegration = m_loopStatistics->getRegion("computeLocalIntegration");
  m_regionComputeNeighboringIntegration = m_loopStatistics->getRegion("computeNeighboringIntegration");
  m_regionComputeDynamicRupture = m_loopStatistics->getRegion("computeDynamicRupture");
}

seissol::time_stepping::TimeCluster::~TimeCluster() {
#ifndef NDEBUG
  logInfo() << "#(time steps):" << m_numberOfTimeSteps;
#endif
}

void seissol::time_stepping::TimeCluster::setPointSources( sourceterm::CellToPointSourcesMapping const* i_cellToPointSources,
                                                           unsigned i_numberOfCellToPointSourcesMappings,
                                                           sourceterm::PointSources const* i_pointSources )
{
  m_cellToPointSources = i_cellToPointSources;
  m_numberOfCellToPointSourcesMappings = i_numberOfCellToPointSourcesMappings;
  m_pointSources = i_pointSources;
}

void seissol::time_stepping::TimeCluster::writeReceivers() {
  SCOREP_USER_REGION( "writeReceivers", SCOREP_USER_REGION_TYPE_FUNCTION )

  if (m_receiverCluster != nullptr) {
    m_receiverTime = m_receiverCluster->calcReceivers(m_receiverTime, m_fullUpdateTime, m_timeStepWidth);
  }
}

void seissol::time_stepping::TimeCluster::computeSources() {
#ifdef ACL_DEVICE
  device.api->putProfilingMark("computeSources", device::ProfilingColors::Blue);
#endif
  SCOREP_USER_REGION( "computeSources", SCOREP_USER_REGION_TYPE_FUNCTION )

  // Return when point sources not initialised. This might happen if there
  // are no point sources on this rank.
  if (m_numberOfCellToPointSourcesMappings != 0) {
#ifdef _OPENMP
  #pragma omp parallel for schedule(static)
#endif
    for (unsigned mapping = 0; mapping < m_numberOfCellToPointSourcesMappings; ++mapping) {
      unsigned startSource = m_cellToPointSources[mapping].pointSourcesOffset;
      unsigned endSource = m_cellToPointSources[mapping].pointSourcesOffset + m_cellToPointSources[mapping].numberOfPointSources;
      if (m_pointSources->mode == sourceterm::PointSources::NRF) {
        for (unsigned source = startSource; source < endSource; ++source) {
          sourceterm::addTimeIntegratedPointSourceNRF( m_pointSources->mInvJInvPhisAtSources[source],
                                                       m_pointSources->tensor[source],
                                                       m_pointSources->A[source],
                                                       m_pointSources->stiffnessTensor[source],
                                                       m_pointSources->slipRates[source],
                                                       m_fullUpdateTime,
                                                       m_fullUpdateTime + m_timeStepWidth,
                                                       *m_cellToPointSources[mapping].dofs );
        }
      } else {
        for (unsigned source = startSource; source < endSource; ++source) {
  
          sourceterm::addTimeIntegratedPointSourceFSRM( m_pointSources->mInvJInvPhisAtSources[source],
                                                        m_pointSources->tensor[source],
                                                        m_pointSources->slipRates[source][0],
                                                        m_fullUpdateTime,
                                                        m_fullUpdateTime + m_timeStepWidth,
                                                        *m_cellToPointSources[mapping].dofs );
        }
      }
    }
  }
#ifdef ACL_DEVICE
  device.api->popLastProfilingMark();
#endif
}

#ifndef ACL_DEVICE
void seissol::time_stepping::TimeCluster::computeDynamicRupture( seissol::initializers::Layer&  layerData ) {
  SCOREP_USER_REGION( "computeDynamicRupture", SCOREP_USER_REGION_TYPE_FUNCTION )
  m_loopStatistics->begin(m_regionComputeDynamicRupture);

  DRFaceInformation*                    faceInformation                                                   = layerData.var(m_dynRup->faceInformation);
  DRGodunovData*                        godunovData                                                       = layerData.var(m_dynRup->godunovData);
  real**                                timeDerivativePlus                                                = layerData.var(m_dynRup->timeDerivativePlus);
  real**                                timeDerivativeMinus                                               = layerData.var(m_dynRup->timeDerivativeMinus);
  alignas(ALIGNMENT) real QInterpolatedPlus[layerData.getNumberOfCells()][CONVERGENCE_ORDER][tensor::QInterpolated::size()];
  alignas(ALIGNMENT) real QInterpolatedMinus[layerData.getNumberOfCells()][CONVERGENCE_ORDER][tensor::QInterpolated::size()];

  m_FrictonLaw->computeDeltaT(m_dynamicRuptureKernel.timePoints);

#ifdef _OPENMP
#pragma omp parallel for schedule(static) //private(QInterpolatedPlus,QInterpolatedMinus)
#endif
  for (unsigned face = 0; face < layerData.getNumberOfCells(); ++face) {
    unsigned prefetchFace = (face < layerData.getNumberOfCells()-1) ? face+1 : face;

    m_dynamicRuptureKernel.spaceTimeInterpolation(  faceInformation[face],
                                                    m_globalDataOnHost,
                                                   &godunovData[face],
                                                    timeDerivativePlus[face],
                                                    timeDerivativeMinus[face],
                                                    QInterpolatedPlus[face],
                                                    QInterpolatedMinus[face],
                                                    timeDerivativePlus[prefetchFace],
                                                    timeDerivativeMinus[prefetchFace] );
  } //End layerData.getNumberOfCells()-loop

  m_FrictonLaw->evaluate(layerData, m_dynRup, QInterpolatedPlus, QInterpolatedMinus, m_fullUpdateTime, m_dynamicRuptureKernel.timeWeights);

  m_loopStatistics->end(m_regionComputeDynamicRupture, layerData.getNumberOfCells());
}
#else

void seissol::time_stepping::TimeCluster::computeDynamicRupture( seissol::initializers::Layer&  layerData ) {
  device.api->putProfilingMark("computeDynamicRupture", device::ProfilingColors::Cyan);
  SCOREP_USER_REGION( "computeDynamicRupture", SCOREP_USER_REGION_TYPE_FUNCTION )

  m_loopStatistics->begin(m_regionComputeDynamicRupture);

  if (layerData.getNumberOfCells() > 0) {
    // compute space time interpolation part
    ConditionalBatchTableT &table = layerData.getCondBatchTable();
    m_dynamicRuptureKernel.batchedSpaceTimeInterpolation(table);

    // compute friction part
    using namespace dr::pipeline;
    DrContext context;
    context.QInterpolatedPlusOnDevice = static_cast<real *>(layerData.getScratchpadMemory(m_dynRup->QInterpolatedPlusOnDevice));
    context.QInterpolatedMinusOnDevice = static_cast<real *>(layerData.getScratchpadMemory(m_dynRup->QInterpolatedMinusOnDevice));
    context.QInterpolatedPlusOnHost = static_cast<DrContext::QInterpolatedPtrT>(layerData.getScratchpadMemory(m_dynRup->QInterpolatedPlusOnHost));
    context.QInterpolatedMinusOnHost = static_cast<DrContext::QInterpolatedPtrT>(layerData.getScratchpadMemory(m_dynRup->QInterpolatedMinusOnHost));

    context.faceInformation = layerData.var(m_dynRup->faceInformation);
    context.devImposedStatePlus = layerData.var(m_dynRup->imposedStatePlus);
    context.devImposedStateMinus = layerData.var(m_dynRup->imposedStateMinus);
    context.waveSpeedsPlus = layerData.var(m_dynRup->waveSpeedsPlus);
    context.waveSpeedsMinus = layerData.var(m_dynRup->waveSpeedsMinus);

    context.imposedStatePlusOnHost = static_cast<DrContext::imposedStatePlusT>(layerData.getScratchpadMemory(m_dynRup->imposedStatePlusOnHost));
    context.imposedStateMinusOnHost = static_cast<DrContext::imposedStatePlusT>(layerData.getScratchpadMemory(m_dynRup->imposedStateMinusOnHost));

    struct AsyncCopyFrom : public DrBaseCallBack {
      explicit AsyncCopyFrom(DrContext userContext, TimeCluster *cluster) : DrBaseCallBack(userContext, cluster) {
        assert(context.QInterpolatedPlusOnDevice != nullptr);
        assert(context.QInterpolatedMinusOnDevice != nullptr);
        assert(context.QInterpolatedPlusOnHost != nullptr);
        assert(context.QInterpolatedMinusOnHost != nullptr);
        copyFromStream = device.api->getNextCircularStream();
      }

      void operator()(size_t begin, size_t batchSize, size_t callCounter) override {
        constexpr size_t QInterpolatedSize = CONVERGENCE_ORDER * tensor::QInterpolated::size();
        const size_t upperStageOffset = (callCounter % DrPipeline::TailSize) * DrPipeline::DefaultBatchSize;

        device.api->syncStreamFromCircularBuffer(copyFromStream);
        device.api->copyFromAsync(reinterpret_cast<real *>(&context.QInterpolatedPlusOnHost[upperStageOffset]),
                                  reinterpret_cast<real *>(&context.QInterpolatedPlusOnDevice[begin * QInterpolatedSize]),
                                  batchSize * QInterpolatedSize * sizeof(real),
                                  copyFromStream);

        device.api->copyFromAsync(reinterpret_cast<real *>(&context.QInterpolatedMinusOnHost[upperStageOffset]),
                                  reinterpret_cast<real *>(&context.QInterpolatedMinusOnDevice[begin * QInterpolatedSize]),
                                  batchSize * QInterpolatedSize * sizeof(real),
                                  copyFromStream);
      }

      void finalize() override {
        device.api->syncStreamFromCircularBuffer(copyFromStream);
      }
    private:
      void *copyFromStream{nullptr};
    } asyncCopyFrom(context, this);

    struct ComputeFriction : public DrBaseCallBack {
      explicit ComputeFriction(DrContext userContext, TimeCluster *cluster) : DrBaseCallBack(userContext, cluster) {
        assert(context.faceInformation != nullptr);
        assert(context.imposedStatePlusOnHost != nullptr);
        assert(context.imposedStateMinusOnHost != nullptr);
        assert(context.waveSpeedsPlus != nullptr);
        assert(context.waveSpeedsMinus != nullptr);
      }

      void operator()(size_t begin, size_t batchSize, size_t callCounter) override {
        const size_t upperStageOffset = (callCounter % DrPipeline::TailSize) * DrPipeline::DefaultBatchSize;
        const size_t lowerStageOffset = (callCounter % DrPipeline::NumStages) * DrPipeline::DefaultBatchSize;

#ifdef _OPENMP
#pragma omp parallel for schedule(static)
#endif
        for (unsigned face = 0; face < batchSize; ++face) {
          e_interoperability.evaluateFrictionLaw(static_cast<int>(context.faceInformation[begin + face].meshFace),
                                                 context.QInterpolatedPlusOnHost[upperStageOffset + face],
                                                 context.QInterpolatedMinusOnHost[upperStageOffset + face],
                                                 context.imposedStatePlusOnHost[lowerStageOffset + face],
                                                 context.imposedStateMinusOnHost[lowerStageOffset + face],
                                                 cluster->m_fullUpdateTime,
                                                 cluster->m_dynamicRuptureKernel.timePoints,
                                                 cluster->m_dynamicRuptureKernel.timeWeights,
                                                 context.waveSpeedsPlus[begin + face],
                                                 context.waveSpeedsMinus[begin + face]);
        }
      }
      void finalize() override {}
    } computeFriction(context, this);


    struct AsyncCopyBack : public DrBaseCallBack {
      explicit AsyncCopyBack(DrContext userContext, TimeCluster *cluster) : DrBaseCallBack(userContext, cluster) {
        assert(context.devImposedStatePlus != nullptr);
        assert(context.devImposedStateMinus != nullptr);
        copyBackStream = device.api->getNextCircularStream();
      }

      void operator()(size_t begin, size_t batchSize, size_t callCounter) override {
        const size_t lowerStageOffset = (callCounter % DrPipeline::NumStages) * DrPipeline::DefaultBatchSize;
        const size_t imposedStateSize = tensor::QInterpolated::size() * batchSize * sizeof(real);

        device.api->syncStreamFromCircularBuffer(copyBackStream);
        device.api->copyToAsync(reinterpret_cast<real *>(&context.devImposedStatePlus[begin]),
                                reinterpret_cast<real *>(&context.imposedStatePlusOnHost[lowerStageOffset]),
                                imposedStateSize,
                                copyBackStream);

        device.api->copyToAsync(reinterpret_cast<real *>(&context.devImposedStateMinus[begin]),
                                reinterpret_cast<real *>(&context.imposedStateMinusOnHost[lowerStageOffset]),
                                imposedStateSize,
                                copyBackStream);
      }

      void finalize() override {
        device.api->syncStreamFromCircularBuffer(copyBackStream);
      }
    private:
      void *copyBackStream{nullptr};
    } asyncCopyBack(context, this);

    drPipeline.registerCallBack(0, &asyncCopyFrom);
    drPipeline.registerCallBack(1, &computeFriction);
    drPipeline.registerCallBack(2, &asyncCopyBack);
    drPipeline.run(layerData.getNumberOfCells());

    device.api->resetCircularStreamCounter();
  }
  m_loopStatistics->end(m_regionComputeDynamicRupture, layerData.getNumberOfCells());
  device.api->popLastProfilingMark();
}
#endif


void seissol::time_stepping::TimeCluster::computeDynamicRuptureFlops( seissol::initializers::Layer& layerData,
                                                                      long long&                    nonZeroFlops,
                                                                      long long&                    hardwareFlops )
{
  nonZeroFlops = 0;
  hardwareFlops = 0;

  DRFaceInformation* faceInformation = layerData.var(m_dynRup->faceInformation);

  for (unsigned face = 0; face < layerData.getNumberOfCells(); ++face) {
    long long faceNonZeroFlops, faceHardwareFlops;
    m_dynamicRuptureKernel.flopsGodunovState( faceInformation[face], faceNonZeroFlops, faceHardwareFlops);

    nonZeroFlops += faceNonZeroFlops;
    hardwareFlops += faceHardwareFlops;
  }
}

#ifdef USE_MPI
/*
 * MPI-Communication during the simulation; exchange of DOFs.
 */
void seissol::time_stepping::TimeCluster::receiveGhostLayer(){
  SCOREP_USER_REGION( "receiveGhostLayer", SCOREP_USER_REGION_TYPE_FUNCTION )

  /*
   * Receive data of the ghost regions
   */
  for( unsigned int l_region = 0; l_region < m_meshStructure->numberOfRegions; l_region++ ) {
    // continue only if the cluster qualifies for communication
    if( m_resetLtsBuffers || m_meshStructure->neighboringClusters[l_region][1] <= static_cast<int>(m_globalClusterId) ) {
      // post receive request
      MPI_Irecv(   m_meshStructure->ghostRegions[l_region],                // initial address
                   m_meshStructure->ghostRegionSizes[l_region],            // number of elements in the receive buffer
                   MPI_C_REAL,                                               // datatype of each receive buffer element
                   m_meshStructure->neighboringClusters[l_region][0],      // rank of source
                   timeData+m_meshStructure->receiveIdentifiers[l_region], // message tag
                   seissol::MPI::mpi.comm(),                               // communicator
                   m_meshStructure->receiveRequests + l_region             // communication request
               );

      // add receive request to list of receives
      m_receiveQueue.push_back( m_meshStructure->receiveRequests + l_region );
    }
  }
}

void seissol::time_stepping::TimeCluster::sendCopyLayer(){
  SCOREP_USER_REGION( "sendCopyLayer", SCOREP_USER_REGION_TYPE_FUNCTION )

  /*
   * Send data of the copy regions
   */
  for( unsigned int l_region = 0; l_region < m_meshStructure->numberOfRegions; l_region++ ) {
    if( m_sendLtsBuffers || m_meshStructure->neighboringClusters[l_region][1] <= static_cast<int>(m_globalClusterId) ) {
      // post send request
      MPI_Isend(   m_meshStructure->copyRegions[l_region],              // initial address
                   m_meshStructure->copyRegionSizes[l_region],          // number of elements in the send buffer
                   MPI_C_REAL,                                            // datatype of each send buffer element
                   m_meshStructure->neighboringClusters[l_region][0],   // rank of destination
                   timeData+m_meshStructure->sendIdentifiers[l_region], // message tag
                   seissol::MPI::mpi.comm(),                            // communicator
                   m_meshStructure->sendRequests + l_region             // communication request
               );

      // add send request to list of sends
      m_sendQueue.push_back(m_meshStructure->sendRequests + l_region );
    }
  }
}

bool seissol::time_stepping::TimeCluster::testForGhostLayerReceives(){
  SCOREP_USER_REGION( "testForGhostLayerReceives", SCOREP_USER_REGION_TYPE_FUNCTION )

#if defined(_OPENMP) && defined(USE_COMM_THREAD)
  bool l_return;
  if (g_handleRecvs[m_clusterId] == 0) {
    l_return = true;
  } else {
    l_return = false;
  }
  return l_return;
#else
  // iterate over all pending receives
  for( std::list<MPI_Request*>::iterator l_receive = m_receiveQueue.begin(); l_receive != m_receiveQueue.end(); ) {
    int l_mpiStatus = 0;

    // check if the receive is complete
    MPI_Test( *l_receive, &l_mpiStatus, MPI_STATUS_IGNORE );

    // remove from list of pending receives if completed
    if( l_mpiStatus == 1 )   l_receive = m_receiveQueue.erase( l_receive );
    // continue otherwise
    else                   ++l_receive;
  }

  // return true if the communication is finished
  return m_receiveQueue.empty();
#endif
}

bool seissol::time_stepping::TimeCluster::testForCopyLayerSends(){
  SCOREP_USER_REGION( "testForCopyLayerSends", SCOREP_USER_REGION_TYPE_FUNCTION )

#if defined(_OPENMP) && defined(USE_COMM_THREAD)
  bool l_return;
  if (g_handleSends[m_clusterId] == 0) {
    l_return = true;
  } else {
    l_return = false;
  }
  return l_return;
#else
  for( std::list<MPI_Request*>::iterator l_send = m_sendQueue.begin(); l_send != m_sendQueue.end(); ) {
    int l_mpiStatus = 0;

    // check if the send is complete
    MPI_Test( *l_send, &l_mpiStatus, MPI_STATUS_IGNORE );

    // remove from list of pending sends if completed
    if( l_mpiStatus == 1 )   l_send = m_sendQueue.erase( l_send );
    // continue otherwise
    else                   ++l_send;
  }

  // return true if the communication is finished
  return m_sendQueue.empty();
#endif
}

#if defined(_OPENMP) && defined(USE_COMM_THREAD)
void seissol::time_stepping::TimeCluster::initReceiveGhostLayer(){
  g_handleRecvs[m_clusterId] = 1;
}

void seissol::time_stepping::TimeCluster::initSendCopyLayer(){
  g_handleSends[m_clusterId] = 1;
}

void seissol::time_stepping::TimeCluster::waitForInits() {
  while( g_handleRecvs[m_clusterId] == 1 || g_handleSends[m_clusterId] == 1 );
}
#endif

#endif

#ifndef ACL_DEVICE
void seissol::time_stepping::TimeCluster::computeLocalIntegration( seissol::initializers::Layer&  i_layerData ) {
  SCOREP_USER_REGION( "computeLocalIntegration", SCOREP_USER_REGION_TYPE_FUNCTION )

  m_loopStatistics->begin(m_regionComputeLocalIntegration);

  // local integration buffer
  real l_integrationBuffer[tensor::I::size()] __attribute__((aligned(ALIGNMENT)));

  // pointer for the call of the ADER-function
  real* l_bufferPointer;

  real** buffers = i_layerData.var(m_lts->buffers);
  real** derivatives = i_layerData.var(m_lts->derivatives);
  CellMaterialData* materialData = i_layerData.var(m_lts->material);

  kernels::LocalData::Loader loader;
  loader.load(*m_lts, i_layerData);
  kernels::LocalTmp tmp;

#ifdef _OPENMP
  #pragma omp parallel for private(l_bufferPointer, l_integrationBuffer, tmp) schedule(static)
#endif
  for( unsigned int l_cell = 0; l_cell < i_layerData.getNumberOfCells(); l_cell++ ) {
    auto data = loader.entry(l_cell);
    // overwrite cell buffer
    // TODO: Integrate this step into the kernel

    bool l_buffersProvided = (data.cellInformation.ltsSetup >> 8)%2 == 1; // buffers are provided
    bool l_resetBuffers = l_buffersProvided && ( (data.cellInformation.ltsSetup >> 10) %2 == 0 || m_resetLtsBuffers ); // they should be reset

    if (l_resetBuffers) {
      // assert presence of the buffer
      assert(buffers[l_cell] != nullptr);

      l_bufferPointer = buffers[l_cell];
    } else {
      // work on local buffer
      l_bufferPointer = l_integrationBuffer;
    }

    m_timeKernel.computeAder(m_timeStepWidth,
                             data,
                             tmp,
                             l_bufferPointer,
                             derivatives[l_cell],
                             m_fullUpdateTime,
                             true);

    // Compute local integrals (including some boundary conditions)
    CellBoundaryMapping (*boundaryMapping)[4] = i_layerData.var(m_lts->boundaryMapping);
    m_localKernel.computeIntegral(l_bufferPointer,
                                  data,
                                  tmp,
                                  &materialData[l_cell],
                                  &boundaryMapping[l_cell],
                                  m_fullUpdateTime,
                                  m_timeStepWidth
    );

    for (unsigned face = 0; face < 4; ++face) {
      auto& curFaceDisplacements = data.faceDisplacements[face];
      // Note: Displacement for freeSurfaceGravity is computed in Time.cpp
      if (curFaceDisplacements != nullptr
          && data.cellInformation.faceTypes[face] != FaceType::freeSurfaceGravity) {
        kernel::addVelocity addVelocityKrnl;

        addVelocityKrnl.V3mTo2nFace = m_globalDataOnHost->V3mTo2nFace;
        addVelocityKrnl.selectVelocity = init::selectVelocity::Values;
        addVelocityKrnl.faceDisplacement = data.faceDisplacements[face];
        addVelocityKrnl.I = l_bufferPointer;
        addVelocityKrnl.execute(face);
      }
    }

    // update lts buffers if required
    // TODO: Integrate this step into the kernel
    if (!l_resetBuffers && l_buffersProvided) {
      assert (buffers[l_cell] != nullptr);

      for (unsigned int l_dof = 0; l_dof < tensor::I::size(); ++l_dof) {
        buffers[l_cell][l_dof] += l_integrationBuffer[l_dof];
      }
    }
  }

  m_loopStatistics->end(m_regionComputeLocalIntegration, i_layerData.getNumberOfCells());
}
#else // ACL_DEVICE
void seissol::time_stepping::TimeCluster::computeLocalIntegration( seissol::initializers::Layer&  i_layerData ) {
  SCOREP_USER_REGION( "computeLocalIntegration", SCOREP_USER_REGION_TYPE_FUNCTION )
  device.api->putProfilingMark("computeLocalIntegration", device::ProfilingColors::Yellow);

  m_loopStatistics->begin(m_regionComputeLocalIntegration);

  ConditionalBatchTableT& table = i_layerData.getCondBatchTable();
  kernels::LocalTmp tmp;

  m_timeKernel.computeBatchedAder(m_timeStepWidth, tmp, table);
  m_localKernel.computeBatchedIntegral(table, tmp);

  for (unsigned face = 0; face < 4; ++face) {
    ConditionalKey key(*KernelNames::FaceDisplacements, *ComputationKind::None, face);
    if (table.find(key) != table.end()) {
      BatchTable &entry = table[key];
      // NOTE: integrated velocities have been computed implicitly, i.e
      // it is 6th, 7the and 8th columns of integrated dofs

      kernel::gpu_addVelocity displacementKrnl;
      displacementKrnl.faceDisplacement = entry.content[*EntityId::FaceDisplacement]->getPointers();
      displacementKrnl.integratedVelocities = const_cast<real const**>(entry.content[*EntityId::Ivelocities]->getPointers());
      displacementKrnl.V3mTo2nFace = m_globalDataOnDevice->V3mTo2nFace;

      // Note: this kernel doesn't require tmp. memory
      displacementKrnl.numElements = entry.content[*EntityId::FaceDisplacement]->getSize();
      displacementKrnl.streamPtr = device.api->getDefaultStream();
      displacementKrnl.execute(face);
    }
  }

  ConditionalKey key = ConditionalKey(*KernelNames::Time, *ComputationKind::WithLtsBuffers);
  if (table.find(key) != table.end()) {
    BatchTable &entry = table[key];

    if (m_resetLtsBuffers) {
      device.algorithms.streamBatchedData((entry.content[*EntityId::Idofs])->getPointers(),
                                          (entry.content[*EntityId::Buffers])->getPointers(),
                                          tensor::I::Size,
                                          (entry.content[*EntityId::Idofs])->getSize());
    }
    else {
      device.algorithms.accumulateBatchedData((entry.content[*EntityId::Idofs])->getPointers(),
                                              (entry.content[*EntityId::Buffers])->getPointers(),
                                              tensor::I::Size,
                                              (entry.content[*EntityId::Idofs])->getSize());
    }
  }

  device.api->synchDevice();
  m_loopStatistics->end(m_regionComputeLocalIntegration, i_layerData.getNumberOfCells());
  device.api->popLastProfilingMark();
}
#endif // ACL_DEVICE

#ifndef ACL_DEVICE
void seissol::time_stepping::TimeCluster::computeNeighboringIntegration( seissol::initializers::Layer&  i_layerData ) {
  if (usePlasticity) {
    computeNeighboringIntegrationImplementation<true>(i_layerData);
  } else {
    computeNeighboringIntegrationImplementation<false>(i_layerData);
  }
}
#else // ACL_DEVICE
void seissol::time_stepping::TimeCluster::computeNeighboringIntegration( seissol::initializers::Layer&  i_layerData ) {
  device.api->putProfilingMark("computeNeighboring", device::ProfilingColors::Red);
  SCOREP_USER_REGION( "computeNeighboringIntegration", SCOREP_USER_REGION_TYPE_FUNCTION )
  m_loopStatistics->begin(m_regionComputeNeighboringIntegration);

  ConditionalBatchTableT &table = i_layerData.getCondBatchTable();

  seissol::kernels::TimeCommon::computeBatchedIntegrals(m_timeKernel,
                                                        m_subTimeStart,
                                                        m_timeStepWidth,
                                                        table);
  m_neighborKernel.computeBatchedNeighborsIntegral(table);

  if (usePlasticity) {
    PlasticityData* plasticity = i_layerData.var(m_lts->plasticity);
    unsigned numAdjustedDofs = seissol::kernels::Plasticity::computePlasticityBatched(m_oneMinusIntegratingFactor,
                                                                                      m_timeStepWidth,
                                                                                      m_tv,
                                                                                      m_globalDataOnDevice,
                                                                                      table,
                                                                                      plasticity);

    g_SeisSolNonZeroFlopsPlasticity += i_layerData.getNumberOfCells() * m_flops_nonZero[PlasticityCheck] + numAdjustedDofs * m_flops_nonZero[PlasticityYield];
    g_SeisSolHardwareFlopsPlasticity += i_layerData.getNumberOfCells() * m_flops_hardware[PlasticityCheck] + numAdjustedDofs * m_flops_hardware[PlasticityYield];
  }

  device.api->synchDevice();
  device.api->popLastProfilingMark();
  m_loopStatistics->end(m_regionComputeNeighboringIntegration, i_layerData.getNumberOfCells());
}
#endif // ACL_DEVICE

#ifdef USE_MPI
bool seissol::time_stepping::TimeCluster::computeLocalCopy(){
  SCOREP_USER_REGION( "computeLocalCopy", SCOREP_USER_REGION_TYPE_FUNCTION )

  // ensure a valid call
  if( !m_updatable.localCopy ) {
    logError() << "Invalid call of computeLocalCopy, aborting:"
      << this             << m_clusterId      << m_globalClusterId << m_numberOfTimeSteps
      << m_fullUpdateTime << m_predictionTime << m_timeStepWidth   << m_subTimeStart      << m_resetLtsBuffers;
  }

  // continue only if copy layer sends are complete
  if( !testForCopyLayerSends() ) return false;

  // post receive requests
#if defined(_OPENMP) && defined(USE_COMM_THREAD)
  initReceiveGhostLayer();
#else
  receiveGhostLayer();
#endif

  // MPI checks for receiver writes receivers either in the copy layer or interior
  if( m_updatable.localInterior ) {
    writeReceivers();
  }

  // integrate copy layer locally
  computeLocalIntegration( m_clusterData->child<Copy>() );

  g_SeisSolNonZeroFlopsLocal += m_flops_nonZero[LocalCopy];
  g_SeisSolHardwareFlopsLocal += m_flops_hardware[LocalCopy];

#if defined(_OPENMP) && defined(USE_COMM_THREAD)
  initSendCopyLayer();
#else
  sendCopyLayer();
#endif

#ifndef USE_COMM_THREAD
  // continue with communication
  testForGhostLayerReceives();
#endif

  // compute sources, update simulation time
  if( !m_updatable.localInterior ) {
    computeSources();
    m_predictionTime += m_timeStepWidth;
  }

  // update finished
  m_updatable.localCopy  = false;

  // wait until communication thread finished initializing the receives
#if defined(_OPENMP) && defined(USE_COMM_THREAD)
  waitForInits();
#endif

  return true;
}
#endif

void seissol::time_stepping::TimeCluster::computeLocalInterior(){
  SCOREP_USER_REGION( "computeLocalInterior", SCOREP_USER_REGION_TYPE_FUNCTION )

  // ensure a valid call
  if( !m_updatable.localInterior ) {
    logError() << "Invalid call of computeLocalInterior, aborting:"
      << this             << m_clusterId      << m_globalClusterId << m_numberOfTimeSteps
      << m_fullUpdateTime << m_predictionTime << m_timeStepWidth   << m_subTimeStart      << m_resetLtsBuffers;
  }

  // MPI checks for receiver writes receivers either in the copy layer or interior
#ifdef USE_MPI
  if( m_updatable.localCopy ) {
    writeReceivers();
  }
#else
  // non-MPI checks for write in the interior
  writeReceivers();
#endif

  // integrate interior cells locally
  computeLocalIntegration( m_clusterData->child<Interior>() );

  g_SeisSolNonZeroFlopsLocal += m_flops_nonZero[LocalInterior];
  g_SeisSolHardwareFlopsLocal += m_flops_hardware[LocalInterior];

#ifdef USE_MPI
#ifndef USE_COMM_THREAD
  // continue with communication
  testForGhostLayerReceives();
  testForCopyLayerSends();
#endif
#endif

  // compute sources, update simulation time
  if( !m_updatable.localCopy ) {
    computeSources();
    m_predictionTime += m_timeStepWidth;
  }

  // update finished
  m_updatable.localInterior = false;
}

#ifdef USE_MPI
bool seissol::time_stepping::TimeCluster::computeNeighboringCopy() {
  SCOREP_USER_REGION( "computeNeighboringCopy", SCOREP_USER_REGION_TYPE_FUNCTION )

  // ensure a valid call
  if( !m_updatable.neighboringCopy ) {
    logError() << "Invalid call of computeNeighboringCopy aborting:"
      << this             << m_clusterId      << m_globalClusterId << m_numberOfTimeSteps
      << m_fullUpdateTime << m_predictionTime << m_timeStepWidth   << m_subTimeStart      << m_resetLtsBuffers;
  }

  // continue only of ghost layer receives are complete
  if( !testForGhostLayerReceives() ) return false;

#ifndef USE_COMM_THREAD
  // continue with communication
  testForCopyLayerSends();
#endif

  if (m_dynamicRuptureFaces == true) {
    if (m_updatable.neighboringInterior) {
      computeDynamicRupture(m_dynRupClusterData->child<Interior>());
      g_SeisSolNonZeroFlopsDynamicRupture += m_flops_nonZero[DRFrictionLawInterior];
      g_SeisSolHardwareFlopsDynamicRupture += m_flops_hardware[DRFrictionLawInterior];
    }

    computeDynamicRupture(m_dynRupClusterData->child<Copy>());
    g_SeisSolNonZeroFlopsDynamicRupture += m_flops_nonZero[DRFrictionLawCopy];
    g_SeisSolHardwareFlopsDynamicRupture += m_flops_hardware[DRFrictionLawCopy];
  }

  computeNeighboringIntegration( m_clusterData->child<Copy>() );

  g_SeisSolNonZeroFlopsNeighbor += m_flops_nonZero[NeighborCopy];
  g_SeisSolHardwareFlopsNeighbor += m_flops_hardware[NeighborCopy];
  g_SeisSolNonZeroFlopsDynamicRupture += m_flops_nonZero[DRNeighborCopy];
  g_SeisSolHardwareFlopsDynamicRupture += m_flops_hardware[DRNeighborCopy];

#ifndef USE_COMM_THREAD
  // continue with communication
  testForCopyLayerSends();
#endif

  // compute dynamic rupture, update simulation time and statistics
  if( !m_updatable.neighboringInterior ) {
    // First cluster calls fault receiver output
    // TODO: Change from iteration based to time based
    /*
    if (m_clusterId == 0) {
      e_interoperability.faultOutput( m_fullUpdateTime, m_timeStepWidth );
    }
    */

    m_fullUpdateTime      += m_timeStepWidth;
    m_subTimeStart        += m_timeStepWidth;
    m_numberOfFullUpdates += 1;
    m_numberOfTimeSteps   += 1;
  }

  // update finished
  m_updatable.neighboringCopy = false;

  return true;
}
#endif

void seissol::time_stepping::TimeCluster::computeNeighboringInterior() {
  SCOREP_USER_REGION( "computeNeighboringInterior", SCOREP_USER_REGION_TYPE_FUNCTION )
  // ensure a valid call
  if( !m_updatable.neighboringInterior ) {
    logError() << "Invalid call of computeNeighboringInterior, aborting:"
      << this             << m_clusterId      << m_globalClusterId << m_numberOfTimeSteps
      << m_fullUpdateTime << m_predictionTime << m_timeStepWidth   << m_subTimeStart      << m_resetLtsBuffers;
  }

  if (m_dynamicRuptureFaces == true && m_updatable.neighboringCopy == true) {
    computeDynamicRupture(m_dynRupClusterData->child<Interior>());
    g_SeisSolNonZeroFlopsDynamicRupture += m_flops_nonZero[DRFrictionLawInterior];
    g_SeisSolHardwareFlopsDynamicRupture += m_flops_hardware[DRFrictionLawInterior];
  }

  // Update all cells in the interior with the neighboring boundary contribution.
  computeNeighboringIntegration( m_clusterData->child<Interior>() );

  g_SeisSolNonZeroFlopsNeighbor += m_flops_nonZero[NeighborInterior];
  g_SeisSolHardwareFlopsNeighbor += m_flops_hardware[NeighborInterior];
  g_SeisSolNonZeroFlopsDynamicRupture += m_flops_nonZero[DRNeighborInterior];
  g_SeisSolHardwareFlopsDynamicRupture += m_flops_hardware[DRNeighborInterior];

  // compute dynamic rupture, update simulation time and statistics
  if( !m_updatable.neighboringCopy ) {
    // First cluster calls fault receiver output
    // TODO: Change from iteration based to time based

    /*
    if (m_clusterId == 0) {
      //m_FrictonLaw
      e_interoperability.faultOutput( m_fullUpdateTime, m_timeStepWidth );
    }
    */

    m_fullUpdateTime      += m_timeStepWidth;
    m_subTimeStart        += m_timeStepWidth;
    m_numberOfFullUpdates += 1;
    m_numberOfTimeSteps   += 1;
  }

  // update finished
  m_updatable.neighboringInterior = false;
}

void seissol::time_stepping::TimeCluster::computeLocalIntegrationFlops(
    unsigned numberOfCells,
    CellLocalInformation const* cellInformation,
    long long& nonZeroFlops,
    long long& hardwareFlops  )
{
  nonZeroFlops = 0;
  hardwareFlops = 0;

  for (unsigned cell = 0; cell < numberOfCells; ++cell) {
    unsigned cellNonZero, cellHardware;
    m_timeKernel.flopsAder(cellNonZero, cellHardware);
    nonZeroFlops += cellNonZero;
    hardwareFlops += cellHardware;
    m_localKernel.flopsIntegral(cellInformation[cell].faceTypes, cellNonZero, cellHardware);
    nonZeroFlops += cellNonZero;
    hardwareFlops += cellHardware;
    // Contribution from displacement/integrated displacement
    for (unsigned face = 0; face < 4; ++face) {
      if (cellInformation->faceTypes[face] == FaceType::freeSurfaceGravity) {
        const auto [nonZeroFlopsDisplacement, hardwareFlopsDisplacement] =
        GravitationalFreeSurfaceBc::getFlopsDisplacementFace(face,
                                                             cellInformation[cell].faceTypes[face],
                                                             m_timeKernel);
        nonZeroFlops += nonZeroFlopsDisplacement;
        hardwareFlops += hardwareFlopsDisplacement;
      }
    }
  }
}

void seissol::time_stepping::TimeCluster::computeNeighborIntegrationFlops(  unsigned                    numberOfCells,
                                                                            CellLocalInformation const* cellInformation,
                                                                            CellDRMapping const       (*drMapping)[4],
                                                                            long long&                  nonZeroFlops,
                                                                            long long&                  hardwareFlops,
                                                                            long long&                  drNonZeroFlops,
                                                                            long long&                  drHardwareFlops )
{
  nonZeroFlops = 0;
  hardwareFlops = 0;
  drNonZeroFlops = 0;
  drHardwareFlops = 0;

  for (unsigned cell = 0; cell < numberOfCells; ++cell) {
    unsigned cellNonZero, cellHardware;
    long long cellDRNonZero, cellDRHardware;
    m_neighborKernel.flopsNeighborsIntegral(  cellInformation[cell].faceTypes,
                                              cellInformation[cell].faceRelations,
                                              drMapping[cell],
                                              cellNonZero,
                                              cellHardware,
                                              cellDRNonZero,
                                              cellDRHardware );
    nonZeroFlops += cellNonZero;
    hardwareFlops += cellHardware;
    drNonZeroFlops += cellDRNonZero;
    drHardwareFlops += cellDRHardware;

    /// \todo add lts time integration
    /// \todo add plasticity
  }
}

void seissol::time_stepping::TimeCluster::computeFlops()
{
#ifdef USE_MPI
  computeLocalIntegrationFlops( m_meshStructure->numberOfCopyCells,
                                m_clusterData->child<Copy>().var(m_lts->cellInformation),
                                m_flops_nonZero[LocalCopy],
                                m_flops_hardware[LocalCopy] );
#endif

  computeLocalIntegrationFlops( m_meshStructure->numberOfInteriorCells,
                                m_clusterData->child<Interior>().var(m_lts->cellInformation),
                                m_flops_nonZero[LocalInterior],
                                m_flops_hardware[LocalInterior] );

#ifdef USE_MPI
  computeNeighborIntegrationFlops(  m_meshStructure->numberOfCopyCells,
                                    m_clusterData->child<Copy>().var(m_lts->cellInformation),
                                    m_clusterData->child<Copy>().var(m_lts->drMapping),
                                    m_flops_nonZero[NeighborCopy],
                                    m_flops_hardware[NeighborCopy],
                                    m_flops_nonZero[DRNeighborCopy],
                                    m_flops_hardware[DRNeighborCopy] );
#endif

  computeNeighborIntegrationFlops(  m_meshStructure->numberOfInteriorCells,
                                    m_clusterData->child<Interior>().var(m_lts->cellInformation),
                                    m_clusterData->child<Interior>().var(m_lts->drMapping),
                                    m_flops_nonZero[NeighborInterior],
                                    m_flops_hardware[NeighborInterior],
                                    m_flops_nonZero[DRNeighborInterior],
                                    m_flops_hardware[DRNeighborInterior] );

  computeDynamicRuptureFlops( m_dynRupClusterData->child<Copy>(), m_flops_nonZero[DRFrictionLawCopy], m_flops_hardware[DRFrictionLawCopy] );
  computeDynamicRuptureFlops( m_dynRupClusterData->child<Interior>(), m_flops_nonZero[DRFrictionLawInterior], m_flops_hardware[DRFrictionLawInterior] );

  seissol::kernels::Plasticity::flopsPlasticity(  m_flops_nonZero[PlasticityCheck],
                                                  m_flops_hardware[PlasticityCheck],
                                                  m_flops_nonZero[PlasticityYield],
                                                  m_flops_hardware[PlasticityYield] );
}

<<<<<<< HEAD
void seissol::time_stepping::TimeCluster::updateFaultOutput() {
#ifdef USE_MPI
  initializers::Layer *Layers[2];
  Layers[0] = &(m_dynRupClusterData->child<Interior>());
  Layers[1] = &(m_dynRupClusterData->child<Copy>());
#else
  initializers::Layer *Layers[1];
  Layers[0] = &(m_dynRupClusterData->child<Interior>());
#endif
  for (auto Layer : Layers) {
      m_DrOutput->tiePointers(*Layer, m_dynRup, e_interoperability/*+ DrLtsTree, + faultWriter*/);
  }
}

=======
long seissol::time_stepping::TimeCluster::getNumberOfCells() const {
  return m_clusterData->child<Copy>().getNumberOfCells() +
         m_clusterData->child<Interior>().getNumberOfCells();
}


>>>>>>> 85426c1e
#if defined(_OPENMP) && defined(USE_MPI) && defined(USE_COMM_THREAD)
void seissol::time_stepping::TimeCluster::pollForCopyLayerSends(){
  for( std::list<MPI_Request*>::iterator l_send = m_sendQueue.begin(); l_send != m_sendQueue.end(); ) {
    int l_mpiStatus = 0;

    // check if the send is complete
    MPI_Test( *l_send, &l_mpiStatus, MPI_STATUS_IGNORE );

    // remove from list of pending sends if completed
    if( l_mpiStatus == 1 )   l_send = m_sendQueue.erase( l_send );
    // continue otherwise
    else                   ++l_send;
  }

  if (m_sendQueue.empty()) {
    g_handleSends[m_clusterId] = 0;
  }
}

void seissol::time_stepping::TimeCluster::pollForGhostLayerReceives(){
  // iterate over all pending receives
  for( std::list<MPI_Request*>::iterator l_receive = m_receiveQueue.begin(); l_receive != m_receiveQueue.end(); ) {
    int l_mpiStatus = 0;

    // check if the receive is complete
    MPI_Test( *l_receive, &l_mpiStatus, MPI_STATUS_IGNORE );

    // remove from list of pending receives if completed
    if( l_mpiStatus == 1 )   l_receive = m_receiveQueue.erase( l_receive );
    // continue otherwise
    else                   ++l_receive;
  }

  if (m_receiveQueue.empty()) {
    g_handleRecvs[m_clusterId] = 0;
  }
}

void seissol::time_stepping::TimeCluster::startReceiveGhostLayer() {
  receiveGhostLayer();
}

void seissol::time_stepping::TimeCluster::startSendCopyLayer() {
  sendCopyLayer();
}
#endif
<|MERGE_RESOLUTION|>--- conflicted
+++ resolved
@@ -81,8 +81,8 @@
 #include <SourceTerm/PointSource.h>
 #include <Kernels/TimeCommon.h>
 #include <Kernels/DynamicRupture.h>
+#include <Kernels/Receiver.h>
 #include <Monitoring/FlopCounter.hpp>
-
 
 #include <cassert>
 #include <cstring>
@@ -97,7 +97,6 @@
 
 //! fortran interoperability
 extern seissol::Interoperability e_interoperability;
-
 
 seissol::time_stepping::TimeCluster::TimeCluster( unsigned int                   i_clusterId,
                                                   unsigned int                   i_globalClusterId,
@@ -163,7 +162,6 @@
   m_fullUpdateTime                = 0;
   m_predictionTime                = 0;
 
-
   m_dynamicRuptureFaces = (i_dynRupClusterData->child<Ghost>().getNumberOfCells() > 0)
 	|| (i_dynRupClusterData->child<Copy>().getNumberOfCells() > 0)
 	|| (i_dynRupClusterData->child<Interior>().getNumberOfCells() > 0);
@@ -251,6 +249,7 @@
 #ifndef ACL_DEVICE
 void seissol::time_stepping::TimeCluster::computeDynamicRupture( seissol::initializers::Layer&  layerData ) {
   SCOREP_USER_REGION( "computeDynamicRupture", SCOREP_USER_REGION_TYPE_FUNCTION )
+
   m_loopStatistics->begin(m_regionComputeDynamicRupture);
 
   DRFaceInformation*                    faceInformation                                                   = layerData.var(m_dynRup->faceInformation);
@@ -263,7 +262,7 @@
   m_FrictonLaw->computeDeltaT(m_dynamicRuptureKernel.timePoints);
 
 #ifdef _OPENMP
-#pragma omp parallel for schedule(static) //private(QInterpolatedPlus,QInterpolatedMinus)
+  #pragma omp parallel for schedule(static) private(QInterpolatedPlus,QInterpolatedMinus)
 #endif
   for (unsigned face = 0; face < layerData.getNumberOfCells(); ++face) {
     unsigned prefetchFace = (face < layerData.getNumberOfCells()-1) ? face+1 : face;
@@ -581,6 +580,7 @@
 
   real** buffers = i_layerData.var(m_lts->buffers);
   real** derivatives = i_layerData.var(m_lts->derivatives);
+  real** displacements = i_layerData.var(m_lts->displacements);
   CellMaterialData* materialData = i_layerData.var(m_lts->material);
 
   kernels::LocalData::Loader loader;
@@ -1073,7 +1073,6 @@
                                                   m_flops_hardware[PlasticityYield] );
 }
 
-<<<<<<< HEAD
 void seissol::time_stepping::TimeCluster::updateFaultOutput() {
 #ifdef USE_MPI
   initializers::Layer *Layers[2];
@@ -1088,14 +1087,11 @@
   }
 }
 
-=======
 long seissol::time_stepping::TimeCluster::getNumberOfCells() const {
   return m_clusterData->child<Copy>().getNumberOfCells() +
          m_clusterData->child<Interior>().getNumberOfCells();
 }
 
-
->>>>>>> 85426c1e
 #if defined(_OPENMP) && defined(USE_MPI) && defined(USE_COMM_THREAD)
 void seissol::time_stepping::TimeCluster::pollForCopyLayerSends(){
   for( std::list<MPI_Request*>::iterator l_send = m_sendQueue.begin(); l_send != m_sendQueue.end(); ) {
