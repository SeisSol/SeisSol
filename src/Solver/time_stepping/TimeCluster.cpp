/******************************************************************************
** Copyright (c) 2015, Intel Corporation                                     **
** All rights reserved.                                                      **
**                                                                           **
** Redistribution and use in source and binary forms, with or without        **
** modification, are permitted provided that the following conditions        **
** are met:                                                                  **
** 1. Redistributions of source code must retain the above copyright         **
**    notice, this list of conditions and the following disclaimer.          **
** 2. Redistributions in binary form must reproduce the above copyright      **
**    notice, this list of conditions and the following disclaimer in the    **
**    documentation and/or other materials provided with the distribution.   **
** 3. Neither the name of the copyright holder nor the names of its          **
**    contributors may be used to endorse or promote products derived        **
**    from this software without specific prior written permission.          **
**                                                                           **
** THIS SOFTWARE IS PROVIDED BY THE COPYRIGHT HOLDERS AND CONTRIBUTORS       **
** "AS IS" AND ANY EXPRESS OR IMPLIED WARRANTIES, INCLUDING, BUT NOT         **
** LIMITED TO, THE IMPLIED WARRANTIES OF MERCHANTABILITY AND FITNESS FOR     **
** A PARTICULAR PURPOSE ARE DISCLAIMED. IN NO EVENT SHALL THE COPYRIGHT      **
** HOLDER OR CONTRIBUTORS BE LIABLE FOR ANY DIRECT, INDIRECT, INCIDENTAL,    **
** SPECIAL, EXEMPLARY, OR CONSEQUENTIAL DAMAGES (INCLUDING, BUT NOT LIMITED  **
** TO, PROCUREMENT OF SUBSTITUTE GOODS OR SERVICES; LOSS OF USE, DATA, OR    **
** PROFITS; OR BUSINESS INTERRUPTION) HOWEVER CAUSED AND ON ANY THEORY OF    **
** LIABILITY, WHETHER IN CONTRACT, STRICT LIABILITY, OR TORT (INCLUDING      **
** NEGLIGENCE OR OTHERWISE) ARISING IN ANY WAY OUT OF THE USE OF THIS        **
** SOFTWARE, EVEN IF ADVISED OF THE POSSIBILITY OF SUCH DAMAGE.              **
******************************************************************************/
/* Alexander Heinecke (Intel Corp.)
******************************************************************************/
/**
 * @file
 * This file is part of SeisSol.
 *
 * @author Alex Breuer (breuer AT mytum.de, http://www5.in.tum.de/wiki/index.php/Dipl.-Math._Alexander_Breuer)
 * @author Sebastian Rettenberger (sebastian.rettenberger AT tum.de, http://www5.in.tum.de/wiki/index.php/Sebastian_Rettenberger)
 *
 * @section LICENSE
 * Copyright (c) 2013-2017, SeisSol Group
 * All rights reserved.
 *
 * Redistribution and use in source and binary forms, with or without
 * modification, are permitted provided that the following conditions are met:
 *
 * 1. Redistributions of source code must retain the above copyright notice,
 *    this list of conditions and the following disclaimer.
 *
 * 2. Redistributions in binary form must reproduce the above copyright notice,
 *    this list of conditions and the following disclaimer in the documentation
 *    and/or other materials provided with the distribution.
 *
 * 3. Neither the name of the copyright holder nor the names of its
 *    contributors may be used to endorse or promote products derived from this
 *    software without specific prior written permission.
 *
 * THIS SOFTWARE IS PROVIDED BY THE COPYRIGHT HOLDERS AND CONTRIBUTORS "AS IS"
 * AND ANY EXPRESS OR IMPLIED WARRANTIES, INCLUDING, BUT NOT LIMITED TO, THE
 * IMPLIED WARRANTIES OF MERCHANTABILITY AND FITNESS FOR A PARTICULAR PURPOSE
 * ARE DISCLAIMED. IN NO EVENT SHALL THE COPYRIGHT HOLDER OR CONTRIBUTORS BE
 * LIABLE FOR ANY DIRECT, INDIRECT, INCIDENTAL, SPECIAL, EXEMPLARY, OR
 * CONSEQUENTIAL DAMAGES (INCLUDING, BUT NOT LIMITED TO, PROCUREMENT OF
 * SUBSTITUTE GOODS OR SERVICES; LOSS OF USE, DATA, OR PROFITS; OR BUSINESS
 * INTERRUPTION) HOWEVER CAUSED AND ON ANY THEORY OF LIABILITY, WHETHER IN
 * CONTRACT, STRICT LIABILITY, OR TORT (INCLUDING NEGLIGENCE OR OTHERWISE)
 * ARISING IN ANY WAY OUT OF THE USE OF THIS SOFTWARE, EVEN IF ADVISED OF THE
 * POSSIBILITY OF SUCH DAMAGE.
 *
 * @section DESCRIPTION
 * LTS cluster in SeisSol.
 **/

#include "Parallel/MPI.h"

#ifdef _OPENMP
#include <omp.h>
#endif

#include "SeisSol.h"
#include "TimeCluster.h"
#include <SourceTerm/PointSource.h>
#include <Kernels/TimeCommon.h>
#include <Kernels/DynamicRupture.h>
#include <Kernels/Receiver.h>
#include <Monitoring/FlopCounter.hpp>
#include <Monitoring/instrumentation.hpp>

#include <cassert>
#include <cstring>

#include <generated_code/kernel.h>

seissol::time_stepping::TimeCluster::TimeCluster(unsigned int i_clusterId, unsigned int i_globalClusterId,
                                                 unsigned int profilingId,
                                                 bool usePlasticity,
                                                 LayerType layerType, double maxTimeStepSize,
                                                 long timeStepRate, bool printProgress,
                                                 DynamicRuptureScheduler *dynamicRuptureScheduler,
                                                 CompoundGlobalData i_globalData,
                                                 seissol::initializers::Layer *i_clusterData,
                                                 seissol::initializers::Layer *dynRupInteriorData,
                                                 seissol::initializers::Layer *dynRupCopyData,
                                                 seissol::initializers::LTS *i_lts,
                                                 seissol::initializers::DynamicRupture* i_dynRup,
                                                 seissol::dr::friction_law::FrictionSolver* i_FrictionSolver,
                                                 dr::output::OutputManager* i_faultOutputManager,
                                                 LoopStatistics *i_loopStatistics,
                                                 ActorStateStatistics* actorStateStatistics) :
    AbstractTimeCluster(maxTimeStepSize, timeStepRate),
    // cluster ids
    usePlasticity(usePlasticity),
    m_globalDataOnHost( i_globalData.onHost ),
    m_globalDataOnDevice(i_globalData.onDevice ),
    m_clusterData(i_clusterData),
    // global data
    dynRupInteriorData(dynRupInteriorData),
    dynRupCopyData(dynRupCopyData),
    m_lts(i_lts),
    m_dynRup(i_dynRup),
    frictionSolver(i_FrictionSolver),
    faultOutputManager(i_faultOutputManager),
    m_sourceCluster{nullptr},
    // cells
    m_loopStatistics(i_loopStatistics),
    actorStateStatistics(actorStateStatistics),
    m_receiverCluster(nullptr),
    layerType(layerType),
    printProgress(printProgress),
    m_clusterId(i_clusterId),
    m_globalClusterId(i_globalClusterId),
    m_profilingId(profilingId),
    dynamicRuptureScheduler(dynamicRuptureScheduler)
{
    // assert all pointers are valid
    assert( m_clusterData                              != nullptr );
    assert( m_globalDataOnHost                         != nullptr );
    if constexpr (seissol::isDeviceOn()) {
        assert( m_globalDataOnDevice                   != nullptr );
    }

  // set timings to zero
  m_receiverTime                  = 0;

  m_timeKernel.setGlobalData(i_globalData);
  m_localKernel.setGlobalData(i_globalData);
  m_localKernel.setInitConds(&seissol::SeisSol::main.getMemoryManager().getInitialConditions());
  m_neighborKernel.setGlobalData(i_globalData);
  m_dynamicRuptureKernel.setGlobalData(i_globalData);

  computeFlops();

  m_regionComputeLocalIntegration = m_loopStatistics->getRegion("computeLocalIntegration");
  m_regionComputeNeighboringIntegration = m_loopStatistics->getRegion("computeNeighboringIntegration");
  m_regionComputeDynamicRupture = m_loopStatistics->getRegion("computeDynamicRupture");
}

seissol::time_stepping::TimeCluster::~TimeCluster() {
#ifndef NDEBUG
  logInfo() << "#(time steps):" << numberOfTimeSteps;
#endif
}

void seissol::time_stepping::TimeCluster::setPointSources(
    std::unique_ptr<kernels::PointSourceCluster> sourceCluster) {
  m_sourceCluster = std::move(sourceCluster);
}

void seissol::time_stepping::TimeCluster::writeReceivers() {
  SCOREP_USER_REGION("writeReceivers", SCOREP_USER_REGION_TYPE_FUNCTION)

  if (m_receiverCluster != nullptr) {
    m_receiverTime = m_receiverCluster->calcReceivers(m_receiverTime, ct.correctionTime, timeStepSize());
  }

}

void seissol::time_stepping::TimeCluster::computeSources() {
#ifdef ACL_DEVICE
  device.api->putProfilingMark("computeSources", device::ProfilingColors::Blue);
#endif
  SCOREP_USER_REGION( "computeSources", SCOREP_USER_REGION_TYPE_FUNCTION )

  // Return when point sources not initialised. This might happen if there
  // are no point sources on this rank.
<<<<<<< HEAD
  if (m_numberOfCellToPointSourcesMappings != 0) {
#ifdef _OPENMP
  #pragma omp parallel for schedule(static)
#endif
    for (unsigned mapping = 0; mapping < m_numberOfCellToPointSourcesMappings; ++mapping) {
      unsigned startSource = m_cellToPointSources[mapping].pointSourcesOffset;
      unsigned endSource =
          m_cellToPointSources[mapping].pointSourcesOffset + m_cellToPointSources[mapping].numberOfPointSources;
      if (m_pointSources->mode == sourceterm::PointSources::NRF) {
        for (unsigned source = startSource; source < endSource; ++source) {
          sourceterm::addTimeIntegratedPointSourceNRF(m_pointSources->mInvJInvPhisAtSources[source],
                                                      m_pointSources->tensor[source],
                                                      m_pointSources->A[source],
                                                      m_pointSources->stiffnessTensor[source],
                                                      m_pointSources->slipRates[source],
                                                      ct.correctionTime,
                                                      ct.correctionTime + timeStepSize(),
                                                      *m_cellToPointSources[mapping].dofs,
						      m_pointSources->originalIndex[source]);
        }
      } else {
        for (unsigned source = startSource; source < endSource; ++source) {
          sourceterm::addTimeIntegratedPointSourceFSRM(m_pointSources->mInvJInvPhisAtSources[source],
                                                       m_pointSources->tensor[source],
                                                       m_pointSources->slipRates[source][0],
                                                       ct.correctionTime,
                                                       ct.correctionTime + timeStepSize(),
                                                       *m_cellToPointSources[mapping].dofs,
						       m_pointSources->originalIndex[source]);
        }
      }
    }
=======
  if (m_sourceCluster) {
    m_sourceCluster->addTimeIntegratedPointSources(ct.correctionTime, ct.correctionTime + timeStepSize());
>>>>>>> 1579dfa1
  }
#ifdef ACL_DEVICE
  device.api->popLastProfilingMark();
#endif
}

#ifndef ACL_DEVICE
void seissol::time_stepping::TimeCluster::computeDynamicRupture( seissol::initializers::Layer&  layerData ) {
  if (layerData.getNumberOfCells() == 0) return;
  SCOREP_USER_REGION_DEFINE(myRegionHandle)
  SCOREP_USER_REGION_BEGIN(myRegionHandle, "computeDynamicRuptureSpaceTimeInterpolation", SCOREP_USER_REGION_TYPE_COMMON )

  m_loopStatistics->begin(m_regionComputeDynamicRupture);

  DRFaceInformation* faceInformation = layerData.var(m_dynRup->faceInformation);
  DRGodunovData* godunovData = layerData.var(m_dynRup->godunovData);
  DREnergyOutput* drEnergyOutput = layerData.var(m_dynRup->drEnergyOutput);
  real** timeDerivativePlus = layerData.var(m_dynRup->timeDerivativePlus);
  real** timeDerivativeMinus = layerData.var(m_dynRup->timeDerivativeMinus);
  auto* qInterpolatedPlus = layerData.var(m_dynRup->qInterpolatedPlus);
  auto* qInterpolatedMinus = layerData.var(m_dynRup->qInterpolatedMinus);

  m_dynamicRuptureKernel.setTimeStepWidth(timeStepSize());
  frictionSolver->computeDeltaT(m_dynamicRuptureKernel.timePoints);

#pragma omp parallel 
  {
  LIKWID_MARKER_START("computeDynamicRuptureSpaceTimeInterpolation");
  }
#ifdef _OPENMP
  #pragma omp parallel for schedule(static)
#endif
  for (unsigned face = 0; face < layerData.getNumberOfCells(); ++face) {
    unsigned prefetchFace = (face < layerData.getNumberOfCells()-1) ? face+1 : face;
    m_dynamicRuptureKernel.spaceTimeInterpolation(faceInformation[face],
                                                  m_globalDataOnHost,
                                                  &godunovData[face],
                                                  &drEnergyOutput[face],
                                                  timeDerivativePlus[face],
                                                  timeDerivativeMinus[face],
                                                  qInterpolatedPlus[face],
                                                  qInterpolatedMinus[face],
                                                  timeDerivativePlus[prefetchFace],
                                                  timeDerivativeMinus[prefetchFace]);
  }
  SCOREP_USER_REGION_END(myRegionHandle)
#pragma omp parallel 
  {
  LIKWID_MARKER_STOP("computeDynamicRuptureSpaceTimeInterpolation");
  LIKWID_MARKER_START("computeDynamicRuptureFrictionLaw");
  }

  SCOREP_USER_REGION_BEGIN(myRegionHandle, "computeDynamicRuptureFrictionLaw", SCOREP_USER_REGION_TYPE_COMMON )
  frictionSolver->evaluate(layerData,
                           m_dynRup,
                           ct.correctionTime,
                           m_dynamicRuptureKernel.timeWeights);
  SCOREP_USER_REGION_END(myRegionHandle)
#pragma omp parallel 
  {
  LIKWID_MARKER_STOP("computeDynamicRuptureFrictionLaw");
  }

  m_loopStatistics->end(m_regionComputeDynamicRupture, layerData.getNumberOfCells(), m_profilingId);
}
#else

void seissol::time_stepping::TimeCluster::computeDynamicRupture( seissol::initializers::Layer&  layerData ) {
  SCOREP_USER_REGION( "computeDynamicRupture", SCOREP_USER_REGION_TYPE_FUNCTION )

  m_loopStatistics->begin(m_regionComputeDynamicRupture);

  if (layerData.getNumberOfCells() > 0) {
    // compute space time interpolation part

    const double stepSizeWidth = timeStepSize();
    ComputeGraphType graphType = ComputeGraphType::DynamicRuptureInterface;
    auto computeGraphKey = initializers::GraphKey(graphType, stepSizeWidth);
    auto computeGraphHandle = layerData.getDeviceComputeGraphHandle(computeGraphKey);

    auto& table = layerData.getConditionalTable<inner_keys::Dr>();
    m_dynamicRuptureKernel.setTimeStepWidth(stepSizeWidth);

    device.api->putProfilingMark("computeDrInterfaces", device::ProfilingColors::Cyan);
    if (!computeGraphHandle) {
      device.api->streamBeginCapture();

      m_dynamicRuptureKernel.batchedSpaceTimeInterpolation(table);
      assert(device.api->isCircularStreamsJoinedWithDefault() &&
             "circular streams must be joined with the default stream");

      device.api->streamEndCapture();

      computeGraphHandle = device.api->getLastGraphHandle();
      layerData.updateDeviceComputeGraphHandle(computeGraphKey, computeGraphHandle);
      device.api->syncDefaultStreamWithHost();
    }

    if (computeGraphHandle.isInitialized()) {
      device.api->launchGraph(computeGraphHandle);
      device.api->syncGraph(computeGraphHandle);
    }
    device.api->popLastProfilingMark();

    device.api->putProfilingMark("evaluateFriction", device::ProfilingColors::Lime);
    frictionSolver->computeDeltaT(m_dynamicRuptureKernel.timePoints);
    frictionSolver->evaluate(layerData,
                             m_dynRup,
                             ct.correctionTime,
                             m_dynamicRuptureKernel.timeWeights);
    device.api->popLastProfilingMark();
  }
  m_loopStatistics->end(m_regionComputeDynamicRupture, layerData.getNumberOfCells(), m_profilingId);
}
#endif


void seissol::time_stepping::TimeCluster::computeDynamicRuptureFlops( seissol::initializers::Layer& layerData,
                                                                      long long&                    nonZeroFlops,
                                                                      long long&                    hardwareFlops )
{
  nonZeroFlops = 0;
  hardwareFlops = 0;

  DRFaceInformation* faceInformation = layerData.var(m_dynRup->faceInformation);

  for (unsigned face = 0; face < layerData.getNumberOfCells(); ++face) {
    long long faceNonZeroFlops, faceHardwareFlops;
    m_dynamicRuptureKernel.flopsGodunovState(faceInformation[face], faceNonZeroFlops, faceHardwareFlops);

    nonZeroFlops += faceNonZeroFlops;
    hardwareFlops += faceHardwareFlops;
  }
}

#ifndef ACL_DEVICE
void seissol::time_stepping::TimeCluster::computeLocalIntegration(seissol::initializers::Layer& i_layerData, bool resetBuffers ) {
  SCOREP_USER_REGION( "computeLocalIntegration", SCOREP_USER_REGION_TYPE_FUNCTION )

  m_loopStatistics->begin(m_regionComputeLocalIntegration);

  // local integration buffer
  real l_integrationBuffer[tensor::I::size()] __attribute__((aligned(ALIGNMENT)));

  // pointer for the call of the ADER-function
  real* l_bufferPointer;

  real** buffers = i_layerData.var(m_lts->buffers);
  real** derivatives = i_layerData.var(m_lts->derivatives);
  CellMaterialData* materialData = i_layerData.var(m_lts->material);

  kernels::LocalData::Loader loader;
  loader.load(*m_lts, i_layerData);
  kernels::LocalTmp tmp{};

#ifdef _OPENMP
  #pragma omp parallel for private(l_bufferPointer, l_integrationBuffer, tmp) schedule(static)
#endif
  for (unsigned int l_cell = 0; l_cell < i_layerData.getNumberOfCells(); l_cell++) {
    auto data = loader.entry(l_cell);

    // We need to check, whether we can overwrite the buffer or if it is
    // needed by some other time cluster.
    // If we cannot overwrite the buffer, we compute everything in a temporary
    // local buffer and accumulate the results later in the shared buffer.
    const bool buffersProvided = (data.cellInformation.ltsSetup >> 8) % 2 == 1; // buffers are provided
    const bool resetMyBuffers = buffersProvided && ( (data.cellInformation.ltsSetup >> 10) %2 == 0 || resetBuffers ); // they should be reset

    if (resetMyBuffers) {
      // assert presence of the buffer
      assert(buffers[l_cell] != nullptr);

      l_bufferPointer = buffers[l_cell];
    } else {
      // work on local buffer
      l_bufferPointer = l_integrationBuffer;
    }

    m_timeKernel.computeAder(timeStepSize(),
                             data,
                             tmp,
                             l_bufferPointer,
                             derivatives[l_cell],
                             true);

    // Compute local integrals (including some boundary conditions)
    CellBoundaryMapping (*boundaryMapping)[4] = i_layerData.var(m_lts->boundaryMapping);
    m_localKernel.computeIntegral(l_bufferPointer,
                                  data,
                                  tmp,
                                  &materialData[l_cell],
                                  &boundaryMapping[l_cell],
                                  ct.correctionTime,
                                  timeStepSize()
    );

    for (unsigned face = 0; face < 4; ++face) {
      auto& curFaceDisplacements = data.faceDisplacements[face];
      // Note: Displacement for freeSurfaceGravity is computed in Time.cpp
      if (curFaceDisplacements != nullptr
          && data.cellInformation.faceTypes[face] != FaceType::freeSurfaceGravity) {
        kernel::addVelocity addVelocityKrnl;

        addVelocityKrnl.V3mTo2nFace = m_globalDataOnHost->V3mTo2nFace;
        addVelocityKrnl.selectVelocity = init::selectVelocity::Values;
        addVelocityKrnl.faceDisplacement = data.faceDisplacements[face];
        addVelocityKrnl.I = l_bufferPointer;
        addVelocityKrnl.execute(face);
      }
    }

    // TODO: Integrate this step into the kernel
    // We've used a temporary buffer -> need to accumulate update in
    // shared buffer.
    if (!resetMyBuffers && buffersProvided) {
      assert(buffers[l_cell] != nullptr);

      for (unsigned int l_dof = 0; l_dof < tensor::I::size(); ++l_dof) {
        buffers[l_cell][l_dof] += l_integrationBuffer[l_dof];
      }
    }
  }

  m_loopStatistics->end(m_regionComputeLocalIntegration, i_layerData.getNumberOfCells(), m_profilingId);
}
#else // ACL_DEVICE
void seissol::time_stepping::TimeCluster::computeLocalIntegration(
  seissol::initializers::Layer& i_layerData,
  bool resetBuffers) {

  SCOREP_USER_REGION( "computeLocalIntegration", SCOREP_USER_REGION_TYPE_FUNCTION )
  device.api->putProfilingMark("computeLocalIntegration", device::ProfilingColors::Yellow);

  m_loopStatistics->begin(m_regionComputeLocalIntegration);

  real* (*faceNeighbors)[4] = i_layerData.var(m_lts->faceNeighbors);
  auto& dataTable = i_layerData.getConditionalTable<inner_keys::Wp>();
  auto& materialTable = i_layerData.getConditionalTable<inner_keys::Material>();
  auto& indicesTable = i_layerData.getConditionalTable<inner_keys::Indices>();

  kernels::LocalData::Loader loader;
  loader.load(*m_lts, i_layerData);
  kernels::LocalTmp tmp;

  const double timeStepWidth = timeStepSize();

  ComputeGraphType graphType{ComputeGraphType::LocalIntegral};
  auto computeGraphKey = initializers::GraphKey(graphType, timeStepWidth, true);
  auto computeGraphHandle = i_layerData.getDeviceComputeGraphHandle(computeGraphKey);

  if (!computeGraphHandle) {
    device.api->streamBeginCapture();

    m_timeKernel.computeBatchedAder(timeStepWidth,
                                    tmp,
                                    dataTable,
                                    materialTable,
                                    true);
    assert(device.api->isCircularStreamsJoinedWithDefault() &&
           "circular streams must be joined with the default stream");

    m_localKernel.computeBatchedIntegral(dataTable,
                                         materialTable,
                                         indicesTable,
                                         loader,
                                         tmp,
                                         timeStepWidth);
    assert(device.api->isCircularStreamsJoinedWithDefault() &&
           "circular streams must be joined with the default stream");

    device.api->streamEndCapture();

    computeGraphHandle = device.api->getLastGraphHandle();
    i_layerData.updateDeviceComputeGraphHandle(computeGraphKey, computeGraphHandle);
    device.api->syncDefaultStreamWithHost();
  }

  if (computeGraphHandle.isInitialized()) {
    device.api->launchGraph(computeGraphHandle);
    device.api->syncGraph(computeGraphHandle);
  }

  m_localKernel.evaluateBatchedTimeDependentBc(dataTable,
                                               indicesTable,
                                               loader,
                                               ct.correctionTime,
                                               timeStepWidth);

  graphType = resetBuffers ? ComputeGraphType::AccumulatedVelocities : ComputeGraphType::StreamedVelocities;
  computeGraphKey = initializers::GraphKey(graphType);
  computeGraphHandle = i_layerData.getDeviceComputeGraphHandle(computeGraphKey);

  if (!computeGraphHandle) {
    device.api->streamBeginCapture();

    auto defaultStream = device.api->getDefaultStream();

    for (unsigned face = 0; face < 4; ++face) {
      ConditionalKey key(*KernelNames::FaceDisplacements, *ComputationKind::None, face);
      if (dataTable.find(key) != dataTable.end()) {
        auto& entry = dataTable[key];
        // NOTE: integrated velocities have been computed implicitly, i.e
        // it is 6th, 7the and 8th columns of integrated dofs

        kernel::gpu_addVelocity displacementKrnl;
        displacementKrnl.faceDisplacement = entry.get(inner_keys::Wp::Id::FaceDisplacement)->getDeviceDataPtr();
        displacementKrnl.integratedVelocities = const_cast<real const**>(entry.get(inner_keys::Wp::Id::Ivelocities)->getDeviceDataPtr());
        displacementKrnl.V3mTo2nFace = m_globalDataOnDevice->V3mTo2nFace;

        // Note: this kernel doesn't require tmp. memory
        displacementKrnl.numElements = entry.get(inner_keys::Wp::Id::FaceDisplacement)->getSize();
        displacementKrnl.streamPtr = defaultStream;
        displacementKrnl.execute(face);
      }
    }

    ConditionalKey key = ConditionalKey(*KernelNames::Time, *ComputationKind::WithLtsBuffers);
    if (dataTable.find(key) != dataTable.end()) {
      auto& entry = dataTable[key];

      if (resetBuffers) {
        device.algorithms.streamBatchedData(
            (entry.get(inner_keys::Wp::Id::Idofs))->getDeviceDataPtr(),
            (entry.get(inner_keys::Wp::Id::Buffers))->getDeviceDataPtr(),
            tensor::I::Size,
            (entry.get(inner_keys::Wp::Id::Idofs))->getSize(),
            defaultStream);
      } else {
        device.algorithms.accumulateBatchedData(
            (entry.get(inner_keys::Wp::Id::Idofs))->getDeviceDataPtr(),
            (entry.get(inner_keys::Wp::Id::Buffers))->getDeviceDataPtr(),
            tensor::I::Size,
            (entry.get(inner_keys::Wp::Id::Idofs))->getSize(),
            defaultStream);
      }
    }

    device.api->streamEndCapture();

    computeGraphHandle = device.api->getLastGraphHandle();
    i_layerData.updateDeviceComputeGraphHandle(computeGraphKey, computeGraphHandle);
    device.api->syncDefaultStreamWithHost();
  }

  if (computeGraphHandle.isInitialized()) {
    device.api->launchGraph(computeGraphHandle);
    device.api->syncGraph(computeGraphHandle);
  }

  m_loopStatistics->end(m_regionComputeLocalIntegration, i_layerData.getNumberOfCells(), m_profilingId);
  device.api->popLastProfilingMark();
}
#endif // ACL_DEVICE

#ifndef ACL_DEVICE
void seissol::time_stepping::TimeCluster::computeNeighboringIntegration(seissol::initializers::Layer& i_layerData,
                                                                        double subTimeStart) {
  if (usePlasticity) {
    computeNeighboringIntegrationImplementation<true>(i_layerData, subTimeStart);
  } else {
    computeNeighboringIntegrationImplementation<false>(i_layerData, subTimeStart);
  }
}
#else // ACL_DEVICE
void seissol::time_stepping::TimeCluster::computeNeighboringIntegration( seissol::initializers::Layer&  i_layerData,
                                                                         double subTimeStart) {
  device.api->putProfilingMark("computeNeighboring", device::ProfilingColors::Red);
  SCOREP_USER_REGION( "computeNeighboringIntegration", SCOREP_USER_REGION_TYPE_FUNCTION )
  m_loopStatistics->begin(m_regionComputeNeighboringIntegration);

  const double timeStepWidth = timeStepSize();
  auto& table = i_layerData.getConditionalTable<inner_keys::Wp>();

  seissol::kernels::TimeCommon::computeBatchedIntegrals(m_timeKernel,
                                                        subTimeStart,
                                                        timeStepWidth,
                                                        table);
  assert(device.api->isCircularStreamsJoinedWithDefault() &&
         "circular streams must be joined with the default stream");

  ComputeGraphType graphType = ComputeGraphType::NeighborIntegral;
  auto computeGraphKey = initializers::GraphKey(graphType);
  auto computeGraphHandle = i_layerData.getDeviceComputeGraphHandle(computeGraphKey);

  if (!computeGraphHandle) {
    device.api->streamBeginCapture();

    m_neighborKernel.computeBatchedNeighborsIntegral(table);
    assert(device.api->isCircularStreamsJoinedWithDefault() &&
           "circular streams must be joined with the default stream");

    device.api->streamEndCapture();

    computeGraphHandle = device.api->getLastGraphHandle();
    i_layerData.updateDeviceComputeGraphHandle(computeGraphKey, computeGraphHandle);
    device.api->syncDefaultStreamWithHost();
  }

  if (computeGraphHandle.isInitialized()) {
    // Note: graph stream needs to wait the default stream
    // (used in `computeBatchedIntegrals`)
    device.api->syncDefaultStreamWithHost();
    device.api->launchGraph(computeGraphHandle);
    device.api->syncGraph(computeGraphHandle);
  }

  if (usePlasticity) {
    updateRelaxTime();
    PlasticityData* plasticity = i_layerData.var(m_lts->plasticity);
    unsigned numAdjustedDofs = seissol::kernels::Plasticity::computePlasticityBatched(m_oneMinusIntegratingFactor,
                                                                                      timeStepWidth,
                                                                                      m_tv,
                                                                                      m_globalDataOnDevice,
                                                                                      table,
                                                                                      plasticity);

    seissol::SeisSol::main.flopCounter().incrementNonZeroFlopsPlasticity(
        i_layerData.getNumberOfCells() * m_flops_nonZero[static_cast<int>(ComputePart::PlasticityCheck)]
        + numAdjustedDofs * m_flops_nonZero[static_cast<int>(ComputePart::PlasticityYield)]);
    seissol::SeisSol::main.flopCounter().incrementHardwareFlopsPlasticity(
        i_layerData.getNumberOfCells() * m_flops_hardware[static_cast<int>(ComputePart::PlasticityCheck)]
        + numAdjustedDofs * m_flops_hardware[static_cast<int>(ComputePart::PlasticityYield)]);
  }

  device.api->syncDefaultStreamWithHost();
  device.api->popLastProfilingMark();
  m_loopStatistics->end(m_regionComputeNeighboringIntegration, i_layerData.getNumberOfCells(), m_profilingId);
}
#endif // ACL_DEVICE

void seissol::time_stepping::TimeCluster::computeLocalIntegrationFlops(seissol::initializers::Layer& layerData) {
  auto& flopsNonZero = m_flops_nonZero[static_cast<int>(ComputePart::Local)];
  auto& flopsHardware = m_flops_hardware[static_cast<int>(ComputePart::Local)];
  flopsNonZero = 0;
  flopsHardware = 0;

  auto* cellInformation = layerData.var(m_lts->cellInformation);
  for (unsigned cell = 0; cell < layerData.getNumberOfCells(); ++cell) {
    unsigned cellNonZero, cellHardware;
    m_timeKernel.flopsAder(cellNonZero, cellHardware);
    flopsNonZero += cellNonZero;
    flopsHardware += cellHardware;
    m_localKernel.flopsIntegral(cellInformation[cell].faceTypes, cellNonZero, cellHardware);
    flopsNonZero += cellNonZero;
    flopsHardware += cellHardware;
    // Contribution from displacement/integrated displacement
    for (unsigned face = 0; face < 4; ++face) {
      if (cellInformation->faceTypes[face] == FaceType::freeSurfaceGravity) {
        const auto [nonZeroFlopsDisplacement, hardwareFlopsDisplacement] =
        GravitationalFreeSurfaceBc::getFlopsDisplacementFace(face,
                                                             cellInformation[cell].faceTypes[face]);
        flopsNonZero += nonZeroFlopsDisplacement;
        flopsHardware += hardwareFlopsDisplacement;
      }
    }
  }
}

void seissol::time_stepping::TimeCluster::computeNeighborIntegrationFlops(seissol::initializers::Layer& layerData) {
  auto& flopsNonZero = m_flops_nonZero[static_cast<int>(ComputePart::Neighbor)];
  auto& flopsHardware = m_flops_hardware[static_cast<int>(ComputePart::Neighbor)];
  auto& drFlopsNonZero = m_flops_nonZero[static_cast<int>(ComputePart::DRNeighbor)];
  auto& drFlopsHardware = m_flops_hardware[static_cast<int>(ComputePart::DRNeighbor)];
  flopsNonZero = 0;
  flopsHardware = 0;
  drFlopsNonZero = 0;
  drFlopsHardware = 0;

  auto* cellInformation = layerData.var(m_lts->cellInformation);
  auto* drMapping = layerData.var(m_lts->drMapping);
  for (unsigned cell = 0; cell < layerData.getNumberOfCells(); ++cell) {
    unsigned cellNonZero, cellHardware;
    long long cellDRNonZero, cellDRHardware;
    m_neighborKernel.flopsNeighborsIntegral(cellInformation[cell].faceTypes,
                                            cellInformation[cell].faceRelations,
                                            drMapping[cell],
                                            cellNonZero,
                                            cellHardware,
                                            cellDRNonZero,
                                            cellDRHardware );
    flopsNonZero += cellNonZero;
    flopsHardware += cellHardware;
    drFlopsNonZero += cellDRNonZero;
    drFlopsHardware += cellDRHardware;

    /// \todo add lts time integration
    /// \todo add plasticity
  }
}

void seissol::time_stepping::TimeCluster::computeFlops() {
  computeLocalIntegrationFlops(*m_clusterData);
  computeNeighborIntegrationFlops(*m_clusterData);
  computeDynamicRuptureFlops(*dynRupInteriorData,
                             m_flops_nonZero[static_cast<int>(ComputePart::DRFrictionLawInterior)],
                             m_flops_hardware[static_cast<int>(ComputePart::DRFrictionLawInterior)]);
  computeDynamicRuptureFlops(*dynRupCopyData,
                             m_flops_nonZero[static_cast<int>(ComputePart::DRFrictionLawCopy)],
                             m_flops_hardware[static_cast<int>(ComputePart::DRFrictionLawCopy)]);
  seissol::kernels::Plasticity::flopsPlasticity(
          m_flops_nonZero[static_cast<int>(ComputePart::PlasticityCheck)],
          m_flops_hardware[static_cast<int>(ComputePart::PlasticityCheck)],
          m_flops_nonZero[static_cast<int>(ComputePart::PlasticityYield)],
          m_flops_hardware[static_cast<int>(ComputePart::PlasticityYield)]
          );
}

namespace seissol::time_stepping {
ActResult TimeCluster::act() {
  actorStateStatistics->enter(state);
  const auto result = AbstractTimeCluster::act();
  actorStateStatistics->enter(state);
  return result;
}

void TimeCluster::handleAdvancedPredictionTimeMessage(const NeighborCluster& neighborCluster) {
  if (neighborCluster.ct.maxTimeStepSize > ct.maxTimeStepSize) {
    lastSubTime = neighborCluster.ct.correctionTime;
  }
}
void TimeCluster::handleAdvancedCorrectionTimeMessage(const NeighborCluster&) {
  // Doesn't do anything
}
void TimeCluster::predict() {
  assert(state == ActorState::Corrected);
  if (m_clusterData->getNumberOfCells() == 0) return;

  bool resetBuffers = true;
  for (auto& neighbor : neighbors) {
      if (neighbor.ct.timeStepRate > ct.timeStepRate
          && ct.stepsSinceLastSync > neighbor.ct.stepsSinceLastSync) {
          resetBuffers = false;
        }
  }
  if (ct.stepsSinceLastSync == 0) {
    resetBuffers = true;
  }

  writeReceivers();
  computeLocalIntegration(*m_clusterData, resetBuffers);
  computeSources();

  seissol::SeisSol::main.flopCounter().incrementNonZeroFlopsLocal(m_flops_nonZero[static_cast<int>(ComputePart::Local)]);
  seissol::SeisSol::main.flopCounter().incrementHardwareFlopsLocal(m_flops_hardware[static_cast<int>(ComputePart::Local)]);
}
void TimeCluster::correct() {
  assert(state == ActorState::Predicted);

  /* Sub start time of width respect to the next cluster; use 0 if not relevant, for example in GTS.
   * LTS requires to evaluate a partial time integration of the derivatives. The point zero in time
   * refers to the derivation of the surrounding time derivatives, which coincides with the last
   * completed time step of the next cluster. The start/end of the time step is the start/end of
   * this clusters time step relative to the zero point.
   *   Example:
   *                                              5 dt
   *   |-----------------------------------------------------------------------------------------| <<< Time stepping of the next cluster (Cn) (5x larger than the current).
   *   |                 |                 |                 |                 |                 |
   *   |*****************|*****************|+++++++++++++++++|                 |                 | <<< Status of the current cluster.
   *   |                 |                 |                 |                 |                 |
   *   |-----------------|-----------------|-----------------|-----------------|-----------------| <<< Time stepping of the current cluster (Cc).
   *   0                 dt               2dt               3dt               4dt               5dt
   *
   *   In the example above two clusters are illustrated: Cc and Cn. Cc is the current cluster under consideration and Cn the next cluster with respect to LTS terminology.
   *   Cn is currently at time 0 and provided Cc with derivatives valid until 5dt. Cc updated already twice and did its last full update to reach 2dt (== subTimeStart). Next
   *   computeNeighboringCopy is called to accomplish the next full update to reach 3dt (+++). Besides working on the buffers of own buffers and those of previous clusters,
   *   Cc needs to evaluate the time prediction of Cn in the interval [2dt, 3dt].
   */
  double subTimeStart = ct.correctionTime - lastSubTime;

  // Note, if this is a copy layer actor, we need the FL_Copy and the FL_Int.
  // Otherwise, this is an interior layer actor, and we need only the FL_Int.
  // We need to avoid computing it twice.
  if (dynamicRuptureScheduler->hasDynamicRuptureFaces()) {
    if (dynamicRuptureScheduler->mayComputeInterior(ct.stepsSinceStart)) {
      computeDynamicRupture(*dynRupInteriorData);
      seissol::SeisSol::main.flopCounter().incrementNonZeroFlopsDynamicRupture(m_flops_nonZero[static_cast<int>(ComputePart::DRFrictionLawInterior)]);
      seissol::SeisSol::main.flopCounter().incrementHardwareFlopsDynamicRupture(m_flops_hardware[static_cast<int>(ComputePart::DRFrictionLawInterior)]);
      dynamicRuptureScheduler->setLastCorrectionStepsInterior(ct.stepsSinceStart);
    }
    if (layerType == Copy) {
      computeDynamicRupture(*dynRupCopyData);
      seissol::SeisSol::main.flopCounter().incrementNonZeroFlopsDynamicRupture(m_flops_nonZero[static_cast<int>(ComputePart::DRFrictionLawCopy)]);
      seissol::SeisSol::main.flopCounter().incrementHardwareFlopsDynamicRupture(m_flops_hardware[static_cast<int>(ComputePart::DRFrictionLawCopy)]);
      dynamicRuptureScheduler->setLastCorrectionStepsCopy((ct.stepsSinceStart));
    }

  }
  computeNeighboringIntegration(*m_clusterData, subTimeStart);

  seissol::SeisSol::main.flopCounter().incrementNonZeroFlopsNeighbor(m_flops_nonZero[static_cast<int>(ComputePart::Neighbor)]);
  seissol::SeisSol::main.flopCounter().incrementHardwareFlopsNeighbor(m_flops_hardware[static_cast<int>(ComputePart::Neighbor)]);
  seissol::SeisSol::main.flopCounter().incrementNonZeroFlopsDynamicRupture(m_flops_nonZero[static_cast<int>(ComputePart::DRNeighbor)]);
  seissol::SeisSol::main.flopCounter().incrementHardwareFlopsDynamicRupture(m_flops_hardware[static_cast<int>(ComputePart::DRNeighbor)]);

  // First cluster calls fault receiver output
  // Call fault output only if both interior and copy parts of DR were computed
  // TODO: Change from iteration based to time based
  if (dynamicRuptureScheduler->isFirstClusterWithDynamicRuptureFaces()
      && dynamicRuptureScheduler->mayComputeFaultOutput(ct.stepsSinceStart)) {
    faultOutputManager->writePickpointOutput(ct.correctionTime + timeStepSize(), timeStepSize());
    dynamicRuptureScheduler->setLastFaultOutput(ct.stepsSinceStart);
  }

  // TODO(Lukas) Adjust with time step rate? Relevant is maximum cluster is not on this node
  const auto nextCorrectionSteps = ct.nextCorrectionSteps();
  if constexpr (USE_MPI) {
    if (printProgress && (((nextCorrectionSteps / timeStepRate) % 100) == 0)) {
      const int rank = MPI::mpi.rank();
      logInfo(rank) << "#max-updates since sync: " << nextCorrectionSteps
                    << " @ " << ct.nextCorrectionTime(syncTime);

      }
  }

}

void TimeCluster::reset() {
    AbstractTimeCluster::reset();
}

void TimeCluster::printTimeoutMessage(std::chrono::seconds timeSinceLastUpdate) {
  const auto rank = MPI::mpi.rank();
  logWarning(rank)
  << "No update since " << timeSinceLastUpdate.count()
  << "[s] for global cluster " << m_globalClusterId
  << " with local cluster id " << m_clusterId
  << " at state " << actorStateToString(state)
  << " predTime = " << ct.predictionTime
  << " predictionsSinceSync = " << ct.predictionsSinceLastSync
  << " corrTime = " << ct.correctionTime
  << " correctionsSinceSync = " << ct.stepsSinceLastSync
  << " stepsTillSync = " << ct.stepsUntilSync
  << " mayPredict = " << mayPredict()
  << " mayCorrect = " << mayCorrect()
  << " maySync = " << maySync();
  for (auto& neighbor : neighbors) {
    logWarning(rank)
    << "Neighbor with rate = " << neighbor.ct.timeStepRate
    << "PredTime = " << neighbor.ct.predictionTime
    << "CorrTime = " << neighbor.ct.correctionTime
    << "predictionsSinceSync = " << neighbor.ct.predictionsSinceLastSync
    << "correctionsSinceSync = " << neighbor.ct.stepsSinceLastSync;
  }

}

unsigned int TimeCluster::getClusterId() const {
  return m_clusterId;
}

unsigned int TimeCluster::getGlobalClusterId() const {
  return m_globalClusterId;
}

LayerType TimeCluster::getLayerType() const {
  return layerType;
}
void TimeCluster::setReceiverTime(double receiverTime) {
  m_receiverTime = receiverTime;
}

}
<|MERGE_RESOLUTION|>--- conflicted
+++ resolved
@@ -181,43 +181,8 @@
 
   // Return when point sources not initialised. This might happen if there
   // are no point sources on this rank.
-<<<<<<< HEAD
-  if (m_numberOfCellToPointSourcesMappings != 0) {
-#ifdef _OPENMP
-  #pragma omp parallel for schedule(static)
-#endif
-    for (unsigned mapping = 0; mapping < m_numberOfCellToPointSourcesMappings; ++mapping) {
-      unsigned startSource = m_cellToPointSources[mapping].pointSourcesOffset;
-      unsigned endSource =
-          m_cellToPointSources[mapping].pointSourcesOffset + m_cellToPointSources[mapping].numberOfPointSources;
-      if (m_pointSources->mode == sourceterm::PointSources::NRF) {
-        for (unsigned source = startSource; source < endSource; ++source) {
-          sourceterm::addTimeIntegratedPointSourceNRF(m_pointSources->mInvJInvPhisAtSources[source],
-                                                      m_pointSources->tensor[source],
-                                                      m_pointSources->A[source],
-                                                      m_pointSources->stiffnessTensor[source],
-                                                      m_pointSources->slipRates[source],
-                                                      ct.correctionTime,
-                                                      ct.correctionTime + timeStepSize(),
-                                                      *m_cellToPointSources[mapping].dofs,
-						      m_pointSources->originalIndex[source]);
-        }
-      } else {
-        for (unsigned source = startSource; source < endSource; ++source) {
-          sourceterm::addTimeIntegratedPointSourceFSRM(m_pointSources->mInvJInvPhisAtSources[source],
-                                                       m_pointSources->tensor[source],
-                                                       m_pointSources->slipRates[source][0],
-                                                       ct.correctionTime,
-                                                       ct.correctionTime + timeStepSize(),
-                                                       *m_cellToPointSources[mapping].dofs,
-						       m_pointSources->originalIndex[source]);
-        }
-      }
-    }
-=======
   if (m_sourceCluster) {
     m_sourceCluster->addTimeIntegratedPointSources(ct.correctionTime, ct.correctionTime + timeStepSize());
->>>>>>> 1579dfa1
   }
 #ifdef ACL_DEVICE
   device.api->popLastProfilingMark();
