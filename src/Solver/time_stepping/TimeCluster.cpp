--- conflicted
+++ resolved
@@ -571,11 +571,7 @@
 
   if (usePlasticity) {
     updateRelaxTime();
-<<<<<<< HEAD
-    auto* plasticity = i_layerData.var(m_lts->plasticity);
-=======
-    PlasticityData* plasticity = i_layerData.var(m_lts->plasticity, seissol::initializer::AllocationPlace::Device);
->>>>>>> 00dd2c72
+    auto* plasticity = i_layerData.var(m_lts->plasticity, seissol::initializer::AllocationPlace::Device);
     unsigned numAdjustedDofs = seissol::kernels::Plasticity::computePlasticityBatched(m_oneMinusIntegratingFactor,
                                                                                       timeStepWidth,
                                                                                       m_tv,
