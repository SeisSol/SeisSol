// SPDX-FileCopyrightText: 2013 SeisSol Group
// SPDX-FileCopyrightText: 2015 Intel Corporation
//
// SPDX-License-Identifier: BSD-3-Clause
// SPDX-LicenseComments: Full text under /LICENSE and /LICENSES/
//
// SPDX-FileContributor: Author lists in /AUTHORS and /CITATION.cff
// SPDX-FileContributor: Alexander Breuer
// SPDX-FileContributor: Alexander Heinecke (Intel Corp.)
// SPDX-FileContributor: Sebastian Rettenberger

#include "Parallel/MPI.h"
#include <Common/Executor.h>
#include <Memory/Tree/Layer.h>
#include <Kernels/PointSourceCluster.h>
#include <SourceTerm/Manager.h>

#ifdef _OPENMP
#include <omp.h>
#endif

#include "SeisSol.h"
#include "TimeCluster.h"
#include "SourceTerm/PointSource.h"
#include "Kernels/TimeCommon.h"
#include "Kernels/DynamicRupture.h"
#include "Kernels/Receiver.h"
#include "Monitoring/FlopCounter.h"
#include "Monitoring/Instrumentation.h"

#include <cassert>
#include <cstring>

#include "generated_code/kernel.h"

seissol::time_stepping::TimeCluster::TimeCluster(unsigned int i_clusterId, unsigned int i_globalClusterId,
                                                 unsigned int profilingId,
                                                 bool usePlasticity,
                                                 LayerType layerType, double maxTimeStepSize,
                                                 long timeStepRate, bool printProgress,
                                                 DynamicRuptureScheduler *dynamicRuptureScheduler,
                                                 CompoundGlobalData i_globalData,
                                                 seissol::initializer::Layer *i_clusterData,
                                                 seissol::initializer::Layer *dynRupInteriorData,
                                                 seissol::initializer::Layer *dynRupCopyData,
                                                 seissol::initializer::DynamicRupture* i_dynRup,
                                                 seissol::dr::friction_law::FrictionSolver* i_FrictionSolver,
                                                 seissol::dr::friction_law::FrictionSolver* i_FrictionSolverDevice,
                                                 dr::output::OutputManager* i_faultOutputManager,
                                                 seissol::SeisSol& seissolInstance,
                                                 LoopStatistics *i_loopStatistics,
                                                 ActorStateStatistics* actorStateStatistics) :
    AbstractTimeCluster(maxTimeStepSize, timeStepRate,
#ifdef ACL_DEVICE
      seissolInstance.executionPlace(i_clusterData->size())
#else
      Executor::Host
#endif
    ),
    // cluster ids
    usePlasticity(usePlasticity),
    seissolInstance(seissolInstance),
    m_globalDataOnHost( i_globalData.onHost ),
    m_globalDataOnDevice(i_globalData.onDevice ),
    m_clusterData(i_clusterData),
    // global data
    dynRupInteriorData(dynRupInteriorData),
    dynRupCopyData(dynRupCopyData),
    m_dynRup(i_dynRup),
    frictionSolver(i_FrictionSolver),
    frictionSolverDevice(i_FrictionSolverDevice),
    faultOutputManager(i_faultOutputManager),
    m_sourceCluster(seissol::kernels::PointSourceClusterPair{nullptr, nullptr}),
    // cells
    m_loopStatistics(i_loopStatistics),
    actorStateStatistics(actorStateStatistics),
    m_receiverCluster(nullptr),
    layerType(layerType),
    printProgress(printProgress),
    m_clusterId(i_clusterId),
    m_globalClusterId(i_globalClusterId),
    m_profilingId(profilingId),
    dynamicRuptureScheduler(dynamicRuptureScheduler),
    yieldCells(1, isDeviceOn() ? seissol::memory::PinnedMemory : seissol::memory::Standard)
{
    // assert all pointers are valid
    assert( m_clusterData                              != nullptr );
    assert( m_globalDataOnHost                         != nullptr );
    if constexpr (seissol::isDeviceOn()) {
        assert( m_globalDataOnDevice                   != nullptr );
    }

  // set timings to zero
  m_receiverTime                  = 0;

  spacetimeKernel.setGlobalData(i_globalData);
  m_timeKernel.setGlobalData(i_globalData);
  m_localKernel.setGlobalData(i_globalData);
  m_localKernel.setInitConds(&seissolInstance.getMemoryManager().getInitialConditions());
  m_localKernel.setGravitationalAcceleration(seissolInstance.getGravitationSetup().acceleration);
  m_neighborKernel.setGlobalData(i_globalData);
  m_dynamicRuptureKernel.setGlobalData(i_globalData);

  computeFlops();

  m_regionComputeLocalIntegration = m_loopStatistics->getRegion("computeLocalIntegration");
  m_regionComputeNeighboringIntegration = m_loopStatistics->getRegion("computeNeighboringIntegration");
  m_regionComputeDynamicRupture = m_loopStatistics->getRegion("computeDynamicRupture");
  m_regionComputePointSources = m_loopStatistics->getRegion("computePointSources");

  yieldCells[0] = 0;
}

seissol::time_stepping::TimeCluster::~TimeCluster() {
#ifndef NDEBUG
  logInfo() << "#(time steps):" << numberOfTimeSteps;
#endif
}

void seissol::time_stepping::TimeCluster::setPointSources(
    seissol::kernels::PointSourceClusterPair sourceCluster) {
  m_sourceCluster = std::move(sourceCluster);
}

void seissol::time_stepping::TimeCluster::writeReceivers() {
  SCOREP_USER_REGION("writeReceivers", SCOREP_USER_REGION_TYPE_FUNCTION)

  if (m_receiverCluster != nullptr) {
    m_receiverTime = m_receiverCluster->calcReceivers(m_receiverTime, ct.correctionTime, timeStepSize(), executor, nullptr);
  }
}

std::vector<seissol::time_stepping::NeighborCluster>*
    seissol::time_stepping::TimeCluster::getNeighborClusters() {
  return &neighbors;
}

void seissol::time_stepping::TimeCluster::computeSources() {
#ifdef ACL_DEVICE
  device.api->putProfilingMark("computeSources", device::ProfilingColors::Blue);
#endif
  SCOREP_USER_REGION( "computeSources", SCOREP_USER_REGION_TYPE_FUNCTION )

  // Return when point sources not initialized. This might happen if there
  // are no point sources on this rank.
  auto* pointSourceCluster = [&]() -> kernels::PointSourceCluster* {
#ifdef ACL_DEVICE
  if (executor == Executor::Device) {
    return m_sourceCluster.device.get();
  }
  else {
    return m_sourceCluster.host.get();
  }
#else
  return m_sourceCluster.host.get();
#endif
  }();

  if (pointSourceCluster) {
    m_loopStatistics->begin(m_regionComputePointSources);
    auto timeStepSizeLocal = timeStepSize();
    pointSourceCluster->addTimeIntegratedPointSources(ct.correctionTime, ct.correctionTime + timeStepSizeLocal, streamRuntime);
    m_loopStatistics->end(m_regionComputePointSources, pointSourceCluster->size(), m_profilingId);
  }
#ifdef ACL_DEVICE
  device.api->popLastProfilingMark();
#endif
}

void seissol::time_stepping::TimeCluster::computeDynamicRupture( seissol::initializer::Layer&  layerData ) {
  if (layerData.size() == 0) return;
  SCOREP_USER_REGION_DEFINE(myRegionHandle)
  SCOREP_USER_REGION_BEGIN(myRegionHandle, "computeDynamicRuptureSpaceTimeInterpolation", SCOREP_USER_REGION_TYPE_COMMON )

  m_loopStatistics->begin(m_regionComputeDynamicRupture);

  DRFaceInformation* faceInformation = layerData.var(m_dynRup->faceInformation);
  DRGodunovData* godunovData = layerData.var(m_dynRup->godunovData);
  DREnergyOutput* drEnergyOutput = layerData.var(m_dynRup->drEnergyOutput);
  real** timeDerivativePlus = layerData.var(m_dynRup->timeDerivativePlus);
  real** timeDerivativeMinus = layerData.var(m_dynRup->timeDerivativeMinus);
  auto* qInterpolatedPlus = layerData.var(m_dynRup->qInterpolatedPlus);
  auto* qInterpolatedMinus = layerData.var(m_dynRup->qInterpolatedMinus);

  m_dynamicRuptureKernel.setTimeStepWidth(timeStepSize());
  frictionSolver->computeDeltaT(m_dynamicRuptureKernel.timePoints);

#pragma omp parallel 
  {
  LIKWID_MARKER_START("computeDynamicRuptureSpaceTimeInterpolation");
  }
#ifdef _OPENMP
  #pragma omp parallel for schedule(static)
#endif
  for (unsigned face = 0; face < layerData.size(); ++face) {
    unsigned prefetchFace = (face < layerData.size()-1) ? face+1 : face;
    m_dynamicRuptureKernel.spaceTimeInterpolation(faceInformation[face],
                                                  m_globalDataOnHost,
                                                  &godunovData[face],
                                                  &drEnergyOutput[face],
                                                  timeDerivativePlus[face],
                                                  timeDerivativeMinus[face],
                                                  qInterpolatedPlus[face],
                                                  qInterpolatedMinus[face],
                                                  timeDerivativePlus[prefetchFace],
                                                  timeDerivativeMinus[prefetchFace]);
  }
  SCOREP_USER_REGION_END(myRegionHandle)
#pragma omp parallel 
  {
  LIKWID_MARKER_STOP("computeDynamicRuptureSpaceTimeInterpolation");
  LIKWID_MARKER_START("computeDynamicRuptureFrictionLaw");
  }

  SCOREP_USER_REGION_BEGIN(myRegionHandle, "computeDynamicRuptureFrictionLaw", SCOREP_USER_REGION_TYPE_COMMON )
  frictionSolver->evaluate(layerData,
                           m_dynRup,
                           ct.correctionTime,
                           m_dynamicRuptureKernel.timeWeights,
                           streamRuntime);
  SCOREP_USER_REGION_END(myRegionHandle)
#pragma omp parallel 
  {
  LIKWID_MARKER_STOP("computeDynamicRuptureFrictionLaw");
  }

  m_loopStatistics->end(m_regionComputeDynamicRupture, layerData.size(), m_profilingId);
}

#ifdef ACL_DEVICE
void seissol::time_stepping::TimeCluster::computeDynamicRuptureDevice( seissol::initializer::Layer&  layerData ) {
  SCOREP_USER_REGION( "computeDynamicRupture", SCOREP_USER_REGION_TYPE_FUNCTION )

  m_loopStatistics->begin(m_regionComputeDynamicRupture);

  if (layerData.size() > 0) {
    // compute space time interpolation part

    const double stepSizeWidth = timeStepSize();
    ComputeGraphType graphType = ComputeGraphType::DynamicRuptureInterface;
    device.api->putProfilingMark("computeDrInterfaces", device::ProfilingColors::Cyan);
    auto computeGraphKey = initializer::GraphKey(graphType, stepSizeWidth);
    auto& table = layerData.getConditionalTable<inner_keys::Dr>();
    m_dynamicRuptureKernel.setTimeStepWidth(stepSizeWidth);
    streamRuntime.runGraph(computeGraphKey, layerData, [&](seissol::parallel::runtime::StreamRuntime& streamRuntime) {
      m_dynamicRuptureKernel.batchedSpaceTimeInterpolation(table, streamRuntime);
    });
    device.api->popLastProfilingMark();
    if (frictionSolverDevice->allocationPlace() == initializer::AllocationPlace::Host) {
      layerData.varSynchronizeTo(m_dynRup->qInterpolatedPlus, initializer::AllocationPlace::Host, streamRuntime.stream());
      layerData.varSynchronizeTo(m_dynRup->qInterpolatedMinus, initializer::AllocationPlace::Host, streamRuntime.stream());
      streamRuntime.wait();
    }

    device.api->putProfilingMark("evaluateFriction", device::ProfilingColors::Lime);
    frictionSolverDevice->computeDeltaT(m_dynamicRuptureKernel.timePoints);
    frictionSolverDevice->evaluate(layerData,
                             m_dynRup,
                             ct.correctionTime,
                             m_dynamicRuptureKernel.timeWeights,
                             streamRuntime);
    device.api->popLastProfilingMark();
    if (frictionSolverDevice->allocationPlace() == initializer::AllocationPlace::Host) {
      layerData.varSynchronizeTo(m_dynRup->fluxSolverMinus, initializer::AllocationPlace::Device, streamRuntime.stream());
      layerData.varSynchronizeTo(m_dynRup->fluxSolverPlus, initializer::AllocationPlace::Device, streamRuntime.stream());
      layerData.varSynchronizeTo(m_dynRup->imposedStateMinus, initializer::AllocationPlace::Device, streamRuntime.stream());
      layerData.varSynchronizeTo(m_dynRup->imposedStatePlus, initializer::AllocationPlace::Device, streamRuntime.stream());
    }
    streamRuntime.wait();
  }
  m_loopStatistics->end(m_regionComputeDynamicRupture, layerData.size(), m_profilingId);
}
#endif


void seissol::time_stepping::TimeCluster::computeDynamicRuptureFlops( seissol::initializer::Layer& layerData,
                                                                      long long&                    nonZeroFlops,
                                                                      long long&                    hardwareFlops )
{
  nonZeroFlops = 0;
  hardwareFlops = 0;

  DRFaceInformation* faceInformation = layerData.var(m_dynRup->faceInformation);

  for (unsigned face = 0; face < layerData.size(); ++face) {
    long long faceNonZeroFlops, faceHardwareFlops;
    m_dynamicRuptureKernel.flopsGodunovState(faceInformation[face], faceNonZeroFlops, faceHardwareFlops);

    nonZeroFlops += faceNonZeroFlops;
    hardwareFlops += faceHardwareFlops;
  }
}

void seissol::time_stepping::TimeCluster::computeLocalIntegration(seissol::initializer::Layer& i_layerData, bool resetBuffers ) {
  SCOREP_USER_REGION( "computeLocalIntegration", SCOREP_USER_REGION_TYPE_FUNCTION )

  m_loopStatistics->begin(m_regionComputeLocalIntegration);

  // local integration buffer
  alignas(Alignment) real l_integrationBuffer[tensor::I::size()];

  // pointer for the call of the ADER-function
  real* l_bufferPointer;

  real** buffers = i_layerData.var<LTS::Buffers>();
  real** derivatives = i_layerData.var<LTS::Derivatives>();
  CellMaterialData* materialData = i_layerData.var<LTS::Material>();

  kernels::LocalTmp tmp(seissolInstance.getGravitationSetup().acceleration);

#ifdef _OPENMP
  #pragma omp parallel for private(l_bufferPointer, l_integrationBuffer), firstprivate(tmp) schedule(static)
#endif
  for (unsigned int l_cell = 0; l_cell < i_layerData.size(); l_cell++) {
    auto data = i_layerData.cellRef(l_cell);

    // We need to check, whether we can overwrite the buffer or if it is
    // needed by some other time cluster.
    // If we cannot overwrite the buffer, we compute everything in a temporary
    // local buffer and accumulate the results later in the shared buffer.
    const bool buffersProvided = (data.get<LTS::CellInformation>().ltsSetup >> 8) % 2 == 1; // buffers are provided
    const bool resetMyBuffers = buffersProvided && ( (data.get<LTS::CellInformation>().ltsSetup >> 10) %2 == 0 || resetBuffers ); // they should be reset

    if (resetMyBuffers) {
      // assert presence of the buffer
      assert(buffers[l_cell] != nullptr);

      l_bufferPointer = buffers[l_cell];
    } else {
      // work on local buffer
      l_bufferPointer = l_integrationBuffer;
    }

    spacetimeKernel.computeAder(timeStepSize(),
                             data,
                             tmp,
                             l_bufferPointer,
                             derivatives[l_cell],
                             true);

    // Compute local integrals (including some boundary conditions)
    CellBoundaryMapping (*boundaryMapping)[4] = i_layerData.var<LTS::BoundaryMapping>();
    m_localKernel.computeIntegral(l_bufferPointer,
                                  data,
                                  tmp,
                                  &materialData[l_cell],
                                  &boundaryMapping[l_cell],
                                  ct.correctionTime,
                                  timeStepSize()
    );

    for (unsigned face = 0; face < 4; ++face) {
      auto& curFaceDisplacements = data.get<LTS::FaceDisplacements>()[face];
      // Note: Displacement for freeSurfaceGravity is computed in Time.cpp
      if (curFaceDisplacements != nullptr
          && data.get<LTS::CellInformation>().faceTypes[face] != FaceType::FreeSurfaceGravity) {
        kernel::addVelocity addVelocityKrnl;

        addVelocityKrnl.V3mTo2nFace = m_globalDataOnHost->V3mTo2nFace;
        addVelocityKrnl.selectVelocity = init::selectVelocity::Values;
        addVelocityKrnl.faceDisplacement = data.get<LTS::FaceDisplacements>()[face];
        addVelocityKrnl.I = l_bufferPointer;
        addVelocityKrnl.execute(face);
      }
    }

    // TODO: Integrate this step into the kernel
    // We've used a temporary buffer -> need to accumulate update in
    // shared buffer.
    if (!resetMyBuffers && buffersProvided) {
      assert(buffers[l_cell] != nullptr);

      for (unsigned int l_dof = 0; l_dof < tensor::I::size(); ++l_dof) {
        buffers[l_cell][l_dof] += l_integrationBuffer[l_dof];
      }
    }
  }

  m_loopStatistics->end(m_regionComputeLocalIntegration, i_layerData.size(), m_profilingId);
}
#ifdef ACL_DEVICE
void seissol::time_stepping::TimeCluster::computeLocalIntegrationDevice(
  seissol::initializer::Layer& i_layerData,
  bool resetBuffers) {

  SCOREP_USER_REGION( "computeLocalIntegration", SCOREP_USER_REGION_TYPE_FUNCTION )
  device.api->putProfilingMark("computeLocalIntegration", device::ProfilingColors::Yellow);

  m_loopStatistics->begin(m_regionComputeLocalIntegration);

  auto& dataTable = i_layerData.getConditionalTable<inner_keys::Wp>();
  auto& materialTable = i_layerData.getConditionalTable<inner_keys::Material>();
  auto& indicesTable = i_layerData.getConditionalTable<inner_keys::Indices>();

  kernels::LocalTmp tmp(seissolInstance.getGravitationSetup().acceleration);

  const double timeStepWidth = timeStepSize();

  ComputeGraphType graphType = resetBuffers ? ComputeGraphType::AccumulatedVelocities : ComputeGraphType::StreamedVelocities;
  auto computeGraphKey = initializer::GraphKey(graphType, timeStepWidth, true);
  streamRuntime.runGraph(computeGraphKey, i_layerData, [&](seissol::parallel::runtime::StreamRuntime& streamRuntime) {
    spacetimeKernel.computeBatchedAder(timeStepWidth,
                                    tmp,
                                    dataTable,
                                    materialTable,
                                    true,
                                    streamRuntime);

    m_localKernel.computeBatchedIntegral(dataTable,
                                         materialTable,
                                         indicesTable,
                                         timeStepWidth,
                                         streamRuntime);

    m_localKernel.evaluateBatchedTimeDependentBc(dataTable,
                                               indicesTable,
                                               i_layerData,
                                               ct.correctionTime,
                                               timeStepWidth,
                                               streamRuntime);

    for (unsigned face = 0; face < 4; ++face) {
      ConditionalKey key(*KernelNames::FaceDisplacements, *ComputationKind::None, face);
      if (dataTable.find(key) != dataTable.end()) {
        auto& entry = dataTable[key];
        // NOTE: integrated velocities have been computed implicitly, i.e
        // it is 6th, 7the and 8th columns of integrated dofs

        kernel::gpu_addVelocity displacementKrnl;
        displacementKrnl.faceDisplacement = entry.get(inner_keys::Wp::Id::FaceDisplacement)->getDeviceDataPtr();
        displacementKrnl.integratedVelocities = const_cast<real const**>(entry.get(inner_keys::Wp::Id::Ivelocities)->getDeviceDataPtr());
        displacementKrnl.V3mTo2nFace = m_globalDataOnDevice->V3mTo2nFace;

        // Note: this kernel doesn't require tmp. memory
        displacementKrnl.numElements = entry.get(inner_keys::Wp::Id::FaceDisplacement)->getSize();
        displacementKrnl.streamPtr = streamRuntime.stream();
        displacementKrnl.execute(face);
      }
    }

    ConditionalKey key = ConditionalKey(*KernelNames::Time, *ComputationKind::WithLtsBuffers);
    if (dataTable.find(key) != dataTable.end()) {
      auto& entry = dataTable[key];

      if (resetBuffers) {
        device.algorithms.streamBatchedData(
            const_cast<const real**>((entry.get(inner_keys::Wp::Id::Idofs))->getDeviceDataPtr()),
            (entry.get(inner_keys::Wp::Id::Buffers))->getDeviceDataPtr(),
            tensor::I::Size,
            (entry.get(inner_keys::Wp::Id::Idofs))->getSize(),
            streamRuntime.stream());
      } else {
        device.algorithms.accumulateBatchedData(
            const_cast<const real**>((entry.get(inner_keys::Wp::Id::Idofs))->getDeviceDataPtr()),
            (entry.get(inner_keys::Wp::Id::Buffers))->getDeviceDataPtr(),
            tensor::I::Size,
            (entry.get(inner_keys::Wp::Id::Idofs))->getSize(),
            streamRuntime.stream());
      }
    }
  });

  streamRuntime.wait();

  m_loopStatistics->end(m_regionComputeLocalIntegration, i_layerData.size(), m_profilingId);
  device.api->popLastProfilingMark();
}
#endif // ACL_DEVICE

void seissol::time_stepping::TimeCluster::computeNeighboringIntegration(seissol::initializer::Layer& i_layerData,
                                                                        double subTimeStart) {
  if (usePlasticity) {
    computeNeighboringIntegrationImplementation<true>(i_layerData, subTimeStart);
  } else {
    computeNeighboringIntegrationImplementation<false>(i_layerData, subTimeStart);
  }
}
#ifdef ACL_DEVICE
void seissol::time_stepping::TimeCluster::computeNeighboringIntegrationDevice( seissol::initializer::Layer&  i_layerData,
                                                                         double subTimeStart) {
  device.api->putProfilingMark("computeNeighboring", device::ProfilingColors::Red);
  SCOREP_USER_REGION( "computeNeighboringIntegration", SCOREP_USER_REGION_TYPE_FUNCTION )
  m_loopStatistics->begin(m_regionComputeNeighboringIntegration);

  const double timeStepWidth = timeStepSize();
  auto& table = i_layerData.getConditionalTable<inner_keys::Wp>();

  seissol::kernels::TimeCommon::computeBatchedIntegrals(m_timeKernel,
                                                        subTimeStart,
                                                        timeStepWidth,
                                                        table,
                                                        streamRuntime);

  ComputeGraphType graphType = ComputeGraphType::NeighborIntegral;
  auto computeGraphKey = initializer::GraphKey(graphType);

  streamRuntime.runGraph(computeGraphKey, i_layerData, [&](seissol::parallel::runtime::StreamRuntime& streamRuntime) {
    m_neighborKernel.computeBatchedNeighborsIntegral(table, streamRuntime);
  });

  if (usePlasticity) {
    auto plasticityGraphKey = initializer::GraphKey(ComputeGraphType::Plasticity, timeStepWidth);
<<<<<<< HEAD
    auto* plasticity = i_layerData.var<LTS::Plasticity>(seissol::initializer::AllocationPlace::Device);
=======
    auto* plasticity = i_layerData.var(m_lts->plasticity, seissol::initializer::AllocationPlace::Device);
    auto* isAdjustableVector = i_layerData.var(m_lts->flagScratch, seissol::initializer::AllocationPlace::Device);
>>>>>>> 68f18eef
    streamRuntime.runGraph(plasticityGraphKey, i_layerData, [&](seissol::parallel::runtime::StreamRuntime& streamRuntime) {
      seissol::kernels::Plasticity::computePlasticityBatched(timeStepWidth,
                                                              m_tv,
                                                              m_globalDataOnDevice,
                                                              table,
                                                              plasticity,
                                                              yieldCells.data(),
                                                              isAdjustableVector,
                                                              streamRuntime);
    });

    seissolInstance.flopCounter().incrementNonZeroFlopsPlasticity(
        i_layerData.size() * m_flops_nonZero[static_cast<int>(ComputePart::PlasticityCheck)]);
    seissolInstance.flopCounter().incrementHardwareFlopsPlasticity(
        i_layerData.size() * m_flops_hardware[static_cast<int>(ComputePart::PlasticityCheck)]);
  }

  device.api->popLastProfilingMark();
  streamRuntime.wait();
  m_loopStatistics->end(m_regionComputeNeighboringIntegration, i_layerData.size(), m_profilingId);
}
#endif // ACL_DEVICE

void seissol::time_stepping::TimeCluster::computeLocalIntegrationFlops(seissol::initializer::Layer& layerData) {
  auto& flopsNonZero = m_flops_nonZero[static_cast<int>(ComputePart::Local)];
  auto& flopsHardware = m_flops_hardware[static_cast<int>(ComputePart::Local)];
  flopsNonZero = 0;
  flopsHardware = 0;

  auto* cellInformation = layerData.var<LTS::CellInformation>();
  for (unsigned cell = 0; cell < layerData.size(); ++cell) {
    unsigned cellNonZero, cellHardware;
    spacetimeKernel.flopsAder(cellNonZero, cellHardware);
    flopsNonZero += cellNonZero;
    flopsHardware += cellHardware;
    m_localKernel.flopsIntegral(cellInformation[cell].faceTypes, cellNonZero, cellHardware);
    flopsNonZero += cellNonZero;
    flopsHardware += cellHardware;
    // Contribution from displacement/integrated displacement
    for (unsigned face = 0; face < 4; ++face) {
      if (cellInformation->faceTypes[face] == FaceType::FreeSurfaceGravity) {
        const auto [nonZeroFlopsDisplacement, hardwareFlopsDisplacement] =
        GravitationalFreeSurfaceBc::getFlopsDisplacementFace(face,
                                                             cellInformation[cell].faceTypes[face]);
        flopsNonZero += nonZeroFlopsDisplacement;
        flopsHardware += hardwareFlopsDisplacement;
      }
    }
  }
}

void seissol::time_stepping::TimeCluster::computeNeighborIntegrationFlops(
    seissol::initializer::Layer& layerData) {
  auto& flopsNonZero = m_flops_nonZero[static_cast<int>(ComputePart::Neighbor)];
  auto& flopsHardware = m_flops_hardware[static_cast<int>(ComputePart::Neighbor)];
  auto& drFlopsNonZero = m_flops_nonZero[static_cast<int>(ComputePart::DRNeighbor)];
  auto& drFlopsHardware = m_flops_hardware[static_cast<int>(ComputePart::DRNeighbor)];
  flopsNonZero = 0;
  flopsHardware = 0;
  drFlopsNonZero = 0;
  drFlopsHardware = 0;

  auto* cellInformation = layerData.var<LTS::CellInformation>();
  auto* drMapping = layerData.var<LTS::DRMapping>();
  for (unsigned cell = 0; cell < layerData.size(); ++cell) {
    unsigned cellNonZero, cellHardware;
    long long cellDRNonZero, cellDRHardware;
    m_neighborKernel.flopsNeighborsIntegral(cellInformation[cell].faceTypes,
                                            cellInformation[cell].faceRelations,
                                            drMapping[cell],
                                            cellNonZero,
                                            cellHardware,
                                            cellDRNonZero,
                                            cellDRHardware );
    flopsNonZero += cellNonZero;
    flopsHardware += cellHardware;
    drFlopsNonZero += cellDRNonZero;
    drFlopsHardware += cellDRHardware;

    /// \todo add lts time integration
    /// \todo add plasticity
  }
}

void seissol::time_stepping::TimeCluster::computeFlops() {
  computeLocalIntegrationFlops(*m_clusterData);
  computeNeighborIntegrationFlops(*m_clusterData);
  computeDynamicRuptureFlops(*dynRupInteriorData,
                             m_flops_nonZero[static_cast<int>(ComputePart::DRFrictionLawInterior)],
                             m_flops_hardware[static_cast<int>(ComputePart::DRFrictionLawInterior)]);
  computeDynamicRuptureFlops(*dynRupCopyData,
                             m_flops_nonZero[static_cast<int>(ComputePart::DRFrictionLawCopy)],
                             m_flops_hardware[static_cast<int>(ComputePart::DRFrictionLawCopy)]);
  seissol::kernels::Plasticity::flopsPlasticity(
          m_flops_nonZero[static_cast<int>(ComputePart::PlasticityCheck)],
          m_flops_hardware[static_cast<int>(ComputePart::PlasticityCheck)],
          m_flops_nonZero[static_cast<int>(ComputePart::PlasticityYield)],
          m_flops_hardware[static_cast<int>(ComputePart::PlasticityYield)]
          );
}

namespace seissol::time_stepping {
ActResult TimeCluster::act() {
  actorStateStatistics->enter(state);
  const auto result = AbstractTimeCluster::act();
  actorStateStatistics->enter(state);
  return result;
}

void TimeCluster::handleAdvancedPredictionTimeMessage(const NeighborCluster& neighborCluster) {
  if (neighborCluster.ct.maxTimeStepSize > ct.maxTimeStepSize) {
    lastSubTime = neighborCluster.ct.correctionTime;
  }
}
void TimeCluster::handleAdvancedCorrectionTimeMessage(const NeighborCluster&) {
  // Doesn't do anything
}
void TimeCluster::predict() {
  assert(state == ActorState::Corrected);
  if (m_clusterData->size() == 0) return;

  bool resetBuffers = true;
  for (auto& neighbor : neighbors) {
      if (neighbor.ct.timeStepRate > ct.timeStepRate
          && ct.stepsSinceLastSync > neighbor.ct.stepsSinceLastSync) {
          resetBuffers = false;
        }
  }
  if (ct.stepsSinceLastSync == 0) {
    resetBuffers = true;
  }

  writeReceivers();
#ifdef ACL_DEVICE
  if (executor == Executor::Device) {
    computeLocalIntegrationDevice(*m_clusterData, resetBuffers);
  }
  else {
    computeLocalIntegration(*m_clusterData, resetBuffers);
  }
#else
  computeLocalIntegration(*m_clusterData, resetBuffers);
#endif
  computeSources();

  seissolInstance.flopCounter().incrementNonZeroFlopsLocal(m_flops_nonZero[static_cast<int>(ComputePart::Local)]);
  seissolInstance.flopCounter().incrementHardwareFlopsLocal(m_flops_hardware[static_cast<int>(ComputePart::Local)]);
#ifdef ACL_DEVICE
  if (hasDifferentExecutorNeighbor()) {
    auto other = executor == Executor::Device ? seissol::initializer::AllocationPlace::Host : seissol::initializer::AllocationPlace::Device;
    m_clusterData->varSynchronizeTo<LTS::BuffersDerivatives>(other, streamRuntime.stream());
    streamRuntime.wait();
  }
#endif
}

void TimeCluster::handleDynamicRupture(initializer::Layer& layerData) {
#ifdef ACL_DEVICE
  if (executor == Executor::Device) {
    computeDynamicRuptureDevice(layerData);
  }
  else {
    computeDynamicRupture(layerData);
  }

  // TODO(David): restrict to copy/interior of same cluster type
  if (hasDifferentExecutorNeighbor()) {
    auto other = executor == Executor::Device ? seissol::initializer::AllocationPlace::Host : seissol::initializer::AllocationPlace::Device;
    layerData.varSynchronizeTo(m_dynRup->fluxSolverMinus, other, streamRuntime.stream());
    layerData.varSynchronizeTo(m_dynRup->fluxSolverPlus, other, streamRuntime.stream());
    layerData.varSynchronizeTo(m_dynRup->imposedStateMinus, other, streamRuntime.stream());
    layerData.varSynchronizeTo(m_dynRup->imposedStatePlus, other, streamRuntime.stream());
    streamRuntime.wait();
  }
#else
  computeDynamicRupture(layerData);
#endif
}

void TimeCluster::correct() {
  assert(state == ActorState::Predicted);
  /* Sub start time of width respect to the next cluster; use 0 if not relevant, for example in GTS.
   * LTS requires to evaluate a partial time integration of the derivatives. The point zero in time
   * refers to the derivation of the surrounding time derivatives, which coincides with the last
   * completed time step of the next cluster. The start/end of the time step is the start/end of
   * this clusters time step relative to the zero point.
   *   Example:
   *                                              5 dt
   *   |-----------------------------------------------------------------------------------------| <<< Time stepping of the next cluster (Cn) (5x larger than the current).
   *   |                 |                 |                 |                 |                 |
   *   |*****************|*****************|+++++++++++++++++|                 |                 | <<< Status of the current cluster.
   *   |                 |                 |                 |                 |                 |
   *   |-----------------|-----------------|-----------------|-----------------|-----------------| <<< Time stepping of the current cluster (Cc).
   *   0                 dt               2dt               3dt               4dt               5dt
   *
   *   In the example above two clusters are illustrated: Cc and Cn. Cc is the current cluster under consideration and Cn the next cluster with respect to LTS terminology.
   *   Cn is currently at time 0 and provided Cc with derivatives valid until 5dt. Cc updated already twice and did its last full update to reach 2dt (== subTimeStart). Next
   *   computeNeighboringCopy is called to accomplish the next full update to reach 3dt (+++). Besides working on the buffers of own buffers and those of previous clusters,
   *   Cc needs to evaluate the time prediction of Cn in the interval [2dt, 3dt].
   */
  double subTimeStart = ct.correctionTime - lastSubTime;

  // Note, if this is a copy layer actor, we need the FL_Copy and the FL_Int.
  // Otherwise, this is an interior layer actor, and we need only the FL_Int.
  // We need to avoid computing it twice.
  if (dynamicRuptureScheduler->hasDynamicRuptureFaces()) {
    if (dynamicRuptureScheduler->mayComputeInterior(ct.stepsSinceStart)) {
      handleDynamicRupture(*dynRupInteriorData);
      seissolInstance.flopCounter().incrementNonZeroFlopsDynamicRupture(m_flops_nonZero[static_cast<int>(ComputePart::DRFrictionLawInterior)]);
      seissolInstance.flopCounter().incrementHardwareFlopsDynamicRupture(m_flops_hardware[static_cast<int>(ComputePart::DRFrictionLawInterior)]);
      dynamicRuptureScheduler->setLastCorrectionStepsInterior(ct.stepsSinceStart);
    }
    if (layerType == Copy) {
      handleDynamicRupture(*dynRupCopyData);
      seissolInstance.flopCounter().incrementNonZeroFlopsDynamicRupture(m_flops_nonZero[static_cast<int>(ComputePart::DRFrictionLawCopy)]);
      seissolInstance.flopCounter().incrementHardwareFlopsDynamicRupture(m_flops_hardware[static_cast<int>(ComputePart::DRFrictionLawCopy)]);
      dynamicRuptureScheduler->setLastCorrectionStepsCopy((ct.stepsSinceStart));
    }

  }

#ifdef ACL_DEVICE
  if (executor == Executor::Device) {
    computeNeighboringIntegrationDevice(*m_clusterData, subTimeStart);
  }
  else {
    computeNeighboringIntegration(*m_clusterData, subTimeStart);
  }
#else
  computeNeighboringIntegration(*m_clusterData, subTimeStart);
#endif

  seissolInstance.flopCounter().incrementNonZeroFlopsNeighbor(m_flops_nonZero[static_cast<int>(ComputePart::Neighbor)]);
  seissolInstance.flopCounter().incrementHardwareFlopsNeighbor(m_flops_hardware[static_cast<int>(ComputePart::Neighbor)]);
  seissolInstance.flopCounter().incrementNonZeroFlopsDynamicRupture(m_flops_nonZero[static_cast<int>(ComputePart::DRNeighbor)]);
  seissolInstance.flopCounter().incrementHardwareFlopsDynamicRupture(m_flops_hardware[static_cast<int>(ComputePart::DRNeighbor)]);

  // First cluster calls fault receiver output
  // Call fault output only if both interior and copy parts of DR were computed
  // TODO: Change from iteration based to time based
  if (dynamicRuptureScheduler->isFirstClusterWithDynamicRuptureFaces()
      && dynamicRuptureScheduler->mayComputeFaultOutput(ct.stepsSinceStart)) {
    faultOutputManager->writePickpointOutput(ct.correctionTime + timeStepSize(), timeStepSize());
    dynamicRuptureScheduler->setLastFaultOutput(ct.stepsSinceStart);
  }

  // TODO(Lukas) Adjust with time step rate? Relevant is maximum cluster is not on this node
  const auto nextCorrectionSteps = ct.nextCorrectionSteps();
  if (printProgress && (((nextCorrectionSteps / timeStepRate) % 100) == 0)) {
    logInfo() << "#max-updates since sync: " << nextCorrectionSteps
                  << " @ " << ct.nextCorrectionTime(syncTime);

    }
}

void TimeCluster::reset() {
    AbstractTimeCluster::reset();
}

void TimeCluster::printTimeoutMessage(std::chrono::seconds timeSinceLastUpdate) {
  logWarning(true)
  << "No update since " << timeSinceLastUpdate.count()
  << "[s] for global cluster " << m_globalClusterId
  << " with local cluster id " << m_clusterId
  << " at state " << actorStateToString(state)
  << " predTime = " << ct.predictionTime
  << " predictionsSinceSync = " << ct.predictionsSinceLastSync
  << " corrTime = " << ct.correctionTime
  << " correctionsSinceSync = " << ct.stepsSinceLastSync
  << " stepsTillSync = " << ct.stepsUntilSync
  << " mayPredict = " << mayPredict()
  << " mayCorrect = " << mayCorrect()
  << " maySync = " << maySync();
  for (auto& neighbor : neighbors) {
    logWarning(true)
    << "Neighbor with rate = " << neighbor.ct.timeStepRate
    << "PredTime = " << neighbor.ct.predictionTime
    << "CorrTime = " << neighbor.ct.correctionTime
    << "predictionsSinceSync = " << neighbor.ct.predictionsSinceLastSync
    << "correctionsSinceSync = " << neighbor.ct.stepsSinceLastSync;
  }

}

unsigned int TimeCluster::getClusterId() const {
  return m_clusterId;
}

unsigned int TimeCluster::getGlobalClusterId() const {
  return m_globalClusterId;
}

LayerType TimeCluster::getLayerType() const {
  return layerType;
}
void TimeCluster::setReceiverTime(double receiverTime) {
  m_receiverTime = receiverTime;
}

void TimeCluster::finalize() {
  streamRuntime.dispose();
}

template<bool usePlasticity>
    std::pair<long, long> TimeCluster::computeNeighboringIntegrationImplementation(seissol::initializer::Layer& i_layerData,
                                                                      double subTimeStart) {
      if (i_layerData.size() == 0) return {0,0};
      SCOREP_USER_REGION( "computeNeighboringIntegration", SCOREP_USER_REGION_TYPE_FUNCTION )

      m_loopStatistics->begin(m_regionComputeNeighboringIntegration);

      real* (*faceNeighbors)[4] = i_layerData.var<LTS::FaceNeighbors>();
      CellDRMapping (*drMapping)[4] = i_layerData.var<LTS::DRMapping>();
      CellLocalInformation* cellInformation = i_layerData.var<LTS::CellInformation>();
      auto* plasticity = i_layerData.var<LTS::Plasticity>();
      auto* pstrain = i_layerData.var<LTS::PStrain>();
      unsigned numberOTetsWithPlasticYielding = 0;

      real *l_timeIntegrated[4];
      real *l_faceNeighbors_prefetch[4];

      const auto oneMinusIntegratingFactor = seissol::kernels::Plasticity::computeRelaxTime(m_tv, timeStepSize());

#ifdef _OPENMP
#pragma omp parallel for schedule(static) default(none) private(l_timeIntegrated, l_faceNeighbors_prefetch) shared(oneMinusIntegratingFactor, cellInformation, i_layerData, faceNeighbors, pstrain, plasticity, drMapping, subTimeStart) reduction(+:numberOTetsWithPlasticYielding)
#endif
      for( unsigned int l_cell = 0; l_cell < i_layerData.size(); l_cell++ ) {
        auto data = i_layerData.cellRef(l_cell);
        seissol::kernels::TimeCommon::computeIntegrals(m_timeKernel,
                                                       data.get<LTS::CellInformation>().ltsSetup,
                                                       data.get<LTS::CellInformation>().faceTypes,
                                                       subTimeStart,
                                                       timeStepSize(),
                                                       faceNeighbors[l_cell],
#ifdef _OPENMP
                                                       *reinterpret_cast<real (*)[4][tensor::I::size()]>(&(m_globalDataOnHost->integrationBufferLTS[omp_get_thread_num()*4*tensor::I::size()])),
#else
            *reinterpret_cast<real (*)[4][tensor::I::size()]>(m_globalDataOnHost->integrationBufferLTS),
#endif
                                                       l_timeIntegrated);

        l_faceNeighbors_prefetch[0] = (cellInformation[l_cell].faceTypes[1] != FaceType::DynamicRupture) ?
                                      faceNeighbors[l_cell][1] :
                                      drMapping[l_cell][1].godunov;
        l_faceNeighbors_prefetch[1] = (cellInformation[l_cell].faceTypes[2] != FaceType::DynamicRupture) ?
                                      faceNeighbors[l_cell][2] :
                                      drMapping[l_cell][2].godunov;
        l_faceNeighbors_prefetch[2] = (cellInformation[l_cell].faceTypes[3] != FaceType::DynamicRupture) ?
                                      faceNeighbors[l_cell][3] :
                                      drMapping[l_cell][3].godunov;

        // fourth face's prefetches
        if (l_cell < (i_layerData.size()-1) ) {
          l_faceNeighbors_prefetch[3] = (cellInformation[l_cell+1].faceTypes[0] != FaceType::DynamicRupture) ?
                                        faceNeighbors[l_cell+1][0] :
                                        drMapping[l_cell+1][0].godunov;
        } else {
          l_faceNeighbors_prefetch[3] = faceNeighbors[l_cell][3];
        }

        m_neighborKernel.computeNeighborsIntegral( data,
                                                   drMapping[l_cell],
                                                   l_timeIntegrated, l_faceNeighbors_prefetch
        );

        if constexpr (usePlasticity) {
          numberOTetsWithPlasticYielding += seissol::kernels::Plasticity::computePlasticity( oneMinusIntegratingFactor,
                                                                                             timeStepSize(),
                                                                                             m_tv,
                                                                                             m_globalDataOnHost,
                                                                                             &plasticity[l_cell],
                                                                                             data.get<LTS::Dofs>(),
                                                                                             pstrain[l_cell] );
        }
#ifdef INTEGRATE_QUANTITIES
        seissolInstance.postProcessor().integrateQuantities( m_timeStepWidth,
                                                              i_layerData,
                                                              l_cell,
                                                              dofs[l_cell] );
#endif // INTEGRATE_QUANTITIES
      }

      if constexpr (usePlasticity) {
        yieldCells[0] += numberOTetsWithPlasticYielding;
        seissolInstance.flopCounter().incrementNonZeroFlopsPlasticity(
          i_layerData.size() * m_flops_nonZero[static_cast<int>(ComputePart::PlasticityCheck)]);
        seissolInstance.flopCounter().incrementHardwareFlopsPlasticity(
            i_layerData.size() * m_flops_hardware[static_cast<int>(ComputePart::PlasticityCheck)]);
      }

      m_loopStatistics->end(m_regionComputeNeighboringIntegration, i_layerData.size(), m_profilingId);

      return {0, 0};
    }

void TimeCluster::synchronizeTo(seissol::initializer::AllocationPlace place, void* stream) {
#ifdef ACL_DEVICE
  if ((place == initializer::AllocationPlace::Host && executor == Executor::Device) || (place == initializer::AllocationPlace::Device && executor == Executor::Host)) {
    m_clusterData->synchronizeTo(place, stream);
    if (layerType == Interior) {
      dynRupInteriorData->synchronizeTo(place, stream);
    }
    if (layerType == Copy) {
      dynRupCopyData->synchronizeTo(place, stream);
    }
  }
#endif
}

void TimeCluster::finishPhase() {
  const auto cells = yieldCells[0];
  seissolInstance.flopCounter().incrementNonZeroFlopsPlasticity(cells * m_flops_nonZero[static_cast<int>(ComputePart::PlasticityYield)]);
  seissolInstance.flopCounter().incrementHardwareFlopsPlasticity(cells * m_flops_hardware[static_cast<int>(ComputePart::PlasticityYield)]);
  yieldCells[0] = 0;
}

} // namespace seissol::time_stepping<|MERGE_RESOLUTION|>--- conflicted
+++ resolved
@@ -500,12 +500,8 @@
 
   if (usePlasticity) {
     auto plasticityGraphKey = initializer::GraphKey(ComputeGraphType::Plasticity, timeStepWidth);
-<<<<<<< HEAD
     auto* plasticity = i_layerData.var<LTS::Plasticity>(seissol::initializer::AllocationPlace::Device);
-=======
-    auto* plasticity = i_layerData.var(m_lts->plasticity, seissol::initializer::AllocationPlace::Device);
     auto* isAdjustableVector = i_layerData.var(m_lts->flagScratch, seissol::initializer::AllocationPlace::Device);
->>>>>>> 68f18eef
     streamRuntime.runGraph(plasticityGraphKey, i_layerData, [&](seissol::parallel::runtime::StreamRuntime& streamRuntime) {
       seissol::kernels::Plasticity::computePlasticityBatched(timeStepWidth,
                                                               m_tv,
