/******************************************************************************
** Copyright (c) 2015, Intel Corporation                                     **
** All rights reserved.                                                      **
**                                                                           **
** Redistribution and use in source and binary forms, with or without        **
** modification, are permitted provided that the following conditions        **
** are met:                                                                  **
** 1. Redistributions of source code must retain the above copyright         **
**    notice, this list of conditions and the following disclaimer.          **
** 2. Redistributions in binary form must reproduce the above copyright      **
**    notice, this list of conditions and the following disclaimer in the    **
**    documentation and/or other materials provided with the distribution.   **
** 3. Neither the name of the copyright holder nor the names of its          **
**    contributors may be used to endorse or promote products derived        **
**    from this software without specific prior written permission.          **
**                                                                           **
** THIS SOFTWARE IS PROVIDED BY THE COPYRIGHT HOLDERS AND CONTRIBUTORS       **
** "AS IS" AND ANY EXPRESS OR IMPLIED WARRANTIES, INCLUDING, BUT NOT         **
** LIMITED TO, THE IMPLIED WARRANTIES OF MERCHANTABILITY AND FITNESS FOR     **
** A PARTICULAR PURPOSE ARE DISCLAIMED. IN NO EVENT SHALL THE COPYRIGHT      **
** HOLDER OR CONTRIBUTORS BE LIABLE FOR ANY DIRECT, INDIRECT, INCIDENTAL,    **
** SPECIAL, EXEMPLARY, OR CONSEQUENTIAL DAMAGES (INCLUDING, BUT NOT LIMITED  **
** TO, PROCUREMENT OF SUBSTITUTE GOODS OR SERVICES; LOSS OF USE, DATA, OR    **
** PROFITS; OR BUSINESS INTERRUPTION) HOWEVER CAUSED AND ON ANY THEORY OF    **
** LIABILITY, WHETHER IN CONTRACT, STRICT LIABILITY, OR TORT (INCLUDING      **
** NEGLIGENCE OR OTHERWISE) ARISING IN ANY WAY OUT OF THE USE OF THIS        **
** SOFTWARE, EVEN IF ADVISED OF THE POSSIBILITY OF SUCH DAMAGE.              **
******************************************************************************/
/* Alexander Heinecke (Intel Corp.)
******************************************************************************/
/**
 * @file
 * This file is part of SeisSol.
 *
 * @author Alex Breuer (breuer AT mytum.de,
 *http://www5.in.tum.de/wiki/index.php/Dipl.-Math._Alexander_Breuer)
 * @author Sebastian Rettenberger (sebastian.rettenberger AT tum.de,
 *http://www5.in.tum.de/wiki/index.php/Sebastian_Rettenberger)
 *
 * @section LICENSE
 * Copyright (c) 2013-2017, SeisSol Group
 * All rights reserved.
 *
 * Redistribution and use in source and binary forms, with or without
 * modification, are permitted provided that the following conditions are met:
 *
 * 1. Redistributions of source code must retain the above copyright notice,
 *    this list of conditions and the following disclaimer.
 *
 * 2. Redistributions in binary form must reproduce the above copyright notice,
 *    this list of conditions and the following disclaimer in the documentation
 *    and/or other materials provided with the distribution.
 *
 * 3. Neither the name of the copyright holder nor the names of its
 *    contributors may be used to endorse or promote products derived from this
 *    software without specific prior written permission.
 *
 * THIS SOFTWARE IS PROVIDED BY THE COPYRIGHT HOLDERS AND CONTRIBUTORS "AS IS"
 * AND ANY EXPRESS OR IMPLIED WARRANTIES, INCLUDING, BUT NOT LIMITED TO, THE
 * IMPLIED WARRANTIES OF MERCHANTABILITY AND FITNESS FOR A PARTICULAR PURPOSE
 * ARE DISCLAIMED. IN NO EVENT SHALL THE COPYRIGHT HOLDER OR CONTRIBUTORS BE
 * LIABLE FOR ANY DIRECT, INDIRECT, INCIDENTAL, SPECIAL, EXEMPLARY, OR
 * CONSEQUENTIAL DAMAGES (INCLUDING, BUT NOT LIMITED TO, PROCUREMENT OF
 * SUBSTITUTE GOODS OR SERVICES; LOSS OF USE, DATA, OR PROFITS; OR BUSINESS
 * INTERRUPTION) HOWEVER CAUSED AND ON ANY THEORY OF LIABILITY, WHETHER IN
 * CONTRACT, STRICT LIABILITY, OR TORT (INCLUDING NEGLIGENCE OR OTHERWISE)
 * ARISING IN ANY WAY OUT OF THE USE OF THIS SOFTWARE, EVEN IF ADVISED OF THE
 * POSSIBILITY OF SUCH DAMAGE.
 *
 * @section DESCRIPTION
 * LTS cluster in SeisSol.
 **/

#include "Parallel/MPI.h"

#ifdef _OPENMP
#include <omp.h>
#endif

#include "SeisSol.h"
#include "TimeCluster.h"
#include <SourceTerm/PointSource.h>
#include <Kernels/TimeCommon.h>
#include <Kernels/DynamicRupture.h>
#include <Kernels/Receiver.h>
#include <Monitoring/FlopCounter.hpp>
#include <Monitoring/instrumentation.hpp>

#include <cassert>
#include <cstring>

#include <generated_code/kernel.h>

<<<<<<< HEAD
//! fortran interoperability
extern seissol::Interoperability e_interoperability;

seissol::time_stepping::TimeCluster::TimeCluster(
    unsigned int i_clusterId,
    unsigned int i_globalClusterId,
    unsigned int profilingId,
    bool usePlasticity,
    LayerType layerType,
    double maxTimeStepSize,
    long timeStepRate,
    bool printProgress,
    DynamicRuptureScheduler* dynamicRuptureScheduler,
    CompoundGlobalData i_globalData,
    seissol::initializers::Layer* i_clusterData,
    seissol::initializers::Layer* dynRupInteriorData,
    seissol::initializers::Layer* dynRupCopyData,
    seissol::initializers::LTS* i_lts,
    seissol::initializers::DynamicRupture* i_dynRup,
    seissol::dr::friction_law::FrictionSolver* i_FrictionSolver,
    dr::output::OutputManager* i_faultOutputManager,
    LoopStatistics* i_loopStatistics,
    ActorStateStatistics* actorStateStatistics)
    : AbstractTimeCluster(maxTimeStepSize, timeStepRate),
      // cluster ids
      usePlasticity(usePlasticity), m_globalDataOnHost(i_globalData.onHost),
      m_globalDataOnDevice(i_globalData.onDevice), m_clusterData(i_clusterData),
      // global data
      dynRupInteriorData(dynRupInteriorData), dynRupCopyData(dynRupCopyData), m_lts(i_lts),
      m_dynRup(i_dynRup), frictionSolver(i_FrictionSolver),
      faultOutputManager(i_faultOutputManager), m_cellToPointSources(nullptr),
      m_numberOfCellToPointSourcesMappings(0), m_pointSources(nullptr),
      // cells
      m_loopStatistics(i_loopStatistics), actorStateStatistics(actorStateStatistics),
      m_receiverCluster(nullptr), layerType(layerType), printProgress(printProgress),
      m_clusterId(i_clusterId), m_globalClusterId(i_globalClusterId), m_profilingId(profilingId),
      dynamicRuptureScheduler(dynamicRuptureScheduler) {
  // assert all pointers are valid
  assert(m_clusterData != nullptr);
  assert(m_globalDataOnHost != nullptr);
  if constexpr (seissol::isDeviceOn()) {
    assert(m_globalDataOnDevice != nullptr);
  }
=======
seissol::time_stepping::TimeCluster::TimeCluster(unsigned int i_clusterId, unsigned int i_globalClusterId,
                                                 unsigned int profilingId,
                                                 bool usePlasticity,
                                                 LayerType layerType, double maxTimeStepSize,
                                                 long timeStepRate, bool printProgress,
                                                 DynamicRuptureScheduler *dynamicRuptureScheduler,
                                                 CompoundGlobalData i_globalData,
                                                 seissol::initializers::Layer *i_clusterData,
                                                 seissol::initializers::Layer *dynRupInteriorData,
                                                 seissol::initializers::Layer *dynRupCopyData,
                                                 seissol::initializers::LTS *i_lts,
                                                 seissol::initializers::DynamicRupture* i_dynRup,
                                                 seissol::dr::friction_law::FrictionSolver* i_FrictionSolver,
                                                 dr::output::OutputManager* i_faultOutputManager,
                                                 LoopStatistics *i_loopStatistics,
                                                 ActorStateStatistics* actorStateStatistics) :
    AbstractTimeCluster(maxTimeStepSize, timeStepRate),
    // cluster ids
    usePlasticity(usePlasticity),
    m_globalDataOnHost( i_globalData.onHost ),
    m_globalDataOnDevice(i_globalData.onDevice ),
    m_clusterData(i_clusterData),
    // global data
    dynRupInteriorData(dynRupInteriorData),
    dynRupCopyData(dynRupCopyData),
    m_lts(i_lts),
    m_dynRup(i_dynRup),
    frictionSolver(i_FrictionSolver),
    faultOutputManager(i_faultOutputManager),
    m_sourceCluster{nullptr},
    // cells
    m_loopStatistics(i_loopStatistics),
    actorStateStatistics(actorStateStatistics),
    m_receiverCluster(nullptr),
    layerType(layerType),
    printProgress(printProgress),
    m_clusterId(i_clusterId),
    m_globalClusterId(i_globalClusterId),
    m_profilingId(profilingId),
    dynamicRuptureScheduler(dynamicRuptureScheduler)
{
    // assert all pointers are valid
    assert( m_clusterData                              != nullptr );
    assert( m_globalDataOnHost                         != nullptr );
    if constexpr (seissol::isDeviceOn()) {
        assert( m_globalDataOnDevice                   != nullptr );
    }
>>>>>>> 8a0ced50

  // set timings to zero
  m_receiverTime = 0;

  m_timeKernel.setGlobalData(i_globalData);
  m_localKernel.setGlobalData(i_globalData);
  m_localKernel.setInitConds(&seissol::SeisSol::main.getMemoryManager().getInitialConditions());
  m_neighborKernel.setGlobalData(i_globalData);
  m_dynamicRuptureKernel.setGlobalData(i_globalData);

  computeFlops();

  m_regionComputeLocalIntegration = m_loopStatistics->getRegion("computeLocalIntegration");
  m_regionComputeNeighboringIntegration =
      m_loopStatistics->getRegion("computeNeighboringIntegration");
  m_regionComputeDynamicRupture = m_loopStatistics->getRegion("computeDynamicRupture");
}

seissol::time_stepping::TimeCluster::~TimeCluster() {
#ifndef NDEBUG
  logInfo() << "#(time steps):" << numberOfTimeSteps;
#endif
}

void seissol::time_stepping::TimeCluster::setPointSources(
<<<<<<< HEAD
    sourceterm::CellToPointSourcesMapping const* i_cellToPointSources,
    unsigned i_numberOfCellToPointSourcesMappings,
    sourceterm::PointSources const* i_pointSources) {
  m_cellToPointSources = i_cellToPointSources;
  m_numberOfCellToPointSourcesMappings = i_numberOfCellToPointSourcesMappings;
  m_pointSources = i_pointSources;
=======
    std::unique_ptr<kernels::PointSourceCluster> sourceCluster) {
  m_sourceCluster = std::move(sourceCluster);
>>>>>>> 8a0ced50
}

void seissol::time_stepping::TimeCluster::writeReceivers() {
  SCOREP_USER_REGION("writeReceivers", SCOREP_USER_REGION_TYPE_FUNCTION)

  if (m_receiverCluster != nullptr) {
    m_receiverTime =
        m_receiverCluster->calcReceivers(m_receiverTime, ct.correctionTime, timeStepSize());
  }
}

std::vector<seissol::time_stepping::NeighborCluster>*
    seissol::time_stepping::TimeCluster::getNeighborClusters() {
  return &neighbors;
}

void seissol::time_stepping::TimeCluster::computeSources() {
#ifdef ACL_DEVICE
  device.api->putProfilingMark("computeSources", device::ProfilingColors::Blue);
#endif
  SCOREP_USER_REGION("computeSources", SCOREP_USER_REGION_TYPE_FUNCTION)

  // Return when point sources not initialised. This might happen if there
  // are no point sources on this rank.
<<<<<<< HEAD
  if (m_numberOfCellToPointSourcesMappings != 0) {
#ifdef _OPENMP
#pragma omp parallel for schedule(static)
#endif
    for (unsigned mapping = 0; mapping < m_numberOfCellToPointSourcesMappings; ++mapping) {
      unsigned startSource = m_cellToPointSources[mapping].pointSourcesOffset;
      unsigned endSource = m_cellToPointSources[mapping].pointSourcesOffset +
                           m_cellToPointSources[mapping].numberOfPointSources;
      if (m_pointSources->mode == sourceterm::PointSources::NRF) {
        for (unsigned source = startSource; source < endSource; ++source) {
          sourceterm::addTimeIntegratedPointSourceNRF(m_pointSources->mInvJInvPhisAtSources[source],
                                                      m_pointSources->tensor[source],
                                                      m_pointSources->A[source],
                                                      m_pointSources->stiffnessTensor[source],
                                                      m_pointSources->slipRates[source],
                                                      ct.correctionTime,
                                                      ct.correctionTime + timeStepSize(),
                                                      *m_cellToPointSources[mapping].dofs);
        }
      } else {
        for (unsigned source = startSource; source < endSource; ++source) {
          sourceterm::addTimeIntegratedPointSourceFSRM(
              m_pointSources->mInvJInvPhisAtSources[source],
              m_pointSources->tensor[source],
              m_pointSources->slipRates[source][0],
              ct.correctionTime,
              ct.correctionTime + timeStepSize(),
              *m_cellToPointSources[mapping].dofs);
        }
      }
    }
=======
  if (m_sourceCluster) {
    m_sourceCluster->addTimeIntegratedPointSources(ct.correctionTime, ct.correctionTime + timeStepSize());
>>>>>>> 8a0ced50
  }
#ifdef ACL_DEVICE
  device.api->popLastProfilingMark();
#endif
}

#ifndef ACL_DEVICE
void seissol::time_stepping::TimeCluster::computeDynamicRupture(
    seissol::initializers::Layer& layerData) {
  if (layerData.getNumberOfCells() == 0)
    return;
  SCOREP_USER_REGION_DEFINE(myRegionHandle)
  SCOREP_USER_REGION_BEGIN(
      myRegionHandle, "computeDynamicRuptureSpaceTimeInterpolation", SCOREP_USER_REGION_TYPE_COMMON)

  m_loopStatistics->begin(m_regionComputeDynamicRupture);

  DRFaceInformation* faceInformation = layerData.var(m_dynRup->faceInformation);
  DRGodunovData* godunovData = layerData.var(m_dynRup->godunovData);
  DREnergyOutput* drEnergyOutput = layerData.var(m_dynRup->drEnergyOutput);
  real** timeDerivativePlus = layerData.var(m_dynRup->timeDerivativePlus);
  real** timeDerivativeMinus = layerData.var(m_dynRup->timeDerivativeMinus);
  auto* qInterpolatedPlus = layerData.var(m_dynRup->qInterpolatedPlus);
  auto* qInterpolatedMinus = layerData.var(m_dynRup->qInterpolatedMinus);

  m_dynamicRuptureKernel.setTimeStepWidth(timeStepSize());
  frictionSolver->computeDeltaT(m_dynamicRuptureKernel.timePoints);

#pragma omp parallel
  { LIKWID_MARKER_START("computeDynamicRuptureSpaceTimeInterpolation"); }
#ifdef _OPENMP
#pragma omp parallel for schedule(static)
#endif
  for (unsigned face = 0; face < layerData.getNumberOfCells(); ++face) {
    unsigned prefetchFace = (face < layerData.getNumberOfCells() - 1) ? face + 1 : face;
    m_dynamicRuptureKernel.spaceTimeInterpolation(faceInformation[face],
                                                  m_globalDataOnHost,
                                                  &godunovData[face],
                                                  &drEnergyOutput[face],
                                                  timeDerivativePlus[face],
                                                  timeDerivativeMinus[face],
                                                  qInterpolatedPlus[face],
                                                  qInterpolatedMinus[face],
                                                  timeDerivativePlus[prefetchFace],
                                                  timeDerivativeMinus[prefetchFace]);
  }
  SCOREP_USER_REGION_END(myRegionHandle)
#pragma omp parallel
  {
    LIKWID_MARKER_STOP("computeDynamicRuptureSpaceTimeInterpolation");
    LIKWID_MARKER_START("computeDynamicRuptureFrictionLaw");
  }

  SCOREP_USER_REGION_BEGIN(
      myRegionHandle, "computeDynamicRuptureFrictionLaw", SCOREP_USER_REGION_TYPE_COMMON)
  frictionSolver->evaluate(
      layerData, m_dynRup, ct.correctionTime, m_dynamicRuptureKernel.timeWeights);
  SCOREP_USER_REGION_END(myRegionHandle)
#pragma omp parallel
  {
    LIKWID_MARKER_STOP("computeDynamicRuptureFrictionLaw");
  }

  m_loopStatistics->end(m_regionComputeDynamicRupture, layerData.getNumberOfCells(), m_profilingId);
}
#else

void seissol::time_stepping::TimeCluster::computeDynamicRupture(
    seissol::initializers::Layer& layerData) {
  SCOREP_USER_REGION("computeDynamicRupture", SCOREP_USER_REGION_TYPE_FUNCTION)

  m_loopStatistics->begin(m_regionComputeDynamicRupture);

  if (layerData.getNumberOfCells() > 0) {
    // compute space time interpolation part

    const double stepSizeWidth = timeStepSize();
    ComputeGraphType graphType = ComputeGraphType::DynamicRuptureInterface;
    auto computeGraphKey = initializers::GraphKey(graphType, stepSizeWidth);
    auto computeGraphHandle = layerData.getDeviceComputeGraphHandle(computeGraphKey);

    auto& table = layerData.getConditionalTable<inner_keys::Dr>();
    m_dynamicRuptureKernel.setTimeStepWidth(stepSizeWidth);

    device.api->putProfilingMark("computeDrInterfaces", device::ProfilingColors::Cyan);
    if (!computeGraphHandle) {
      device.api->streamBeginCapture();

      m_dynamicRuptureKernel.batchedSpaceTimeInterpolation(table);
      assert(device.api->isCircularStreamsJoinedWithDefault() &&
             "circular streams must be joined with the default stream");

      device.api->streamEndCapture();

      computeGraphHandle = device.api->getLastGraphHandle();
      layerData.updateDeviceComputeGraphHandle(computeGraphKey, computeGraphHandle);
      device.api->syncDefaultStreamWithHost();
    }

    if (computeGraphHandle.isInitialized()) {
      device.api->launchGraph(computeGraphHandle);
      device.api->syncGraph(computeGraphHandle);
    }
    device.api->popLastProfilingMark();

    device.api->putProfilingMark("evaluateFriction", device::ProfilingColors::Lime);
    frictionSolver->computeDeltaT(m_dynamicRuptureKernel.timePoints);
    frictionSolver->evaluate(
        layerData, m_dynRup, ct.correctionTime, m_dynamicRuptureKernel.timeWeights);
    device.api->popLastProfilingMark();
  }
  m_loopStatistics->end(m_regionComputeDynamicRupture, layerData.getNumberOfCells(), m_profilingId);
}
#endif

void seissol::time_stepping::TimeCluster::computeDynamicRuptureFlops(
    seissol::initializers::Layer& layerData, long long& nonZeroFlops, long long& hardwareFlops) {
  nonZeroFlops = 0;
  hardwareFlops = 0;

  DRFaceInformation* faceInformation = layerData.var(m_dynRup->faceInformation);

  for (unsigned face = 0; face < layerData.getNumberOfCells(); ++face) {
    long long faceNonZeroFlops, faceHardwareFlops;
    m_dynamicRuptureKernel.flopsGodunovState(
        faceInformation[face], faceNonZeroFlops, faceHardwareFlops);

    nonZeroFlops += faceNonZeroFlops;
    hardwareFlops += faceHardwareFlops;
  }
}

#ifndef ACL_DEVICE
void seissol::time_stepping::TimeCluster::computeLocalIntegration(
    seissol::initializers::Layer& i_layerData, bool resetBuffers) {
  SCOREP_USER_REGION("computeLocalIntegration", SCOREP_USER_REGION_TYPE_FUNCTION)

  m_loopStatistics->begin(m_regionComputeLocalIntegration);

  // local integration buffer
  real l_integrationBuffer[tensor::I::size()] __attribute__((aligned(ALIGNMENT)));

  // pointer for the call of the ADER-function
  real* l_bufferPointer;

  real** buffers = i_layerData.var(m_lts->buffers);
  real** derivatives = i_layerData.var(m_lts->derivatives);
  CellMaterialData* materialData = i_layerData.var(m_lts->material);

  kernels::LocalData::Loader loader;
  loader.load(*m_lts, i_layerData);
  kernels::LocalTmp tmp{};

#ifdef _OPENMP
#pragma omp parallel for private(l_bufferPointer, l_integrationBuffer, tmp) schedule(static)
#endif
  for (unsigned int l_cell = 0; l_cell < i_layerData.getNumberOfCells(); l_cell++) {
    auto data = loader.entry(l_cell);

    // We need to check, whether we can overwrite the buffer or if it is
    // needed by some other time cluster.
    // If we cannot overwrite the buffer, we compute everything in a temporary
    // local buffer and accumulate the results later in the shared buffer.
    const bool buffersProvided =
        (data.cellInformation.ltsSetup >> 8) % 2 == 1; // buffers are provided
    const bool resetMyBuffers =
        buffersProvided &&
        ((data.cellInformation.ltsSetup >> 10) % 2 == 0 || resetBuffers); // they should be reset

    if (resetMyBuffers) {
      // assert presence of the buffer
      assert(buffers[l_cell] != nullptr);

      l_bufferPointer = buffers[l_cell];
    } else {
      // work on local buffer
      l_bufferPointer = l_integrationBuffer;
    }

    m_timeKernel.computeAder(timeStepSize(), data, tmp, l_bufferPointer, derivatives[l_cell], true);

    // Compute local integrals (including some boundary conditions)
    CellBoundaryMapping(*boundaryMapping)[4] = i_layerData.var(m_lts->boundaryMapping);
    m_localKernel.computeIntegral(l_bufferPointer,
                                  data,
                                  tmp,
                                  &materialData[l_cell],
                                  &boundaryMapping[l_cell],
                                  ct.correctionTime,
                                  timeStepSize());

    for (unsigned face = 0; face < 4; ++face) {
      auto& curFaceDisplacements = data.faceDisplacements[face];
      // Note: Displacement for freeSurfaceGravity is computed in Time.cpp
      if (curFaceDisplacements != nullptr &&
          data.cellInformation.faceTypes[face] != FaceType::freeSurfaceGravity) {
        kernel::addVelocity addVelocityKrnl;

        addVelocityKrnl.V3mTo2nFace = m_globalDataOnHost->V3mTo2nFace;
        addVelocityKrnl.selectVelocity = init::selectVelocity::Values;
        addVelocityKrnl.faceDisplacement = data.faceDisplacements[face];
        addVelocityKrnl.I = l_bufferPointer;
        addVelocityKrnl.execute(face);
      }
    }

    // TODO: Integrate this step into the kernel
    // We've used a temporary buffer -> need to accumulate update in
    // shared buffer.
    if (!resetMyBuffers && buffersProvided) {
      assert(buffers[l_cell] != nullptr);

      for (unsigned int l_dof = 0; l_dof < tensor::I::size(); ++l_dof) {
        buffers[l_cell][l_dof] += l_integrationBuffer[l_dof];
      }
    }
  }

  m_loopStatistics->end(
      m_regionComputeLocalIntegration, i_layerData.getNumberOfCells(), m_profilingId);
}
#else  // ACL_DEVICE
void seissol::time_stepping::TimeCluster::computeLocalIntegration(
    seissol::initializers::Layer& i_layerData, bool resetBuffers) {

  SCOREP_USER_REGION("computeLocalIntegration", SCOREP_USER_REGION_TYPE_FUNCTION)
  device.api->putProfilingMark("computeLocalIntegration", device::ProfilingColors::Yellow);

  m_loopStatistics->begin(m_regionComputeLocalIntegration);

  real*(*faceNeighbors)[4] = i_layerData.var(m_lts->faceNeighbors);
  auto& dataTable = i_layerData.getConditionalTable<inner_keys::Wp>();
  auto& materialTable = i_layerData.getConditionalTable<inner_keys::Material>();
  auto& indicesTable = i_layerData.getConditionalTable<inner_keys::Indices>();

  kernels::LocalData::Loader loader;
  loader.load(*m_lts, i_layerData);
  kernels::LocalTmp tmp;

  const double timeStepWidth = timeStepSize();

  ComputeGraphType graphType{ComputeGraphType::LocalIntegral};
  auto computeGraphKey = initializers::GraphKey(graphType, timeStepWidth, true);
  auto computeGraphHandle = i_layerData.getDeviceComputeGraphHandle(computeGraphKey);

  if (!computeGraphHandle) {
    device.api->streamBeginCapture();

    m_timeKernel.computeBatchedAder(timeStepWidth, tmp, dataTable, materialTable, true);
    assert(device.api->isCircularStreamsJoinedWithDefault() &&
           "circular streams must be joined with the default stream");

    m_localKernel.computeBatchedIntegral(
        dataTable, materialTable, indicesTable, loader, tmp, timeStepWidth);
    assert(device.api->isCircularStreamsJoinedWithDefault() &&
           "circular streams must be joined with the default stream");

    device.api->streamEndCapture();

    computeGraphHandle = device.api->getLastGraphHandle();
    i_layerData.updateDeviceComputeGraphHandle(computeGraphKey, computeGraphHandle);
    device.api->syncDefaultStreamWithHost();
  }

  if (computeGraphHandle.isInitialized()) {
    device.api->launchGraph(computeGraphHandle);
    device.api->syncGraph(computeGraphHandle);
  }

  m_localKernel.evaluateBatchedTimeDependentBc(
      dataTable, indicesTable, loader, ct.correctionTime, timeStepWidth);

  graphType =
      resetBuffers ? ComputeGraphType::AccumulatedVelocities : ComputeGraphType::StreamedVelocities;
  computeGraphKey = initializers::GraphKey(graphType);
  computeGraphHandle = i_layerData.getDeviceComputeGraphHandle(computeGraphKey);

  if (!computeGraphHandle) {
    device.api->streamBeginCapture();

    auto defaultStream = device.api->getDefaultStream();

    for (unsigned face = 0; face < 4; ++face) {
      ConditionalKey key(*KernelNames::FaceDisplacements, *ComputationKind::None, face);
      if (dataTable.find(key) != dataTable.end()) {
        auto& entry = dataTable[key];
        // NOTE: integrated velocities have been computed implicitly, i.e
        // it is 6th, 7the and 8th columns of integrated dofs

        kernel::gpu_addVelocity displacementKrnl;
        displacementKrnl.faceDisplacement =
            entry.get(inner_keys::Wp::Id::FaceDisplacement)->getDeviceDataPtr();
        displacementKrnl.integratedVelocities = const_cast<real const**>(
            entry.get(inner_keys::Wp::Id::Ivelocities)->getDeviceDataPtr());
        displacementKrnl.V3mTo2nFace = m_globalDataOnDevice->V3mTo2nFace;

        // Note: this kernel doesn't require tmp. memory
        displacementKrnl.numElements = entry.get(inner_keys::Wp::Id::FaceDisplacement)->getSize();
        displacementKrnl.streamPtr = defaultStream;
        displacementKrnl.execute(face);
      }
    }

    ConditionalKey key = ConditionalKey(*KernelNames::Time, *ComputationKind::WithLtsBuffers);
    if (dataTable.find(key) != dataTable.end()) {
      auto& entry = dataTable[key];

      if (resetBuffers) {
        device.algorithms.streamBatchedData(
            (entry.get(inner_keys::Wp::Id::Idofs))->getDeviceDataPtr(),
            (entry.get(inner_keys::Wp::Id::Buffers))->getDeviceDataPtr(),
            tensor::I::Size,
            (entry.get(inner_keys::Wp::Id::Idofs))->getSize(),
            defaultStream);
      } else {
        device.algorithms.accumulateBatchedData(
            (entry.get(inner_keys::Wp::Id::Idofs))->getDeviceDataPtr(),
            (entry.get(inner_keys::Wp::Id::Buffers))->getDeviceDataPtr(),
            tensor::I::Size,
            (entry.get(inner_keys::Wp::Id::Idofs))->getSize(),
            defaultStream);
      }
    }

    device.api->streamEndCapture();

    computeGraphHandle = device.api->getLastGraphHandle();
    i_layerData.updateDeviceComputeGraphHandle(computeGraphKey, computeGraphHandle);
    device.api->syncDefaultStreamWithHost();
  }

  if (computeGraphHandle.isInitialized()) {
    device.api->launchGraph(computeGraphHandle);
    device.api->syncGraph(computeGraphHandle);
  }

  m_loopStatistics->end(
      m_regionComputeLocalIntegration, i_layerData.getNumberOfCells(), m_profilingId);
  device.api->popLastProfilingMark();
}
#endif // ACL_DEVICE

#ifndef ACL_DEVICE
void seissol::time_stepping::TimeCluster::computeNeighboringIntegration(
    seissol::initializers::Layer& i_layerData, double subTimeStart) {
  if (usePlasticity) {
    computeNeighboringIntegrationImplementation<true>(i_layerData, subTimeStart);
  } else {
    computeNeighboringIntegrationImplementation<false>(i_layerData, subTimeStart);
  }
}
#else  // ACL_DEVICE
void seissol::time_stepping::TimeCluster::computeNeighboringIntegration(
    seissol::initializers::Layer& i_layerData, double subTimeStart) {
  device.api->putProfilingMark("computeNeighboring", device::ProfilingColors::Red);
  SCOREP_USER_REGION("computeNeighboringIntegration", SCOREP_USER_REGION_TYPE_FUNCTION)
  m_loopStatistics->begin(m_regionComputeNeighboringIntegration);

  const double timeStepWidth = timeStepSize();
  auto& table = i_layerData.getConditionalTable<inner_keys::Wp>();

  seissol::kernels::TimeCommon::computeBatchedIntegrals(
      m_timeKernel, subTimeStart, timeStepWidth, table);
  assert(device.api->isCircularStreamsJoinedWithDefault() &&
         "circular streams must be joined with the default stream");

  ComputeGraphType graphType = ComputeGraphType::NeighborIntegral;
  auto computeGraphKey = initializers::GraphKey(graphType);
  auto computeGraphHandle = i_layerData.getDeviceComputeGraphHandle(computeGraphKey);

  if (!computeGraphHandle) {
    device.api->streamBeginCapture();

    m_neighborKernel.computeBatchedNeighborsIntegral(table);
    assert(device.api->isCircularStreamsJoinedWithDefault() &&
           "circular streams must be joined with the default stream");

    device.api->streamEndCapture();

    computeGraphHandle = device.api->getLastGraphHandle();
    i_layerData.updateDeviceComputeGraphHandle(computeGraphKey, computeGraphHandle);
    device.api->syncDefaultStreamWithHost();
  }

  if (computeGraphHandle.isInitialized()) {
    // Note: graph stream needs to wait the default stream
    // (used in `computeBatchedIntegrals`)
    device.api->syncDefaultStreamWithHost();
    device.api->launchGraph(computeGraphHandle);
    device.api->syncGraph(computeGraphHandle);
  }

  if (usePlasticity) {
    updateRelaxTime();
    PlasticityData* plasticity = i_layerData.var(m_lts->plasticity);
    unsigned numAdjustedDofs = seissol::kernels::Plasticity::computePlasticityBatched(
        m_oneMinusIntegratingFactor, timeStepWidth, m_tv, m_globalDataOnDevice, table, plasticity);

    seissol::SeisSol::main.flopCounter().incrementNonZeroFlopsPlasticity(
        i_layerData.getNumberOfCells() *
            m_flops_nonZero[static_cast<int>(ComputePart::PlasticityCheck)] +
        numAdjustedDofs * m_flops_nonZero[static_cast<int>(ComputePart::PlasticityYield)]);
    seissol::SeisSol::main.flopCounter().incrementHardwareFlopsPlasticity(
        i_layerData.getNumberOfCells() *
            m_flops_hardware[static_cast<int>(ComputePart::PlasticityCheck)] +
        numAdjustedDofs * m_flops_hardware[static_cast<int>(ComputePart::PlasticityYield)]);
  }

  device.api->syncDefaultStreamWithHost();
  device.api->popLastProfilingMark();
  m_loopStatistics->end(
      m_regionComputeNeighboringIntegration, i_layerData.getNumberOfCells(), m_profilingId);
}
#endif // ACL_DEVICE

void seissol::time_stepping::TimeCluster::computeLocalIntegrationFlops(
    seissol::initializers::Layer& layerData) {
  auto& flopsNonZero = m_flops_nonZero[static_cast<int>(ComputePart::Local)];
  auto& flopsHardware = m_flops_hardware[static_cast<int>(ComputePart::Local)];
  flopsNonZero = 0;
  flopsHardware = 0;

  auto* cellInformation = layerData.var(m_lts->cellInformation);
  for (unsigned cell = 0; cell < layerData.getNumberOfCells(); ++cell) {
    unsigned cellNonZero, cellHardware;
    m_timeKernel.flopsAder(cellNonZero, cellHardware);
    flopsNonZero += cellNonZero;
    flopsHardware += cellHardware;
    m_localKernel.flopsIntegral(cellInformation[cell].faceTypes, cellNonZero, cellHardware);
    flopsNonZero += cellNonZero;
    flopsHardware += cellHardware;
    // Contribution from displacement/integrated displacement
    for (unsigned face = 0; face < 4; ++face) {
      if (cellInformation->faceTypes[face] == FaceType::freeSurfaceGravity) {
        const auto [nonZeroFlopsDisplacement, hardwareFlopsDisplacement] =
            GravitationalFreeSurfaceBc::getFlopsDisplacementFace(
                face, cellInformation[cell].faceTypes[face]);
        flopsNonZero += nonZeroFlopsDisplacement;
        flopsHardware += hardwareFlopsDisplacement;
      }
    }
  }
}

seissol::time_stepping::ClusterTimes& seissol::time_stepping::TimeCluster::getClusterTimes() {
  return ct;
}

void seissol::time_stepping::TimeCluster::computeNeighborIntegrationFlops(
    seissol::initializers::Layer& layerData) {
  auto& flopsNonZero = m_flops_nonZero[static_cast<int>(ComputePart::Neighbor)];
  auto& flopsHardware = m_flops_hardware[static_cast<int>(ComputePart::Neighbor)];
  auto& drFlopsNonZero = m_flops_nonZero[static_cast<int>(ComputePart::DRNeighbor)];
  auto& drFlopsHardware = m_flops_hardware[static_cast<int>(ComputePart::DRNeighbor)];
  flopsNonZero = 0;
  flopsHardware = 0;
  drFlopsNonZero = 0;
  drFlopsHardware = 0;

  auto* cellInformation = layerData.var(m_lts->cellInformation);
  auto* drMapping = layerData.var(m_lts->drMapping);
  for (unsigned cell = 0; cell < layerData.getNumberOfCells(); ++cell) {
    unsigned cellNonZero, cellHardware;
    long long cellDRNonZero, cellDRHardware;
    m_neighborKernel.flopsNeighborsIntegral(cellInformation[cell].faceTypes,
                                            cellInformation[cell].faceRelations,
                                            drMapping[cell],
                                            cellNonZero,
                                            cellHardware,
                                            cellDRNonZero,
                                            cellDRHardware);
    flopsNonZero += cellNonZero;
    flopsHardware += cellHardware;
    drFlopsNonZero += cellDRNonZero;
    drFlopsHardware += cellDRHardware;

    /// \todo add lts time integration
    /// \todo add plasticity
  }
}

void seissol::time_stepping::TimeCluster::computeFlops() {
  computeLocalIntegrationFlops(*m_clusterData);
  computeNeighborIntegrationFlops(*m_clusterData);
  computeDynamicRuptureFlops(
      *dynRupInteriorData,
      m_flops_nonZero[static_cast<int>(ComputePart::DRFrictionLawInterior)],
      m_flops_hardware[static_cast<int>(ComputePart::DRFrictionLawInterior)]);
  computeDynamicRuptureFlops(*dynRupCopyData,
                             m_flops_nonZero[static_cast<int>(ComputePart::DRFrictionLawCopy)],
                             m_flops_hardware[static_cast<int>(ComputePart::DRFrictionLawCopy)]);
  seissol::kernels::Plasticity::flopsPlasticity(
      m_flops_nonZero[static_cast<int>(ComputePart::PlasticityCheck)],
      m_flops_hardware[static_cast<int>(ComputePart::PlasticityCheck)],
      m_flops_nonZero[static_cast<int>(ComputePart::PlasticityYield)],
      m_flops_hardware[static_cast<int>(ComputePart::PlasticityYield)]);
}

namespace seissol::time_stepping {
ActResult TimeCluster::act() {
  actorStateStatistics->enter(state);
  const auto result = AbstractTimeCluster::act();
  actorStateStatistics->enter(state);
  return result;
}

void TimeCluster::handleAdvancedPredictionTimeMessage(const NeighborCluster& neighborCluster) {
  if (neighborCluster.ct.maxTimeStepSize > ct.maxTimeStepSize) {
    lastSubTime = neighborCluster.ct.correctionTime;
  }
}
void TimeCluster::handleAdvancedCorrectionTimeMessage(const NeighborCluster&) {
  // Doesn't do anything
}
void TimeCluster::predict() {
  assert(state == ActorState::Corrected);
  if (m_clusterData->getNumberOfCells() == 0)
    return;

  bool resetBuffers = true;
  for (auto& neighbor : neighbors) {
    if (neighbor.ct.timeStepRate > ct.timeStepRate &&
        ct.stepsSinceLastSync > neighbor.ct.stepsSinceLastSync) {
      resetBuffers = false;
    }
  }
  if (ct.stepsSinceLastSync == 0) {
    resetBuffers = true;
  }

  writeReceivers();
  computeLocalIntegration(*m_clusterData, resetBuffers);
  computeSources();

  seissol::SeisSol::main.flopCounter().incrementNonZeroFlopsLocal(
      m_flops_nonZero[static_cast<int>(ComputePart::Local)]);
  seissol::SeisSol::main.flopCounter().incrementHardwareFlopsLocal(
      m_flops_hardware[static_cast<int>(ComputePart::Local)]);
}
void TimeCluster::correct() {
  assert(state == ActorState::Predicted);

  /* Sub start time of width respect to the next cluster; use 0 if not relevant, for example in GTS.
   * LTS requires to evaluate a partial time integration of the derivatives. The point zero in time
   * refers to the derivation of the surrounding time derivatives, which coincides with the last
   * completed time step of the next cluster. The start/end of the time step is the start/end of
   * this clusters time step relative to the zero point.
   *   Example:
   *                                              5 dt
   *   |-----------------------------------------------------------------------------------------|
   * <<< Time stepping of the next cluster (Cn) (5x larger than the current). |                 | |
   * |                 |                 |
   *   |*****************|*****************|+++++++++++++++++|                 |                 |
   * <<< Status of the current cluster. |                 |                 |                 | | |
   *   |-----------------|-----------------|-----------------|-----------------|-----------------|
   * <<< Time stepping of the current cluster (Cc). 0                 dt               2dt 3dt 4dt
   * 5dt
   *
   *   In the example above two clusters are illustrated: Cc and Cn. Cc is the current cluster under
   * consideration and Cn the next cluster with respect to LTS terminology. Cn is currently at time
   * 0 and provided Cc with derivatives valid until 5dt. Cc updated already twice and did its last
   * full update to reach 2dt (== subTimeStart). Next computeNeighboringCopy is called to accomplish
   * the next full update to reach 3dt (+++). Besides working on the buffers of own buffers and
   * those of previous clusters, Cc needs to evaluate the time prediction of Cn in the interval
   * [2dt, 3dt].
   */
  double subTimeStart = ct.correctionTime - lastSubTime;

  // Note, if this is a copy layer actor, we need the FL_Copy and the FL_Int.
  // Otherwise, this is an interior layer actor, and we need only the FL_Int.
  // We need to avoid computing it twice.
  if (dynamicRuptureScheduler->hasDynamicRuptureFaces()) {
    if (dynamicRuptureScheduler->mayComputeInterior(ct.stepsSinceStart)) {
      computeDynamicRupture(*dynRupInteriorData);
      seissol::SeisSol::main.flopCounter().incrementNonZeroFlopsDynamicRupture(
          m_flops_nonZero[static_cast<int>(ComputePart::DRFrictionLawInterior)]);
      seissol::SeisSol::main.flopCounter().incrementHardwareFlopsDynamicRupture(
          m_flops_hardware[static_cast<int>(ComputePart::DRFrictionLawInterior)]);
      dynamicRuptureScheduler->setLastCorrectionStepsInterior(ct.stepsSinceStart);
    }
    if (layerType == Copy) {
      computeDynamicRupture(*dynRupCopyData);
      seissol::SeisSol::main.flopCounter().incrementNonZeroFlopsDynamicRupture(
          m_flops_nonZero[static_cast<int>(ComputePart::DRFrictionLawCopy)]);
      seissol::SeisSol::main.flopCounter().incrementHardwareFlopsDynamicRupture(
          m_flops_hardware[static_cast<int>(ComputePart::DRFrictionLawCopy)]);
      dynamicRuptureScheduler->setLastCorrectionStepsCopy((ct.stepsSinceStart));
    }
  }
  computeNeighboringIntegration(*m_clusterData, subTimeStart);

  seissol::SeisSol::main.flopCounter().incrementNonZeroFlopsNeighbor(
      m_flops_nonZero[static_cast<int>(ComputePart::Neighbor)]);
  seissol::SeisSol::main.flopCounter().incrementHardwareFlopsNeighbor(
      m_flops_hardware[static_cast<int>(ComputePart::Neighbor)]);
  seissol::SeisSol::main.flopCounter().incrementNonZeroFlopsDynamicRupture(
      m_flops_nonZero[static_cast<int>(ComputePart::DRNeighbor)]);
  seissol::SeisSol::main.flopCounter().incrementHardwareFlopsDynamicRupture(
      m_flops_hardware[static_cast<int>(ComputePart::DRNeighbor)]);

  // First cluster calls fault receiver output
  // Call fault output only if both interior and copy parts of DR were computed
  // TODO: Change from iteration based to time based
  if (dynamicRuptureScheduler->isFirstClusterWithDynamicRuptureFaces() &&
      dynamicRuptureScheduler->mayComputeFaultOutput(ct.stepsSinceStart)) {
    faultOutputManager->writePickpointOutput(ct.correctionTime + timeStepSize(), timeStepSize());
    dynamicRuptureScheduler->setLastFaultOutput(ct.stepsSinceStart);
  }

  // TODO(Lukas) Adjust with time step rate? Relevant is maximum cluster is not on this node
  const auto nextCorrectionSteps = ct.nextCorrectionSteps();
  if constexpr (USE_MPI) {
    if (printProgress && (((nextCorrectionSteps / timeStepRate) % 100) == 0)) {
      const int rank = MPI::mpi.rank();
      logInfo(rank) << "#max-updates since sync: " << nextCorrectionSteps << " @ "
                    << ct.nextCorrectionTime(syncTime);
    }
  }
}

void TimeCluster::reset() { AbstractTimeCluster::reset(); }

void TimeCluster::printTimeoutMessage(std::chrono::seconds timeSinceLastUpdate) {
  const auto rank = MPI::mpi.rank();
  logWarning(rank) << "No update since " << timeSinceLastUpdate.count() << "[s] for global cluster "
                   << m_globalClusterId << " with local cluster id " << m_clusterId << " at state "
                   << actorStateToString(state) << " predTime = " << ct.predictionTime
                   << " predictionsSinceSync = " << ct.predictionsSinceLastSync
                   << " corrTime = " << ct.correctionTime
                   << " correctionsSinceSync = " << ct.stepsSinceLastSync
                   << " stepsTillSync = " << ct.stepsUntilSync << " mayPredict = " << mayPredict()
                   << " mayCorrect = " << mayCorrect() << " maySync = " << maySync();
  for (auto& neighbor : neighbors) {
    logWarning(rank) << "Neighbor with rate = " << neighbor.ct.timeStepRate
                     << "PredTime = " << neighbor.ct.predictionTime
                     << "CorrTime = " << neighbor.ct.correctionTime
                     << "predictionsSinceSync = " << neighbor.ct.predictionsSinceLastSync
                     << "correctionsSinceSync = " << neighbor.ct.stepsSinceLastSync;
  }
}

unsigned int TimeCluster::getClusterId() const { return m_clusterId; }

unsigned int TimeCluster::getGlobalClusterId() const { return m_globalClusterId; }

LayerType TimeCluster::getLayerType() const { return layerType; }
void TimeCluster::setReceiverTime(double receiverTime) { m_receiverTime = receiverTime; }

} // namespace seissol::time_stepping<|MERGE_RESOLUTION|>--- conflicted
+++ resolved
@@ -32,10 +32,8 @@
  * @file
  * This file is part of SeisSol.
  *
- * @author Alex Breuer (breuer AT mytum.de,
- *http://www5.in.tum.de/wiki/index.php/Dipl.-Math._Alexander_Breuer)
- * @author Sebastian Rettenberger (sebastian.rettenberger AT tum.de,
- *http://www5.in.tum.de/wiki/index.php/Sebastian_Rettenberger)
+ * @author Alex Breuer (breuer AT mytum.de, http://www5.in.tum.de/wiki/index.php/Dipl.-Math._Alexander_Breuer)
+ * @author Sebastian Rettenberger (sebastian.rettenberger AT tum.de, http://www5.in.tum.de/wiki/index.php/Sebastian_Rettenberger)
  *
  * @section LICENSE
  * Copyright (c) 2013-2017, SeisSol Group
@@ -91,51 +89,6 @@
 
 #include <generated_code/kernel.h>
 
-<<<<<<< HEAD
-//! fortran interoperability
-extern seissol::Interoperability e_interoperability;
-
-seissol::time_stepping::TimeCluster::TimeCluster(
-    unsigned int i_clusterId,
-    unsigned int i_globalClusterId,
-    unsigned int profilingId,
-    bool usePlasticity,
-    LayerType layerType,
-    double maxTimeStepSize,
-    long timeStepRate,
-    bool printProgress,
-    DynamicRuptureScheduler* dynamicRuptureScheduler,
-    CompoundGlobalData i_globalData,
-    seissol::initializers::Layer* i_clusterData,
-    seissol::initializers::Layer* dynRupInteriorData,
-    seissol::initializers::Layer* dynRupCopyData,
-    seissol::initializers::LTS* i_lts,
-    seissol::initializers::DynamicRupture* i_dynRup,
-    seissol::dr::friction_law::FrictionSolver* i_FrictionSolver,
-    dr::output::OutputManager* i_faultOutputManager,
-    LoopStatistics* i_loopStatistics,
-    ActorStateStatistics* actorStateStatistics)
-    : AbstractTimeCluster(maxTimeStepSize, timeStepRate),
-      // cluster ids
-      usePlasticity(usePlasticity), m_globalDataOnHost(i_globalData.onHost),
-      m_globalDataOnDevice(i_globalData.onDevice), m_clusterData(i_clusterData),
-      // global data
-      dynRupInteriorData(dynRupInteriorData), dynRupCopyData(dynRupCopyData), m_lts(i_lts),
-      m_dynRup(i_dynRup), frictionSolver(i_FrictionSolver),
-      faultOutputManager(i_faultOutputManager), m_cellToPointSources(nullptr),
-      m_numberOfCellToPointSourcesMappings(0), m_pointSources(nullptr),
-      // cells
-      m_loopStatistics(i_loopStatistics), actorStateStatistics(actorStateStatistics),
-      m_receiverCluster(nullptr), layerType(layerType), printProgress(printProgress),
-      m_clusterId(i_clusterId), m_globalClusterId(i_globalClusterId), m_profilingId(profilingId),
-      dynamicRuptureScheduler(dynamicRuptureScheduler) {
-  // assert all pointers are valid
-  assert(m_clusterData != nullptr);
-  assert(m_globalDataOnHost != nullptr);
-  if constexpr (seissol::isDeviceOn()) {
-    assert(m_globalDataOnDevice != nullptr);
-  }
-=======
 seissol::time_stepping::TimeCluster::TimeCluster(unsigned int i_clusterId, unsigned int i_globalClusterId,
                                                  unsigned int profilingId,
                                                  bool usePlasticity,
@@ -183,10 +136,9 @@
     if constexpr (seissol::isDeviceOn()) {
         assert( m_globalDataOnDevice                   != nullptr );
     }
->>>>>>> 8a0ced50
 
   // set timings to zero
-  m_receiverTime = 0;
+  m_receiverTime                  = 0;
 
   m_timeKernel.setGlobalData(i_globalData);
   m_localKernel.setGlobalData(i_globalData);
@@ -197,8 +149,7 @@
   computeFlops();
 
   m_regionComputeLocalIntegration = m_loopStatistics->getRegion("computeLocalIntegration");
-  m_regionComputeNeighboringIntegration =
-      m_loopStatistics->getRegion("computeNeighboringIntegration");
+  m_regionComputeNeighboringIntegration = m_loopStatistics->getRegion("computeNeighboringIntegration");
   m_regionComputeDynamicRupture = m_loopStatistics->getRegion("computeDynamicRupture");
 }
 
@@ -209,25 +160,15 @@
 }
 
 void seissol::time_stepping::TimeCluster::setPointSources(
-<<<<<<< HEAD
-    sourceterm::CellToPointSourcesMapping const* i_cellToPointSources,
-    unsigned i_numberOfCellToPointSourcesMappings,
-    sourceterm::PointSources const* i_pointSources) {
-  m_cellToPointSources = i_cellToPointSources;
-  m_numberOfCellToPointSourcesMappings = i_numberOfCellToPointSourcesMappings;
-  m_pointSources = i_pointSources;
-=======
     std::unique_ptr<kernels::PointSourceCluster> sourceCluster) {
   m_sourceCluster = std::move(sourceCluster);
->>>>>>> 8a0ced50
 }
 
 void seissol::time_stepping::TimeCluster::writeReceivers() {
   SCOREP_USER_REGION("writeReceivers", SCOREP_USER_REGION_TYPE_FUNCTION)
 
   if (m_receiverCluster != nullptr) {
-    m_receiverTime =
-        m_receiverCluster->calcReceivers(m_receiverTime, ct.correctionTime, timeStepSize());
+    m_receiverTime = m_receiverCluster->calcReceivers(m_receiverTime, ct.correctionTime, timeStepSize());
   }
 }
 
@@ -240,46 +181,12 @@
 #ifdef ACL_DEVICE
   device.api->putProfilingMark("computeSources", device::ProfilingColors::Blue);
 #endif
-  SCOREP_USER_REGION("computeSources", SCOREP_USER_REGION_TYPE_FUNCTION)
+  SCOREP_USER_REGION( "computeSources", SCOREP_USER_REGION_TYPE_FUNCTION )
 
   // Return when point sources not initialised. This might happen if there
   // are no point sources on this rank.
-<<<<<<< HEAD
-  if (m_numberOfCellToPointSourcesMappings != 0) {
-#ifdef _OPENMP
-#pragma omp parallel for schedule(static)
-#endif
-    for (unsigned mapping = 0; mapping < m_numberOfCellToPointSourcesMappings; ++mapping) {
-      unsigned startSource = m_cellToPointSources[mapping].pointSourcesOffset;
-      unsigned endSource = m_cellToPointSources[mapping].pointSourcesOffset +
-                           m_cellToPointSources[mapping].numberOfPointSources;
-      if (m_pointSources->mode == sourceterm::PointSources::NRF) {
-        for (unsigned source = startSource; source < endSource; ++source) {
-          sourceterm::addTimeIntegratedPointSourceNRF(m_pointSources->mInvJInvPhisAtSources[source],
-                                                      m_pointSources->tensor[source],
-                                                      m_pointSources->A[source],
-                                                      m_pointSources->stiffnessTensor[source],
-                                                      m_pointSources->slipRates[source],
-                                                      ct.correctionTime,
-                                                      ct.correctionTime + timeStepSize(),
-                                                      *m_cellToPointSources[mapping].dofs);
-        }
-      } else {
-        for (unsigned source = startSource; source < endSource; ++source) {
-          sourceterm::addTimeIntegratedPointSourceFSRM(
-              m_pointSources->mInvJInvPhisAtSources[source],
-              m_pointSources->tensor[source],
-              m_pointSources->slipRates[source][0],
-              ct.correctionTime,
-              ct.correctionTime + timeStepSize(),
-              *m_cellToPointSources[mapping].dofs);
-        }
-      }
-    }
-=======
   if (m_sourceCluster) {
     m_sourceCluster->addTimeIntegratedPointSources(ct.correctionTime, ct.correctionTime + timeStepSize());
->>>>>>> 8a0ced50
   }
 #ifdef ACL_DEVICE
   device.api->popLastProfilingMark();
@@ -287,13 +194,10 @@
 }
 
 #ifndef ACL_DEVICE
-void seissol::time_stepping::TimeCluster::computeDynamicRupture(
-    seissol::initializers::Layer& layerData) {
-  if (layerData.getNumberOfCells() == 0)
-    return;
+void seissol::time_stepping::TimeCluster::computeDynamicRupture( seissol::initializers::Layer&  layerData ) {
+  if (layerData.getNumberOfCells() == 0) return;
   SCOREP_USER_REGION_DEFINE(myRegionHandle)
-  SCOREP_USER_REGION_BEGIN(
-      myRegionHandle, "computeDynamicRuptureSpaceTimeInterpolation", SCOREP_USER_REGION_TYPE_COMMON)
+  SCOREP_USER_REGION_BEGIN(myRegionHandle, "computeDynamicRuptureSpaceTimeInterpolation", SCOREP_USER_REGION_TYPE_COMMON )
 
   m_loopStatistics->begin(m_regionComputeDynamicRupture);
 
@@ -308,13 +212,15 @@
   m_dynamicRuptureKernel.setTimeStepWidth(timeStepSize());
   frictionSolver->computeDeltaT(m_dynamicRuptureKernel.timePoints);
 
-#pragma omp parallel
-  { LIKWID_MARKER_START("computeDynamicRuptureSpaceTimeInterpolation"); }
+#pragma omp parallel 
+  {
+  LIKWID_MARKER_START("computeDynamicRuptureSpaceTimeInterpolation");
+  }
 #ifdef _OPENMP
-#pragma omp parallel for schedule(static)
+  #pragma omp parallel for schedule(static)
 #endif
   for (unsigned face = 0; face < layerData.getNumberOfCells(); ++face) {
-    unsigned prefetchFace = (face < layerData.getNumberOfCells() - 1) ? face + 1 : face;
+    unsigned prefetchFace = (face < layerData.getNumberOfCells()-1) ? face+1 : face;
     m_dynamicRuptureKernel.spaceTimeInterpolation(faceInformation[face],
                                                   m_globalDataOnHost,
                                                   &godunovData[face],
@@ -327,29 +233,29 @@
                                                   timeDerivativeMinus[prefetchFace]);
   }
   SCOREP_USER_REGION_END(myRegionHandle)
-#pragma omp parallel
+#pragma omp parallel 
   {
-    LIKWID_MARKER_STOP("computeDynamicRuptureSpaceTimeInterpolation");
-    LIKWID_MARKER_START("computeDynamicRuptureFrictionLaw");
-  }
-
-  SCOREP_USER_REGION_BEGIN(
-      myRegionHandle, "computeDynamicRuptureFrictionLaw", SCOREP_USER_REGION_TYPE_COMMON)
-  frictionSolver->evaluate(
-      layerData, m_dynRup, ct.correctionTime, m_dynamicRuptureKernel.timeWeights);
+  LIKWID_MARKER_STOP("computeDynamicRuptureSpaceTimeInterpolation");
+  LIKWID_MARKER_START("computeDynamicRuptureFrictionLaw");
+  }
+
+  SCOREP_USER_REGION_BEGIN(myRegionHandle, "computeDynamicRuptureFrictionLaw", SCOREP_USER_REGION_TYPE_COMMON )
+  frictionSolver->evaluate(layerData,
+                           m_dynRup,
+                           ct.correctionTime,
+                           m_dynamicRuptureKernel.timeWeights);
   SCOREP_USER_REGION_END(myRegionHandle)
-#pragma omp parallel
+#pragma omp parallel 
   {
-    LIKWID_MARKER_STOP("computeDynamicRuptureFrictionLaw");
+  LIKWID_MARKER_STOP("computeDynamicRuptureFrictionLaw");
   }
 
   m_loopStatistics->end(m_regionComputeDynamicRupture, layerData.getNumberOfCells(), m_profilingId);
 }
 #else
 
-void seissol::time_stepping::TimeCluster::computeDynamicRupture(
-    seissol::initializers::Layer& layerData) {
-  SCOREP_USER_REGION("computeDynamicRupture", SCOREP_USER_REGION_TYPE_FUNCTION)
+void seissol::time_stepping::TimeCluster::computeDynamicRupture( seissol::initializers::Layer&  layerData ) {
+  SCOREP_USER_REGION( "computeDynamicRupture", SCOREP_USER_REGION_TYPE_FUNCTION )
 
   m_loopStatistics->begin(m_regionComputeDynamicRupture);
 
@@ -387,16 +293,21 @@
 
     device.api->putProfilingMark("evaluateFriction", device::ProfilingColors::Lime);
     frictionSolver->computeDeltaT(m_dynamicRuptureKernel.timePoints);
-    frictionSolver->evaluate(
-        layerData, m_dynRup, ct.correctionTime, m_dynamicRuptureKernel.timeWeights);
+    frictionSolver->evaluate(layerData,
+                             m_dynRup,
+                             ct.correctionTime,
+                             m_dynamicRuptureKernel.timeWeights);
     device.api->popLastProfilingMark();
   }
   m_loopStatistics->end(m_regionComputeDynamicRupture, layerData.getNumberOfCells(), m_profilingId);
 }
 #endif
 
-void seissol::time_stepping::TimeCluster::computeDynamicRuptureFlops(
-    seissol::initializers::Layer& layerData, long long& nonZeroFlops, long long& hardwareFlops) {
+
+void seissol::time_stepping::TimeCluster::computeDynamicRuptureFlops( seissol::initializers::Layer& layerData,
+                                                                      long long&                    nonZeroFlops,
+                                                                      long long&                    hardwareFlops )
+{
   nonZeroFlops = 0;
   hardwareFlops = 0;
 
@@ -404,8 +315,7 @@
 
   for (unsigned face = 0; face < layerData.getNumberOfCells(); ++face) {
     long long faceNonZeroFlops, faceHardwareFlops;
-    m_dynamicRuptureKernel.flopsGodunovState(
-        faceInformation[face], faceNonZeroFlops, faceHardwareFlops);
+    m_dynamicRuptureKernel.flopsGodunovState(faceInformation[face], faceNonZeroFlops, faceHardwareFlops);
 
     nonZeroFlops += faceNonZeroFlops;
     hardwareFlops += faceHardwareFlops;
@@ -413,9 +323,8 @@
 }
 
 #ifndef ACL_DEVICE
-void seissol::time_stepping::TimeCluster::computeLocalIntegration(
-    seissol::initializers::Layer& i_layerData, bool resetBuffers) {
-  SCOREP_USER_REGION("computeLocalIntegration", SCOREP_USER_REGION_TYPE_FUNCTION)
+void seissol::time_stepping::TimeCluster::computeLocalIntegration(seissol::initializers::Layer& i_layerData, bool resetBuffers ) {
+  SCOREP_USER_REGION( "computeLocalIntegration", SCOREP_USER_REGION_TYPE_FUNCTION )
 
   m_loopStatistics->begin(m_regionComputeLocalIntegration);
 
@@ -434,7 +343,7 @@
   kernels::LocalTmp tmp{};
 
 #ifdef _OPENMP
-#pragma omp parallel for private(l_bufferPointer, l_integrationBuffer, tmp) schedule(static)
+  #pragma omp parallel for private(l_bufferPointer, l_integrationBuffer, tmp) schedule(static)
 #endif
   for (unsigned int l_cell = 0; l_cell < i_layerData.getNumberOfCells(); l_cell++) {
     auto data = loader.entry(l_cell);
@@ -443,11 +352,8 @@
     // needed by some other time cluster.
     // If we cannot overwrite the buffer, we compute everything in a temporary
     // local buffer and accumulate the results later in the shared buffer.
-    const bool buffersProvided =
-        (data.cellInformation.ltsSetup >> 8) % 2 == 1; // buffers are provided
-    const bool resetMyBuffers =
-        buffersProvided &&
-        ((data.cellInformation.ltsSetup >> 10) % 2 == 0 || resetBuffers); // they should be reset
+    const bool buffersProvided = (data.cellInformation.ltsSetup >> 8) % 2 == 1; // buffers are provided
+    const bool resetMyBuffers = buffersProvided && ( (data.cellInformation.ltsSetup >> 10) %2 == 0 || resetBuffers ); // they should be reset
 
     if (resetMyBuffers) {
       // assert presence of the buffer
@@ -459,23 +365,29 @@
       l_bufferPointer = l_integrationBuffer;
     }
 
-    m_timeKernel.computeAder(timeStepSize(), data, tmp, l_bufferPointer, derivatives[l_cell], true);
+    m_timeKernel.computeAder(timeStepSize(),
+                             data,
+                             tmp,
+                             l_bufferPointer,
+                             derivatives[l_cell],
+                             true);
 
     // Compute local integrals (including some boundary conditions)
-    CellBoundaryMapping(*boundaryMapping)[4] = i_layerData.var(m_lts->boundaryMapping);
+    CellBoundaryMapping (*boundaryMapping)[4] = i_layerData.var(m_lts->boundaryMapping);
     m_localKernel.computeIntegral(l_bufferPointer,
                                   data,
                                   tmp,
                                   &materialData[l_cell],
                                   &boundaryMapping[l_cell],
                                   ct.correctionTime,
-                                  timeStepSize());
+                                  timeStepSize()
+    );
 
     for (unsigned face = 0; face < 4; ++face) {
       auto& curFaceDisplacements = data.faceDisplacements[face];
       // Note: Displacement for freeSurfaceGravity is computed in Time.cpp
-      if (curFaceDisplacements != nullptr &&
-          data.cellInformation.faceTypes[face] != FaceType::freeSurfaceGravity) {
+      if (curFaceDisplacements != nullptr
+          && data.cellInformation.faceTypes[face] != FaceType::freeSurfaceGravity) {
         kernel::addVelocity addVelocityKrnl;
 
         addVelocityKrnl.V3mTo2nFace = m_globalDataOnHost->V3mTo2nFace;
@@ -498,19 +410,19 @@
     }
   }
 
-  m_loopStatistics->end(
-      m_regionComputeLocalIntegration, i_layerData.getNumberOfCells(), m_profilingId);
-}
-#else  // ACL_DEVICE
+  m_loopStatistics->end(m_regionComputeLocalIntegration, i_layerData.getNumberOfCells(), m_profilingId);
+}
+#else // ACL_DEVICE
 void seissol::time_stepping::TimeCluster::computeLocalIntegration(
-    seissol::initializers::Layer& i_layerData, bool resetBuffers) {
-
-  SCOREP_USER_REGION("computeLocalIntegration", SCOREP_USER_REGION_TYPE_FUNCTION)
+  seissol::initializers::Layer& i_layerData,
+  bool resetBuffers) {
+
+  SCOREP_USER_REGION( "computeLocalIntegration", SCOREP_USER_REGION_TYPE_FUNCTION )
   device.api->putProfilingMark("computeLocalIntegration", device::ProfilingColors::Yellow);
 
   m_loopStatistics->begin(m_regionComputeLocalIntegration);
 
-  real*(*faceNeighbors)[4] = i_layerData.var(m_lts->faceNeighbors);
+  real* (*faceNeighbors)[4] = i_layerData.var(m_lts->faceNeighbors);
   auto& dataTable = i_layerData.getConditionalTable<inner_keys::Wp>();
   auto& materialTable = i_layerData.getConditionalTable<inner_keys::Material>();
   auto& indicesTable = i_layerData.getConditionalTable<inner_keys::Indices>();
@@ -528,12 +440,20 @@
   if (!computeGraphHandle) {
     device.api->streamBeginCapture();
 
-    m_timeKernel.computeBatchedAder(timeStepWidth, tmp, dataTable, materialTable, true);
+    m_timeKernel.computeBatchedAder(timeStepWidth,
+                                    tmp,
+                                    dataTable,
+                                    materialTable,
+                                    true);
     assert(device.api->isCircularStreamsJoinedWithDefault() &&
            "circular streams must be joined with the default stream");
 
-    m_localKernel.computeBatchedIntegral(
-        dataTable, materialTable, indicesTable, loader, tmp, timeStepWidth);
+    m_localKernel.computeBatchedIntegral(dataTable,
+                                         materialTable,
+                                         indicesTable,
+                                         loader,
+                                         tmp,
+                                         timeStepWidth);
     assert(device.api->isCircularStreamsJoinedWithDefault() &&
            "circular streams must be joined with the default stream");
 
@@ -549,11 +469,13 @@
     device.api->syncGraph(computeGraphHandle);
   }
 
-  m_localKernel.evaluateBatchedTimeDependentBc(
-      dataTable, indicesTable, loader, ct.correctionTime, timeStepWidth);
-
-  graphType =
-      resetBuffers ? ComputeGraphType::AccumulatedVelocities : ComputeGraphType::StreamedVelocities;
+  m_localKernel.evaluateBatchedTimeDependentBc(dataTable,
+                                               indicesTable,
+                                               loader,
+                                               ct.correctionTime,
+                                               timeStepWidth);
+
+  graphType = resetBuffers ? ComputeGraphType::AccumulatedVelocities : ComputeGraphType::StreamedVelocities;
   computeGraphKey = initializers::GraphKey(graphType);
   computeGraphHandle = i_layerData.getDeviceComputeGraphHandle(computeGraphKey);
 
@@ -570,10 +492,8 @@
         // it is 6th, 7the and 8th columns of integrated dofs
 
         kernel::gpu_addVelocity displacementKrnl;
-        displacementKrnl.faceDisplacement =
-            entry.get(inner_keys::Wp::Id::FaceDisplacement)->getDeviceDataPtr();
-        displacementKrnl.integratedVelocities = const_cast<real const**>(
-            entry.get(inner_keys::Wp::Id::Ivelocities)->getDeviceDataPtr());
+        displacementKrnl.faceDisplacement = entry.get(inner_keys::Wp::Id::FaceDisplacement)->getDeviceDataPtr();
+        displacementKrnl.integratedVelocities = const_cast<real const**>(entry.get(inner_keys::Wp::Id::Ivelocities)->getDeviceDataPtr());
         displacementKrnl.V3mTo2nFace = m_globalDataOnDevice->V3mTo2nFace;
 
         // Note: this kernel doesn't require tmp. memory
@@ -616,33 +536,34 @@
     device.api->syncGraph(computeGraphHandle);
   }
 
-  m_loopStatistics->end(
-      m_regionComputeLocalIntegration, i_layerData.getNumberOfCells(), m_profilingId);
+  m_loopStatistics->end(m_regionComputeLocalIntegration, i_layerData.getNumberOfCells(), m_profilingId);
   device.api->popLastProfilingMark();
 }
 #endif // ACL_DEVICE
 
 #ifndef ACL_DEVICE
-void seissol::time_stepping::TimeCluster::computeNeighboringIntegration(
-    seissol::initializers::Layer& i_layerData, double subTimeStart) {
+void seissol::time_stepping::TimeCluster::computeNeighboringIntegration(seissol::initializers::Layer& i_layerData,
+                                                                        double subTimeStart) {
   if (usePlasticity) {
     computeNeighboringIntegrationImplementation<true>(i_layerData, subTimeStart);
   } else {
     computeNeighboringIntegrationImplementation<false>(i_layerData, subTimeStart);
   }
 }
-#else  // ACL_DEVICE
-void seissol::time_stepping::TimeCluster::computeNeighboringIntegration(
-    seissol::initializers::Layer& i_layerData, double subTimeStart) {
+#else // ACL_DEVICE
+void seissol::time_stepping::TimeCluster::computeNeighboringIntegration( seissol::initializers::Layer&  i_layerData,
+                                                                         double subTimeStart) {
   device.api->putProfilingMark("computeNeighboring", device::ProfilingColors::Red);
-  SCOREP_USER_REGION("computeNeighboringIntegration", SCOREP_USER_REGION_TYPE_FUNCTION)
+  SCOREP_USER_REGION( "computeNeighboringIntegration", SCOREP_USER_REGION_TYPE_FUNCTION )
   m_loopStatistics->begin(m_regionComputeNeighboringIntegration);
 
   const double timeStepWidth = timeStepSize();
   auto& table = i_layerData.getConditionalTable<inner_keys::Wp>();
 
-  seissol::kernels::TimeCommon::computeBatchedIntegrals(
-      m_timeKernel, subTimeStart, timeStepWidth, table);
+  seissol::kernels::TimeCommon::computeBatchedIntegrals(m_timeKernel,
+                                                        subTimeStart,
+                                                        timeStepWidth,
+                                                        table);
   assert(device.api->isCircularStreamsJoinedWithDefault() &&
          "circular streams must be joined with the default stream");
 
@@ -673,30 +594,29 @@
   }
 
   if (usePlasticity) {
-    updateRelaxTime();
     PlasticityData* plasticity = i_layerData.var(m_lts->plasticity);
-    unsigned numAdjustedDofs = seissol::kernels::Plasticity::computePlasticityBatched(
-        m_oneMinusIntegratingFactor, timeStepWidth, m_tv, m_globalDataOnDevice, table, plasticity);
+    unsigned numAdjustedDofs = seissol::kernels::Plasticity::computePlasticityBatched(m_oneMinusIntegratingFactor,
+                                                                                      timeStepWidth,
+                                                                                      m_tv,
+                                                                                      m_globalDataOnDevice,
+                                                                                      table,
+                                                                                      plasticity);
 
     seissol::SeisSol::main.flopCounter().incrementNonZeroFlopsPlasticity(
-        i_layerData.getNumberOfCells() *
-            m_flops_nonZero[static_cast<int>(ComputePart::PlasticityCheck)] +
-        numAdjustedDofs * m_flops_nonZero[static_cast<int>(ComputePart::PlasticityYield)]);
+        i_layerData.getNumberOfCells() * m_flops_nonZero[static_cast<int>(ComputePart::PlasticityCheck)]
+        + numAdjustedDofs * m_flops_nonZero[static_cast<int>(ComputePart::PlasticityYield)]);
     seissol::SeisSol::main.flopCounter().incrementHardwareFlopsPlasticity(
-        i_layerData.getNumberOfCells() *
-            m_flops_hardware[static_cast<int>(ComputePart::PlasticityCheck)] +
-        numAdjustedDofs * m_flops_hardware[static_cast<int>(ComputePart::PlasticityYield)]);
+        i_layerData.getNumberOfCells() * m_flops_hardware[static_cast<int>(ComputePart::PlasticityCheck)]
+        + numAdjustedDofs * m_flops_hardware[static_cast<int>(ComputePart::PlasticityYield)]);
   }
 
   device.api->syncDefaultStreamWithHost();
   device.api->popLastProfilingMark();
-  m_loopStatistics->end(
-      m_regionComputeNeighboringIntegration, i_layerData.getNumberOfCells(), m_profilingId);
+  m_loopStatistics->end(m_regionComputeNeighboringIntegration, i_layerData.getNumberOfCells(), m_profilingId);
 }
 #endif // ACL_DEVICE
 
-void seissol::time_stepping::TimeCluster::computeLocalIntegrationFlops(
-    seissol::initializers::Layer& layerData) {
+void seissol::time_stepping::TimeCluster::computeLocalIntegrationFlops(seissol::initializers::Layer& layerData) {
   auto& flopsNonZero = m_flops_nonZero[static_cast<int>(ComputePart::Local)];
   auto& flopsHardware = m_flops_hardware[static_cast<int>(ComputePart::Local)];
   flopsNonZero = 0;
@@ -715,8 +635,8 @@
     for (unsigned face = 0; face < 4; ++face) {
       if (cellInformation->faceTypes[face] == FaceType::freeSurfaceGravity) {
         const auto [nonZeroFlopsDisplacement, hardwareFlopsDisplacement] =
-            GravitationalFreeSurfaceBc::getFlopsDisplacementFace(
-                face, cellInformation[cell].faceTypes[face]);
+        GravitationalFreeSurfaceBc::getFlopsDisplacementFace(face,
+                                                             cellInformation[cell].faceTypes[face]);
         flopsNonZero += nonZeroFlopsDisplacement;
         flopsHardware += hardwareFlopsDisplacement;
       }
@@ -750,7 +670,7 @@
                                             cellNonZero,
                                             cellHardware,
                                             cellDRNonZero,
-                                            cellDRHardware);
+                                            cellDRHardware );
     flopsNonZero += cellNonZero;
     flopsHardware += cellHardware;
     drFlopsNonZero += cellDRNonZero;
@@ -764,18 +684,18 @@
 void seissol::time_stepping::TimeCluster::computeFlops() {
   computeLocalIntegrationFlops(*m_clusterData);
   computeNeighborIntegrationFlops(*m_clusterData);
-  computeDynamicRuptureFlops(
-      *dynRupInteriorData,
-      m_flops_nonZero[static_cast<int>(ComputePart::DRFrictionLawInterior)],
-      m_flops_hardware[static_cast<int>(ComputePart::DRFrictionLawInterior)]);
+  computeDynamicRuptureFlops(*dynRupInteriorData,
+                             m_flops_nonZero[static_cast<int>(ComputePart::DRFrictionLawInterior)],
+                             m_flops_hardware[static_cast<int>(ComputePart::DRFrictionLawInterior)]);
   computeDynamicRuptureFlops(*dynRupCopyData,
                              m_flops_nonZero[static_cast<int>(ComputePart::DRFrictionLawCopy)],
                              m_flops_hardware[static_cast<int>(ComputePart::DRFrictionLawCopy)]);
   seissol::kernels::Plasticity::flopsPlasticity(
-      m_flops_nonZero[static_cast<int>(ComputePart::PlasticityCheck)],
-      m_flops_hardware[static_cast<int>(ComputePart::PlasticityCheck)],
-      m_flops_nonZero[static_cast<int>(ComputePart::PlasticityYield)],
-      m_flops_hardware[static_cast<int>(ComputePart::PlasticityYield)]);
+          m_flops_nonZero[static_cast<int>(ComputePart::PlasticityCheck)],
+          m_flops_hardware[static_cast<int>(ComputePart::PlasticityCheck)],
+          m_flops_nonZero[static_cast<int>(ComputePart::PlasticityYield)],
+          m_flops_hardware[static_cast<int>(ComputePart::PlasticityYield)]
+          );
 }
 
 namespace seissol::time_stepping {
@@ -796,15 +716,14 @@
 }
 void TimeCluster::predict() {
   assert(state == ActorState::Corrected);
-  if (m_clusterData->getNumberOfCells() == 0)
-    return;
+  if (m_clusterData->getNumberOfCells() == 0) return;
 
   bool resetBuffers = true;
   for (auto& neighbor : neighbors) {
-    if (neighbor.ct.timeStepRate > ct.timeStepRate &&
-        ct.stepsSinceLastSync > neighbor.ct.stepsSinceLastSync) {
-      resetBuffers = false;
-    }
+      if (neighbor.ct.timeStepRate > ct.timeStepRate
+          && ct.stepsSinceLastSync > neighbor.ct.stepsSinceLastSync) {
+          resetBuffers = false;
+        }
   }
   if (ct.stepsSinceLastSync == 0) {
     resetBuffers = true;
@@ -814,10 +733,8 @@
   computeLocalIntegration(*m_clusterData, resetBuffers);
   computeSources();
 
-  seissol::SeisSol::main.flopCounter().incrementNonZeroFlopsLocal(
-      m_flops_nonZero[static_cast<int>(ComputePart::Local)]);
-  seissol::SeisSol::main.flopCounter().incrementHardwareFlopsLocal(
-      m_flops_hardware[static_cast<int>(ComputePart::Local)]);
+  seissol::SeisSol::main.flopCounter().incrementNonZeroFlopsLocal(m_flops_nonZero[static_cast<int>(ComputePart::Local)]);
+  seissol::SeisSol::main.flopCounter().incrementHardwareFlopsLocal(m_flops_hardware[static_cast<int>(ComputePart::Local)]);
 }
 void TimeCluster::correct() {
   assert(state == ActorState::Predicted);
@@ -829,22 +746,17 @@
    * this clusters time step relative to the zero point.
    *   Example:
    *                                              5 dt
-   *   |-----------------------------------------------------------------------------------------|
-   * <<< Time stepping of the next cluster (Cn) (5x larger than the current). |                 | |
-   * |                 |                 |
-   *   |*****************|*****************|+++++++++++++++++|                 |                 |
-   * <<< Status of the current cluster. |                 |                 |                 | | |
-   *   |-----------------|-----------------|-----------------|-----------------|-----------------|
-   * <<< Time stepping of the current cluster (Cc). 0                 dt               2dt 3dt 4dt
-   * 5dt
+   *   |-----------------------------------------------------------------------------------------| <<< Time stepping of the next cluster (Cn) (5x larger than the current).
+   *   |                 |                 |                 |                 |                 |
+   *   |*****************|*****************|+++++++++++++++++|                 |                 | <<< Status of the current cluster.
+   *   |                 |                 |                 |                 |                 |
+   *   |-----------------|-----------------|-----------------|-----------------|-----------------| <<< Time stepping of the current cluster (Cc).
+   *   0                 dt               2dt               3dt               4dt               5dt
    *
-   *   In the example above two clusters are illustrated: Cc and Cn. Cc is the current cluster under
-   * consideration and Cn the next cluster with respect to LTS terminology. Cn is currently at time
-   * 0 and provided Cc with derivatives valid until 5dt. Cc updated already twice and did its last
-   * full update to reach 2dt (== subTimeStart). Next computeNeighboringCopy is called to accomplish
-   * the next full update to reach 3dt (+++). Besides working on the buffers of own buffers and
-   * those of previous clusters, Cc needs to evaluate the time prediction of Cn in the interval
-   * [2dt, 3dt].
+   *   In the example above two clusters are illustrated: Cc and Cn. Cc is the current cluster under consideration and Cn the next cluster with respect to LTS terminology.
+   *   Cn is currently at time 0 and provided Cc with derivatives valid until 5dt. Cc updated already twice and did its last full update to reach 2dt (== subTimeStart). Next
+   *   computeNeighboringCopy is called to accomplish the next full update to reach 3dt (+++). Besides working on the buffers of own buffers and those of previous clusters,
+   *   Cc needs to evaluate the time prediction of Cn in the interval [2dt, 3dt].
    */
   double subTimeStart = ct.correctionTime - lastSubTime;
 
@@ -854,37 +766,30 @@
   if (dynamicRuptureScheduler->hasDynamicRuptureFaces()) {
     if (dynamicRuptureScheduler->mayComputeInterior(ct.stepsSinceStart)) {
       computeDynamicRupture(*dynRupInteriorData);
-      seissol::SeisSol::main.flopCounter().incrementNonZeroFlopsDynamicRupture(
-          m_flops_nonZero[static_cast<int>(ComputePart::DRFrictionLawInterior)]);
-      seissol::SeisSol::main.flopCounter().incrementHardwareFlopsDynamicRupture(
-          m_flops_hardware[static_cast<int>(ComputePart::DRFrictionLawInterior)]);
+      seissol::SeisSol::main.flopCounter().incrementNonZeroFlopsDynamicRupture(m_flops_nonZero[static_cast<int>(ComputePart::DRFrictionLawInterior)]);
+      seissol::SeisSol::main.flopCounter().incrementHardwareFlopsDynamicRupture(m_flops_hardware[static_cast<int>(ComputePart::DRFrictionLawInterior)]);
       dynamicRuptureScheduler->setLastCorrectionStepsInterior(ct.stepsSinceStart);
     }
     if (layerType == Copy) {
       computeDynamicRupture(*dynRupCopyData);
-      seissol::SeisSol::main.flopCounter().incrementNonZeroFlopsDynamicRupture(
-          m_flops_nonZero[static_cast<int>(ComputePart::DRFrictionLawCopy)]);
-      seissol::SeisSol::main.flopCounter().incrementHardwareFlopsDynamicRupture(
-          m_flops_hardware[static_cast<int>(ComputePart::DRFrictionLawCopy)]);
+      seissol::SeisSol::main.flopCounter().incrementNonZeroFlopsDynamicRupture(m_flops_nonZero[static_cast<int>(ComputePart::DRFrictionLawCopy)]);
+      seissol::SeisSol::main.flopCounter().incrementHardwareFlopsDynamicRupture(m_flops_hardware[static_cast<int>(ComputePart::DRFrictionLawCopy)]);
       dynamicRuptureScheduler->setLastCorrectionStepsCopy((ct.stepsSinceStart));
     }
+
   }
   computeNeighboringIntegration(*m_clusterData, subTimeStart);
 
-  seissol::SeisSol::main.flopCounter().incrementNonZeroFlopsNeighbor(
-      m_flops_nonZero[static_cast<int>(ComputePart::Neighbor)]);
-  seissol::SeisSol::main.flopCounter().incrementHardwareFlopsNeighbor(
-      m_flops_hardware[static_cast<int>(ComputePart::Neighbor)]);
-  seissol::SeisSol::main.flopCounter().incrementNonZeroFlopsDynamicRupture(
-      m_flops_nonZero[static_cast<int>(ComputePart::DRNeighbor)]);
-  seissol::SeisSol::main.flopCounter().incrementHardwareFlopsDynamicRupture(
-      m_flops_hardware[static_cast<int>(ComputePart::DRNeighbor)]);
+  seissol::SeisSol::main.flopCounter().incrementNonZeroFlopsNeighbor(m_flops_nonZero[static_cast<int>(ComputePart::Neighbor)]);
+  seissol::SeisSol::main.flopCounter().incrementHardwareFlopsNeighbor(m_flops_hardware[static_cast<int>(ComputePart::Neighbor)]);
+  seissol::SeisSol::main.flopCounter().incrementNonZeroFlopsDynamicRupture(m_flops_nonZero[static_cast<int>(ComputePart::DRNeighbor)]);
+  seissol::SeisSol::main.flopCounter().incrementHardwareFlopsDynamicRupture(m_flops_hardware[static_cast<int>(ComputePart::DRNeighbor)]);
 
   // First cluster calls fault receiver output
   // Call fault output only if both interior and copy parts of DR were computed
   // TODO: Change from iteration based to time based
-  if (dynamicRuptureScheduler->isFirstClusterWithDynamicRuptureFaces() &&
-      dynamicRuptureScheduler->mayComputeFaultOutput(ct.stepsSinceStart)) {
+  if (dynamicRuptureScheduler->isFirstClusterWithDynamicRuptureFaces()
+      && dynamicRuptureScheduler->mayComputeFaultOutput(ct.stepsSinceStart)) {
     faultOutputManager->writePickpointOutput(ct.correctionTime + timeStepSize(), timeStepSize());
     dynamicRuptureScheduler->setLastFaultOutput(ct.stepsSinceStart);
   }
@@ -894,38 +799,57 @@
   if constexpr (USE_MPI) {
     if (printProgress && (((nextCorrectionSteps / timeStepRate) % 100) == 0)) {
       const int rank = MPI::mpi.rank();
-      logInfo(rank) << "#max-updates since sync: " << nextCorrectionSteps << " @ "
-                    << ct.nextCorrectionTime(syncTime);
-    }
-  }
-}
-
-void TimeCluster::reset() { AbstractTimeCluster::reset(); }
+      logInfo(rank) << "#max-updates since sync: " << nextCorrectionSteps
+                    << " @ " << ct.nextCorrectionTime(syncTime);
+
+      }
+  }
+
+}
+
+void TimeCluster::reset() {
+    AbstractTimeCluster::reset();
+}
 
 void TimeCluster::printTimeoutMessage(std::chrono::seconds timeSinceLastUpdate) {
   const auto rank = MPI::mpi.rank();
-  logWarning(rank) << "No update since " << timeSinceLastUpdate.count() << "[s] for global cluster "
-                   << m_globalClusterId << " with local cluster id " << m_clusterId << " at state "
-                   << actorStateToString(state) << " predTime = " << ct.predictionTime
-                   << " predictionsSinceSync = " << ct.predictionsSinceLastSync
-                   << " corrTime = " << ct.correctionTime
-                   << " correctionsSinceSync = " << ct.stepsSinceLastSync
-                   << " stepsTillSync = " << ct.stepsUntilSync << " mayPredict = " << mayPredict()
-                   << " mayCorrect = " << mayCorrect() << " maySync = " << maySync();
+  logWarning(rank)
+  << "No update since " << timeSinceLastUpdate.count()
+  << "[s] for global cluster " << m_globalClusterId
+  << " with local cluster id " << m_clusterId
+  << " at state " << actorStateToString(state)
+  << " predTime = " << ct.predictionTime
+  << " predictionsSinceSync = " << ct.predictionsSinceLastSync
+  << " corrTime = " << ct.correctionTime
+  << " correctionsSinceSync = " << ct.stepsSinceLastSync
+  << " stepsTillSync = " << ct.stepsUntilSync
+  << " mayPredict = " << mayPredict()
+  << " mayCorrect = " << mayCorrect()
+  << " maySync = " << maySync();
   for (auto& neighbor : neighbors) {
-    logWarning(rank) << "Neighbor with rate = " << neighbor.ct.timeStepRate
-                     << "PredTime = " << neighbor.ct.predictionTime
-                     << "CorrTime = " << neighbor.ct.correctionTime
-                     << "predictionsSinceSync = " << neighbor.ct.predictionsSinceLastSync
-                     << "correctionsSinceSync = " << neighbor.ct.stepsSinceLastSync;
-  }
-}
-
-unsigned int TimeCluster::getClusterId() const { return m_clusterId; }
-
-unsigned int TimeCluster::getGlobalClusterId() const { return m_globalClusterId; }
-
-LayerType TimeCluster::getLayerType() const { return layerType; }
-void TimeCluster::setReceiverTime(double receiverTime) { m_receiverTime = receiverTime; }
-
-} // namespace seissol::time_stepping+    logWarning(rank)
+    << "Neighbor with rate = " << neighbor.ct.timeStepRate
+    << "PredTime = " << neighbor.ct.predictionTime
+    << "CorrTime = " << neighbor.ct.correctionTime
+    << "predictionsSinceSync = " << neighbor.ct.predictionsSinceLastSync
+    << "correctionsSinceSync = " << neighbor.ct.stepsSinceLastSync;
+  }
+
+}
+
+unsigned int TimeCluster::getClusterId() const {
+  return m_clusterId;
+}
+
+unsigned int TimeCluster::getGlobalClusterId() const {
+  return m_globalClusterId;
+}
+
+LayerType TimeCluster::getLayerType() const {
+  return layerType;
+}
+void TimeCluster::setReceiverTime(double receiverTime) {
+  m_receiverTime = receiverTime;
+}
+
+}
