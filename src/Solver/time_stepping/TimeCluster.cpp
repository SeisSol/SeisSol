--- conflicted
+++ resolved
@@ -120,14 +120,13 @@
 #else
           Executor::Host
 #endif
-<<<<<<< HEAD
           ),
       // cluster ids
       usePlasticity(usePlasticity), seissolInstance(seissolInstance),
       globalDataOnHost(globalData.onHost), globalDataOnDevice(globalData.onDevice),
       layer(clusterData),
       // global data
-      lts(lts), sourceCluster(sourceterm::PointSourceClusterPair{nullptr, nullptr}),
+      lts(lts), sourceCluster(seissol::kernels::PointSourceClusterPair{nullptr, nullptr}),
       // cells
       loopStatistics(loopStatistics), actorStateStatistics(actorStateStatistics),
       receiverCluster(nullptr), layerType(layerType), printProgress(printProgress),
@@ -138,41 +137,6 @@
   if constexpr (seissol::isDeviceOn()) {
     assert(globalDataOnDevice != nullptr);
   }
-=======
-    ),
-    // cluster ids
-    usePlasticity(usePlasticity),
-    seissolInstance(seissolInstance),
-    m_globalDataOnHost( i_globalData.onHost ),
-    m_globalDataOnDevice(i_globalData.onDevice ),
-    m_clusterData(i_clusterData),
-    // global data
-    dynRupInteriorData(dynRupInteriorData),
-    dynRupCopyData(dynRupCopyData),
-    m_lts(i_lts),
-    m_dynRup(i_dynRup),
-    frictionSolver(i_FrictionSolver),
-    frictionSolverDevice(i_FrictionSolverDevice),
-    faultOutputManager(i_faultOutputManager),
-    m_sourceCluster(seissol::kernels::PointSourceClusterPair{nullptr, nullptr}),
-    // cells
-    m_loopStatistics(i_loopStatistics),
-    actorStateStatistics(actorStateStatistics),
-    m_receiverCluster(nullptr),
-    layerType(layerType),
-    printProgress(printProgress),
-    m_clusterId(i_clusterId),
-    m_globalClusterId(i_globalClusterId),
-    m_profilingId(profilingId),
-    dynamicRuptureScheduler(dynamicRuptureScheduler)
-{
-    // assert all pointers are valid
-    assert( m_clusterData                              != nullptr );
-    assert( m_globalDataOnHost                         != nullptr );
-    if constexpr (seissol::isDeviceOn()) {
-        assert( m_globalDataOnDevice                   != nullptr );
-    }
->>>>>>> 7242ff0a
 
   // set timings to zero
   receiverTime = 0;
@@ -196,14 +160,8 @@
 #endif
 }
 
-<<<<<<< HEAD
-void TimeCluster::setPointSources(seissol::sourceterm::PointSourceClusterPair sourceCluster) {
+void TimeCluster::setPointSources(seissol::kernels::PointSourceClusterPair sourceCluster) {
   sourceCluster = std::move(sourceCluster);
-=======
-void seissol::time_stepping::TimeCluster::setPointSources(
-    seissol::kernels::PointSourceClusterPair sourceCluster) {
-  m_sourceCluster = std::move(sourceCluster);
->>>>>>> 7242ff0a
 }
 
 void TimeCluster::writeReceivers() {
