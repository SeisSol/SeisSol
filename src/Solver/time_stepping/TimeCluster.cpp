/******************************************************************************
** Copyright (c) 2015, Intel Corporation                                     **
** All rights reserved.                                                      **
**                                                                           **
** Redistribution and use in source and binary forms, with or without        **
** modification, are permitted provided that the following conditions        **
** are met:                                                                  **
** 1. Redistributions of source code must retain the above copyright         **
**    notice, this list of conditions and the following disclaimer.          **
** 2. Redistributions in binary form must reproduce the above copyright      **
**    notice, this list of conditions and the following disclaimer in the    **
**    documentation and/or other materials provided with the distribution.   **
** 3. Neither the name of the copyright holder nor the names of its          **
**    contributors may be used to endorse or promote products derived        **
**    from this software without specific prior written permission.          **
**                                                                           **
** THIS SOFTWARE IS PROVIDED BY THE COPYRIGHT HOLDERS AND CONTRIBUTORS       **
** "AS IS" AND ANY EXPRESS OR IMPLIED WARRANTIES, INCLUDING, BUT NOT         **
** LIMITED TO, THE IMPLIED WARRANTIES OF MERCHANTABILITY AND FITNESS FOR     **
** A PARTICULAR PURPOSE ARE DISCLAIMED. IN NO EVENT SHALL THE COPYRIGHT      **
** HOLDER OR CONTRIBUTORS BE LIABLE FOR ANY DIRECT, INDIRECT, INCIDENTAL,    **
** SPECIAL, EXEMPLARY, OR CONSEQUENTIAL DAMAGES (INCLUDING, BUT NOT LIMITED  **
** TO, PROCUREMENT OF SUBSTITUTE GOODS OR SERVICES; LOSS OF USE, DATA, OR    **
** PROFITS; OR BUSINESS INTERRUPTION) HOWEVER CAUSED AND ON ANY THEORY OF    **
** LIABILITY, WHETHER IN CONTRACT, STRICT LIABILITY, OR TORT (INCLUDING      **
** NEGLIGENCE OR OTHERWISE) ARISING IN ANY WAY OUT OF THE USE OF THIS        **
** SOFTWARE, EVEN IF ADVISED OF THE POSSIBILITY OF SUCH DAMAGE.              **
******************************************************************************/
/* Alexander Heinecke (Intel Corp.)
******************************************************************************/
/**
 * @file
 * This file is part of SeisSol.
 *
 * @author Alex Breuer (breuer AT mytum.de, http://www5.in.tum.de/wiki/index.php/Dipl.-Math._Alexander_Breuer)
 * @author Sebastian Rettenberger (sebastian.rettenberger AT tum.de, http://www5.in.tum.de/wiki/index.php/Sebastian_Rettenberger)
 *
 * @section LICENSE
 * Copyright (c) 2013-2017, SeisSol Group
 * All rights reserved.
 *
 * Redistribution and use in source and binary forms, with or without
 * modification, are permitted provided that the following conditions are met:
 *
 * 1. Redistributions of source code must retain the above copyright notice,
 *    this list of conditions and the following disclaimer.
 *
 * 2. Redistributions in binary form must reproduce the above copyright notice,
 *    this list of conditions and the following disclaimer in the documentation
 *    and/or other materials provided with the distribution.
 *
 * 3. Neither the name of the copyright holder nor the names of its
 *    contributors may be used to endorse or promote products derived from this
 *    software without specific prior written permission.
 *
 * THIS SOFTWARE IS PROVIDED BY THE COPYRIGHT HOLDERS AND CONTRIBUTORS "AS IS"
 * AND ANY EXPRESS OR IMPLIED WARRANTIES, INCLUDING, BUT NOT LIMITED TO, THE
 * IMPLIED WARRANTIES OF MERCHANTABILITY AND FITNESS FOR A PARTICULAR PURPOSE
 * ARE DISCLAIMED. IN NO EVENT SHALL THE COPYRIGHT HOLDER OR CONTRIBUTORS BE
 * LIABLE FOR ANY DIRECT, INDIRECT, INCIDENTAL, SPECIAL, EXEMPLARY, OR
 * CONSEQUENTIAL DAMAGES (INCLUDING, BUT NOT LIMITED TO, PROCUREMENT OF
 * SUBSTITUTE GOODS OR SERVICES; LOSS OF USE, DATA, OR PROFITS; OR BUSINESS
 * INTERRUPTION) HOWEVER CAUSED AND ON ANY THEORY OF LIABILITY, WHETHER IN
 * CONTRACT, STRICT LIABILITY, OR TORT (INCLUDING NEGLIGENCE OR OTHERWISE)
 * ARISING IN ANY WAY OUT OF THE USE OF THIS SOFTWARE, EVEN IF ADVISED OF THE
 * POSSIBILITY OF SUCH DAMAGE.
 *
 * @section DESCRIPTION
 * LTS cluster in SeisSol.
 **/

#include "TimeCluster.h"

#include <Initializer/Parameters/ModelParameters.h>
#include <cassert>
#include <cstring>

#ifdef _OPENMP
#include <omp.h>
#endif

#include "Equations/Setup.h"
#include "Kernels/DynamicRupture.h"
#include "Kernels/Receiver.h"
#include "Kernels/TimeCommon.h"
#include "Monitoring/FlopCounter.hpp"
#include "Monitoring/instrumentation.hpp"
#include "Numerical_aux/Quadrature.h"
#include "Parallel/MPI.h"
#include "SeisSol.h"
#include "SourceTerm/PointSource.h"



#include <generated_code/kernel.h>

void setStarMatrix( real* i_AT,
                    real* i_BT,
                    real* i_CT,
                    real  i_grad[3],
                    real* o_starMatrix );

seissol::time_stepping::TimeCluster::TimeCluster(unsigned int i_clusterId, unsigned int i_globalClusterId,
                                                 unsigned int profilingId,
                                                 bool usePlasticity,
                                                 LayerType layerType, double maxTimeStepSize,
                                                 long timeStepRate, bool printProgress,
                                                 DynamicRuptureScheduler *dynamicRuptureScheduler,
                                                 CompoundGlobalData i_globalData,
                                                 seissol::initializer::Layer *i_clusterData,
                                                 seissol::initializer::Layer *dynRupInteriorData,
                                                 seissol::initializer::Layer *dynRupCopyData,
                                                 seissol::initializer::LTS *i_lts,
                                                 seissol::initializer::DynamicRupture* i_dynRup,
                                                 seissol::dr::friction_law::FrictionSolver* i_FrictionSolver,
                                                 dr::output::OutputManager* i_faultOutputManager,
                                                 seissol::SeisSol& seissolInstance,
                                                 LoopStatistics *i_loopStatistics,
                                                 ActorStateStatistics* actorStateStatistics) :
    AbstractTimeCluster(maxTimeStepSize, timeStepRate),
    // cluster ids
    usePlasticity(usePlasticity),
    m_globalDataOnHost( i_globalData.onHost ),
    m_globalDataOnDevice(i_globalData.onDevice ),
    m_clusterData(i_clusterData),
    // global data
    dynRupInteriorData(dynRupInteriorData),
    dynRupCopyData(dynRupCopyData),
    m_lts(i_lts),
    m_dynRup(i_dynRup),
    frictionSolver(i_FrictionSolver),
    faultOutputManager(i_faultOutputManager),
    m_sourceCluster(nullptr),
    // cells
    m_loopStatistics(i_loopStatistics),
    actorStateStatistics(actorStateStatistics),
    m_receiverCluster(nullptr),
    layerType(layerType),
    printProgress(printProgress),
    m_clusterId(i_clusterId),
    m_globalClusterId(i_globalClusterId),
    m_profilingId(profilingId),
    dynamicRuptureScheduler(dynamicRuptureScheduler),
    seissolInstance(seissolInstance),
    m_dynamicRuptureKernel(&seissolInstance.getSeisSolParameters().model.damagedElasticParameters)
{
    // assert all pointers are valid
    assert( m_clusterData                              != nullptr );
    assert( m_globalDataOnHost                         != nullptr );
    if constexpr (seissol::isDeviceOn()) {
        assert( m_globalDataOnDevice                   != nullptr );
    }

  // set timings to zero
  m_receiverTime                  = 0;

  m_timeKernel.setGlobalData(i_globalData);
  m_timeKernel.setDamagedElasticParameters(&seissolInstance.getSeisSolParameters().model.damagedElasticParameters);
  m_localKernel.setGlobalData(i_globalData);
  m_localKernel.setInitConds(&seissolInstance.getMemoryManager().getInitialConditions());
  m_localKernel.setGravitationalAcceleration(seissolInstance.getGravitationSetup().acceleration);
  m_localKernel.setDamagedElasticParameters(&seissolInstance.getSeisSolParameters().model.damagedElasticParameters);
  m_neighborKernel.setGlobalData(i_globalData);
  m_dynamicRuptureKernel.setGlobalData(i_globalData);

#ifdef USE_DAMAGEDELASTIC
  m_krnlNonlVolPrototype.kDivM = i_globalData.onHost->stiffnessMatrices;
  m_timeKernel.setDamagedElasticParameters(&seissolInstance.getSeisSolParameters().model.damagedElasticParameters);
  m_nonlinearInterpolation.V3mTo2n = i_globalData.onHost->faceToNodalMatrices;
  m_nonlSurfIntPrototype.V3mTo2nTWDivM = i_globalData.onHost->nodalFluxMatrices;
  m_localKernel.setDamageParameters(&seissolInstance.getSeisSolParameters().model.damagedElasticParameters);
#endif

  computeFlops();

  m_regionComputeLocalIntegration = m_loopStatistics->getRegion("computeLocalIntegration");
  m_regionComputeNeighboringIntegration = m_loopStatistics->getRegion("computeNeighboringIntegration");
  m_regionComputeDynamicRupture = m_loopStatistics->getRegion("computeDynamicRupture");
  m_regionComputePointSources = m_loopStatistics->getRegion("computePointSources");
}

seissol::time_stepping::TimeCluster::~TimeCluster() {
#ifndef NDEBUG
  logInfo() << "#(time steps):" << numberOfTimeSteps;
#endif
}

void seissol::time_stepping::TimeCluster::setPointSources(
    std::unique_ptr<kernels::PointSourceCluster> sourceCluster) {
  m_sourceCluster = std::move(sourceCluster);
}

void seissol::time_stepping::TimeCluster::writeReceivers() {
  SCOREP_USER_REGION("writeReceivers", SCOREP_USER_REGION_TYPE_FUNCTION)

  if (m_receiverCluster != nullptr) {
    m_receiverTime = m_receiverCluster->calcReceivers(m_receiverTime, ct.correctionTime, timeStepSize());
  }
}

std::vector<seissol::time_stepping::NeighborCluster>*
    seissol::time_stepping::TimeCluster::getNeighborClusters() {
  return &neighbors;
}

void seissol::time_stepping::TimeCluster::computeSources() {
#ifdef ACL_DEVICE
  device.api->putProfilingMark("computeSources", device::ProfilingColors::Blue);
#endif
  SCOREP_USER_REGION( "computeSources", SCOREP_USER_REGION_TYPE_FUNCTION )

  // Return when point sources not initialised. This might happen if there
  // are no point sources on this rank.
  if (m_sourceCluster) {
    m_loopStatistics->begin(m_regionComputePointSources);
    m_sourceCluster->addTimeIntegratedPointSources(ct.correctionTime, ct.correctionTime + timeStepSize());
    m_loopStatistics->end(m_regionComputePointSources, m_sourceCluster->size(), m_profilingId);
  }
#ifdef ACL_DEVICE
  device.api->popLastProfilingMark();
#endif
}

#ifndef ACL_DEVICE
void seissol::time_stepping::TimeCluster::computeDynamicRupture( seissol::initializer::Layer&  layerData ) {
  if (layerData.getNumberOfCells() == 0) return;
  SCOREP_USER_REGION_DEFINE(myRegionHandle)
  SCOREP_USER_REGION_BEGIN(myRegionHandle, "computeDynamicRuptureSpaceTimeInterpolation", SCOREP_USER_REGION_TYPE_COMMON )

  m_loopStatistics->begin(m_regionComputeDynamicRupture);

  DRFaceInformation* faceInformation = layerData.var(m_dynRup->faceInformation);
  DRGodunovData* godunovData = layerData.var(m_dynRup->godunovData);
  DREnergyOutput* drEnergyOutput = layerData.var(m_dynRup->drEnergyOutput);
  real** timeDerivativePlus = layerData.var(m_dynRup->timeDerivativePlus);
  real** timeDerivativeMinus = layerData.var(m_dynRup->timeDerivativeMinus);
  auto* qInterpolatedPlus = layerData.var(m_dynRup->qInterpolatedPlus);
  auto* qInterpolatedMinus = layerData.var(m_dynRup->qInterpolatedMinus);

  m_dynamicRuptureKernel.setTimeStepWidth(timeStepSize());
  frictionSolver->computeDeltaT(m_dynamicRuptureKernel.timePoints);

#pragma omp parallel 
  {
  LIKWID_MARKER_START("computeDynamicRuptureSpaceTimeInterpolation");
  }
#ifdef _OPENMP
  #pragma omp parallel for schedule(static)
#endif
  for (unsigned face = 0; face < layerData.getNumberOfCells(); ++face) {
    const unsigned prefetchFace = (face < layerData.getNumberOfCells()-1) ? face+1 : face;
    m_dynamicRuptureKernel.spaceTimeInterpolation(faceInformation[face],
                                                  m_globalDataOnHost,
                                                  &godunovData[face],
                                                  &drEnergyOutput[face],
                                                  timeDerivativePlus[face],
                                                  timeDerivativeMinus[face],
                                                  qInterpolatedPlus[face],
                                                  qInterpolatedMinus[face],
                                                  timeDerivativePlus[prefetchFace],
                                                  timeDerivativeMinus[prefetchFace]);
  }
  SCOREP_USER_REGION_END(myRegionHandle)
#pragma omp parallel 
  {
  LIKWID_MARKER_STOP("computeDynamicRuptureSpaceTimeInterpolation");
  LIKWID_MARKER_START("computeDynamicRuptureFrictionLaw");
  }

  SCOREP_USER_REGION_BEGIN(myRegionHandle, "computeDynamicRuptureFrictionLaw", SCOREP_USER_REGION_TYPE_COMMON )
  frictionSolver->evaluate(layerData,
                           m_dynRup,
                           ct.correctionTime,
                           m_dynamicRuptureKernel.timeWeights);
  SCOREP_USER_REGION_END(myRegionHandle)
#pragma omp parallel 
  {
  LIKWID_MARKER_STOP("computeDynamicRuptureFrictionLaw");
  }

  m_loopStatistics->end(m_regionComputeDynamicRupture, layerData.getNumberOfCells(), m_profilingId);
}
#else

void seissol::time_stepping::TimeCluster::computeDynamicRupture( seissol::initializer::Layer&  layerData ) {
  SCOREP_USER_REGION( "computeDynamicRupture", SCOREP_USER_REGION_TYPE_FUNCTION )

  m_loopStatistics->begin(m_regionComputeDynamicRupture);

  if (layerData.getNumberOfCells() > 0) {
    // compute space time interpolation part

    const double stepSizeWidth = timeStepSize();
    ComputeGraphType graphType = ComputeGraphType::DynamicRuptureInterface;
    auto computeGraphKey = initializer::GraphKey(graphType, stepSizeWidth);
    auto computeGraphHandle = layerData.getDeviceComputeGraphHandle(computeGraphKey);

    auto& table = layerData.getConditionalTable<inner_keys::Dr>();
    m_dynamicRuptureKernel.setTimeStepWidth(stepSizeWidth);

    device.api->putProfilingMark("computeDrInterfaces", device::ProfilingColors::Cyan);
    if (!computeGraphHandle) {
      device.api->streamBeginCapture();

      m_dynamicRuptureKernel.batchedSpaceTimeInterpolation(table);
      assert(device.api->isCircularStreamsJoinedWithDefault() &&
             "circular streams must be joined with the default stream");

      device.api->streamEndCapture();

      computeGraphHandle = device.api->getLastGraphHandle();
      layerData.updateDeviceComputeGraphHandle(computeGraphKey, computeGraphHandle);
      device.api->syncDefaultStreamWithHost();
    }

    if (computeGraphHandle.isInitialized()) {
      device.api->launchGraph(computeGraphHandle);
      device.api->syncGraph(computeGraphHandle);
    }
    device.api->popLastProfilingMark();

    device.api->putProfilingMark("evaluateFriction", device::ProfilingColors::Lime);
    frictionSolver->computeDeltaT(m_dynamicRuptureKernel.timePoints);
    frictionSolver->evaluate(layerData,
                             m_dynRup,
                             ct.correctionTime,
                             m_dynamicRuptureKernel.timeWeights);
    device.api->popLastProfilingMark();
  }
  m_loopStatistics->end(m_regionComputeDynamicRupture, layerData.getNumberOfCells(), m_profilingId);
}
#endif


void seissol::time_stepping::TimeCluster::computeDynamicRuptureFlops( seissol::initializer::Layer& layerData,
                                                                      long long&                    nonZeroFlops,
                                                                      long long&                    hardwareFlops )
{
  nonZeroFlops = 0;
  hardwareFlops = 0;

  DRFaceInformation* faceInformation = layerData.var(m_dynRup->faceInformation);

  for (unsigned face = 0; face < layerData.getNumberOfCells(); ++face) {
    long long faceNonZeroFlops, faceHardwareFlops;
    m_dynamicRuptureKernel.flopsGodunovState(faceInformation[face], faceNonZeroFlops, faceHardwareFlops);

    nonZeroFlops += faceNonZeroFlops;
    hardwareFlops += faceHardwareFlops;
  }
}

#ifndef ACL_DEVICE
void seissol::time_stepping::TimeCluster::computeLocalIntegration(seissol::initializer::Layer& i_layerData, bool resetBuffers ) {
  SCOREP_USER_REGION( "computeLocalIntegration", SCOREP_USER_REGION_TYPE_FUNCTION )

  m_loopStatistics->begin(m_regionComputeLocalIntegration);

  // local integration buffer
  real l_integrationBuffer[tensor::I::size()] __attribute__((aligned(ALIGNMENT)));

  // pointer for the call of the ADER-function
  real* l_bufferPointer;

  real** buffers = i_layerData.var(m_lts->buffers);
  real** derivatives = i_layerData.var(m_lts->derivatives);
  CellMaterialData* materialData = i_layerData.var(m_lts->material);

  kernels::LocalData::Loader loader;
  loader.load(*m_lts, i_layerData);
  kernels::LocalTmp tmp(seissolInstance.getGravitationSetup().acceleration);

#ifdef _OPENMP
  #pragma omp parallel for private(l_bufferPointer, l_integrationBuffer), firstprivate(tmp) schedule(static)
#endif
  for (unsigned int l_cell = 0; l_cell < i_layerData.getNumberOfCells(); l_cell++) {
    auto data = loader.entry(l_cell);

    // We need to check, whether we can overwrite the buffer or if it is
    // needed by some other time cluster.
    // If we cannot overwrite the buffer, we compute everything in a temporary
    // local buffer and accumulate the results later in the shared buffer.
    const bool buffersProvided = (data.cellInformation.ltsSetup >> 8) % 2 == 1; // buffers are provided
    const bool resetMyBuffers = buffersProvided && ( (data.cellInformation.ltsSetup >> 10) %2 == 0 || resetBuffers ); // they should be reset

    if (resetMyBuffers) {
      // assert presence of the buffer
      assert(buffers[l_cell] != nullptr);

      l_bufferPointer = buffers[l_cell];
    } else {
      // work on local buffer
      l_bufferPointer = l_integrationBuffer;
    }

    m_timeKernel.computeAder(timeStepSize(),
                             data,
                             tmp,
                             l_bufferPointer,
                             derivatives[l_cell],
                             true);

    #ifdef USE_DAMAGEDELASTIC

<<<<<<< HEAD
    //TODO(NONLINEAR) Where do these numbers come from?
    const auto& damagedElasticParameters = seissolInstance.getSeisSolParameters().model.damagedElasticParameters;
    
    const real epsInitxx = damagedElasticParameters.epsInitxx; // eps_xx0
    const real epsInityy = damagedElasticParameters.epsInityy; // eps_yy0
    const real epsInitzz = damagedElasticParameters.epsInitzz; // eps_zz0
    const real epsInitxy = damagedElasticParameters.epsInitxy; // eps_xy0
    const real epsInityz = damagedElasticParameters.epsInityz; // eps_yz0
    const real epsInitzx = damagedElasticParameters.epsInitzx; // eps_zx0
    real const damageParameter = data.material.local.Cd; // 1.2e-4*2;
    const real scalingValue = damagedElasticParameters.scalingValue;
    real const breakCoefficient = scalingValue*damageParameter;
    real const betaAlpha = damagedElasticParameters.betaAlpha;
=======
    auto damagedElasticParameters = seissolInstance.getSeisSolParameters().model.damagedElasticParameters;

    const real epsInitxx = damagedElasticParameters.epsInitxx; 
    const real epsInityy = damagedElasticParameters.epsInityy; 
    const real epsInitzz = damagedElasticParameters.epsInitzz; 
    const real epsInitxy = damagedElasticParameters.epsInitxy; 
    const real epsInityz = damagedElasticParameters.epsInityz; 
    const real epsInitzx = damagedElasticParameters.epsInitzx; 

    real const damageParameter = data.material.local.Cd;
    real const scalingValue = damagedElasticParameters.scalingvalue;
    real const breakCoeff = scalingValue*damageParameter;
    real const betaAlpha = damagedElasticParameters.beta_alpha;

>>>>>>> 8225f6e9
    const real aB0 = damagedElasticParameters.aB0;
    const real aB1 = damagedElasticParameters.aB1;
    const real aB2 = damagedElasticParameters.aB2;
    const real aB3 = damagedElasticParameters.aB3;

    // Compute the Q at quadrature points in space and time
    /// Get quadrature points in time
    double timePoints[CONVERGENCE_ORDER];
    double timeWeights[CONVERGENCE_ORDER];
    seissol::quadrature::GaussLegendre(timePoints, timeWeights, CONVERGENCE_ORDER);
    for (unsigned int point = 0; point < CONVERGENCE_ORDER; ++point) {
      timePoints[point] = 0.5 * (timeStepSize() * timePoints[point] + timeStepSize());
      timeWeights[point] = 0.5 * timeStepSize() * timeWeights[point];
    }

    /// Get Q_{lp}(tau_z) at different time quadrature points
    alignas(PAGESIZE_STACK) real QInterpolatedBody[CONVERGENCE_ORDER][tensor::Q::size()]; // initializations?
    alignas(PAGESIZE_STACK) real* QInterpolatedBodyi;
    alignas(PAGESIZE_STACK) real QInterpolatedBodyNodal[CONVERGENCE_ORDER][tensor::QNodal::size()];
    alignas(PAGESIZE_STACK) real* QInterpolatedBodyNodali;

    kernel::damageConvertToNodal d_converToKrnl;
    for (unsigned int timeInterval = 0; timeInterval < CONVERGENCE_ORDER; ++timeInterval){
      QInterpolatedBodyi = QInterpolatedBody[timeInterval];
      QInterpolatedBodyNodali = QInterpolatedBodyNodal[timeInterval];
      m_timeKernel.computeTaylorExpansion(timePoints[timeInterval], 0.0, derivatives[l_cell], QInterpolatedBodyi);
      /// Convert Q_{lp}(tau_z) in modal basis to QN_{ip}(tau_z) in nodal basis
      d_converToKrnl.v = init::v::Values;
      d_converToKrnl.QNodal = QInterpolatedBodyNodali;
      d_converToKrnl.Q = QInterpolatedBodyi;
      d_converToKrnl.execute();
    }

    alignas(PAGESIZE_STACK) real FInterpolatedBody[CONVERGENCE_ORDER][tensor::QNodal::size()] = {{0}}; // initializations?

    alignas(PAGESIZE_STACK) real FluxInterpolatedBodyX[CONVERGENCE_ORDER][tensor::QNodal::size()] = {{0}};
    alignas(PAGESIZE_STACK) real FluxInterpolatedBodyY[CONVERGENCE_ORDER][tensor::QNodal::size()] = {{0}};
    alignas(PAGESIZE_STACK) real FluxInterpolatedBodyZ[CONVERGENCE_ORDER][tensor::QNodal::size()] = {{0}};

    alignas(PAGESIZE_STACK) real sxxNodal[NUMBER_OF_ALIGNED_BASIS_FUNCTIONS] = {0};
    alignas(PAGESIZE_STACK) real syyNodal[NUMBER_OF_ALIGNED_BASIS_FUNCTIONS] = {0};
    alignas(PAGESIZE_STACK) real szzNodal[NUMBER_OF_ALIGNED_BASIS_FUNCTIONS] = {0};
    alignas(PAGESIZE_STACK) real sxyNodal[NUMBER_OF_ALIGNED_BASIS_FUNCTIONS] = {0};
    alignas(PAGESIZE_STACK) real syzNodal[NUMBER_OF_ALIGNED_BASIS_FUNCTIONS] = {0};
    alignas(PAGESIZE_STACK) real szxNodal[NUMBER_OF_ALIGNED_BASIS_FUNCTIONS] = {0};

    for (unsigned int timeInterval = 0; timeInterval < CONVERGENCE_ORDER; ++timeInterval){
      real* exxNodal = (QInterpolatedBodyNodal[timeInterval] + 0*NUMBER_OF_ALIGNED_BASIS_FUNCTIONS);
      real* eyyNodal = (QInterpolatedBodyNodal[timeInterval] + 1*NUMBER_OF_ALIGNED_BASIS_FUNCTIONS);
      real* ezzNodal = (QInterpolatedBodyNodal[timeInterval] + 2*NUMBER_OF_ALIGNED_BASIS_FUNCTIONS);
      real* alphaNodal = (QInterpolatedBodyNodal[timeInterval] + 9*NUMBER_OF_ALIGNED_BASIS_FUNCTIONS);
      real* breakNodal = (QInterpolatedBodyNodal[timeInterval] + 10*NUMBER_OF_ALIGNED_BASIS_FUNCTIONS);

      real* exyNodal = (QInterpolatedBodyNodal[timeInterval] + 3*NUMBER_OF_ALIGNED_BASIS_FUNCTIONS);
      real* eyzNodal = (QInterpolatedBodyNodal[timeInterval] + 4*NUMBER_OF_ALIGNED_BASIS_FUNCTIONS);
      real* ezxNodal = (QInterpolatedBodyNodal[timeInterval] + 5*NUMBER_OF_ALIGNED_BASIS_FUNCTIONS);
      real* vxNodal = (QInterpolatedBodyNodal[timeInterval] + 6*NUMBER_OF_ALIGNED_BASIS_FUNCTIONS);
      real* vyNodal = (QInterpolatedBodyNodal[timeInterval] + 7*NUMBER_OF_ALIGNED_BASIS_FUNCTIONS);
      real* vzNodal = (QInterpolatedBodyNodal[timeInterval] + 8*NUMBER_OF_ALIGNED_BASIS_FUNCTIONS);

      real alpha_ave = alphaNodal[0];
      real break_ave = breakNodal[0];
      for (unsigned int q = 0; q<NUMBER_OF_ALIGNED_BASIS_FUNCTIONS-1; ++q){
        break_ave = std::max(break_ave, breakNodal[q]);
        alpha_ave = std::max(alpha_ave, alphaNodal[q]);
      }

      for (unsigned int q = 0; q<NUMBER_OF_ALIGNED_BASIS_FUNCTIONS; ++q){
        real EspI = (exxNodal[q]+epsInitxx) + (eyyNodal[q]+epsInityy) + (ezzNodal[q]+epsInitzz);
        real EspII = (exxNodal[q]+epsInitxx)*(exxNodal[q]+epsInitxx)
          + (eyyNodal[q]+epsInityy)*(eyyNodal[q]+epsInityy)
          + (ezzNodal[q]+epsInitzz)*(ezzNodal[q]+epsInitzz)
          + 2*(exyNodal[q]+epsInitxy)*(exyNodal[q]+epsInitxy)
          + 2*(eyzNodal[q]+epsInityz)*(eyzNodal[q]+epsInityz)
          + 2*(ezxNodal[q]+epsInitzx)*(ezxNodal[q]+epsInitzx);
        real xi;
        if (EspII > 1e-30){
          xi = EspI / std::sqrt(EspII);
        } else{
          xi = 0.0;
        }

        // Compute alpha_{cr}
        real aCR = (3.0*xi*xi - 3.0)*data.material.local.gammaR*data.material.local.gammaR
        + 6.0*xi*data.material.local.gammaR*data.material.local.xi0*data.material.local.gammaR
        + 4.0*data.material.local.xi0*data.material.local.gammaR*data.material.local.xi0*data.material.local.gammaR;

        real bCR = - (8.0*data.material.local.mu0 + 6.0*data.material.local.lambda0) * data.material.local.xi0*data.material.local.gammaR
        - xi * (xi*xi* data.material.local.lambda0 + 6.0*data.material.local.mu0) * data.material.local.gammaR;

        real cCR = 4.0 * data.material.local.mu0 * data.material.local.mu0
        + 6.0 * data.material.local.mu0 * data.material.local.lambda0;

        const real alphaCR1q = ( -bCR - std::sqrt(bCR*bCR - 4.0*aCR*cCR) )/(2.0*aCR);
        real alphaCR2q = 2.0*data.material.local.mu0
          /data.material.local.gammaR/(xi+2.0*data.material.local.xi0);

        real alphaCRq = 1.0;
        if (alphaCR1q > 0.0){
          if (alphaCR2q > 0.0){
            alphaCRq = std::min(static_cast<real>(1.0),
              std::min( alphaCR1q, alphaCR2q )
            );
          } 
        }

        if (xi + data.material.local.xi0 > 0) {
          if (alpha_ave < 0.9 ){
            if (break_ave < 0.85 ){
              FInterpolatedBody[timeInterval][10*NUMBER_OF_ALIGNED_BASIS_FUNCTIONS + q] =
<<<<<<< HEAD
                (1 - breakNodal[q]) * 1.0/(std::exp( (alphaCRq - alphaNodal[q])/betaAlpha ) + 1.0) * breakCoefficient
=======
                (1 - breakNodal[q]) * 1.0/(std::exp( (alphaCRq - alphaNodal[q])/betaAlpha ) + 1.0) * breakCoeff
>>>>>>> 8225f6e9
                  *data.material.local.gammaR * EspII * (xi + data.material.local.xi0);
              FInterpolatedBody[timeInterval][9*NUMBER_OF_ALIGNED_BASIS_FUNCTIONS + q] =
                (1 - breakNodal[q]) * damageParameter
                  *data.material.local.gammaR * EspII * (xi + data.material.local.xi0);
            } else {
              FInterpolatedBody[timeInterval][10*NUMBER_OF_ALIGNED_BASIS_FUNCTIONS + q] = 0.0;
              FInterpolatedBody[timeInterval][9*NUMBER_OF_ALIGNED_BASIS_FUNCTIONS + q] = 0.0;
            }
          } else {
            FInterpolatedBody[timeInterval][9*NUMBER_OF_ALIGNED_BASIS_FUNCTIONS + q] = 0.0;
            FInterpolatedBody[timeInterval][10*NUMBER_OF_ALIGNED_BASIS_FUNCTIONS + q] = 0.0;
          }
        } else if (alpha_ave > 5e-1 ) {
          FInterpolatedBody[timeInterval][9*NUMBER_OF_ALIGNED_BASIS_FUNCTIONS + q] =
            0.0*damageParameter
              *data.material.local.gammaR * EspII * (xi + data.material.local.xi0);
          FInterpolatedBody[timeInterval][10*NUMBER_OF_ALIGNED_BASIS_FUNCTIONS + q] =
            0.0*damageParameter
              *data.material.local.gammaR * EspII * (xi + data.material.local.xi0);
        }
        else {
          FInterpolatedBody[timeInterval][9*NUMBER_OF_ALIGNED_BASIS_FUNCTIONS + q] = 0;
          FInterpolatedBody[timeInterval][10*NUMBER_OF_ALIGNED_BASIS_FUNCTIONS + q] = 0;
        }

        // Compute nonlinear flux term

        // damage stress
        real mu_eff = data.material.local.mu0 - alphaNodal[q]*data.material.local.gammaR*data.material.local.xi0
            - 0.5*alphaNodal[q]*data.material.local.gammaR*xi;
        real sxx_s = data.material.local.lambda0*EspI
                      - alphaNodal[q]*data.material.local.gammaR * std::sqrt(EspII)
                      + 2*mu_eff*(exxNodal[q]+epsInitxx);
        real syy_s = data.material.local.lambda0*EspI
                      - alphaNodal[q]*data.material.local.gammaR * std::sqrt(EspII)
                      + 2*mu_eff*(eyyNodal[q]+epsInityy);

        real szz_s = data.material.local.lambda0*EspI
                      - alphaNodal[q]*data.material.local.gammaR * std::sqrt(EspII)
                      + 2*mu_eff*(ezzNodal[q]+epsInitzz);

        const real sxy_s = 2*mu_eff*(exyNodal[q]+epsInitxy);
        const real syz_s = 2*mu_eff*(eyzNodal[q]+epsInityz);
        const real szx_s = 2*mu_eff*(ezxNodal[q]+epsInitzx);

        // breakage stress
        const real sxx_b = (2.0*aB2 + 3.0*xi*aB3)*EspI
                      + aB1 * std::sqrt(EspII)
                      + (2.0*aB0 + aB1*xi - aB3*xi*xi*xi)*(exxNodal[q]+epsInitxx);
        const real syy_b = (2.0*aB2 + 3.0*xi*aB3)*EspI
                      + aB1 * std::sqrt(EspII)
                      + (2.0*aB0 + aB1*xi - aB3*xi*xi*xi)*(eyyNodal[q]+epsInityy);
        const real szz_b = (2.0*aB2 + 3.0*xi*aB3)*EspI
                      + aB1 * std::sqrt(EspII)
                      + (2.0*aB0 + aB1*xi - aB3*xi*xi*xi)*(ezzNodal[q]+epsInitzz);

        const real sxy_b = (2.0*aB0 + aB1*xi - aB3*xi*xi*xi)*(exyNodal[q]+epsInitxy);
        const real syz_b = (2.0*aB0 + aB1*xi - aB3*xi*xi*xi)*(eyzNodal[q]+epsInityz);
        const real szx_b = (2.0*aB0 + aB1*xi - aB3*xi*xi*xi)*(ezxNodal[q]+epsInitzx);

        sxxNodal[q] = (1-breakNodal[q])*sxx_s + breakNodal[q]*sxx_b;
        syyNodal[q] = (1-breakNodal[q])*syy_s + breakNodal[q]*syy_b;
        szzNodal[q] = (1-breakNodal[q])*szz_s + breakNodal[q]*szz_b;
        sxyNodal[q] = (1-breakNodal[q])*sxy_s + breakNodal[q]*sxy_b;
        syzNodal[q] = (1-breakNodal[q])*syz_s + breakNodal[q]*syz_b;
        szxNodal[q] = (1-breakNodal[q])*szx_s + breakNodal[q]*szx_b;

        // //--- x-dir
        FluxInterpolatedBodyX[timeInterval][0*NUMBER_OF_ALIGNED_BASIS_FUNCTIONS + q] = -vxNodal[q];
        FluxInterpolatedBodyX[timeInterval][1*NUMBER_OF_ALIGNED_BASIS_FUNCTIONS + q] = 0;
        FluxInterpolatedBodyX[timeInterval][2*NUMBER_OF_ALIGNED_BASIS_FUNCTIONS + q] = 0;
        FluxInterpolatedBodyX[timeInterval][3*NUMBER_OF_ALIGNED_BASIS_FUNCTIONS + q] = -0.5*vyNodal[q];
        FluxInterpolatedBodyX[timeInterval][4*NUMBER_OF_ALIGNED_BASIS_FUNCTIONS + q] = 0;
        FluxInterpolatedBodyX[timeInterval][5*NUMBER_OF_ALIGNED_BASIS_FUNCTIONS + q] = -0.5*vzNodal[q];
        FluxInterpolatedBodyX[timeInterval][6*NUMBER_OF_ALIGNED_BASIS_FUNCTIONS + q] = -sxxNodal[q]/data.material.local.rho;
        FluxInterpolatedBodyX[timeInterval][7*NUMBER_OF_ALIGNED_BASIS_FUNCTIONS + q] = -sxyNodal[q]/data.material.local.rho;
        FluxInterpolatedBodyX[timeInterval][8*NUMBER_OF_ALIGNED_BASIS_FUNCTIONS + q] = -szxNodal[q]/data.material.local.rho;
        FluxInterpolatedBodyX[timeInterval][9*NUMBER_OF_ALIGNED_BASIS_FUNCTIONS + q] = 0;
        //--- y-dir
        FluxInterpolatedBodyY[timeInterval][0*NUMBER_OF_ALIGNED_BASIS_FUNCTIONS + q] = 0;
        FluxInterpolatedBodyY[timeInterval][1*NUMBER_OF_ALIGNED_BASIS_FUNCTIONS + q] = -vyNodal[q];
        FluxInterpolatedBodyY[timeInterval][2*NUMBER_OF_ALIGNED_BASIS_FUNCTIONS + q] = 0;
        FluxInterpolatedBodyY[timeInterval][3*NUMBER_OF_ALIGNED_BASIS_FUNCTIONS + q] = -0.5*vxNodal[q];
        FluxInterpolatedBodyY[timeInterval][4*NUMBER_OF_ALIGNED_BASIS_FUNCTIONS + q] = -0.5*vzNodal[q];
        FluxInterpolatedBodyY[timeInterval][5*NUMBER_OF_ALIGNED_BASIS_FUNCTIONS + q] = 0;
        FluxInterpolatedBodyY[timeInterval][6*NUMBER_OF_ALIGNED_BASIS_FUNCTIONS + q] = -sxyNodal[q]/data.material.local.rho;
        FluxInterpolatedBodyY[timeInterval][7*NUMBER_OF_ALIGNED_BASIS_FUNCTIONS + q] = -syyNodal[q]/data.material.local.rho;
        FluxInterpolatedBodyY[timeInterval][8*NUMBER_OF_ALIGNED_BASIS_FUNCTIONS + q] = -syzNodal[q]/data.material.local.rho;
        FluxInterpolatedBodyY[timeInterval][9*NUMBER_OF_ALIGNED_BASIS_FUNCTIONS + q] = 0;
        //--- z-dir
        FluxInterpolatedBodyZ[timeInterval][0*NUMBER_OF_ALIGNED_BASIS_FUNCTIONS + q] = 0;
        FluxInterpolatedBodyZ[timeInterval][1*NUMBER_OF_ALIGNED_BASIS_FUNCTIONS + q] = 0;
        FluxInterpolatedBodyZ[timeInterval][2*NUMBER_OF_ALIGNED_BASIS_FUNCTIONS + q] = -vzNodal[q];
        FluxInterpolatedBodyZ[timeInterval][3*NUMBER_OF_ALIGNED_BASIS_FUNCTIONS + q] = 0;
        FluxInterpolatedBodyZ[timeInterval][4*NUMBER_OF_ALIGNED_BASIS_FUNCTIONS + q] = -0.5*vyNodal[q];
        FluxInterpolatedBodyZ[timeInterval][5*NUMBER_OF_ALIGNED_BASIS_FUNCTIONS + q] = -0.5*vxNodal[q];
        FluxInterpolatedBodyZ[timeInterval][6*NUMBER_OF_ALIGNED_BASIS_FUNCTIONS + q] = -szxNodal[q]/data.material.local.rho;
        FluxInterpolatedBodyZ[timeInterval][7*NUMBER_OF_ALIGNED_BASIS_FUNCTIONS + q] = -syzNodal[q]/data.material.local.rho;
        FluxInterpolatedBodyZ[timeInterval][8*NUMBER_OF_ALIGNED_BASIS_FUNCTIONS + q] = -szzNodal[q]/data.material.local.rho;
        FluxInterpolatedBodyZ[timeInterval][9*NUMBER_OF_ALIGNED_BASIS_FUNCTIONS + q] = 0;
      }
    }

    /// Convert Q_{lp} at the initial time step from modal to nodal space
    //// Quadrature in time and nodal space and project back to modal space
    kernel::damageIntegration d_timeIntegration;
    for (unsigned int timeInterval = 0; timeInterval < CONVERGENCE_ORDER; ++timeInterval){
      d_timeIntegration.vInv = init::vInv::Values;
      d_timeIntegration.QTNodal(timeInterval) = FInterpolatedBody[timeInterval];
      d_timeIntegration.Q = data.dofs;
      d_timeIntegration.Tweight = (timeWeights[timeInterval]);
      d_timeIntegration.execute(timeInterval);
    }

    // Do integration of the nonlinear volumetric flux here
    /// Integrate V^-1_li * F_ip^d * Theta_ed * K^e_kl in time (*TweightN)
    kernel::nonlinearVolumeIntegration d_nonlinearVolumeIntegration = m_krnlNonlVolPrototype;
    for (unsigned int timeInterval = 0; timeInterval < CONVERGENCE_ORDER; ++timeInterval){
      /// Convert F^d_{lp}(tau_z) in nodal basis back to modal basis
      d_nonlinearVolumeIntegration.vInv = init::vInv::Values;
      d_nonlinearVolumeIntegration.gradXiEtaZetaX0 = data.localIntegration.gradXiEtaZeta[0][0]*timeWeights[timeInterval];
      d_nonlinearVolumeIntegration.gradXiEtaZetaX1 = data.localIntegration.gradXiEtaZeta[0][1]*timeWeights[timeInterval];
      d_nonlinearVolumeIntegration.gradXiEtaZetaX2 = data.localIntegration.gradXiEtaZeta[0][2]*timeWeights[timeInterval];
      d_nonlinearVolumeIntegration.gradXiEtaZetaY0 = data.localIntegration.gradXiEtaZeta[1][0]*timeWeights[timeInterval];
      d_nonlinearVolumeIntegration.gradXiEtaZetaY1 = data.localIntegration.gradXiEtaZeta[1][1]*timeWeights[timeInterval];
      d_nonlinearVolumeIntegration.gradXiEtaZetaY2 = data.localIntegration.gradXiEtaZeta[1][2]*timeWeights[timeInterval];
      d_nonlinearVolumeIntegration.gradXiEtaZetaZ0 = data.localIntegration.gradXiEtaZeta[2][0]*timeWeights[timeInterval];
      d_nonlinearVolumeIntegration.gradXiEtaZetaZ1 = data.localIntegration.gradXiEtaZeta[2][1]*timeWeights[timeInterval];
      d_nonlinearVolumeIntegration.gradXiEtaZetaZ2 = data.localIntegration.gradXiEtaZeta[2][2]*timeWeights[timeInterval];

      d_nonlinearVolumeIntegration.Q = data.dofs;
      d_nonlinearVolumeIntegration.FluxVolX(timeInterval) = FluxInterpolatedBodyX[timeInterval];
      d_nonlinearVolumeIntegration.FluxVolY(timeInterval) = FluxInterpolatedBodyY[timeInterval];
      d_nonlinearVolumeIntegration.FluxVolZ(timeInterval) = FluxInterpolatedBodyZ[timeInterval];
      d_nonlinearVolumeIntegration.execute(timeInterval);
    }
    #endif

    // Compute local integrals (including some boundary conditions)
    CellBoundaryMapping (*boundaryMapping)[4] = i_layerData.var(m_lts->boundaryMapping);
    m_localKernel.computeIntegral(l_bufferPointer,
                                  data,
                                  tmp,
                                  &materialData[l_cell],
                                  &boundaryMapping[l_cell],
                                  ct.correctionTime,
                                  timeStepSize()
    );

    for (unsigned face = 0; face < 4; ++face) {
      auto& curFaceDisplacements = data.faceDisplacements[face];
      // Note: Displacement for freeSurfaceGravity is computed in Time.cpp
      if (curFaceDisplacements != nullptr
          && data.cellInformation.faceTypes[face] != FaceType::freeSurfaceGravity) {
        kernel::addVelocity addVelocityKrnl;

        addVelocityKrnl.V3mTo2nFace = m_globalDataOnHost->V3mTo2nFace;
        addVelocityKrnl.selectVelocity = init::selectVelocity::Values;
        addVelocityKrnl.faceDisplacement = data.faceDisplacements[face];
        addVelocityKrnl.I = l_bufferPointer;
        addVelocityKrnl.execute(face);
      }
    }

    // TODO: Integrate this step into the kernel
    // We've used a temporary buffer -> need to accumulate update in
    // shared buffer.
    if (!resetMyBuffers && buffersProvided) {
      assert(buffers[l_cell] != nullptr);

      for (unsigned int l_dof = 0; l_dof < tensor::I::size(); ++l_dof) {
        buffers[l_cell][l_dof] += l_integrationBuffer[l_dof];
      }
    }
  }

  m_loopStatistics->end(m_regionComputeLocalIntegration, i_layerData.getNumberOfCells(), m_profilingId);
}
#else // ACL_DEVICE
void seissol::time_stepping::TimeCluster::computeLocalIntegration(
  seissol::initializer::Layer& i_layerData,
  bool resetBuffers) {

  SCOREP_USER_REGION( "computeLocalIntegration", SCOREP_USER_REGION_TYPE_FUNCTION )
  device.api->putProfilingMark("computeLocalIntegration", device::ProfilingColors::Yellow);

  m_loopStatistics->begin(m_regionComputeLocalIntegration);

  real* (*faceNeighbors)[4] = i_layerData.var(m_lts->faceNeighbors);
  auto& dataTable = i_layerData.getConditionalTable<inner_keys::Wp>();
  auto& materialTable = i_layerData.getConditionalTable<inner_keys::Material>();
  auto& indicesTable = i_layerData.getConditionalTable<inner_keys::Indices>();

  kernels::LocalData::Loader loader;
  loader.load(*m_lts, i_layerData);
  kernels::LocalTmp tmp(seissolInstance.getGravitationSetup().acceleration);
  
  const double timeStepWidth = timeStepSize();

  ComputeGraphType graphType{ComputeGraphType::LocalIntegral};
  auto computeGraphKey = initializer::GraphKey(graphType, timeStepWidth, true);
  auto computeGraphHandle = i_layerData.getDeviceComputeGraphHandle(computeGraphKey);

  if (!computeGraphHandle) {
    device.api->streamBeginCapture();

    m_timeKernel.computeBatchedAder(timeStepWidth,
                                    tmp,
                                    dataTable,
                                    materialTable,
                                    true);
    assert(device.api->isCircularStreamsJoinedWithDefault() &&
           "circular streams must be joined with the default stream");

    m_localKernel.computeBatchedIntegral(dataTable,
                                         materialTable,
                                         indicesTable,
                                         loader,
                                         tmp,
                                         timeStepWidth);
    assert(device.api->isCircularStreamsJoinedWithDefault() &&
           "circular streams must be joined with the default stream");

    device.api->streamEndCapture();

    computeGraphHandle = device.api->getLastGraphHandle();
    i_layerData.updateDeviceComputeGraphHandle(computeGraphKey, computeGraphHandle);
    device.api->syncDefaultStreamWithHost();
  }

  if (computeGraphHandle.isInitialized()) {
    device.api->launchGraph(computeGraphHandle);
    device.api->syncGraph(computeGraphHandle);
  }

  m_localKernel.evaluateBatchedTimeDependentBc(dataTable,
                                               indicesTable,
                                               loader,
                                               ct.correctionTime,
                                               timeStepWidth);

  graphType = resetBuffers ? ComputeGraphType::AccumulatedVelocities : ComputeGraphType::StreamedVelocities;
  computeGraphKey = initializer::GraphKey(graphType);
  computeGraphHandle = i_layerData.getDeviceComputeGraphHandle(computeGraphKey);

  if (!computeGraphHandle) {
    device.api->streamBeginCapture();

    auto defaultStream = device.api->getDefaultStream();

    for (unsigned face = 0; face < 4; ++face) {
      ConditionalKey key(*KernelNames::FaceDisplacements, *ComputationKind::None, face);
      if (dataTable.find(key) != dataTable.end()) {
        auto& entry = dataTable[key];
        // NOTE: integrated velocities have been computed implicitly, i.e
        // it is 6th, 7the and 8th columns of integrated dofs

        kernel::gpu_addVelocity displacementKrnl;
        displacementKrnl.faceDisplacement = entry.get(inner_keys::Wp::Id::FaceDisplacement)->getDeviceDataPtr();
        displacementKrnl.integratedVelocities = const_cast<real const**>(entry.get(inner_keys::Wp::Id::Ivelocities)->getDeviceDataPtr());
        displacementKrnl.V3mTo2nFace = m_globalDataOnDevice->V3mTo2nFace;

        // Note: this kernel doesn't require tmp. memory
        displacementKrnl.numElements = entry.get(inner_keys::Wp::Id::FaceDisplacement)->getSize();
        displacementKrnl.streamPtr = defaultStream;
        displacementKrnl.execute(face);
      }
    }

    ConditionalKey key = ConditionalKey(*KernelNames::Time, *ComputationKind::WithLtsBuffers);
    if (dataTable.find(key) != dataTable.end()) {
      auto& entry = dataTable[key];

      if (resetBuffers) {
        device.algorithms.streamBatchedData(
            (entry.get(inner_keys::Wp::Id::Idofs))->getDeviceDataPtr(),
            (entry.get(inner_keys::Wp::Id::Buffers))->getDeviceDataPtr(),
            tensor::I::Size,
            (entry.get(inner_keys::Wp::Id::Idofs))->getSize(),
            defaultStream);
      } else {
        device.algorithms.accumulateBatchedData(
            (entry.get(inner_keys::Wp::Id::Idofs))->getDeviceDataPtr(),
            (entry.get(inner_keys::Wp::Id::Buffers))->getDeviceDataPtr(),
            tensor::I::Size,
            (entry.get(inner_keys::Wp::Id::Idofs))->getSize(),
            defaultStream);
      }
    }

    device.api->streamEndCapture();

    computeGraphHandle = device.api->getLastGraphHandle();
    i_layerData.updateDeviceComputeGraphHandle(computeGraphKey, computeGraphHandle);
    device.api->syncDefaultStreamWithHost();
  }

  if (computeGraphHandle.isInitialized()) {
    device.api->launchGraph(computeGraphHandle);
    device.api->syncGraph(computeGraphHandle);
  }

  m_loopStatistics->end(m_regionComputeLocalIntegration, i_layerData.getNumberOfCells(), m_profilingId);
  device.api->popLastProfilingMark();
}
#endif // ACL_DEVICE

#ifndef ACL_DEVICE
void seissol::time_stepping::TimeCluster::computeNeighboringIntegration(seissol::initializer::Layer& i_layerData,
                                                                        double subTimeStart) {
  if (usePlasticity) {
    computeNeighboringIntegrationImplementation<true>(i_layerData, subTimeStart);
  } else {
    computeNeighboringIntegrationImplementation<false>(i_layerData, subTimeStart);
  }
}
#else // ACL_DEVICE
void seissol::time_stepping::TimeCluster::computeNeighboringIntegration( seissol::initializer::Layer&  i_layerData,
                                                                         double subTimeStart) {
  device.api->putProfilingMark("computeNeighboring", device::ProfilingColors::Red);
  SCOREP_USER_REGION( "computeNeighboringIntegration", SCOREP_USER_REGION_TYPE_FUNCTION )
  m_loopStatistics->begin(m_regionComputeNeighboringIntegration);

  const double timeStepWidth = timeStepSize();
  auto& table = i_layerData.getConditionalTable<inner_keys::Wp>();

  seissol::kernels::TimeCommon::computeBatchedIntegrals(m_timeKernel,
                                                        subTimeStart,
                                                        timeStepWidth,
                                                        table);
  assert(device.api->isCircularStreamsJoinedWithDefault() &&
         "circular streams must be joined with the default stream");

  ComputeGraphType graphType = ComputeGraphType::NeighborIntegral;
  auto computeGraphKey = initializer::GraphKey(graphType);
  auto computeGraphHandle = i_layerData.getDeviceComputeGraphHandle(computeGraphKey);

  if (!computeGraphHandle) {
    device.api->streamBeginCapture();

    m_neighborKernel.computeBatchedNeighborsIntegral(table);
    assert(device.api->isCircularStreamsJoinedWithDefault() &&
           "circular streams must be joined with the default stream");

    device.api->streamEndCapture();

    computeGraphHandle = device.api->getLastGraphHandle();
    i_layerData.updateDeviceComputeGraphHandle(computeGraphKey, computeGraphHandle);
    device.api->syncDefaultStreamWithHost();
  }

  if (computeGraphHandle.isInitialized()) {
    // Note: graph stream needs to wait the default stream
    // (used in `computeBatchedIntegrals`)
    device.api->syncDefaultStreamWithHost();
    device.api->launchGraph(computeGraphHandle);
    device.api->syncGraph(computeGraphHandle);
  }

  if (usePlasticity) {
    updateRelaxTime();
    PlasticityData* plasticity = i_layerData.var(m_lts->plasticity);
    unsigned numAdjustedDofs = seissol::kernels::Plasticity::computePlasticityBatched(m_oneMinusIntegratingFactor,
                                                                                      timeStepWidth,
                                                                                      m_tv,
                                                                                      m_globalDataOnDevice,
                                                                                      table,
                                                                                      plasticity);

    seissolInstance.flopCounter().incrementNonZeroFlopsPlasticity(
        i_layerData.getNumberOfCells() * m_flops_nonZero[static_cast<int>(ComputePart::PlasticityCheck)]
        + numAdjustedDofs * m_flops_nonZero[static_cast<int>(ComputePart::PlasticityYield)]);
    seissolInstance.flopCounter().incrementHardwareFlopsPlasticity(
        i_layerData.getNumberOfCells() * m_flops_hardware[static_cast<int>(ComputePart::PlasticityCheck)]
        + numAdjustedDofs * m_flops_hardware[static_cast<int>(ComputePart::PlasticityYield)]);
  }

  device.api->syncDefaultStreamWithHost();
  device.api->popLastProfilingMark();
  m_loopStatistics->end(m_regionComputeNeighboringIntegration, i_layerData.getNumberOfCells(), m_profilingId);
}
#endif // ACL_DEVICE

void seissol::time_stepping::TimeCluster::computeLocalIntegrationFlops(seissol::initializer::Layer& layerData) {
  auto& flopsNonZero = m_flops_nonZero[static_cast<int>(ComputePart::Local)];
  auto& flopsHardware = m_flops_hardware[static_cast<int>(ComputePart::Local)];
  flopsNonZero = 0;
  flopsHardware = 0;

  auto* cellInformation = layerData.var(m_lts->cellInformation);
  for (unsigned cell = 0; cell < layerData.getNumberOfCells(); ++cell) {
    unsigned cellNonZero, cellHardware;
    m_timeKernel.flopsAder(cellNonZero, cellHardware);
    flopsNonZero += cellNonZero;
    flopsHardware += cellHardware;
    m_localKernel.flopsIntegral(cellInformation[cell].faceTypes, cellNonZero, cellHardware);
    flopsNonZero += cellNonZero;
    flopsHardware += cellHardware;
    // Contribution from displacement/integrated displacement
    for (unsigned face = 0; face < 4; ++face) {
      if (cellInformation->faceTypes[face] == FaceType::freeSurfaceGravity) {
        const auto [nonZeroFlopsDisplacement, hardwareFlopsDisplacement] =
        GravitationalFreeSurfaceBc::getFlopsDisplacementFace(face,
                                                             cellInformation[cell].faceTypes[face]);
        flopsNonZero += nonZeroFlopsDisplacement;
        flopsHardware += hardwareFlopsDisplacement;
      }
    }
  }
}

void seissol::time_stepping::TimeCluster::computeNeighborIntegrationFlops(
    seissol::initializer::Layer& layerData) {
  auto& flopsNonZero = m_flops_nonZero[static_cast<int>(ComputePart::Neighbor)];
  auto& flopsHardware = m_flops_hardware[static_cast<int>(ComputePart::Neighbor)];
  auto& drFlopsNonZero = m_flops_nonZero[static_cast<int>(ComputePart::DRNeighbor)];
  auto& drFlopsHardware = m_flops_hardware[static_cast<int>(ComputePart::DRNeighbor)];
  flopsNonZero = 0;
  flopsHardware = 0;
  drFlopsNonZero = 0;
  drFlopsHardware = 0;

  auto* cellInformation = layerData.var(m_lts->cellInformation);
  auto* drMapping = layerData.var(m_lts->drMapping);
  for (unsigned cell = 0; cell < layerData.getNumberOfCells(); ++cell) {
    unsigned cellNonZero, cellHardware;
    long long cellDRNonZero, cellDRHardware;
    m_neighborKernel.flopsNeighborsIntegral(cellInformation[cell].faceTypes,
                                            cellInformation[cell].faceRelations,
                                            drMapping[cell],
                                            cellNonZero,
                                            cellHardware,
                                            cellDRNonZero,
                                            cellDRHardware );
    flopsNonZero += cellNonZero;
    flopsHardware += cellHardware;
    drFlopsNonZero += cellDRNonZero;
    drFlopsHardware += cellDRHardware;

    /// \todo add lts time integration
    /// \todo add plasticity
  }
}

void seissol::time_stepping::TimeCluster::computeFlops() {
  computeLocalIntegrationFlops(*m_clusterData);
  computeNeighborIntegrationFlops(*m_clusterData);
  computeDynamicRuptureFlops(*dynRupInteriorData,
                             m_flops_nonZero[static_cast<int>(ComputePart::DRFrictionLawInterior)],
                             m_flops_hardware[static_cast<int>(ComputePart::DRFrictionLawInterior)]);
  computeDynamicRuptureFlops(*dynRupCopyData,
                             m_flops_nonZero[static_cast<int>(ComputePart::DRFrictionLawCopy)],
                             m_flops_hardware[static_cast<int>(ComputePart::DRFrictionLawCopy)]);
  seissol::kernels::Plasticity::flopsPlasticity(
          m_flops_nonZero[static_cast<int>(ComputePart::PlasticityCheck)],
          m_flops_hardware[static_cast<int>(ComputePart::PlasticityCheck)],
          m_flops_nonZero[static_cast<int>(ComputePart::PlasticityYield)],
          m_flops_hardware[static_cast<int>(ComputePart::PlasticityYield)]
          );
}

void seissol::time_stepping::TimeCluster::updateDerivatives() {
  // TODO(NONLINEAR) add new scorep region
  // SCOREP_USER_REGION( "computeLocalIntegration", SCOREP_USER_REGION_TYPE_FUNCTION )
  // Access the neighboring solutions
  seissol::initializer::Layer& i_layerData = *m_clusterData;
  real** derivatives = i_layerData.var(m_lts->derivatives);

  kernels::LocalData::Loader loader;
  loader.load(*m_lts, i_layerData);
  // kernels::LocalTmp tmp{};

  #ifdef _OPENMP
  #pragma omp parallel for schedule(static)
  #endif
  for (unsigned int l_cell = 0; l_cell < i_layerData.getNumberOfCells(); l_cell++) {
    auto data = loader.entry(l_cell);
    if (derivatives[l_cell] != NULL) {
      for (unsigned dof = 0; dof < tensor::Q::size(); ++dof) {
        // zero time integration buffers
        derivatives[l_cell][dof] = data.dofs[dof];
      }
    }
  }
}

void seissol::time_stepping::TimeCluster::updateMaterialLocal(seissol::initializer::Layer& i_layerData) {

#ifdef USE_DAMAGEDELASTIC
  // TODO(NONLINEAR) add new scorep region
  // TODO(NONLINEAR) This function seems to be copy-pasted from somewhere else
  // SCOREP_USER_REGION( "computeLocalIntegration", SCOREP_USER_REGION_TYPE_FUNCTION )

  const seissol::geometry::MeshReader& meshReader = seissolInstance.meshReader();
  std::vector<Element> const& elements = meshReader.getElements();
  std::vector<Vertex> const& vertices = meshReader.getVertices();

  // CellMaterialData* materialData = i_layerData.var(m_lts->material);
  CellLocalInformation* cellInformation = i_layerData.var(m_lts->cellInformation);

  // Access the neighboring solutions
  real* (*faceNeighbors)[4] = i_layerData.var(m_lts->faceNeighbors);

  kernels::LocalData::Loader loader;
  loader.load(*m_lts, i_layerData);

#ifdef _OPENMP
  #pragma omp parallel
    {
#endif
    CellMaterialData* materialData = i_layerData.var(m_lts->material);
    real ATData[tensor::star::size(0)];
    real ATtildeData[tensor::star::size(0)];
    real BTData[tensor::star::size(1)];
    real CTData[tensor::star::size(2)];
    auto AT = init::star::view<0>::create(ATData);
    // AT with elastic parameters in local coordinate system, used for flux kernel
    auto ATtilde = init::star::view<0>::create(ATtildeData);
    auto BT = init::star::view<0>::create(BTData);
    auto CT = init::star::view<0>::create(CTData);

    real TData[seissol::tensor::T::size()];
    real TinvData[seissol::tensor::Tinv::size()];
    auto T = init::T::view::create(TData);
    auto Tinv = init::Tinv::view::create(TinvData);

    real QgodLocalData[tensor::QgodLocal::size()];
    real QgodNeighborData[tensor::QgodNeighbor::size()];
    auto QgodLocal = init::QgodLocal::view::create(QgodLocalData);
    auto QgodNeighbor = init::QgodNeighbor::view::create(QgodNeighborData);
#ifdef USE_DAMAGEDELASTIC
    kernel::cellAve m_cellAverageKernel;
    // real Q_aveData[NUMBER_OF_QUANTITIES];
    real Q_aveData[tensor::QAve::size()];
    auto Q_ave = init::QAve::view::create(Q_aveData);
#endif

#ifdef _OPENMP
    #pragma omp for schedule(static)
#endif
    for (unsigned int l_cell = 0; l_cell < i_layerData.getNumberOfCells(); l_cell++) {
      auto data = loader.entry(l_cell);

      real * derivatives_neighbor[4];
      for (unsigned int i_nei=0; i_nei<4; i_nei++){
        derivatives_neighbor[i_nei] = faceNeighbors[l_cell][i_nei];
      }

      unsigned int meshId = data.localIntegration.globalMeshId;
#ifdef USE_DAMAGEDELASTIC
      m_cellAverageKernel.phiAve = init::phiAve::Values;
      m_cellAverageKernel.Q = data.dofs;
      m_cellAverageKernel.QAve = Q_aveData;
      m_cellAverageKernel.execute();

<<<<<<< HEAD
      const auto& damagedElasticParameters = seissolInstance.getSeisSolParameters().model.damagedElasticParameters;

      // TODO(NONLINEAR) Write generalized reader for these parameters
      const real epsInitxx = damagedElasticParameters.epsInitxx; // eps_xx0
      const real epsInityy = damagedElasticParameters.epsInityy; // eps_yy0
      const real epsInitzz = damagedElasticParameters.epsInitzz; // eps_zz0
      const real epsInitxy = damagedElasticParameters.epsInitxy; // eps_xy0
      const real epsInityz = damagedElasticParameters.epsInityz; // eps_yz0
      const real epsInitzx = damagedElasticParameters.epsInitzx; // eps_zx0
=======
    const auto& damagedElasticParameters = seissolInstance.getSeisSolParameters().model.damagedElasticParameters;

    const real epsInitxx = damagedElasticParameters.epsInitxx; 
    const real epsInityy = damagedElasticParameters.epsInityy; 
    const real epsInitzz = damagedElasticParameters.epsInitzz; 
    const real epsInitxy = damagedElasticParameters.epsInitxy; 
    const real epsInityz = damagedElasticParameters.epsInityz; 
    const real epsInitzx = damagedElasticParameters.epsInitzx; 
>>>>>>> 8225f6e9

    const real aB0 = damagedElasticParameters.aB0;
    const real aB1 = damagedElasticParameters.aB1;
    const real aB2 = damagedElasticParameters.aB2;
    const real aB3 = damagedElasticParameters.aB3;

    const real EspI = (Q_aveData[0]+epsInitxx) + (Q_aveData[1]+epsInityy) + (Q_aveData[2]+epsInitzz);
    const real EspII = (Q_aveData[0]+epsInitxx)*(Q_aveData[0]+epsInitxx)
        +  (Q_aveData[1]+epsInityy)*(Q_aveData[1]+epsInityy)
        +  (Q_aveData[2]+epsInitzz)*(Q_aveData[2]+epsInitzz)
        +  2*(Q_aveData[3]+epsInitxy)*(Q_aveData[3]+epsInitxy)
        +  2*(Q_aveData[4]+epsInityz)*(Q_aveData[4]+epsInityz)
        +  2*(Q_aveData[5]+epsInitzx)*(Q_aveData[5]+epsInitzx);

      real xi;
      if (EspII > 1e-30){
        xi = EspI / std::sqrt(EspII);
      } else{
        xi = 0.0;
      }

<<<<<<< HEAD
      real alphaAve = Q_aveData[9];
      real breakAve = Q_aveData[10];

      real lambda0 = materialData[l_cell].local.lambda0;
      real mu0 = materialData[l_cell].local.mu0;

      // TODO(NONLINEAR) Write generalized reader for these parameters
      const real aB0 = damagedElasticParameters.aB0;
      const real aB1 = damagedElasticParameters.aB1;
      const real aB2 = damagedElasticParameters.aB2;
      const real aB3 = damagedElasticParameters.aB3;
=======
    const real alphaAve = Q_aveData[9];
    const real breakAve = Q_aveData[10];

    real lambda0 = materialData[l_cell].local.lambda0;
    real mu0 = materialData[l_cell].local.mu0;
>>>>>>> 8225f6e9


      materialData[l_cell].local.mu = (1-breakAve) * (mu0
         - alphaAve*materialData[l_cell].local.xi0*materialData[l_cell].local.gammaR
         - 0.5*alphaAve*materialData[l_cell].local.gammaR*xi)
         + breakAve * (
           (aB0 + 0.5*aB1*xi - 0.5*aB3*xi*xi*xi)
         );
      materialData[l_cell].local.lambda = (1-breakAve) * (lambda0
       - alphaAve*materialData[l_cell].local.gammaR*(Q_aveData[0]+epsInitxx)/std::sqrt(EspII))
       + breakAve * (
         (2.0*aB2 + 3.0*aB3*xi) + aB1*(Q_aveData[0]+epsInitxx)/std::sqrt(EspII)
       );
      materialData[l_cell].local.gamma = alphaAve*materialData[l_cell].local.gammaR;

      materialData[l_cell].local.epsxx_alpha = (Q_aveData[0]+epsInitxx);
      materialData[l_cell].local.epsyy_alpha = (Q_aveData[1]+epsInityy);
      materialData[l_cell].local.epszz_alpha = (Q_aveData[2]+epsInitzz);
      materialData[l_cell].local.epsxy_alpha = (Q_aveData[3]+epsInitxy);
      materialData[l_cell].local.epsyz_alpha = (Q_aveData[4]+epsInityz);
      materialData[l_cell].local.epszx_alpha = (Q_aveData[5]+epsInitzx);

      // global coordinates of the vertices
      real x[4];
      real y[4];
      real z[4];
      real gradXi[3];
      real gradEta[3];
      real gradZeta[3];

      // Iterate over all 4 vertices of the tetrahedron
      for (unsigned vertex = 0; vertex < 4; ++vertex) {
        VrtxCoords const& coords = vertices[ elements[meshId].vertices[vertex] ].coords;
        x[vertex] = coords[0];
        y[vertex] = coords[1];
        z[vertex] = coords[2];
      }

      seissol::transformations::tetrahedronGlobalToReferenceJacobian( x, y, z, gradXi, gradEta, gradZeta );
      seissol::model::getTransposedCoefficientMatrix( materialData[l_cell].local, 0, AT );
      seissol::model::getTransposedCoefficientMatrix( materialData[l_cell].local, 1, BT );
      seissol::model::getTransposedCoefficientMatrix( materialData[l_cell].local, 2, CT );
      setStarMatrix(ATData, BTData, CTData, gradXi, data.localIntegration.starMatrices[0]);
      setStarMatrix(ATData, BTData, CTData, gradEta, data.localIntegration.starMatrices[1]);
      setStarMatrix(ATData, BTData, CTData, gradZeta, data.localIntegration.starMatrices[2]);

      double volume = MeshTools::volume(elements[meshId], vertices);

      auto ATtildeBC = init::star::view<0>::create(data.localIntegration.ATtildeBC);
      seissol::model::getTransposedCoefficientMatrix( materialData[l_cell].local, 0, ATtildeBC );

      for (unsigned side = 0; side < 4; ++side) {
        lambda0 = materialData[l_cell].neighbor[side].lambda0;
        mu0 = materialData[l_cell].neighbor[side].mu0;

        if (cellInformation[l_cell].faceTypes[side] != FaceType::outflow &&
        cellInformation[l_cell].faceTypes[side] != FaceType::dynamicRupture ) {
          m_cellAverageKernel.phiAve = init::phiAve::Values;
          m_cellAverageKernel.Q = derivatives_neighbor[side];
          m_cellAverageKernel.QAve = Q_aveData;
          m_cellAverageKernel.execute();

          real EspINeigh = ((Q_aveData[0]+epsInitxx) + (Q_aveData[1]+epsInityy) + (Q_aveData[2]+epsInitzz));
          real EspII = (Q_aveData[0]+epsInitxx)*(Q_aveData[0]+epsInitxx)
            +  (Q_aveData[1]+epsInityy)*(Q_aveData[1]+epsInityy)
            +  (Q_aveData[2]+epsInitzz)*(Q_aveData[2]+epsInitzz)
            +  2*(Q_aveData[3]+epsInitxy)*(Q_aveData[3]+epsInitxy)
            +  2*(Q_aveData[4]+epsInityz)*(Q_aveData[4]+epsInityz)
            +  2*(Q_aveData[5]+epsInitzx)*(Q_aveData[5]+epsInitzx);
          const real alphaAveNeigh = Q_aveData[9];
          const real breakAveNeigh = Q_aveData[10];
          real xi;
          real xiInv;
          if (EspII > 1e-30){
            xi = EspINeigh / std::sqrt(EspII);
          } else{
            xi = 0.0;
          }

          materialData[l_cell].neighbor[side].mu = (1-breakAveNeigh) * (mu0
            - alphaAveNeigh*materialData[l_cell].neighbor[side].xi0*materialData[l_cell].neighbor[side].gammaR
            - 0.5*alphaAveNeigh*materialData[l_cell].neighbor[side].gammaR*xi)
            + breakAveNeigh * (
                (aB0 + 0.5*aB1*xi - 0.5*aB3*xi*xi*xi)
              );
          materialData[l_cell].neighbor[side].lambda = (1-breakAveNeigh) * (lambda0
            - alphaAveNeigh*materialData[l_cell].neighbor[side].gammaR*(Q_aveData[0]+epsInitxx)/std::sqrt(EspII))
            + breakAveNeigh * (
              (2.0*aB2 + 3.0*aB3*xi) + aB1*(Q_aveData[0]+epsInitxx)/std::sqrt(EspII)
            );
          materialData[l_cell].neighbor[side].gamma = alphaAveNeigh*materialData[l_cell].neighbor[side].gammaR;

          materialData[l_cell].neighbor[side].epsxx_alpha = (Q_aveData[0]+epsInitxx);
          materialData[l_cell].neighbor[side].epsyy_alpha = (Q_aveData[1]+epsInityy);
          materialData[l_cell].neighbor[side].epszz_alpha = (Q_aveData[2]+epsInitzz);
          materialData[l_cell].neighbor[side].epsxy_alpha = (Q_aveData[3]+epsInitxy);
          materialData[l_cell].neighbor[side].epsyz_alpha = (Q_aveData[4]+epsInityz);
          materialData[l_cell].neighbor[side].epszx_alpha = (Q_aveData[5]+epsInitzx);
        }
#endif

        VrtxCoords normal;
        VrtxCoords tangent1;
        VrtxCoords tangent2;
        MeshTools::normalAndTangents(elements[meshId], side, vertices, normal, tangent1, tangent2);
        const double surface = MeshTools::surface(normal);
        MeshTools::normalize(normal, normal);
        MeshTools::normalize(tangent1, tangent1);
        MeshTools::normalize(tangent2, tangent2);

        real NLocalData[6*6];
        seissol::model::getBondMatrix(normal, tangent1, tangent2, NLocalData);
        if (materialData[l_cell].local.getMaterialType() == seissol::model::MaterialType::anisotropic) {
          seissol::model::getTransposedGodunovState(  seissol::model::getRotatedMaterialCoefficients(NLocalData, *dynamic_cast<seissol::model::AnisotropicMaterial*>(&materialData[l_cell].local)),
                                                      seissol::model::getRotatedMaterialCoefficients(NLocalData, *dynamic_cast<seissol::model::AnisotropicMaterial*>(&materialData[l_cell].neighbor[side])),
                                                      cellInformation[l_cell].faceTypes[side],
                                                      QgodLocal,
                                                      QgodNeighbor );
          seissol::model::getTransposedCoefficientMatrix( seissol::model::getRotatedMaterialCoefficients(NLocalData, *dynamic_cast<seissol::model::AnisotropicMaterial*>(&materialData[l_cell].local)), 0, ATtilde );
        } else {
          seissol::model::getTransposedGodunovState(  materialData[l_cell].local,
                                                      materialData[l_cell].neighbor[side],
                                                      cellInformation[l_cell].faceTypes[side],
                                                      QgodLocal,
                                                      QgodNeighbor );
          seissol::model::getTransposedCoefficientMatrix( materialData[l_cell].local, 0, ATtilde );
        }

        // Calculate transposed T instead
        seissol::model::getFaceRotationMatrix(normal, tangent1, tangent2, T, Tinv);

        // Scale with |S_side|/|J| and multiply with -1 as the flux matrices
        // must be subtracted.
        const real fluxScale = -2.0 * surface / (6.0 * volume);

        kernel::computeFluxSolverLocal localKrnl;
        localKrnl.fluxScale = fluxScale;
        localKrnl.AplusT = data.localIntegration.nApNm1[side];
        localKrnl.QgodLocal = QgodLocalData;
        localKrnl.T = TData;
        localKrnl.Tinv = TinvData;
        localKrnl.star(0) = ATtildeData;
        localKrnl.execute();

        kernel::computeFluxSolverNeighbor neighKrnl;
        neighKrnl.fluxScale = fluxScale;
        neighKrnl.AminusT = data.neighboringIntegration.nAmNm1[side];
        neighKrnl.QgodNeighbor = QgodNeighborData;
        neighKrnl.T = TData;
        neighKrnl.Tinv = TinvData;
        neighKrnl.star(0) = ATtildeData;
        if (cellInformation[l_cell].faceTypes[side] == FaceType::dirichlet ||
            cellInformation[l_cell].faceTypes[side] == FaceType::freeSurfaceGravity) {
          // Already rotated!
          neighKrnl.Tinv = init::identityT::Values;
        }
        neighKrnl.execute();
      }
    }

#ifdef _OPENMP
    }
#endif

  // m_loopStatistics->end(m_regionComputeLocalIntegration, i_layerData.getNumberOfCells(), m_globalClusterId);
#endif
}

namespace seissol::time_stepping {
ActResult TimeCluster::act() {
  actorStateStatistics->enter(state);
  const auto result = AbstractTimeCluster::act();
  actorStateStatistics->enter(state);
  return result;
}

void TimeCluster::handleAdvancedPredictionTimeMessage(const NeighborCluster& neighborCluster) {
  if (neighborCluster.ct.maxTimeStepSize > ct.maxTimeStepSize) {
    lastSubTime = neighborCluster.ct.correctionTime;
  }
  #ifdef USE_DAMAGEDELASTIC
  else{
    lastSubTime = neighborCluster.ct.correctionTime;
  }
  #endif
}
void TimeCluster::handleAdvancedCorrectionTimeMessage(const NeighborCluster&) {
  // Doesn't do anything
}
void TimeCluster::predict() {
  assert(state == ActorState::Corrected);
  if (m_clusterData->getNumberOfCells() == 0) return;

  bool resetBuffers = true;
  for (auto& neighbor : neighbors) {
      if (neighbor.ct.timeStepRate > ct.timeStepRate
          && ct.stepsSinceLastSync > neighbor.ct.stepsSinceLastSync) {
          resetBuffers = false;
        }
  }
  if (ct.stepsSinceLastSync == 0) {
    resetBuffers = true;
  }
  updateMaterialLocal(*m_clusterData);

  writeReceivers();
  computeLocalIntegration(*m_clusterData, resetBuffers);
  computeSources();

  seissolInstance.flopCounter().incrementNonZeroFlopsLocal(m_flops_nonZero[static_cast<int>(ComputePart::Local)]);
  seissolInstance.flopCounter().incrementHardwareFlopsLocal(m_flops_hardware[static_cast<int>(ComputePart::Local)]);
}
void TimeCluster::correct() {
  assert(state == ActorState::Predicted);

  /* Sub start time of width respect to the next cluster; use 0 if not relevant, for example in GTS.
   * LTS requires to evaluate a partial time integration of the derivatives. The point zero in time
   * refers to the derivation of the surrounding time derivatives, which coincides with the last
   * completed time step of the next cluster. The start/end of the time step is the start/end of
   * this clusters time step relative to the zero point.
   *   Example:
   *                                              5 dt
   *   |-----------------------------------------------------------------------------------------| <<< Time stepping of the next cluster (Cn) (5x larger than the current).
   *   |                 |                 |                 |                 |                 |
   *   |*****************|*****************|+++++++++++++++++|                 |                 | <<< Status of the current cluster.
   *   |                 |                 |                 |                 |                 |
   *   |-----------------|-----------------|-----------------|-----------------|-----------------| <<< Time stepping of the current cluster (Cc).
   *   0                 dt               2dt               3dt               4dt               5dt
   *
   *   In the example above two clusters are illustrated: Cc and Cn. Cc is the current cluster under consideration and Cn the next cluster with respect to LTS terminology.
   *   Cn is currently at time 0 and provided Cc with derivatives valid until 5dt. Cc updated already twice and did its last full update to reach 2dt (== subTimeStart). Next
   *   computeNeighboringCopy is called to accomplish the next full update to reach 3dt (+++). Besides working on the buffers of own buffers and those of previous clusters,
   *   Cc needs to evaluate the time prediction of Cn in the interval [2dt, 3dt].
   */
  const double subTimeStart = ct.correctionTime - lastSubTime;

  // Note, if this is a copy layer actor, we need the FL_Copy and the FL_Int.
  // Otherwise, this is an interior layer actor, and we need only the FL_Int.
  // We need to avoid computing it twice.
  if (dynamicRuptureScheduler->hasDynamicRuptureFaces()) {
    if (dynamicRuptureScheduler->mayComputeInterior(ct.stepsSinceStart)) {
      computeDynamicRupture(*dynRupInteriorData);
      seissolInstance.flopCounter().incrementNonZeroFlopsDynamicRupture(m_flops_nonZero[static_cast<int>(ComputePart::DRFrictionLawInterior)]);
      seissolInstance.flopCounter().incrementHardwareFlopsDynamicRupture(m_flops_hardware[static_cast<int>(ComputePart::DRFrictionLawInterior)]);
      dynamicRuptureScheduler->setLastCorrectionStepsInterior(ct.stepsSinceStart);
    }
    if (layerType == Copy) {
      computeDynamicRupture(*dynRupCopyData);
      seissolInstance.flopCounter().incrementNonZeroFlopsDynamicRupture(m_flops_nonZero[static_cast<int>(ComputePart::DRFrictionLawCopy)]);
      seissolInstance.flopCounter().incrementHardwareFlopsDynamicRupture(m_flops_hardware[static_cast<int>(ComputePart::DRFrictionLawCopy)]);
      dynamicRuptureScheduler->setLastCorrectionStepsCopy((ct.stepsSinceStart));
    }

  }
  computeNeighboringIntegration(*m_clusterData, subTimeStart);

  seissolInstance.flopCounter().incrementNonZeroFlopsNeighbor(m_flops_nonZero[static_cast<int>(ComputePart::Neighbor)]);
  seissolInstance.flopCounter().incrementHardwareFlopsNeighbor(m_flops_hardware[static_cast<int>(ComputePart::Neighbor)]);
  seissolInstance.flopCounter().incrementNonZeroFlopsDynamicRupture(m_flops_nonZero[static_cast<int>(ComputePart::DRNeighbor)]);
  seissolInstance.flopCounter().incrementHardwareFlopsDynamicRupture(m_flops_hardware[static_cast<int>(ComputePart::DRNeighbor)]);

  // First cluster calls fault receiver output
  // Call fault output only if both interior and copy parts of DR were computed
  // TODO: Change from iteration based to time based
  if (dynamicRuptureScheduler->isFirstClusterWithDynamicRuptureFaces()
      && dynamicRuptureScheduler->mayComputeFaultOutput(ct.stepsSinceStart)) {
    faultOutputManager->writePickpointOutput(ct.correctionTime + timeStepSize(), timeStepSize());
    dynamicRuptureScheduler->setLastFaultOutput(ct.stepsSinceStart);
  }

  // TODO(Lukas) Adjust with time step rate? Relevant is maximum cluster is not on this node
  const auto nextCorrectionSteps = ct.nextCorrectionSteps();
  if constexpr (USE_MPI) {
    if (printProgress && (((nextCorrectionSteps / timeStepRate) % 100) == 0)) {
      const int rank = MPI::mpi.rank();
      logInfo(rank) << "#max-updates since sync: " << nextCorrectionSteps
                    << " @ " << ct.nextCorrectionTime(syncTime);

      }
  }

}

void TimeCluster::reset() {
    AbstractTimeCluster::reset();
}

void TimeCluster::printTimeoutMessage(std::chrono::seconds timeSinceLastUpdate) {
  const auto rank = MPI::mpi.rank();
  logWarning(rank)
  << "No update since " << timeSinceLastUpdate.count()
  << "[s] for global cluster " << m_globalClusterId
  << " with local cluster id " << m_clusterId
  << " at state " << actorStateToString(state)
  << " predTime = " << ct.predictionTime
  << " predictionsSinceSync = " << ct.predictionsSinceLastSync
  << " corrTime = " << ct.correctionTime
  << " correctionsSinceSync = " << ct.stepsSinceLastSync
  << " stepsTillSync = " << ct.stepsUntilSync
  << " mayPredict = " << mayPredict()
  << " mayCorrect = " << mayCorrect()
  << " maySync = " << maySync();
  for (auto& neighbor : neighbors) {
    logWarning(rank)
    << "Neighbor with rate = " << neighbor.ct.timeStepRate
    << "PredTime = " << neighbor.ct.predictionTime
    << "CorrTime = " << neighbor.ct.correctionTime
    << "predictionsSinceSync = " << neighbor.ct.predictionsSinceLastSync
    << "correctionsSinceSync = " << neighbor.ct.stepsSinceLastSync;
  }

}

unsigned int TimeCluster::getClusterId() const {
  return m_clusterId;
}

unsigned int TimeCluster::getGlobalClusterId() const {
  return m_globalClusterId;
}

LayerType TimeCluster::getLayerType() const {
  return layerType;
}
void TimeCluster::setReceiverTime(double receiverTime) {
  m_receiverTime = receiverTime;
}

}
<|MERGE_RESOLUTION|>--- conflicted
+++ resolved
@@ -165,10 +165,8 @@
 
 #ifdef USE_DAMAGEDELASTIC
   m_krnlNonlVolPrototype.kDivM = i_globalData.onHost->stiffnessMatrices;
-  m_timeKernel.setDamagedElasticParameters(&seissolInstance.getSeisSolParameters().model.damagedElasticParameters);
   m_nonlinearInterpolation.V3mTo2n = i_globalData.onHost->faceToNodalMatrices;
   m_nonlSurfIntPrototype.V3mTo2nTWDivM = i_globalData.onHost->nodalFluxMatrices;
-  m_localKernel.setDamageParameters(&seissolInstance.getSeisSolParameters().model.damagedElasticParameters);
 #endif
 
   computeFlops();
@@ -402,7 +400,6 @@
 
     #ifdef USE_DAMAGEDELASTIC
 
-<<<<<<< HEAD
     //TODO(NONLINEAR) Where do these numbers come from?
     const auto& damagedElasticParameters = seissolInstance.getSeisSolParameters().model.damagedElasticParameters;
     
@@ -416,22 +413,6 @@
     const real scalingValue = damagedElasticParameters.scalingValue;
     real const breakCoefficient = scalingValue*damageParameter;
     real const betaAlpha = damagedElasticParameters.betaAlpha;
-=======
-    auto damagedElasticParameters = seissolInstance.getSeisSolParameters().model.damagedElasticParameters;
-
-    const real epsInitxx = damagedElasticParameters.epsInitxx; 
-    const real epsInityy = damagedElasticParameters.epsInityy; 
-    const real epsInitzz = damagedElasticParameters.epsInitzz; 
-    const real epsInitxy = damagedElasticParameters.epsInitxy; 
-    const real epsInityz = damagedElasticParameters.epsInityz; 
-    const real epsInitzx = damagedElasticParameters.epsInitzx; 
-
-    real const damageParameter = data.material.local.Cd;
-    real const scalingValue = damagedElasticParameters.scalingvalue;
-    real const breakCoeff = scalingValue*damageParameter;
-    real const betaAlpha = damagedElasticParameters.beta_alpha;
-
->>>>>>> 8225f6e9
     const real aB0 = damagedElasticParameters.aB0;
     const real aB1 = damagedElasticParameters.aB1;
     const real aB2 = damagedElasticParameters.aB2;
@@ -542,11 +523,7 @@
           if (alpha_ave < 0.9 ){
             if (break_ave < 0.85 ){
               FInterpolatedBody[timeInterval][10*NUMBER_OF_ALIGNED_BASIS_FUNCTIONS + q] =
-<<<<<<< HEAD
                 (1 - breakNodal[q]) * 1.0/(std::exp( (alphaCRq - alphaNodal[q])/betaAlpha ) + 1.0) * breakCoefficient
-=======
-                (1 - breakNodal[q]) * 1.0/(std::exp( (alphaCRq - alphaNodal[q])/betaAlpha ) + 1.0) * breakCoeff
->>>>>>> 8225f6e9
                   *data.material.local.gammaR * EspII * (xi + data.material.local.xi0);
               FInterpolatedBody[timeInterval][9*NUMBER_OF_ALIGNED_BASIS_FUNCTIONS + q] =
                 (1 - breakNodal[q]) * damageParameter
@@ -1102,7 +1079,6 @@
       m_cellAverageKernel.QAve = Q_aveData;
       m_cellAverageKernel.execute();
 
-<<<<<<< HEAD
       const auto& damagedElasticParameters = seissolInstance.getSeisSolParameters().model.damagedElasticParameters;
 
       // TODO(NONLINEAR) Write generalized reader for these parameters
@@ -1112,21 +1088,6 @@
       const real epsInitxy = damagedElasticParameters.epsInitxy; // eps_xy0
       const real epsInityz = damagedElasticParameters.epsInityz; // eps_yz0
       const real epsInitzx = damagedElasticParameters.epsInitzx; // eps_zx0
-=======
-    const auto& damagedElasticParameters = seissolInstance.getSeisSolParameters().model.damagedElasticParameters;
-
-    const real epsInitxx = damagedElasticParameters.epsInitxx; 
-    const real epsInityy = damagedElasticParameters.epsInityy; 
-    const real epsInitzz = damagedElasticParameters.epsInitzz; 
-    const real epsInitxy = damagedElasticParameters.epsInitxy; 
-    const real epsInityz = damagedElasticParameters.epsInityz; 
-    const real epsInitzx = damagedElasticParameters.epsInitzx; 
->>>>>>> 8225f6e9
-
-    const real aB0 = damagedElasticParameters.aB0;
-    const real aB1 = damagedElasticParameters.aB1;
-    const real aB2 = damagedElasticParameters.aB2;
-    const real aB3 = damagedElasticParameters.aB3;
 
     const real EspI = (Q_aveData[0]+epsInitxx) + (Q_aveData[1]+epsInityy) + (Q_aveData[2]+epsInitzz);
     const real EspII = (Q_aveData[0]+epsInitxx)*(Q_aveData[0]+epsInitxx)
@@ -1143,9 +1104,8 @@
         xi = 0.0;
       }
 
-<<<<<<< HEAD
-      real alphaAve = Q_aveData[9];
-      real breakAve = Q_aveData[10];
+    const real alphaAve = Q_aveData[9];
+    const real breakAve = Q_aveData[10];
 
       real lambda0 = materialData[l_cell].local.lambda0;
       real mu0 = materialData[l_cell].local.mu0;
@@ -1155,14 +1115,6 @@
       const real aB1 = damagedElasticParameters.aB1;
       const real aB2 = damagedElasticParameters.aB2;
       const real aB3 = damagedElasticParameters.aB3;
-=======
-    const real alphaAve = Q_aveData[9];
-    const real breakAve = Q_aveData[10];
-
-    real lambda0 = materialData[l_cell].local.lambda0;
-    real mu0 = materialData[l_cell].local.mu0;
->>>>>>> 8225f6e9
-
 
       materialData[l_cell].local.mu = (1-breakAve) * (mu0
          - alphaAve*materialData[l_cell].local.xi0*materialData[l_cell].local.gammaR
