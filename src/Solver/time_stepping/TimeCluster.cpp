/******************************************************************************
** Copyright (c) 2015, Intel Corporation                                     **
** All rights reserved.                                                      **
**                                                                           **
** Redistribution and use in source and binary forms, with or without        **
** modification, are permitted provided that the following conditions        **
** are met:                                                                  **
** 1. Redistributions of source code must retain the above copyright         **
**    notice, this list of conditions and the following disclaimer.          **
** 2. Redistributions in binary form must reproduce the above copyright      **
**    notice, this list of conditions and the following disclaimer in the    **
**    documentation and/or other materials provided with the distribution.   **
** 3. Neither the name of the copyright holder nor the names of its          **
**    contributors may be used to endorse or promote products derived        **
**    from this software without specific prior written permission.          **
**                                                                           **
** THIS SOFTWARE IS PROVIDED BY THE COPYRIGHT HOLDERS AND CONTRIBUTORS       **
** "AS IS" AND ANY EXPRESS OR IMPLIED WARRANTIES, INCLUDING, BUT NOT         **
** LIMITED TO, THE IMPLIED WARRANTIES OF MERCHANTABILITY AND FITNESS FOR     **
** A PARTICULAR PURPOSE ARE DISCLAIMED. IN NO EVENT SHALL THE COPYRIGHT      **
** HOLDER OR CONTRIBUTORS BE LIABLE FOR ANY DIRECT, INDIRECT, INCIDENTAL,    **
** SPECIAL, EXEMPLARY, OR CONSEQUENTIAL DAMAGES (INCLUDING, BUT NOT LIMITED  **
** TO, PROCUREMENT OF SUBSTITUTE GOODS OR SERVICES; LOSS OF USE, DATA, OR    **
** PROFITS; OR BUSINESS INTERRUPTION) HOWEVER CAUSED AND ON ANY THEORY OF    **
** LIABILITY, WHETHER IN CONTRACT, STRICT LIABILITY, OR TORT (INCLUDING      **
** NEGLIGENCE OR OTHERWISE) ARISING IN ANY WAY OUT OF THE USE OF THIS        **
** SOFTWARE, EVEN IF ADVISED OF THE POSSIBILITY OF SUCH DAMAGE.              **
******************************************************************************/
/* Alexander Heinecke (Intel Corp.)
******************************************************************************/
/**
 * @file
 * This file is part of SeisSol.
 *
 * @author Alex Breuer (breuer AT mytum.de, http://www5.in.tum.de/wiki/index.php/Dipl.-Math._Alexander_Breuer)
 * @author Sebastian Rettenberger (sebastian.rettenberger AT tum.de, http://www5.in.tum.de/wiki/index.php/Sebastian_Rettenberger)
 *
 * @section LICENSE
 * Copyright (c) 2013-2017, SeisSol Group
 * All rights reserved.
 *
 * Redistribution and use in source and binary forms, with or without
 * modification, are permitted provided that the following conditions are met:
 *
 * 1. Redistributions of source code must retain the above copyright notice,
 *    this list of conditions and the following disclaimer.
 *
 * 2. Redistributions in binary form must reproduce the above copyright notice,
 *    this list of conditions and the following disclaimer in the documentation
 *    and/or other materials provided with the distribution.
 *
 * 3. Neither the name of the copyright holder nor the names of its
 *    contributors may be used to endorse or promote products derived from this
 *    software without specific prior written permission.
 *
 * THIS SOFTWARE IS PROVIDED BY THE COPYRIGHT HOLDERS AND CONTRIBUTORS "AS IS"
 * AND ANY EXPRESS OR IMPLIED WARRANTIES, INCLUDING, BUT NOT LIMITED TO, THE
 * IMPLIED WARRANTIES OF MERCHANTABILITY AND FITNESS FOR A PARTICULAR PURPOSE
 * ARE DISCLAIMED. IN NO EVENT SHALL THE COPYRIGHT HOLDER OR CONTRIBUTORS BE
 * LIABLE FOR ANY DIRECT, INDIRECT, INCIDENTAL, SPECIAL, EXEMPLARY, OR
 * CONSEQUENTIAL DAMAGES (INCLUDING, BUT NOT LIMITED TO, PROCUREMENT OF
 * SUBSTITUTE GOODS OR SERVICES; LOSS OF USE, DATA, OR PROFITS; OR BUSINESS
 * INTERRUPTION) HOWEVER CAUSED AND ON ANY THEORY OF LIABILITY, WHETHER IN
 * CONTRACT, STRICT LIABILITY, OR TORT (INCLUDING NEGLIGENCE OR OTHERWISE)
 * ARISING IN ANY WAY OUT OF THE USE OF THIS SOFTWARE, EVEN IF ADVISED OF THE
 * POSSIBILITY OF SUCH DAMAGE.
 *
 * @section DESCRIPTION
 * LTS cluster in SeisSol.
 **/

#include "Parallel/MPI.h"
#include <Common/Executor.hpp>
#include <Kernels/PointSourceCluster.h>
#include <SourceTerm/Manager.h>

#ifdef _OPENMP
#include <omp.h>
#endif

#include "SeisSol.h"
#include "TimeCluster.h"
#include <SourceTerm/PointSource.h>
#include <Kernels/TimeCommon.h>
#include <Kernels/DynamicRupture.h>
#include <Kernels/Receiver.h>
#include <Monitoring/FlopCounter.hpp>
#include <Monitoring/instrumentation.hpp>

#include <cassert>
#include <cstring>

#include <generated_code/kernel.h>

seissol::time_stepping::TimeCluster::TimeCluster(unsigned int i_clusterId, unsigned int i_globalClusterId,
                                                 unsigned int profilingId,
                                                 bool usePlasticity,
                                                 LayerType layerType, double maxTimeStepSize,
                                                 long timeStepRate, bool printProgress,
                                                 DynamicRuptureScheduler *dynamicRuptureScheduler,
                                                 CompoundGlobalData i_globalData,
                                                 seissol::initializer::Layer *i_clusterData,
                                                 seissol::initializer::Layer *dynRupInteriorData,
                                                 seissol::initializer::Layer *dynRupCopyData,
                                                 seissol::initializer::LTS *i_lts,
                                                 seissol::initializer::DynamicRupture* i_dynRup,
                                                 seissol::dr::friction_law::FrictionSolver* i_FrictionSolver,
                                                 seissol::dr::friction_law::FrictionSolver* i_FrictionSolverDevice,
                                                 dr::output::OutputManager* i_faultOutputManager,
                                                 seissol::SeisSol& seissolInstance,
                                                 LoopStatistics *i_loopStatistics,
                                                 ActorStateStatistics* actorStateStatistics) :
    AbstractTimeCluster(maxTimeStepSize, timeStepRate),
    // cluster ids
    usePlasticity(usePlasticity),
    seissolInstance(seissolInstance),
    m_globalDataOnHost( i_globalData.onHost ),
    m_globalDataOnDevice(i_globalData.onDevice ),
    m_clusterData(i_clusterData),
    // global data
    dynRupInteriorData(dynRupInteriorData),
    dynRupCopyData(dynRupCopyData),
    m_lts(i_lts),
    m_dynRup(i_dynRup),
    frictionSolver(i_FrictionSolver),
    frictionSolverDevice(i_FrictionSolverDevice),
    faultOutputManager(i_faultOutputManager),
    m_sourceCluster(sourceterm::PointSourceClusterPair{nullptr, nullptr}),
    // cells
    m_loopStatistics(i_loopStatistics),
    actorStateStatistics(actorStateStatistics),
    m_receiverCluster(nullptr),
    layerType(layerType),
    printProgress(printProgress),
    m_clusterId(i_clusterId),
    m_globalClusterId(i_globalClusterId),
    m_profilingId(profilingId),
<<<<<<< HEAD
    dynamicRuptureScheduler(dynamicRuptureScheduler),
    seissolInstance(seissolInstance),
    executor(
#ifdef ACL_DEVICE
      Executor::Device
#else
      Executor::Host
#endif
    )
=======
    dynamicRuptureScheduler(dynamicRuptureScheduler)
>>>>>>> 0dc28456
{
    // assert all pointers are valid
    assert( m_clusterData                              != nullptr );
    assert( m_globalDataOnHost                         != nullptr );
    if constexpr (seissol::isDeviceOn()) {
        assert( m_globalDataOnDevice                   != nullptr );
    }

  // set timings to zero
  m_receiverTime                  = 0;

  m_timeKernel.setGlobalData(i_globalData);
  m_localKernel.setGlobalData(i_globalData);
  m_localKernel.setInitConds(&seissolInstance.getMemoryManager().getInitialConditions());
  m_localKernel.setGravitationalAcceleration(seissolInstance.getGravitationSetup().acceleration);
  m_neighborKernel.setGlobalData(i_globalData);
  m_dynamicRuptureKernel.setGlobalData(i_globalData);

  computeFlops();

  m_regionComputeLocalIntegration = m_loopStatistics->getRegion("computeLocalIntegration");
  m_regionComputeNeighboringIntegration = m_loopStatistics->getRegion("computeNeighboringIntegration");
  m_regionComputeDynamicRupture = m_loopStatistics->getRegion("computeDynamicRupture");
  m_regionComputePointSources = m_loopStatistics->getRegion("computePointSources");
}

seissol::time_stepping::TimeCluster::~TimeCluster() {
#ifndef NDEBUG
  logInfo() << "#(time steps):" << numberOfTimeSteps;
#endif
}

void seissol::time_stepping::TimeCluster::setPointSources(
    seissol::sourceterm::PointSourceClusterPair sourceCluster) {
  m_sourceCluster = std::move(sourceCluster);
}

void seissol::time_stepping::TimeCluster::writeReceivers() {
  SCOREP_USER_REGION("writeReceivers", SCOREP_USER_REGION_TYPE_FUNCTION)

  if (m_receiverCluster != nullptr) {
    m_receiverTime = m_receiverCluster->calcReceivers(m_receiverTime, ct.correctionTime, timeStepSize());
  }
}

std::vector<seissol::time_stepping::NeighborCluster>*
    seissol::time_stepping::TimeCluster::getNeighborClusters() {
  return &neighbors;
}

void seissol::time_stepping::TimeCluster::computeSources() {
#ifdef ACL_DEVICE
  device.api->putProfilingMark("computeSources", device::ProfilingColors::Blue);
#endif
  SCOREP_USER_REGION( "computeSources", SCOREP_USER_REGION_TYPE_FUNCTION )

  // Return when point sources not initialized. This might happen if there
  // are no point sources on this rank.
  auto* pointSourceCluster = [&]() -> kernels::PointSourceCluster* {
#ifdef ACL_DEVICE
  if (executor == Executor::Device) {
    return m_sourceCluster.device.get();
  }
  else {
    return m_sourceCluster.host.get();
  }
#else
  return m_sourceCluster.host.get();
#endif
  }();

  if (pointSourceCluster) {
    m_loopStatistics->begin(m_regionComputePointSources);
    pointSourceCluster->addTimeIntegratedPointSources(ct.correctionTime, ct.correctionTime + timeStepSize());
    m_loopStatistics->end(m_regionComputePointSources, pointSourceCluster->size(), m_profilingId);
  }
#ifdef ACL_DEVICE
  device.api->popLastProfilingMark();
#endif
}

void seissol::time_stepping::TimeCluster::computeDynamicRupture( seissol::initializer::Layer&  layerData ) {
  if (layerData.getNumberOfCells() == 0) return;
  SCOREP_USER_REGION_DEFINE(myRegionHandle)
  SCOREP_USER_REGION_BEGIN(myRegionHandle, "computeDynamicRuptureSpaceTimeInterpolation", SCOREP_USER_REGION_TYPE_COMMON )

  m_loopStatistics->begin(m_regionComputeDynamicRupture);

  DRFaceInformation* faceInformation = layerData.var(m_dynRup->faceInformation);
  DRGodunovData* godunovData = layerData.var(m_dynRup->godunovData);
  DREnergyOutput* drEnergyOutput = layerData.var(m_dynRup->drEnergyOutput);
  real** timeDerivativePlus = layerData.var(m_dynRup->timeDerivativePlus);
  real** timeDerivativeMinus = layerData.var(m_dynRup->timeDerivativeMinus);
  auto* qInterpolatedPlus = layerData.var(m_dynRup->qInterpolatedPlus);
  auto* qInterpolatedMinus = layerData.var(m_dynRup->qInterpolatedMinus);

  m_dynamicRuptureKernel.setTimeStepWidth(timeStepSize());
  frictionSolver->computeDeltaT(m_dynamicRuptureKernel.timePoints);

#pragma omp parallel 
  {
  LIKWID_MARKER_START("computeDynamicRuptureSpaceTimeInterpolation");
  }
#ifdef _OPENMP
  #pragma omp parallel for schedule(static)
#endif
  for (unsigned face = 0; face < layerData.getNumberOfCells(); ++face) {
    unsigned prefetchFace = (face < layerData.getNumberOfCells()-1) ? face+1 : face;
    m_dynamicRuptureKernel.spaceTimeInterpolation(faceInformation[face],
                                                  m_globalDataOnHost,
                                                  &godunovData[face],
                                                  &drEnergyOutput[face],
                                                  timeDerivativePlus[face],
                                                  timeDerivativeMinus[face],
                                                  qInterpolatedPlus[face],
                                                  qInterpolatedMinus[face],
                                                  timeDerivativePlus[prefetchFace],
                                                  timeDerivativeMinus[prefetchFace]);
  }
  SCOREP_USER_REGION_END(myRegionHandle)
#pragma omp parallel 
  {
  LIKWID_MARKER_STOP("computeDynamicRuptureSpaceTimeInterpolation");
  LIKWID_MARKER_START("computeDynamicRuptureFrictionLaw");
  }

  SCOREP_USER_REGION_BEGIN(myRegionHandle, "computeDynamicRuptureFrictionLaw", SCOREP_USER_REGION_TYPE_COMMON )
  frictionSolver->evaluate(layerData,
                           m_dynRup,
                           ct.correctionTime,
                           m_dynamicRuptureKernel.timeWeights);
  SCOREP_USER_REGION_END(myRegionHandle)
#pragma omp parallel 
  {
  LIKWID_MARKER_STOP("computeDynamicRuptureFrictionLaw");
  }

  m_loopStatistics->end(m_regionComputeDynamicRupture, layerData.getNumberOfCells(), m_profilingId);
}

#ifdef ACL_DEVICE
void seissol::time_stepping::TimeCluster::computeDynamicRuptureDevice( seissol::initializer::Layer&  layerData ) {
  SCOREP_USER_REGION( "computeDynamicRupture", SCOREP_USER_REGION_TYPE_FUNCTION )

  m_loopStatistics->begin(m_regionComputeDynamicRupture);

  if (layerData.getNumberOfCells() > 0) {
    // compute space time interpolation part

    const double stepSizeWidth = timeStepSize();
    ComputeGraphType graphType = ComputeGraphType::DynamicRuptureInterface;
    auto computeGraphKey = initializer::GraphKey(graphType, stepSizeWidth);
    auto computeGraphHandle = layerData.getDeviceComputeGraphHandle(computeGraphKey);

    auto& table = layerData.getConditionalTable<inner_keys::Dr>();
    m_dynamicRuptureKernel.setTimeStepWidth(stepSizeWidth);

    device.api->putProfilingMark("computeDrInterfaces", device::ProfilingColors::Cyan);
    if (!computeGraphHandle) {
      device.api->streamBeginCapture();

      m_dynamicRuptureKernel.batchedSpaceTimeInterpolation(table);
      assert(device.api->isCircularStreamsJoinedWithDefault() &&
             "circular streams must be joined with the default stream");

      device.api->streamEndCapture();

      computeGraphHandle = device.api->getLastGraphHandle();
      layerData.updateDeviceComputeGraphHandle(computeGraphKey, computeGraphHandle);
      device.api->syncDefaultStreamWithHost();
    }

    if (computeGraphHandle.isInitialized()) {
      device.api->launchGraph(computeGraphHandle);
      device.api->syncGraph(computeGraphHandle);
    }
    device.api->popLastProfilingMark();

    device.api->putProfilingMark("evaluateFriction", device::ProfilingColors::Lime);
    frictionSolverDevice->computeDeltaT(m_dynamicRuptureKernel.timePoints);
    frictionSolverDevice->evaluate(layerData,
                             m_dynRup,
                             ct.correctionTime,
                             m_dynamicRuptureKernel.timeWeights);
    device.api->popLastProfilingMark();
  }
  m_loopStatistics->end(m_regionComputeDynamicRupture, layerData.getNumberOfCells(), m_profilingId);
}
#endif


void seissol::time_stepping::TimeCluster::computeDynamicRuptureFlops( seissol::initializer::Layer& layerData,
                                                                      long long&                    nonZeroFlops,
                                                                      long long&                    hardwareFlops )
{
  nonZeroFlops = 0;
  hardwareFlops = 0;

  DRFaceInformation* faceInformation = layerData.var(m_dynRup->faceInformation);

  for (unsigned face = 0; face < layerData.getNumberOfCells(); ++face) {
    long long faceNonZeroFlops, faceHardwareFlops;
    m_dynamicRuptureKernel.flopsGodunovState(faceInformation[face], faceNonZeroFlops, faceHardwareFlops);

    nonZeroFlops += faceNonZeroFlops;
    hardwareFlops += faceHardwareFlops;
  }
}

void seissol::time_stepping::TimeCluster::computeLocalIntegration(seissol::initializer::Layer& i_layerData, bool resetBuffers ) {
  SCOREP_USER_REGION( "computeLocalIntegration", SCOREP_USER_REGION_TYPE_FUNCTION )

  m_loopStatistics->begin(m_regionComputeLocalIntegration);

  // local integration buffer
  real l_integrationBuffer[tensor::I::size()] __attribute__((aligned(ALIGNMENT)));

  // pointer for the call of the ADER-function
  real* l_bufferPointer;

  real** buffers = i_layerData.var(m_lts->buffers);
  real** derivatives = i_layerData.var(m_lts->derivatives);
  CellMaterialData* materialData = i_layerData.var(m_lts->material);

  kernels::LocalData::Loader loader;
  loader.load(*m_lts, i_layerData);
  kernels::LocalTmp tmp(seissolInstance.getGravitationSetup().acceleration);

#ifdef _OPENMP
  #pragma omp parallel for private(l_bufferPointer, l_integrationBuffer), firstprivate(tmp) schedule(static)
#endif
  for (unsigned int l_cell = 0; l_cell < i_layerData.getNumberOfCells(); l_cell++) {
    auto data = loader.entry(l_cell);

    // We need to check, whether we can overwrite the buffer or if it is
    // needed by some other time cluster.
    // If we cannot overwrite the buffer, we compute everything in a temporary
    // local buffer and accumulate the results later in the shared buffer.
    const bool buffersProvided = (data.cellInformation().ltsSetup >> 8) % 2 == 1; // buffers are provided
    const bool resetMyBuffers = buffersProvided && ( (data.cellInformation().ltsSetup >> 10) %2 == 0 || resetBuffers ); // they should be reset

    if (resetMyBuffers) {
      // assert presence of the buffer
      assert(buffers[l_cell] != nullptr);

      l_bufferPointer = buffers[l_cell];
    } else {
      // work on local buffer
      l_bufferPointer = l_integrationBuffer;
    }

    m_timeKernel.computeAder(timeStepSize(),
                             data,
                             tmp,
                             l_bufferPointer,
                             derivatives[l_cell],
                             true);

    // Compute local integrals (including some boundary conditions)
    CellBoundaryMapping (*boundaryMapping)[4] = i_layerData.var(m_lts->boundaryMapping);
    m_localKernel.computeIntegral(l_bufferPointer,
                                  data,
                                  tmp,
                                  &materialData[l_cell],
                                  &boundaryMapping[l_cell],
                                  ct.correctionTime,
                                  timeStepSize()
    );

    for (unsigned face = 0; face < 4; ++face) {
      auto& curFaceDisplacements = data.faceDisplacements()[face];
      // Note: Displacement for freeSurfaceGravity is computed in Time.cpp
      if (curFaceDisplacements != nullptr
          && data.cellInformation().faceTypes[face] != FaceType::freeSurfaceGravity) {
        kernel::addVelocity addVelocityKrnl;

        addVelocityKrnl.V3mTo2nFace = m_globalDataOnHost->V3mTo2nFace;
        addVelocityKrnl.selectVelocity = init::selectVelocity::Values;
        addVelocityKrnl.faceDisplacement = data.faceDisplacements()[face];
        addVelocityKrnl.I = l_bufferPointer;
        addVelocityKrnl.execute(face);
      }
    }

    // TODO: Integrate this step into the kernel
    // We've used a temporary buffer -> need to accumulate update in
    // shared buffer.
    if (!resetMyBuffers && buffersProvided) {
      assert(buffers[l_cell] != nullptr);

      for (unsigned int l_dof = 0; l_dof < tensor::I::size(); ++l_dof) {
        buffers[l_cell][l_dof] += l_integrationBuffer[l_dof];
      }
    }
  }

  m_loopStatistics->end(m_regionComputeLocalIntegration, i_layerData.getNumberOfCells(), m_profilingId);
}
#ifdef ACL_DEVICE
void seissol::time_stepping::TimeCluster::computeLocalIntegrationDevice(
  seissol::initializer::Layer& i_layerData,
  bool resetBuffers) {

  SCOREP_USER_REGION( "computeLocalIntegration", SCOREP_USER_REGION_TYPE_FUNCTION )
  device.api->putProfilingMark("computeLocalIntegration", device::ProfilingColors::Yellow);

  m_loopStatistics->begin(m_regionComputeLocalIntegration);

  real* (*faceNeighbors)[4] = i_layerData.var(m_lts->faceNeighbors);
  auto& dataTable = i_layerData.getConditionalTable<inner_keys::Wp>();
  auto& materialTable = i_layerData.getConditionalTable<inner_keys::Material>();
  auto& indicesTable = i_layerData.getConditionalTable<inner_keys::Indices>();

  kernels::LocalData::Loader loader;
  loader.load(*m_lts, i_layerData);
  kernels::LocalTmp tmp(seissolInstance.getGravitationSetup().acceleration);

  const double timeStepWidth = timeStepSize();

  ComputeGraphType graphType{ComputeGraphType::LocalIntegral};
  auto computeGraphKey = initializer::GraphKey(graphType, timeStepWidth, true);
  auto computeGraphHandle = i_layerData.getDeviceComputeGraphHandle(computeGraphKey);

  if (!computeGraphHandle) {
    device.api->streamBeginCapture();

    m_timeKernel.computeBatchedAder(timeStepWidth,
                                    tmp,
                                    dataTable,
                                    materialTable,
                                    true);
    assert(device.api->isCircularStreamsJoinedWithDefault() &&
           "circular streams must be joined with the default stream");

    m_localKernel.computeBatchedIntegral(dataTable,
                                         materialTable,
                                         indicesTable,
                                         loader,
                                         tmp,
                                         timeStepWidth);
    assert(device.api->isCircularStreamsJoinedWithDefault() &&
           "circular streams must be joined with the default stream");

    device.api->streamEndCapture();

    computeGraphHandle = device.api->getLastGraphHandle();
    i_layerData.updateDeviceComputeGraphHandle(computeGraphKey, computeGraphHandle);
    device.api->syncDefaultStreamWithHost();
  }

  if (computeGraphHandle.isInitialized()) {
    device.api->launchGraph(computeGraphHandle);
    device.api->syncGraph(computeGraphHandle);
  }

  m_localKernel.evaluateBatchedTimeDependentBc(dataTable,
                                               indicesTable,
                                               loader,
                                               ct.correctionTime,
                                               timeStepWidth);

  graphType = resetBuffers ? ComputeGraphType::AccumulatedVelocities : ComputeGraphType::StreamedVelocities;
  computeGraphKey = initializer::GraphKey(graphType);
  computeGraphHandle = i_layerData.getDeviceComputeGraphHandle(computeGraphKey);

  if (!computeGraphHandle) {
    device.api->streamBeginCapture();

    auto defaultStream = device.api->getDefaultStream();

    for (unsigned face = 0; face < 4; ++face) {
      ConditionalKey key(*KernelNames::FaceDisplacements, *ComputationKind::None, face);
      if (dataTable.find(key) != dataTable.end()) {
        auto& entry = dataTable[key];
        // NOTE: integrated velocities have been computed implicitly, i.e
        // it is 6th, 7the and 8th columns of integrated dofs

        kernel::gpu_addVelocity displacementKrnl;
        displacementKrnl.faceDisplacement = entry.get(inner_keys::Wp::Id::FaceDisplacement)->getDeviceDataPtr();
        displacementKrnl.integratedVelocities = const_cast<real const**>(entry.get(inner_keys::Wp::Id::Ivelocities)->getDeviceDataPtr());
        displacementKrnl.V3mTo2nFace = m_globalDataOnDevice->V3mTo2nFace;

        // Note: this kernel doesn't require tmp. memory
        displacementKrnl.numElements = entry.get(inner_keys::Wp::Id::FaceDisplacement)->getSize();
        displacementKrnl.streamPtr = defaultStream;
        displacementKrnl.execute(face);
      }
    }

    ConditionalKey key = ConditionalKey(*KernelNames::Time, *ComputationKind::WithLtsBuffers);
    if (dataTable.find(key) != dataTable.end()) {
      auto& entry = dataTable[key];

      if (resetBuffers) {
        device.algorithms.streamBatchedData(
            (entry.get(inner_keys::Wp::Id::Idofs))->getDeviceDataPtr(),
            (entry.get(inner_keys::Wp::Id::Buffers))->getDeviceDataPtr(),
            tensor::I::Size,
            (entry.get(inner_keys::Wp::Id::Idofs))->getSize(),
            defaultStream);
      } else {
        device.algorithms.accumulateBatchedData(
            (entry.get(inner_keys::Wp::Id::Idofs))->getDeviceDataPtr(),
            (entry.get(inner_keys::Wp::Id::Buffers))->getDeviceDataPtr(),
            tensor::I::Size,
            (entry.get(inner_keys::Wp::Id::Idofs))->getSize(),
            defaultStream);
      }
    }

    device.api->streamEndCapture();

    computeGraphHandle = device.api->getLastGraphHandle();
    i_layerData.updateDeviceComputeGraphHandle(computeGraphKey, computeGraphHandle);
    device.api->syncDefaultStreamWithHost();
  }

  if (computeGraphHandle.isInitialized()) {
    device.api->launchGraph(computeGraphHandle);
    device.api->syncGraph(computeGraphHandle);
  }

  m_loopStatistics->end(m_regionComputeLocalIntegration, i_layerData.getNumberOfCells(), m_profilingId);
  device.api->popLastProfilingMark();
}
#endif // ACL_DEVICE

void seissol::time_stepping::TimeCluster::computeNeighboringIntegration(seissol::initializer::Layer& i_layerData,
                                                                        double subTimeStart) {
  if (usePlasticity) {
    computeNeighboringIntegrationImplementation<true>(i_layerData, subTimeStart);
  } else {
    computeNeighboringIntegrationImplementation<false>(i_layerData, subTimeStart);
  }
}
#ifdef ACL_DEVICE
void seissol::time_stepping::TimeCluster::computeNeighboringIntegrationDevice( seissol::initializer::Layer&  i_layerData,
                                                                         double subTimeStart) {
  device.api->putProfilingMark("computeNeighboring", device::ProfilingColors::Red);
  SCOREP_USER_REGION( "computeNeighboringIntegration", SCOREP_USER_REGION_TYPE_FUNCTION )
  m_loopStatistics->begin(m_regionComputeNeighboringIntegration);

  const double timeStepWidth = timeStepSize();
  auto& table = i_layerData.getConditionalTable<inner_keys::Wp>();

  seissol::kernels::TimeCommon::computeBatchedIntegrals(m_timeKernel,
                                                        subTimeStart,
                                                        timeStepWidth,
                                                        table);
  assert(device.api->isCircularStreamsJoinedWithDefault() &&
         "circular streams must be joined with the default stream");

  ComputeGraphType graphType = ComputeGraphType::NeighborIntegral;
  auto computeGraphKey = initializer::GraphKey(graphType);
  auto computeGraphHandle = i_layerData.getDeviceComputeGraphHandle(computeGraphKey);

  if (!computeGraphHandle) {
    device.api->streamBeginCapture();

    m_neighborKernel.computeBatchedNeighborsIntegral(table);
    assert(device.api->isCircularStreamsJoinedWithDefault() &&
           "circular streams must be joined with the default stream");

    device.api->streamEndCapture();

    computeGraphHandle = device.api->getLastGraphHandle();
    i_layerData.updateDeviceComputeGraphHandle(computeGraphKey, computeGraphHandle);
    device.api->syncDefaultStreamWithHost();
  }

  if (computeGraphHandle.isInitialized()) {
    // Note: graph stream needs to wait the default stream
    // (used in `computeBatchedIntegrals`)
    device.api->syncDefaultStreamWithHost();
    device.api->launchGraph(computeGraphHandle);
    device.api->syncGraph(computeGraphHandle);
  }

  if (usePlasticity) {
    updateRelaxTime();
    PlasticityData* plasticity = i_layerData.var(m_lts->plasticity);
    unsigned numAdjustedDofs = seissol::kernels::Plasticity::computePlasticityBatched(m_oneMinusIntegratingFactor,
                                                                                      timeStepWidth,
                                                                                      m_tv,
                                                                                      m_globalDataOnDevice,
                                                                                      table,
                                                                                      plasticity);

    seissolInstance.flopCounter().incrementNonZeroFlopsPlasticity(
        i_layerData.getNumberOfCells() * m_flops_nonZero[static_cast<int>(ComputePart::PlasticityCheck)]
        + numAdjustedDofs * m_flops_nonZero[static_cast<int>(ComputePart::PlasticityYield)]);
    seissolInstance.flopCounter().incrementHardwareFlopsPlasticity(
        i_layerData.getNumberOfCells() * m_flops_hardware[static_cast<int>(ComputePart::PlasticityCheck)]
        + numAdjustedDofs * m_flops_hardware[static_cast<int>(ComputePart::PlasticityYield)]);
  }

  device.api->syncDefaultStreamWithHost();
  device.api->popLastProfilingMark();
  m_loopStatistics->end(m_regionComputeNeighboringIntegration, i_layerData.getNumberOfCells(), m_profilingId);
}
#endif // ACL_DEVICE

void seissol::time_stepping::TimeCluster::computeLocalIntegrationFlops(seissol::initializer::Layer& layerData) {
  auto& flopsNonZero = m_flops_nonZero[static_cast<int>(ComputePart::Local)];
  auto& flopsHardware = m_flops_hardware[static_cast<int>(ComputePart::Local)];
  flopsNonZero = 0;
  flopsHardware = 0;

  auto* cellInformation = layerData.var(m_lts->cellInformation);
  for (unsigned cell = 0; cell < layerData.getNumberOfCells(); ++cell) {
    unsigned cellNonZero, cellHardware;
    m_timeKernel.flopsAder(cellNonZero, cellHardware);
    flopsNonZero += cellNonZero;
    flopsHardware += cellHardware;
    m_localKernel.flopsIntegral(cellInformation[cell].faceTypes, cellNonZero, cellHardware);
    flopsNonZero += cellNonZero;
    flopsHardware += cellHardware;
    // Contribution from displacement/integrated displacement
    for (unsigned face = 0; face < 4; ++face) {
      if (cellInformation->faceTypes[face] == FaceType::freeSurfaceGravity) {
        const auto [nonZeroFlopsDisplacement, hardwareFlopsDisplacement] =
        GravitationalFreeSurfaceBc::getFlopsDisplacementFace(face,
                                                             cellInformation[cell].faceTypes[face]);
        flopsNonZero += nonZeroFlopsDisplacement;
        flopsHardware += hardwareFlopsDisplacement;
      }
    }
  }
}

void seissol::time_stepping::TimeCluster::computeNeighborIntegrationFlops(
    seissol::initializer::Layer& layerData) {
  auto& flopsNonZero = m_flops_nonZero[static_cast<int>(ComputePart::Neighbor)];
  auto& flopsHardware = m_flops_hardware[static_cast<int>(ComputePart::Neighbor)];
  auto& drFlopsNonZero = m_flops_nonZero[static_cast<int>(ComputePart::DRNeighbor)];
  auto& drFlopsHardware = m_flops_hardware[static_cast<int>(ComputePart::DRNeighbor)];
  flopsNonZero = 0;
  flopsHardware = 0;
  drFlopsNonZero = 0;
  drFlopsHardware = 0;

  auto* cellInformation = layerData.var(m_lts->cellInformation);
  auto* drMapping = layerData.var(m_lts->drMapping);
  for (unsigned cell = 0; cell < layerData.getNumberOfCells(); ++cell) {
    unsigned cellNonZero, cellHardware;
    long long cellDRNonZero, cellDRHardware;
    m_neighborKernel.flopsNeighborsIntegral(cellInformation[cell].faceTypes,
                                            cellInformation[cell].faceRelations,
                                            drMapping[cell],
                                            cellNonZero,
                                            cellHardware,
                                            cellDRNonZero,
                                            cellDRHardware );
    flopsNonZero += cellNonZero;
    flopsHardware += cellHardware;
    drFlopsNonZero += cellDRNonZero;
    drFlopsHardware += cellDRHardware;

    /// \todo add lts time integration
    /// \todo add plasticity
  }
}

void seissol::time_stepping::TimeCluster::computeFlops() {
  computeLocalIntegrationFlops(*m_clusterData);
  computeNeighborIntegrationFlops(*m_clusterData);
  computeDynamicRuptureFlops(*dynRupInteriorData,
                             m_flops_nonZero[static_cast<int>(ComputePart::DRFrictionLawInterior)],
                             m_flops_hardware[static_cast<int>(ComputePart::DRFrictionLawInterior)]);
  computeDynamicRuptureFlops(*dynRupCopyData,
                             m_flops_nonZero[static_cast<int>(ComputePart::DRFrictionLawCopy)],
                             m_flops_hardware[static_cast<int>(ComputePart::DRFrictionLawCopy)]);
  seissol::kernels::Plasticity::flopsPlasticity(
          m_flops_nonZero[static_cast<int>(ComputePart::PlasticityCheck)],
          m_flops_hardware[static_cast<int>(ComputePart::PlasticityCheck)],
          m_flops_nonZero[static_cast<int>(ComputePart::PlasticityYield)],
          m_flops_hardware[static_cast<int>(ComputePart::PlasticityYield)]
          );
}

namespace seissol::time_stepping {
ActResult TimeCluster::act() {
  actorStateStatistics->enter(state);
  const auto result = AbstractTimeCluster::act();
  actorStateStatistics->enter(state);
  return result;
}

void TimeCluster::handleAdvancedPredictionTimeMessage(const NeighborCluster& neighborCluster) {
  if (neighborCluster.ct.maxTimeStepSize > ct.maxTimeStepSize) {
    lastSubTime = neighborCluster.ct.correctionTime;
  }
}
void TimeCluster::handleAdvancedCorrectionTimeMessage(const NeighborCluster&) {
  // Doesn't do anything
}
void TimeCluster::predict() {
  assert(state == ActorState::Corrected);
  if (m_clusterData->getNumberOfCells() == 0) return;

  bool resetBuffers = true;
  for (auto& neighbor : neighbors) {
      if (neighbor.ct.timeStepRate > ct.timeStepRate
          && ct.stepsSinceLastSync > neighbor.ct.stepsSinceLastSync) {
          resetBuffers = false;
        }
  }
  if (ct.stepsSinceLastSync == 0) {
    resetBuffers = true;
  }

  writeReceivers();
#ifdef ACL_DEVICE
  if (executor == Executor::Device) {
    computeLocalIntegrationDevice(*m_clusterData, resetBuffers);
  }
  else {
    computeLocalIntegration(*m_clusterData, resetBuffers);
  }
#else
  computeLocalIntegration(*m_clusterData, resetBuffers);
#endif
  computeSources();

  seissolInstance.flopCounter().incrementNonZeroFlopsLocal(m_flops_nonZero[static_cast<int>(ComputePart::Local)]);
  seissolInstance.flopCounter().incrementHardwareFlopsLocal(m_flops_hardware[static_cast<int>(ComputePart::Local)]);
}
void TimeCluster::correct() {
  assert(state == ActorState::Predicted);

  /* Sub start time of width respect to the next cluster; use 0 if not relevant, for example in GTS.
   * LTS requires to evaluate a partial time integration of the derivatives. The point zero in time
   * refers to the derivation of the surrounding time derivatives, which coincides with the last
   * completed time step of the next cluster. The start/end of the time step is the start/end of
   * this clusters time step relative to the zero point.
   *   Example:
   *                                              5 dt
   *   |-----------------------------------------------------------------------------------------| <<< Time stepping of the next cluster (Cn) (5x larger than the current).
   *   |                 |                 |                 |                 |                 |
   *   |*****************|*****************|+++++++++++++++++|                 |                 | <<< Status of the current cluster.
   *   |                 |                 |                 |                 |                 |
   *   |-----------------|-----------------|-----------------|-----------------|-----------------| <<< Time stepping of the current cluster (Cc).
   *   0                 dt               2dt               3dt               4dt               5dt
   *
   *   In the example above two clusters are illustrated: Cc and Cn. Cc is the current cluster under consideration and Cn the next cluster with respect to LTS terminology.
   *   Cn is currently at time 0 and provided Cc with derivatives valid until 5dt. Cc updated already twice and did its last full update to reach 2dt (== subTimeStart). Next
   *   computeNeighboringCopy is called to accomplish the next full update to reach 3dt (+++). Besides working on the buffers of own buffers and those of previous clusters,
   *   Cc needs to evaluate the time prediction of Cn in the interval [2dt, 3dt].
   */
  double subTimeStart = ct.correctionTime - lastSubTime;

  // Note, if this is a copy layer actor, we need the FL_Copy and the FL_Int.
  // Otherwise, this is an interior layer actor, and we need only the FL_Int.
  // We need to avoid computing it twice.
  if (dynamicRuptureScheduler->hasDynamicRuptureFaces()) {
    if (dynamicRuptureScheduler->mayComputeInterior(ct.stepsSinceStart)) {
#ifdef ACL_DEVICE
  if (executor == Executor::Device) {
    computeDynamicRuptureDevice(*dynRupInteriorData);
  }
  else {
    computeDynamicRupture(*dynRupInteriorData);
  }
#else
  computeDynamicRupture(*dynRupInteriorData);
#endif
      seissolInstance.flopCounter().incrementNonZeroFlopsDynamicRupture(m_flops_nonZero[static_cast<int>(ComputePart::DRFrictionLawInterior)]);
      seissolInstance.flopCounter().incrementHardwareFlopsDynamicRupture(m_flops_hardware[static_cast<int>(ComputePart::DRFrictionLawInterior)]);
      dynamicRuptureScheduler->setLastCorrectionStepsInterior(ct.stepsSinceStart);
    }
    if (layerType == Copy) {
#ifdef ACL_DEVICE
  if (executor == Executor::Device) {
    computeDynamicRuptureDevice(*dynRupCopyData);
  }
  else {
    computeDynamicRupture(*dynRupCopyData);
  }
#else
  computeDynamicRupture(*dynRupCopyData);
#endif
      seissolInstance.flopCounter().incrementNonZeroFlopsDynamicRupture(m_flops_nonZero[static_cast<int>(ComputePart::DRFrictionLawCopy)]);
      seissolInstance.flopCounter().incrementHardwareFlopsDynamicRupture(m_flops_hardware[static_cast<int>(ComputePart::DRFrictionLawCopy)]);
      dynamicRuptureScheduler->setLastCorrectionStepsCopy((ct.stepsSinceStart));
    }

  }

#ifdef ACL_DEVICE
  if (executor == Executor::Device) {
    computeNeighboringIntegrationDevice(*m_clusterData, subTimeStart);
  }
  else {
    computeNeighboringIntegration(*m_clusterData, subTimeStart);
  }
#else
  computeNeighboringIntegration(*m_clusterData, subTimeStart);
#endif

  seissolInstance.flopCounter().incrementNonZeroFlopsNeighbor(m_flops_nonZero[static_cast<int>(ComputePart::Neighbor)]);
  seissolInstance.flopCounter().incrementHardwareFlopsNeighbor(m_flops_hardware[static_cast<int>(ComputePart::Neighbor)]);
  seissolInstance.flopCounter().incrementNonZeroFlopsDynamicRupture(m_flops_nonZero[static_cast<int>(ComputePart::DRNeighbor)]);
  seissolInstance.flopCounter().incrementHardwareFlopsDynamicRupture(m_flops_hardware[static_cast<int>(ComputePart::DRNeighbor)]);

  // First cluster calls fault receiver output
  // Call fault output only if both interior and copy parts of DR were computed
  // TODO: Change from iteration based to time based
  if (dynamicRuptureScheduler->isFirstClusterWithDynamicRuptureFaces()
      && dynamicRuptureScheduler->mayComputeFaultOutput(ct.stepsSinceStart)) {
    faultOutputManager->writePickpointOutput(ct.correctionTime + timeStepSize(), timeStepSize());
    dynamicRuptureScheduler->setLastFaultOutput(ct.stepsSinceStart);
  }

  // TODO(Lukas) Adjust with time step rate? Relevant is maximum cluster is not on this node
  const auto nextCorrectionSteps = ct.nextCorrectionSteps();
  if constexpr (USE_MPI) {
    if (printProgress && (((nextCorrectionSteps / timeStepRate) % 100) == 0)) {
      const int rank = MPI::mpi.rank();
      logInfo(rank) << "#max-updates since sync: " << nextCorrectionSteps
                    << " @ " << ct.nextCorrectionTime(syncTime);

      }
  }

}

void TimeCluster::reset() {
    AbstractTimeCluster::reset();
}

void TimeCluster::printTimeoutMessage(std::chrono::seconds timeSinceLastUpdate) {
  const auto rank = MPI::mpi.rank();
  logWarning(rank)
  << "No update since " << timeSinceLastUpdate.count()
  << "[s] for global cluster " << m_globalClusterId
  << " with local cluster id " << m_clusterId
  << " at state " << actorStateToString(state)
  << " predTime = " << ct.predictionTime
  << " predictionsSinceSync = " << ct.predictionsSinceLastSync
  << " corrTime = " << ct.correctionTime
  << " correctionsSinceSync = " << ct.stepsSinceLastSync
  << " stepsTillSync = " << ct.stepsUntilSync
  << " mayPredict = " << mayPredict()
  << " mayCorrect = " << mayCorrect()
  << " maySync = " << maySync();
  for (auto& neighbor : neighbors) {
    logWarning(rank)
    << "Neighbor with rate = " << neighbor.ct.timeStepRate
    << "PredTime = " << neighbor.ct.predictionTime
    << "CorrTime = " << neighbor.ct.correctionTime
    << "predictionsSinceSync = " << neighbor.ct.predictionsSinceLastSync
    << "correctionsSinceSync = " << neighbor.ct.stepsSinceLastSync;
  }

}

unsigned int TimeCluster::getClusterId() const {
  return m_clusterId;
}

unsigned int TimeCluster::getGlobalClusterId() const {
  return m_globalClusterId;
}

LayerType TimeCluster::getLayerType() const {
  return layerType;
}
void TimeCluster::setReceiverTime(double receiverTime) {
  m_receiverTime = receiverTime;
}

template<bool usePlasticity>
    std::pair<long, long> TimeCluster::computeNeighboringIntegrationImplementation(seissol::initializer::Layer& i_layerData,
                                                                      double subTimeStart) {
      if (i_layerData.getNumberOfCells() == 0) return {0,0};
      SCOREP_USER_REGION( "computeNeighboringIntegration", SCOREP_USER_REGION_TYPE_FUNCTION )

      m_loopStatistics->begin(m_regionComputeNeighboringIntegration);

      real* (*faceNeighbors)[4] = i_layerData.var(m_lts->faceNeighbors);
      CellDRMapping (*drMapping)[4] = i_layerData.var(m_lts->drMapping);
      CellLocalInformation* cellInformation = i_layerData.var(m_lts->cellInformation);
      PlasticityData* plasticity = i_layerData.var(m_lts->plasticity);
      auto* pstrain = i_layerData.var(m_lts->pstrain);
      unsigned numberOTetsWithPlasticYielding = 0;

      kernels::NeighborData::Loader loader;
      loader.load(*m_lts, i_layerData);

      real *l_timeIntegrated[4];
      real *l_faceNeighbors_prefetch[4];

#ifdef _OPENMP
#pragma omp parallel for schedule(static) default(none) private(l_timeIntegrated, l_faceNeighbors_prefetch) shared(cellInformation, loader, faceNeighbors, pstrain, i_layerData, plasticity, drMapping, subTimeStart) reduction(+:numberOTetsWithPlasticYielding)
#endif
      for( unsigned int l_cell = 0; l_cell < i_layerData.getNumberOfCells(); l_cell++ ) {
        auto data = loader.entry(l_cell);
        seissol::kernels::TimeCommon::computeIntegrals(m_timeKernel,
                                                       data.cellInformation.ltsSetup,
                                                       data.cellInformation.faceTypes,
                                                       subTimeStart,
                                                       timeStepSize(),
                                                       faceNeighbors[l_cell],
#ifdef _OPENMP
                                                       *reinterpret_cast<real (*)[4][tensor::I::size()]>(&(m_globalDataOnHost->integrationBufferLTS[omp_get_thread_num()*4*tensor::I::size()])),
#else
            *reinterpret_cast<real (*)[4][tensor::I::size()]>(m_globalDataOnHost->integrationBufferLTS),
#endif
                                                       l_timeIntegrated);

        l_faceNeighbors_prefetch[0] = (cellInformation[l_cell].faceTypes[1] != FaceType::dynamicRupture) ?
                                      faceNeighbors[l_cell][1] :
                                      drMapping[l_cell][1].godunov;
        l_faceNeighbors_prefetch[1] = (cellInformation[l_cell].faceTypes[2] != FaceType::dynamicRupture) ?
                                      faceNeighbors[l_cell][2] :
                                      drMapping[l_cell][2].godunov;
        l_faceNeighbors_prefetch[2] = (cellInformation[l_cell].faceTypes[3] != FaceType::dynamicRupture) ?
                                      faceNeighbors[l_cell][3] :
                                      drMapping[l_cell][3].godunov;

        // fourth face's prefetches
        if (l_cell < (i_layerData.getNumberOfCells()-1) ) {
          l_faceNeighbors_prefetch[3] = (cellInformation[l_cell+1].faceTypes[0] != FaceType::dynamicRupture) ?
                                        faceNeighbors[l_cell+1][0] :
                                        drMapping[l_cell+1][0].godunov;
        } else {
          l_faceNeighbors_prefetch[3] = faceNeighbors[l_cell][3];
        }

        m_neighborKernel.computeNeighborsIntegral( data,
                                                   drMapping[l_cell],
                                                   l_timeIntegrated, l_faceNeighbors_prefetch
        );

        if constexpr (usePlasticity) {
          updateRelaxTime();
          numberOTetsWithPlasticYielding += seissol::kernels::Plasticity::computePlasticity( m_oneMinusIntegratingFactor,
                                                                                             timeStepSize(),
                                                                                             m_tv,
                                                                                             m_globalDataOnHost,
                                                                                             &plasticity[l_cell],
                                                                                             data.dofs,
                                                                                             pstrain[l_cell] );
        }
#ifdef INTEGRATE_QUANTITIES
        seissolInstance.postProcessor().integrateQuantities( m_timeStepWidth,
                                                              i_layerData,
                                                              l_cell,
                                                              dofs[l_cell] );
#endif // INTEGRATE_QUANTITIES
      }

      const long long nonZeroFlopsPlasticity =
          i_layerData.getNumberOfCells() * m_flops_nonZero[static_cast<int>(ComputePart::PlasticityCheck)] +
          numberOTetsWithPlasticYielding * m_flops_nonZero[static_cast<int>(ComputePart::PlasticityYield)];
      const long long hardwareFlopsPlasticity =
          i_layerData.getNumberOfCells() * m_flops_hardware[static_cast<int>(ComputePart::PlasticityCheck)] +
          numberOTetsWithPlasticYielding * m_flops_hardware[static_cast<int>(ComputePart::PlasticityYield)];

      m_loopStatistics->end(m_regionComputeNeighboringIntegration, i_layerData.getNumberOfCells(), m_profilingId);

      return {nonZeroFlopsPlasticity, hardwareFlopsPlasticity};
    }

} // namespace seissol::time_stepping
<|MERGE_RESOLUTION|>--- conflicted
+++ resolved
@@ -135,9 +135,7 @@
     m_clusterId(i_clusterId),
     m_globalClusterId(i_globalClusterId),
     m_profilingId(profilingId),
-<<<<<<< HEAD
     dynamicRuptureScheduler(dynamicRuptureScheduler),
-    seissolInstance(seissolInstance),
     executor(
 #ifdef ACL_DEVICE
       Executor::Device
@@ -145,9 +143,6 @@
       Executor::Host
 #endif
     )
-=======
-    dynamicRuptureScheduler(dynamicRuptureScheduler)
->>>>>>> 0dc28456
 {
     // assert all pointers are valid
     assert( m_clusterData                              != nullptr );
@@ -946,15 +941,15 @@
       for( unsigned int l_cell = 0; l_cell < i_layerData.getNumberOfCells(); l_cell++ ) {
         auto data = loader.entry(l_cell);
         seissol::kernels::TimeCommon::computeIntegrals(m_timeKernel,
-                                                       data.cellInformation.ltsSetup,
-                                                       data.cellInformation.faceTypes,
+                                                       data.cellInformation().ltsSetup,
+                                                       data.cellInformation().faceTypes,
                                                        subTimeStart,
                                                        timeStepSize(),
                                                        faceNeighbors[l_cell],
 #ifdef _OPENMP
                                                        *reinterpret_cast<real (*)[4][tensor::I::size()]>(&(m_globalDataOnHost->integrationBufferLTS[omp_get_thread_num()*4*tensor::I::size()])),
 #else
-            *reinterpret_cast<real (*)[4][tensor::I::size()]>(m_globalDataOnHost->integrationBufferLTS),
+            *reinterpret_cast<real (*)[4][tensor::I::size()]>(m_globalDataOnHost->integrationBufferLTS[0]),
 #endif
                                                        l_timeIntegrated);
 
@@ -989,7 +984,7 @@
                                                                                              m_tv,
                                                                                              m_globalDataOnHost,
                                                                                              &plasticity[l_cell],
-                                                                                             data.dofs,
+                                                                                             data.dofs(),
                                                                                              pstrain[l_cell] );
         }
 #ifdef INTEGRATE_QUANTITIES
