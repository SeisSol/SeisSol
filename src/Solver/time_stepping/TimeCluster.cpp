--- conflicted
+++ resolved
@@ -425,57 +425,17 @@
       l_bufferPointer = l_integrationBuffer;
     }
 
-<<<<<<< HEAD
     m_timeKernel.computeAder( m_timeStepWidth,
                               m_globalData,
-                              &i_cellData->localIntegration[l_cell],
-                              io_dofs[l_cell],
+                              &localIntegration[l_cell],
+                              dofs[l_cell],
                               l_bufferPointer,
-                              io_derivatives[l_cell] );
-    m_localKernel.computeIntegral( i_cellInformation[l_cell].faceTypes,
+                              derivatives[l_cell] );
+    m_localKernel.computeIntegral( cellInformation[l_cell].faceTypes,
                                    m_globalData,
-                                   &i_cellData->localIntegration[l_cell],
+                                   &localIntegration[l_cell],
                                    l_bufferPointer,
-                                   io_dofs[l_cell] );
-=======
-#ifdef REQUIRE_SOURCE_MATRIX
-  m_timeKernel.computeAder( m_timeStepWidth,
-                            m_globalData,
-                            &localIntegration[l_cell],
-                            dofs[l_cell],
-                            l_bufferPointer,
-                            derivatives[l_cell] );
-  m_localKernel.computeIntegral( cellInformation[l_cell].faceTypes,
-                                 m_globalData,
-                                 &localIntegration[l_cell],
-                                 l_bufferPointer,
-                                 dofs[l_cell] );
-#else
-    m_timeKernel.computeAder(              m_timeStepWidth,
-                                           m_globalData->stiffnessMatricesTransposed,
-                                           dofs[l_cell],
-                                           localIntegration[l_cell].starMatrices,
-                                           l_bufferPointer,
-                                           derivatives[l_cell] );
-
-    m_localKernel.computeIntegral(         m_globalData->stiffnessMatrices,
-                                           l_bufferPointer,
-                                           localIntegration[l_cell].starMatrices,
-                                           dofs[l_cell] );
-
-    m_neighborKernel.computeLocalIntegral( cellInformation[l_cell].faceTypes,
-                                           m_globalData->fluxMatrices,
-                                           l_bufferPointer,
-                                           localIntegration[l_cell].nApNm1,
-#ifdef ENABLE_STREAM_MATRIX_PREFETCH
-                                           dofs[l_cell],
-                                           buffers[l_cell+1],
-                                           dofs[l_cell+1] );
-#else
-                                           dofs[l_cell] );
-#endif // ENABLE_STREAM_MATRIX_PREFETCH
-#endif // REQUIRE_SOURCE_MATRIX
->>>>>>> 594e5d8e
+                                   dofs[l_cell] );
 
     // update lts buffers if required
     // TODO: Integrate this step into the kernel
@@ -570,38 +530,12 @@
     }
 #endif
 
-<<<<<<< HEAD
-    m_neighborKernel.computeNeighborsIntegral( i_cellInformation[l_cell].faceTypes,
-                                               i_cellInformation[l_cell].faceRelations,
-=======
-#ifdef REQUIRE_SOURCE_MATRIX
     m_neighborKernel.computeNeighborsIntegral( cellInformation[l_cell].faceTypes,
                                                cellInformation[l_cell].faceRelations,
->>>>>>> 594e5d8e
                                                l_globalData,
                                                &neighboringIntegration[l_cell],
                                                l_timeIntegrated,
-<<<<<<< HEAD
-                                               io_dofs[l_cell] );
-=======
                                                dofs[l_cell] );
-#else
-    // @TODO in case of multiple global data copies, choose a distribution which
-    //       cannot generate a 0-id copy reference in the end as remainder handling
-    m_neighborKernel.computeNeighborsIntegral( cellInformation[l_cell].faceTypes,
-                                               cellInformation[l_cell].faceRelations,
-                                               l_globalData->fluxMatrices,
-                                               l_timeIntegrated,
-                                               neighboringIntegration[l_cell].nAmNm1,
-#ifdef ENABLE_MATRIX_PREFETCH
-                                               dofs[l_cell],
-                                               l_faceNeighbors_prefetch,
-                                               l_fluxMatricies_prefetch );
-#else
-                                               dofs[l_cell] );
-#endif // ENABLE_MATRIX_PREFETCH
-#endif // REQUIRE_SOURCE_MATRIX
->>>>>>> 594e5d8e
 
 #ifdef USE_PLASTICITY
   e_interoperability.computePlasticity(  m_timeStepWidth,
