// SPDX-FileCopyrightText: 2013 SeisSol Group
// SPDX-FileCopyrightText: 2015 Intel Corporation
//
// SPDX-License-Identifier: BSD-3-Clause
// SPDX-LicenseComments: Full text under /LICENSE and /LICENSES/
//
// SPDX-FileContributor: Author lists in /AUTHORS and /CITATION.cff
// SPDX-FileContributor: Alexander Breuer
// SPDX-FileContributor: Alexander Heinecke (Intel Corp.)
// SPDX-FileContributor: Sebastian Rettenberger

#include "Parallel/MPI.h"
#include <Common/Executor.h>
#include <Memory/Tree/Layer.h>
#include <Kernels/PointSourceCluster.h>
#include <SourceTerm/Manager.h>

#ifdef _OPENMP
#include <omp.h>
#endif

#include "SeisSol.h"
#include "TimeCluster.h"
#include "SourceTerm/PointSource.h"
#include "Kernels/TimeCommon.h"
#include "Kernels/DynamicRupture.h"
#include "Kernels/Receiver.h"
#include "Monitoring/FlopCounter.h"
#include "Monitoring/Instrumentation.h"

#include <cassert>
#include <cstring>

#include "generated_code/kernel.h"

seissol::time_stepping::TimeCluster::TimeCluster(unsigned int i_clusterId, unsigned int i_globalClusterId,
                                                 unsigned int profilingId,
                                                 bool usePlasticity,
                                                 LayerType layerType, double maxTimeStepSize,
                                                 long timeStepRate, bool printProgress,
                                                 DynamicRuptureScheduler *dynamicRuptureScheduler,
                                                 CompoundGlobalData i_globalData,
                                                 seissol::initializer::Layer *i_clusterData,
                                                 seissol::initializer::Layer *dynRupInteriorData,
                                                 seissol::initializer::Layer *dynRupCopyData,
                                                 seissol::initializer::LTS *i_lts,
                                                 seissol::initializer::DynamicRupture* i_dynRup,
                                                 seissol::dr::friction_law::FrictionSolver* i_FrictionSolver,
                                                 seissol::dr::friction_law::FrictionSolver* i_FrictionSolverDevice,
                                                 dr::output::OutputManager* i_faultOutputManager,
                                                 seissol::SeisSol& seissolInstance,
                                                 LoopStatistics *i_loopStatistics,
                                                 ActorStateStatistics* actorStateStatistics) :
    AbstractTimeCluster(maxTimeStepSize, timeStepRate,
#ifdef ACL_DEVICE
      seissolInstance.executionPlace(i_clusterData->size())
#else
      Executor::Host
#endif
    ),
    // cluster ids
    usePlasticity(usePlasticity),
    seissolInstance(seissolInstance),
    m_globalDataOnHost( i_globalData.onHost ),
    m_globalDataOnDevice(i_globalData.onDevice ),
    m_clusterData(i_clusterData),
    // global data
    dynRupInteriorData(dynRupInteriorData),
    dynRupCopyData(dynRupCopyData),
    m_lts(i_lts),
    m_dynRup(i_dynRup),
    frictionSolver(i_FrictionSolver),
    frictionSolverDevice(i_FrictionSolverDevice),
    faultOutputManager(i_faultOutputManager),
    m_sourceCluster(seissol::kernels::PointSourceClusterPair{nullptr, nullptr}),
    // cells
    m_loopStatistics(i_loopStatistics),
    actorStateStatistics(actorStateStatistics),
    m_receiverCluster(nullptr),
    layerType(layerType),
    printProgress(printProgress),
    m_clusterId(i_clusterId),
    m_globalClusterId(i_globalClusterId),
    m_profilingId(profilingId),
    dynamicRuptureScheduler(dynamicRuptureScheduler),
    yieldCells(1, isDeviceOn() ? seissol::memory::PinnedMemory : seissol::memory::Standard)
{
    // assert all pointers are valid
    assert( m_clusterData                              != nullptr );
    assert( m_globalDataOnHost                         != nullptr );
    if constexpr (seissol::isDeviceOn()) {
        assert( m_globalDataOnDevice                   != nullptr );
    }

  // set timings to zero
  m_receiverTime                  = 0;

  spacetimeKernel.setGlobalData(i_globalData);
  m_timeKernel.setGlobalData(i_globalData);
  m_localKernel.setGlobalData(i_globalData);
  m_localKernel.setInitConds(&seissolInstance.getMemoryManager().getInitialConditions());
  m_localKernel.setGravitationalAcceleration(seissolInstance.getGravitationSetup().acceleration);
  m_neighborKernel.setGlobalData(i_globalData);
  m_dynamicRuptureKernel.setGlobalData(i_globalData);

  computeFlops();

  m_regionComputeLocalIntegration = m_loopStatistics->getRegion("computeLocalIntegration");
  m_regionComputeNeighboringIntegration = m_loopStatistics->getRegion("computeNeighboringIntegration");
  m_regionComputeDynamicRupture = m_loopStatistics->getRegion("computeDynamicRupture");
  m_regionComputePointSources = m_loopStatistics->getRegion("computePointSources");

  yieldCells[0] = 0;
}

seissol::time_stepping::TimeCluster::~TimeCluster() {
#ifndef NDEBUG
  logInfo() << "#(time steps):" << numberOfTimeSteps;
#endif
}

void seissol::time_stepping::TimeCluster::setPointSources(
    seissol::kernels::PointSourceClusterPair sourceCluster) {
  m_sourceCluster = std::move(sourceCluster);
}

void seissol::time_stepping::TimeCluster::writeReceivers() {
  SCOREP_USER_REGION("writeReceivers", SCOREP_USER_REGION_TYPE_FUNCTION)

  if (m_receiverCluster != nullptr) {
    m_receiverTime = m_receiverCluster->calcReceivers(m_receiverTime, ct.correctionTime, timeStepSize(), executor, nullptr);
  }
}

std::vector<seissol::time_stepping::NeighborCluster>*
    seissol::time_stepping::TimeCluster::getNeighborClusters() {
  return &neighbors;
}

void seissol::time_stepping::TimeCluster::computeSources() {
#ifdef ACL_DEVICE
  device.api->putProfilingMark("computeSources", device::ProfilingColors::Blue);
#endif
  SCOREP_USER_REGION( "computeSources", SCOREP_USER_REGION_TYPE_FUNCTION )

  // Return when point sources not initialized. This might happen if there
  // are no point sources on this rank.
  auto* pointSourceCluster = [&]() -> kernels::PointSourceCluster* {
#ifdef ACL_DEVICE
  if (executor == Executor::Device) {
    return m_sourceCluster.device.get();
  }
  else {
    return m_sourceCluster.host.get();
  }
#else
  return m_sourceCluster.host.get();
#endif
  }();

  if (pointSourceCluster) {
    m_loopStatistics->begin(m_regionComputePointSources);
    auto timeStepSizeLocal = timeStepSize();
    pointSourceCluster->addTimeIntegratedPointSources(ct.correctionTime, ct.correctionTime + timeStepSizeLocal, streamRuntime);
    m_loopStatistics->end(m_regionComputePointSources, pointSourceCluster->size(), m_profilingId);
  }
#ifdef ACL_DEVICE
  device.api->popLastProfilingMark();
#endif
}

void seissol::time_stepping::TimeCluster::computeDynamicRupture( seissol::initializer::Layer&  layerData ) {
  if (layerData.size() == 0) return;
  SCOREP_USER_REGION_DEFINE(myRegionHandle)
  SCOREP_USER_REGION_BEGIN(myRegionHandle, "computeDynamicRuptureSpaceTimeInterpolation", SCOREP_USER_REGION_TYPE_COMMON )

  m_loopStatistics->begin(m_regionComputeDynamicRupture);

  DRFaceInformation* faceInformation = layerData.var(m_dynRup->faceInformation);
  DRGodunovData* godunovData = layerData.var(m_dynRup->godunovData);
  DREnergyOutput* drEnergyOutput = layerData.var(m_dynRup->drEnergyOutput);
  real** timeDerivativePlus = layerData.var(m_dynRup->timeDerivativePlus);
  real** timeDerivativeMinus = layerData.var(m_dynRup->timeDerivativeMinus);
  auto* qInterpolatedPlus = layerData.var(m_dynRup->qInterpolatedPlus);
  auto* qInterpolatedMinus = layerData.var(m_dynRup->qInterpolatedMinus);

  m_dynamicRuptureKernel.setTimeStepWidth(timeStepSize());
  frictionSolver->computeDeltaT(m_dynamicRuptureKernel.timePoints);

#pragma omp parallel 
  {
  LIKWID_MARKER_START("computeDynamicRuptureSpaceTimeInterpolation");
  }
#ifdef _OPENMP
  #pragma omp parallel for schedule(static)
#endif
  for (unsigned face = 0; face < layerData.size(); ++face) {
    unsigned prefetchFace = (face < layerData.size()-1) ? face+1 : face;
    m_dynamicRuptureKernel.spaceTimeInterpolation(faceInformation[face],
                                                  m_globalDataOnHost,
                                                  &godunovData[face],
                                                  &drEnergyOutput[face],
                                                  timeDerivativePlus[face],
                                                  timeDerivativeMinus[face],
                                                  qInterpolatedPlus[face],
                                                  qInterpolatedMinus[face],
                                                  timeDerivativePlus[prefetchFace],
                                                  timeDerivativeMinus[prefetchFace]);
  }
  SCOREP_USER_REGION_END(myRegionHandle)
#pragma omp parallel 
  {
  LIKWID_MARKER_STOP("computeDynamicRuptureSpaceTimeInterpolation");
  LIKWID_MARKER_START("computeDynamicRuptureFrictionLaw");
  }

  SCOREP_USER_REGION_BEGIN(myRegionHandle, "computeDynamicRuptureFrictionLaw", SCOREP_USER_REGION_TYPE_COMMON )
  frictionSolver->evaluate(layerData,
                           m_dynRup,
                           ct.correctionTime,
                           m_dynamicRuptureKernel.timeWeights,
                           streamRuntime);
  SCOREP_USER_REGION_END(myRegionHandle)
#pragma omp parallel 
  {
  LIKWID_MARKER_STOP("computeDynamicRuptureFrictionLaw");
  }

  m_loopStatistics->end(m_regionComputeDynamicRupture, layerData.size(), m_profilingId);
}

#ifdef ACL_DEVICE
void seissol::time_stepping::TimeCluster::computeDynamicRuptureDevice( seissol::initializer::Layer&  layerData ) {
  SCOREP_USER_REGION( "computeDynamicRupture", SCOREP_USER_REGION_TYPE_FUNCTION )

  m_loopStatistics->begin(m_regionComputeDynamicRupture);

  if (layerData.size() > 0) {
    // compute space time interpolation part

    const double stepSizeWidth = timeStepSize();
    ComputeGraphType graphType = ComputeGraphType::DynamicRuptureInterface;
    device.api->putProfilingMark("computeDrInterfaces", device::ProfilingColors::Cyan);
    auto computeGraphKey = initializer::GraphKey(graphType, stepSizeWidth);
    auto& table = layerData.getConditionalTable<inner_keys::Dr>();
    m_dynamicRuptureKernel.setTimeStepWidth(stepSizeWidth);
    streamRuntime.runGraph(computeGraphKey, layerData, [&](seissol::parallel::runtime::StreamRuntime& streamRuntime) {
      m_dynamicRuptureKernel.batchedSpaceTimeInterpolation(table, streamRuntime);
    });
    device.api->popLastProfilingMark();
    if (frictionSolverDevice->allocationPlace() == initializer::AllocationPlace::Host) {
      layerData.varSynchronizeTo(m_dynRup->qInterpolatedPlus, initializer::AllocationPlace::Host, streamRuntime.stream());
      layerData.varSynchronizeTo(m_dynRup->qInterpolatedMinus, initializer::AllocationPlace::Host, streamRuntime.stream());
      streamRuntime.wait();
    }

    device.api->putProfilingMark("evaluateFriction", device::ProfilingColors::Lime);
    frictionSolverDevice->computeDeltaT(m_dynamicRuptureKernel.timePoints);
    frictionSolverDevice->evaluate(layerData,
                             m_dynRup,
                             ct.correctionTime,
                             m_dynamicRuptureKernel.timeWeights,
                             streamRuntime);
    device.api->popLastProfilingMark();
    if (frictionSolverDevice->allocationPlace() == initializer::AllocationPlace::Host) {
      layerData.varSynchronizeTo(m_dynRup->fluxSolverMinus, initializer::AllocationPlace::Device, streamRuntime.stream());
      layerData.varSynchronizeTo(m_dynRup->fluxSolverPlus, initializer::AllocationPlace::Device, streamRuntime.stream());
      layerData.varSynchronizeTo(m_dynRup->imposedStateMinus, initializer::AllocationPlace::Device, streamRuntime.stream());
      layerData.varSynchronizeTo(m_dynRup->imposedStatePlus, initializer::AllocationPlace::Device, streamRuntime.stream());
    }
    streamRuntime.wait();
  }
  m_loopStatistics->end(m_regionComputeDynamicRupture, layerData.size(), m_profilingId);
}
#endif


void seissol::time_stepping::TimeCluster::computeDynamicRuptureFlops( seissol::initializer::Layer& layerData,
                                                                      long long&                    nonZeroFlops,
                                                                      long long&                    hardwareFlops )
{
  nonZeroFlops = 0;
  hardwareFlops = 0;

  DRFaceInformation* faceInformation = layerData.var(m_dynRup->faceInformation);

  for (unsigned face = 0; face < layerData.size(); ++face) {
    long long faceNonZeroFlops, faceHardwareFlops;
    m_dynamicRuptureKernel.flopsGodunovState(faceInformation[face], faceNonZeroFlops, faceHardwareFlops);

    nonZeroFlops += faceNonZeroFlops;
    hardwareFlops += faceHardwareFlops;
  }
}

void seissol::time_stepping::TimeCluster::computeLocalIntegration(seissol::initializer::Layer& i_layerData, bool resetBuffers ) {
  SCOREP_USER_REGION( "computeLocalIntegration", SCOREP_USER_REGION_TYPE_FUNCTION )

  m_loopStatistics->begin(m_regionComputeLocalIntegration);

  // local integration buffer
  alignas(Alignment) real l_integrationBuffer[tensor::I::size()];

  // pointer for the call of the ADER-function
  real* l_bufferPointer;

  real** buffers = i_layerData.var(m_lts->buffers);
  real** derivatives = i_layerData.var(m_lts->derivatives);
  CellMaterialData* materialData = i_layerData.var(m_lts->material);

  kernels::LocalData::Loader loader;
  loader.load(*m_lts, i_layerData);
  kernels::LocalTmp tmp(seissolInstance.getGravitationSetup().acceleration);

#ifdef _OPENMP
  #pragma omp parallel for private(l_bufferPointer, l_integrationBuffer), firstprivate(tmp) schedule(static)
#endif
  for (unsigned int l_cell = 0; l_cell < i_layerData.size(); l_cell++) {
    auto data = loader.entry(l_cell);

    // We need to check, whether we can overwrite the buffer or if it is
    // needed by some other time cluster.
    // If we cannot overwrite the buffer, we compute everything in a temporary
    // local buffer and accumulate the results later in the shared buffer.
    const bool buffersProvided = (data.cellInformation().ltsSetup >> 8) % 2 == 1; // buffers are provided
    const bool resetMyBuffers = buffersProvided && ( (data.cellInformation().ltsSetup >> 10) %2 == 0 || resetBuffers ); // they should be reset

    if (resetMyBuffers) {
      // assert presence of the buffer
      assert(buffers[l_cell] != nullptr);

      l_bufferPointer = buffers[l_cell];
    } else {
      // work on local buffer
      l_bufferPointer = l_integrationBuffer;
    }

    spacetimeKernel.computeAder(timeStepSize(),
                             data,
                             tmp,
                             l_bufferPointer,
                             derivatives[l_cell],
                             true);

    // Compute local integrals (including some boundary conditions)
    CellBoundaryMapping (*boundaryMapping)[4] = i_layerData.var(m_lts->boundaryMapping);
    m_localKernel.computeIntegral(l_bufferPointer,
                                  data,
                                  tmp,
                                  &materialData[l_cell],
                                  &boundaryMapping[l_cell],
                                  ct.correctionTime,
                                  timeStepSize()
    );

    for (unsigned face = 0; face < 4; ++face) {
      auto& curFaceDisplacements = data.faceDisplacements()[face];
      // Note: Displacement for freeSurfaceGravity is computed in Time.cpp
      if (curFaceDisplacements != nullptr
          && data.cellInformation().faceTypes[face] != FaceType::FreeSurfaceGravity) {
        kernel::addVelocity addVelocityKrnl;

        addVelocityKrnl.V3mTo2nFace = m_globalDataOnHost->V3mTo2nFace;
        addVelocityKrnl.selectVelocity = init::selectVelocity::Values;
        addVelocityKrnl.faceDisplacement = data.faceDisplacements()[face];
        addVelocityKrnl.I = l_bufferPointer;
        addVelocityKrnl.execute(face);
      }
    }

    // TODO: Integrate this step into the kernel
    // We've used a temporary buffer -> need to accumulate update in
    // shared buffer.
    if (!resetMyBuffers && buffersProvided) {
      assert(buffers[l_cell] != nullptr);

      for (unsigned int l_dof = 0; l_dof < tensor::I::size(); ++l_dof) {
        buffers[l_cell][l_dof] += l_integrationBuffer[l_dof];
      }
    }
  }

  m_loopStatistics->end(m_regionComputeLocalIntegration, i_layerData.size(), m_profilingId);
}
#ifdef ACL_DEVICE
void seissol::time_stepping::TimeCluster::computeLocalIntegrationDevice(
  seissol::initializer::Layer& i_layerData,
  bool resetBuffers) {

  SCOREP_USER_REGION( "computeLocalIntegration", SCOREP_USER_REGION_TYPE_FUNCTION )
  device.api->putProfilingMark("computeLocalIntegration", device::ProfilingColors::Yellow);

  m_loopStatistics->begin(m_regionComputeLocalIntegration);

  auto& dataTable = i_layerData.getConditionalTable<inner_keys::Wp>();
  auto& materialTable = i_layerData.getConditionalTable<inner_keys::Material>();
  auto& indicesTable = i_layerData.getConditionalTable<inner_keys::Indices>();

  kernels::LocalData::Loader loader;
  loader.load(*m_lts, i_layerData);
  kernels::LocalTmp tmp(seissolInstance.getGravitationSetup().acceleration);

  const double timeStepWidth = timeStepSize();

  ComputeGraphType graphType = resetBuffers ? ComputeGraphType::AccumulatedVelocities : ComputeGraphType::StreamedVelocities;
  auto computeGraphKey = initializer::GraphKey(graphType, timeStepWidth, true);
  streamRuntime.runGraph(computeGraphKey, i_layerData, [&](seissol::parallel::runtime::StreamRuntime& streamRuntime) {
    spacetimeKernel.computeBatchedAder(timeStepWidth,
                                    tmp,
                                    dataTable,
                                    materialTable,
                                    true,
                                    streamRuntime);

    m_localKernel.computeBatchedIntegral(dataTable,
                                         materialTable,
                                         indicesTable,
                                         loader,
                                         tmp,
                                         timeStepWidth,
                                         streamRuntime);

    m_localKernel.evaluateBatchedTimeDependentBc(dataTable,
                                               indicesTable,
                                               loader,
                                               i_layerData,
                                               *m_lts,
                                               ct.correctionTime,
                                               timeStepWidth,
                                               streamRuntime);

    for (unsigned face = 0; face < 4; ++face) {
      ConditionalKey key(*KernelNames::FaceDisplacements, *ComputationKind::None, face);
      if (dataTable.find(key) != dataTable.end()) {
        auto& entry = dataTable[key];
        // NOTE: integrated velocities have been computed implicitly, i.e
        // it is 6th, 7the and 8th columns of integrated dofs

        kernel::gpu_addVelocity displacementKrnl;
        displacementKrnl.faceDisplacement = entry.get(inner_keys::Wp::Id::FaceDisplacement)->getDeviceDataPtr();
        displacementKrnl.integratedVelocities = const_cast<real const**>(entry.get(inner_keys::Wp::Id::Ivelocities)->getDeviceDataPtr());
        displacementKrnl.V3mTo2nFace = m_globalDataOnDevice->V3mTo2nFace;

        // Note: this kernel doesn't require tmp. memory
        displacementKrnl.numElements = entry.get(inner_keys::Wp::Id::FaceDisplacement)->getSize();
        displacementKrnl.streamPtr = streamRuntime.stream();
        displacementKrnl.execute(face);
      }
    }

    ConditionalKey key = ConditionalKey(*KernelNames::Time, *ComputationKind::WithLtsBuffers);
    if (dataTable.find(key) != dataTable.end()) {
      auto& entry = dataTable[key];

      if (resetBuffers) {
        device.algorithms.streamBatchedData(
            const_cast<const real**>((entry.get(inner_keys::Wp::Id::Idofs))->getDeviceDataPtr()),
            (entry.get(inner_keys::Wp::Id::Buffers))->getDeviceDataPtr(),
            tensor::I::Size,
            (entry.get(inner_keys::Wp::Id::Idofs))->getSize(),
            streamRuntime.stream());
      } else {
        device.algorithms.accumulateBatchedData(
            const_cast<const real**>((entry.get(inner_keys::Wp::Id::Idofs))->getDeviceDataPtr()),
            (entry.get(inner_keys::Wp::Id::Buffers))->getDeviceDataPtr(),
            tensor::I::Size,
            (entry.get(inner_keys::Wp::Id::Idofs))->getSize(),
            streamRuntime.stream());
      }
    }
  });

  streamRuntime.wait();

  m_loopStatistics->end(m_regionComputeLocalIntegration, i_layerData.size(), m_profilingId);
  device.api->popLastProfilingMark();
}
#endif // ACL_DEVICE

void seissol::time_stepping::TimeCluster::computeNeighboringIntegration(seissol::initializer::Layer& i_layerData,
                                                                        double subTimeStart) {
  if (usePlasticity) {
    computeNeighboringIntegrationImplementation<true>(i_layerData, subTimeStart);
  } else {
    computeNeighboringIntegrationImplementation<false>(i_layerData, subTimeStart);
  }
}
#ifdef ACL_DEVICE
void seissol::time_stepping::TimeCluster::computeNeighboringIntegrationDevice( seissol::initializer::Layer&  i_layerData,
                                                                         double subTimeStart) {
  device.api->putProfilingMark("computeNeighboring", device::ProfilingColors::Red);
  SCOREP_USER_REGION( "computeNeighboringIntegration", SCOREP_USER_REGION_TYPE_FUNCTION )
  m_loopStatistics->begin(m_regionComputeNeighboringIntegration);

  const double timeStepWidth = timeStepSize();
  auto& table = i_layerData.getConditionalTable<inner_keys::Wp>();

  seissol::kernels::TimeCommon::computeBatchedIntegrals(m_timeKernel,
                                                        subTimeStart,
                                                        timeStepWidth,
                                                        table,
                                                        streamRuntime);

  ComputeGraphType graphType = ComputeGraphType::NeighborIntegral;
  auto computeGraphKey = initializer::GraphKey(graphType);

  streamRuntime.runGraph(computeGraphKey, i_layerData, [&](seissol::parallel::runtime::StreamRuntime& streamRuntime) {
    m_neighborKernel.computeBatchedNeighborsIntegral(table, streamRuntime);
  });

  if (usePlasticity) {
    auto plasticityGraphKey = initializer::GraphKey(ComputeGraphType::Plasticity, timeStepWidth);
    auto* plasticity = i_layerData.var(m_lts->plasticity, seissol::initializer::AllocationPlace::Device);
    streamRuntime.runGraph(plasticityGraphKey, i_layerData, [&](seissol::parallel::runtime::StreamRuntime& streamRuntime) {
      seissol::kernels::Plasticity::computePlasticityBatched(timeStepWidth,
                                                              m_tv,
                                                              m_globalDataOnDevice,
                                                              table,
                                                              plasticity,
                                                              yieldCells.data(),
                                                              streamRuntime);
    });

    seissolInstance.flopCounter().incrementNonZeroFlopsPlasticity(
        i_layerData.size() * m_flops_nonZero[static_cast<int>(ComputePart::PlasticityCheck)]);
    seissolInstance.flopCounter().incrementHardwareFlopsPlasticity(
        i_layerData.size() * m_flops_hardware[static_cast<int>(ComputePart::PlasticityCheck)]);
  }

  device.api->popLastProfilingMark();
  streamRuntime.wait();
  m_loopStatistics->end(m_regionComputeNeighboringIntegration, i_layerData.size(), m_profilingId);
}
#endif // ACL_DEVICE

void seissol::time_stepping::TimeCluster::computeLocalIntegrationFlops(seissol::initializer::Layer& layerData) {
  auto& flopsNonZero = m_flops_nonZero[static_cast<int>(ComputePart::Local)];
  auto& flopsHardware = m_flops_hardware[static_cast<int>(ComputePart::Local)];
  flopsNonZero = 0;
  flopsHardware = 0;

  auto* cellInformation = layerData.var(m_lts->cellInformation);
  for (unsigned cell = 0; cell < layerData.size(); ++cell) {
    unsigned cellNonZero, cellHardware;
    spacetimeKernel.flopsAder(cellNonZero, cellHardware);
    flopsNonZero += cellNonZero;
    flopsHardware += cellHardware;
    m_localKernel.flopsIntegral(cellInformation[cell].faceTypes, cellNonZero, cellHardware);
    flopsNonZero += cellNonZero;
    flopsHardware += cellHardware;
    // Contribution from displacement/integrated displacement
    for (unsigned face = 0; face < 4; ++face) {
      if (cellInformation->faceTypes[face] == FaceType::FreeSurfaceGravity) {
        const auto [nonZeroFlopsDisplacement, hardwareFlopsDisplacement] =
        GravitationalFreeSurfaceBc::getFlopsDisplacementFace(face,
                                                             cellInformation[cell].faceTypes[face]);
        flopsNonZero += nonZeroFlopsDisplacement;
        flopsHardware += hardwareFlopsDisplacement;
      }
    }
  }
}

void seissol::time_stepping::TimeCluster::computeNeighborIntegrationFlops(
    seissol::initializer::Layer& layerData) {
  auto& flopsNonZero = m_flops_nonZero[static_cast<int>(ComputePart::Neighbor)];
  auto& flopsHardware = m_flops_hardware[static_cast<int>(ComputePart::Neighbor)];
  auto& drFlopsNonZero = m_flops_nonZero[static_cast<int>(ComputePart::DRNeighbor)];
  auto& drFlopsHardware = m_flops_hardware[static_cast<int>(ComputePart::DRNeighbor)];
  flopsNonZero = 0;
  flopsHardware = 0;
  drFlopsNonZero = 0;
  drFlopsHardware = 0;

  auto* cellInformation = layerData.var(m_lts->cellInformation);
  auto* drMapping = layerData.var(m_lts->drMapping);
  for (unsigned cell = 0; cell < layerData.size(); ++cell) {
    unsigned cellNonZero, cellHardware;
    long long cellDRNonZero, cellDRHardware;
    m_neighborKernel.flopsNeighborsIntegral(cellInformation[cell].faceTypes,
                                            cellInformation[cell].faceRelations,
                                            drMapping[cell],
                                            cellNonZero,
                                            cellHardware,
                                            cellDRNonZero,
                                            cellDRHardware );
    flopsNonZero += cellNonZero;
    flopsHardware += cellHardware;
    drFlopsNonZero += cellDRNonZero;
    drFlopsHardware += cellDRHardware;

    /// \todo add lts time integration
    /// \todo add plasticity
  }
}

void seissol::time_stepping::TimeCluster::computeFlops() {
  computeLocalIntegrationFlops(*m_clusterData);
  computeNeighborIntegrationFlops(*m_clusterData);
  computeDynamicRuptureFlops(*dynRupInteriorData,
                             m_flops_nonZero[static_cast<int>(ComputePart::DRFrictionLawInterior)],
                             m_flops_hardware[static_cast<int>(ComputePart::DRFrictionLawInterior)]);
  computeDynamicRuptureFlops(*dynRupCopyData,
                             m_flops_nonZero[static_cast<int>(ComputePart::DRFrictionLawCopy)],
                             m_flops_hardware[static_cast<int>(ComputePart::DRFrictionLawCopy)]);
  seissol::kernels::Plasticity::flopsPlasticity(
          m_flops_nonZero[static_cast<int>(ComputePart::PlasticityCheck)],
          m_flops_hardware[static_cast<int>(ComputePart::PlasticityCheck)],
          m_flops_nonZero[static_cast<int>(ComputePart::PlasticityYield)],
          m_flops_hardware[static_cast<int>(ComputePart::PlasticityYield)]
          );
}

namespace seissol::time_stepping {
ActResult TimeCluster::act() {
  actorStateStatistics->enter(state);
  const auto result = AbstractTimeCluster::act();
  actorStateStatistics->enter(state);
  return result;
}

void TimeCluster::handleAdvancedPredictionTimeMessage(const NeighborCluster& neighborCluster) {
  if (neighborCluster.ct.maxTimeStepSize > ct.maxTimeStepSize) {
    lastSubTime = neighborCluster.ct.correctionTime;
  }
}
void TimeCluster::handleAdvancedCorrectionTimeMessage(const NeighborCluster&) {
  // Doesn't do anything
}
void TimeCluster::predict() {
  assert(state == ActorState::Corrected);
  if (m_clusterData->size() == 0) return;

  bool resetBuffers = true;
  for (auto& neighbor : neighbors) {
      if (neighbor.ct.timeStepRate > ct.timeStepRate
          && ct.stepsSinceLastSync > neighbor.ct.stepsSinceLastSync) {
          resetBuffers = false;
        }
  }
  if (ct.stepsSinceLastSync == 0) {
    resetBuffers = true;
  }

  writeReceivers();
#ifdef ACL_DEVICE
  if (executor == Executor::Device) {
    computeLocalIntegrationDevice(*m_clusterData, resetBuffers);
  }
  else {
    computeLocalIntegration(*m_clusterData, resetBuffers);
  }
#else
  computeLocalIntegration(*m_clusterData, resetBuffers);
#endif
  computeSources();

  seissolInstance.flopCounter().incrementNonZeroFlopsLocal(m_flops_nonZero[static_cast<int>(ComputePart::Local)]);
  seissolInstance.flopCounter().incrementHardwareFlopsLocal(m_flops_hardware[static_cast<int>(ComputePart::Local)]);
#ifdef ACL_DEVICE
  if (hasDifferentExecutorNeighbor()) {
    auto other = executor == Executor::Device ? seissol::initializer::AllocationPlace::Host : seissol::initializer::AllocationPlace::Device;
    m_clusterData->varSynchronizeTo(m_lts->buffersDerivatives, other, streamRuntime.stream());
    streamRuntime.wait();
  }
#endif
}

void TimeCluster::handleDynamicRupture(initializer::Layer& layerData) {
#ifdef ACL_DEVICE
  if (executor == Executor::Device) {
    computeDynamicRuptureDevice(layerData);
  }
  else {
    computeDynamicRupture(layerData);
  }

  // TODO(David): restrict to copy/interior of same cluster type
  if (hasDifferentExecutorNeighbor()) {
    auto other = executor == Executor::Device ? seissol::initializer::AllocationPlace::Host : seissol::initializer::AllocationPlace::Device;
    layerData.varSynchronizeTo(m_dynRup->fluxSolverMinus, other, streamRuntime.stream());
    layerData.varSynchronizeTo(m_dynRup->fluxSolverPlus, other, streamRuntime.stream());
    layerData.varSynchronizeTo(m_dynRup->imposedStateMinus, other, streamRuntime.stream());
    layerData.varSynchronizeTo(m_dynRup->imposedStatePlus, other, streamRuntime.stream());
    streamRuntime.wait();
  }
#else
  computeDynamicRupture(layerData);
#endif
}

void TimeCluster::correct() {
  assert(state == ActorState::Predicted);
  /* Sub start time of width respect to the next cluster; use 0 if not relevant, for example in GTS.
   * LTS requires to evaluate a partial time integration of the derivatives. The point zero in time
   * refers to the derivation of the surrounding time derivatives, which coincides with the last
   * completed time step of the next cluster. The start/end of the time step is the start/end of
   * this clusters time step relative to the zero point.
   *   Example:
   *                                              5 dt
   *   |-----------------------------------------------------------------------------------------| <<< Time stepping of the next cluster (Cn) (5x larger than the current).
   *   |                 |                 |                 |                 |                 |
   *   |*****************|*****************|+++++++++++++++++|                 |                 | <<< Status of the current cluster.
   *   |                 |                 |                 |                 |                 |
   *   |-----------------|-----------------|-----------------|-----------------|-----------------| <<< Time stepping of the current cluster (Cc).
   *   0                 dt               2dt               3dt               4dt               5dt
   *
   *   In the example above two clusters are illustrated: Cc and Cn. Cc is the current cluster under consideration and Cn the next cluster with respect to LTS terminology.
   *   Cn is currently at time 0 and provided Cc with derivatives valid until 5dt. Cc updated already twice and did its last full update to reach 2dt (== subTimeStart). Next
   *   computeNeighboringCopy is called to accomplish the next full update to reach 3dt (+++). Besides working on the buffers of own buffers and those of previous clusters,
   *   Cc needs to evaluate the time prediction of Cn in the interval [2dt, 3dt].
   */
  double subTimeStart = ct.correctionTime - lastSubTime;

  // Note, if this is a copy layer actor, we need the FL_Copy and the FL_Int.
  // Otherwise, this is an interior layer actor, and we need only the FL_Int.
  // We need to avoid computing it twice.
  if (dynamicRuptureScheduler->hasDynamicRuptureFaces()) {
    if (dynamicRuptureScheduler->mayComputeInterior(ct.stepsSinceStart)) {
      handleDynamicRupture(*dynRupInteriorData);
      seissolInstance.flopCounter().incrementNonZeroFlopsDynamicRupture(m_flops_nonZero[static_cast<int>(ComputePart::DRFrictionLawInterior)]);
      seissolInstance.flopCounter().incrementHardwareFlopsDynamicRupture(m_flops_hardware[static_cast<int>(ComputePart::DRFrictionLawInterior)]);
      dynamicRuptureScheduler->setLastCorrectionStepsInterior(ct.stepsSinceStart);
    }
    if (layerType == Copy) {
      handleDynamicRupture(*dynRupCopyData);
      seissolInstance.flopCounter().incrementNonZeroFlopsDynamicRupture(m_flops_nonZero[static_cast<int>(ComputePart::DRFrictionLawCopy)]);
      seissolInstance.flopCounter().incrementHardwareFlopsDynamicRupture(m_flops_hardware[static_cast<int>(ComputePart::DRFrictionLawCopy)]);
      dynamicRuptureScheduler->setLastCorrectionStepsCopy((ct.stepsSinceStart));
    }

  }

#ifdef ACL_DEVICE
  if (executor == Executor::Device) {
    computeNeighboringIntegrationDevice(*m_clusterData, subTimeStart);
  }
  else {
    computeNeighboringIntegration(*m_clusterData, subTimeStart);
  }
#else
  computeNeighboringIntegration(*m_clusterData, subTimeStart);
#endif

  seissolInstance.flopCounter().incrementNonZeroFlopsNeighbor(m_flops_nonZero[static_cast<int>(ComputePart::Neighbor)]);
  seissolInstance.flopCounter().incrementHardwareFlopsNeighbor(m_flops_hardware[static_cast<int>(ComputePart::Neighbor)]);
  seissolInstance.flopCounter().incrementNonZeroFlopsDynamicRupture(m_flops_nonZero[static_cast<int>(ComputePart::DRNeighbor)]);
  seissolInstance.flopCounter().incrementHardwareFlopsDynamicRupture(m_flops_hardware[static_cast<int>(ComputePart::DRNeighbor)]);

  // First cluster calls fault receiver output
  // Call fault output only if both interior and copy parts of DR were computed
  // TODO: Change from iteration based to time based
  if (dynamicRuptureScheduler->isFirstClusterWithDynamicRuptureFaces()
      && dynamicRuptureScheduler->mayComputeFaultOutput(ct.stepsSinceStart)) {
    faultOutputManager->writePickpointOutput(ct.correctionTime + timeStepSize(), timeStepSize());
    dynamicRuptureScheduler->setLastFaultOutput(ct.stepsSinceStart);
  }

  // TODO(Lukas) Adjust with time step rate? Relevant is maximum cluster is not on this node
  const auto nextCorrectionSteps = ct.nextCorrectionSteps();
  if constexpr (USE_MPI) {
    if (printProgress && (((nextCorrectionSteps / timeStepRate) % 100) == 0)) {
      logInfo() << "#max-updates since sync: " << nextCorrectionSteps
                    << " @ " << ct.nextCorrectionTime(syncTime);

      }
  }
}

void TimeCluster::reset() {
    AbstractTimeCluster::reset();
}

void TimeCluster::printTimeoutMessage(std::chrono::seconds timeSinceLastUpdate) {
  logWarning(true)
  << "No update since " << timeSinceLastUpdate.count()
  << "[s] for global cluster " << m_globalClusterId
  << " with local cluster id " << m_clusterId
  << " at state " << actorStateToString(state)
  << " predTime = " << ct.predictionTime
  << " predictionsSinceSync = " << ct.predictionsSinceLastSync
  << " corrTime = " << ct.correctionTime
  << " correctionsSinceSync = " << ct.stepsSinceLastSync
  << " stepsTillSync = " << ct.stepsUntilSync
  << " mayPredict = " << mayPredict()
  << " mayCorrect = " << mayCorrect()
  << " maySync = " << maySync();
  for (auto& neighbor : neighbors) {
    logWarning(true)
    << "Neighbor with rate = " << neighbor.ct.timeStepRate
    << "PredTime = " << neighbor.ct.predictionTime
    << "CorrTime = " << neighbor.ct.correctionTime
    << "predictionsSinceSync = " << neighbor.ct.predictionsSinceLastSync
    << "correctionsSinceSync = " << neighbor.ct.stepsSinceLastSync;
  }

}

unsigned int TimeCluster::getClusterId() const {
  return m_clusterId;
}

unsigned int TimeCluster::getGlobalClusterId() const {
  return m_globalClusterId;
}

LayerType TimeCluster::getLayerType() const {
  return layerType;
}
void TimeCluster::setReceiverTime(double receiverTime) {
  m_receiverTime = receiverTime;
}

void TimeCluster::finalize() {
  streamRuntime.dispose();
}

template<bool usePlasticity>
    std::pair<long, long> TimeCluster::computeNeighboringIntegrationImplementation(seissol::initializer::Layer& i_layerData,
                                                                      double subTimeStart) {
      if (i_layerData.size() == 0) return {0,0};
      SCOREP_USER_REGION( "computeNeighboringIntegration", SCOREP_USER_REGION_TYPE_FUNCTION )

      m_loopStatistics->begin(m_regionComputeNeighboringIntegration);

      real* (*faceNeighbors)[4] = i_layerData.var(m_lts->faceNeighbors);
      CellDRMapping (*drMapping)[4] = i_layerData.var(m_lts->drMapping);
      CellLocalInformation* cellInformation = i_layerData.var(m_lts->cellInformation);
      auto* plasticity = i_layerData.var(m_lts->plasticity);
      auto* pstrain = i_layerData.var(m_lts->pstrain);
      unsigned numberOTetsWithPlasticYielding = 0;

      kernels::NeighborData::Loader loader;
      loader.load(*m_lts, i_layerData);

      real *l_timeIntegrated[4];
      real *l_faceNeighbors_prefetch[4];

      const auto oneMinusIntegratingFactor = seissol::kernels::Plasticity::computeRelaxTime(m_tv, timeStepSize());

#ifdef _OPENMP
#pragma omp parallel for schedule(static) default(none) private(l_timeIntegrated, l_faceNeighbors_prefetch) shared(oneMinusIntegratingFactor, cellInformation, loader, faceNeighbors, pstrain, i_layerData, plasticity, drMapping, subTimeStart) reduction(+:numberOTetsWithPlasticYielding)
#endif
      for( unsigned int l_cell = 0; l_cell < i_layerData.size(); l_cell++ ) {
        auto data = loader.entry(l_cell);
        seissol::kernels::TimeCommon::computeIntegrals(m_timeKernel,
                                                       data.cellInformation().ltsSetup,
                                                       data.cellInformation().faceTypes,
                                                       subTimeStart,
                                                       timeStepSize(),
                                                       faceNeighbors[l_cell],
#ifdef _OPENMP
                                                       *reinterpret_cast<real (*)[4][tensor::I::size()]>(&(m_globalDataOnHost->integrationBufferLTS[omp_get_thread_num()*4*tensor::I::size()])),
#else
            *reinterpret_cast<real (*)[4][tensor::I::size()]>(m_globalDataOnHost->integrationBufferLTS),
#endif
                                                       l_timeIntegrated);

        l_faceNeighbors_prefetch[0] = (cellInformation[l_cell].faceTypes[1] != FaceType::DynamicRupture) ?
                                      faceNeighbors[l_cell][1] :
                                      drMapping[l_cell][1].godunov;
        l_faceNeighbors_prefetch[1] = (cellInformation[l_cell].faceTypes[2] != FaceType::DynamicRupture) ?
                                      faceNeighbors[l_cell][2] :
                                      drMapping[l_cell][2].godunov;
        l_faceNeighbors_prefetch[2] = (cellInformation[l_cell].faceTypes[3] != FaceType::DynamicRupture) ?
                                      faceNeighbors[l_cell][3] :
                                      drMapping[l_cell][3].godunov;

        // fourth face's prefetches
        if (l_cell < (i_layerData.size()-1) ) {
          l_faceNeighbors_prefetch[3] = (cellInformation[l_cell+1].faceTypes[0] != FaceType::DynamicRupture) ?
                                        faceNeighbors[l_cell+1][0] :
                                        drMapping[l_cell+1][0].godunov;
        } else {
          l_faceNeighbors_prefetch[3] = faceNeighbors[l_cell][3];
        }

        m_neighborKernel.computeNeighborsIntegral( data,
                                                   drMapping[l_cell],
                                                   l_timeIntegrated, l_faceNeighbors_prefetch
        );

        if constexpr (usePlasticity) {
          numberOTetsWithPlasticYielding += seissol::kernels::Plasticity::computePlasticity( oneMinusIntegratingFactor,
                                                                                             timeStepSize(),
                                                                                             m_tv,
                                                                                             m_globalDataOnHost,
                                                                                             &plasticity[l_cell],
                                                                                             data.dofs(),
                                                                                             pstrain[l_cell] );
        }
#ifdef INTEGRATE_QUANTITIES
        seissolInstance.postProcessor().integrateQuantities( m_timeStepWidth,
                                                              i_layerData,
                                                              l_cell,
                                                              dofs[l_cell] );
#endif // INTEGRATE_QUANTITIES
      }

<<<<<<< HEAD
      yieldCells[0] += numberOTetsWithPlasticYielding;
      seissolInstance.flopCounter().incrementNonZeroFlopsPlasticity(
        i_layerData.size() * m_flops_nonZero[static_cast<int>(ComputePart::PlasticityCheck)]);
      seissolInstance.flopCounter().incrementHardwareFlopsPlasticity(
          i_layerData.size() * m_flops_hardware[static_cast<int>(ComputePart::PlasticityCheck)]);
=======
      if constexpr (usePlasticity) {
        yieldCells[0] += numberOTetsWithPlasticYielding;
        seissolInstance.flopCounter().incrementNonZeroFlopsPlasticity(
          i_layerData.getNumberOfCells() * m_flops_nonZero[static_cast<int>(ComputePart::PlasticityCheck)]);
        seissolInstance.flopCounter().incrementHardwareFlopsPlasticity(
            i_layerData.getNumberOfCells() * m_flops_hardware[static_cast<int>(ComputePart::PlasticityCheck)]);
      }
>>>>>>> cf3a59a5

      m_loopStatistics->end(m_regionComputeNeighboringIntegration, i_layerData.size(), m_profilingId);

      return {0, 0};
    }

void TimeCluster::synchronizeTo(seissol::initializer::AllocationPlace place, void* stream) {
#ifdef ACL_DEVICE
  if ((place == initializer::AllocationPlace::Host && executor == Executor::Device) || (place == initializer::AllocationPlace::Device && executor == Executor::Host)) {
    m_clusterData->synchronizeTo(place, stream);
    if (layerType == Interior) {
      dynRupInteriorData->synchronizeTo(place, stream);
    }
    if (layerType == Copy) {
      dynRupCopyData->synchronizeTo(place, stream);
    }
  }
#endif
}

void TimeCluster::finishPhase() {
  const auto cells = yieldCells[0];
  seissolInstance.flopCounter().incrementNonZeroFlopsPlasticity(cells * m_flops_nonZero[static_cast<int>(ComputePart::PlasticityYield)]);
  seissolInstance.flopCounter().incrementHardwareFlopsPlasticity(cells * m_flops_hardware[static_cast<int>(ComputePart::PlasticityYield)]);
  yieldCells[0] = 0;
}

} // namespace seissol::time_stepping<|MERGE_RESOLUTION|>--- conflicted
+++ resolved
@@ -897,21 +897,13 @@
 #endif // INTEGRATE_QUANTITIES
       }
 
-<<<<<<< HEAD
-      yieldCells[0] += numberOTetsWithPlasticYielding;
-      seissolInstance.flopCounter().incrementNonZeroFlopsPlasticity(
-        i_layerData.size() * m_flops_nonZero[static_cast<int>(ComputePart::PlasticityCheck)]);
-      seissolInstance.flopCounter().incrementHardwareFlopsPlasticity(
-          i_layerData.size() * m_flops_hardware[static_cast<int>(ComputePart::PlasticityCheck)]);
-=======
       if constexpr (usePlasticity) {
         yieldCells[0] += numberOTetsWithPlasticYielding;
         seissolInstance.flopCounter().incrementNonZeroFlopsPlasticity(
-          i_layerData.getNumberOfCells() * m_flops_nonZero[static_cast<int>(ComputePart::PlasticityCheck)]);
+          i_layerData.size() * m_flops_nonZero[static_cast<int>(ComputePart::PlasticityCheck)]);
         seissolInstance.flopCounter().incrementHardwareFlopsPlasticity(
-            i_layerData.getNumberOfCells() * m_flops_hardware[static_cast<int>(ComputePart::PlasticityCheck)]);
+            i_layerData.size() * m_flops_hardware[static_cast<int>(ComputePart::PlasticityCheck)]);
       }
->>>>>>> cf3a59a5
 
       m_loopStatistics->end(m_regionComputeNeighboringIntegration, i_layerData.size(), m_profilingId);
 
