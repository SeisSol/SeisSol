/******************************************************************************
** Copyright (c) 2015, Intel Corporation                                     **
** All rights reserved.                                                      **
**                                                                           **
** Redistribution and use in source and binary forms, with or without        **
** modification, are permitted provided that the following conditions        **
** are met:                                                                  **
** 1. Redistributions of source code must retain the above copyright         **
**    notice, this list of conditions and the following disclaimer.          **
** 2. Redistributions in binary form must reproduce the above copyright      **
**    notice, this list of conditions and the following disclaimer in the    **
**    documentation and/or other materials provided with the distribution.   **
** 3. Neither the name of the copyright holder nor the names of its          **
**    contributors may be used to endorse or promote products derived        **
**    from this software without specific prior written permission.          **
**                                                                           **
** THIS SOFTWARE IS PROVIDED BY THE COPYRIGHT HOLDERS AND CONTRIBUTORS       **
** "AS IS" AND ANY EXPRESS OR IMPLIED WARRANTIES, INCLUDING, BUT NOT         **
** LIMITED TO, THE IMPLIED WARRANTIES OF MERCHANTABILITY AND FITNESS FOR     **
** A PARTICULAR PURPOSE ARE DISCLAIMED. IN NO EVENT SHALL THE COPYRIGHT      **
** HOLDER OR CONTRIBUTORS BE LIABLE FOR ANY DIRECT, INDIRECT, INCIDENTAL,    **
** SPECIAL, EXEMPLARY, OR CONSEQUENTIAL DAMAGES (INCLUDING, BUT NOT LIMITED  **
** TO, PROCUREMENT OF SUBSTITUTE GOODS OR SERVICES; LOSS OF USE, DATA, OR    **
** PROFITS; OR BUSINESS INTERRUPTION) HOWEVER CAUSED AND ON ANY THEORY OF    **
** LIABILITY, WHETHER IN CONTRACT, STRICT LIABILITY, OR TORT (INCLUDING      **
** NEGLIGENCE OR OTHERWISE) ARISING IN ANY WAY OUT OF THE USE OF THIS        **
** SOFTWARE, EVEN IF ADVISED OF THE POSSIBILITY OF SUCH DAMAGE.              **
******************************************************************************/
/* Alexander Heinecke (Intel Corp.)
******************************************************************************/
/**
 * @file
 * This file is part of SeisSol.
 *
 * @author Alex Breuer (breuer AT mytum.de, http://www5.in.tum.de/wiki/index.php/Dipl.-Math._Alexander_Breuer)
 * @author Sebastian Rettenberger (sebastian.rettenberger AT tum.de, http://www5.in.tum.de/wiki/index.php/Sebastian_Rettenberger)
 *
 * @section LICENSE
 * Copyright (c) 2013-2017, SeisSol Group
 * All rights reserved.
 *
 * Redistribution and use in source and binary forms, with or without
 * modification, are permitted provided that the following conditions are met:
 *
 * 1. Redistributions of source code must retain the above copyright notice,
 *    this list of conditions and the following disclaimer.
 *
 * 2. Redistributions in binary form must reproduce the above copyright notice,
 *    this list of conditions and the following disclaimer in the documentation
 *    and/or other materials provided with the distribution.
 *
 * 3. Neither the name of the copyright holder nor the names of its
 *    contributors may be used to endorse or promote products derived from this
 *    software without specific prior written permission.
 *
 * THIS SOFTWARE IS PROVIDED BY THE COPYRIGHT HOLDERS AND CONTRIBUTORS "AS IS"
 * AND ANY EXPRESS OR IMPLIED WARRANTIES, INCLUDING, BUT NOT LIMITED TO, THE
 * IMPLIED WARRANTIES OF MERCHANTABILITY AND FITNESS FOR A PARTICULAR PURPOSE
 * ARE DISCLAIMED. IN NO EVENT SHALL THE COPYRIGHT HOLDER OR CONTRIBUTORS BE
 * LIABLE FOR ANY DIRECT, INDIRECT, INCIDENTAL, SPECIAL, EXEMPLARY, OR
 * CONSEQUENTIAL DAMAGES (INCLUDING, BUT NOT LIMITED TO, PROCUREMENT OF
 * SUBSTITUTE GOODS OR SERVICES; LOSS OF USE, DATA, OR PROFITS; OR BUSINESS
 * INTERRUPTION) HOWEVER CAUSED AND ON ANY THEORY OF LIABILITY, WHETHER IN
 * CONTRACT, STRICT LIABILITY, OR TORT (INCLUDING NEGLIGENCE OR OTHERWISE)
 * ARISING IN ANY WAY OUT OF THE USE OF THIS SOFTWARE, EVEN IF ADVISED OF THE
 * POSSIBILITY OF SUCH DAMAGE.
 *
 * @section DESCRIPTION
 * LTS cluster in SeisSol.
 **/

#include "Parallel/MPI.h"
#include <Common/Executor.hpp>
#include <Initializer/tree/Layer.hpp>
#include <Kernels/PointSourceCluster.h>
#include <SourceTerm/Manager.h>

#ifdef _OPENMP
#include <omp.h>
#endif

#include "SeisSol.h"
#include "TimeCluster.h"
#include "SourceTerm/PointSource.h"
#include "Kernels/TimeCommon.h"
#include "Kernels/DynamicRupture.h"
#include "Kernels/Receiver.h"
#include "Monitoring/FlopCounter.hpp"
#include "Monitoring/instrumentation.hpp"

#include <cassert>
#include <cstring>

#include "generated_code/kernel.h"

seissol::time_stepping::TimeCluster::TimeCluster(unsigned int i_clusterId, unsigned int i_globalClusterId,
                                                 unsigned int profilingId,
                                                 bool usePlasticity,
                                                 LayerType layerType, double maxTimeStepSize,
                                                 long timeStepRate, bool printProgress,
                                                 DynamicRuptureScheduler *dynamicRuptureScheduler,
                                                 CompoundGlobalData i_globalData,
                                                 seissol::initializer::Layer *i_clusterData,
                                                 seissol::initializer::Layer *dynRupInteriorData,
                                                 seissol::initializer::Layer *dynRupCopyData,
                                                 seissol::initializer::LTS *i_lts,
                                                 seissol::initializer::DynamicRupture* i_dynRup,
                                                 seissol::dr::friction_law::FrictionSolver* i_FrictionSolver,
                                                 seissol::dr::friction_law::FrictionSolver* i_FrictionSolverDevice,
                                                 dr::output::OutputManager* i_faultOutputManager,
                                                 seissol::SeisSol& seissolInstance,
                                                 LoopStatistics *i_loopStatistics,
                                                 ActorStateStatistics* actorStateStatistics) :
    AbstractTimeCluster(maxTimeStepSize, timeStepRate,
#ifdef ACL_DEVICE
      i_clusterData->getNumberOfCells() >= deviceHostSwitch() ? Executor::Device : Executor::Host
#else
      Executor::Host
#endif
    ),
    // cluster ids
    usePlasticity(usePlasticity),
    seissolInstance(seissolInstance),
    m_globalDataOnHost( i_globalData.onHost ),
    m_globalDataOnDevice(i_globalData.onDevice ),
    m_clusterData(i_clusterData),
    // global data
    dynRupInteriorData(dynRupInteriorData),
    dynRupCopyData(dynRupCopyData),
    m_lts(i_lts),
    m_dynRup(i_dynRup),
    frictionSolver(i_FrictionSolver),
    frictionSolverDevice(i_FrictionSolverDevice),
    faultOutputManager(i_faultOutputManager),
    m_sourceCluster(seissol::kernels::PointSourceClusterPair{nullptr, nullptr}),
    // cells
    m_loopStatistics(i_loopStatistics),
    actorStateStatistics(actorStateStatistics),
    m_receiverCluster(nullptr),
    layerType(layerType),
    printProgress(printProgress),
    m_clusterId(i_clusterId),
    m_globalClusterId(i_globalClusterId),
    m_profilingId(profilingId),
    dynamicRuptureScheduler(dynamicRuptureScheduler)
{
    // assert all pointers are valid
    assert( m_clusterData                              != nullptr );
    assert( m_globalDataOnHost                         != nullptr );
    if constexpr (seissol::isDeviceOn()) {
        assert( m_globalDataOnDevice                   != nullptr );
    }

  // set timings to zero
  m_receiverTime                  = 0;

  m_timeKernel.setGlobalData(i_globalData);
  m_localKernel.setGlobalData(i_globalData);
  m_localKernel.setInitConds(&seissolInstance.getMemoryManager().getInitialConditions());
  m_localKernel.setGravitationalAcceleration(seissolInstance.getGravitationSetup().acceleration);
  m_neighborKernel.setGlobalData(i_globalData);
  m_dynamicRuptureKernel.setGlobalData(i_globalData);

  computeFlops();

  m_regionComputeLocalIntegration = m_loopStatistics->getRegion("computeLocalIntegration");
  m_regionComputeNeighboringIntegration = m_loopStatistics->getRegion("computeNeighboringIntegration");
  m_regionComputeDynamicRupture = m_loopStatistics->getRegion("computeDynamicRupture");
  m_regionComputePointSources = m_loopStatistics->getRegion("computePointSources");
}

seissol::time_stepping::TimeCluster::~TimeCluster() {
#ifndef NDEBUG
  logInfo() << "#(time steps):" << numberOfTimeSteps;
#endif
}

void seissol::time_stepping::TimeCluster::setPointSources(
    seissol::kernels::PointSourceClusterPair sourceCluster) {
  m_sourceCluster = std::move(sourceCluster);
}

void seissol::time_stepping::TimeCluster::writeReceivers() {
  SCOREP_USER_REGION("writeReceivers", SCOREP_USER_REGION_TYPE_FUNCTION)

  if (m_receiverCluster != nullptr) {
    m_receiverTime = m_receiverCluster->calcReceivers(m_receiverTime, ct.correctionTime, timeStepSize(), executor, nullptr);
  }
}

std::vector<seissol::time_stepping::NeighborCluster>*
    seissol::time_stepping::TimeCluster::getNeighborClusters() {
  return &neighbors;
}

void seissol::time_stepping::TimeCluster::computeSources() {
#ifdef ACL_DEVICE
  device.api->putProfilingMark("computeSources", device::ProfilingColors::Blue);
#endif
  SCOREP_USER_REGION( "computeSources", SCOREP_USER_REGION_TYPE_FUNCTION )

  // Return when point sources not initialized. This might happen if there
  // are no point sources on this rank.
  auto* pointSourceCluster = [&]() -> kernels::PointSourceCluster* {
#ifdef ACL_DEVICE
  if (executor == Executor::Device) {
    return m_sourceCluster.device.get();
  }
  else {
    return m_sourceCluster.host.get();
  }
#else
  return m_sourceCluster.host.get();
#endif
  }();

  if (pointSourceCluster) {
    m_loopStatistics->begin(m_regionComputePointSources);
    auto timeStepSizeLocal = timeStepSize();
    pointSourceCluster->addTimeIntegratedPointSources(ct.correctionTime, ct.correctionTime + timeStepSizeLocal, streamRuntime);
    m_loopStatistics->end(m_regionComputePointSources, pointSourceCluster->size(), m_profilingId);
  }
#ifdef ACL_DEVICE
  device.api->popLastProfilingMark();
#endif
}

void seissol::time_stepping::TimeCluster::computeDynamicRupture( seissol::initializer::Layer&  layerData ) {
  if (layerData.getNumberOfCells() == 0) return;
  SCOREP_USER_REGION_DEFINE(myRegionHandle)
  SCOREP_USER_REGION_BEGIN(myRegionHandle, "computeDynamicRuptureSpaceTimeInterpolation", SCOREP_USER_REGION_TYPE_COMMON )

  m_loopStatistics->begin(m_regionComputeDynamicRupture);

  DRFaceInformation* faceInformation = layerData.var(m_dynRup->faceInformation);
  DRGodunovData* godunovData = layerData.var(m_dynRup->godunovData);
  DREnergyOutput* drEnergyOutput = layerData.var(m_dynRup->drEnergyOutput);
  real** timeDerivativePlus = layerData.var(m_dynRup->timeDerivativePlus);
  real** timeDerivativeMinus = layerData.var(m_dynRup->timeDerivativeMinus);
  auto* qInterpolatedPlus = layerData.var(m_dynRup->qInterpolatedPlus);
  auto* qInterpolatedMinus = layerData.var(m_dynRup->qInterpolatedMinus);

  m_dynamicRuptureKernel.setTimeStepWidth(timeStepSize());
  frictionSolver->computeDeltaT(m_dynamicRuptureKernel.timePoints);

#pragma omp parallel 
  {
  LIKWID_MARKER_START("computeDynamicRuptureSpaceTimeInterpolation");
  }
#ifdef _OPENMP
  #pragma omp parallel for schedule(static)
#endif
  for (unsigned face = 0; face < layerData.getNumberOfCells(); ++face) {
    unsigned prefetchFace = (face < layerData.getNumberOfCells()-1) ? face+1 : face;
    m_dynamicRuptureKernel.spaceTimeInterpolation(faceInformation[face],
                                                  m_globalDataOnHost,
                                                  &godunovData[face],
                                                  &drEnergyOutput[face],
                                                  timeDerivativePlus[face],
                                                  timeDerivativeMinus[face],
                                                  qInterpolatedPlus[face],
                                                  qInterpolatedMinus[face],
                                                  timeDerivativePlus[prefetchFace],
                                                  timeDerivativeMinus[prefetchFace]);
  }
  SCOREP_USER_REGION_END(myRegionHandle)
#pragma omp parallel 
  {
  LIKWID_MARKER_STOP("computeDynamicRuptureSpaceTimeInterpolation");
  LIKWID_MARKER_START("computeDynamicRuptureFrictionLaw");
  }

  SCOREP_USER_REGION_BEGIN(myRegionHandle, "computeDynamicRuptureFrictionLaw", SCOREP_USER_REGION_TYPE_COMMON )
  frictionSolver->evaluate(layerData,
                           m_dynRup,
                           ct.correctionTime,
                           m_dynamicRuptureKernel.timeWeights,
                           streamRuntime);
  SCOREP_USER_REGION_END(myRegionHandle)
#pragma omp parallel 
  {
  LIKWID_MARKER_STOP("computeDynamicRuptureFrictionLaw");
  }

  m_loopStatistics->end(m_regionComputeDynamicRupture, layerData.getNumberOfCells(), m_profilingId);
}

#ifdef ACL_DEVICE
void seissol::time_stepping::TimeCluster::computeDynamicRuptureDevice( seissol::initializer::Layer&  layerData ) {
  SCOREP_USER_REGION( "computeDynamicRupture", SCOREP_USER_REGION_TYPE_FUNCTION )

  m_loopStatistics->begin(m_regionComputeDynamicRupture);

  if (layerData.getNumberOfCells() > 0) {
    // compute space time interpolation part

    const double stepSizeWidth = timeStepSize();
    ComputeGraphType graphType = ComputeGraphType::DynamicRuptureInterface;
    device.api->putProfilingMark("computeDrInterfaces", device::ProfilingColors::Cyan);
    auto computeGraphKey = initializer::GraphKey(graphType, stepSizeWidth);
    auto& table = layerData.getConditionalTable<inner_keys::Dr>();
    m_dynamicRuptureKernel.setTimeStepWidth(stepSizeWidth);
    streamRuntime.runGraph(computeGraphKey, layerData, [&](seissol::parallel::runtime::StreamRuntime& streamRuntime) {
      m_dynamicRuptureKernel.batchedSpaceTimeInterpolation(table, streamRuntime);
    });
    device.api->popLastProfilingMark();
    if (frictionSolverDevice->allocationPlace() == initializer::AllocationPlace::Host) {
      layerData.varSynchronizeTo(m_dynRup->qInterpolatedPlus, initializer::AllocationPlace::Host, streamRuntime.stream());
      layerData.varSynchronizeTo(m_dynRup->qInterpolatedMinus, initializer::AllocationPlace::Host, streamRuntime.stream());
      streamRuntime.wait();
    }

    device.api->putProfilingMark("evaluateFriction", device::ProfilingColors::Lime);
    frictionSolverDevice->computeDeltaT(m_dynamicRuptureKernel.timePoints);
    frictionSolverDevice->evaluate(layerData,
                             m_dynRup,
                             ct.correctionTime,
                             m_dynamicRuptureKernel.timeWeights,
                             streamRuntime);
    device.api->popLastProfilingMark();
    if (frictionSolverDevice->allocationPlace() == initializer::AllocationPlace::Host) {
      layerData.varSynchronizeTo(m_dynRup->fluxSolverMinus, initializer::AllocationPlace::Device, streamRuntime.stream());
      layerData.varSynchronizeTo(m_dynRup->fluxSolverPlus, initializer::AllocationPlace::Device, streamRuntime.stream());
      layerData.varSynchronizeTo(m_dynRup->imposedStateMinus, initializer::AllocationPlace::Device, streamRuntime.stream());
      layerData.varSynchronizeTo(m_dynRup->imposedStatePlus, initializer::AllocationPlace::Device, streamRuntime.stream());
    }
    streamRuntime.wait();
  }
  m_loopStatistics->end(m_regionComputeDynamicRupture, layerData.getNumberOfCells(), m_profilingId);
}
#endif


void seissol::time_stepping::TimeCluster::computeDynamicRuptureFlops( seissol::initializer::Layer& layerData,
                                                                      long long&                    nonZeroFlops,
                                                                      long long&                    hardwareFlops )
{
  nonZeroFlops = 0;
  hardwareFlops = 0;

  DRFaceInformation* faceInformation = layerData.var(m_dynRup->faceInformation);

  for (unsigned face = 0; face < layerData.getNumberOfCells(); ++face) {
    long long faceNonZeroFlops, faceHardwareFlops;
    m_dynamicRuptureKernel.flopsGodunovState(faceInformation[face], faceNonZeroFlops, faceHardwareFlops);

    nonZeroFlops += faceNonZeroFlops;
    hardwareFlops += faceHardwareFlops;
  }
}

void seissol::time_stepping::TimeCluster::computeLocalIntegration(seissol::initializer::Layer& i_layerData, bool resetBuffers ) {
  SCOREP_USER_REGION( "computeLocalIntegration", SCOREP_USER_REGION_TYPE_FUNCTION )

  m_loopStatistics->begin(m_regionComputeLocalIntegration);

  // local integration buffer
  alignas(Alignment) real l_integrationBuffer[tensor::I::size()];

  // pointer for the call of the ADER-function
  real* l_bufferPointer;

  real** buffers = i_layerData.var(m_lts->buffers);
  real** derivatives = i_layerData.var(m_lts->derivatives);
  CellMaterialData* materialData = i_layerData.var(m_lts->material);

  kernels::LocalData::Loader loader;
  loader.load(*m_lts, i_layerData);
  kernels::LocalTmp tmp(seissolInstance.getGravitationSetup().acceleration);

#ifdef _OPENMP
  #pragma omp parallel for private(l_bufferPointer, l_integrationBuffer), firstprivate(tmp) schedule(static)
#endif
  for (unsigned int l_cell = 0; l_cell < i_layerData.getNumberOfCells(); l_cell++) {
    auto data = loader.entry(l_cell);

    // We need to check, whether we can overwrite the buffer or if it is
    // needed by some other time cluster.
    // If we cannot overwrite the buffer, we compute everything in a temporary
    // local buffer and accumulate the results later in the shared buffer.
    const bool buffersProvided = (data.cellInformation().ltsSetup >> 8) % 2 == 1; // buffers are provided
    const bool resetMyBuffers = buffersProvided && ( (data.cellInformation().ltsSetup >> 10) %2 == 0 || resetBuffers ); // they should be reset

    if (resetMyBuffers) {
      // assert presence of the buffer
      assert(buffers[l_cell] != nullptr);

      l_bufferPointer = buffers[l_cell];
    } else {
      // work on local buffer
      l_bufferPointer = l_integrationBuffer;
    }

    m_timeKernel.computeAder(timeStepSize(),
                             data,
                             tmp,
                             l_bufferPointer,
                             derivatives[l_cell],
                             true);

    // Compute local integrals (including some boundary conditions)
    CellBoundaryMapping (*boundaryMapping)[4] = i_layerData.var(m_lts->boundaryMapping);
    m_localKernel.computeIntegral(l_bufferPointer,
                                  data,
                                  tmp,
                                  &materialData[l_cell],
                                  &boundaryMapping[l_cell],
                                  ct.correctionTime,
                                  timeStepSize()
    );

    for (unsigned face = 0; face < 4; ++face) {
      auto& curFaceDisplacements = data.faceDisplacements()[face];
      // Note: Displacement for freeSurfaceGravity is computed in Time.cpp
      if (curFaceDisplacements != nullptr
          && data.cellInformation().faceTypes[face] != FaceType::freeSurfaceGravity) {
        kernel::addVelocity addVelocityKrnl;

        addVelocityKrnl.V3mTo2nFace = m_globalDataOnHost->V3mTo2nFace;
        addVelocityKrnl.selectVelocity = init::selectVelocity::Values;
        addVelocityKrnl.faceDisplacement = data.faceDisplacements()[face];
        addVelocityKrnl.I = l_bufferPointer;
        addVelocityKrnl.execute(face);
      }
    }

    // TODO: Integrate this step into the kernel
    // We've used a temporary buffer -> need to accumulate update in
    // shared buffer.
    if (!resetMyBuffers && buffersProvided) {
      assert(buffers[l_cell] != nullptr);

      for (unsigned int l_dof = 0; l_dof < tensor::I::size(); ++l_dof) {
        buffers[l_cell][l_dof] += l_integrationBuffer[l_dof];
      }
    }
  }

  m_loopStatistics->end(m_regionComputeLocalIntegration, i_layerData.getNumberOfCells(), m_profilingId);
}
#ifdef ACL_DEVICE
void seissol::time_stepping::TimeCluster::computeLocalIntegrationDevice(
  seissol::initializer::Layer& i_layerData,
  bool resetBuffers) {

  SCOREP_USER_REGION( "computeLocalIntegration", SCOREP_USER_REGION_TYPE_FUNCTION )
  device.api->putProfilingMark("computeLocalIntegration", device::ProfilingColors::Yellow);

  m_loopStatistics->begin(m_regionComputeLocalIntegration);

  auto& dataTable = i_layerData.getConditionalTable<inner_keys::Wp>();
  auto& materialTable = i_layerData.getConditionalTable<inner_keys::Material>();
  auto& indicesTable = i_layerData.getConditionalTable<inner_keys::Indices>();

  kernels::LocalData::Loader loader;
  loader.load(*m_lts, i_layerData);
  kernels::LocalTmp tmp(seissolInstance.getGravitationSetup().acceleration);

  const double timeStepWidth = timeStepSize();

  ComputeGraphType graphType{ComputeGraphType::LocalIntegral};
  auto computeGraphKey = initializer::GraphKey(graphType, timeStepWidth, true);
<<<<<<< HEAD
  auto computeGraphHandle = i_layerData.getDeviceComputeGraphHandle(computeGraphKey);

  if (!computeGraphHandle) {
    device.api->streamBeginCapture();

#ifdef EXPERIMENTAL_INTERLEAVE
    m_timeKernel.computeInterleavedAder(timeStepWidth, tmp, dataTable, materialTable, false,
        reinterpret_cast<real*>(i_layerData.getScratchpadMemory(m_lts->interleavedDofs)), reinterpret_cast<real*>(i_layerData.getScratchpadMemory(m_lts->interleavedBuffers)),
        reinterpret_cast<real*>(i_layerData.getScratchpadMemory(m_lts->interleavedDerivatives)), reinterpret_cast<real*>(i_layerData.var(m_lts->coordinates)), reinterpret_cast<real*>(i_layerData.var(m_lts->stardata)), reinterpret_cast<real*>(i_layerData.getScratchpadMemory(m_lts->interleavedTemp)));
#else
=======
  streamRuntime.runGraph(computeGraphKey, i_layerData, [&](seissol::parallel::runtime::StreamRuntime& streamRuntime) {
>>>>>>> 429f1ede
    m_timeKernel.computeBatchedAder(timeStepWidth,
                                    tmp,
                                    dataTable,
                                    materialTable,
<<<<<<< HEAD
                                    true);
#endif
    assert(device.api->isCircularStreamsJoinedWithDefault() &&
           "circular streams must be joined with the default stream");
=======
                                    true,
                                    streamRuntime);
>>>>>>> 429f1ede

    m_localKernel.computeBatchedIntegral(dataTable,
                                         materialTable,
                                         indicesTable,
                                         loader,
                                         tmp,
                                         timeStepWidth,
                                         streamRuntime);
  });

  m_localKernel.evaluateBatchedTimeDependentBc(dataTable,
                                               indicesTable,
                                               loader,
                                               i_layerData,
                                               *m_lts,
                                               ct.correctionTime,
                                               timeStepWidth,
                                               streamRuntime);

  graphType = resetBuffers ? ComputeGraphType::AccumulatedVelocities : ComputeGraphType::StreamedVelocities;
  computeGraphKey = initializer::GraphKey(graphType);

  streamRuntime.runGraph(computeGraphKey, i_layerData, [&](seissol::parallel::runtime::StreamRuntime& streamRuntime) {
    for (unsigned face = 0; face < 4; ++face) {
      ConditionalKey key(*KernelNames::FaceDisplacements, *ComputationKind::None, face);
      if (dataTable.find(key) != dataTable.end()) {
        auto& entry = dataTable[key];
        // NOTE: integrated velocities have been computed implicitly, i.e
        // it is 6th, 7the and 8th columns of integrated dofs

        kernel::gpu_addVelocity displacementKrnl;
        displacementKrnl.faceDisplacement = entry.get(inner_keys::Wp::Id::FaceDisplacement)->getDeviceDataPtr();
        displacementKrnl.integratedVelocities = const_cast<real const**>(entry.get(inner_keys::Wp::Id::Ivelocities)->getDeviceDataPtr());
        displacementKrnl.V3mTo2nFace = m_globalDataOnDevice->V3mTo2nFace;

        // Note: this kernel doesn't require tmp. memory
        displacementKrnl.numElements = entry.get(inner_keys::Wp::Id::FaceDisplacement)->getSize();
        displacementKrnl.streamPtr = streamRuntime.stream();
        displacementKrnl.execute(face);
      }
    }

    ConditionalKey key = ConditionalKey(*KernelNames::Time, *ComputationKind::WithLtsBuffers);
    if (dataTable.find(key) != dataTable.end()) {
      auto& entry = dataTable[key];

      if (resetBuffers) {
        device.algorithms.streamBatchedData(
            (entry.get(inner_keys::Wp::Id::Idofs))->getDeviceDataPtr(),
            (entry.get(inner_keys::Wp::Id::Buffers))->getDeviceDataPtr(),
            tensor::I::Size,
            (entry.get(inner_keys::Wp::Id::Idofs))->getSize(),
            streamRuntime.stream());
      } else {
        device.algorithms.accumulateBatchedData(
            (entry.get(inner_keys::Wp::Id::Idofs))->getDeviceDataPtr(),
            (entry.get(inner_keys::Wp::Id::Buffers))->getDeviceDataPtr(),
            tensor::I::Size,
            (entry.get(inner_keys::Wp::Id::Idofs))->getSize(),
            streamRuntime.stream());
      }
    }
  });

  streamRuntime.wait();

  m_loopStatistics->end(m_regionComputeLocalIntegration, i_layerData.getNumberOfCells(), m_profilingId);
  device.api->popLastProfilingMark();
}
#endif // ACL_DEVICE

void seissol::time_stepping::TimeCluster::computeNeighboringIntegration(seissol::initializer::Layer& i_layerData,
                                                                        double subTimeStart) {
  if (usePlasticity) {
    computeNeighboringIntegrationImplementation<true>(i_layerData, subTimeStart);
  } else {
    computeNeighboringIntegrationImplementation<false>(i_layerData, subTimeStart);
  }
}
#ifdef ACL_DEVICE
void seissol::time_stepping::TimeCluster::computeNeighboringIntegrationDevice( seissol::initializer::Layer&  i_layerData,
                                                                         double subTimeStart) {
  device.api->putProfilingMark("computeNeighboring", device::ProfilingColors::Red);
  SCOREP_USER_REGION( "computeNeighboringIntegration", SCOREP_USER_REGION_TYPE_FUNCTION )
  m_loopStatistics->begin(m_regionComputeNeighboringIntegration);

  const double timeStepWidth = timeStepSize();
  auto& table = i_layerData.getConditionalTable<inner_keys::Wp>();

  seissol::kernels::TimeCommon::computeBatchedIntegrals(m_timeKernel,
                                                        subTimeStart,
                                                        timeStepWidth,
                                                        table,
                                                        streamRuntime);

  ComputeGraphType graphType = ComputeGraphType::NeighborIntegral;
  auto computeGraphKey = initializer::GraphKey(graphType);

  streamRuntime.runGraph(computeGraphKey, i_layerData, [&](seissol::parallel::runtime::StreamRuntime& streamRuntime) {
    m_neighborKernel.computeBatchedNeighborsIntegral(table, streamRuntime);
  });

  if (usePlasticity) {
    updateRelaxTime();
    auto* plasticity = i_layerData.var(m_lts->plasticity, seissol::initializer::AllocationPlace::Device);
    unsigned numAdjustedDofs = seissol::kernels::Plasticity::computePlasticityBatched(m_oneMinusIntegratingFactor,
                                                                                      timeStepWidth,
                                                                                      m_tv,
                                                                                      m_globalDataOnDevice,
                                                                                      table,
                                                                                      plasticity,
                                                                                      streamRuntime);

    seissolInstance.flopCounter().incrementNonZeroFlopsPlasticity(
        i_layerData.getNumberOfCells() * m_flops_nonZero[static_cast<int>(ComputePart::PlasticityCheck)]
        + numAdjustedDofs * m_flops_nonZero[static_cast<int>(ComputePart::PlasticityYield)]);
    seissolInstance.flopCounter().incrementHardwareFlopsPlasticity(
        i_layerData.getNumberOfCells() * m_flops_hardware[static_cast<int>(ComputePart::PlasticityCheck)]
        + numAdjustedDofs * m_flops_hardware[static_cast<int>(ComputePart::PlasticityYield)]);
  }

  device.api->popLastProfilingMark();
  streamRuntime.wait();
  m_loopStatistics->end(m_regionComputeNeighboringIntegration, i_layerData.getNumberOfCells(), m_profilingId);
}
#endif // ACL_DEVICE

void seissol::time_stepping::TimeCluster::computeLocalIntegrationFlops(seissol::initializer::Layer& layerData) {
  auto& flopsNonZero = m_flops_nonZero[static_cast<int>(ComputePart::Local)];
  auto& flopsHardware = m_flops_hardware[static_cast<int>(ComputePart::Local)];
  flopsNonZero = 0;
  flopsHardware = 0;

  auto* cellInformation = layerData.var(m_lts->cellInformation);
  for (unsigned cell = 0; cell < layerData.getNumberOfCells(); ++cell) {
    unsigned cellNonZero, cellHardware;
    m_timeKernel.flopsAder(cellNonZero, cellHardware);
    flopsNonZero += cellNonZero;
    flopsHardware += cellHardware;
    m_localKernel.flopsIntegral(cellInformation[cell].faceTypes, cellNonZero, cellHardware);
    flopsNonZero += cellNonZero;
    flopsHardware += cellHardware;
    // Contribution from displacement/integrated displacement
    for (unsigned face = 0; face < 4; ++face) {
      if (cellInformation->faceTypes[face] == FaceType::freeSurfaceGravity) {
        const auto [nonZeroFlopsDisplacement, hardwareFlopsDisplacement] =
        GravitationalFreeSurfaceBc::getFlopsDisplacementFace(face,
                                                             cellInformation[cell].faceTypes[face]);
        flopsNonZero += nonZeroFlopsDisplacement;
        flopsHardware += hardwareFlopsDisplacement;
      }
    }
  }
}

void seissol::time_stepping::TimeCluster::computeNeighborIntegrationFlops(
    seissol::initializer::Layer& layerData) {
  auto& flopsNonZero = m_flops_nonZero[static_cast<int>(ComputePart::Neighbor)];
  auto& flopsHardware = m_flops_hardware[static_cast<int>(ComputePart::Neighbor)];
  auto& drFlopsNonZero = m_flops_nonZero[static_cast<int>(ComputePart::DRNeighbor)];
  auto& drFlopsHardware = m_flops_hardware[static_cast<int>(ComputePart::DRNeighbor)];
  flopsNonZero = 0;
  flopsHardware = 0;
  drFlopsNonZero = 0;
  drFlopsHardware = 0;

  auto* cellInformation = layerData.var(m_lts->cellInformation);
  auto* drMapping = layerData.var(m_lts->drMapping);
  for (unsigned cell = 0; cell < layerData.getNumberOfCells(); ++cell) {
    unsigned cellNonZero, cellHardware;
    long long cellDRNonZero, cellDRHardware;
    m_neighborKernel.flopsNeighborsIntegral(cellInformation[cell].faceTypes,
                                            cellInformation[cell].faceRelations,
                                            drMapping[cell],
                                            cellNonZero,
                                            cellHardware,
                                            cellDRNonZero,
                                            cellDRHardware );
    flopsNonZero += cellNonZero;
    flopsHardware += cellHardware;
    drFlopsNonZero += cellDRNonZero;
    drFlopsHardware += cellDRHardware;

    /// \todo add lts time integration
    /// \todo add plasticity
  }
}

void seissol::time_stepping::TimeCluster::computeFlops() {
  computeLocalIntegrationFlops(*m_clusterData);
  computeNeighborIntegrationFlops(*m_clusterData);
  computeDynamicRuptureFlops(*dynRupInteriorData,
                             m_flops_nonZero[static_cast<int>(ComputePart::DRFrictionLawInterior)],
                             m_flops_hardware[static_cast<int>(ComputePart::DRFrictionLawInterior)]);
  computeDynamicRuptureFlops(*dynRupCopyData,
                             m_flops_nonZero[static_cast<int>(ComputePart::DRFrictionLawCopy)],
                             m_flops_hardware[static_cast<int>(ComputePart::DRFrictionLawCopy)]);
  seissol::kernels::Plasticity::flopsPlasticity(
          m_flops_nonZero[static_cast<int>(ComputePart::PlasticityCheck)],
          m_flops_hardware[static_cast<int>(ComputePart::PlasticityCheck)],
          m_flops_nonZero[static_cast<int>(ComputePart::PlasticityYield)],
          m_flops_hardware[static_cast<int>(ComputePart::PlasticityYield)]
          );
}

namespace seissol::time_stepping {
ActResult TimeCluster::act() {
  actorStateStatistics->enter(state);
  const auto result = AbstractTimeCluster::act();
  actorStateStatistics->enter(state);
  return result;
}

void TimeCluster::handleAdvancedPredictionTimeMessage(const NeighborCluster& neighborCluster) {
  if (neighborCluster.ct.maxTimeStepSize > ct.maxTimeStepSize) {
    lastSubTime = neighborCluster.ct.correctionTime;
  }
}
void TimeCluster::handleAdvancedCorrectionTimeMessage(const NeighborCluster&) {
  // Doesn't do anything
}
void TimeCluster::predict() {
  assert(state == ActorState::Corrected);
  if (m_clusterData->getNumberOfCells() == 0) return;

  bool resetBuffers = true;
  for (auto& neighbor : neighbors) {
      if (neighbor.ct.timeStepRate > ct.timeStepRate
          && ct.stepsSinceLastSync > neighbor.ct.stepsSinceLastSync) {
          resetBuffers = false;
        }
  }
  if (ct.stepsSinceLastSync == 0) {
    resetBuffers = true;
  }

  writeReceivers();
#ifdef ACL_DEVICE
  if (executor == Executor::Device) {
    computeLocalIntegrationDevice(*m_clusterData, resetBuffers);
  }
  else {
    computeLocalIntegration(*m_clusterData, resetBuffers);
  }
#else
  computeLocalIntegration(*m_clusterData, resetBuffers);
#endif
  computeSources();

  seissolInstance.flopCounter().incrementNonZeroFlopsLocal(m_flops_nonZero[static_cast<int>(ComputePart::Local)]);
  seissolInstance.flopCounter().incrementHardwareFlopsLocal(m_flops_hardware[static_cast<int>(ComputePart::Local)]);
#ifdef ACL_DEVICE
  if (hasDifferentExecutorNeighbor()) {
    auto other = executor == Executor::Device ? seissol::initializer::AllocationPlace::Host : seissol::initializer::AllocationPlace::Device;
    m_clusterData->bucketSynchronizeTo(m_lts->buffersDerivatives, other, streamRuntime.stream());
    streamRuntime.wait();
  }
#endif
}

void TimeCluster::handleDynamicRupture(initializer::Layer& layerData) {
#ifdef ACL_DEVICE
  if (executor == Executor::Device) {
    computeDynamicRuptureDevice(layerData);
  }
  else {
    computeDynamicRupture(layerData);
  }

  // TODO(David): restrict to copy/interior of same cluster type
  if (hasDifferentExecutorNeighbor()) {
    auto other = executor == Executor::Device ? seissol::initializer::AllocationPlace::Host : seissol::initializer::AllocationPlace::Device;
    layerData.varSynchronizeTo(m_dynRup->fluxSolverMinus, other, streamRuntime.stream());
    layerData.varSynchronizeTo(m_dynRup->fluxSolverPlus, other, streamRuntime.stream());
    layerData.varSynchronizeTo(m_dynRup->imposedStateMinus, other, streamRuntime.stream());
    layerData.varSynchronizeTo(m_dynRup->imposedStatePlus, other, streamRuntime.stream());
    streamRuntime.wait();
  }
#else
  computeDynamicRupture(layerData);
#endif
}

void TimeCluster::correct() {
  assert(state == ActorState::Predicted);
  /* Sub start time of width respect to the next cluster; use 0 if not relevant, for example in GTS.
   * LTS requires to evaluate a partial time integration of the derivatives. The point zero in time
   * refers to the derivation of the surrounding time derivatives, which coincides with the last
   * completed time step of the next cluster. The start/end of the time step is the start/end of
   * this clusters time step relative to the zero point.
   *   Example:
   *                                              5 dt
   *   |-----------------------------------------------------------------------------------------| <<< Time stepping of the next cluster (Cn) (5x larger than the current).
   *   |                 |                 |                 |                 |                 |
   *   |*****************|*****************|+++++++++++++++++|                 |                 | <<< Status of the current cluster.
   *   |                 |                 |                 |                 |                 |
   *   |-----------------|-----------------|-----------------|-----------------|-----------------| <<< Time stepping of the current cluster (Cc).
   *   0                 dt               2dt               3dt               4dt               5dt
   *
   *   In the example above two clusters are illustrated: Cc and Cn. Cc is the current cluster under consideration and Cn the next cluster with respect to LTS terminology.
   *   Cn is currently at time 0 and provided Cc with derivatives valid until 5dt. Cc updated already twice and did its last full update to reach 2dt (== subTimeStart). Next
   *   computeNeighboringCopy is called to accomplish the next full update to reach 3dt (+++). Besides working on the buffers of own buffers and those of previous clusters,
   *   Cc needs to evaluate the time prediction of Cn in the interval [2dt, 3dt].
   */
  double subTimeStart = ct.correctionTime - lastSubTime;

  // Note, if this is a copy layer actor, we need the FL_Copy and the FL_Int.
  // Otherwise, this is an interior layer actor, and we need only the FL_Int.
  // We need to avoid computing it twice.
  if (dynamicRuptureScheduler->hasDynamicRuptureFaces()) {
    if (dynamicRuptureScheduler->mayComputeInterior(ct.stepsSinceStart)) {
      handleDynamicRupture(*dynRupInteriorData);
      seissolInstance.flopCounter().incrementNonZeroFlopsDynamicRupture(m_flops_nonZero[static_cast<int>(ComputePart::DRFrictionLawInterior)]);
      seissolInstance.flopCounter().incrementHardwareFlopsDynamicRupture(m_flops_hardware[static_cast<int>(ComputePart::DRFrictionLawInterior)]);
      dynamicRuptureScheduler->setLastCorrectionStepsInterior(ct.stepsSinceStart);
    }
    if (layerType == Copy) {
      handleDynamicRupture(*dynRupCopyData);
      seissolInstance.flopCounter().incrementNonZeroFlopsDynamicRupture(m_flops_nonZero[static_cast<int>(ComputePart::DRFrictionLawCopy)]);
      seissolInstance.flopCounter().incrementHardwareFlopsDynamicRupture(m_flops_hardware[static_cast<int>(ComputePart::DRFrictionLawCopy)]);
      dynamicRuptureScheduler->setLastCorrectionStepsCopy((ct.stepsSinceStart));
    }

  }

#ifdef ACL_DEVICE
  if (executor == Executor::Device) {
    computeNeighboringIntegrationDevice(*m_clusterData, subTimeStart);
  }
  else {
    computeNeighboringIntegration(*m_clusterData, subTimeStart);
  }
#else
  computeNeighboringIntegration(*m_clusterData, subTimeStart);
#endif

  seissolInstance.flopCounter().incrementNonZeroFlopsNeighbor(m_flops_nonZero[static_cast<int>(ComputePart::Neighbor)]);
  seissolInstance.flopCounter().incrementHardwareFlopsNeighbor(m_flops_hardware[static_cast<int>(ComputePart::Neighbor)]);
  seissolInstance.flopCounter().incrementNonZeroFlopsDynamicRupture(m_flops_nonZero[static_cast<int>(ComputePart::DRNeighbor)]);
  seissolInstance.flopCounter().incrementHardwareFlopsDynamicRupture(m_flops_hardware[static_cast<int>(ComputePart::DRNeighbor)]);

  // First cluster calls fault receiver output
  // Call fault output only if both interior and copy parts of DR were computed
  // TODO: Change from iteration based to time based
  if (dynamicRuptureScheduler->isFirstClusterWithDynamicRuptureFaces()
      && dynamicRuptureScheduler->mayComputeFaultOutput(ct.stepsSinceStart)) {
    faultOutputManager->writePickpointOutput(ct.correctionTime + timeStepSize(), timeStepSize());
    dynamicRuptureScheduler->setLastFaultOutput(ct.stepsSinceStart);
  }

  // TODO(Lukas) Adjust with time step rate? Relevant is maximum cluster is not on this node
  const auto nextCorrectionSteps = ct.nextCorrectionSteps();
  if constexpr (USE_MPI) {
    if (printProgress && (((nextCorrectionSteps / timeStepRate) % 100) == 0)) {
      const int rank = MPI::mpi.rank();
      logInfo(rank) << "#max-updates since sync: " << nextCorrectionSteps
                    << " @ " << ct.nextCorrectionTime(syncTime);

      }
  }
}

void TimeCluster::reset() {
    AbstractTimeCluster::reset();
}

void TimeCluster::printTimeoutMessage(std::chrono::seconds timeSinceLastUpdate) {
  const auto rank = MPI::mpi.rank();
  logWarning(rank)
  << "No update since " << timeSinceLastUpdate.count()
  << "[s] for global cluster " << m_globalClusterId
  << " with local cluster id " << m_clusterId
  << " at state " << actorStateToString(state)
  << " predTime = " << ct.predictionTime
  << " predictionsSinceSync = " << ct.predictionsSinceLastSync
  << " corrTime = " << ct.correctionTime
  << " correctionsSinceSync = " << ct.stepsSinceLastSync
  << " stepsTillSync = " << ct.stepsUntilSync
  << " mayPredict = " << mayPredict()
  << " mayCorrect = " << mayCorrect()
  << " maySync = " << maySync();
  for (auto& neighbor : neighbors) {
    logWarning(rank)
    << "Neighbor with rate = " << neighbor.ct.timeStepRate
    << "PredTime = " << neighbor.ct.predictionTime
    << "CorrTime = " << neighbor.ct.correctionTime
    << "predictionsSinceSync = " << neighbor.ct.predictionsSinceLastSync
    << "correctionsSinceSync = " << neighbor.ct.stepsSinceLastSync;
  }

}

unsigned int TimeCluster::getClusterId() const {
  return m_clusterId;
}

unsigned int TimeCluster::getGlobalClusterId() const {
  return m_globalClusterId;
}

LayerType TimeCluster::getLayerType() const {
  return layerType;
}
void TimeCluster::setReceiverTime(double receiverTime) {
  m_receiverTime = receiverTime;
}

void TimeCluster::finalize() {
  streamRuntime.dispose();
}

template<bool usePlasticity>
    std::pair<long, long> TimeCluster::computeNeighboringIntegrationImplementation(seissol::initializer::Layer& i_layerData,
                                                                      double subTimeStart) {
      if (i_layerData.getNumberOfCells() == 0) return {0,0};
      SCOREP_USER_REGION( "computeNeighboringIntegration", SCOREP_USER_REGION_TYPE_FUNCTION )

      m_loopStatistics->begin(m_regionComputeNeighboringIntegration);

      real* (*faceNeighbors)[4] = i_layerData.var(m_lts->faceNeighbors);
      CellDRMapping (*drMapping)[4] = i_layerData.var(m_lts->drMapping);
      CellLocalInformation* cellInformation = i_layerData.var(m_lts->cellInformation);
      auto* plasticity = i_layerData.var(m_lts->plasticity);
      auto* pstrain = i_layerData.var(m_lts->pstrain);
      unsigned numberOTetsWithPlasticYielding = 0;

      kernels::NeighborData::Loader loader;
      loader.load(*m_lts, i_layerData);

      real *l_timeIntegrated[4];
      real *l_faceNeighbors_prefetch[4];

#ifdef _OPENMP
#pragma omp parallel for schedule(static) default(none) private(l_timeIntegrated, l_faceNeighbors_prefetch) shared(cellInformation, loader, faceNeighbors, pstrain, i_layerData, plasticity, drMapping, subTimeStart) reduction(+:numberOTetsWithPlasticYielding)
#endif
      for( unsigned int l_cell = 0; l_cell < i_layerData.getNumberOfCells(); l_cell++ ) {
        auto data = loader.entry(l_cell);
        seissol::kernels::TimeCommon::computeIntegrals(m_timeKernel,
                                                       data.cellInformation().ltsSetup,
                                                       data.cellInformation().faceTypes,
                                                       subTimeStart,
                                                       timeStepSize(),
                                                       faceNeighbors[l_cell],
#ifdef _OPENMP
                                                       *reinterpret_cast<real (*)[4][tensor::I::size()]>(&(m_globalDataOnHost->integrationBufferLTS[omp_get_thread_num()*4*tensor::I::size()])),
#else
            *reinterpret_cast<real (*)[4][tensor::I::size()]>(m_globalDataOnHost->integrationBufferLTS),
#endif
                                                       l_timeIntegrated);

        l_faceNeighbors_prefetch[0] = (cellInformation[l_cell].faceTypes[1] != FaceType::dynamicRupture) ?
                                      faceNeighbors[l_cell][1] :
                                      drMapping[l_cell][1].godunov;
        l_faceNeighbors_prefetch[1] = (cellInformation[l_cell].faceTypes[2] != FaceType::dynamicRupture) ?
                                      faceNeighbors[l_cell][2] :
                                      drMapping[l_cell][2].godunov;
        l_faceNeighbors_prefetch[2] = (cellInformation[l_cell].faceTypes[3] != FaceType::dynamicRupture) ?
                                      faceNeighbors[l_cell][3] :
                                      drMapping[l_cell][3].godunov;

        // fourth face's prefetches
        if (l_cell < (i_layerData.getNumberOfCells()-1) ) {
          l_faceNeighbors_prefetch[3] = (cellInformation[l_cell+1].faceTypes[0] != FaceType::dynamicRupture) ?
                                        faceNeighbors[l_cell+1][0] :
                                        drMapping[l_cell+1][0].godunov;
        } else {
          l_faceNeighbors_prefetch[3] = faceNeighbors[l_cell][3];
        }

        m_neighborKernel.computeNeighborsIntegral( data,
                                                   drMapping[l_cell],
                                                   l_timeIntegrated, l_faceNeighbors_prefetch
        );

        if constexpr (usePlasticity) {
          updateRelaxTime();
          numberOTetsWithPlasticYielding += seissol::kernels::Plasticity::computePlasticity( m_oneMinusIntegratingFactor,
                                                                                             timeStepSize(),
                                                                                             m_tv,
                                                                                             m_globalDataOnHost,
                                                                                             &plasticity[l_cell],
                                                                                             data.dofs(),
                                                                                             pstrain[l_cell] );
        }
#ifdef INTEGRATE_QUANTITIES
        seissolInstance.postProcessor().integrateQuantities( m_timeStepWidth,
                                                              i_layerData,
                                                              l_cell,
                                                              dofs[l_cell] );
#endif // INTEGRATE_QUANTITIES
      }

      const long long nonZeroFlopsPlasticity =
          i_layerData.getNumberOfCells() * m_flops_nonZero[static_cast<int>(ComputePart::PlasticityCheck)] +
          numberOTetsWithPlasticYielding * m_flops_nonZero[static_cast<int>(ComputePart::PlasticityYield)];
      const long long hardwareFlopsPlasticity =
          i_layerData.getNumberOfCells() * m_flops_hardware[static_cast<int>(ComputePart::PlasticityCheck)] +
          numberOTetsWithPlasticYielding * m_flops_hardware[static_cast<int>(ComputePart::PlasticityYield)];

      m_loopStatistics->end(m_regionComputeNeighboringIntegration, i_layerData.getNumberOfCells(), m_profilingId);

      return {nonZeroFlopsPlasticity, hardwareFlopsPlasticity};
    }

void TimeCluster::synchronizeTo(seissol::initializer::AllocationPlace place, void* stream) {
#ifdef ACL_DEVICE
  if ((place == initializer::AllocationPlace::Host && executor == Executor::Device) || (place == initializer::AllocationPlace::Device && executor == Executor::Host)) {
    m_clusterData->synchronizeTo(place, stream);
    if (layerType == Interior) {
      dynRupInteriorData->synchronizeTo(place, stream);
    }
    if (layerType == Copy) {
      dynRupCopyData->synchronizeTo(place, stream);
    }
  }
#endif
}

} // namespace seissol::time_stepping
<|MERGE_RESOLUTION|>--- conflicted
+++ resolved
@@ -460,33 +460,20 @@
 
   ComputeGraphType graphType{ComputeGraphType::LocalIntegral};
   auto computeGraphKey = initializer::GraphKey(graphType, timeStepWidth, true);
-<<<<<<< HEAD
-  auto computeGraphHandle = i_layerData.getDeviceComputeGraphHandle(computeGraphKey);
-
-  if (!computeGraphHandle) {
-    device.api->streamBeginCapture();
+  streamRuntime.runGraph(computeGraphKey, i_layerData, [&](seissol::parallel::runtime::StreamRuntime& streamRuntime) {
 
 #ifdef EXPERIMENTAL_INTERLEAVE
     m_timeKernel.computeInterleavedAder(timeStepWidth, tmp, dataTable, materialTable, false,
         reinterpret_cast<real*>(i_layerData.getScratchpadMemory(m_lts->interleavedDofs)), reinterpret_cast<real*>(i_layerData.getScratchpadMemory(m_lts->interleavedBuffers)),
         reinterpret_cast<real*>(i_layerData.getScratchpadMemory(m_lts->interleavedDerivatives)), reinterpret_cast<real*>(i_layerData.var(m_lts->coordinates)), reinterpret_cast<real*>(i_layerData.var(m_lts->stardata)), reinterpret_cast<real*>(i_layerData.getScratchpadMemory(m_lts->interleavedTemp)));
 #else
-=======
-  streamRuntime.runGraph(computeGraphKey, i_layerData, [&](seissol::parallel::runtime::StreamRuntime& streamRuntime) {
->>>>>>> 429f1ede
     m_timeKernel.computeBatchedAder(timeStepWidth,
                                     tmp,
                                     dataTable,
                                     materialTable,
-<<<<<<< HEAD
-                                    true);
-#endif
-    assert(device.api->isCircularStreamsJoinedWithDefault() &&
-           "circular streams must be joined with the default stream");
-=======
                                     true,
                                     streamRuntime);
->>>>>>> 429f1ede
+#endif
 
     m_localKernel.computeBatchedIntegral(dataTable,
                                          materialTable,
