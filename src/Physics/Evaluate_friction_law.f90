!>
!! @file
!! This file is part of SeisSol.
!!
!! @author Christian Pelties (pelties AT geophysik.uni-muenchen.de, http://www.geophysik.uni-muenchen.de/Members/pelties)
!!
!! @section LICENSE
!! Copyright (c) 2013-2016, SeisSol Group
!! All rights reserved.
!! 
!! Redistribution and use in source and binary forms, with or without
!! modification, are permitted provided that the following conditions are met:
!! 
!! 1. Redistributions of source code must retain the above copyright notice,
!!    this list of conditions and the following disclaimer.
!! 
!! 2. Redistributions in binary form must reproduce the above copyright notice,
!!    this list of conditions and the following disclaimer in the documentation
!!    and/or other materials provided with the distribution.
!! 
!! 3. Neither the name of the copyright holder nor the names of its
!!    contributors may be used to endorse or promote products derived from this
!!    software without specific prior written permission.
!! 
!! THIS SOFTWARE IS PROVIDED BY THE COPYRIGHT HOLDERS AND CONTRIBUTORS "AS IS"
!! AND ANY EXPRESS OR IMPLIED WARRANTIES, INCLUDING, BUT NOT LIMITED TO, THE
!! IMPLIED WARRANTIES OF MERCHANTABILITY AND FITNESS FOR A PARTICULAR PURPOSE
!! ARE DISCLAIMED. IN NO EVENT SHALL THE COPYRIGHT HOLDER OR CONTRIBUTORS BE
!! LIABLE FOR ANY DIRECT, INDIRECT, INCIDENTAL, SPECIAL, EXEMPLARY, OR
!! CONSEQUENTIAL DAMAGES (INCLUDING, BUT NOT LIMITED TO, PROCUREMENT OF
!! SUBSTITUTE GOODS OR SERVICES; LOSS OF USE, DATA, OR PROFITS; OR BUSINESS
!! INTERRUPTION) HOWEVER CAUSED AND ON ANY THEORY OF LIABILITY, WHETHER IN
!! CONTRACT, STRICT LIABILITY, OR TORT (INCLUDING NEGLIGENCE OR OTHERWISE)
!! ARISING IN ANY WAY OUT OF THE USE OF THIS SOFTWARE, EVEN IF ADVISED OF THE
!! POSSIBILITY OF SUCH DAMAGE.
!!
!! @section DESCRIPTION
!! Module containing friction laws

#ifdef BG 
#include "../Initializer/preProcessorMacros.fpp"
#else
#include "Initializer/preProcessorMacros.fpp"
#endif

MODULE Eval_friction_law_mod
  !---------------------------------------------------------------------------!
  USE TypesDef
  USE DGBasis_mod
  !---------------------------------------------------------------------------!
  IMPLICIT NONE
  PRIVATE
  !---------------------------------------------------------------------------!
  REAL, PARAMETER :: u_0  = 10e-14 ! slip rate is considered as being zero for instaneous healing
  REAL, PARAMETER :: ZERO = 0.0D0
  !---------------------------------------------------------------------------!
  INTERFACE Eval_friction_law
     MODULE PROCEDURE Eval_friction_law
  END INTERFACE
  !---------------------------------------------------------------------------!
  PUBLIC  :: Eval_friction_law
  PRIVATE :: update_RSF
  PRIVATE :: Newton_Raphson
  PRIVATE :: no_fault
  PRIVATE :: Linear_slip_weakening_bimaterial
  PRIVATE :: Linear_slip_weakening_TPV1617
  PRIVATE :: rate_and_state
  PRIVATE :: rate_and_state_vw
  PRIVATE :: rate_and_state_nuc101
  PRIVATE :: rate_and_state_nuc103
  !---------------------------------------------------------------------------!
  CONTAINS
  
  !> Interface to friction laws
  !<
  SUBROUTINE Eval_friction_law(    TractionGP_XY,TractionGP_XZ,        & ! OUT: updated Traction
                                   NorStressGP,XYStressGP,XZStressGP,  & ! IN: Godunov status
                                   iFace,iSide,iElem,time,timePoints,          & ! IN: element ID, time, inv Trafo
                                   rho,rho_neig,w_speed,w_speed_neig,  & ! IN: background values
                                   EQN,DISC,MESH,MPI,IO,BND)             ! global variables
    !-------------------------------------------------------------------------!
    IMPLICIT NONE
    !-------------------------------------------------------------------------!
    TYPE(tEquations), target       :: EQN
    TYPE(tDiscretization), target  :: DISC
    TYPE(tUnstructMesh)            :: MESH
    TYPE(tMPI)                     :: MPI
    TYPE(tInputOutput)             :: IO
    TYPE (tBoundary)               :: BND
    !-------------------------------------------------------------------------!
    ! Local variable declaration
    INTEGER     :: nBndGP,iTimeGP,nTimeGP
    INTEGER     :: iFace,iSide,iElem
    REAL        :: TractionGP_XY(:,:)
    REAL        :: TractionGP_XZ(:,:)
    REAL        :: NorStressGP(:,:)
    REAL        :: XYStressGP(:,:)
    REAL        :: XZStressGP(:,:)
    REAL        :: time
    real        :: timePoints(:)
    REAL        :: rho,rho_neig,w_speed(:),w_speed_neig(:)
    real        :: DeltaT(1:DISC%Galerkin%nTimeGP)
    !-------------------------------------------------------------------------!
    INTENT(IN)    :: MESH,MPI,IO,NorStressGP,XYStressGP,XZStressGP
    INTENT(IN)    :: iFace,iSide,iElem,rho,rho_neig,w_speed,w_speed_neig,time
    INTENT(INOUT) :: EQN,DISC,TractionGP_XY,TractionGP_XZ
    !-------------------------------------------------------------------------! 

    ! load number of GP iterations
    nBndGP  = DISC%Galerkin%nBndGP
    nTimeGP = DISC%Galerkin%nTimeGP
    
    DeltaT(1)=timePoints(1)
    DO iTimeGP=2,nTimeGP
       DeltaT(iTimeGP)=timePoints(iTimeGP)-timePoints(iTimeGP-1)
    ENDDO
    DeltaT(nTimeGP) = DeltaT(nTimeGP) + DeltaT(1) ! to fill last segment of Gaussian integration
       
    ! Evaluate friction law GP-wise
    SELECT CASE(EQN%FL)
        CASE(0) ! No fault
        
           CALL no_fault(TractionGP_XY,TractionGP_XZ,XYStressGP,XZStressGP)
           
        CASE(2,16) ! Coulomb model for LSW

           CALL Linear_slip_weakening_TPV1617(                                     & !
                                TractionGP_XY,TractionGP_XZ,               & ! OUT: traction
                                NorStressGP,XYStressGP,XZStressGP,         & ! IN: Godunov status
                                iFace,iSide,iElem,nBndGP,nTimeGP,          & ! IN: element ID and GP lengths
                                rho,rho_neig,w_speed,w_speed_neig,         & ! IN: background values
                                time,DeltaT,                               & ! IN: time
                                DISC,EQN,MESH,MPI,IO)                          
                                
        CASE(3,4) ! Rate-and-state friction
        
           CALL rate_and_state(                                            & !
                                TractionGP_XY,TractionGP_XZ,               & ! OUT: traction
                                NorStressGP,XYStressGP,XZStressGP,         & ! IN: Godunov status
                                iFace,iSide,iElem,nBndGP,nTimeGP,          & ! IN: element ID and GP lengths
                                rho,rho_neig,w_speed,w_speed_neig,         & ! IN: background values
                                time,DeltaT,                               & ! IN: time
                                DISC,EQN,MESH,MPI,IO)
       
        CASE(6) ! Coulomb model for LSW and bimaterial
        
           CALL Linear_slip_weakening_bimaterial(                          & !
                                TractionGP_XY,TractionGP_XZ,               & ! OUT: traction
                                NorStressGP,XYStressGP,XZStressGP,         & ! IN: Godunov status
                                iFace,iSide,iElem,nBndGP,nTimeGP,          & ! IN: element ID and GP lengths
                                rho,rho_neig,w_speed,w_speed_neig,         & ! IN: background values
                                time,DeltaT,                               & ! IN: time
                                DISC,EQN,MESH,MPI,IO)

        CASE(7) ! severe velocity weakening friction as in Ampuero&Ben-Zion2008

        CALL rate_and_state_vw(                                            & !
                                TractionGP_XY,TractionGP_XZ,               & ! OUT: traction
                                NorStressGP,XYStressGP,XZStressGP,         & ! IN: Godunov status
                                iFace,iSide,iElem,nBndGP,nTimeGP,          & ! IN: element ID and GP lengths
                                rho,rho_neig,w_speed,w_speed_neig,         & ! IN: background values
                                time,DeltaT,                               & ! IN: time
                                DISC,EQN,MESH,MPI,IO)
                       
        CASE(101) ! Specific conditions for SCEC TPV101
                      ! as case 3 (rate-and-state friction) aging law
                      ! + time and space dependent nucleation
            
           logError(*) 'Currently disabled'
!~            CALL rate_and_state_nuc101(                                     & !
!~                                 TractionGP_XY,TractionGP_XZ,               & ! OUT: traction
!~                                 NorStressGP,XYStressGP,XZStressGP,         & ! IN: Godunov status
!~                                 iFace,iSide,iElem,nBndGP,nTimeGP,          & ! IN: element ID and GP lengths
!~                                 rho,rho_neig,w_speed,w_speed_neig,         & ! IN: background values
!~                                 time,DeltaT,iT,                            & ! IN: time, inv Trafo
!~                                 DISC,EQN,MESH,MPI,IO,BND)

        CASE(103) ! Specific conditions for SCEC TPV103
                      ! Fast velocity-weakening friction with slip law
                      ! + time and space dependent nucleation

            CALL rate_and_state_nuc103(                                     & !
                                 TractionGP_XY,TractionGP_XZ,               & ! OUT: traction
                                 NorStressGP,XYStressGP,XZStressGP,         & ! IN: Godunov status
                                 iFace,iSide,iElem,nBndGP,nTimeGP,          & ! IN: element ID and GP lengths
                                 rho,rho_neig,w_speed,w_speed_neig,         & ! IN: background values
                                 time,DeltaT,                               & ! IN: time, inv Trafo
                                 DISC,EQN,MESH,MPI,IO,BND)


        CASE DEFAULT
          logError(*) 'ERROR in friction.f90: friction law case',EQN%FL,' not implemented!'
          STOP
    END SELECT    

  END SUBROUTINE Eval_friction_law

  !> case 0: no frictional sliding
  !<
  PURE SUBROUTINE no_fault(TractionGP_XY,TractionGP_XZ,XYStressGP,XZStressGP)
    !-------------------------------------------------------------------------!
    IMPLICIT NONE
    !-------------------------------------------------------------------------!
    ! Local variable declaration 
    REAL          :: XYStressGP(:,:)
    REAL          :: XZStressGP(:,:)
    REAL          :: TractionGP_XY(:,:)
    REAL          :: TractionGP_XZ(:,:)
    !-------------------------------------------------------------------------!
    INTENT(IN)    :: XYStressGP,XZStressGP
    INTENT(INOUT) :: TractionGP_XY,TractionGP_XZ
    !-------------------------------------------------------------------------! 

    ! LocTrac = ShTest
    TractionGP_XY(:,:) = XYStressGP(:,:)
    TractionGP_XZ(:,:) = XZStressGP(:,:)          
    
  END SUBROUTINE no_fault


!> Special friction case 6: linear slip weakening with Prakash-Clifton regularization
!<
  SUBROUTINE Linear_slip_weakening_bimaterial(                                & !
                                   TractionGP_XY,TractionGP_XZ,               & ! OUT: traction
                                   NorStressGP,XYStressGP,XZStressGP,         & ! IN: Godunov status
                                   iFace,iSide,iElem,nBndGP,nTimeGP,          & ! IN: element ID and GP lengths
                                   rho,rho_neig,w_speed,w_speed_neig,         & ! IN: background values
                                   time,DeltaT,                               & ! IN: time
                                   DISC,EQN,MESH,MPI,IO)
    !-------------------------------------------------------------------------!
    USE prak_clif_mod 
    !-------------------------------------------------------------------------!
    IMPLICIT NONE
    !-------------------------------------------------------------------------!
    TYPE(tEquations)               :: EQN
    TYPE(tDiscretization), target  :: DISC
    TYPE(tUnstructMesh)            :: MESH
    TYPE(tMPI)                     :: MPI
    TYPE(tInputOutput)             :: IO
    ! Local variable declaration 
    INTEGER     :: iBndGP,iTimeGP,nBndGP,nTimeGP
    INTEGER     :: iFace,iSide,iElem
    REAL        :: LocTracXY,LocTracXZ
    REAL        :: NorStressGP(nBndGP,nTimeGP)
    REAL        :: XYStressGP(nBndGP,nTimeGP)
    REAL        :: XZStressGP(nBndGP,nTimeGP)
    REAL        :: TractionGP_XY(nBndGP,nTimeGP)
    REAL        :: TractionGP_XZ(nBndGP,nTimeGP)
    REAL        :: Strength_exp
    REAL        :: sigma
    REAL        :: LocMu, LocD_C, LocSlip, LocSlip1, LocSlip2, LocP, P, LocSR, ShTest
    REAL        :: LocMu_S, LocMu_D
    REAL        :: LocSR1,LocSR2
    REAL        :: P_0,cohesion, Strength
    REAL        :: rho,rho_neig,w_speed(:),w_speed_neig(:)
    REAL        :: time_inc,time
    REAL        :: Deltat(1:nTimeGP)
    !-------------------------------------------------------------------------!
    INTENT(IN)    :: NorStressGP,XYStressGP,XZStressGP,iFace,iSide,iElem
    INTENT(IN)    :: rho,rho_neig,w_speed,w_speed_neig,time,nBndGP,nTimeGP,DeltaT
    INTENT(IN)    :: EQN,MESH,MPI,IO
    INTENT(INOUT) :: DISC,TractionGP_XY,TractionGP_XZ
    !-------------------------------------------------------------------------! 

    DO iBndGP=1,nBndGP
     !
     LocMu     = DISC%DynRup%Mu(iBndGP,iFace)
     LocMu_S   = DISC%DynRup%Mu_S(iBndGP,iFace)
     LocMu_D   = DISC%DynRup%Mu_D(iBndGP,iFace)
     LocD_C    = DISC%DynRup%D_C(iBndGP,iFace)
     LocSlip   = DISC%DynRup%Slip(iBndGP,iFace)
     LocSlip1   = DISC%DynRup%Slip1(iBndGP,iFace)
     LocSlip2   = DISC%DynRup%Slip2(iBndGP,iFace)
     LocSR1    = DISC%DynRup%SlipRate1(iBndGP,iFace)
     LocSR2    = DISC%DynRup%SlipRate2(iBndGP,iFace)
     cohesion  = DISC%DynRup%cohesion(iBndGP,iFace)      ! cohesion is negative since negative normal stress is compression
     P_0       = EQN%InitialStressInFaultCS(iBndGP,1,iFace)
     Strength_exp = DISC%DynRup%Strength(iBndGP,iFace)
     !
     DO iTimeGP=1,nTimeGP
       LocP   = NorStressGP(iBndGP,iTimeGP)
       time_inc = DeltaT(iTimeGP)
       !
       ! modify strength according to prakash clifton
       LocSR = SQRT(LocSR1**2 + LocSR2**2)
       sigma = LocP+P_0
       CALL prakash_cliff_fric(Strength_exp,sigma,LocSR,DISC%DynRup%v_star,DISC%DynRup%L,LocMu,time_inc)
        
       ShTest = SQRT((EQN%InitialStressInFaultCS(iBndGP,4,iFace) + XYStressGP(iBndGP,iTimeGP))**2 + (EQN%InitialStressInFaultCS(iBndGP,6,iFace) + XZStressGP(iBndGP,iTimeGP))**2)

       !Coulomb's law (we use old mu value, as mu, S, SR and Traction are interdependent!)
       IF(ShTest.GT.Strength) THEN

         ! 1 evaluate friction
         LocTracXY = ((EQN%InitialStressInFaultCS(iBndGP,4,iFace) + XYStressGP(iBndGP,iTimeGP))/ShTest)*Strength
         LocTracXZ = ((EQN%InitialStressInFaultCS(iBndGP,6,iFace) + XZStressGP(iBndGP,iTimeGP))/ShTest)*Strength
           
         ! 2 update stress change
         LocTracXY = LocTracXY - EQN%InitialStressInFaultCS(iBndGP,4,iFace)
         LocTracXZ = LocTracXZ - EQN%InitialStressInFaultCS(iBndGP,6,iFace)
           
       ELSE
         LocTracXY = XYStressGP(iBndGP,iTimeGP)
         LocTracXZ = XZStressGP(iBndGP,iTimeGP)
       ENDIF
       !
       !Update slip rate (notice that LocSR(T=0)=-2c_s/mu*s_xy^{Godunov} is the slip rate caused by a free surface!)
       LocSR1     = -(1.0D0/(w_speed(2)*rho)+1.0D0/(w_speed_neig(2)*rho_neig))*(LocTracXY-XYStressGP(iBndGP,iTimeGP))
       LocSR2     = -(1.0D0/(w_speed(2)*rho)+1.0D0/(w_speed_neig(2)*rho_neig))*(LocTracXZ-XZStressGP(iBndGP,iTimeGP))
       LocSR      = SQRT(LocSR1**2 + LocSR2**2)
       !
       ! Update slip
       LocSlip1 = LocSlip1 + LocSR1*time_inc
       LocSlip2 = LocSlip2 + LocSR2*time_inc
       LocSlip = LocSlip + LocSR*time_inc
       !
       IF(ABS(LocSlip).LT.LocD_C) THEN
         LocMu = LocMu_S - (LocMu_S-LocMu_D)/LocD_C*ABS(LocSlip)
       ELSE
         LocMu = LocMu_D
       ENDIF

       ! instantaneous healing
       IF (DISC%DynRup%inst_healing == 1) THEN
           IF (LocSR .LT. u_0) THEN
               LocMu = LocMu_S
               ! reset slip history for LSW
               LocSlip = 0.0D0
           ENDIF
       ENDIF           
       !
       !Save traction for flux computation
       TractionGP_XY(iBndGP,iTimeGP) = LocTracXY
       TractionGP_XZ(iBndGP,iTimeGP) = LocTracXZ           
       !
     ENDDO ! iTimeGP=1,DISC%Galerkin%nTimeGP
     !
     ! output rupture front 
     ! outside of iTimeGP loop in order to safe an 'if' in a loop
     ! this way, no subtimestep resolution possible
     IF (DISC%DynRup%RF(iBndGP,iFace) .AND. LocSR .GT. 0.001D0) THEN
        DISC%DynRup%rupture_time(iBndGP,iFace)=time
        DISC%DynRup%RF(iBndGP,iFace) = .FALSE.
     ENDIF

     !output time when shear stress is equal to the dynamic stress after rupture arrived
     !currently only for linear slip weakening
      IF ( (DISC%DynRup%rupture_time(iBndGP,iFace).GT.0.0) .AND. (DISC%DynRup%rupture_time(iBndGP,iFace) .LE. time)) THEN
          IF(DISC%DynRup%DS(iBndGP,iFace) .AND. ABS(LocSlip).GE.LocD_C) THEN
          DISC%DynRup%dynStress_time(iBndGP,iFace)=time
          DISC%DynRup%DS(iBndGP,iFace) = .FALSE.
          ENDIF
      ENDIF

     IF (LocSR.GT.DISC%DynRup%PeakSR(iBndGP,iFace)) THEN
        DISC%DynRup%PeakSR(iBndGP,iFace) = LocSR
     ENDIF
     !
     DISC%DynRup%Mu(iBndGP,iFace)        = LocMu
     DISC%DynRup%SlipRate1(iBndGP,iFace) = LocSR1
     DISC%DynRup%SlipRate2(iBndGP,iFace) = LocSR2
     DISC%DynRup%Slip(iBndGP,iFace)      = LocSlip
     DISC%DynRup%Slip1(iBndGP,iFace)     = LocSlip1
     DISC%DynRup%Slip2(iBndGP,iFace)     = LocSlip2
     DISC%DynRup%TracXY(iBndGP,iFace)    = LocTracXY
     DISC%DynRup%TracXZ(iBndGP,iFace)    = LocTracXZ
     DISC%DynRup%Strength(iBndGP,iFace)  = Strength_exp
     !
    ENDDO ! iBndGP=1,DISC%Galerkin%nBndGP

  END SUBROUTINE Linear_slip_weakening_bimaterial

  
  !> friction case 16,17
  !> Specific conditions for SCEC TPV16/17
  !> basically, introduction of a time dependent forced rupture
  !<
  SUBROUTINE Linear_slip_weakening_TPV1617(TractionGP_XY,TractionGP_XZ,       & ! OUT: traction
                                   NorStressGP,XYStressGP,XZStressGP,         & ! IN: Godunov status
                                   iFace,iSide,iElem,nBndGP,nTimeGP,          & ! IN: element ID and GP lengths
                                   rho,rho_neig,w_speed,w_speed_neig,         & ! IN: background values
                                   time,DeltaT,                               & ! IN: time
                                   DISC,EQN,MESH,MPI,IO)
    !-------------------------------------------------------------------------!
    IMPLICIT NONE
    !-------------------------------------------------------------------------!
    TYPE(tEquations)               :: EQN
    TYPE(tDiscretization), target  :: DISC
    TYPE(tUnstructMesh)            :: MESH
    TYPE(tMPI)                     :: MPI
    TYPE(tInputOutput)             :: IO    
    ! Local variable declaration
    INTEGER     :: iBndGP,iTimeGP,nBndGP,nTimeGP
    INTEGER     :: iFace,iSide,iElem
    REAL        :: time
    REAL        :: NorStressGP(nBndGP,nTimeGP)
    REAL        :: XYStressGP(nBndGP,nTimeGP)
    REAL        :: XZStressGP(nBndGP,nTimeGP)
    REAL        :: TractionGP_XY(nBndGP,nTimeGP)
    REAL        :: TractionGP_XZ(nBndGP,nTimeGP)
    real        :: LocTracXY(nBndGP)
    real        :: LocTracXZ(nBndGP)
    real        :: tmpSlip(nBndGP)
    real        :: P(nBndGP)
    real        :: Strength(nBndGP), ShTest(nBndGP)
    real        :: LocSR(nBndGP)
    real        :: srFactor
    REAL        :: rho,rho_neig,w_speed(:),w_speed_neig(:)
    REAL        :: time_inc
    REAL        :: Deltat(1:nTimeGP)
    REAL        :: t_0
    REAL        :: f1(nBndGP), f2(nBndGP)
    real        :: tn
    !-------------------------------------------------------------------------!
    INTENT(IN)    :: NorStressGP,XYStressGP,XZStressGP,iFace,iSide,iElem
    INTENT(IN)    :: rho,rho_neig,w_speed,w_speed_neig,time,nBndGP,nTimeGP,DeltaT
    INTENT(IN)    :: EQN,MESH,MPI,IO
    INTENT(INOUT) :: DISC,TractionGP_XY,TractionGP_XZ
    !-------------------------------------------------------------------------! 
    t_0 = DISC%DynRup%t_0
    tmpSlip = 0.0D0
    
    srFactor = -(1.0D0/(w_speed(2)*rho)+1.0D0/(w_speed_neig(2)*rho_neig))
    tn = time
    
    do iTimeGP=1,nTimeGP
      time_inc = DeltaT(iTimeGP)
      tn=tn + time_inc
      
      P = EQN%InitialStressInFaultCS(:,1,iFace) + NorStressGP(:,iTimeGP)
      
      Strength = -DISC%DynRup%cohesion(:,iFace) - DISC%DynRup%Mu(:,iFace) * MIN(P,ZERO)      
      ShTest = SQRT((EQN%InitialStressInFaultCS(:,4,iFace) + XYStressGP(:,iTimeGP))**2 + (EQN%InitialStressInFaultCS(:,6,iFace) + XZStressGP(:,iTimeGP))**2)
      
      where (ShTest > Strength)
        ! 1 evaluate friction
        LocTracXY = (EQN%InitialStressInFaultCS(:,4,iFace) + XYStressGP(:,iTimeGP)) / ShTest(:) * Strength(:)
        LocTracXZ = (EQN%InitialStressInFaultCS(:,6,iFace) + XZStressGP(:,iTimeGP)) / ShTest(:) * Strength(:)
        
        ! 2 update stress change
        LocTracXY = LocTracXY(:) - EQN%InitialStressInFaultCS(:,4,iFace)
        LocTracXZ = LocTracXZ(:) - EQN%InitialStressInFaultCS(:,6,iFace)
      elsewhere
        LocTracXY = XYStressGP(:,iTimeGP)
        LocTracXZ = XZStressGP(:,iTimeGP)        
      end where
      
      ! Update slip rate (notice that LocSR(T=0)=-2c_s/mu*s_xy^{Godunov} is the slip rate caused by a free surface!)
      DISC%DynRup%SlipRate1(:,iFace)     = srFactor*(LocTracXY(:)-XYStressGP(:,iTimeGP))
      DISC%DynRup%SlipRate2(:,iFace)     = srFactor*(LocTracXZ(:)-XZStressGP(:,iTimeGP))
      LocSR                              = SQRT(DISC%DynRup%SlipRate1(:,iFace)**2 + DISC%DynRup%SlipRate2(:,iFace)**2)
      
      ! Update slip
      DISC%DynRup%Slip1(:,iFace) = DISC%DynRup%Slip1(:,iFace) + DISC%DynRup%SlipRate1(:,iFace)*time_inc
      DISC%DynRup%Slip2(:,iFace) = DISC%DynRup%Slip2(:,iFace) + DISC%DynRup%SlipRate2(:,iFace)*time_inc
      DISC%DynRup%Slip(:,iFace)  = DISC%DynRup%Slip(:,iFace)  + LocSR(:)*time_inc      
      tmpSlip = tmpSlip(:) + LocSR(:)*time_inc
      
     ! Modif T. Ulrich-> generalisation of tpv16/17 to 30/31
     f1=dmin1(ABS(DISC%DynRup%Slip(:,iFace))/DISC%DynRup%D_C(:,iFace),1d0)    

     IF(EQN%FL.EQ.16) THEN 
        IF (t_0.eq.0) THEN
         where (tn >= DISC%DynRup%forced_rupture_time(:,iFace))
            f2=1.
         elsewhere
            f2=0.
         end where
        ELSE
           f2=dmax1(0d0,dmin1((time-DISC%DynRup%forced_rupture_time(:,iFace))/t_0,1d0))
        ENDIF
     ELSE !no forced time rupture
        f2=0.
     ENDIF

     DISC%DynRup%Mu(:,iFace) = DISC%DynRup%Mu_S(:,iFace) - (DISC%DynRup%Mu_S(:,iFace)-DISC%DynRup%Mu_D(:,iFace))*dmax1(f1,f2)

     ! instantaneous healing
     IF (DISC%DynRup%inst_healing == 1) THEN
        where (LocSR.LT. u_0)
           DISC%DynRup%Mu(:,iFace) = DISC%DynRup%Mu_S(:,iFace)
           DISC%DynRup%Slip(:,iFace)  = 0.0
        endwhere
     ENDIF
    
     TractionGP_XY(:,iTimeGP) = LocTracXY(:)
     TractionGP_XZ(:,iTimeGP) = LocTracXZ(:)      
    enddo

     ! output rupture front 
     ! outside of iTimeGP loop in order to safe an 'if' in a loop
     ! this way, no subtimestep resolution possible
    where (DISC%DynRup%RF(:,iFace) .AND. LocSR .GT. 0.001D0)
      DISC%DynRup%rupture_time(:,iFace)=time
      DISC%DynRup%RF(:,iFace) = .FALSE.
    end where

    !output time when shear stress is equal to the dynamic stress after rupture arrived
    !currently only for linear slip weakening
    where ( (DISC%DynRup%rupture_time(:,iFace) .GT. 0.0) .AND. &
            (DISC%DynRup%rupture_time(:,iFace) .LE. time) .AND. &
             DISC%DynRup%DS(:,iFace) .AND. &
            (ABS(DISC%DynRup%Slip(:,iFace)) .GE. DISC%DynRup%D_C(:,iFace)))
      DISC%DynRup%dynStress_time(:,iFace)=time
      DISC%DynRup%DS(:,iFace) = .FALSE.
    end where

    where (LocSR(:).GT.DISC%DynRup%PeakSR(:,iFace))
      DISC%DynRup%PeakSR(:,iFace) = LocSR
    end where

    DISC%DynRup%TracXY(:,iFace)    = LocTracXY
    DISC%DynRup%TracXZ(:,iFace)    = LocTracXZ

    !---compute and store slip to determine the magnitude of an earthquake ---
    !    to this end, here the slip is computed and averaged per element
    !    in calc_seissol.f90 this value will be multiplied by the element surface
    !    and an output happened once at the end of the simulation
    IF (DISC%DynRup%magnitude_out(iFace)) THEN
        DISC%DynRup%averaged_Slip(iFace) = DISC%DynRup%averaged_Slip(iFace) + sum(tmpSlip)/nBndGP
    ENDIF

  END SUBROUTINE Linear_slip_weakening_TPV1617


  !> friction case 3,4: rate and state friction
  !> aging (3) and slip law (4)
  !<
  SUBROUTINE rate_and_state(TractionGP_XY,TractionGP_XZ,               & ! OUT: traction
                            NorStressGP,XYStressGP,XZStressGP,         & ! IN: Godunov status
                            iFace,iSide,iElem,nBndGP,nTimeGP,          & ! IN: element ID and GP lengths
                            rho,rho_neig,w_speed,w_speed_neig,         & ! IN: background values
                            time,DeltaT,                               & ! IN: time
                            DISC,EQN,MESH,MPI,IO)
    !-------------------------------------------------------------------------!
    IMPLICIT NONE
    !-------------------------------------------------------------------------!
    TYPE(tEquations)               :: EQN
    TYPE(tDiscretization)          :: DISC
    TYPE(tUnstructMesh)            :: MESH
    TYPE(tMPI)                     :: MPI
    TYPE(tInputOutput)             :: IO    
    ! Local variable declaration
    INTEGER     :: i,j
    INTEGER     :: iBndGP,iTimeGP,nBndGP,nTimeGP
    INTEGER     :: iFace,iSide,iElem
    INTEGER     :: nSRupdates, nSVupdates, SignSR
    REAL        :: time  
    REAL        :: LocTracXY,LocTracXZ
    REAL        :: NorStressGP(nBndGP,nTimeGP)
    REAL        :: XYStressGP(nBndGP,nTimeGP)
    REAL        :: XZStressGP(nBndGP,nTimeGP)
    REAL        :: TractionGP_XY(nBndGP,nTimeGP)
    REAL        :: TractionGP_XZ(nBndGP,nTimeGP)
    REAL        :: LocMu, LocD_C, LocSlip, LocSlip1, LocSlip2, LocP, P, LocSR, ShTest
    REAL        :: LocMu_S, LocMu_D
    REAL        :: LocSR1,LocSR2
    REAL        :: P_0,Strength,cohesion
    REAL        :: rho,rho_neig,w_speed(:),w_speed_neig(:)
    REAL        :: time_inc
    REAL        :: Deltat(1:nTimeGP)
    REAL        :: SV0, tmp, tmp2, SRtest, NR, dNR
    REAL        :: LocSV
    REAL        :: RS_f0,RS_a,RS_b,RS_sl0,RS_sr0
    !-------------------------------------------------------------------------!
    INTENT(IN)    :: NorStressGP,XYStressGP,XZStressGP,iFace,iSide,iElem
    INTENT(IN)    :: rho,rho_neig,w_speed,w_speed_neig,time,nBndGP,nTimeGP,DeltaT
    INTENT(IN)    :: EQN,MESH,MPI,IO
    INTENT(INOUT) :: DISC,TractionGP_XY,TractionGP_XZ
    !-------------------------------------------------------------------------! 

    DO iBndGP=1,nBndGP
     !
     LocSlip   = DISC%DynRup%Slip(iBndGP,iFace)
     LocSlip1   = DISC%DynRup%Slip1(iBndGP,iFace)
     LocSlip2   = DISC%DynRup%Slip2(iBndGP,iFace)
     LocSR1    = DISC%DynRup%SlipRate1(iBndGP,iFace)
     LocSR2    = DISC%DynRup%SlipRate2(iBndGP,iFace)
     LocSV     = DISC%DynRup%StateVar(iBndGP,iFace)
     P_0       = EQN%InitialStressInFaultCS(iBndGP,1,iFace)
     cohesion  = DISC%DynRup%cohesion(iBndGP,iFace)      ! cohesion is negative since negative normal stress is compression
     !
     !logInfo(*) 'state variable evaluation', DISC%DynRup%StateVar(iBndGP,iFace), EQN%IniStateVar(iBndGP,iFace), 'iGP', iBndGP
     DO iTimeGP=1,nTimeGP
       LocP   = NorStressGP(iBndGP,iTimeGP)
       time_inc = DeltaT(iTimeGP)
       !
       RS_f0  = DISC%DynRup%RS_f0 
       RS_a   = DISC%DynRup%RS_a  
       RS_b   = DISC%DynRup%RS_b  
       RS_sl0 = DISC%DynRup%RS_sl0
       RS_sr0 = DISC%DynRup%RS_sr0
       !       
       !SignSR1   = SIGN(1.0,LocSR1)                    ! Gets the sign of the slip rate
       !SignSR2   = SIGN(1.0,LocSR2)                    ! Gets the sign of the slip rate
       !
       ! load traction and normal stress
       P      = LocP+P_0
       ShTest = SQRT((EQN%InitialStressInFaultCS(iBndGP,4,iFace) + XYStressGP(iBndGP,iTimeGP))**2 + (EQN%InitialStressInFaultCS(iBndGP,6,iFace) + XZStressGP(iBndGP,iTimeGP))**2)
       !
       ! We use the regularized rate-and-state friction, after Rice & Ben-Zion (1996)
       ! ( Numerical note: ASINH(X)=LOG(X+SQRT(X^2+1)) )
       !           
       SV0=LocSV    ! Careful, the SV must always be corrected using SV0 and not LocSV!
       
       !
       ! The following process is adapted from that described by Kaneko et al. (2008)
       nSRupdates = 5
       nSVupdates = 2
       !
       LocSR      = SQRT(LocSR1**2 + LocSR2**2)
       tmp        = ABS(LocSR)
       !
       DO j=1,nSVupdates   !This loop corrects SV values
         !
         LocSR=ABS(LocSR)
         !
         IF(EQN%FL.EQ.3) THEN         ! aging law
           LocSV=SV0*EXP(-tmp*time_inc/RS_sl0)+RS_sl0/tmp*(1.0-EXP(-tmp*time_inc/RS_sl0))
         ELSEIF(EQN%FL.EQ.4) THEN     ! slip law
           LocSV=RS_sl0/tmp*(tmp*SV0/RS_sl0)**(EXP(-tmp*time_inc/RS_sl0))                 
         ENDIF
         !
         ! Newton-Raphson algorithm to determine the value of the slip rate.
         ! We wish to find SR that fulfills g(SR)=f(SR), by building up the function NR=f-g , which has
         !  a derivative dNR = d(NR)/d(SR). We can then find SR by iterating SR_{i+1}=SR_i-( NR_i / dNR_i ).
         ! In our case we equalize the values of the traction for two equations:
         !             g = SR*mu/2/cs + T^G             (eq. 18 of de la Puente et al. (2009))
         !             f = (mu*P_0-|S_0|)*S_0/|S_0|     (Coulomb's model of friction)
         !               where mu=a*asinh(SR/2/SR0*exp((F0+b*log(SR0*SV/L))/a (eq. 2a of Lapusta and Rice (2003))
         !
         SRtest=LocSR  ! We use as first guess the SR value of the previous time step
         !              
         DO i=1,nSRupdates  !This loop corrects SR values
           tmp          = 0.5/RS_sr0* EXP( (RS_f0+RS_b*LOG(RS_sr0*LocSV/RS_sl0) ) /RS_a)
           tmp2         = tmp*SRtest
           NR           = -(1.0/w_speed(2)/rho+1.0/w_speed_neig(2)/rho_neig) * &
                        (ABS(P)*RS_a*LOG(tmp2+SQRT(tmp2**2+1.0))-ShTest)-SRtest !not sure if ShTest should be + or -...        
           dNR          = -(1.0/w_speed(2)/rho+1.0/w_speed_neig(2)/rho_neig) * &
                        (ABS(P)*RS_a/SQRT(1+tmp2**2)*tmp)-1.0
           SRtest = ABS(SRtest-NR/dNR) ! no ABS needed around NR/dNR at least for aging law
         ENDDO
         tmp=0.5*(LocSR+ABS(SRtest))  ! For the next SV update, use the mean slip rate between the initial guess and the one found (Kaneko 2008, step 6)
         LocSR=ABS(SRtest)               
           
       ENDDO !  j=1,nSVupdates   !This loop corrects SV values
       
       !                    
       IF(EQN%FL.EQ.3) THEN         ! aging law
         LocSV=SV0*EXP(-tmp*time_inc/RS_sl0)+RS_sl0/tmp*(1.0-EXP(-tmp*time_inc/RS_sl0))
       ELSEIF(EQN%FL.EQ.4) THEN     ! slip law
         LocSV=RS_sl0/tmp*(tmp*SV0/RS_sl0)**(EXP(-tmp*time_inc/RS_sl0))                 
       ENDIF
       !               
       tmp  = 0.5 * (LocSR)/RS_sr0 * EXP((RS_f0 + RS_b*LOG(RS_sr0*LocSV/RS_sl0)) / RS_a)  
       !
       LocMu    = RS_a * LOG(tmp + SQRT(tmp**2 + 1.0))
       ! 2D:
       !LocTrac  = -(ABS(S_0)-LocMu*(LocP+P_0))*(S_0/ABS(S_0))
       !LocTrac  = ABS(LocTrac)*(-SignSR)  !!! line commented as it leads NOT to correct results
       ! update stress change
       LocTracXY = -((EQN%InitialStressInFaultCS(iBndGP,4,iFace) + XYStressGP(iBndGP,iTimeGP))/ShTest)*(LocMu*P+ABS(cohesion))
       LocTracXZ = -((EQN%InitialStressInFaultCS(iBndGP,6,iFace) + XZStressGP(iBndGP,iTimeGP))/ShTest)*(LocMu*P+ABS(cohesion))
       LocTracXY = LocTracXY - EQN%InitialStressInFaultCS(iBndGP,4,iFace)
       LocTracXZ = LocTracXZ - EQN%InitialStressInFaultCS(iBndGP,6,iFace)
       !
       ! Compute slip
       LocSlip   = LocSlip  + (LocSR)*time_inc ! ABS of LocSR removed as it would be the accumulated slip that is usually not needed in the solver, see linear slip weakening
       !
       !Update slip rate (notice that LocSR(T=0)=-2c_s/mu*s_xy^{Godunov} is the slip rate caused by a free surface!)
       LocSR1     = -(1.0D0/(w_speed(2)*rho)+1.0D0/(w_speed_neig(2)*rho_neig))*(LocTracXY-XYStressGP(iBndGP,iTimeGP))
       LocSR2     = -(1.0D0/(w_speed(2)*rho)+1.0D0/(w_speed_neig(2)*rho_neig))*(LocTracXZ-XZStressGP(iBndGP,iTimeGP))

       LocSlip1   = LocSlip1  + (LocSR1)*time_inc 
       LocSlip2   = LocSlip2  + (LocSR2)*time_inc 

       !LocSR1     = SignSR1*ABS(LocSR1)
       !LocSR2     = SignSR2*ABS(LocSR2)           
       !
       !Save traction for flux computation
       TractionGP_XY(iBndGP,iTimeGP) = LocTracXY
       TractionGP_XZ(iBndGP,iTimeGP) = LocTracXZ           
       !
     ENDDO ! iTimeGP=1,DISC%Galerkin%nTimeGP
      
     !
     ! output rupture front 
     ! outside of iTimeGP loop in order to safe an 'if' in a loop
     ! this way, no subtimestep resolution possible
     IF (DISC%DynRup%RF(iBndGP,iFace) .AND. LocSR .GT. 0.001D0) THEN
        DISC%DynRup%rupture_time(iBndGP,iFace)=time
        DISC%DynRup%RF(iBndGP,iFace) = .FALSE.
     ENDIF
     IF (LocSR.GT.DISC%DynRup%PeakSR(iBndGP,iFace)) THEN
        DISC%DynRup%PeakSR(iBndGP,iFace) = LocSR
     ENDIF
     !
     DISC%DynRup%Mu(iBndGP,iFace)        = LocMu
     DISC%DynRup%SlipRate1(iBndGP,iFace) = LocSR1
     DISC%DynRup%SlipRate2(iBndGP,iFace) = LocSR2
     DISC%DynRup%Slip(iBndGP,iFace)      = LocSlip
     DISC%DynRup%Slip1(iBndGP,iFace)     = LocSlip1
     DISC%DynRup%Slip2(iBndGP,iFace)     = LocSlip2
     DISC%DynRup%StateVar(iBndGP,iFace)  = LocSV
     DISC%DynRup%TracXY(iBndGP,iFace)    = LocTracXY
     DISC%DynRup%TracXZ(iBndGP,iFace)    = LocTracXZ

     !
    ENDDO ! iBndGP=1,DISC%Galerkin%nBndGP
  END SUBROUTINE rate_and_state

  !> friction case 7: severe velocity weakening rate and state friction
  !< after Ampuero and Ben-Zion 2008
  !<
  SUBROUTINE rate_and_state_vw(TractionGP_XY,TractionGP_XZ,            & ! OUT: traction
                            NorStressGP,XYStressGP,XZStressGP,         & ! IN: Godunov status
                            iFace,iSide,iElem,nBndGP,nTimeGP,          & ! IN: element ID and GP lengths
                            rho,rho_neig,w_speed,w_speed_neig,         & ! IN: background values
                            time,DeltaT,                               & ! IN: time
                            DISC,EQN,MESH,MPI,IO)
    !-------------------------------------------------------------------------!
    IMPLICIT NONE
    !-------------------------------------------------------------------------!
    TYPE(tEquations)               :: EQN
    TYPE(tDiscretization)          :: DISC
    TYPE(tUnstructMesh)            :: MESH
    TYPE(tMPI)                     :: MPI
    TYPE(tInputOutput)             :: IO
    ! Local variable declaration
    INTEGER     :: i,j
    INTEGER     :: iBndGP,iTimeGP,nBndGP,nTimeGP
    INTEGER     :: iFace,iSide,iElem
    INTEGER     :: nSRupdates, nSVupdates, SignSR
    REAL        :: time
    REAL        :: LocTracXY,LocTracXZ
    REAL        :: NorStressGP(nBndGP,nTimeGP)
    REAL        :: XYStressGP(nBndGP,nTimeGP)
    REAL        :: XZStressGP(nBndGP,nTimeGP)
    REAL        :: TractionGP_XY(nBndGP,nTimeGP)
    REAL        :: TractionGP_XZ(nBndGP,nTimeGP)
    REAL        :: LocMu, LocD_C, LocSlip, LocSlip1, LocSlip2, LocP, P, LocSR, ShTest
    REAL        :: LocMu_S, LocMu_D
    REAL        :: LocSR1,LocSR2
    REAL        :: P_0,Strength,cohesion
    REAL        :: rho,rho_neig,w_speed(:),w_speed_neig(:)
    REAL        :: time_inc
    REAL        :: Deltat(1:nTimeGP)
    REAL        :: SV0, tmp, tmp2, SRtest, NR, dNR
    REAL        :: LocSV
    REAL        :: RS_f0,RS_a,RS_b,RS_sl0,RS_sr0, Tc, coeft
    !-------------------------------------------------------------------------!
    INTENT(IN)    :: NorStressGP,XYStressGP,XZStressGP,iFace,iSide,iElem
    INTENT(IN)    :: rho,rho_neig,w_speed,w_speed_neig,time,nBndGP,nTimeGP,DeltaT
    INTENT(IN)    :: EQN,MESH,MPI,IO
    INTENT(INOUT) :: DISC,TractionGP_XY,TractionGP_XZ
    !-------------------------------------------------------------------------!
    ! friction develops as                    mu = mu_s + a V/(V+Vc) - b SV/(SV + Dc)
    ! Note the typo in eq.1 of Ampuero&Ben-Zion, 2008
    ! state variable SV develops as     dSV / dt = (V-SV) / Tc
    ! parameters: static friction mu_s, char. velocity scale Vc, charact. timescale Tc,
    ! charact. length scale Dc, direct and evolution effect coeff. a,b
    ! Notice that Dc, a and b are recycled but not equivalent to cases 3 and 4
    ! steady-state friction value is:       mu = mu_s + (a - b) V/(V+Vc)
    ! dynamic friction value (if reached) mu_d = mu_s + (a - b)
    ! Tc tunes between slip-weakening and rate-weakening behavior
    !

    DO iBndGP=1,nBndGP
     !
     LocSlip   = DISC%DynRup%Slip(iBndGP,iFace)
     LocSlip1   = DISC%DynRup%Slip1(iBndGP,iFace)
     LocSlip2   = DISC%DynRup%Slip2(iBndGP,iFace)
     LocSR1    = DISC%DynRup%SlipRate1(iBndGP,iFace)
     LocSR2    = DISC%DynRup%SlipRate2(iBndGP,iFace)
     LocSV     = DISC%DynRup%StateVar(iBndGP,iFace)
     P_0       = EQN%InitialStressInFaultCS(iBndGP,1,iFace)
     !
     DO iTimeGP=1,nTimeGP
       LocP   = NorStressGP(iBndGP,iTimeGP)
       time_inc = DeltaT(iTimeGP)

       !
       RS_f0  = DISC%DynRup%RS_f0 ! equivalent to static friction coefficient
       RS_a   = DISC%DynRup%RS_a  ! direct effect
       RS_b   = DISC%DynRup%RS_b  ! evolution effect
       RS_sl0 = DISC%DynRup%RS_sl0 ! Dc, char. lengt scale
       RS_sr0 = DISC%DynRup%RS_sr0 ! Vc, char. velocity scale
       !
       ! load traction and normal stress
       P      = LocP+P_0
       ShTest = SQRT((EQN%InitialStressInFaultCS(iBndGP,4,iFace) + XYStressGP(iBndGP,iTimeGP))**2 + (EQN%InitialStressInFaultCS(iBndGP,6,iFace) + XZStressGP(iBndGP,iTimeGP))**2)
       !
       SV0=LocSV    ! Careful, the SV must always be corrected using SV0 and not LocSV!
       !
       ! The following process is adapted from that described by Kaneko et al. (2008)
       nSRupdates = 5
       nSVupdates = 2
       !
       LocSR      = SQRT(LocSR1**2 + LocSR2**2)
       !   charact. time scale Tc
       Tc = RS_sl0 / RS_sr0
       !   exponent
       coeft= EXP(-time_inc / Tc)
       !
       DO j=1,nSVupdates   !This loop corrects SV values
         !
         LocSR=ABS(LocSR)
         !   exact integration assuming constant V in this loop
         LocSV=Tc*LocSR*(1d0-coeft) + coeft*SV0
         !
         ! Newton-Raphson algorithm to determine the value of the slip rate.
         ! We wish to find SR that fulfills g(SR)=f(SR), by building up the function NR=f-g , which has
         !  a derivative dNR = d(NR)/d(SR). We can then find SR by iterating SR_{i+1}=SR_i-( NR_i / dNR_i ).
         ! In our case we equalize the values of the traction for two equations:
         !             g = SR*mu/2/cs + T^G             (eq. 18 of de la Puente et al. (2009))
         !             f = (mu*P_0-|S_0|)*S_0/|S_0|     (Coulomb's model of friction)
         !             where mu = mu_s + a V/(V+Vc) - b SV/(SV + Vc)
         !
         SRtest=LocSR  ! We use as first guess the SR value of the previous time step
         !
         DO i=1,nSRupdates  !This loop corrects SR values
           tmp          = RS_f0+RS_a*SRtest/(SRtest+RS_sr0)-RS_b*LocSV/(LocSV+RS_sl0)   !=mu
           NR           = -(1.0/w_speed(2)/rho+1.0/w_speed_neig(2)/rho_neig) * &
                        (ABS(P)*tmp-ShTest)-SRtest
           dNR          = -(1.0/w_speed(2)/rho+1.0/w_speed_neig(2)/rho_neig) * &
                        (ABS(P)*(RS_a/(SRtest+RS_sr0)-RS_a*SRtest/(SRtest+RS_sr0)**2)) -1.0
           SRtest = SRtest-NR/dNR
         ENDDO
         tmp=0.5*(LocSR+ABS(SRtest))  ! For the next SV update, use the mean slip rate between the initial guess and the one found (Kaneko 2008, step 6)
         LocSR=ABS(SRtest)

       ENDDO !  j=1,nSVupdates   !This loop corrects SV values
       !
       LocSV    = Tc*tmp*(1d0-coeft) + coeft*SV0
       !
       tmp  = 0.5 * (LocSR)/RS_sr0 * EXP((RS_f0 + RS_b*LOG(RS_sr0*LocSV/RS_sl0)) / RS_a)
       !
       LocMu    = RS_f0+RS_a*LocSR/(LocSR+RS_sr0)-RS_b*LocSV/(LocSV+RS_sl0)
       !
       ! update stress change
       LocTracXY = -((EQN%InitialStressInFaultCS(iBndGP,4,iFace) + XYStressGP(iBndGP,iTimeGP))/ShTest)*LocMu*P
       LocTracXZ = -((EQN%InitialStressInFaultCS(iBndGP,6,iFace) + XZStressGP(iBndGP,iTimeGP))/ShTest)*LocMu*P
       LocTracXY = LocTracXY - EQN%InitialStressInFaultCS(iBndGP,4,iFace)
       LocTracXZ = LocTracXZ - EQN%InitialStressInFaultCS(iBndGP,6,iFace)
       !
       ! Compute slip
       LocSlip   = LocSlip  + (LocSR)*time_inc ! ABS of LocSR removed as it would be the accumulated slip that is usually not needed in the solver, see linear slip weakening
       !
       !Update slip rate (notice that LocSR(T=0)=-2c_s/mu*s_xy^{Godunov} is the slip rate caused by a free surface!)
       LocSR1     = -(1.0D0/(w_speed(2)*rho)+1.0D0/(w_speed_neig(2)*rho_neig))*(LocTracXY-XYStressGP(iBndGP,iTimeGP))
       LocSR2     = -(1.0D0/(w_speed(2)*rho)+1.0D0/(w_speed_neig(2)*rho_neig))*(LocTracXZ-XZStressGP(iBndGP,iTimeGP))

       LocSlip1   = LocSlip1  + (LocSR1)*time_inc 
       LocSlip2   = LocSlip2  + (LocSR2)*time_inc 
       !LocSR1     = SignSR1*ABS(LocSR1)
       !LocSR2     = SignSR2*ABS(LocSR2)
       !
       !Save traction for flux computation
       TractionGP_XY(iBndGP,iTimeGP) = LocTracXY
       TractionGP_XZ(iBndGP,iTimeGP) = LocTracXZ
       !
     ENDDO ! iTimeGP=1,DISC%Galerkin%nTimeGP
     !
     ! output rupture front
     ! outside of iTimeGP loop in order to safe an 'if' in a loop
     ! this way, no subtimestep resolution possible
     IF (DISC%DynRup%RF(iBndGP,iFace) .AND. LocSR .GT. 0.001D0) THEN
        DISC%DynRup%rupture_time(iBndGP,iFace)=time
        DISC%DynRup%RF(iBndGP,iFace) = .FALSE.
     ENDIF
     IF (LocSR.GT.DISC%DynRup%PeakSR(iBndGP,iFace)) THEN
        DISC%DynRup%PeakSR(iBndGP,iFace) = LocSR
     ENDIF
     !
     DISC%DynRup%Mu(iBndGP,iFace)        = LocMu
     DISC%DynRup%SlipRate1(iBndGP,iFace) = LocSR1
     DISC%DynRup%SlipRate2(iBndGP,iFace) = LocSR2
     DISC%DynRup%Slip(iBndGP,iFace)      = LocSlip
     DISC%DynRup%Slip1(iBndGP,iFace)     = LocSlip1
     DISC%DynRup%Slip2(iBndGP,iFace)     = LocSlip2
     DISC%DynRup%TracXY(iBndGP,iFace)    = LocTracXY
     DISC%DynRup%TracXZ(iBndGP,iFace)    = LocTracXZ
     DISC%DynRup%StateVar(iBndGP,iFace)  = LocSV
     !
    ENDDO ! iBndGP=1,DISC%Galerkin%nBndGP

  END SUBROUTINE rate_and_state_vw


  !> special friction case for SCEC TPV101: rate and state friction
  !> aging law
  !< with time and space dependent nucleation
  SUBROUTINE rate_and_state_nuc101(TractionGP_XY,TractionGP_XZ,        & ! OUT: traction
                            NorStressGP,XYStressGP,XZStressGP,         & ! IN: Godunov status
                            iFace,iSide,iElem,nBndGP,nTimeGP,          & ! IN: element ID and GP lengths
                            rho,rho_neig,w_speed,w_speed_neig,         & ! IN: background values
                            time,DeltaT,iT,                            & ! IN: time, inv Trafo
                            DISC,EQN,MESH,MPI,IO,BND)
    !-------------------------------------------------------------------------!
    IMPLICIT NONE
    !-------------------------------------------------------------------------!
    TYPE(tEquations)               :: EQN
    TYPE(tDiscretization)          :: DISC
    TYPE(tUnstructMesh)            :: MESH
    TYPE(tMPI)                     :: MPI
    TYPE(tInputOutput)             :: IO
    TYPE (tBoundary)               :: BND
    ! Local variable declaration
    INTEGER     :: i,j
    INTEGER     :: iBndGP,iTimeGP,nBndGP,nTimeGP
    INTEGER     :: iFace,iSide,iElem
    INTEGER     :: nSRupdates, nSVupdates, SignSR
    INTEGER     :: iNeighbor, iLocalNeighborSide
    INTEGER     :: MPIIndex, iObject
    REAL        :: xV(MESH%GlobalVrtxType),yV(MESH%GlobalVrtxType),zV(MESH%GlobalVrtxType)
    REAL        :: time
    REAL        :: LocTracXY,LocTracXZ
    REAL        :: NorStressGP(nBndGP,nTimeGP)
    REAL        :: XYStressGP(nBndGP,nTimeGP)
    REAL        :: XZStressGP(nBndGP,nTimeGP)
    REAL        :: TractionGP_XY(nBndGP,nTimeGP)
    REAL        :: TractionGP_XZ(nBndGP,nTimeGP)
    REAL        :: iT(:,:)                                      ! inverse Transformation matrix    !
    REAL        :: Stress(6,1:nBndGP)
    REAL        :: LocMu, LocD_C, LocSlip, LocSlip1, LocSlip2, LocP, P, LocSR, ShTest
    REAL        :: LocMu_S, LocMu_D
    REAL        :: LocSR1,LocSR2
    REAL        :: P_0,Strength,cohesion
    REAL        :: rho,rho_neig,w_speed(:),w_speed_neig(:)
    REAL        :: time_inc
    REAL        :: Deltat(1:nTimeGP)
    REAL        :: SV0, tmp, tmp2, SRtest, NR, dNR
    REAL        :: LocSV
    REAL        :: RS_f0,RS_a,RS_b,RS_sl0,RS_sr0
    REAL        :: chi, tau, xi, eta, zeta, XGp, YGp, ZGp
    REAL        :: Rnuc, Tnuc, radius, Gnuc, Fnuc
    LOGICAL     :: nodewise=.FALSE.
    REAL        :: xp(MESH%GlobalElemType), yp(MESH%GlobalElemType), zp(MESH%GlobalElemType)
    INTEGER     :: VertexSide(4,3)
    !-------------------------------------------------------------------------!
    INTENT(IN)    :: NorStressGP,XYStressGP,XZStressGP,iFace,iSide,iElem
    INTENT(IN)    :: rho,rho_neig,w_speed,w_speed_neig,time,nBndGP,nTimeGP,DeltaT
    INTENT(IN)    :: MESH,MPI,IO
    INTENT(INOUT) :: EQN,DISC,TractionGP_XY,TractionGP_XZ
    !-------------------------------------------------------------------------!
    ! switch for Gauss node wise stress assignment
    nodewise = .TRUE.

    !Apply time dependent nucleation at global time step not sub time steps for simplicity
    !initialize time and space dependent nucleation
    Rnuc=3000.0D0
    Tnuc=1.0D0
    !
    IF (time.LE.Tnuc) THEN
       IF (nodewise) THEN        
    !
         ! Gauss node coordinate definition and stress assignment
         ! get vertices of complete tet
            IF (MESH%Fault%Face(iFace,1,1) == 0) THEN
                ! iElem is in the neighbor domain
                ! The neighbor element belongs to a different MPI domain
                iNeighbor           = MESH%Fault%Face(iFace,1,2)          ! iNeighbor denotes "-" side
                iLocalNeighborSide  = MESH%Fault%Face(iFace,2,2)
                iObject  = MESH%ELEM%BoundaryToObject(iLocalNeighborSide,iNeighbor)
                MPIIndex = MESH%ELEM%MPINumber(iLocalNeighborSide,iNeighbor)
                !
                xV(1:4) = BND%ObjMPI(iObject)%NeighborCoords(1,1:4,MPIIndex)
                yV(1:4) = BND%ObjMPI(iObject)%NeighborCoords(2,1:4,MPIIndex)
                zV(1:4) = BND%ObjMPI(iObject)%NeighborCoords(3,1:4,MPIIndex)
            ELSE
                !
                ! get vertices
                xV(1:4) = MESH%VRTX%xyNode(1,MESH%ELEM%Vertex(1:4,iElem))
                yV(1:4) = MESH%VRTX%xyNode(2,MESH%ELEM%Vertex(1:4,iElem))
                zV(1:4) = MESH%VRTX%xyNode(3,MESH%ELEM%Vertex(1:4,iElem))
            ENDIF
            !
            DO iBndGP = 1,nBndGP
                !
                ! Transformation of boundary GP's into XYZ coordinate system
                chi  = MESH%ELEM%BndGP_Tri(1,iBndGP)
                tau  = MESH%ELEM%BndGP_Tri(2,iBndGP)
                CALL TrafoChiTau2XiEtaZeta(xi,eta,zeta,chi,tau,iSide,0)
                CALL TetraTrafoXiEtaZeta2XYZ(xGP,yGP,zGP,xi,eta,zeta,xV,yV,zV)
                !
                !radial distance to hypocenter
                radius=SQRT(xGP**2+(zGP+7500.0D0)**2)
                ! Inside nucleation patch add shear stress perturbation of 25 MPa along strike
                IF (radius.LT.Rnuc) THEN
                    Fnuc=EXP(radius**2/(radius**2-Rnuc**2))
                    IF (time.GT.0.0D0) THEN
                        Gnuc=EXP((time-Tnuc)**2/(time*(time-2.0D0*Tnuc)))
                    ELSE
                        Gnuc=0.0D0
                    ENDIF
                    EQN%IniShearXY(iFace,iBndGP)=EQN%ShearXY_0+25.0e6*Fnuc*Gnuc
                ENDIF ! Rnuc
                !
            ENDDO ! iBndGP
        !       
       ELSE
       ! get coordinates needed for nucleation zone
            IF (iElem .NE. 0) THEN
                !
                DO j=1,3
                    xp(j) = MESH%VRTX%xyNode(1,MESH%ELEM%Vertex(VertexSide(iSide,j),iElem))
                    yp(j) = MESH%VRTX%xyNode(2,MESH%ELEM%Vertex(VertexSide(iSide,j),iElem))
                    zp(j) = MESH%VRTX%xyNode(3,MESH%ELEM%Vertex(VertexSide(iSide,j),iElem))
                ENDDO           
            ELSEIF (iElem == 0) THEN ! in case "+" element is not present in the local domain
                !
                iLocalNeighborSide = MESH%Fault%Face(iFace,2,2)
                DO j=1,3
                    xp(j) = MESH%VRTX%xyNode(1,MESH%ELEM%Vertex(VertexSide(iLocalNeighborSide,j),MESH%Fault%Face(iFace,1,2)))
                    yp(j) = MESH%VRTX%xyNode(2,MESH%ELEM%Vertex(VertexSide(iLocalNeighborSide,j),MESH%Fault%Face(iFace,1,2)))
                    zp(j) = MESH%VRTX%xyNode(3,MESH%ELEM%Vertex(VertexSide(iLocalNeighborSide,j),MESH%Fault%Face(iFace,1,2)))
                ENDDO            
            ENDIF
            !max radial distance to hypocenter
            radius=SQRT( (MAXVAL(xp(1:3)))**2 + ((MAXVAL(zp(1:3))+7500.0D0))**2 ) 
                    ! Inside nucleation patch add shear stress perturbation of 25 MPa along strike
              IF (radius.LT.Rnuc) THEN
                    Fnuc=EXP(radius**2/(radius**2-Rnuc**2))
                    IF (time.GT.0.0D0) THEN
                        Gnuc=EXP((time-Tnuc)**2/(time*(time-2.0D0*Tnuc)))
                    ELSE
                        Gnuc=0.0D0
                    ENDIF
                    EQN%IniShearXY(iFace,:)=EQN%ShearXY_0+25.0e6*Fnuc*Gnuc
            ENDIF ! Rnuc
        ENDIF ! nodewise
    ENDIF ! Tnuc
    !
    !Background stress rotation to face's reference system
    !
    Stress(1,:)=EQN%IniBulk_xx(:,iFace)
    Stress(2,:)=EQN%IniBulk_yy(:,iFace)
    Stress(3,:)=EQN%IniBulk_zz(:,iFace)
    Stress(4,:)=EQN%IniShearXY(:,iFace)
    Stress(5,:)=EQN%IniShearYZ(:,iFace)
    Stress(6,:)=EQN%IniShearXZ(:,iFace)
    !
    DO iBndGP=1,nBndGP
       Stress(:,iBndGP)=MATMUL(iT(1:6,1:6),Stress(:,iBndGP))
    ENDDO
    !
    DO iBndGP=1,nBndGP
     !
     LocSlip   = DISC%DynRup%Slip(iBndGP,iFace)
     LocSlip1   = DISC%DynRup%Slip1(iBndGP,iFace)
     LocSlip2   = DISC%DynRup%Slip2(iBndGP,iFace)
     LocSR1    = DISC%DynRup%SlipRate1(iBndGP,iFace)
     LocSR2    = DISC%DynRup%SlipRate2(iBndGP,iFace)
     LocSV     = DISC%DynRup%StateVar(iBndGP,iFace)
     P_0       = Stress(1,iBndGP)
     !
     DO iTimeGP=1,nTimeGP
       LocP   = NorStressGP(iBndGP,iTimeGP)
       time_inc = DeltaT(iTimeGP)
       !
       RS_f0  = DISC%DynRup%RS_f0
       ! spatially variabel a	
       RS_a   = DISC%DynRup%RS_a_array(iFace,iBndGP)
       RS_b   = DISC%DynRup%RS_b
       RS_sl0 = DISC%DynRup%RS_sl0
       RS_sr0 = DISC%DynRup%RS_sr0
       !
       !SignSR1   = SIGN(1.0,LocSR1)                    ! Gets the sign of the slip rate
       !SignSR2   = SIGN(1.0,LocSR2)                    ! Gets the sign of the slip rate
       !
       ! load traction and normal stress
       P      = LocP+P_0
       ShTest = SQRT((Stress(4,iBndGP) + XYStressGP(iBndGP,iTimeGP))**2 + (Stress(6,iBndGP) + XZStressGP(iBndGP,iTimeGP))**2)
       !
       ! We use the regularized rate-and-state friction, after Rice & Ben-Zion (1996)
       ! ( Numerical note: ASINH(X)=LOG(X+SQRT(X^2+1)) )
       !
       SV0=LocSV    ! Careful, the SV must always be corrected using SV0 and not LocSV!
       !
       ! The following process is adapted from that described by Kaneko et al. (2008)
       nSRupdates = 5
       nSVupdates = 2
       !
       LocSR      = SQRT(LocSR1**2 + LocSR2**2)
       tmp        = ABS(LocSR)
       !
       DO j=1,nSVupdates   !This loop corrects SV values
         !
         LocSR=ABS(LocSR)
         !
         IF(EQN%FL.EQ.102) THEN         ! aging law
           LocSV=SV0*EXP(-tmp*time_inc/RS_sl0)+RS_sl0/tmp*(1.0-EXP(-tmp*time_inc/RS_sl0))
         ELSEIF(EQN%FL.EQ.104) THEN     ! slip law
           LocSV=RS_sl0/tmp*(tmp*SV0/RS_sl0)**(EXP(-tmp*time_inc/RS_sl0))
         ENDIF
         !
         ! Newton-Raphson algorithm to determine the value of the slip rate.
         ! We wish to find SR that fulfills g(SR)=f(SR), by building up the function NR=f-g , which has
         !  a derivative dNR = d(NR)/d(SR). We can then find SR by iterating SR_{i+1}=SR_i-( NR_i / dNR_i ).
         ! In our case we equalize the values of the traction for two equations:
         !             g = SR*mu/2/cs + T^G             (eq. 18 of de la Puente et al. (2009))
         !             f = (mu*P_0-|S_0|)*S_0/|S_0|     (Coulomb's model of friction)
         !               where mu=a*asinh(SR/2/SR0*exp((F0+b*log(SR0*SV/L))/a (eq. 2a of Lapusta and Rice (2003))
         !
         SRtest=LocSR  ! We use as first guess the SR value of the previous time step
         !
         DO i=1,nSRupdates  !This loop corrects SR values
           tmp          = 0.5/RS_sr0* EXP( (RS_f0+RS_b*LOG(RS_sr0*LocSV/RS_sl0) ) /RS_a)
           tmp2         = tmp*SRtest
           NR           = -(1.0/w_speed(2)/rho+1.0/w_speed_neig(2)/rho_neig) * &
                        (ABS(P)*RS_a*LOG(tmp2+SQRT(tmp2**2+1.0))-ShTest)-SRtest !not sure if ShTest should be + or -...
           dNR          = -(1.0/w_speed(2)/rho+1.0/w_speed_neig(2)/rho_neig) * &
                        (ABS(P)*RS_a/SQRT(1+tmp2**2)*tmp) -1.0
           SRtest = SRtest-NR/dNR ! no ABS needed around NR/dNR at least for aging law
         ENDDO
         tmp=0.5*(LocSR+ABS(SRtest))  ! For the next SV update, use the mean slip rate between the initial guess and the one found (Kaneko 2008, step 6)
         LocSR=ABS(SRtest)

       ENDDO !  j=1,nSVupdates   !This loop corrects SV values
       !
       IF(EQN%FL.EQ.102) THEN         ! aging law
         LocSV=SV0*EXP(-tmp*time_inc/RS_sl0)+RS_sl0/tmp*(1.0-EXP(-tmp*time_inc/RS_sl0))
       ELSEIF(EQN%FL.EQ.104) THEN     ! slip law
         LocSV=RS_sl0/tmp*(tmp*SV0/RS_sl0)**(EXP(-tmp*time_inc/RS_sl0))
       ENDIF
       !
       tmp  = 0.5 * (LocSR)/RS_sr0 * EXP((RS_f0 + RS_b*LOG(RS_sr0*LocSV/RS_sl0)) / RS_a)
       !
       LocMu    = RS_a * LOG(tmp + SQRT(tmp**2 + 1.0))
       ! 2D:
       !LocTrac  = -(ABS(S_0)-LocMu*(LocP+P_0))*(S_0/ABS(S_0))
       !LocTrac  = ABS(LocTrac)*(-SignSR)  !!! line commented as it leads NOT to correct results
       ! update stress change
       LocTracXY = -((Stress(4,iBndGP) + XYStressGP(iBndGP,iTimeGP))/ShTest)*LocMu*P
       LocTracXZ = -((Stress(6,iBndGP) + XZStressGP(iBndGP,iTimeGP))/ShTest)*LocMu*P
       LocTracXY = LocTracXY - Stress(4,iBndGP)
       LocTracXZ = LocTracXZ - Stress(6,iBndGP)
       !
       ! Compute slip
       LocSlip   = LocSlip  + (LocSR)*time_inc ! ABS of LocSR removed as it would be the accumulated slip that is usually not needed in the solver, see linear slip weakening
       !
       !Update slip rate (notice that LocSR(T=0)=-2c_s/mu*s_xy^{Godunov} is the slip rate caused by a free surface!)
       LocSR1     = -(1.0D0/(w_speed(2)*rho)+1.0D0/(w_speed_neig(2)*rho_neig))*(LocTracXY-XYStressGP(iBndGP,iTimeGP))
       LocSR2     = -(1.0D0/(w_speed(2)*rho)+1.0D0/(w_speed_neig(2)*rho_neig))*(LocTracXZ-XZStressGP(iBndGP,iTimeGP))

       LocSlip1   = LocSlip1  + (LocSR1)*time_inc 
       LocSlip2   = LocSlip2  + (LocSR2)*time_inc 
       !LocSR1     = SignSR1*ABS(LocSR1)
       !LocSR2     = SignSR2*ABS(LocSR2)
       !
       !Save traction for flux computation
       TractionGP_XY(iBndGP,iTimeGP) = LocTracXY
       TractionGP_XZ(iBndGP,iTimeGP) = LocTracXZ
       !
     ENDDO ! iTimeGP=1,DISC%Galerkin%nTimeGP
     !
     ! output rupture front
     ! outside of iTimeGP loop in order to safe an 'if' in a loop
     ! this way, no subtimestep resolution possible
     IF (DISC%DynRup%RF(iBndGP,iFace) .AND. LocSR .GT. 0.001D0) THEN
        DISC%DynRup%rupture_time(iBndGP,iFace)=time
        DISC%DynRup%RF(iBndGP,iFace) = .FALSE.
     ENDIF
     IF (LocSR.GT.DISC%DynRup%PeakSR(iBndGP,iFace)) THEN
        DISC%DynRup%PeakSR(iBndGP,iFace) = LocSR
     ENDIF
     !
     DISC%DynRup%Mu(iBndGP,iFace)        = LocMu
     DISC%DynRup%SlipRate1(iBndGP,iFace) = LocSR1
     DISC%DynRup%SlipRate2(iBndGP,iFace) = LocSR2
     DISC%DynRup%Slip(iBndGP,iFace)      = LocSlip
     DISC%DynRup%Slip1(iBndGP,iFace)     = LocSlip1
     DISC%DynRup%Slip2(iBndGP,iFace)     = LocSlip2
     DISC%DynRup%TracXY(iBndGP,iFace)    = LocTracXY
     DISC%DynRup%TracXZ(iBndGP,iFace)    = LocTracXZ
     DISC%DynRup%StateVar(iBndGP,iFace)  = LocSV
     !
    ENDDO ! iBndGP=1,DISC%Galerkin%nBndGP

  END SUBROUTINE rate_and_state_nuc101


  !> special friction case for SCEC TPV103: rate and state friction
  !> slip law with strong weakening
  !< with time and space dependent nucleation
  SUBROUTINE rate_and_state_nuc103(TractionGP_XY,TractionGP_XZ,        & ! OUT: traction
                            NorStressGP,XYStressGP,XZStressGP,         & ! IN: Godunov status
                            iFace,iSide,iElem,nBndGP,nTimeGP,          & ! IN: element ID and GP lengths
                            rho,rho_neig,w_speed,w_speed_neig,         & ! IN: background values
                            time,DeltaT,                               & ! IN: time
                            DISC,EQN,MESH,MPI,IO,BND)
    !-------------------------------------------------------------------------!
    USE Thermalpressure_mod
    !-------------------------------------------------------------------------!
    IMPLICIT NONE
    !-------------------------------------------------------------------------!
    TYPE(tEquations)               :: EQN
    TYPE(tDiscretization)          :: DISC
    TYPE(tUnstructMesh)            :: MESH
    TYPE(tMPI)                     :: MPI
    TYPE(tInputOutput)             :: IO
    TYPE (tBoundary)               :: BND
    ! Local variable declaration
    INTEGER     :: i,j
    INTEGER     :: iBndGP,iTimeGP,nBndGP,nTimeGP
    INTEGER     :: iFace,iSide,iElem
    INTEGER     :: nSRupdates, nSVupdates, SignSR
    INTEGER     :: iNeighbor, iLocalNeighborSide
    INTEGER     :: MPIIndex, iObject
    REAL        :: xV(MESH%GlobalVrtxType),yV(MESH%GlobalVrtxType),zV(MESH%GlobalVrtxType)
    REAL        :: time
    REAL        :: LocTracXY(nBndGP),LocTracXZ(nBndGP)
    REAL        :: NorStressGP(nBndGP,nTimeGP)
    REAL        :: XYStressGP(nBndGP,nTimeGP)
    REAL        :: XZStressGP(nBndGP,nTimeGP)
    REAL        :: TractionGP_XY(nBndGP,nTimeGP)
    REAL        :: TractionGP_XZ(nBndGP,nTimeGP)
    REAL        :: LocMu(nBndGP), LocD_C(nBndGP), LocSlip(nBndGP), LocSlip1(nBndGP), LocSlip2(nBndGP), LocP(nBndGP), P(nBndGP), LocSR(nBndGP), ShTest(nBndGP)
    REAL        :: LocMu_S, LocMu_D, S(nBndGP)
    REAL        :: Theta_tmp(DISC%dynRup%TP_nz), Sigma_tmp(DISC%dynRup%TP_nz)
    REAL        :: LocSR1(nBndGP),LocSR2(nBndGP)
    REAL        :: P_0(nBndGP),Strength(nBndGP),cohesion(nBndGP), n_stress(nBndGP), P_f(nBndGP)
    REAL        :: rho,rho_neig,w_speed(:),w_speed_neig(:)
    REAL        :: time_inc
    REAL        :: Deltat(1:nTimeGP)
    REAL        :: SV0(nBndGP), tmp(nBndGP), tmp2(nBndGP), tmp3(nBndGP), SR_tmp(nBndGP), SRtest(nBndGP)
    REAL        :: LocSV(nBndGP)
    REAL        :: tmpSlip(nBndGP)
    REAL        :: RS_f0,RS_a(nBndGP),RS_b,RS_sl0(nBndGP),RS_sr0
    REAL        :: RS_fw,RS_srW(nBndGP),flv(nBndGP),fss(nBndGP),SVss(nBndGP)
    REAL        :: chi, tau, xi, eta, zeta, XGp, YGp, ZGp
    REAL        :: hypox, hypoy, hypoz
    REAL        :: Rnuc, Tnuc, radius, Gnuc, invZ, AlmostZero
    REAL        :: prevtime,dt
    LOGICAL     :: has_converged
    LOGICAL     :: nodewise=.FALSE.
    REAL        :: xp(MESH%GlobalElemType), yp(MESH%GlobalElemType), zp(MESH%GlobalElemType)
    INTEGER     :: VertexSide(4,3)
    !-------------------------------------------------------------------------!
    INTENT(IN)    :: NorStressGP,XYStressGP,XZStressGP,iFace,iSide,iElem
    INTENT(IN)    :: rho,rho_neig,w_speed,w_speed_neig,time,nBndGP,nTimeGP,DeltaT
    INTENT(IN)    :: MESH,MPI,IO
    INTENT(INOUT) :: EQN,DISC,TractionGP_XY,TractionGP_XZ
    !-------------------------------------------------------------------------!
    ! switch for Gauss node wise stress assignment
    nodewise = .TRUE.
    tmpSlip = 0.0D0

    !Apply time dependent nucleation at global time step not sub time steps for simplicity
    !initialize time and space dependent nucleation
    Tnuc = DISC%DynRup%t_0

    !TU 7.07.16: if the SR is too close to zero, we will have problems (NaN)
    !as a consequence, the SR is affected the AlmostZero value when too small
    AlmostZero = 1d-25
    !
    !PARAMETERS of THE optimisation loops
    !absolute tolerance on the function to be optimzed
    ! This value is quite arbitrary (a bit bigger as the expected numerical error) and may not be the most adapted
    ! Number of iteration in the loops
    nSRupdates = 100
    nSVupdates = 2

    !dt = DISC%Galerkin%TimeGaussP(nTimeGP) + DeltaT(1)
    dt = sum(DeltaT(:))
    IF (time.LE.Tnuc) THEN
    IF (time.GT.0.0D0) THEN
        Gnuc=EXP((time-Tnuc)**2/(time*(time-2.0D0*Tnuc)))
        prevtime = time - dt
        IF (prevtime.GT.0.0D0) THEN
        Gnuc= Gnuc - EXP((prevtime-Tnuc)**2/(prevtime*(prevtime-2.0D0*Tnuc)))
        ENDIF
    ELSE
        Gnuc=0.0D0
    ENDIF

    !DISC%DynRup%NucBulk_** is already in fault coordinate system
    EQN%InitialStressInFaultCS(:,1,iFace)=EQN%InitialStressInFaultCS(:,1,iFace)+EQN%NucleationStressInFaultCS(:,1,iFace)*Gnuc
    EQN%InitialStressInFaultCS(:,2,iFace)=EQN%InitialStressInFaultCS(:,2,iFace)+EQN%NucleationStressInFaultCS(:,2,iFace)*Gnuc
    EQN%InitialStressInFaultCS(:,3,iFace)=EQN%InitialStressInFaultCS(:,3,iFace)+EQN%NucleationStressInFaultCS(:,3,iFace)*Gnuc
    EQN%InitialStressInFaultCS(:,4,iFace)=EQN%InitialStressInFaultCS(:,4,iFace)+EQN%NucleationStressInFaultCS(:,4,iFace)*Gnuc
    EQN%InitialStressInFaultCS(:,5,iFace)=EQN%InitialStressInFaultCS(:,5,iFace)+EQN%NucleationStressInFaultCS(:,5,iFace)*Gnuc
    EQN%InitialStressInFaultCS(:,6,iFace)=EQN%InitialStressInFaultCS(:,6,iFace)+EQN%NucleationStressInFaultCS(:,6,iFace)*Gnuc

    ENDIF ! Tnuc
    !
     !
     LocSlip   = DISC%DynRup%Slip(:,iFace)
     LocSlip1   = DISC%DynRup%Slip1(:,iFace)
     LocSlip2   = DISC%DynRup%Slip2(:,iFace)
     LocSR1    = DISC%DynRup%SlipRate1(:,iFace)
     LocSR2    = DISC%DynRup%SlipRate2(:,iFace)
     LocSV     = DISC%DynRup%StateVar(:,iFace)
     LocMu     = DISC%DynRup%Mu(:,iFace)
     P_0       = EQN%InitialStressInFaultCS(:,1,iFace)
     !
     DO iTimeGP=1,nTimeGP
         !
         ! friction develops as                    mu = a * arcsinh[ V/(2*V0) * exp(SV/a) ]
         ! state variable SV develops as     dSV / dt = -(V - L) * (SV - SV_ss)
         !                                      SV_ss = a * ln[ 2*V0/V * sinh(mu_ss/a) ]
         !                                      mu_ss = mu_w + [mu_lv - mu_w] / [ 1 + (V/Vw)^8 ] ^ (1/8) ]
         !                                      mu_lv = mu_0 - (b-a) ln (V/V0)
         !
         LocP   = NorStressGP(:,iTimeGP)
         time_inc = DeltaT(iTimeGP)
         !
         RS_f0  = DISC%DynRup%RS_f0     ! mu_0, reference friction coefficient
         RS_sr0 = DISC%DynRup%RS_sr0    ! V0, reference velocity scale
         RS_fw  = DISC%DynRup%Mu_w      ! mu_w, weakening friction coefficient
         RS_srW = DISC%DynRup%RS_srW_array(:,iFace)    ! Vw, weakening sliding velocity, space dependent
         RS_a   = DISC%DynRup%RS_a_array(:,iFace) ! a, direct effect, space dependent
         RS_b   = DISC%DynRup%RS_b       ! b, evolution effect
         RS_sl0 = DISC%DynRup%RS_sl0_array(:,iFace)     ! L, char. length scale
         !
         ! load traction and normal stress
         P      = LocP+P_0
         ShTest = SQRT((EQN%InitialStressInFaultCS(:,4,iFace) + XYStressGP(:,iTimeGP))**2 + (EQN%InitialStressInFaultCS(:,6,iFace) + XZStressGP(:,iTimeGP))**2)
         !
         SV0=LocSV    ! Careful, the SV must always be corrected using SV0 and not LocSV!
         !
         ! The following process is adapted from that described by Kaneko et al. (2008)
         !
         LocSR      = SQRT(LocSR1**2 + LocSR2**2)
         LocSR = max(AlmostZero,LocSR)
         !
         SR_tmp = LocSR
         invZ = (1.0d0/w_speed(2)/rho+1.0d0/w_speed_neig(2)/rho_neig)


         IF (DISC%DynRup%ThermalPress.EQ.1) THEN
             P_f = DISC%DynRup%TP(:,iFace,2)
         ELSE
              P_f = 0.0
         ENDIF

         DO j=1,nSVupdates   !This loop corrects SV values
             !
             !fault strength using LocMu and P_f from previous timestep/iteration
             !1.update SV using Vold from the previous time step
             CALL update_RSF (nBndGP, RS_f0, RS_b, RS_a, RS_sr0, RS_fw, RS_srW, RS_sl0, SV0, time_inc, SR_tmp, LocSV)
             IF (DISC%DynRup%ThermalPress.EQ.1) THEN
                 S = LocMu*(P - P_f)
                 DO iBndGP = 1, nBndGP
                         !recover original values as it gets overwritten in the ThermalPressure routine
                         Theta_tmp = DISC%DynRup%TP_Theta(iBndGP, iFace,:)
                         Sigma_tmp = DISC%DynRup%TP_sigma(iBndGP, iFace,:)
                         CALL Calc_ThermalPressure(EQN, time_inc, DISC%DynRup%TP_nz, DISC%DynRup%TP_hwid, DISC%DynRup%alpha_th, DISC%DynRup%alpha_hy, &
                              DISC%DynRup%rho_c, DISC%DynRup%TP_Lambda, Theta_tmp(:), Sigma_tmp(:), S(iBndGP), LocSR(iBndGP), DISC%DynRup%TP_grid, DISC%DynRup%TP_DFinv, & 
                              DISC%DynRup%TP(iBndGP,iFace,1), DISC%DynRup%TP(iBndGP,iFace,2) )
                         P_f(iBndGP) = DISC%DynRup%TP(iBndGP,iFace,2)
                 ENDDO
             ENDIF
             !2. solve for Vnew , applying the Newton-Raphson algorithm
             !effective normal stress including initial stresses and pore fluid pressure
             n_stress = P - P_f
             CALL Newton_Raphson (nBndGP, nSRupdates, LocSR, RS_sr0, LocSV, RS_a, &
                                  n_stress, Shtest, invZ, SRtest, has_converged)

             ! 3. update theta, now using V=(Vnew+Vold)/2
             SR_tmp=0.5d0*(LocSR+ABS(SRtest))  ! For the next SV update, use the mean slip rate between the initial guess and the one found (Kaneko 2008, step 6)

             ! 4. solve again for Vnew
             LocSR=ABS(SRtest)
             !
         ENDDO !  j=1,nSVupdates   !This loop corrects SV values
         if (.NOT.has_converged) THEN
            !logError(*) 'nonConvergence RS Newton', time
            if (tmp(1).NE.tmp(1)) then
               logError(*) 'NaN detected', time
               STOP
            endif
         ENDIF
         
         ! 5. get final theta, mu, traction and slip
         ! SV from mean slip rate in tmp
         CALL update_RSF (nBndGP, RS_f0, RS_b, RS_a, RS_sr0, RS_fw, RS_srW, RS_sl0, SV0, time_inc, SR_tmp, LocSV)
         IF (DISC%DynRup%ThermalPress.EQ.1) THEN
             S = LocMu*(P - P_f)
             DO iBndGP = 1, nBndGP
                          Theta_tmp = DISC%DynRup%TP_Theta(iBndGP, iFace,:)
                          Sigma_tmp = DISC%DynRup%TP_sigma(iBndGP, iFace,:)
                          !use Theta/Sigma from last call in this update, dt/2 and new SR from NS
                          CALL Calc_ThermalPressure(EQN,time_inc/2.0, DISC%DynRup%TP_nz, DISC%DynRup%TP_hwid, DISC%DynRup%alpha_th, DISC%DynRup%alpha_hy, &
                               DISC%DynRup%rho_c, DISC%DynRup%TP_Lambda, Theta_tmp(:), Sigma_tmp(:), S(iBndGP), LocSR(iBndGP), DISC%DynRup%TP_grid, DISC%DynRup%TP_DFinv, & 
                               DISC%DynRup%TP(iBndGP,iFace,1), DISC%DynRup%TP(iBndGP,iFace,2))
                          P_f(iBndGP) = DISC%DynRup%TP(iBndGP,iFace,2)
                          DISC%DynRup%TP_Theta(iBndGP,iFace,:) = Theta_tmp(:)
                          DISC%DynRup%TP_sigma(iBndGP,iFace,:) = Sigma_tmp(:)
             ENDDO
         ENDIF
<<<<<<< HEAD

         !update LocMu for next strength determination, only needed for last update
         ! X in Asinh(x) for mu calculation
         tmp = 0.5D0/RS_sr0 * EXP(LocSV/RS_a)
         tmp2 = LocSR*tmp
         ! mu from LocSR
         LocMu  = RS_a*LOG(tmp2+SQRT(tmp2**2+1.0D0))

=======

         !update LocMu for next strength determination, only needed for last update
         ! X in Asinh(x) for mu calculation
         tmp = 0.5D0/RS_sr0 * EXP(LocSV/RS_a)
         tmp2 = LocSR*tmp
         ! mu from LocSR
         LocMu  = RS_a*LOG(tmp2+SQRT(tmp2**2+1.0D0))

>>>>>>> 0fa507f9
         ! update stress change
         LocTracXY = -((EQN%InitialStressInFaultCS(:,4,iFace) + XYStressGP(:,iTimeGP))/ShTest)*LocMu*(P-P_f)
         LocTracXZ = -((EQN%InitialStressInFaultCS(:,6,iFace) + XZStressGP(:,iTimeGP))/ShTest)*LocMu*(P-P_f)
         LocTracXY = LocTracXY - EQN%InitialStressInFaultCS(:,4,iFace)
         LocTracXZ = LocTracXZ - EQN%InitialStressInFaultCS(:,6,iFace)
         !
         ! Compute slip
         LocSlip   = LocSlip  + (LocSR)*time_inc ! ABS of LocSR removed as it would be the accumulated slip that is usually not needed in the solver, see linear slip weakening
         !
         !Update slip rate (notice that LocSR(T=0)=-2c_s/mu*s_xy^{Godunov} is the slip rate caused by a free surface!)
         LocSR1     = -invZ*(LocTracXY-XYStressGP(:,iTimeGP))
         LocSR2     = -invZ*(LocTracXZ-XZStressGP(:,iTimeGP))

         !TU 07.07.16: correct LocSR1_2 to avoid numerical errors
         tmp = sqrt(LocSR1**2+LocSR2**2)
         where ( tmp.NE.0d0) 
            LocSR1 = LocSR*LocSR1/tmp
            LocSR2 = LocSR*LocSR2/tmp
         endwhere
         tmpSlip = tmpSlip(:) + tmp(:)*time_inc

         LocSlip1   = LocSlip1  + (LocSR1)*time_inc 
         LocSlip2   = LocSlip2  + (LocSR2)*time_inc 
         !LocSR1     = SignSR1*ABS(LocSR1)
         !LocSR2     = SignSR2*ABS(LocSR2)
         !
         !Save traction for flux computation
         TractionGP_XY(:,iTimeGP) = LocTracXY
         TractionGP_XZ(:,iTimeGP) = LocTracXZ
         !
     ENDDO ! iTimeGP=1,DISC%Galerkin%nTimeGP
     !
     ! output rupture front
     ! outside of iTimeGP loop in order to safe an 'if' in a loop
     ! this way, no subtimestep resolution possible
     where (DISC%DynRup%RF(:,iFace) .AND. LocSR .GT. 0.001D0)
        DISC%DynRup%rupture_time(:,iFace)=time
        DISC%DynRup%RF(:,iFace) = .FALSE.
     endwhere
     where (LocSR.GT.DISC%DynRup%PeakSR(:,iFace))
        DISC%DynRup%PeakSR(:,iFace) = LocSR
     endwhere
    !output time when shear stress is equal to the dynamic stress after rupture arrived
    !currently only for linear slip weakening
    where ( (DISC%DynRup%rupture_time(:,iFace) .GT. 0.0) .AND. &
            (DISC%DynRup%rupture_time(:,iFace) .LE. time) .AND. &
             DISC%DynRup%DS(:,iFace) .AND. &
             DISC%DynRup%Mu(:,iFace) .LE. (RS_fw+0.05*(RS_f0-RS_fw)))
      DISC%DynRup%dynStress_time(:,iFace)=time
      DISC%DynRup%DS(:,iFace) = .FALSE.
    end where
     !
     DISC%DynRup%Mu(:,iFace)        = LocMu
     DISC%DynRup%SlipRate1(:,iFace) = LocSR1
     DISC%DynRup%SlipRate2(:,iFace) = LocSR2
     DISC%DynRup%Slip(:,iFace)      = LocSlip
     DISC%DynRup%Slip1(:,iFace)     = LocSlip1
     DISC%DynRup%Slip2(:,iFace)     = LocSlip2
     DISC%DynRup%TracXY(:,iFace)    = LocTracXY
     DISC%DynRup%TracXZ(:,iFace)    = LocTracXZ
     DISC%DynRup%StateVar(:,iFace)  = LocSV

     IF (DISC%DynRup%magnitude_out(iFace)) THEN
        DISC%DynRup%averaged_Slip(iFace) = DISC%DynRup%averaged_Slip(iFace) + sum(tmpSlip)/nBndGP
     ENDIF
  !
 END SUBROUTINE rate_and_state_nuc103

   SUBROUTINE update_RSF (nBndGP, RS_f0, RS_b, RS_a, RS_sr0, RS_fw, RS_srW, RS_sl0, &
                         SV0, time_inc, SR_tmp, LocSV)
    !-------------------------------------------------------------------------!
    IMPLICIT NONE
    !-------------------------------------------------------------------------!
    ! Argument list declaration
    INTEGER                  :: nBndGP
    REAL                     :: RS_f0, RS_b, RS_a(nBndGP), RS_sr0, RS_fw, RS_srW(nBndGP), RS_sl0(nBndGP) !constant input parameters
    REAL                     :: SV0(nBndGP), time_inc, SR_tmp(nBndGP)                  !changing during iterations
    REAL                     :: flv(nBndGP), fss(nBndGP), SVss(nBndGP), LocSV(nBndGP)                 !calculated in this routine
    !-------------------------------------------------------------------------!
    INTENT(IN)    :: RS_f0, RS_b, RS_a, RS_sr0, RS_fw, RS_srW, &
                     RS_sl0, SV0, time_inc, SR_tmp
    INTENT(INOUT) :: LocSV
    !-------------------------------------------------------------------------!

    ! low-velocity steady state friction coefficient
    flv = RS_f0 - (RS_b-RS_a)* LOG(SR_tmp/RS_sr0)
    ! steady state friction coefficient
    fss = RS_fw + (flv - RS_fw)/(1.0D0+(SR_tmp/RS_srW)**8d0)**(1.0D0/8.0D0)
    ! steady-state state variable
    ! For compiling reasons we write SINH(X)=(EXP(X)-EXP(-X))/2
    SVss = RS_a * LOG(2.0D0*RS_sr0/SR_tmp * (EXP(fss/RS_a)-EXP(-fss/RS_a))/2.0D0)

    ! exact integration of dSV/dt DGL, assuming constant V over integration step
    LocSV = Svss*(1.0D0-EXP(-SR_tmp*time_inc/RS_sl0))+EXP(-SR_tmp*time_inc/RS_sl0)*SV0


    IF (ANY(IsNaN(LocSV)) .EQV. .TRUE.) THEN
       STOP
    ENDIF


  END SUBROUTINE update_RSF

  SUBROUTINE Newton_Raphson (nBndGP, nSRupdates, LocSR, RS_sr0, LocSV, RS_a, &
                             n_stress, sh_stress, invZ, SRtest, has_converged)
    !-------------------------------------------------------------------------!
    IMPLICIT NONE
    !-------------------------------------------------------------------------!
    ! Argument list declaration
    LOGICAL       :: has_converged                                            !check convergence
    INTEGER       :: nSRupdates, i, nBndGP
    REAL          :: RS_sr0, RS_a(nBndGP)                                     !constants
    REAL          :: SRtest(nBndGP), LocSR(nBndGP), LocSV(nBndGP)
    REAL          :: n_stress(nBndGP), sh_stress(nBndGP), invZ
    REAL          :: NR(nBndGP), dNR(nBndGP), tmp(nBndGP), tmp2(nBndGP), tmp3(nBndGP)
    REAL          :: mu_f(nBndGP), dmu_f(nBndGP)                              !calculated here in routine
<<<<<<< HEAD
    REAL          :: AlmostZero = 1D-25, aTolF = 5d-14 !1e-8
=======
    REAL          :: AlmostZero = 1D-45, aTolF = 1e-8
>>>>>>> 0fa507f9
    !-------------------------------------------------------------------------!
    INTENT(IN)    :: nSRupdates, LocSR, RS_sr0, LocSV, RS_a, n_stress,&
                     sh_stress, invZ
    INTENT(OUT)   :: SRtest, has_converged
    !-------------------------------------------------------------------------!
    !solve for Vnew = SR , applying the Newton-Raphson algorithm
    !SR fulfills g(SR)=f(SR)
    !-> find root of NR=f-g using a Newton-Raphson algorithm with dNR = d(NR)/d(SR)
    !SR_{i+1}=SR_i-( NR_i / dNR_i )
    !
    !equalize:
    !         g = SR*MU/2/cs + T^G             (eq. 18 of de la Puente et al. (2009))
    !         f = (mu*P_0-|S_0|)*S_0/|S_0|     (Coulomb's model of friction)
    !  where mu = friction coefficient, dependening on the RSF law used


    ! first guess = SR value of the previous step
    SRtest = LocSR
    tmp   =  0.5D0 / RS_sr0 *EXP (LocSV/RS_a)


    has_converged = .FALSE.

    DO i = 1,nSRupdates  ! This loop corrects SRtest values

       !f = ( tmp2 * ABS(LocP+P_0)- ABS(S_0))*(S_0)/ABS(S_0)
       !g = SRtest * 1.0/(1.0/w_speed(2)/rho+1.0/w_speed_neig(2)/rho_neig) + ABS(ShTest)
       !for compiling reasons ASINH(X)=LOG(X+SQRT(X^2+1))

       !calculate friction coefficient
       tmp2  = tmp*SRtest
<<<<<<< HEAD
       mu_f  = RS_a*LOG(tmp2+SQRT(tmp2**2+1.0D0))
       dmu_f = RS_a/SQRT(1.0D0+tmp2**2)*tmp
=======
       mu_f  = RS_a*LOG(tmp2+SQRT(tmp2**2+1.0))
       dmu_f = RS_a/SQRT(1D0+tmp2**2)*tmp
>>>>>>> 0fa507f9
       NR    = -invZ * (ABS(n_stress)*mu_f-sh_stress)-SRtest

       IF (maxval(abs(NR))<aTolF) THEN
           has_converged = .TRUE.
           EXIT
       ENDIF

       !derivative of NR
<<<<<<< HEAD
       dNR   = -invZ * (ABS(n_stress)*dmu_f) -1.0D0
=======
       dNR   = -invZ * (ABS(n_stress)*dmu_f) -1.0
>>>>>>> 0fa507f9
       !ratio
       tmp3 = NR/dNR

       !update SRtest
       SRtest = max(AlmostZero,SRtest-tmp3)

    ENDDO

  END SUBROUTINE Newton_Raphson

 END MODULE<|MERGE_RESOLUTION|>--- conflicted
+++ resolved
@@ -1389,7 +1389,6 @@
                           DISC%DynRup%TP_sigma(iBndGP,iFace,:) = Sigma_tmp(:)
              ENDDO
          ENDIF
-<<<<<<< HEAD
 
          !update LocMu for next strength determination, only needed for last update
          ! X in Asinh(x) for mu calculation
@@ -1398,16 +1397,6 @@
          ! mu from LocSR
          LocMu  = RS_a*LOG(tmp2+SQRT(tmp2**2+1.0D0))
 
-=======
-
-         !update LocMu for next strength determination, only needed for last update
-         ! X in Asinh(x) for mu calculation
-         tmp = 0.5D0/RS_sr0 * EXP(LocSV/RS_a)
-         tmp2 = LocSR*tmp
-         ! mu from LocSR
-         LocMu  = RS_a*LOG(tmp2+SQRT(tmp2**2+1.0D0))
-
->>>>>>> 0fa507f9
          ! update stress change
          LocTracXY = -((EQN%InitialStressInFaultCS(:,4,iFace) + XYStressGP(:,iTimeGP))/ShTest)*LocMu*(P-P_f)
          LocTracXZ = -((EQN%InitialStressInFaultCS(:,6,iFace) + XZStressGP(:,iTimeGP))/ShTest)*LocMu*(P-P_f)
@@ -1524,11 +1513,7 @@
     REAL          :: n_stress(nBndGP), sh_stress(nBndGP), invZ
     REAL          :: NR(nBndGP), dNR(nBndGP), tmp(nBndGP), tmp2(nBndGP), tmp3(nBndGP)
     REAL          :: mu_f(nBndGP), dmu_f(nBndGP)                              !calculated here in routine
-<<<<<<< HEAD
     REAL          :: AlmostZero = 1D-25, aTolF = 5d-14 !1e-8
-=======
-    REAL          :: AlmostZero = 1D-45, aTolF = 1e-8
->>>>>>> 0fa507f9
     !-------------------------------------------------------------------------!
     INTENT(IN)    :: nSRupdates, LocSR, RS_sr0, LocSV, RS_a, n_stress,&
                      sh_stress, invZ
@@ -1560,13 +1545,8 @@
 
        !calculate friction coefficient
        tmp2  = tmp*SRtest
-<<<<<<< HEAD
-       mu_f  = RS_a*LOG(tmp2+SQRT(tmp2**2+1.0D0))
-       dmu_f = RS_a/SQRT(1.0D0+tmp2**2)*tmp
-=======
        mu_f  = RS_a*LOG(tmp2+SQRT(tmp2**2+1.0))
        dmu_f = RS_a/SQRT(1D0+tmp2**2)*tmp
->>>>>>> 0fa507f9
        NR    = -invZ * (ABS(n_stress)*mu_f-sh_stress)-SRtest
 
        IF (maxval(abs(NR))<aTolF) THEN
@@ -1575,11 +1555,7 @@
        ENDIF
 
        !derivative of NR
-<<<<<<< HEAD
-       dNR   = -invZ * (ABS(n_stress)*dmu_f) -1.0D0
-=======
        dNR   = -invZ * (ABS(n_stress)*dmu_f) -1.0
->>>>>>> 0fa507f9
        !ratio
        tmp3 = NR/dNR
 
