--- conflicted
+++ resolved
@@ -59,14 +59,14 @@
   END INTERFACE
   !---------------------------------------------------------------------------!
   PUBLIC  :: Eval_friction_law
-!  PRIVATE :: updateStateVariable
-!  PRIVATE :: IterativelyInvertSR
-!  PRIVATE :: no_fault
-!  PRIVATE :: Linear_slip_weakening_bimaterial
-!  PRIVATE :: Linear_slip_weakening_TPV1617
-!  PRIVATE :: ImposedSlipRateOnDRBoundary
-!  PRIVATE :: rate_and_state
-!  PRIVATE :: rate_and_state_vw
+  PRIVATE :: updateStateVariable
+  PRIVATE :: IterativelyInvertSR
+  PRIVATE :: no_fault
+  PRIVATE :: Linear_slip_weakening_bimaterial
+  PRIVATE :: Linear_slip_weakening_TPV1617
+  PRIVATE :: ImposedSlipRateOnDRBoundary
+  PRIVATE :: rate_and_state
+  PRIVATE :: rate_and_state_vw
   !---------------------------------------------------------------------------!
   CONTAINS
   
@@ -106,1118 +106,85 @@
     INTENT(IN)    :: iFace,iSide,iElem,rho,rho_neig,w_speed,w_speed_neig,time,resampleMatrix
     INTENT(INOUT) :: EQN,DISC,TractionGP_XY,TractionGP_XZ
     !-------------------------------------------------------------------------! 
-!
-!    ! load number of GP iterations
-!    nBndGP  = DISC%Galerkin%nBndGP
-!    nTimeGP = DISC%Galerkin%nTimeGP
-!
-!    DeltaT(1)=timePoints(1)
-!    DO iTimeGP=2,nTimeGP
-!       DeltaT(iTimeGP)=timePoints(iTimeGP)-timePoints(iTimeGP-1)
-!    ENDDO
-!    DeltaT(nTimeGP) = DeltaT(nTimeGP) + DeltaT(1) ! to fill last segment of Gaussian integration
-!
-!    ! Evaluate friction law GP-wise
-!    SELECT CASE(EQN%FL)
-!        CASE(0) ! No fault
-!
-!           CALL no_fault(TractionGP_XY,TractionGP_XZ,XYStressGP,XZStressGP)
-!
-!        CASE(2,16) ! Coulomb model for LSW
-!
-!           CALL Linear_slip_weakening_TPV1617(                                     & !
-!                                TractionGP_XY,TractionGP_XZ,               & ! OUT: traction
-!                                NorStressGP,XYStressGP,XZStressGP,         & ! IN: Godunov status
-!                                iFace,iSide,iElem,nBndGP,nTimeGP,          & ! IN: element ID and GP lengths
-!                                rho,rho_neig,w_speed,w_speed_neig,         & ! IN: background values
-!                                time,DeltaT,                               & ! IN: time
-!                                resampleMatrix,                            &
-!                                DISC,EQN,MESH,MPI,IO)
-!
-!        CASE(33)
-!           CALL ImposedSlipRateOnDRBoundary(                               & !
-!                                TractionGP_XY,TractionGP_XZ,               & ! OUT: traction
-!                                NorStressGP,XYStressGP,XZStressGP,         & ! IN: Godunov status
-!                                iFace,iSide,iElem,nBndGP,nTimeGP,          & ! IN: element ID and GP lengths
-!                                rho,rho_neig,w_speed,w_speed_neig,         & ! IN: background values
-!                                time,DeltaT,                               & ! IN: time
-!                                DISC,EQN,MESH,MPI,IO)
-!
-!        CASE(6) ! Coulomb model for LSW and bimaterial
-!
-!           CALL Linear_slip_weakening_bimaterial(                          & !
-!                                TractionGP_XY,TractionGP_XZ,               & ! OUT: traction
-!                                NorStressGP,XYStressGP,XZStressGP,         & ! IN: Godunov status
-!                                iFace,iSide,iElem,nBndGP,nTimeGP,          & ! IN: element ID and GP lengths
-!                                rho,rho_neig,w_speed,w_speed_neig,         & ! IN: background values
-!                                time,DeltaT,                               & ! IN: time
-!                                DISC,EQN,MESH,MPI,IO)
-!
-!        CASE(7) ! severe velocity weakening friction as in Ampuero&Ben-Zion2008
-!
-!        CALL rate_and_state_vw(                                            & !
-!                                TractionGP_XY,TractionGP_XZ,               & ! OUT: traction
-!                                NorStressGP,XYStressGP,XZStressGP,         & ! IN: Godunov status
-!                                iFace,iSide,iElem,nBndGP,nTimeGP,          & ! IN: element ID and GP lengths
-!                                rho,rho_neig,w_speed,w_speed_neig,         & ! IN: background values
-!                                time,DeltaT,                               & ! IN: time
-!                                DISC,EQN,MESH,MPI,IO)
-!
-!        CASE(3, 4, 103) ! rate and state friction
-!                        ! aging (3) and slip law (4)
-!                        ! slip law with strong weakening (103)
-!                        ! time and space dependent nucleation
-!
-!            CALL rate_and_state(                                            & !
-!                                 TractionGP_XY,TractionGP_XZ,               & ! OUT: traction
-!                                 NorStressGP,XYStressGP,XZStressGP,         & ! IN: Godunov status
-!                                 iFace,iSide,iElem,nBndGP,nTimeGP,          & ! IN: element ID and GP lengths
-!                                 rho,rho_neig,w_speed,w_speed_neig,         & ! IN: background values
-!                                 time,DeltaT,                               & ! IN: time, inv Trafo
-!                                 resampleMatrix,                            &
-!                                 DISC,EQN,MESH,MPI,IO,BND)
-!
-!
-!        CASE DEFAULT
-!          logError(*) 'ERROR in friction.f90: friction law case',EQN%FL,' not implemented!'
-!          call MPI_ABORT(MPI%commWorld, 134)
-!    END SELECT
-!
+
+    ! load number of GP iterations
+    nBndGP  = DISC%Galerkin%nBndGP
+    nTimeGP = DISC%Galerkin%nTimeGP
+    
+    DeltaT(1)=timePoints(1)
+    DO iTimeGP=2,nTimeGP
+       DeltaT(iTimeGP)=timePoints(iTimeGP)-timePoints(iTimeGP-1)
+    ENDDO
+    DeltaT(nTimeGP) = DeltaT(nTimeGP) + DeltaT(1) ! to fill last segment of Gaussian integration
+       
+    ! Evaluate friction law GP-wise
+    SELECT CASE(EQN%FL)
+        CASE(0) ! No fault
+        
+           CALL no_fault(TractionGP_XY,TractionGP_XZ,XYStressGP,XZStressGP)
+           
+        CASE(2,16) ! Coulomb model for LSW
+
+           CALL Linear_slip_weakening_TPV1617(                                     & !
+                                TractionGP_XY,TractionGP_XZ,               & ! OUT: traction
+                                NorStressGP,XYStressGP,XZStressGP,         & ! IN: Godunov status
+                                iFace,iSide,iElem,nBndGP,nTimeGP,          & ! IN: element ID and GP lengths
+                                rho,rho_neig,w_speed,w_speed_neig,         & ! IN: background values
+                                time,DeltaT,                               & ! IN: time
+                                resampleMatrix,                            &
+                                DISC,EQN,MESH,MPI,IO)                          
+                                
+        CASE(33, 34)
+           CALL ImposedSlipRateOnDRBoundary(                               & !
+                                TractionGP_XY,TractionGP_XZ,               & ! OUT: traction
+                                NorStressGP,XYStressGP,XZStressGP,         & ! IN: Godunov status
+                                iFace,iSide,iElem,nBndGP,nTimeGP,          & ! IN: element ID and GP lengths
+                                rho,rho_neig,w_speed,w_speed_neig,         & ! IN: background values
+                                time,DeltaT,                               & ! IN: time
+                                DISC,EQN,MESH,MPI,IO)                 
+      
+        CASE(6) ! Coulomb model for LSW and bimaterial
+        
+           CALL Linear_slip_weakening_bimaterial(                          & !
+                                TractionGP_XY,TractionGP_XZ,               & ! OUT: traction
+                                NorStressGP,XYStressGP,XZStressGP,         & ! IN: Godunov status
+                                iFace,iSide,iElem,nBndGP,nTimeGP,          & ! IN: element ID and GP lengths
+                                rho,rho_neig,w_speed,w_speed_neig,         & ! IN: background values
+                                time,DeltaT,                               & ! IN: time
+                                DISC,EQN,MESH,MPI,IO)
+
+        CASE(7) ! severe velocity weakening friction as in Ampuero&Ben-Zion2008
+
+        CALL rate_and_state_vw(                                            & !
+                                TractionGP_XY,TractionGP_XZ,               & ! OUT: traction
+                                NorStressGP,XYStressGP,XZStressGP,         & ! IN: Godunov status
+                                iFace,iSide,iElem,nBndGP,nTimeGP,          & ! IN: element ID and GP lengths
+                                rho,rho_neig,w_speed,w_speed_neig,         & ! IN: background values
+                                time,DeltaT,                               & ! IN: time
+                                DISC,EQN,MESH,MPI,IO)
+                       
+        CASE(3, 4, 103) ! rate and state friction
+                        ! aging (3) and slip law (4)
+                        ! slip law with strong weakening (103)
+                        ! time and space dependent nucleation
+
+            CALL rate_and_state(                                            & !
+                                 TractionGP_XY,TractionGP_XZ,               & ! OUT: traction
+                                 NorStressGP,XYStressGP,XZStressGP,         & ! IN: Godunov status
+                                 iFace,iSide,iElem,nBndGP,nTimeGP,          & ! IN: element ID and GP lengths
+                                 rho,rho_neig,w_speed,w_speed_neig,         & ! IN: background values
+                                 time,DeltaT,                               & ! IN: time, inv Trafo
+                                 resampleMatrix,                            &
+                                 DISC,EQN,MESH,MPI,IO,BND)
+
+
+        CASE DEFAULT
+          logError(*) 'ERROR in friction.f90: friction law case',EQN%FL,' not implemented!'
+          call MPI_ABORT(MPI%commWorld, 134)
+    END SELECT    
+
   END SUBROUTINE Eval_friction_law
 
-<<<<<<< HEAD
-!  !> case 0: no frictional sliding
-!  !<
-!  PURE SUBROUTINE no_fault(TractionGP_XY,TractionGP_XZ,XYStressGP,XZStressGP)
-!    !-------------------------------------------------------------------------!
-!    IMPLICIT NONE
-!    !-------------------------------------------------------------------------!
-!    ! Local variable declaration
-!    REAL          :: XYStressGP(:,:)
-!    REAL          :: XZStressGP(:,:)
-!    REAL          :: TractionGP_XY(:,:)
-!    REAL          :: TractionGP_XZ(:,:)
-!    !-------------------------------------------------------------------------!
-!    INTENT(IN)    :: XYStressGP,XZStressGP
-!    INTENT(INOUT) :: TractionGP_XY,TractionGP_XZ
-!    !-------------------------------------------------------------------------!
-!
-!    ! LocTrac = ShTest
-!    TractionGP_XY(:,:) = XYStressGP(:,:)
-!    TractionGP_XZ(:,:) = XZStressGP(:,:)
-!
-!  END SUBROUTINE no_fault
-!
-!
-!!> Special friction case 6: linear slip weakening with Prakash-Clifton regularization
-!!<
-!  SUBROUTINE Linear_slip_weakening_bimaterial(                                & !
-!                                   TractionGP_XY,TractionGP_XZ,               & ! OUT: traction
-!                                   NorStressGP,XYStressGP,XZStressGP,         & ! IN: Godunov status
-!                                   iFace,iSide,iElem,nBndGP,nTimeGP,          & ! IN: element ID and GP lengths
-!                                   rho,rho_neig,w_speed,w_speed_neig,         & ! IN: background values
-!                                   time,DeltaT,                               & ! IN: time
-!                                   DISC,EQN,MESH,MPI,IO)
-!    !-------------------------------------------------------------------------!
-!    USE prak_clif_mod
-!    !-------------------------------------------------------------------------!
-!    IMPLICIT NONE
-!    !-------------------------------------------------------------------------!
-!    TYPE(tEquations)               :: EQN
-!    TYPE(tDiscretization), target  :: DISC
-!    TYPE(tUnstructMesh)            :: MESH
-!    TYPE(tMPI)                     :: MPI
-!    TYPE(tInputOutput)             :: IO
-!    ! Local variable declaration
-!    INTEGER     :: iBndGP,iTimeGP,nBndGP,nTimeGP
-!    INTEGER     :: iFace,iSide,iElem
-!    REAL        :: LocTracXY,LocTracXZ
-!    REAL        :: NorStressGP(nBndGP,nTimeGP)
-!    REAL        :: XYStressGP(nBndGP,nTimeGP)
-!    REAL        :: XZStressGP(nBndGP,nTimeGP)
-!    REAL        :: TractionGP_XY(nBndGP,nTimeGP)
-!    REAL        :: TractionGP_XZ(nBndGP,nTimeGP)
-!    REAL        :: Strength_exp
-!    REAL        :: sigma
-!    REAL        :: LocMu, LocD_C, LocSlip, LocSlip1, LocSlip2, LocP, P, LocSR, ShTest
-!    REAL        :: LocMu_S, LocMu_D
-!    REAL        :: LocSR1,LocSR2
-!    REAL        :: P_0,cohesion, Strength
-!    REAL        :: rho,rho_neig,w_speed(:),w_speed_neig(:)
-!    REAL        :: time_inc,time
-!    REAL        :: Deltat(1:nTimeGP)
-!    !-------------------------------------------------------------------------!
-!    INTENT(IN)    :: NorStressGP,XYStressGP,XZStressGP,iFace,iSide,iElem
-!    INTENT(IN)    :: rho,rho_neig,w_speed,w_speed_neig,time,nBndGP,nTimeGP,DeltaT
-!    INTENT(IN)    :: EQN,MESH,MPI,IO
-!    INTENT(INOUT) :: DISC,TractionGP_XY,TractionGP_XZ
-!    !-------------------------------------------------------------------------!
-!
-!    DO iBndGP=1,nBndGP
-!     !
-!     LocMu     = DISC%DynRup%Mu(iBndGP,iFace)
-!     LocMu_S   = DISC%DynRup%Mu_S(iBndGP,iFace)
-!     LocMu_D   = DISC%DynRup%Mu_D(iBndGP,iFace)
-!     LocD_C    = DISC%DynRup%D_C(iBndGP,iFace)
-!     LocSlip   = DISC%DynRup%Slip(iBndGP,iFace)
-!     LocSlip1   = DISC%DynRup%Slip1(iBndGP,iFace)
-!     LocSlip2   = DISC%DynRup%Slip2(iBndGP,iFace)
-!     LocSR1    = DISC%DynRup%SlipRate1(iBndGP,iFace)
-!     LocSR2    = DISC%DynRup%SlipRate2(iBndGP,iFace)
-!     cohesion  = DISC%DynRup%cohesion(iBndGP,iFace)      ! cohesion is negative since negative normal stress is compression
-!     P_0       = EQN%InitialStressInFaultCS(iBndGP,1,iFace)
-!     Strength_exp = DISC%DynRup%Strength(iBndGP,iFace)
-!     !
-!     DO iTimeGP=1,nTimeGP
-!       LocP   = NorStressGP(iBndGP,iTimeGP)
-!       time_inc = DeltaT(iTimeGP)
-!       !
-!       ! modify strength according to prakash clifton
-!       LocSR = SQRT(LocSR1**2 + LocSR2**2)
-!       sigma = LocP+P_0
-!       CALL prakash_cliff_fric(Strength_exp,sigma,LocSR,DISC%DynRup%vStar,DISC%DynRup%L,LocMu,time_inc)
-!
-!       ShTest = SQRT((EQN%InitialStressInFaultCS(iBndGP,4,iFace) + XYStressGP(iBndGP,iTimeGP))**2 + (EQN%InitialStressInFaultCS(iBndGP,6,iFace) + XZStressGP(iBndGP,iTimeGP))**2)
-!
-!       !Coulomb's law (we use old mu value, as mu, S, SR and Traction are interdependent!)
-!       IF(ShTest.GT.Strength) THEN
-!
-!         ! 1 evaluate friction
-!         LocTracXY = ((EQN%InitialStressInFaultCS(iBndGP,4,iFace) + XYStressGP(iBndGP,iTimeGP))/ShTest)*Strength
-!         LocTracXZ = ((EQN%InitialStressInFaultCS(iBndGP,6,iFace) + XZStressGP(iBndGP,iTimeGP))/ShTest)*Strength
-!
-!         ! 2 update stress change
-!         LocTracXY = LocTracXY - EQN%InitialStressInFaultCS(iBndGP,4,iFace)
-!         LocTracXZ = LocTracXZ - EQN%InitialStressInFaultCS(iBndGP,6,iFace)
-!
-!       ELSE
-!         LocTracXY = XYStressGP(iBndGP,iTimeGP)
-!         LocTracXZ = XZStressGP(iBndGP,iTimeGP)
-!       ENDIF
-!       !
-!       !Update slip rate (notice that LocSR(T=0)=-2c_s/mu*s_xy^{Godunov} is the slip rate caused by a free surface!)
-!       LocSR1     = -(1.0D0/(w_speed(2)*rho)+1.0D0/(w_speed_neig(2)*rho_neig))*(LocTracXY-XYStressGP(iBndGP,iTimeGP))
-!       LocSR2     = -(1.0D0/(w_speed(2)*rho)+1.0D0/(w_speed_neig(2)*rho_neig))*(LocTracXZ-XZStressGP(iBndGP,iTimeGP))
-!       LocSR      = SQRT(LocSR1**2 + LocSR2**2)
-!       !
-!       ! Update slip
-!       LocSlip1 = LocSlip1 + LocSR1*time_inc
-!       LocSlip2 = LocSlip2 + LocSR2*time_inc
-!       LocSlip = LocSlip + LocSR*time_inc
-!       !
-!       IF(ABS(LocSlip).LT.LocD_C) THEN
-!         LocMu = LocMu_S - (LocMu_S-LocMu_D)/LocD_C*ABS(LocSlip)
-!       ELSE
-!         LocMu = LocMu_D
-!       ENDIF
-!
-!       ! instantaneous healing
-!       IF (DISC%DynRup%inst_healing == 1) THEN
-!           IF (LocSR .LT. u_0) THEN
-!               LocMu = LocMu_S
-!               ! reset slip history for LSW
-!               LocSlip = 0.0D0
-!           ENDIF
-!       ENDIF
-!       !
-!       !Save traction for flux computation
-!       TractionGP_XY(iBndGP,iTimeGP) = LocTracXY
-!       TractionGP_XZ(iBndGP,iTimeGP) = LocTracXZ
-!       !
-!     ENDDO ! iTimeGP=1,DISC%Galerkin%nTimeGP
-!     !
-!     ! output rupture front
-!     ! outside of iTimeGP loop in order to safe an 'if' in a loop
-!     ! this way, no subtimestep resolution possible
-!     IF (DISC%DynRup%RF(iBndGP,iFace) .AND. LocSR .GT. 0.001D0) THEN
-!        DISC%DynRup%rupture_time(iBndGP,iFace)=time
-!        DISC%DynRup%RF(iBndGP,iFace) = .FALSE.
-!     ENDIF
-!
-!     !output time when shear stress is equal to the dynamic stress after rupture arrived
-!     !currently only for linear slip weakening
-!      IF ( (DISC%DynRup%rupture_time(iBndGP,iFace).GT.0.0) .AND. (DISC%DynRup%rupture_time(iBndGP,iFace) .LE. time)) THEN
-!          IF(DISC%DynRup%DS(iBndGP,iFace) .AND. ABS(LocSlip).GE.LocD_C) THEN
-!          DISC%DynRup%dynStress_time(iBndGP,iFace)=time
-!          DISC%DynRup%DS(iBndGP,iFace) = .FALSE.
-!          ENDIF
-!      ENDIF
-!
-!     IF (LocSR.GT.DISC%DynRup%PeakSR(iBndGP,iFace)) THEN
-!        DISC%DynRup%PeakSR(iBndGP,iFace) = LocSR
-!     ENDIF
-!     !
-!     DISC%DynRup%Mu(iBndGP,iFace)        = LocMu
-!     DISC%DynRup%SlipRate1(iBndGP,iFace) = LocSR1
-!     DISC%DynRup%SlipRate2(iBndGP,iFace) = LocSR2
-!     DISC%DynRup%Slip(iBndGP,iFace)      = LocSlip
-!     DISC%DynRup%Slip1(iBndGP,iFace)     = LocSlip1
-!     DISC%DynRup%Slip2(iBndGP,iFace)     = LocSlip2
-!     DISC%DynRup%TracXY(iBndGP,iFace)    = LocTracXY
-!     DISC%DynRup%TracXZ(iBndGP,iFace)    = LocTracXZ
-!     DISC%DynRup%Strength(iBndGP,iFace)  = Strength_exp
-!     !
-!    ENDDO ! iBndGP=1,DISC%Galerkin%nBndGP
-!
-!  END SUBROUTINE Linear_slip_weakening_bimaterial
-!
-!
-!  !> friction case 16,17
-!  !> Specific conditions for SCEC TPV16/17
-!  !> basically, introduction of a time dependent forced rupture
-!  !<
-!  SUBROUTINE Linear_slip_weakening_TPV1617(TractionGP_XY,TractionGP_XZ,       & ! OUT: traction
-!                                   NorStressGP,XYStressGP,XZStressGP,         & ! IN: Godunov status
-!                                   iFace,iSide,iElem,nBndGP,nTimeGP,          & ! IN: element ID and GP lengths
-!                                   rho,rho_neig,w_speed,w_speed_neig,         & ! IN: background values
-!                                   time,DeltaT,                               & ! IN: time
-!                                   resampleMatrix,                            &
-!                                   DISC,EQN,MESH,MPI,IO)
-!    !-------------------------------------------------------------------------!
-!    IMPLICIT NONE
-!    !-------------------------------------------------------------------------!
-!    TYPE(tEquations)               :: EQN
-!    TYPE(tDiscretization), target  :: DISC
-!    TYPE(tUnstructMesh)            :: MESH
-!    TYPE(tMPI)                     :: MPI
-!    TYPE(tInputOutput)             :: IO
-!    ! Local variable declaration
-!    INTEGER     :: iBndGP,iTimeGP,nBndGP,nTimeGP
-!    INTEGER     :: iFace,iSide,iElem
-!    REAL        :: time
-!    REAL        :: NorStressGP(nBndGP,nTimeGP)
-!    REAL        :: XYStressGP(nBndGP,nTimeGP)
-!    REAL        :: XZStressGP(nBndGP,nTimeGP)
-!    REAL        :: TractionGP_XY(nBndGP,nTimeGP)
-!    REAL        :: TractionGP_XZ(nBndGP,nTimeGP)
-!    real        :: LocTracXY(nBndGP)
-!    real        :: LocTracXZ(nBndGP)
-!    real        :: tmpSlip(nBndGP)
-!    real        :: P(nBndGP)
-!    real        :: Strength(nBndGP), ShTest(nBndGP)
-!    real        :: LocSR(nBndGP), LocSR1(nBndGP), LocSR2(nBndGP)
-!    real        :: eta, Z, Z_neig
-!    REAL        :: rho,rho_neig,w_speed(:),w_speed_neig(:)
-!    REAL        :: time_inc
-!    REAL        :: Deltat(1:nTimeGP)
-!    REAL_TYPE   :: resampleMatrix(nBndGP,nBndGP)
-!    REAL        :: t_0
-!    REAL        :: f1(nBndGP), f2(nBndGP)
-!    real        :: tn
-!    !-------------------------------------------------------------------------!
-!    INTENT(IN)    :: NorStressGP,XYStressGP,XZStressGP,iFace,iSide,iElem
-!    INTENT(IN)    :: rho,rho_neig,w_speed,w_speed_neig,time,nBndGP,nTimeGP,DeltaT,resampleMatrix
-!    INTENT(IN)    :: EQN,MESH,MPI,IO
-!    INTENT(INOUT) :: DISC,TractionGP_XY,TractionGP_XZ
-!    !-------------------------------------------------------------------------!
-!    t_0 = DISC%DynRup%t_0
-!    tmpSlip = 0.0D0
-!
-!    Z = rho * w_speed(2)
-!    Z_neig = rho_neig * w_speed_neig(2)
-!    eta = Z*Z_neig / (Z+Z_neig)
-!
-!    tn = time
-!
-!    do iTimeGP=1,nTimeGP
-!      time_inc = DeltaT(iTimeGP)
-!      tn=tn + time_inc
-!
-!      P = EQN%InitialStressInFaultCS(:,1,iFace) + NorStressGP(:,iTimeGP)
-!
-!      Strength = -DISC%DynRup%cohesion(:,iFace) - DISC%DynRup%Mu(:,iFace) * MIN(P,ZERO)
-!      ShTest = SQRT((EQN%InitialStressInFaultCS(:,4,iFace) + XYStressGP(:,iTimeGP))**2 + (EQN%InitialStressInFaultCS(:,6,iFace) + XZStressGP(:,iTimeGP))**2)
-!
-!      LocSR = max(0d0, (ShTest - Strength) / eta)
-!      LocSR1 = LocSR * (EQN%InitialStressInFaultCS(:,4,iFace) + XYStressGP(:,iTimeGP)) / (Strength + eta * LocSR)
-!      LocSR2 = LocSR * (EQN%InitialStressInFaultCS(:,6,iFace) + XZStressGP(:,iTimeGP)) / (Strength + eta * LocSR)
-!      LocTracXY = XYStressGP(:,iTimeGP) - eta * LocSR1
-!      LocTracXZ = XZStressGP(:,iTimeGP) - eta * LocSR2
-!
-!      ! Update slip
-!      DISC%DynRup%Slip1(:,iFace) = DISC%DynRup%Slip1(:,iFace) + LocSR1(:)*time_inc
-!      DISC%DynRup%Slip2(:,iFace) = DISC%DynRup%Slip2(:,iFace) + LocSR2(:)*time_inc
-!
-!      ! Resample slip-rate, such that the state (Slip) lies in the same polynomial space as the degrees of freedom
-!      ! resampleMatrix first projects LocSR on the two-dimensional basis on the reference triangle with
-!      ! degree less or equal than CONVERGENCE_ORDER-1, and then evaluates the polynomial at the quadrature points
-!      DISC%DynRup%Slip(:,iFace)  = max(0.0, DISC%DynRup%Slip(:,iFace)  + matmul(resampleMatrix, LocSR(:))*time_inc)
-!      tmpSlip = tmpSlip(:) + LocSR(:)*time_inc
-!
-!     ! Modif T. Ulrich-> generalisation of tpv16/17 to 30/31
-!     f1=dmin1(ABS(DISC%DynRup%Slip(:,iFace))/DISC%DynRup%D_C(:,iFace),1d0)
-!
-!     IF(EQN%FL.EQ.16) THEN
-!        IF (t_0.eq.0) THEN
-!         where (tn >= DISC%DynRup%forced_rupture_time(:,iFace))
-!            f2=1.
-!         elsewhere
-!            f2=0.
-!         end where
-!        ELSE
-!           f2=dmax1(0d0,dmin1((time-DISC%DynRup%forced_rupture_time(:,iFace))/t_0,1d0))
-!        ENDIF
-!     ELSE !no forced time rupture
-!        f2=0.
-!     ENDIF
-!
-!     DISC%DynRup%Mu(:,iFace) = DISC%DynRup%Mu_S(:,iFace) - (DISC%DynRup%Mu_S(:,iFace)-DISC%DynRup%Mu_D(:,iFace))*dmax1(f1,f2)
-!
-!     ! instantaneous healing
-!     IF (DISC%DynRup%inst_healing == 1) THEN
-!        where (LocSR.LT. u_0)
-!           DISC%DynRup%Mu(:,iFace) = DISC%DynRup%Mu_S(:,iFace)
-!           DISC%DynRup%Slip(:,iFace)  = 0.0
-!        endwhere
-!     ENDIF
-!
-!     TractionGP_XY(:,iTimeGP) = LocTracXY(:)
-!     TractionGP_XZ(:,iTimeGP) = LocTracXZ(:)
-!    enddo
-!
-!     ! output rupture front
-!     ! outside of iTimeGP loop in order to safe an 'if' in a loop
-!     ! this way, no subtimestep resolution possible
-!    where (DISC%DynRup%RF(:,iFace) .AND. LocSR .GT. 0.001D0)
-!      DISC%DynRup%rupture_time(:,iFace)=time
-!      DISC%DynRup%RF(:,iFace) = .FALSE.
-!    end where
-!
-!    !output time when shear stress is equal to the dynamic stress after rupture arrived
-!    !currently only for linear slip weakening
-!    where ( (DISC%DynRup%rupture_time(:,iFace) .GT. 0.0) .AND. &
-!            (DISC%DynRup%rupture_time(:,iFace) .LE. time) .AND. &
-!             DISC%DynRup%DS(:,iFace) .AND. &
-!            (ABS(DISC%DynRup%Slip(:,iFace)) .GE. DISC%DynRup%D_C(:,iFace)))
-!      DISC%DynRup%dynStress_time(:,iFace)=time
-!      DISC%DynRup%DS(:,iFace) = .FALSE.
-!    end where
-!
-!    where (LocSR(:).GT.DISC%DynRup%PeakSR(:,iFace))
-!      DISC%DynRup%PeakSR(:,iFace) = LocSR
-!    end where
-!
-!    DISC%DynRup%TracXY(:,iFace)    = LocTracXY
-!    DISC%DynRup%TracXZ(:,iFace)    = LocTracXZ
-!    DISC%DynRup%SlipRate1(:,iFace) = LocSR1
-!    DISC%DynRup%SlipRate2(:,iFace) = LocSR2
-!
-!    !---compute and store slip to determine the magnitude of an earthquake ---
-!    !    to this end, here the slip is computed and averaged per element
-!    !    in calc_seissol.f90 this value will be multiplied by the element surface
-!    !    and an output happened once at the end of the simulation
-!    IF (DISC%DynRup%magnitude_out(iFace)) THEN
-!        DISC%DynRup%averaged_Slip(iFace) = DISC%DynRup%averaged_Slip(iFace) + sum(tmpSlip)/nBndGP
-!    ENDIF
-!
-!  END SUBROUTINE Linear_slip_weakening_TPV1617
-!
-!
-!  !< T. Ulrich 27.07.17
-!  !< This friction law allows imposing a slip rate on the DR boundary
-!  SUBROUTINE ImposedSlipRateOnDRBoundary(TractionGP_XY,TractionGP_XZ,       & ! OUT: traction
-!                                   NorStressGP,XYStressGP,XZStressGP,         & ! IN: Godunov status
-!                                   iFace,iSide,iElem,nBndGP,nTimeGP,          & ! IN: element ID and GP lengths
-!                                   rho,rho_neig,w_speed,w_speed_neig,         & ! IN: background values
-!                                   time,DeltaT,                               & ! IN: time
-!                                   DISC,EQN,MESH,MPI,IO)
-!    !-------------------------------------------------------------------------!
-!    USE NucleationFunctions_mod
-!    !-------------------------------------------------------------------------!
-!    IMPLICIT NONE
-!    !-------------------------------------------------------------------------!
-!    TYPE(tEquations)               :: EQN
-!    TYPE(tDiscretization), target  :: DISC
-!    TYPE(tUnstructMesh)            :: MESH
-!    TYPE(tMPI)                     :: MPI
-!    TYPE(tInputOutput)             :: IO
-!    INTEGER     :: iBndGP,iTimeGP,nBndGP,nTimeGP
-!    INTEGER     :: iFace,iSide,iElem
-!    REAL        :: time
-!    REAL        :: NorStressGP(nBndGP,nTimeGP)
-!    REAL        :: XYStressGP(nBndGP,nTimeGP)
-!    REAL        :: XZStressGP(nBndGP,nTimeGP)
-!    REAL        :: TractionGP_XY(nBndGP,nTimeGP)
-!    REAL        :: TractionGP_XZ(nBndGP,nTimeGP)
-!    real        :: LocTracXY(nBndGP)
-!    real        :: LocTracXZ(nBndGP)
-!    real        :: tmpSlip(nBndGP)
-!    real        :: Strength(nBndGP), ShTest(nBndGP)
-!    real        :: LocSR(nBndGP)
-!    REAL        :: rho,rho_neig,w_speed(:),w_speed_neig(:)
-!    REAL        :: time_inc
-!    REAL        :: Deltat(1:nTimeGP)
-!    REAL        :: Tnuc, Gnuc, Gnucprev, dt, prevtime
-!    real        :: tn, eta
-!    !-------------------------------------------------------------------------!
-!    INTENT(IN)    :: NorStressGP,XYStressGP,XZStressGP,iFace,iSide,iElem
-!    INTENT(IN)    :: rho,rho_neig,w_speed,w_speed_neig,time,nBndGP,nTimeGP,DeltaT
-!    INTENT(IN)    :: MESH,MPI,IO
-!    INTENT(INOUT) :: EQN, DISC,TractionGP_XY,TractionGP_XZ
-!    !-------------------------------------------------------------------------!
-!    Tnuc = DISC%DynRup%t_0
-!    tmpSlip = 0.0D0
-!
-!    eta = (w_speed(2)*rho*w_speed_neig(2)*rho_neig) / (w_speed(2)*rho + w_speed_neig(2)*rho_neig)
-!    tn = time
-!
-!    dt = sum(DeltaT(:))
-!
-!    do iTimeGP=1,nTimeGP
-!      time_inc = DeltaT(iTimeGP)
-!      tn=tn + time_inc
-!      Gnuc = Calc_SmoothStepIncrement(tn, Tnuc, time_inc)/time_inc
-!
-!      !EQN%NucleationStressInFaultCS (1 and 2) contains the slip in FaultCS
-!      LocTracXY(:)  = XYStressGP(:,iTimeGP) - eta * EQN%NucleationStressInFaultCS(:,1,iFace)*Gnuc
-!      LocTracXZ(:) =  XZStressGP(:,iTimeGP) - eta * EQN%NucleationStressInFaultCS(:,2,iFace)*Gnuc
-!      DISC%DynRup%SlipRate1(:,iFace)     = EQN%NucleationStressInFaultCS(:,1,iFace)*Gnuc
-!      DISC%DynRup%SlipRate2(:,iFace)     = EQN%NucleationStressInFaultCS(:,2,iFace)*Gnuc
-!      LocSR                              = SQRT(DISC%DynRup%SlipRate1(:,iFace)**2 + DISC%DynRup%SlipRate2(:,iFace)**2)
-!
-!      ! Update slip
-!      DISC%DynRup%Slip1(:,iFace) = DISC%DynRup%Slip1(:,iFace) + DISC%DynRup%SlipRate1(:,iFace)*time_inc
-!      DISC%DynRup%Slip2(:,iFace) = DISC%DynRup%Slip2(:,iFace) + DISC%DynRup%SlipRate2(:,iFace)*time_inc
-!      DISC%DynRup%Slip(:,iFace)  = DISC%DynRup%Slip(:,iFace)  + LocSR(:)*time_inc
-!      tmpSlip = tmpSlip(:) + LocSR(:)*time_inc
-!
-!     TractionGP_XY(:,iTimeGP) = LocTracXY(:)
-!     TractionGP_XZ(:,iTimeGP) = LocTracXZ(:)
-!    enddo
-!
-!     ! output rupture front
-!     ! outside of iTimeGP loop in order to safe an 'if' in a loop
-!     ! this way, no subtimestep resolution possible
-!    where (DISC%DynRup%RF(:,iFace) .AND. LocSR .GT. 0.001D0)
-!      DISC%DynRup%rupture_time(:,iFace)=time
-!      DISC%DynRup%RF(:,iFace) = .FALSE.
-!    end where
-!
-!    where (LocSR(:).GT.DISC%DynRup%PeakSR(:,iFace))
-!      DISC%DynRup%PeakSR(:,iFace) = LocSR
-!    end where
-!
-!    DISC%DynRup%TracXY(:,iFace)    = LocTracXY
-!    DISC%DynRup%TracXZ(:,iFace)    = LocTracXZ
-!
-!    !---compute and store slip to determine the magnitude of an earthquake ---
-!    !    to this end, here the slip is computed and averaged per element
-!    !    in calc_seissol.f90 this value will be multiplied by the element surface
-!    !    and an output happened once at the end of the simulation
-!    IF (DISC%DynRup%magnitude_out(iFace)) THEN
-!        DISC%DynRup%averaged_Slip(iFace) = DISC%DynRup%averaged_Slip(iFace) + sum(tmpSlip)/nBndGP
-!    ENDIF
-!
-!  END SUBROUTINE ImposedSlipRateOnDRBoundary
-!
-!  !> friction case 7: severe velocity weakening rate and state friction
-!  !< after Ampuero and Ben-Zion 2008
-!  !<
-!  SUBROUTINE rate_and_state_vw(TractionGP_XY,TractionGP_XZ,            & ! OUT: traction
-!                            NorStressGP,XYStressGP,XZStressGP,         & ! IN: Godunov status
-!                            iFace,iSide,iElem,nBndGP,nTimeGP,          & ! IN: element ID and GP lengths
-!                            rho,rho_neig,w_speed,w_speed_neig,         & ! IN: background values
-!                            time,DeltaT,                               & ! IN: time
-!                            DISC,EQN,MESH,MPI,IO)
-!    !-------------------------------------------------------------------------!
-!    IMPLICIT NONE
-!    !-------------------------------------------------------------------------!
-!    TYPE(tEquations)               :: EQN
-!    TYPE(tDiscretization)          :: DISC
-!    TYPE(tUnstructMesh)            :: MESH
-!    TYPE(tMPI)                     :: MPI
-!    TYPE(tInputOutput)             :: IO
-!    ! Local variable declaration
-!    INTEGER     :: i,j
-!    INTEGER     :: iBndGP,iTimeGP,nBndGP,nTimeGP
-!    INTEGER     :: iFace,iSide,iElem
-!    INTEGER     :: numberSlipRateUpdates, nSVupdates, SignSR
-!    REAL        :: time
-!    REAL        :: LocTracXY,LocTracXZ
-!    REAL        :: NorStressGP(nBndGP,nTimeGP)
-!    REAL        :: XYStressGP(nBndGP,nTimeGP)
-!    REAL        :: XZStressGP(nBndGP,nTimeGP)
-!    REAL        :: TractionGP_XY(nBndGP,nTimeGP)
-!    REAL        :: TractionGP_XZ(nBndGP,nTimeGP)
-!    REAL        :: LocMu, LocD_C, LocSlip, LocSlip1, LocSlip2, LocP, P, LocSR, ShTest
-!    REAL        :: LocMu_S, LocMu_D
-!    REAL        :: LocSR1,LocSR2
-!    REAL        :: P_0,Strength,cohesion
-!    REAL        :: rho,rho_neig,w_speed(:),w_speed_neig(:)
-!    REAL        :: time_inc
-!    REAL        :: Deltat(1:nTimeGP)
-!    REAL        :: SV0, tmp, tmp2, SRtest, NR, dNR
-!    REAL        :: LocSV
-!    REAL        :: RS_f0,RS_a,RS_b,RS_sl0,RS_sr0, Tc, coeft
-!    !-------------------------------------------------------------------------!
-!    INTENT(IN)    :: NorStressGP,XYStressGP,XZStressGP,iFace,iSide,iElem
-!    INTENT(IN)    :: rho,rho_neig,w_speed,w_speed_neig,time,nBndGP,nTimeGP,DeltaT
-!    INTENT(IN)    :: EQN,MESH,MPI,IO
-!    INTENT(INOUT) :: DISC,TractionGP_XY,TractionGP_XZ
-!    !-------------------------------------------------------------------------!
-!    ! friction develops as                    mu = mu_s + a V/(V+Vc) - b SV/(SV + Dc)
-!    ! Note the typo in eq.1 of Ampuero&Ben-Zion, 2008
-!    ! state variable SV develops as     dSV / dt = (V-SV) / Tc
-!    ! parameters: static friction mu_s, char. velocity scale Vc, charact. timescale Tc,
-!    ! charact. length scale Dc, direct and evolution effect coeff. a,b
-!    ! Notice that Dc, a and b are recycled but not equivalent to cases 3 and 4
-!    ! steady-state friction value is:       mu = mu_s + (a - b) V/(V+Vc)
-!    ! dynamic friction value (if reached) mu_d = mu_s + (a - b)
-!    ! Tc tunes between slip-weakening and rate-weakening behavior
-!    !
-!
-!    DO iBndGP=1,nBndGP
-!     !
-!     LocSlip   = DISC%DynRup%Slip(iBndGP,iFace)
-!     LocSlip1   = DISC%DynRup%Slip1(iBndGP,iFace)
-!     LocSlip2   = DISC%DynRup%Slip2(iBndGP,iFace)
-!     LocSR1    = DISC%DynRup%SlipRate1(iBndGP,iFace)
-!     LocSR2    = DISC%DynRup%SlipRate2(iBndGP,iFace)
-!     LocSV     = DISC%DynRup%StateVar(iBndGP,iFace)
-!     P_0       = EQN%InitialStressInFaultCS(iBndGP,1,iFace)
-!     !
-!     DO iTimeGP=1,nTimeGP
-!       LocP   = NorStressGP(iBndGP,iTimeGP)
-!       time_inc = DeltaT(iTimeGP)
-!
-!       !
-!       RS_f0  = DISC%DynRup%RS_f0 ! equivalent to static friction coefficient
-!       RS_a   = DISC%DynRup%RS_a  ! direct effect
-!       RS_b   = DISC%DynRup%RS_b  ! evolution effect
-!       RS_sl0 = DISC%DynRup%RS_sl0 ! Dc, char. lengt scale
-!       RS_sr0 = DISC%DynRup%RS_sr0 ! Vc, char. velocity scale
-!       !
-!       ! load traction and normal stress
-!       P      = LocP+P_0
-!       ShTest = SQRT((EQN%InitialStressInFaultCS(iBndGP,4,iFace) + XYStressGP(iBndGP,iTimeGP))**2 + (EQN%InitialStressInFaultCS(iBndGP,6,iFace) + XZStressGP(iBndGP,iTimeGP))**2)
-!       !
-!       SV0=LocSV    ! Careful, the SV must always be corrected using SV0 and not LocSV!
-!       !
-!       ! The following process is adapted from that described by Kaneko et al. (2008)
-!       numberSlipRateUpdates = 5
-!       nSVupdates = 2
-!       !
-!       LocSR      = SQRT(LocSR1**2 + LocSR2**2)
-!       !   charact. time scale Tc
-!       Tc = RS_sl0 / RS_sr0
-!       !   exponent
-!       coeft= EXP(-time_inc / Tc)
-!       !
-!       DO j=1,nSVupdates   !This loop corrects SV values
-!         !
-!         LocSR=ABS(LocSR)
-!         !   exact integration assuming constant V in this loop
-!         LocSV=Tc*LocSR*(1d0-coeft) + coeft*SV0
-!         !
-!         ! Newton-Raphson algorithm to determine the value of the slip rate.
-!         ! We wish to find SR that fulfills g(SR)=f(SR), by building up the function NR=f-g , which has
-!         !  a derivative dNR = d(NR)/d(SR). We can then find SR by iterating SR_{i+1}=SR_i-( NR_i / dNR_i ).
-!         ! In our case we equalize the values of the traction for two equations:
-!         !             g = SR*mu/2/cs + T^G             (eq. 18 of de la Puente et al. (2009))
-!         !             f = (mu*P_0-|S_0|)*S_0/|S_0|     (Coulomb's model of friction)
-!         !             where mu = mu_s + a V/(V+Vc) - b SV/(SV + Vc)
-!         !
-!         SRtest=LocSR  ! We use as first guess the SR value of the previous time step
-!         !
-!         DO i=1,numberSlipRateUpdates  !This loop corrects SR values
-!           tmp          = RS_f0+RS_a*SRtest/(SRtest+RS_sr0)-RS_b*LocSV/(LocSV+RS_sl0)   !=mu
-!           NR           = -(1.0/w_speed(2)/rho+1.0/w_speed_neig(2)/rho_neig) * &
-!                        (ABS(P)*tmp-ShTest)-SRtest
-!           dNR          = -(1.0/w_speed(2)/rho+1.0/w_speed_neig(2)/rho_neig) * &
-!                        (ABS(P)*(RS_a/(SRtest+RS_sr0)-RS_a*SRtest/(SRtest+RS_sr0)**2)) -1.0
-!           SRtest = SRtest-NR/dNR
-!         ENDDO
-!         tmp=0.5*(LocSR+ABS(SRtest))  ! For the next SV update, use the mean slip rate between the initial guess and the one found (Kaneko 2008, step 6)
-!         LocSR=ABS(SRtest)
-!
-!       ENDDO !  j=1,nSVupdates   !This loop corrects SV values
-!       !
-!       LocSV    = Tc*tmp*(1d0-coeft) + coeft*SV0
-!       !
-!       tmp  = 0.5 * (LocSR)/RS_sr0 * EXP((RS_f0 + RS_b*LOG(RS_sr0*LocSV/RS_sl0)) / RS_a)
-!       !
-!       LocMu    = RS_f0+RS_a*LocSR/(LocSR+RS_sr0)-RS_b*LocSV/(LocSV+RS_sl0)
-!       !
-!       ! update stress change
-!       LocTracXY = -((EQN%InitialStressInFaultCS(iBndGP,4,iFace) + XYStressGP(iBndGP,iTimeGP))/ShTest)*LocMu*P
-!       LocTracXZ = -((EQN%InitialStressInFaultCS(iBndGP,6,iFace) + XZStressGP(iBndGP,iTimeGP))/ShTest)*LocMu*P
-!       LocTracXY = LocTracXY - EQN%InitialStressInFaultCS(iBndGP,4,iFace)
-!       LocTracXZ = LocTracXZ - EQN%InitialStressInFaultCS(iBndGP,6,iFace)
-!       !
-!       ! Compute slip
-!       LocSlip   = LocSlip  + (LocSR)*time_inc ! ABS of LocSR removed as it would be the accumulated slip that is usually not needed in the solver, see linear slip weakening
-!       !
-!       !Update slip rate (notice that LocSR(T=0)=-2c_s/mu*s_xy^{Godunov} is the slip rate caused by a free surface!)
-!       LocSR1     = -(1.0D0/(w_speed(2)*rho)+1.0D0/(w_speed_neig(2)*rho_neig))*(LocTracXY-XYStressGP(iBndGP,iTimeGP))
-!       LocSR2     = -(1.0D0/(w_speed(2)*rho)+1.0D0/(w_speed_neig(2)*rho_neig))*(LocTracXZ-XZStressGP(iBndGP,iTimeGP))
-!
-!       LocSlip1   = LocSlip1  + (LocSR1)*time_inc
-!       LocSlip2   = LocSlip2  + (LocSR2)*time_inc
-!       !LocSR1     = SignSR1*ABS(LocSR1)
-!       !LocSR2     = SignSR2*ABS(LocSR2)
-!       !
-!       !Save traction for flux computation
-!       TractionGP_XY(iBndGP,iTimeGP) = LocTracXY
-!       TractionGP_XZ(iBndGP,iTimeGP) = LocTracXZ
-!       !
-!     ENDDO ! iTimeGP=1,DISC%Galerkin%nTimeGP
-!     !
-!     ! output rupture front
-!     ! outside of iTimeGP loop in order to safe an 'if' in a loop
-!     ! this way, no subtimestep resolution possible
-!     IF (DISC%DynRup%RF(iBndGP,iFace) .AND. LocSR .GT. 0.001D0) THEN
-!        DISC%DynRup%rupture_time(iBndGP,iFace)=time
-!        DISC%DynRup%RF(iBndGP,iFace) = .FALSE.
-!     ENDIF
-!     IF (LocSR.GT.DISC%DynRup%PeakSR(iBndGP,iFace)) THEN
-!        DISC%DynRup%PeakSR(iBndGP,iFace) = LocSR
-!     ENDIF
-!     !
-!     DISC%DynRup%Mu(iBndGP,iFace)        = LocMu
-!     DISC%DynRup%SlipRate1(iBndGP,iFace) = LocSR1
-!     DISC%DynRup%SlipRate2(iBndGP,iFace) = LocSR2
-!     DISC%DynRup%Slip(iBndGP,iFace)      = LocSlip
-!     DISC%DynRup%Slip1(iBndGP,iFace)     = LocSlip1
-!     DISC%DynRup%Slip2(iBndGP,iFace)     = LocSlip2
-!     DISC%DynRup%TracXY(iBndGP,iFace)    = LocTracXY
-!     DISC%DynRup%TracXZ(iBndGP,iFace)    = LocTracXZ
-!     DISC%DynRup%StateVar(iBndGP,iFace)  = LocSV
-!     !
-!    ENDDO ! iBndGP=1,DISC%Galerkin%nBndGP
-!
-!  END SUBROUTINE rate_and_state_vw
-!
-!  !> rate and state friction
-!  !> aging (3) and slip law (4)
-!  !> slip law with strong weakening (103)
-!  !> with time and space dependent nucleation
-!  SUBROUTINE rate_and_state(TractionGP_XY,TractionGP_XZ,               & ! OUT: traction
-!                            NorStressGP,XYStressGP,XZStressGP,         & ! IN: Godunov status
-!                            iFace,iSide,iElem,nBndGP,nTimeGP,          & ! IN: element ID and GP lengths
-!                            rho,rho_neig,w_speed,w_speed_neig,         & ! IN: background values
-!                            time,DeltaT,                               & ! IN: time
-!                            resampleMatrix,                            &
-!                            DISC,EQN,MESH,MPI,IO,BND)
-!    !-------------------------------------------------------------------------!
-!    USE Thermalpressure_mod
-!    USE NucleationFunctions_mod
-!    !-------------------------------------------------------------------------!
-!    IMPLICIT NONE
-!    !-------------------------------------------------------------------------!
-!    TYPE(tEquations)               :: EQN
-!    TYPE(tDiscretization)          :: DISC
-!    TYPE(tUnstructMesh)            :: MESH
-!    TYPE(tMPI)                     :: MPI
-!    TYPE(tInputOutput)             :: IO
-!    TYPE (tBoundary)               :: BND
-!    ! Local variable declaration
-!    INTEGER     :: i,j
-!    INTEGER     :: iBndGP,iTimeGP,nBndGP,nTimeGP
-!    INTEGER     :: iFace,iSide,iElem
-!    INTEGER     :: numberSlipRateUpdates, nSVupdates, SignSR
-!    INTEGER     :: iNeighbor, iLocalNeighborSide
-!    INTEGER     :: MPIIndex, iObject
-!    REAL        :: xV(MESH%GlobalVrtxType),yV(MESH%GlobalVrtxType),zV(MESH%GlobalVrtxType)
-!    REAL        :: time
-!    REAL        :: LocTracXY(nBndGP),LocTracXZ(nBndGP)
-!    REAL        :: NorStressGP(nBndGP,nTimeGP)
-!    REAL        :: XYStressGP(nBndGP,nTimeGP)
-!    REAL        :: XZStressGP(nBndGP,nTimeGP)
-!    REAL        :: TractionGP_XY(nBndGP,nTimeGP)
-!    REAL        :: TractionGP_XZ(nBndGP,nTimeGP)
-!    REAL        :: LocMu(nBndGP), LocD_C(nBndGP), LocSlip(nBndGP), LocSlip1(nBndGP), LocSlip2(nBndGP), LocP(nBndGP), P(nBndGP), LocSR(nBndGP), ShTest(nBndGP)
-!    REAL        :: LocMu_S, LocMu_D, S(nBndGP)
-!    REAL        :: Theta_tmp(DISC%dynRup%TP_grid_nz), Sigma_tmp(DISC%dynRup%TP_grid_nz)
-!    REAL        :: LocSR1(nBndGP),LocSR2(nBndGP)
-!    REAL        :: P_0(nBndGP),Strength(nBndGP),cohesion(nBndGP), n_stress(nBndGP), P_f(nBndGP)
-!    REAL        :: rho,rho_neig,w_speed(:),w_speed_neig(:)
-!    REAL        :: time_inc
-!    REAL        :: Deltat(1:nTimeGP)
-!    REAL        :: SV0(nBndGP), tmp(nBndGP), tmp2(nBndGP), tmp3(nBndGP), SR_tmp(nBndGP), SRtest(nBndGP)
-!    REAL        :: LocSV(nBndGP)
-!    REAL        :: tmpSlip(nBndGP)
-!    REAL        :: RS_f0,RS_a(nBndGP),RS_b,RS_sl0(nBndGP),RS_sr0
-!    REAL        :: RS_fw,RS_srW(nBndGP),flv(nBndGP),fss(nBndGP),SVss(nBndGP)
-!    REAL_TYPE   :: resampleMatrix(nBndGP,nBndGP)
-!    REAL        :: chi, tau, xi, eta, zeta, XGp, YGp, ZGp
-!    REAL        :: hypox, hypoy, hypoz
-!    REAL        :: Rnuc, Tnuc, radius, Gnuc, invZ, AlmostZero
-!    REAL        :: prevtime,dt
-!    LOGICAL     :: has_converged
-!    LOGICAL     :: nodewise=.FALSE.
-!    REAL        :: xp(MESH%GlobalElemType), yp(MESH%GlobalElemType), zp(MESH%GlobalElemType)
-!    INTEGER     :: VertexSide(4,3)
-!    !-------------------------------------------------------------------------!
-!    INTENT(IN)    :: NorStressGP,XYStressGP,XZStressGP,iFace,iSide,iElem
-!    INTENT(IN)    :: rho,rho_neig,w_speed,w_speed_neig,time,nBndGP,nTimeGP,DeltaT,resampleMatrix
-!    INTENT(IN)    :: MESH,MPI,IO
-!    INTENT(INOUT) :: EQN,DISC,TractionGP_XY,TractionGP_XZ
-!    !-------------------------------------------------------------------------!
-!    ! switch for Gauss node wise stress assignment
-!    nodewise = .TRUE.
-!    tmpSlip = 0.0D0
-!
-!    !Apply time dependent nucleation at global time step not sub time steps for simplicity
-!    !initialize time and space dependent nucleation
-!    Tnuc = DISC%DynRup%t_0
-!
-!    !TU 7.07.16: if the SR is too close to zero, we will have problems (NaN)
-!    !as a consequence, the SR is affected the AlmostZero value when too small
-!    AlmostZero = 1d-45
-!    !
-!    !PARAMETERS of THE optimisation loops
-!    !absolute tolerance on the function to be optimzed
-!    ! This value is quite arbitrary (a bit bigger as the expected numerical error) and may not be the most adapted
-!    ! Number of iteration in the loops
-!    numberSlipRateUpdates = 60
-!    nSVupdates = 2
-!
-!    !dt = DISC%Galerkin%TimeGaussP(nTimeGP) + DeltaT(1)
-!    dt = sum(DeltaT(:))
-!    IF (time.LE.Tnuc) THEN
-!    Gnuc = Calc_SmoothStepIncrement(time, Tnuc, dt)
-!
-!    !DISC%DynRup%NucBulk_** is already in fault coordinate system
-!    EQN%InitialStressInFaultCS(:,1,iFace)=EQN%InitialStressInFaultCS(:,1,iFace)+EQN%NucleationStressInFaultCS(:,1,iFace)*Gnuc
-!    EQN%InitialStressInFaultCS(:,2,iFace)=EQN%InitialStressInFaultCS(:,2,iFace)+EQN%NucleationStressInFaultCS(:,2,iFace)*Gnuc
-!    EQN%InitialStressInFaultCS(:,3,iFace)=EQN%InitialStressInFaultCS(:,3,iFace)+EQN%NucleationStressInFaultCS(:,3,iFace)*Gnuc
-!    EQN%InitialStressInFaultCS(:,4,iFace)=EQN%InitialStressInFaultCS(:,4,iFace)+EQN%NucleationStressInFaultCS(:,4,iFace)*Gnuc
-!    EQN%InitialStressInFaultCS(:,5,iFace)=EQN%InitialStressInFaultCS(:,5,iFace)+EQN%NucleationStressInFaultCS(:,5,iFace)*Gnuc
-!    EQN%InitialStressInFaultCS(:,6,iFace)=EQN%InitialStressInFaultCS(:,6,iFace)+EQN%NucleationStressInFaultCS(:,6,iFace)*Gnuc
-!
-!    ENDIF ! Tnuc
-!    !
-!     !
-!     LocSlip   = DISC%DynRup%Slip(:,iFace)
-!     LocSlip1   = DISC%DynRup%Slip1(:,iFace)
-!     LocSlip2   = DISC%DynRup%Slip2(:,iFace)
-!     LocSR1    = DISC%DynRup%SlipRate1(:,iFace)
-!     LocSR2    = DISC%DynRup%SlipRate2(:,iFace)
-!     LocSV     = DISC%DynRup%StateVar(:,iFace)
-!     LocMu     = DISC%DynRup%Mu(:,iFace)
-!     P_0       = EQN%InitialStressInFaultCS(:,1,iFace)
-!     !
-!     DO iTimeGP=1,nTimeGP
-!         !
-!         ! friction develops as                    mu = a * arcsinh[ V/(2*V0) * exp(SV/a) ]
-!         ! state variable SV develops as     dSV / dt = -(V - L) * (SV - SV_ss)
-!         !                                      SV_ss = a * ln[ 2*V0/V * sinh(mu_ss/a) ]
-!         !                                      mu_ss = mu_w + [mu_lv - mu_w] / [ 1 + (V/Vw)^8 ] ^ (1/8) ]
-!         !                                      mu_lv = mu_0 - (b-a) ln (V/V0)
-!         !
-!         LocP   = NorStressGP(:,iTimeGP)
-!         time_inc = DeltaT(iTimeGP)
-!         !
-!         RS_f0  = DISC%DynRup%RS_f0     ! mu_0, reference friction coefficient
-!         RS_sr0 = DISC%DynRup%RS_sr0    ! V0, reference velocity scale
-!         IF(EQN%FL.EQ.103) THEN
-!             RS_fw  = DISC%DynRup%Mu_w      ! mu_w, weakening friction coefficient
-!             RS_srW = DISC%DynRup%RS_srW_array(:,iFace)    ! Vw, weakening sliding velocity, space dependent
-!         ENDIF
-!         RS_a   = DISC%DynRup%RS_a_array(:,iFace) ! a, direct effect, space dependent
-!         RS_b   = DISC%DynRup%RS_b       ! b, evolution effect
-!         RS_sl0 = DISC%DynRup%RS_sl0_array(:,iFace)     ! L, char. length scale
-!         !
-!         ! load traction and normal stress
-!         P      = LocP+P_0
-!         ShTest = SQRT((EQN%InitialStressInFaultCS(:,4,iFace) + XYStressGP(:,iTimeGP))**2 + (EQN%InitialStressInFaultCS(:,6,iFace) + XZStressGP(:,iTimeGP))**2)
-!         !
-!         SV0=LocSV    ! Careful, the SV must always be corrected using SV0 and not LocSV!
-!         !
-!         ! The following process is adapted from that described by Kaneko et al. (2008)
-!         !
-!         LocSR      = SQRT(LocSR1**2 + LocSR2**2)
-!         LocSR = max(AlmostZero,LocSR)
-!         !
-!         SR_tmp = LocSR
-!         invZ = (1.0d0/w_speed(2)/rho+1.0d0/w_speed_neig(2)/rho_neig)
-!
-!
-!         IF (DISC%DynRup%ThermalPress.EQ.1) THEN
-!             P_f = DISC%DynRup%TP(:,iFace,2)
-!         ELSE
-!              P_f = ZERO
-!         ENDIF
-!
-!         DO j=1,nSVupdates   !This loop corrects SV values
-!             !
-!             !fault strength using LocMu and P_f from previous timestep/iteration
-!             !1.update SV using Vold from the previous time step
-!             CALL updateStateVariable (EQN, DISC, iFace, nBndGP, SV0, time_inc, SR_tmp, LocSV, MPI)
-!             IF (DISC%DynRup%ThermalPress.EQ.1) THEN
-!                 S = -LocMu*min(ZERO, P - P_f)
-!                 DO iBndGP = 1, nBndGP
-!                         !recover original values as it gets overwritten in the ThermalPressure routine
-!                         Theta_tmp = DISC%DynRup%TP_Theta(iBndGP, iFace,:)
-!                         Sigma_tmp = DISC%DynRup%TP_sigma(iBndGP, iFace,:)
-!                         CALL updateTemperatureAndPressure(EQN, time_inc, DISC%DynRup%TP_grid_nz, DISC%DynRup%TP_half_width_shear_zone(iBndGP,iFace), DISC%DynRup%alpha_th, DISC%DynRup%alpha_hy(iBndGP,iFace), &
-!                              DISC%DynRup%rho_c, DISC%DynRup%TP_Lambda, Theta_tmp(:), Sigma_tmp(:), S(iBndGP), LocSR(iBndGP), DISC%DynRup%TP_grid, DISC%DynRup%TP_DFinv, &
-!                              DISC%DynRup%TP(iBndGP,iFace,1), DISC%DynRup%TP(iBndGP,iFace,2) )
-!                         P_f(iBndGP) = DISC%DynRup%TP(iBndGP,iFace,2)
-!                 ENDDO
-!             ENDIF
-!             !2. solve for Vnew , applying the Newton-Raphson algorithm
-!             !effective normal stress including initial stresses and pore fluid pressure
-!             n_stress = min(ZERO, P - P_f)
-!             CALL IterativelyInvertSR (EQN, DISC, iFace, nBndGP, numberSlipRateUpdates, LocSR, LocSV, &
-!                             n_stress, Shtest, invZ, SRtest, has_converged)
-!
-!             ! 3. update theta, now using V=(Vnew+Vold)/2
-!             SR_tmp=0.5d0*(LocSR+ABS(SRtest))  ! For the next SV update, use the mean slip rate between the initial guess and the one found (Kaneko 2008, step 6)
-!
-!             ! 4. solve again for Vnew
-!             LocSR=ABS(SRtest)
-!             !update LocMu
-!             tmp = 0.5D0/RS_sr0 * EXP(LocSV/RS_a)
-!             tmp2 = LocSR*tmp
-!             ! mu from LocSR
-!             LocMu  = RS_a*LOG(tmp2+SQRT(tmp2**2+1.0D0))
-!         ENDDO !  j=1,nSVupdates   !This loop corrects SV values
-!         if (.NOT.has_converged) THEN
-!            !logError(*) 'nonConvergence RS Newton', time
-!            if (tmp(1).NE.tmp(1)) then
-!               logError(*) 'NaN detected', time
-!               call MPI_ABORT(MPI%commWorld, 134)
-!            endif
-!         ENDIF
-!
-!         ! 5. get final theta, mu, traction and slip
-!         ! SV from mean slip rate in tmp
-!         CALL updateStateVariable (EQN, DISC, iFace, nBndGP, SV0, time_inc, SR_tmp, LocSV, MPI)
-!
-!         IF (DISC%DynRup%ThermalPress.EQ.1) THEN
-!             S = -LocMu*min(ZERO, P - P_f)
-!             DO iBndGP = 1, nBndGP
-!                          Theta_tmp = DISC%DynRup%TP_Theta(iBndGP, iFace,:)
-!                          Sigma_tmp = DISC%DynRup%TP_sigma(iBndGP, iFace,:)
-!                          !use Theta/Sigma from last call in this update, dt/2 and new SR from NS
-!                          CALL updateTemperatureAndPressure(EQN,time_inc, DISC%DynRup%TP_grid_nz, DISC%DynRup%TP_half_width_shear_zone(iBndGP,iFace), DISC%DynRup%alpha_th, DISC%DynRup%alpha_hy(iBndGP,iFace), &
-!                               DISC%DynRup%rho_c, DISC%DynRup%TP_Lambda, Theta_tmp(:), Sigma_tmp(:), S(iBndGP), LocSR(iBndGP), DISC%DynRup%TP_grid, DISC%DynRup%TP_DFinv, &
-!                               DISC%DynRup%TP(iBndGP,iFace,1), DISC%DynRup%TP(iBndGP,iFace,2))
-!                          P_f(iBndGP) = DISC%DynRup%TP(iBndGP,iFace,2)
-!                          DISC%DynRup%TP_Theta(iBndGP,iFace,:) = Theta_tmp(:)
-!                          DISC%DynRup%TP_sigma(iBndGP,iFace,:) = Sigma_tmp(:)
-!             ENDDO
-!         ENDIF
-!
-!         !update LocMu for next strength determination, only needed for last update
-!         ! X in Asinh(x) for mu calculation
-!
-!         IF(EQN%FL.EQ.103) THEN
-!            tmp = 0.5D0/RS_sr0 * EXP(LocSV/RS_a)
-!         ELSE
-!            tmp = 0.5D0/RS_sr0*EXP((RS_f0 + RS_b*LOG(RS_sr0*LocSV/RS_sl0))/RS_a)
-!         ENDIF
-!         tmp2 = LocSR*tmp
-!         ! mu from LocSR
-!         LocMu  = RS_a*LOG(tmp2+SQRT(tmp2**2+1.0D0))
-!
-!         ! update stress change
-!         n_stress = min(ZERO, P - P_f)
-!         LocTracXY = -((EQN%InitialStressInFaultCS(:,4,iFace) + XYStressGP(:,iTimeGP))/ShTest)*LocMu*n_stress
-!         LocTracXZ = -((EQN%InitialStressInFaultCS(:,6,iFace) + XZStressGP(:,iTimeGP))/ShTest)*LocMu*n_stress
-!         LocTracXY = LocTracXY - EQN%InitialStressInFaultCS(:,4,iFace)
-!         LocTracXZ = LocTracXZ - EQN%InitialStressInFaultCS(:,6,iFace)
-!         !
-!         ! Compute slip
-!         LocSlip   = LocSlip  + (LocSR)*time_inc ! ABS of LocSR removed as it would be the accumulated slip that is usually not needed in the solver, see linear slip weakening
-!         !
-!         !Update slip rate (notice that LocSR(T=0)=-2c_s/mu*s_xy^{Godunov} is the slip rate caused by a free surface!)
-!         LocSR1     = -invZ*(LocTracXY-XYStressGP(:,iTimeGP))
-!         LocSR2     = -invZ*(LocTracXZ-XZStressGP(:,iTimeGP))
-!
-!         !TU 07.07.16: correct LocSR1_2 to avoid numerical errors
-!         tmp = sqrt(LocSR1**2+LocSR2**2)
-!         where ( tmp.NE.0d0)
-!            LocSR1 = LocSR*LocSR1/tmp
-!            LocSR2 = LocSR*LocSR2/tmp
-!         endwhere
-!         tmpSlip = tmpSlip(:) + tmp(:)*time_inc
-!
-!         LocSlip1   = LocSlip1  + (LocSR1)*time_inc
-!         LocSlip2   = LocSlip2  + (LocSR2)*time_inc
-!         !LocSR1     = SignSR1*ABS(LocSR1)
-!         !LocSR2     = SignSR2*ABS(LocSR2)
-!         !
-!         !Save traction for flux computation
-!         TractionGP_XY(:,iTimeGP) = LocTracXY
-!         TractionGP_XZ(:,iTimeGP) = LocTracXZ
-!         !
-!     ENDDO ! iTimeGP=1,DISC%Galerkin%nTimeGP
-!     !
-!     ! output rupture front
-!     ! outside of iTimeGP loop in order to safe an 'if' in a loop
-!     ! this way, no subtimestep resolution possible
-!     where (DISC%DynRup%RF(:,iFace) .AND. LocSR .GT. 0.001D0)
-!        DISC%DynRup%rupture_time(:,iFace)=time
-!        DISC%DynRup%RF(:,iFace) = .FALSE.
-!     endwhere
-!     where (LocSR.GT.DISC%DynRup%PeakSR(:,iFace))
-!        DISC%DynRup%PeakSR(:,iFace) = LocSR
-!     endwhere
-!    !output time when shear stress is equal to the dynamic stress after rupture arrived
-!    !currently only for linear slip weakening
-!    where ( (DISC%DynRup%rupture_time(:,iFace) .GT. 0.0) .AND. &
-!            (DISC%DynRup%rupture_time(:,iFace) .LE. time) .AND. &
-!             DISC%DynRup%DS(:,iFace) .AND. &
-!             DISC%DynRup%Mu(:,iFace) .LE. (RS_fw+0.05*(RS_f0-RS_fw)))
-!      DISC%DynRup%dynStress_time(:,iFace)=time
-!      DISC%DynRup%DS(:,iFace) = .FALSE.
-!    end where
-!     !
-!     DISC%DynRup%Mu(:,iFace)        = LocMu
-!     DISC%DynRup%SlipRate1(:,iFace) = LocSR1
-!     DISC%DynRup%SlipRate2(:,iFace) = LocSR2
-!     DISC%DynRup%Slip(:,iFace)      = LocSlip
-!     DISC%DynRup%Slip1(:,iFace)     = LocSlip1
-!     DISC%DynRup%Slip2(:,iFace)     = LocSlip2
-!     DISC%DynRup%TracXY(:,iFace)    = LocTracXY
-!     DISC%DynRup%TracXZ(:,iFace)    = LocTracXZ
-!     IF(EQN%FL.EQ.103) THEN
-!        DISC%DynRup%StateVar(:,iFace)  = max(0.0, DISC%DynRup%StateVar(:,iFace) + matmul(resampleMatrix, LocSV - DISC%DynRup%StateVar(:,iFace)))
-!     ELSE
-!        DISC%DynRup%StateVar(:,iFace)  = LocSV
-!     ENDIF
-!
-!     IF (DISC%DynRup%magnitude_out(iFace)) THEN
-!        DISC%DynRup%averaged_Slip(iFace) = DISC%DynRup%averaged_Slip(iFace) + sum(tmpSlip)/nBndGP
-!     ENDIF
-!  !
-! END SUBROUTINE rate_and_state
-!
-!   SUBROUTINE updateStateVariable (EQN, DISC, iFace, nBndGP, SV0, time_inc, SR_tmp, LocSV, MPI)
-!    !-------------------------------------------------------------------------!
-!    IMPLICIT NONE
-!    !-------------------------------------------------------------------------!
-!    TYPE(tEquations)               :: EQN
-!    TYPE(tDiscretization)          :: DISC
-!    TYPE (tMPI)                    :: MPI
-!    ! Argument list declaration
-!    INTEGER                  :: iFace, nBndGP
-!    REAL                     :: RS_f0, RS_b, RS_a(nBndGP), RS_sr0, RS_fw, RS_srW(nBndGP), RS_sl0(nBndGP) !constant input parameters
-!    REAL                     :: SV0(nBndGP), time_inc, SR_tmp(nBndGP)                  !changing during iterations
-!    REAL                     :: flv(nBndGP), fss(nBndGP), SVss(nBndGP), LocSV(nBndGP)                 !calculated in this routine
-!    !-------------------------------------------------------------------------!
-!    INTENT(IN)    :: EQN, DISC, iFace, nBndGP, SV0, time_inc, SR_tmp
-!    INTENT(INOUT) :: LocSV
-!    !-------------------------------------------------------------------------!
-!
-!    RS_f0  = DISC%DynRup%RS_f0     ! mu_0, reference friction coefficient
-!    RS_sr0 = DISC%DynRup%RS_sr0    ! V0, reference velocity scale
-!    IF(EQN%FL.EQ.103) THEN
-!        RS_fw  = DISC%DynRup%Mu_w      ! mu_w, weakening friction coefficient
-!        RS_srW = DISC%DynRup%RS_srW_array(:,iFace)    ! Vw, weakening sliding velocity, space dependent
-!    ENDIF
-!    RS_a   = DISC%DynRup%RS_a_array(:,iFace) ! a, direct effect, space dependent
-!    RS_b   = DISC%DynRup%RS_b       ! b, evolution effect
-!    RS_sl0 = DISC%DynRup%RS_sl0_array(:,iFace)     ! L, char. length scale
-!
-!    SELECT CASE(EQN%FL)
-!    CASE(3)
-!        LocSV = SV0*EXP(-SR_tmp*time_inc/RS_sl0) + RS_sl0/SR_tmp*(1.0 - EXP(-SR_tmp*time_inc/RS_sl0))
-!    CASE(4)
-!        LocSV = RS_sl0/SR_tmp*(SR_tmp*SV0/RS_sl0)**(EXP(-SR_tmp*time_inc/RS_sl0))
-!    CASE(103)
-!        ! low-velocity steady state friction coefficient
-!        flv = RS_f0 - (RS_b-RS_a)* LOG(SR_tmp/RS_sr0)
-!        ! steady state friction coefficient
-!        fss = RS_fw + (flv - RS_fw)/(1.0D0+(SR_tmp/RS_srW)**8)**(1.0D0/8.0D0)
-!        ! steady-state state variable
-!        ! For compiling reasons we write SINH(X)=(EXP(X)-EXP(-X))/2
-!        SVss = RS_a * LOG(2.0D0*RS_sr0/SR_tmp * (EXP(fss/RS_a)-EXP(-fss/RS_a))/2.0D0)
-!
-!        ! exact integration of dSV/dt DGL, assuming constant V over integration step
-!        LocSV = Svss*(1.0D0-EXP(-SR_tmp*time_inc/RS_sl0))+EXP(-SR_tmp*time_inc/RS_sl0)*SV0
-!    END SELECT
-!
-!    IF (ANY(IsNaN(LocSV)) .EQV. .TRUE.) THEN
-!       logError(*) 'NaN detected'
-!       call MPI_ABORT(MPI%commWorld, 134)
-!    ENDIF
-!
-!
-!  END SUBROUTINE updateStateVariable
-!
-!  SUBROUTINE IterativelyInvertSR (EQN, DISC, iFace, nBndGP, numberSlipRateUpdates, LocSR, LocSV, &
-!                             n_stress, sh_stress, invZ, SRtest, has_converged)
-!    !-------------------------------------------------------------------------!
-!    IMPLICIT NONE
-!    !-------------------------------------------------------------------------!
-!    TYPE(tEquations)               :: EQN
-!    TYPE(tDiscretization)          :: DISC
-!    ! Argument list declaration
-!    LOGICAL       :: has_converged                                            !check convergence
-!    INTEGER       :: numberSlipRateUpdates, i, iFace, nBndGP
-!    REAL          :: RS_sr0, RS_a(nBndGP)                                     !constants
-!    REAL          :: RS_f0, RS_b, RS_sl0(nBndGP)
-!    REAL          :: SRtest(nBndGP), LocSR(nBndGP), LocSV(nBndGP)
-!    REAL          :: n_stress(nBndGP), sh_stress(nBndGP), invZ
-!    REAL          :: NR(nBndGP), dNR(nBndGP), tmp(nBndGP), tmp2(nBndGP), tmp3(nBndGP)
-!    REAL          :: mu_f(nBndGP), dmu_f(nBndGP)                              !calculated here in routine
-!    REAL          :: AlmostZero = 1d-45, aTolF = 1d-8
-!    !-------------------------------------------------------------------------!
-!    INTENT(IN)    :: EQN, DISC, iFace, nBndGP, numberSlipRateUpdates, LocSR, LocSV, n_stress, &
-!                     sh_stress, invZ
-!    INTENT(OUT)   :: SRtest, has_converged
-!    !-------------------------------------------------------------------------!
-!    !solve for Vnew = SR , applying the Newton-Raphson algorithm
-!    !SR fulfills g(SR)=f(SR)
-!    !-> find root of NR=f-g using a Newton-Raphson algorithm with dNR = d(NR)/d(SR)
-!    !SR_{i+1}=SR_i-( NR_i / dNR_i )
-!    !
-!    !equalize:
-!    !         g = SR*MU/2/cs + T^G             (eq. 18 of de la Puente et al. (2009))
-!    !         f = (mu*P_0-|S_0|)*S_0/|S_0|     (Coulomb's model of friction)
-!    !  where mu = friction coefficient, dependening on the RSF law used
-!
-!
-!    ! first guess = SR value of the previous step
-!    RS_f0  = DISC%DynRup%RS_f0     ! mu_0, reference friction coefficient
-!    RS_sr0 = DISC%DynRup%RS_sr0    ! V0, reference velocity scale
-!    RS_a   = DISC%DynRup%RS_a_array(:,iFace) ! a, direct effect, space dependent
-!    RS_b   = DISC%DynRup%RS_b       ! b, evolution effect
-!    RS_sl0 = DISC%DynRup%RS_sl0_array(:,iFace)     ! L, char. length scale
-!
-!    SRtest = LocSR
-!
-!    IF(EQN%FL.EQ.103) THEN
-!       tmp   =  0.5D0 / RS_sr0 *EXP (LocSV/RS_a)
-!    ELSE
-!       tmp   =  0.5D0 / RS_sr0 *EXP ( (RS_f0+RS_b*LOG(RS_sr0*LocSV/RS_sl0))/RS_a )
-!    ENDIF
-!
-!    has_converged = .FALSE.
-!
-!    DO i = 1,numberSlipRateUpdates  ! This loop corrects SRtest values
-!
-!       !f = ( tmp2 * ABS(LocP+P_0)- ABS(S_0))*(S_0)/ABS(S_0)
-!       !g = SRtest * 1.0/(1.0/w_speed(2)/rho+1.0/w_speed_neig(2)/rho_neig) + ABS(ShTest)
-!       !for compiling reasons ASINH(X)=LOG(X+SQRT(X^2+1))
-!
-!       !calculate friction coefficient
-!       tmp2  = tmp*SRtest
-!       mu_f  = RS_a*LOG(tmp2+SQRT(tmp2**2+1.0))
-!       dmu_f = RS_a/SQRT(1D0+tmp2**2)*tmp
-!       NR    = -invZ * (ABS(n_stress)*mu_f-sh_stress)-SRtest
-!
-!       IF (maxval(abs(NR))<aTolF) THEN
-!           has_converged = .TRUE.
-!           EXIT
-!       ENDIF
-!
-!       !derivative of NR
-!       dNR   = -invZ * (ABS(n_stress)*dmu_f) -1.0
-!       !ratio
-!       tmp3 = NR/dNR
-!
-!       !update SRtest
-!       SRtest = max(AlmostZero,SRtest-tmp3)
-!
-!    ENDDO
-!
-!  END SUBROUTINE IterativelyInvertSR
-!
-=======
   !> case 0: no frictional sliding
   !<
   PURE SUBROUTINE no_fault(TractionGP_XY,TractionGP_XZ,XYStressGP,XZStressGP)
@@ -2257,5 +1224,4 @@
 
   END SUBROUTINE IterativelyInvertSR
 
->>>>>>> d996b928
  END MODULE