#ifndef PHYSICS_INITIALFIELD_H
#define PHYSICS_INITIALFIELD_H

#include <array>
#include <complex>
#include <vector>

#include <Eigen/Dense>

#include "Initializer/parameters/SeisSolParameters.h"
#include "Initializer/typedefs.hpp"
#include "Kernels/precision.hpp"
#include "generated_code/init.h"

namespace seissol {
<<<<<<< HEAD
  namespace physics {
    class InitialField {
    public:
      virtual ~InitialField() = default;
      virtual void evaluate(double time,
                            std::vector<std::array<double, 3>> const& points,
                            const CellMaterialData& materialData,
                            yateto::DenseTensorView<2,real,unsigned>& dofsQP) const = 0;
    };

    class ZeroField : public InitialField {
    public:
      void evaluate(double,
                    std::vector<std::array<double, 3>> const&,
                    const CellMaterialData& materialData,
                    yateto::DenseTensorView<2,real,unsigned>& dofsQP) const override {
        dofsQP.setZero();
      }
    };

    class PressureInjection : public InitialField {
    public:

      PressureInjection(const seissol::initializers::parameters::InitializationParameters initializationParameters);

      void evaluate(double,
                    std::vector<std::array<double, 3>> const&,
                    const CellMaterialData& materialData,
                    yateto::DenseTensorView<2,real,unsigned>& dofsQP) const override;
    private:
      seissol::initializers::parameters::InitializationParameters m_parameters;
    };

    //A planar wave travelling in direction kVec
    class Planarwave : public InitialField {
    public:
      //! Choose phase in [0, 2*pi]
    Planarwave(const CellMaterialData& materialData, 
               double phase,
               Eigen::Vector3d kVec,
               std::vector<int> varField,
               std::vector<std::complex<double>> ampField
               );
    explicit Planarwave(const CellMaterialData& materialData,
                        double phase = 0.0,
                        Eigen::Vector3d kVec = {M_PI, M_PI, M_PI});

      void evaluate( double time,
                     std::vector<std::array<double, 3>> const& points,
                     const CellMaterialData& materialData,
                     yateto::DenseTensorView<2,real,unsigned>& dofsQP ) const override;
    protected:
      std::vector<int> m_varField;
      std::vector<std::complex<double>> m_ampField;
      const double m_phase;
      const Eigen::Vector3d m_kVec;
      std::array<std::complex<double>, NUMBER_OF_QUANTITIES>  m_lambdaA;
      std::array<std::complex<double>, NUMBER_OF_QUANTITIES*NUMBER_OF_QUANTITIES> m_eigenvectors;
  private:
      void init(const CellMaterialData& materialData);
    };

    //superimpose three planar waves travelling into different directions
    class SuperimposedPlanarwave : public InitialField {
    public:
      //! Choose phase in [0, 2*pi]
      SuperimposedPlanarwave(const CellMaterialData& materialData, real phase = 0.0);

      void evaluate( double time,
                     std::vector<std::array<double, 3>> const& points,
                     const CellMaterialData& materialData,
                     yateto::DenseTensorView<2,real,unsigned>& dofsQP ) const override;
    private:
      const std::array<Eigen::Vector3d, 3>  m_kVec;
      const double                                m_phase;
      std::array<Planarwave, 3>                   m_pw;
    };

    //A part of a planar wave travelling in one direction
    class TravellingWave : public Planarwave{
    public:
      TravellingWave(const CellMaterialData& materialData, const TravellingWaveParameters& travellingWaveParameters);

      void evaluate(double time,
                    std::vector<std::array<double, 3>> const& points,
                    const CellMaterialData& materialData,
                    yateto::DenseTensorView<2,real,unsigned>& dofsQP) const override;
      private:
      Eigen::Vector3d m_origin;
    };

    class ScholteWave : public InitialField {
    public:
      ScholteWave() = default;
      void evaluate(double time,
                    std::vector<std::array<double, 3>> const& points,
                    const CellMaterialData& materialData,
                    yateto::DenseTensorView<2,real,unsigned>& dofsQP) const override;
    };
    class SnellsLaw : public InitialField {
    public:
      SnellsLaw() = default;
      void evaluate(double time,
                    std::vector<std::array<double, 3>> const& points,
                    const CellMaterialData& materialData,
                    yateto::DenseTensorView<2,real,unsigned>& dofsQP) const override;
    };
    /*
     * From
     * Abrahams, L. S., Krenz, L., Dunham, E. M., & Gabriel, A. A. (2019, December).
     * Verification of a 3D fully-coupled earthquake and tsunami model.
     * In AGU Fall Meeting Abstracts (Vol. 2019, pp. NH43F-1000).
     * A 3D extension of the 2D scenario in
     * Lotto, G. C., & Dunham, E. M. (2015).
     * High-order finite difference modeling of tsunami generation in a compressible ocean from offshore earthquakes.
     * Computational Geosciences, 19(2), 327-340.
     */
      class Ocean : public InitialField {
      private:
        const int mode;
        const double gravitationalAcceleration;
      public:
          Ocean(int mode, double gravitationalAcceleration);
          void evaluate(double time,
=======
namespace physics {
class InitialField {
  public:
  virtual ~InitialField() = default;
  virtual void evaluate(double time,
>>>>>>> 3adc885b
                        std::vector<std::array<double, 3>> const& points,
                        const CellMaterialData& materialData,
                        yateto::DenseTensorView<2, real, unsigned>& dofsQP) const = 0;
};

class ZeroField : public InitialField {
  public:
  void evaluate(double,
                std::vector<std::array<double, 3>> const&,
                const CellMaterialData& materialData,
                yateto::DenseTensorView<2, real, unsigned>& dofsQP) const override {
    dofsQP.setZero();
  }
};

class PressureInjection : public InitialField {
  public:
  PressureInjection(
      const seissol::initializer::parameters::InitializationParameters initializationParameters);

  void evaluate(double,
                std::vector<std::array<double, 3>> const&,
                const CellMaterialData& materialData,
                yateto::DenseTensorView<2, real, unsigned>& dofsQP) const override;

  private:
  seissol::initializer::parameters::InitializationParameters m_parameters;
};

// A planar wave travelling in direction kVec
class Planarwave : public InitialField {
  public:
  //! Choose phase in [0, 2*pi]
  Planarwave(const CellMaterialData& materialData,
             double phase,
             std::array<double, 3> kVec,
             std::vector<int> varField,
             std::vector<std::complex<double>> ampField);
  explicit Planarwave(const CellMaterialData& materialData,
                      double phase = 0.0,
                      std::array<double, 3> kVec = {M_PI, M_PI, M_PI});

  void evaluate(double time,
                std::vector<std::array<double, 3>> const& points,
                const CellMaterialData& materialData,
                yateto::DenseTensorView<2, real, unsigned>& dofsQP) const override;

  protected:
  std::vector<int> m_varField;
  std::vector<std::complex<double>> m_ampField;
  const double m_phase;
  const std::array<double, 3> m_kVec;
  std::array<std::complex<double>, NUMBER_OF_QUANTITIES> m_lambdaA;
  std::array<std::complex<double>, NUMBER_OF_QUANTITIES * NUMBER_OF_QUANTITIES> m_eigenvectors;

  private:
  void init(const CellMaterialData& materialData);
};

// superimpose three planar waves travelling into different directions
class SuperimposedPlanarwave : public InitialField {
  public:
  //! Choose phase in [0, 2*pi]
  SuperimposedPlanarwave(const CellMaterialData& materialData, real phase = 0.0);

  void evaluate(double time,
                std::vector<std::array<double, 3>> const& points,
                const CellMaterialData& materialData,
                yateto::DenseTensorView<2, real, unsigned>& dofsQP) const override;

  private:
  const std::array<std::array<double, 3>, 3> m_kVec;
  const double m_phase;
  std::array<Planarwave, 3> m_pw;
};

// A part of a planar wave travelling in one direction
class TravellingWave : public Planarwave {
  public:
  TravellingWave(const CellMaterialData& materialData,
                 const TravellingWaveParameters& travellingWaveParameters);

  void evaluate(double time,
                std::vector<std::array<double, 3>> const& points,
                const CellMaterialData& materialData,
                yateto::DenseTensorView<2, real, unsigned>& dofsQP) const override;

  private:
  std::array<double, 3> m_origin;
};

class AcousticTravellingWaveITM : public InitialField {
  public:
  AcousticTravellingWaveITM(
      const CellMaterialData& materialData,
      const AcousticTravellingWaveParametersITM& acousticTravellingWaveParametersITM);
  void evaluate(double time,
                std::vector<std::array<double, 3>> const& points,
                const CellMaterialData& materialData,
                yateto::DenseTensorView<2, real, unsigned>& dofsQP) const override;

  private:
  void init(const CellMaterialData& materialData);
  double rho0;
  double c0;
  double k;
  double tITMMinus;
  double tau;
  double tITMPlus;
  double n;
};

class ScholteWave : public InitialField {
  public:
  ScholteWave() = default;
  void evaluate(double time,
                std::vector<std::array<double, 3>> const& points,
                const CellMaterialData& materialData,
                yateto::DenseTensorView<2, real, unsigned>& dofsQP) const override;
};
class SnellsLaw : public InitialField {
  public:
  SnellsLaw() = default;
  void evaluate(double time,
                std::vector<std::array<double, 3>> const& points,
                const CellMaterialData& materialData,
                yateto::DenseTensorView<2, real, unsigned>& dofsQP) const override;
};
/*
 * From
 * Abrahams, L. S., Krenz, L., Dunham, E. M., & Gabriel, A. A. (2019, December).
 * Verification of a 3D fully-coupled earthquake and tsunami model.
 * In AGU Fall Meeting Abstracts (Vol. 2019, pp. NH43F-1000).
 * A 3D extension of the 2D scenario in
 * Lotto, G. C., & Dunham, E. M. (2015).
 * High-order finite difference modeling of tsunami generation in a compressible ocean from offshore
 * earthquakes. Computational Geosciences, 19(2), 327-340.
 */
class Ocean : public InitialField {
  private:
  const int mode;
  const double gravitationalAcceleration;

  public:
  Ocean(int mode, double gravitationalAcceleration);
  void evaluate(double time,
                std::vector<std::array<double, 3>> const& points,
                const CellMaterialData& materialData,
                yateto::DenseTensorView<2, real, unsigned>& dofsQP) const override;
};
} // namespace physics
} // namespace seissol

#endif // PHYSICS_INITIALFIELD_H<|MERGE_RESOLUTION|>--- conflicted
+++ resolved
@@ -12,139 +12,11 @@
 #include "Kernels/precision.hpp"
 #include "generated_code/init.h"
 
-namespace seissol {
-<<<<<<< HEAD
-  namespace physics {
-    class InitialField {
-    public:
-      virtual ~InitialField() = default;
-      virtual void evaluate(double time,
-                            std::vector<std::array<double, 3>> const& points,
-                            const CellMaterialData& materialData,
-                            yateto::DenseTensorView<2,real,unsigned>& dofsQP) const = 0;
-    };
-
-    class ZeroField : public InitialField {
-    public:
-      void evaluate(double,
-                    std::vector<std::array<double, 3>> const&,
-                    const CellMaterialData& materialData,
-                    yateto::DenseTensorView<2,real,unsigned>& dofsQP) const override {
-        dofsQP.setZero();
-      }
-    };
-
-    class PressureInjection : public InitialField {
-    public:
-
-      PressureInjection(const seissol::initializers::parameters::InitializationParameters initializationParameters);
-
-      void evaluate(double,
-                    std::vector<std::array<double, 3>> const&,
-                    const CellMaterialData& materialData,
-                    yateto::DenseTensorView<2,real,unsigned>& dofsQP) const override;
-    private:
-      seissol::initializers::parameters::InitializationParameters m_parameters;
-    };
-
-    //A planar wave travelling in direction kVec
-    class Planarwave : public InitialField {
-    public:
-      //! Choose phase in [0, 2*pi]
-    Planarwave(const CellMaterialData& materialData, 
-               double phase,
-               Eigen::Vector3d kVec,
-               std::vector<int> varField,
-               std::vector<std::complex<double>> ampField
-               );
-    explicit Planarwave(const CellMaterialData& materialData,
-                        double phase = 0.0,
-                        Eigen::Vector3d kVec = {M_PI, M_PI, M_PI});
-
-      void evaluate( double time,
-                     std::vector<std::array<double, 3>> const& points,
-                     const CellMaterialData& materialData,
-                     yateto::DenseTensorView<2,real,unsigned>& dofsQP ) const override;
-    protected:
-      std::vector<int> m_varField;
-      std::vector<std::complex<double>> m_ampField;
-      const double m_phase;
-      const Eigen::Vector3d m_kVec;
-      std::array<std::complex<double>, NUMBER_OF_QUANTITIES>  m_lambdaA;
-      std::array<std::complex<double>, NUMBER_OF_QUANTITIES*NUMBER_OF_QUANTITIES> m_eigenvectors;
-  private:
-      void init(const CellMaterialData& materialData);
-    };
-
-    //superimpose three planar waves travelling into different directions
-    class SuperimposedPlanarwave : public InitialField {
-    public:
-      //! Choose phase in [0, 2*pi]
-      SuperimposedPlanarwave(const CellMaterialData& materialData, real phase = 0.0);
-
-      void evaluate( double time,
-                     std::vector<std::array<double, 3>> const& points,
-                     const CellMaterialData& materialData,
-                     yateto::DenseTensorView<2,real,unsigned>& dofsQP ) const override;
-    private:
-      const std::array<Eigen::Vector3d, 3>  m_kVec;
-      const double                                m_phase;
-      std::array<Planarwave, 3>                   m_pw;
-    };
-
-    //A part of a planar wave travelling in one direction
-    class TravellingWave : public Planarwave{
-    public:
-      TravellingWave(const CellMaterialData& materialData, const TravellingWaveParameters& travellingWaveParameters);
-
-      void evaluate(double time,
-                    std::vector<std::array<double, 3>> const& points,
-                    const CellMaterialData& materialData,
-                    yateto::DenseTensorView<2,real,unsigned>& dofsQP) const override;
-      private:
-      Eigen::Vector3d m_origin;
-    };
-
-    class ScholteWave : public InitialField {
-    public:
-      ScholteWave() = default;
-      void evaluate(double time,
-                    std::vector<std::array<double, 3>> const& points,
-                    const CellMaterialData& materialData,
-                    yateto::DenseTensorView<2,real,unsigned>& dofsQP) const override;
-    };
-    class SnellsLaw : public InitialField {
-    public:
-      SnellsLaw() = default;
-      void evaluate(double time,
-                    std::vector<std::array<double, 3>> const& points,
-                    const CellMaterialData& materialData,
-                    yateto::DenseTensorView<2,real,unsigned>& dofsQP) const override;
-    };
-    /*
-     * From
-     * Abrahams, L. S., Krenz, L., Dunham, E. M., & Gabriel, A. A. (2019, December).
-     * Verification of a 3D fully-coupled earthquake and tsunami model.
-     * In AGU Fall Meeting Abstracts (Vol. 2019, pp. NH43F-1000).
-     * A 3D extension of the 2D scenario in
-     * Lotto, G. C., & Dunham, E. M. (2015).
-     * High-order finite difference modeling of tsunami generation in a compressible ocean from offshore earthquakes.
-     * Computational Geosciences, 19(2), 327-340.
-     */
-      class Ocean : public InitialField {
-      private:
-        const int mode;
-        const double gravitationalAcceleration;
-      public:
-          Ocean(int mode, double gravitationalAcceleration);
-          void evaluate(double time,
-=======
-namespace physics {
+namespace seissol::physics {
 class InitialField {
   public:
   virtual ~InitialField() = default;
   virtual void evaluate(double time,
->>>>>>> 3adc885b
                         std::vector<std::array<double, 3>> const& points,
                         const CellMaterialData& materialData,
                         yateto::DenseTensorView<2, real, unsigned>& dofsQP) const = 0;
@@ -163,7 +35,7 @@
 class PressureInjection : public InitialField {
   public:
   PressureInjection(
-      const seissol::initializer::parameters::InitializationParameters initializationParameters);
+      const seissol::initializers::parameters::InitializationParameters initializationParameters);
 
   void evaluate(double,
                 std::vector<std::array<double, 3>> const&,
@@ -171,21 +43,21 @@
                 yateto::DenseTensorView<2, real, unsigned>& dofsQP) const override;
 
   private:
-  seissol::initializer::parameters::InitializationParameters m_parameters;
+  seissol::initializers::parameters::InitializationParameters m_parameters;
 };
 
 // A planar wave travelling in direction kVec
 class Planarwave : public InitialField {
   public:
-  //! Choose phase in [0, 2*pi]
+  // Choose phase in [0, 2*pi]
   Planarwave(const CellMaterialData& materialData,
              double phase,
-             std::array<double, 3> kVec,
+             Eigen::Vector3d kVec,
              std::vector<int> varField,
              std::vector<std::complex<double>> ampField);
   explicit Planarwave(const CellMaterialData& materialData,
                       double phase = 0.0,
-                      std::array<double, 3> kVec = {M_PI, M_PI, M_PI});
+                      Eigen::Vector3d kVec = {M_PI, M_PI, M_PI});
 
   void evaluate(double time,
                 std::vector<std::array<double, 3>> const& points,
@@ -196,7 +68,7 @@
   std::vector<int> m_varField;
   std::vector<std::complex<double>> m_ampField;
   const double m_phase;
-  const std::array<double, 3> m_kVec;
+  const Eigen::Vector3d m_kVec;
   std::array<std::complex<double>, NUMBER_OF_QUANTITIES> m_lambdaA;
   std::array<std::complex<double>, NUMBER_OF_QUANTITIES * NUMBER_OF_QUANTITIES> m_eigenvectors;
 
@@ -216,7 +88,7 @@
                 yateto::DenseTensorView<2, real, unsigned>& dofsQP) const override;
 
   private:
-  const std::array<std::array<double, 3>, 3> m_kVec;
+  const std::array<Eigen::Vector3d, 3> m_kVec;
   const double m_phase;
   std::array<Planarwave, 3> m_pw;
 };
@@ -233,7 +105,7 @@
                 yateto::DenseTensorView<2, real, unsigned>& dofsQP) const override;
 
   private:
-  std::array<double, 3> m_origin;
+  Eigen::Vector3d m_origin;
 };
 
 class AcousticTravellingWaveITM : public InitialField {
@@ -295,7 +167,6 @@
                 const CellMaterialData& materialData,
                 yateto::DenseTensorView<2, real, unsigned>& dofsQP) const override;
 };
-} // namespace physics
-} // namespace seissol
+} // namespace seissol::physics
 
 #endif // PHYSICS_INITIALFIELD_H