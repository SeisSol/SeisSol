#ifndef PHYSICS_INITIALFIELD_H
#define PHYSICS_INITIALFIELD_H

#include <vector>
#include <array>
#include <complex>
#include "Initializer/typedefs.hpp"
#include <Kernels/precision.hpp>
#include <generated_code/init.h>

namespace seissol {
  namespace physics {
    class InitialField {
    public:
      virtual ~InitialField() {}
      virtual void evaluate(double time,
                            std::vector<std::array<double, 3>> const& points,
                            const CellMaterialData& materialData,
                            yateto::DenseTensorView<2,real,unsigned>& dofsQP) const = 0;
    };

    class ZeroField : public InitialField {
    public:
      void evaluate(double,
                    std::vector<std::array<double, 3>> const&,
                    const CellMaterialData& materialData,
                    yateto::DenseTensorView<2,real,unsigned>& dofsQP) const {
        dofsQP.setZero();
      }
    };

    //A planar wave travelling in direction kVec
    class Planarwave : public InitialField {
    public:
      //! Choose phase in [0, 2*pi]
<<<<<<< HEAD
    Planarwave(const CellMaterialData& materialData, double phase = 0.0, std::array<double, 3> kVec = {M_PI, M_PI, M_PI});
=======
      Planarwave(model::Material material, double phase = 0.0, std::array<double, 3> = {M_PI, M_PI, M_PI});
>>>>>>> 29e10a66

      void evaluate(  double time,
                      std::vector<std::array<double, 3>> const& points,
                      const CellMaterialData& materialData,
                      yateto::DenseTensorView<2,real,unsigned>& dofsQP ) const;
<<<<<<< HEAD
    private:
      const std::vector<int>                            m_varField;
      const std::vector<std::complex<double>>           m_ampField;
      const double                                      m_phase;
      const std::array<double, 3>                       m_kVec;
=======
    protected:
      const std::vector<int>                                        m_varField;
      const std::vector<std::complex<double>>                       m_ampField;
      const double                                                  m_phase;
      const std::array<double, 3>                                   m_kVec;
>>>>>>> 29e10a66
      std::array<std::complex<double>, NUMBER_OF_QUANTITIES>  m_lambdaA;
      std::array<std::complex<double>, NUMBER_OF_QUANTITIES*NUMBER_OF_QUANTITIES> m_eigenvectors;
    };

    //superimpose three planar waves travelling into different directions
    class SuperimposedPlanarwave : public InitialField {
    public:
      //! Choose phase in [0, 2*pi]
      SuperimposedPlanarwave(const CellMaterialData& materialData, real phase = 0.0);

      void evaluate(  double time,
                      std::vector<std::array<double, 3>> const& points,
                      const CellMaterialData& materialData,
                      yateto::DenseTensorView<2,real,unsigned>& dofsQP ) const;
    private:
      const std::array<std::array<double, 3>, 3>  m_kVec;
      const double                                m_phase;
      std::array<Planarwave, 3>             m_pw;
    };

    class TravellingWave : public Planarwave{
    public:
      TravellingWave(model::Material material);

      void evaluate(double time,
                    std::vector<std::array<double, 3>> const& points,
                    const CellMaterialData& materialData,
                    yateto::DenseTensorView<2,real,unsigned>& dofsQP) const;
      private:
      std::array<double, 3> m_origin;
    };
    class ScholteWave : public InitialField {
    public:
      ScholteWave() {

      }
      void evaluate(double time,
                    std::vector<std::array<double, 3>> const& points,
                    const CellMaterialData& materialData,
                    yateto::DenseTensorView<2,real,unsigned>& dofsQP) const;
    };
    class SnellsLaw : public InitialField {
    public:
      SnellsLaw() {

      }
      void evaluate(double time,
                    std::vector<std::array<double, 3>> const& points,
                    const CellMaterialData& materialData,
                    yateto::DenseTensorView<2,real,unsigned>& dofsQP) const;
    };
      class Ocean : public InitialField {
      public:
          Ocean() {

          }
          void evaluate(double time,
                        std::vector<std::array<double, 3>> const& points,
                        const CellMaterialData& materialData,
                        yateto::DenseTensorView<2,real,unsigned>& dofsQP) const;
      };
  }
}

#endif // PHYSICS_INITIALFIELD_H<|MERGE_RESOLUTION|>--- conflicted
+++ resolved
@@ -33,29 +33,17 @@
     class Planarwave : public InitialField {
     public:
       //! Choose phase in [0, 2*pi]
-<<<<<<< HEAD
     Planarwave(const CellMaterialData& materialData, double phase = 0.0, std::array<double, 3> kVec = {M_PI, M_PI, M_PI});
-=======
-      Planarwave(model::Material material, double phase = 0.0, std::array<double, 3> = {M_PI, M_PI, M_PI});
->>>>>>> 29e10a66
 
       void evaluate(  double time,
                       std::vector<std::array<double, 3>> const& points,
                       const CellMaterialData& materialData,
                       yateto::DenseTensorView<2,real,unsigned>& dofsQP ) const;
-<<<<<<< HEAD
-    private:
+    protected:
       const std::vector<int>                            m_varField;
       const std::vector<std::complex<double>>           m_ampField;
       const double                                      m_phase;
       const std::array<double, 3>                       m_kVec;
-=======
-    protected:
-      const std::vector<int>                                        m_varField;
-      const std::vector<std::complex<double>>                       m_ampField;
-      const double                                                  m_phase;
-      const std::array<double, 3>                                   m_kVec;
->>>>>>> 29e10a66
       std::array<std::complex<double>, NUMBER_OF_QUANTITIES>  m_lambdaA;
       std::array<std::complex<double>, NUMBER_OF_QUANTITIES*NUMBER_OF_QUANTITIES> m_eigenvectors;
     };
@@ -78,7 +66,7 @@
 
     class TravellingWave : public Planarwave{
     public:
-      TravellingWave(model::Material material);
+      TravellingWave(const CellMaterialData& materialData);
 
       void evaluate(double time,
                     std::vector<std::array<double, 3>> const& points,
