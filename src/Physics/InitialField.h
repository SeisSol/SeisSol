// SPDX-FileCopyrightText: 2019 SeisSol Group
//
// SPDX-License-Identifier: BSD-3-Clause
// SPDX-LicenseComments: Full text under /LICENSE and /LICENSES/
//
// SPDX-FileContributor: Author lists in /AUTHORS and /CITATION.cff

#ifndef SEISSOL_SRC_PHYSICS_INITIALFIELD_H_
#define SEISSOL_SRC_PHYSICS_INITIALFIELD_H_

#include <Numerical/Eigenvalues.h>
#include <array>
#include <complex>
#include <vector>

#include <Eigen/Dense>

#include "Equations/Setup.h"
#include "Model/Common.h"

#include "GeneratedCode/init.h"
#include "Initializer/Parameters/SeisSolParameters.h"
#include "Initializer/Typedefs.h"
#include "Kernels/Precision.h"

namespace seissol::physics {
struct TensorWrapper {
  std::variant<yateto::DenseTensorView<2, double, unsigned>,
               yateto::DenseTensorView<2, float, unsigned>>
      view;

  TensorWrapper(yateto::DenseTensorView<2, double, unsigned> tensor) : view(tensor) {}
  TensorWrapper(yateto::DenseTensorView<2, float, unsigned> tensor) : view(tensor) {}

  struct ValRef {
    std::variant<float*, double*> data;

    ValRef(double& val) : data(&val) {}
    ValRef(float& val) : data(&val) {}

    auto& operator=(double value) {
      std::visit([&](auto* dataval) { *dataval = value; }, data);
      return *this;
    }

    auto& operator+=(double value) {
      std::visit([&](auto* dataval) { *dataval += value; }, data);
      return *this;
    }

    auto& operator-=(double value) {
      std::visit([&](auto* dataval) { *dataval -= value; }, data);
      return *this;
    }
  };

  template <typename... Args>
  ValRef operator()(Args... args) {
    return std::visit([&](auto& tensor) { return ValRef(tensor(args...)); }, view);
  }

  [[nodiscard]] auto shape(int dim) const {
    return std::visit([&](auto& tensor) { return tensor.shape(dim); }, view);
  }

  [[nodiscard]] auto size() const {
    return std::visit([&](auto& tensor) { return tensor.size(); }, view);
  }

  void setZero() {
    std::visit([&](auto& tensor) { tensor.setZero(); }, view);
  }
};

class InitialField {
  public:
  virtual ~InitialField() = default;
  virtual void evaluate(double time,
                        const std::array<double, 3>* points,
                        std::size_t count,
                        const CellMaterialData& materialData,
                        TensorWrapper dofsQP) const = 0;
};

class ZeroField : public InitialField {
  public:
  void evaluate(double time,
                const std::array<double, 3>* points,
                std::size_t count,
                const CellMaterialData& materialData,
                TensorWrapper dofsQP) const override {
    dofsQP.setZero();
  }
};

class PressureInjection : public InitialField {
  public:
  PressureInjection(
      const seissol::initializer::parameters::InitializationParameters& initializationParameters);

  void evaluate(double time,
                const std::array<double, 3>* points,
                std::size_t count,
                const CellMaterialData& materialData,
                TensorWrapper dofsQP) const override;

  private:
  seissol::initializer::parameters::InitializationParameters m_parameters;
};

// A planar wave travelling in direction kVec
template <typename Cfg>
class Planarwave : public InitialField {
  public:
  using MaterialT = model::MaterialTT<Cfg>;
  // Choose phase in [0, 2*pi]
  Planarwave(const CellMaterialData& materialData,
             double phase,
             Eigen::Vector3d kVec,
             std::vector<int> varField,
             std::vector<std::complex<double>> ampField)
      : m_varField(std::move(varField)), m_ampField(std::move(ampField)), m_phase(phase),
        m_kVec(std::move(kVec)) {
    init(materialData);
  }
  explicit Planarwave(const CellMaterialData& materialData,
                      double phase = 0.0,
                      Eigen::Vector3d kVec = {M_PI, M_PI, M_PI})
      : m_phase(phase), m_kVec(std::move(kVec)) {

    if constexpr (MaterialT::Type == model::MaterialType::Acoustic) {
      // Acoustic materials has the following wave modes:
      // P, N, N, -P
      // Here we impose the P mode
      m_varField = {0};
      m_ampField = {1.0};
    } else if constexpr (MaterialT::Type == model::MaterialType::Poroelastic) {
      // Poroelastic materials have the following wave modes:
      //-P, -S2, -S1, -Ps, N, N, N, N, N, Ps, S1, S2, P
      // Here we impose -S1, -Ps and P
      m_varField = {2, 3, 12};
      m_ampField = {1.0, 1.0, 1.0};
    } else {
      const auto isAcoustic = materialData.local->getMuBar() <= 1e-15;
      if (isAcoustic) {
        // Acoustic materials has the following wave modes:
        // -P, N, N, N, N, N, N, N, P
        // Here we impose the P mode
        m_varField = {8};
        m_ampField = {1.0};
      } else {
        // Elastic materials have the following wave modes:
        // -P, -S2, -S1, N, N, N, S1, S2, P
        // Here we impose the -S2 and P mode
        m_varField = {1, 8};
        m_ampField = {1.0, 1.0};
      }
    }
    init(materialData);
  }

  void evaluate(double time,
                const std::array<double, 3>* points,
                std::size_t count,
                const CellMaterialData& materialData,
                TensorWrapper dofsQP) const override {
    dofsQP.setZero();

    auto r = yateto::DenseTensorView<2, std::complex<double>>(
        const_cast<std::complex<double>*>(m_eigenvectors.data()),
        {MaterialT::NumQuantities, MaterialT::NumQuantities});
    for (unsigned v = 0; v < m_varField.size(); ++v) {
      const auto omega = m_lambdaA[m_varField[v]];
      for (unsigned j = 0; j < dofsQP.shape(1); ++j) {
        for (size_t i = 0; i < count; ++i) {
          dofsQP(i, j) +=
              (r(j, m_varField[v]) * m_ampField[v] *
               std::exp(std::complex<double>(0.0, 1.0) *
                        (omega * time - m_kVec[0] * points[i][0] - m_kVec[1] * points[i][1] -
                         m_kVec[2] * points[i][2] + std::complex<double>(m_phase, 0))))
                  .real();
        }
      }
    }
  }

  protected:
  std::vector<int> m_varField;
  std::vector<std::complex<double>> m_ampField;
<<<<<<< HEAD
  const double m_phase;
  const Eigen::Vector3d m_kVec;
  std::array<std::complex<double>, MaterialT::NumQuantities> m_lambdaA;
  std::array<std::complex<double>, MaterialT::NumQuantities * MaterialT::NumQuantities>
=======
  double m_phase;
  Eigen::Vector3d m_kVec;
  std::array<std::complex<double>, seissol::model::MaterialT::NumQuantities> m_lambdaA;
  std::array<std::complex<double>,
             seissol::model::MaterialT::NumQuantities * seissol::model::MaterialT::NumQuantities>
>>>>>>> 86cfbd80
      m_eigenvectors;

  private:
  void init(const CellMaterialData& materialData) {
    assert(m_varField.size() == m_ampField.size());

    std::array<std::complex<double>, MaterialT::NumQuantities * MaterialT::NumQuantities>
        planeWaveOperator{};
    seissol::model::getPlaneWaveOperator<Cfg>(
        *dynamic_cast<MaterialT*>(materialData.local), m_kVec.data(), planeWaveOperator.data());
    seissol::eigenvalues::Eigenpair<std::complex<double>, MaterialT::NumQuantities>
        eigendecomposition;
    computeEigenvalues(planeWaveOperator, eigendecomposition);
    m_lambdaA = eigendecomposition.values;
    m_eigenvectors = eigendecomposition.vectors;
  }
};

// superimpose three planar waves travelling into different directions
template <typename Cfg>
class SuperimposedPlanarwave : public InitialField {
  public:
  using MaterialT = model::MaterialTT<Cfg>;
  //! Choose phase in [0, 2*pi]
  SuperimposedPlanarwave(const CellMaterialData& materialData, double phase = 0.0)
      : m_kVec({{{M_PI, 0.0, 0.0}, {0.0, M_PI, 0.0}, {0.0, 0.0, M_PI}}}), m_phase(phase),
        m_pw({Planarwave<Cfg>(materialData, phase, m_kVec.at(0)),
              Planarwave<Cfg>(materialData, phase, m_kVec.at(1)),
              Planarwave<Cfg>(materialData, phase, m_kVec.at(2))}) {}

  void evaluate(double time,
                const std::array<double, 3>* points,
                std::size_t count,
                const CellMaterialData& materialData,
                TensorWrapper dofsQP) const override {
    dofsQP.setZero();

    std::vector<double> dofsPwVector(dofsQP.size());
    auto dofsPW = yateto::DenseTensorView<2, double, unsigned>(dofsPwVector.data(),
                                                               {count, MaterialT::NumQuantities},
                                                               {0, 0},
                                                               {count, MaterialT::NumQuantities});

    for (int pw = 0; pw < 3; pw++) {
      // evaluate each planarwave
      m_pw.at(pw).evaluate(time, points, count, materialData, dofsPW);
      // and add results together
      for (size_t j = 0; j < dofsQP.shape(1); ++j) {
        for (size_t i = 0; i < count; ++i) {
          dofsQP(i, j) += dofsPW(i, j);
        }
      }
    }
  }

  private:
<<<<<<< HEAD
  const std::array<Eigen::Vector3d, 3> m_kVec;
  const double m_phase;
  std::array<Planarwave<Cfg>, 3> m_pw;
=======
  std::array<Eigen::Vector3d, 3> m_kVec;
  double m_phase;
  std::array<Planarwave, 3> m_pw;
>>>>>>> 86cfbd80
};

// A part of a planar wave travelling in one direction
template <typename Cfg>
class TravellingWave : public Planarwave<Cfg> {
  public:
  using MaterialT = model::MaterialTT<Cfg>;
  TravellingWave(
      const CellMaterialData& materialData,
      const TravellingWaveParameters&
          travellingWaveParameters) // Set phase to 0.5*M_PI, so we have a zero at the origin
      // The wave travels in direction of kVec
      // 2*pi / magnitude(kVec) is the wave length of the wave
      : Planarwave<Cfg>(materialData,
                        0.5 * M_PI,
                        travellingWaveParameters.kVec,
                        travellingWaveParameters.varField,
                        travellingWaveParameters.ampField),
        // origin is a point on the wavefront at time zero
        m_origin(travellingWaveParameters.origin) {
    logInfo() << "Impose a travelling wave as initial condition";
    logInfo() << "Origin = (" << m_origin[0] << ", " << m_origin[1] << ", " << m_origin[2] << ")";
    logInfo() << "kVec = (" << this->m_kVec[0] << ", " << this->m_kVec[1] << ", " << this->m_kVec[2]
              << ")";
    logInfo() << "Combine following wave modes";
    for (size_t i = 0; i < this->m_ampField.size(); i++) {
      logInfo() << "(" << this->m_varField[i] << ": " << this->m_ampField[i] << ")";
    }
  }

  void evaluate(double time,
                const std::array<double, 3>* points,
                std::size_t count,
                const CellMaterialData& materialData,
                TensorWrapper dofsQp) const override {
    dofsQp.setZero();

    auto r = yateto::DenseTensorView<2, std::complex<double>>(
        const_cast<std::complex<double>*>(this->m_eigenvectors.data()),
        {MaterialT::NumQuantities, MaterialT::NumQuantities});
    for (unsigned v = 0; v < this->m_varField.size(); ++v) {
      const auto omega = this->m_lambdaA[this->m_varField[v]];
      for (unsigned j = 0; j < dofsQp.shape(1); ++j) {
        for (size_t i = 0; i < count; ++i) {
          auto arg = std::complex<double>(0.0, 1.0) *
                     (omega * time - this->m_kVec[0] * (points[i][0] - m_origin[0]) -
                      this->m_kVec[1] * (points[i][1] - m_origin[1]) -
                      this->m_kVec[2] * (points[i][2] - m_origin[2]) + this->m_phase);
          if (arg.imag() > -0.5 * M_PI && arg.imag() < 1.5 * M_PI) {
            dofsQp(i, j) +=
                (r(j, this->m_varField[v]) * this->m_ampField[v] * std::exp(arg)).real();
          }
        }
      }
    }
  }

  private:
  Eigen::Vector3d m_origin;
};

class AcousticTravellingWaveITM : public InitialField {
  public:
  AcousticTravellingWaveITM(
      const CellMaterialData& materialData,
      const AcousticTravellingWaveParametersITM& acousticTravellingWaveParametersITM);
  void evaluate(double time,
                const std::array<double, 3>* points,
                std::size_t count,
                const CellMaterialData& materialData,
                TensorWrapper dofsQP) const override;

  private:
  void init(const CellMaterialData& materialData);
  double rho0;
  double c0;
  double k;
  double tITMMinus;
  double tau;
  double tITMPlus;
  double n;
};

class ScholteWave : public InitialField {
  public:
  ScholteWave() = default;
  void evaluate(double time,
                const std::array<double, 3>* points,
                std::size_t count,
                const CellMaterialData& materialData,
                TensorWrapper dofsQP) const override;
};
class SnellsLaw : public InitialField {
  public:
  SnellsLaw() = default;
  void evaluate(double time,
                const std::array<double, 3>* points,
                std::size_t count,
                const CellMaterialData& materialData,
                TensorWrapper dofsQP) const override;
};
/*
 * From
 * Abrahams, L. S., Krenz, L., Dunham, E. M., & Gabriel, A. A. (2019, December).
 * Verification of a 3D fully-coupled earthquake and tsunami model.
 * In AGU Fall Meeting Abstracts (Vol. 2019, pp. NH43F-1000).
 * A 3D extension of the 2D scenario in
 * Lotto, G. C., & Dunham, E. M. (2015).
 * High-order finite difference modeling of tsunami generation in a compressible ocean from offshore
 * earthquakes. Computational Geosciences, 19(2), 327-340.
 */
class Ocean : public InitialField {
  private:
  int mode;
  double gravitationalAcceleration;

  public:
  Ocean(int mode, double gravitationalAcceleration);
  void evaluate(double time,
                const std::array<double, 3>* points,
                std::size_t count,
                const CellMaterialData& materialData,
                TensorWrapper dofsQP) const override;
};
} // namespace seissol::physics

#endif // SEISSOL_SRC_PHYSICS_INITIALFIELD_H_<|MERGE_RESOLUTION|>--- conflicted
+++ resolved
@@ -187,18 +187,10 @@
   protected:
   std::vector<int> m_varField;
   std::vector<std::complex<double>> m_ampField;
-<<<<<<< HEAD
-  const double m_phase;
-  const Eigen::Vector3d m_kVec;
+  double m_phase;
+  Eigen::Vector3d m_kVec;
   std::array<std::complex<double>, MaterialT::NumQuantities> m_lambdaA;
   std::array<std::complex<double>, MaterialT::NumQuantities * MaterialT::NumQuantities>
-=======
-  double m_phase;
-  Eigen::Vector3d m_kVec;
-  std::array<std::complex<double>, seissol::model::MaterialT::NumQuantities> m_lambdaA;
-  std::array<std::complex<double>,
-             seissol::model::MaterialT::NumQuantities * seissol::model::MaterialT::NumQuantities>
->>>>>>> 86cfbd80
       m_eigenvectors;
 
   private:
@@ -255,15 +247,9 @@
   }
 
   private:
-<<<<<<< HEAD
-  const std::array<Eigen::Vector3d, 3> m_kVec;
-  const double m_phase;
-  std::array<Planarwave<Cfg>, 3> m_pw;
-=======
   std::array<Eigen::Vector3d, 3> m_kVec;
   double m_phase;
-  std::array<Planarwave, 3> m_pw;
->>>>>>> 86cfbd80
+  std::array<Planarwave<Cfg>, 3> m_pw;
 };
 
 // A part of a planar wave travelling in one direction
