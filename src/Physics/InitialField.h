#ifndef PHYSICS_INITIALFIELD_H
#define PHYSICS_INITIALFIELD_H

#include <vector>
#include <array>
#include <complex>
#include "Initializer/typedefs.hpp"
#include <Kernels/precision.hpp>
#include <generated_code/init.h>

namespace seissol {
  namespace physics {
    class InitialField {
    public:
      virtual ~InitialField() {}
      virtual void evaluate(double time,
                            std::vector<std::array<double, 3>> const& points,
                            const CellMaterialData& materialData,
                            yateto::DenseTensorView<2,real,unsigned>& dofsQP) const = 0;
    };

    class ZeroField : public InitialField {
    public:
      void evaluate(double,
                    std::vector<std::array<double, 3>> const&,
                    const CellMaterialData& materialData,
                    yateto::DenseTensorView<2,real,unsigned>& dofsQP) const {
        dofsQP.setZero();
      }
    };

    class Planarwave : public InitialField {
    public:
      //! Choose phase in [0, 2*pi]
<<<<<<< HEAD
      Planarwave(double phase = 0.0, std::array<double, 3> kVec = {M_PI, M_PI, M_PI});
=======
      Planarwave(model::Material material, double phase = 0.0);
>>>>>>> 4d9c1e9b

      void evaluate(  double time,
                      std::vector<std::array<double, 3>> const& points,
                      const CellMaterialData& materialData,
                      yateto::DenseTensorView<2,real,unsigned>& dofsQP ) const;
    private:
<<<<<<< HEAD
      std::complex<double> m_eigenvectors[NUMBER_OF_QUANTITIES*NUMBER_OF_QUANTITIES];
      int                                                     m_setVar;
      std::vector<int>                                        m_varField;
      std::vector<std::complex<double>>                       m_ampField;
      std::array<double, 3>                                   m_kVec;
      std::array<std::complex<double>, NUMBER_OF_QUANTITIES>  m_lambdaA;
      double                                                  m_phase;
    };

    class AnisotropicPlanarwave : public InitialField {
    public:
      //! Choose phase in [0, 2*pi]
      AnisotropicPlanarwave(real phase = 0.0);

      void evaluate(  double time,
                      std::vector<std::array<double, 3>> const& points,
                      const CellMaterialData& materialData,
                      yateto::DenseTensorView<2,real,unsigned>& dofsQP ) const;
    private:
      std::array<std::array<double, 3>, 3>  m_kVec;
      std::array<Planarwave, 3>             m_pw;
      double                                m_phase;
=======
      const std::vector<int>                                        m_varField;
      const std::vector<std::complex<double>>                       m_ampField;
      const double                                                  m_phase;
      const std::array<double, 3>                                   m_kVec;
      std::array<std::complex<double>, NUMBER_OF_QUANTITIES>  m_lambdaA;
      std::complex<double> m_eigenvectors[NUMBER_OF_QUANTITIES*NUMBER_OF_QUANTITIES];
>>>>>>> 4d9c1e9b
    };

    class ScholteWave : public InitialField {
    public:
      ScholteWave() {

      }
      void evaluate(double time,
                    std::vector<std::array<double, 3>> const& points,
                    const CellMaterialData& materialData,
                    yateto::DenseTensorView<2,real,unsigned>& dofsQP) const;
    };
    class SnellsLaw : public InitialField {
    public:
      SnellsLaw() {

      }
      void evaluate(double time,
                    std::vector<std::array<double, 3>> const& points,
                    const CellMaterialData& materialData,
                    yateto::DenseTensorView<2,real,unsigned>& dofsQP) const;
    };
      class Ocean : public InitialField {
      public:
          Ocean() {

          }
          void evaluate(double time,
                        std::vector<std::array<double, 3>> const& points,
                        const CellMaterialData& materialData,
                        yateto::DenseTensorView<2,real,unsigned>& dofsQP) const;
      };
  }
}

#endif // PHYSICS_INITIALFIELD_H<|MERGE_RESOLUTION|>--- conflicted
+++ resolved
@@ -29,51 +29,39 @@
       }
     };
 
+    //A planar wave travelling in direction kVec
     class Planarwave : public InitialField {
     public:
       //! Choose phase in [0, 2*pi]
-<<<<<<< HEAD
-      Planarwave(double phase = 0.0, std::array<double, 3> kVec = {M_PI, M_PI, M_PI});
-=======
-      Planarwave(model::Material material, double phase = 0.0);
->>>>>>> 4d9c1e9b
+    Planarwave(const CellMaterialData& materialData, double phase = 0.0, std::array<double, 3> kVec = {M_PI, M_PI, M_PI});
 
       void evaluate(  double time,
                       std::vector<std::array<double, 3>> const& points,
                       const CellMaterialData& materialData,
                       yateto::DenseTensorView<2,real,unsigned>& dofsQP ) const;
     private:
-<<<<<<< HEAD
+      const std::vector<int>                            m_varField;
+      const std::vector<std::complex<double>>           m_ampField;
+      const double                                      m_phase;
+      const std::array<double, 3>                       m_kVec;
+      std::array<std::complex<double>, NUMBER_OF_QUANTITIES>  m_lambdaA;
       std::complex<double> m_eigenvectors[NUMBER_OF_QUANTITIES*NUMBER_OF_QUANTITIES];
-      int                                                     m_setVar;
-      std::vector<int>                                        m_varField;
-      std::vector<std::complex<double>>                       m_ampField;
-      std::array<double, 3>                                   m_kVec;
-      std::array<std::complex<double>, NUMBER_OF_QUANTITIES>  m_lambdaA;
-      double                                                  m_phase;
     };
 
-    class AnisotropicPlanarwave : public InitialField {
+    //superimpose three planar waves travelling into different directions
+    class SuperimposedPlanarwave : public InitialField {
     public:
       //! Choose phase in [0, 2*pi]
-      AnisotropicPlanarwave(real phase = 0.0);
+      SuperimposedPlanarwave(const CellMaterialData& materialData, real phase = 0.0);
 
       void evaluate(  double time,
                       std::vector<std::array<double, 3>> const& points,
                       const CellMaterialData& materialData,
                       yateto::DenseTensorView<2,real,unsigned>& dofsQP ) const;
     private:
-      std::array<std::array<double, 3>, 3>  m_kVec;
+      const std::array<std::array<double, 3>, 3>  m_kVec;
+      const double                                m_phase;
       std::array<Planarwave, 3>             m_pw;
-      double                                m_phase;
-=======
-      const std::vector<int>                                        m_varField;
-      const std::vector<std::complex<double>>                       m_ampField;
-      const double                                                  m_phase;
-      const std::array<double, 3>                                   m_kVec;
-      std::array<std::complex<double>, NUMBER_OF_QUANTITIES>  m_lambdaA;
-      std::complex<double> m_eigenvectors[NUMBER_OF_QUANTITIES*NUMBER_OF_QUANTITIES];
->>>>>>> 4d9c1e9b
     };
 
     class ScholteWave : public InitialField {
