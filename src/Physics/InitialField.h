#ifndef PHYSICS_INITIALFIELD_H
#define PHYSICS_INITIALFIELD_H

#include <vector>
#include <array>
#include <complex>
#include "Initializer/typedefs.hpp"
#include <Kernels/precision.hpp>
#include <generated_code/init.h>

namespace seissol {
  namespace physics {
    class InitialField {
    public:
      virtual ~InitialField() {}
      virtual void evaluate(double time,
                            std::vector<std::array<double, 3>> const& points,
                            const CellMaterialData& materialData,
                            yateto::DenseTensorView<2,real,unsigned>& dofsQP) const = 0;
    };

    class ZeroField : public InitialField {
    public:
      void evaluate(double,
                    std::vector<std::array<double, 3>> const&,
                    const CellMaterialData& materialData,
                    yateto::DenseTensorView<2,real,unsigned>& dofsQP) const {
        dofsQP.setZero();
      }
    };

    //A planar wave travelling in direction kVec
    class Planarwave : public InitialField {
    public:
      //! Choose phase in [0, 2*pi]
<<<<<<< HEAD
      Planarwave(model::Material material, double phase = 0.0, std::array<double, 3> = {M_PI, M_PI, M_PI});
=======
    Planarwave(const CellMaterialData& materialData, double phase = 0.0, std::array<double, 3> kVec = {M_PI, M_PI, M_PI});
>>>>>>> b03b14ca

      void evaluate(  double time,
                      std::vector<std::array<double, 3>> const& points,
                      const CellMaterialData& materialData,
                      yateto::DenseTensorView<2,real,unsigned>& dofsQP ) const;
<<<<<<< HEAD
    protected:
      const std::vector<int>                                        m_varField;
      const std::vector<std::complex<double>>                       m_ampField;
      const double                                                  m_phase;
      const std::array<double, 3>                                   m_kVec;
=======
    private:
      const std::vector<int>                            m_varField;
      const std::vector<std::complex<double>>           m_ampField;
      const double                                      m_phase;
      const std::array<double, 3>                       m_kVec;
>>>>>>> b03b14ca
      std::array<std::complex<double>, NUMBER_OF_QUANTITIES>  m_lambdaA;
      std::complex<double> m_eigenvectors[NUMBER_OF_QUANTITIES*NUMBER_OF_QUANTITIES];
    };

<<<<<<< HEAD
    class TravellingWave : public Planarwave{
    public:
      TravellingWave(model::Material material);

      void evaluate(double time,
                    std::vector<std::array<double, 3>> const& points,
                    const CellMaterialData& materialData,
                    yateto::DenseTensorView<2,real,unsigned>& dofsQP) const;
      private:
      std::array<double, 3> m_origin;
    };
=======
    //superimpose three planar waves travelling into different directions
    class SuperimposedPlanarwave : public InitialField {
    public:
      //! Choose phase in [0, 2*pi]
      SuperimposedPlanarwave(const CellMaterialData& materialData, real phase = 0.0);

      void evaluate(  double time,
                      std::vector<std::array<double, 3>> const& points,
                      const CellMaterialData& materialData,
                      yateto::DenseTensorView<2,real,unsigned>& dofsQP ) const;
    private:
      const std::array<std::array<double, 3>, 3>  m_kVec;
      const double                                m_phase;
      std::array<Planarwave, 3>             m_pw;
    };

>>>>>>> b03b14ca
    class ScholteWave : public InitialField {
    public:
      ScholteWave() {

      }
      void evaluate(double time,
                    std::vector<std::array<double, 3>> const& points,
                    const CellMaterialData& materialData,
                    yateto::DenseTensorView<2,real,unsigned>& dofsQP) const;
    };
    class SnellsLaw : public InitialField {
    public:
      SnellsLaw() {

      }
      void evaluate(double time,
                    std::vector<std::array<double, 3>> const& points,
                    const CellMaterialData& materialData,
                    yateto::DenseTensorView<2,real,unsigned>& dofsQP) const;
    };
      class Ocean : public InitialField {
      public:
          Ocean() {

          }
          void evaluate(double time,
                        std::vector<std::array<double, 3>> const& points,
                        const CellMaterialData& materialData,
                        yateto::DenseTensorView<2,real,unsigned>& dofsQP) const;
      };
  }
}

#endif // PHYSICS_INITIALFIELD_H<|MERGE_RESOLUTION|>--- conflicted
+++ resolved
@@ -33,37 +33,41 @@
     class Planarwave : public InitialField {
     public:
       //! Choose phase in [0, 2*pi]
-<<<<<<< HEAD
-      Planarwave(model::Material material, double phase = 0.0, std::array<double, 3> = {M_PI, M_PI, M_PI});
-=======
     Planarwave(const CellMaterialData& materialData, double phase = 0.0, std::array<double, 3> kVec = {M_PI, M_PI, M_PI});
->>>>>>> b03b14ca
 
       void evaluate(  double time,
                       std::vector<std::array<double, 3>> const& points,
                       const CellMaterialData& materialData,
                       yateto::DenseTensorView<2,real,unsigned>& dofsQP ) const;
-<<<<<<< HEAD
     protected:
-      const std::vector<int>                                        m_varField;
-      const std::vector<std::complex<double>>                       m_ampField;
-      const double                                                  m_phase;
-      const std::array<double, 3>                                   m_kVec;
-=======
-    private:
       const std::vector<int>                            m_varField;
       const std::vector<std::complex<double>>           m_ampField;
       const double                                      m_phase;
       const std::array<double, 3>                       m_kVec;
->>>>>>> b03b14ca
       std::array<std::complex<double>, NUMBER_OF_QUANTITIES>  m_lambdaA;
       std::complex<double> m_eigenvectors[NUMBER_OF_QUANTITIES*NUMBER_OF_QUANTITIES];
     };
 
-<<<<<<< HEAD
+    //superimpose three planar waves travelling into different directions
+    class SuperimposedPlanarwave : public InitialField {
+    public:
+      //! Choose phase in [0, 2*pi]
+      SuperimposedPlanarwave(const CellMaterialData& materialData, real phase = 0.0);
+
+      void evaluate( double time,
+                     std::vector<std::array<double, 3>> const& points,
+                     const CellMaterialData& materialData,
+                     yateto::DenseTensorView<2,real,unsigned>& dofsQP ) const;
+    private:
+      const std::array<std::array<double, 3>, 3>  m_kVec;
+      const double                                m_phase;
+      std::array<Planarwave, 3>                   m_pw;
+    };
+
+    //A part of a planar wave travelling in one direction
     class TravellingWave : public Planarwave{
     public:
-      TravellingWave(model::Material material);
+      TravellingWave(const CellMaterialData& materialData, real phase = 0.0);
 
       void evaluate(double time,
                     std::vector<std::array<double, 3>> const& points,
@@ -72,24 +76,7 @@
       private:
       std::array<double, 3> m_origin;
     };
-=======
-    //superimpose three planar waves travelling into different directions
-    class SuperimposedPlanarwave : public InitialField {
-    public:
-      //! Choose phase in [0, 2*pi]
-      SuperimposedPlanarwave(const CellMaterialData& materialData, real phase = 0.0);
 
-      void evaluate(  double time,
-                      std::vector<std::array<double, 3>> const& points,
-                      const CellMaterialData& materialData,
-                      yateto::DenseTensorView<2,real,unsigned>& dofsQP ) const;
-    private:
-      const std::array<std::array<double, 3>, 3>  m_kVec;
-      const double                                m_phase;
-      std::array<Planarwave, 3>             m_pw;
-    };
-
->>>>>>> b03b14ca
     class ScholteWave : public InitialField {
     public:
       ScholteWave() {
