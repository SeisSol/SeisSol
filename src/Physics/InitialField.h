--- conflicted
+++ resolved
@@ -35,15 +35,7 @@
     class Planarwave : public InitialField {
     public:
       //! Choose phase in [0, 2*pi]
-<<<<<<< HEAD
-#ifdef USE_POROELASTIC
-      Planarwave(seissol::model::Material material, real phase = 0.0);
-#elif
-      Planarwave(real phase = 0.0);
-#endif
-=======
       Planarwave(double phase = 0.0);
->>>>>>> c97c14f4
 
       void evaluate(  double time,
                       std::vector<std::array<double, 3>> const& points,
