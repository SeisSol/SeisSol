!>
!! @file
!! This file is part of SeisSol.
!!
!! @author Cristobal E. Castro (ccastro AT uc.cl https://sites.google.com/a/uc.cl/cristobal-e-castro/)
!!
!! @section LICENSE
!! Copyright (c) 2008, SeisSol Group
!! All rights reserved.
!!
!! Redistribution and use in source and binary forms, with or without
!! modification, are permitted provided that the following conditions are met:
!!
!! 1. Redistributions of source code must retain the above copyright notice,
!!    this list of conditions and the following disclaimer.
!!
!! 2. Redistributions in binary form must reproduce the above copyright notice,
!!    this list of conditions and the following disclaimer in the documentation
!!    and/or other materials provided with the distribution.
!!
!! 3. Neither the name of the copyright holder nor the names of its
!!    contributors may be used to endorse or promote products derived from this
!!    software without specific prior written permission.
!!
!! THIS SOFTWARE IS PROVIDED BY THE COPYRIGHT HOLDERS AND CONTRIBUTORS "AS IS"
!! AND ANY EXPRESS OR IMPLIED WARRANTIES, INCLUDING, BUT NOT LIMITED TO, THE
!! IMPLIED WARRANTIES OF MERCHANTABILITY AND FITNESS FOR A PARTICULAR PURPOSE
!! ARE DISCLAIMED. IN NO EVENT SHALL THE COPYRIGHT HOLDER OR CONTRIBUTORS BE
!! LIABLE FOR ANY DIRECT, INDIRECT, INCIDENTAL, SPECIAL, EXEMPLARY, OR
!! CONSEQUENTIAL DAMAGES (INCLUDING, BUT NOT LIMITED TO, PROCUREMENT OF
!! SUBSTITUTE GOODS OR SERVICES; LOSS OF USE, DATA, OR PROFITS; OR BUSINESS
!! INTERRUPTION) HOWEVER CAUSED AND ON ANY THEORY OF LIABILITY, WHETHER IN
!! CONTRACT, STRICT LIABILITY, OR TORT (INCLUDING NEGLIGENCE OR OTHERWISE)
!! ARISING IN ANY WAY OUT OF THE USE OF THIS SOFTWARE, EVEN IF ADVISED OF THE
!! POSSIBILITY OF SUCH DAMAGE.

#ifdef BG
#include "../Initializer/preProcessorMacros.fpp"
#else
#include "Initializer/preProcessorMacros.fpp"
#endif

MODULE ini_MODEL_mod
  !--------------------------------------------------------------------------
  USE TypesDef
  !--------------------------------------------------------------------------
  IMPLICIT NONE
  PRIVATE
  !----------------------------------------------------------------------------
  INTERFACE ini_MODEL
     MODULE PROCEDURE ini_MODEL
  END INTERFACE
  INTERFACE ini_ATTENUATION
     MODULE PROCEDURE ini_ATTENUATION
  END INTERFACE
  !----------------------------------------------------------------------------
  PUBLIC  :: ini_MODEL,                &
             ini_ATTENUATION
CONTAINS


  SUBROUTINE ini_MODEL(MaterialVal,EQN,MESH,IO,DISC,BND)
    !--------------------------------------------------------------------------

    USE COMMON_operators_mod, ONLY: OpenFile, XYinTriangle
    USE TrilinearInterpolation_mod
    USE ini_model_DR_mod
    use modules
    use f_ftoc_bind_interoperability

    !--------------------------------------------------------------------------
    IMPLICIT NONE
    !--------------------------------------------------------------------------
    ! Argument list declaration
    TYPE (tEquations)               :: EQN
    TYPE (tUnstructMesh)            :: MESH
    TYPE (tInputOutput)             :: IO
    TYPE (tDiscretization)          :: DISC
    TYPE (tBoundary)                :: BND
    REAL                            :: MaterialVal(MESH%nElem,EQN%nBackgroundVar)
    !--------------------------------------------------------------------------
    integer                         :: iElem, iMech
    real                            :: MaterialTmp(EQN%nAneMaterialVar)
    real                            :: Material_INF(2)
    real                            :: Theta(EQN%nMechanisms,3)
    real                            :: w_freq(EQN%nMechanisms)
    !--------------------------------------------------------------------------
    INTENT(IN)                      :: MESH
    INTENT(OUT)                     :: MaterialVal
    INTENT(INOUT)                   :: EQN
    ! -------------------------------------------------------------------------

    IF(EQN%nBackgroundVar.LE.0) THEN
       logInfo(*) 'No values specified. Exiting ini_MODEL.f90. '
       RETURN
    ENDIF

    ! Call the pre model hooks
    call call_hook_pre_model()
    
    IF (EQN%Plasticity .NE. 0) THEN
      allocate (EQN%BulkFriction(MESH%nElem), EQN%PlastCo(MESH%nElem), EQN%IniStress(6,MESH%nElem))
    else
      allocate (EQN%BulkFriction(0), EQN%PlastCo(0), EQN%IniStress(0,0))
    ENDIF

<<<<<<< HEAD
      SELECT CASE(EQN%LinType)
      CASE(0)
        MaterialVal(:,1) = EQN%rho0
        MaterialVal(:,2) = EQN%mu
        MaterialVal(:,3) = EQN%lambda
        IF(EQN%Advection.EQ.1) THEN
            MaterialVal(:,4) = EQN%u0
            MaterialVal(:,5) = EQN%v0
            MaterialVal(:,6) = EQN%w0
        ENDIF
      CASE(1)
        IF(EQN%Anelasticity.EQ.0.AND.EQN%Poroelasticity.EQ.0)THEN
           DO iElem = 1, MESH%nElem
              iLayer = MESH%ELEM%Reference(0,iElem)        ! Zone number is given by reference 0
              MaterialVal(iElem,:) = EQN%MODEL(iLayer,:)   ! Set material properties for this zone.
           ENDDO

        ELSEIF(EQN%Anelasticity.EQ.1.AND.EQN%Poroelasticity.EQ.0)THEN
           DO iElem = 1, MESH%nElem
              iLayer = MESH%ELEM%Reference(0,iElem)                                  ! Zone number is given by reference 0
              MaterialTmp(:) = EQN%MODEL(iLayer,:)                                   ! Get material properties (temporary)
              MaterialVal(iElem,1:3) = EQN%MODEL(iLayer,1:3)                         ! Set elastic properties for this zone.
              !
              ! Check for anelastic material by evaluating Qp and Qs of the parameter file.
              IF(     (MaterialTmp(EQN%nAneMaterialVar-1).LT.9999.) &                 !
                  .OR.(MaterialTmp(EQN%nAneMaterialVar)  .LT.9999.) )THEN             !
                                                                                     !
                  EQN%LocAnelastic(iElem) = 1                                        ! Mark element with anelastic material
                                                                                     !
                  CALL ini_ATTENUATION(Theta,w_freq,Material_INF,MaterialTmp,EQN)    ! Initialize anelastic coefficients for this zone
                  !
                  MaterialVal(iElem,2:EQN%AneMatIni-1) = Material_INF(:)             ! Set unrelaxed material properties for this zone.                                                                      !
                  ! Fill MaterialVal vector for each element with anelastic coefficients w_freq and theta
                  DO iMech = 1, EQN%nMechanisms
                     MaterialVal(iElem,EQN%AneMatIni+4*(iMech-1))             = w_freq(iMech)
                     MaterialVal(iElem,EQN%AneMatIni+4*(iMech-1)+1:EQN%AneMatIni+4*(iMech-1)+3) = Theta(iMech,:)
                  ENDDO
              ELSE
                  MaterialVal(iElem,EQN%AneMatIni:EQN%nBackgroundVar) = 0.                       ! otherwise set all anelastic coefficients to zero
              ENDIF
           ENDDO
        ENDIF
        ! Poroelastic case
        IF(EQN%Anelasticity.EQ.0.AND.EQN%Poroelasticity.NE.0) THEN
           DO iElem = 1, MESH%nElem
              iLayer = MESH%ELEM%Reference(0,iElem)        ! Zone number is given by reference 0
              MaterialVal(iElem,:) = EQN%MODEL(iLayer,:)   ! Set material properties for this zone.
              IF(MaterialVal(iElem,27).GE.1.0e-8) THEN
                  EQN%LocPoroelastic(iElem) = EQN%Poroelasticity
              ELSE
                  MaterialVal(iElem,27) = 0.
              ENDIF
           ENDDO
        ENDIF
      CASE(2,11)     !special case for radially symmetric PREM data
        IF(EQN%Anelasticity.EQ.0)THEN
           nVar = 3
        ELSE
           nVar = 5
        ENDIF
        DO iElem=1,MESH%nElem
           x = MESH%ELEM%xyBary(1,iElem)
           y = MESH%ELEM%xyBary(2,iElem)
           z = MESH%ELEM%xyBary(3,iElem)
           rBary = SQRT(x*x + y*y + z*z)
           rBary = FLOAT(NINT(rBary * 1.0)) / 1.0
           mu_ct = 0
           la_ct = 0
           DO iVertex=1,MESH%nVertexMax
              x = MESH%VRTX%xyNode(1,MESH%ELEM%Vertex(iVertex,iElem))
              y = MESH%VRTX%xyNode(2,MESH%ELEM%Vertex(iVertex,iElem))
              z = MESH%VRTX%xyNode(3,MESH%ELEM%Vertex(iVertex,iElem))
              r = SQRT(x*x + y*y + z*z)
              r = FLOAT(NINT(r * 1.0)) / 1.0 !avoid roundoff error
              SELECT CASE(EQN%LinType)
                 CASE(2)
                    CALL prem_iso(r,rBary,nVar,Mat_Vert(iVertex,1:nVar),EQN%Anelasticity)
                 CASE(11)
                    DO iLayer = 1, EQN%nLayers
                       IF( (r.GE.EQN%MODEL(iLayer,1)).AND.(r.LE.EQN%MODEL(iLayer+1,1)) ) THEN
                          IF( r.EQ.EQN%MODEL(iLayer+1,1) ) THEN
                             IF(rBary.LT.r) THEN
                                Mat_Vert(iVertex,1:nVar) = EQN%MODEL(iLayer+1,2:nVar+1)
                             ELSE
                                Mat_Vert(iVertex,1:nVar) = EQN%MODEL(iLayer+2,2:nVar+1)
                             ENDIF
                          ELSE
                             Mat_Vert(iVertex,1:nVar) = EQN%MODEL(iLayer,2:nVar+1) + ( EQN%MODEL(iLayer+1,2:nVar+1) - &
                                                         EQN%MODEL(iLayer,2:nVar+1) ) / ( EQN%MODEL(iLayer+1,1) - &
                                                         EQN%MODEL(iLayer,1) ) * ( r - EQN%MODEL(iLayer,1) )
                          ENDIF
                          EXIT
                       ENDIF
                    ENDDO
              END SELECT
              IF( Mat_Vert(iVertex,2) .NE. 0.0 ) THEN
                 Mat_Vert(iVertex,2) = 1.0 / Mat_Vert(iVertex,2)
              ELSE
                 mu_ct = mu_ct+1
              ENDIF
              IF( Mat_Vert(iVertex,3) .NE. 0.0 ) THEN
                 Mat_Vert(iVertex,3) = 1.0 / Mat_Vert(iVertex,3)
              ELSE
                 la_ct = la_ct+1
              ENDIF
           ENDDO
           ! arithmetic mean of rho
           Mat_Sum(1) = SUM(Mat_Vert(:,1),Dim=1)
           MaterialVal(iElem,1) = (1.0 / FLOAT(MESH%nVertexMax)) * Mat_Sum(1)
           IF( mu_ct.EQ.4 ) THEN ! if mu=0 at all vertices
              MaterialVal(iElem,2) = 0.0
           ELSE ! harmonic mean
              Mat_Sum(2) = 1.0 / SUM(Mat_Vert(:,2),Dim=1)
              MaterialVal(iElem,2) = FLOAT(MESH%nVertexMax) * Mat_Sum(2)
           ENDIF
           IF( la_ct.EQ.4 ) THEN ! if lambda=0 at all vertices
              MaterialVal(iElem,3) = 0.0
           ELSE ! harmonic mean
              Mat_Sum(3) = 1.0 / SUM(Mat_Vert(:,3),Dim=1)
              MaterialVal(iElem,3) = FLOAT(MESH%nVertexMax) * Mat_Sum(3)
           ENDIF
           ! arithmetic mean of Qp, Qs
           IF(EQN%Anelasticity.EQ.1)THEN
              Mat_Sum(4:5) = SUM(Mat_Vert(:,4:5),Dim=1)
              MaterialVal(iElem,4:5) = (1.0 / FLOAT(MESH%nVertexMax)) * Mat_Sum(4:5)
              MaterialTmp(:) = MaterialVal(iElem,:)
              IF((MaterialTmp(EQN%nAneMaterialVar-1).LT.99999.) &
                 .OR.(MaterialTmp(EQN%nAneMaterialVar).LT.99999.) )THEN
                 EQN%LocAnelastic(iElem) = 1
                 CALL ini_ATTENUATION(Theta,w_freq,Material_INF,MaterialTmp,EQN)
                 MaterialVal(iElem,2:EQN%AneMatIni-1) = Material_INF(:)
                 DO iMech = 1, EQN%nMechanisms
                    MaterialVal(iElem,EQN%AneMatIni+4*(iMech-1))             = w_freq(iMech)
                    MaterialVal(iElem,EQN%AneMatIni+4*(iMech-1)+1:EQN%AneMatIni+4*(iMech-1)+3) = Theta(iMech,:)
                 ENDDO
              ENDIF
           ENDIF
        ENDDO

      CASE(3)  !special case for layered medium linear variation of material parameters
        DO ielem=1,MESH%nElem
           x = MESH%ELEM%xyBary(1,iElem)
           y = MESH%ELEM%xyBary(2,iElem)
           z = MESH%ELEM%xyBary(3,iElem)
           FoundLayer = .FALSE.
           DO iLayer = 1, EQN%nLayers - 1
             IF( (z.LE.EQN%MODEL(iLayer,1)).AND.(z.GE.EQN%MODEL(iLayer+1,1)) ) THEN
               FoundLayer = .TRUE.
               MaterialVal(iElem,1:3) = EQN%MODEL(iLayer,2:4) + (EQN%MODEL(iLayer+1,2:4) - EQN%MODEL(iLayer,2:4)) /  &
                                                                (EQN%MODEL(iLayer+1,1)   - EQN%MODEL(iLayer,1)  ) *  &
                                                                ( z - EQN%MODEL(iLayer,1) )
               EXIT
             ENDIF
           ENDDO
           IF(.NOT.FoundLayer) THEN
             logError(*) 'Layered Medium Error: No layer found for depth', z
             STOP
           ENDIF
        ENDDO

      CASE(4)     !special case for Sismovalp 2D benchmark test (model M2)
        DO iElem = 1, MESH%nElem
           iLayer = MESH%ELEM%Reference(0,iElem)        ! Zone number is given by reference 0
           IF(iLayer.GE.6) THEN                         ! Bedrock properties
               MaterialVal(iElem,:) = (/ 2500. , 1.96e10 , 2.84e10 /)
           ELSE
               y = -1.*MESH%ELEM%xyBary(2,iElem)
               MaterialVal(iElem,1) = 1600. + 59.5*(y)**(1./3.)
               MaterialVal(iElem,2) = (260. + 30*SQRT(y))**2. * MaterialVal(iElem,1)
               MaterialVal(iElem,3) = (525. + 60*SQRT(y))**2. * MaterialVal(iElem,1) - 2*MaterialVal(iElem,2)
           ENDIF
        ENDDO
      CASE(5)     !special case for Sismovalp 2D benchmark test (model M2 SH-wave)
        DO iElem = 1, MESH%nElem
           iLayer = MESH%ELEM%Reference(0,iElem)        ! Zone number is given by reference 0
           IF(iLayer.GE.6) THEN                         ! Bedrock properties
               MaterialVal(iElem,:) = (/ 2500. , 0.0 , 1.96e10 /)
           ELSE
               y = -1.*MESH%ELEM%xyBary(2,iElem)
               MaterialVal(iElem,1) = 1600. + 59.5*(y)**(1./3.)
               MaterialVal(iElem,2) = 0.0
               MaterialVal(iElem,3) = (260. + 30*SQRT(y))**2. * MaterialVal(iElem,1)
           ENDIF
        ENDDO

      CASE(6)     !special case for Sismovalp 3D benchmark test
                  !layered bedrock with linear variation of material parameters
                  !sediment rock with depth dependent material parameters
                  ! interpolated linearly

        allocate( BaryDist(MESH%nElem) )
        CALL calc_BaryDist(BaryDist,OptionalFields,EQN,MESH,IO)

         DO iElem = 1, MESH%nElem

            iLayer = MESH%ELEM%Reference(0,iElem)                                   ! Zone number is given by reference 0

            z = BaryDist(iElem)
            depths = (/ MESH%ELEM%xyBary(3,iElem)+z , -3000. , -27000. , -35000. /) ! Depths of top of layers that are

            IF(iLayer.EQ.1) THEN                                                    ! Sediment properties

               EQN%LocAnelastic(iElem) = 1                                          ! Set local anelasticity

               cs  = 300.0  + 19.0  * SQRT(z)                                       ! Set sediment properties
               cp  = 1450.0 + 1.2   * (z)
               rho = 2140.0 + 0.125 * (z)
               MaterialTmp(1) = rho
               MaterialTmp(2) = cs**2 * rho
               MaterialTmp(3) = cp**2 * rho - 2*MaterialTmp(2)
               MaterialTmp(4) = 50. * 3./4. / ((cs/cp)**2)
               MaterialTmp(5) = 50.

               CALL ini_ATTENUATION(Theta,w_freq,Material_INF,MaterialTmp,EQN)

               MaterialVal(iElem,1:3) = MaterialTmp(1:3)                          ! Set elastic properties
               DO iMech = 1, EQN%nMechanisms                                      ! Set anelastic coefficients w_freq and theta
                  MaterialVal(iElem,iMech*4)             = w_freq(iMech)
                  MaterialVal(iElem,iMech*4+1:iMech*4+3) = Theta(iMech,:)
               ENDDO
            ELSE                                                                  ! Bedrock properties
               FoundLayer = .FALSE.
               DO i = 1, 3
                 IF( (MESH%ELEM%xyBary(3,iElem).LE.depths(i)).AND.(MESH%ELEM%xyBary(3,iElem).GE.depths(i+1)) ) THEN
                    FoundLayer = .TRUE.
                    MaterialVal(iElem,1:3) = EQN%MODEL(i,1:3) + (EQN%MODEL(i+1,1:3) - EQN%MODEL(i,1:3)) /  &
                                                                (depths(i+1)        - depths(i)       ) *  &
                                                                ( MESH%ELEM%xyBary(3,iElem) - depths(i) )
                    MaterialVal(iElem,4:EQN%nBackgroundVar) = 0.
                    EXIT
                 ENDIF
               ENDDO
               IF(.NOT.FoundLayer) THEN
                 logError(*) 'Layered Medium Error: No layer found for depth', MESH%ELEM%xyBary(3,iElem)
                 STOP
               ENDIF
            ENDIF

         ENDDO
         deallocate( BaryDist )

      CASE(7)     !special case for Euroseistest benchmark I2b (volvi lake)
                  !layered bedrock with linear variation of material parameters
                  !sediment rock with zone-dependent material parameters
         ! Layer                   depth    rho     mu          lambda
         BedrockVelModel(1,:) = (/ 10000.0, 2600.0, 1.75760e10, 1.74980e10/)
         BedrockVelModel(2,:) = (/ -1000.0, 2600.0, 1.75760e10, 1.74980e10/)
         BedrockVelModel(3,:) = (/ -3000.0, 2736.0, 3.20014e10, 3.84725e10/)
         BedrockVelModel(4,:) = (/ -5000.0, 2744.0, 3.22829e10, 3.85452e10/)
         BedrockVelModel(5,:) = (/ -7000.0, 2752.0, 3.25661e10, 3.86172e10/)
         BedrockVelModel(6,:) = (/ -9000.0, 2760.0, 3.28509e10, 3.86883e10/)
         BedrockVelModel(7,:) = (/-10000.0, 2772.0, 3.32813e10, 3.89645e10/)
         !
         DO iElem = 1, MESH%nElem
            EQN%LocAnelastic(iElem) = 1                                             ! Anelastic material everywhere
            iLayer = MESH%ELEM%Reference(0,iElem)                                   ! Zone number is given by reference 0
            !
            IF(iLayer.GE.4)THEN

               !Bedrock material linearly interpolated with Qp = infty and Qs = 260 everywhere
               FoundLayer = .FALSE.
               DO i = 1, 6
                 IF( (MESH%ELEM%xyBary(3,iElem).LE.BedrockVelModel(i,1)).AND.(MESH%ELEM%xyBary(3,iElem).GE.BedrockVelModel(i+1,1)) ) THEN
                    FoundLayer = .TRUE.
                    MaterialTmp(1:3) = BedrockVelModel(i,2:4) + (BedrockVelModel(i+1,2:4)  - BedrockVelModel(i,2:4)) /  &
                                                                (BedrockVelModel(i+1,1)    - BedrockVelModel(i,1))   *  &
                                                                (MESH%ELEM%xyBary(3,iElem) - BedrockVelModel(i,1))
                    MaterialTmp(4) = 1.0e6
                    MaterialTmp(5) = 260.0
                    EXIT
                 ENDIF
               ENDDO
               !
               CALL ini_ATTENUATION(Theta,w_freq,Material_INF,MaterialTmp,EQN)
               !
               MaterialVal(iElem,1) = MaterialTmp(1)                              ! Set rho
               MaterialVal(iElem,2:EQN%AneMatIni-1) = Material_INF(:)             ! Set unrelaxed material properties for this zone.                                                                      !
               ! Fill MaterialVal vector for each element with anelastic coefficients w_freq and theta
               DO iMech = 1, EQN%nMechanisms                                      ! Set anelastic coefficients w_freq and theta
                  MaterialVal(iElem,EQN%AneMatIni+4*(iMech-1))                               = w_freq(iMech)
                  MaterialVal(iElem,EQN%AneMatIni+4*(iMech-1)+1:EQN%AneMatIni+4*(iMech-1)+3) = Theta(iMech,:)
               ENDDO
               !
               IF(.NOT.FoundLayer) THEN
                 logError(*) 'Layered Medium Error: No layer found for depth', MESH%ELEM%xyBary(3,iElem)
                 STOP
               ENDIF
               !
            ELSE

               !Basin structure consists of three constant zones
               MaterialTmp(:) = EQN%MODEL(iLayer,:)                               ! Get material properties (temporary)
               !
               CALL ini_ATTENUATION(Theta,w_freq,Material_INF,MaterialTmp,EQN)    ! Initialize anelastic coefficients for this zone
               !
               MaterialVal(iElem,1) = MaterialTmp(1)                              ! Set rho
               MaterialVal(iElem,2:EQN%AneMatIni-1) = Material_INF(:)             ! Set unrelaxed material properties for this zone.                                                                      !
               ! Fill MaterialVal vector for each element with anelastic coefficients w_freq and theta
               DO iMech = 1, EQN%nMechanisms
                  MaterialVal(iElem,EQN%AneMatIni+4*(iMech-1))                               = w_freq(iMech)
                  MaterialVal(iElem,EQN%AneMatIni+4*(iMech-1)+1:EQN%AneMatIni+4*(iMech-1)+3) = Theta(iMech,:)
               ENDDO
            ENDIF
            !
         ENDDO
         !
      CASE(8)     !special case for Sonic logging
                                                                                    ! interpolated linearly
         DO iElem = 1, MESH%nElem
               iLayer = MESH%ELEM%Reference(0,iElem)
               radius = SQRT(MESH%ELEM%xyBary(1,iElem)**2+MESH%ELEM%xyBary(2,iElem)**2) ! Radial distance from origin
               IF( (radius.GT.0.10795).AND.(radius.LT.2.0) ) THEN

                    MaterialVal(iElem,1:3) = EQN%MODEL(2,1:3) + (EQN%MODEL(iLayer,1:3) - EQN%MODEL(2,1:3)) / &
                                            (2.0-0.10795) * (radius-0.10795)
               ELSE
                    MaterialVal(iElem,1:3) = EQN%MODEL(iLayer,1:3)
               ENDIF
         ENDDO
         !
      CASE(9)    ! special case for a hemisphere with different material properties at the top of a box
         !
         ! center of hemisphere in 0/0/0 - radius 100.0 m
         radius_ref = 100.0D0
         !
         DO iElem = 1, MESH%nElem
            !
            radius = SQRT(MESH%ELEM%xyBary(1,iElem)**2+MESH%ELEM%xyBary(2,iElem)**2+MESH%ELEM%xyBary(3,iElem)**2)
            IF (radius .LE. radius_ref) THEN
               MaterialVal(iElem,1:3) = EQN%MODEL(1,:)
            ELSE
               MaterialVal(iElem,1:3) = EQN%MODEL(2,:)
            ENDIF
         ENDDO
         !
      CASE(10)

        logError(*) 'LinType parameter ',EQN%linType,' only implemented for 2D square.'
        STOP
      !
      CASE(12) ! special case for TPV13: depth dependent initial shear/normal stresses are defined for the whole domain for the plastic calculations
               ! but otherwise constant material properties

        MaterialVal(:,1) = EQN%rho0
        MaterialVal(:,2) = EQN%mu
        MaterialVal(:,3) = EQN%lambda

        DO iElem=1, MESH%nElem

                z = MESH%ELEM%xyBary(3,iElem) !average depth inside an element
                IF (z.GE. -11951.15D0) THEN !down dip distance less than 13 800m
                        EQN%IniStress(1,iElem)  = -11242.17 * abs(z) !xx, sigma_2 = 0.5*(sigma_3 + sigma_1)
                        EQN%IniStress(2,iElem)  = -5824.34 * abs(z) !yy, sigma_3 = 0.3496*sigma_1
                        EQN%IniStress(3,iElem)  = -16660 * abs(z) !zz,sigma_1 from the benchmark description minus the fluid pressure of 9800
                        EQN%IniStress(4,iElem)  = 0.0  !shear stress components
                        EQN%IniStress(5,iElem)  = 0.0  !shear stress components
                        EQN%IniStress(6,iElem)  = 0.0  !shear stress components
                        !
                        !
                ELSE !down dip distance more than 13 800m
                        EQN%IniStress(1,iElem)  = -16660 * abs(z) !xx, sigma_2
                        EQN%IniStress(2,iElem)  = -16660 * abs(z) !yy, sigma_3
                        EQN%IniStress(3,iElem)  = -16660 * abs(z) !zz,sigma_1
                        EQN%IniStress(4,iElem)  = 0.0  !shear stress components
                        EQN%IniStress(5,iElem)  = 0.0  !shear stress components
                        EQN%IniStress(6,iElem)  = 0.0  !shear stress components
                     !
              ENDIF
        ENDDO
        !

        CASE(26)
        ! S.Wollherr 2016
        ! 26 = special case for TPV27
        ! depth dependent initial shear/normal stresses are defined for the whole domain for the plastic calculations
        ! but otherwise constant material properties

        ! Initialisation of IniStress(6 stress components in 3D)
        !

        MaterialVal(:,1) = EQN%rho0
        MaterialVal(:,2) = EQN%mu
        MaterialVal(:,3) = EQN%lambda


        b11 = 0.926793
        b33 = 1.073206
        b13 = -0.169029

        DO iElem=1, MESH%nElem

              z = MESH%ELEM%xyBary(3,iElem) !average depth inside an element
              Pf = 9800.0D0* abs(z) !fluid pressure, hydrostatic with water table at the surface

              IF (z.GE. -15000.0D0) THEN !depth less than 15000m
                 omega = 1.0D0
              ELSEIF ((z.LT. -15000.0D0) .AND. (z .GE. -20000.0D0) ) THEN !depth between 15000 and 20000m
                 omega = (20000.0D0-abs(z))/5000.0D0
              ELSE ! depth more than 20000m
                 omega = 0.0D0
              ENDIF



              EQN%IniStress(3,iElem)  = -2670D0*9.8D0 * abs(z) !zz
              EQN%IniStress(1,iElem)  = omega*(b11*(EQN%IniStress(3,iElem)+Pf)-Pf)+(1-omega)*EQN%IniStress(3,iElem) !xx
              EQN%IniStress(2,iElem)  = omega*(b33*(EQN%IniStress(3,iElem)+Pf)-Pf)+(1-omega)*EQN%IniStress(3,iElem) !yy

              EQN%IniStress(4,iElem)  = omega*(b13*(EQN%IniStress(3,iElem)+Pf))  !shear stress xy
              EQN%IniStress(5,iElem)  = 0.0  !shear stress xz
              EQN%IniStress(6,iElem)  = 0.0  !shear stress yz

              !add fluid pressure
              EQN%IniStress(1,iElem)  = EQN%IniStress(1,iElem) + Pf
              EQN%IniStress(2,iElem)  = EQN%IniStress(2,iElem) + Pf
              EQN%IniStress(3,iElem)  = EQN%IniStress(3,iElem) + Pf

        ENDDO


      CASE(33)     ! T. Ulrich TPV33 14.01.16
        DO iElem = 1, MESH%nElem
           !iLayer = MESH%ELEM%Reference(0,iElem)        ! Zone number is given by reference 0
           y = MESH%ELEM%xyBary(2,iElem) !average y inside an element
           IF(y.LT.-800d0) THEN                         ! zone -800
               MaterialVal(iElem,1) = 2670.
               MaterialVal(iElem,2) = 2.816717568E+10
               MaterialVal(iElem,3) = 2.817615756E+10
           ELSEIF ((y.GE.-800d0).AND.(y.LE.800d0)) THEN                     ! zone central
               MaterialVal(iElem,1) = 2670.
               MaterialVal(iElem,2) = 1.251489075E+10
               MaterialVal(iElem,3) = 1.251709350E+10
           ELSEIF(y.GT.800d0) THEN                                          ! zone + 800
               MaterialVal(iElem,1) = 2670.
               MaterialVal(iElem,2) = 3.203812032E+10
               MaterialVal(iElem,3) = 3.204375936E+10
           ELSE
              logError(*) iLayer, ":zone (region) unknown"
           ENDIF
        ENDDO

      CASE(60) ! special case of 1D layered medium, imposed without meshed layers for Landers 1992
               ! after Wald and Heaton 1994, Table 1
               ! Note that mesh coordinates are in km, but the scaling matrix is used in read_mesh
               ! used in SC 14 paper

         ! Layer                   depth    rho     mu          lambda
         BedrockVelModel(1,:) = (/ -1500.0, 2300.0, 0.9017e10, 1.5178e10/)
         BedrockVelModel(2,:) = (/ -4000.0, 2600.0, 2.5798e10, 2.7053e10/)
         BedrockVelModel(3,:) = (/ -26000.0, 2700.0, 3.3454e10,3.6880e10/)
         BedrockVelModel(4,:) = (/ -32000.0, 2870.0, 4.2100e10, 4.8509e10/)
         BedrockVelModel(5,:) = (/ -50000.0, 3500.0, 7.5354e10, 7.3293e10/)
         BedrockVelModel(6,:) = (/ 0.0, 0.0, 0.0, 0.0/)
         BedrockVelModel(7,:) = (/ 0.0, 0.0, 0.0, 0.0/)
         !
         DO iElem = 1, MESH%nElem
             z = MESH%ELEM%xyBary(3,iElem) ! supported by Sebs new mesh reader
             IF (z.GT.BedrockVelModel(1,1)) THEN
                 MaterialVal(iElem,1:3) =   BedrockVelModel(1,2:4)
             ELSEIF ((z.LT.BedrockVelModel(1,1)).AND.(z.GE.BedrockVelModel(2,1))) THEN
                 MaterialVal(iElem,1:3) =   BedrockVelModel(2,2:4)
             ELSEIF ((z.LT.BedrockVelModel(2,1)).AND.(z.GE.BedrockVelModel(3,1))) THEN
                 MaterialVal(iElem,1:3) =   BedrockVelModel(3,2:4)
             ELSEIF ((z.LT.BedrockVelModel(3,1)).AND.(z.GE.BedrockVelModel(4,1))) THEN
                 MaterialVal(iElem,1:3) =   BedrockVelModel(4,2:4)
             ELSE
                 MaterialVal(iElem,1:3) =   BedrockVelModel(5,2:4)
             ENDIF
         ENDDO
      !
      CASE(61) ! special case of 1D layered medium, imposed without meshed layers for Landers 1992
               ! simplified model after Graves and Pitarka 2010, Table 4
               ! values are averaged respecting the thickness layer, except for layer 1: see info sheet
               ! Note that mesh coordinates are in km, but the scaling matrix is used in read_mesh

         ! Layer                   depth    rho     mu          lambda
         BedrockVelModel(1,:) = (/ -100.0, 2300.0, 0.1766e10, 0.4999e10/) ! not correctly averaged value to respect the low velocities somehow
         BedrockVelModel(2,:) = (/ -300.0, 2300.0, 0.6936e10, 1.3872e10/)
         BedrockVelModel(3,:) = (/ -1000.0, 2600.0, 1.3717e10, 1.8962e10/)
         BedrockVelModel(4,:) = (/ -3000.0, 2700.0, 2.1168e10, 2.7891e10/)
         BedrockVelModel(5,:) = (/ -6000.0, 2870.0, 3.1041e10, 3.8591e10/)
         BedrockVelModel(6,:) = (/ -31000.0, 3500.0, 3.9847e10, 4.3525e10/)
         BedrockVelModel(7,:) = (/ -50000.0, 3200.0, 6.4800e10, 6.5088e10/)
         !
         DO iElem = 1, MESH%nElem
             z = MESH%ELEM%xyBary(3,iElem) ! supported by Sebs new mesh reader
             IF (z.GT.BedrockVelModel(1,1)) THEN
                 MaterialVal(iElem,1:3) =   BedrockVelModel(1,2:4)
             ELSEIF ((z.LT.BedrockVelModel(1,1)).AND.(z.GE.BedrockVelModel(2,1))) THEN
                 MaterialVal(iElem,1:3) =   BedrockVelModel(2,2:4)
             ELSEIF ((z.LT.BedrockVelModel(2,1)).AND.(z.GE.BedrockVelModel(3,1))) THEN
                 MaterialVal(iElem,1:3) =   BedrockVelModel(3,2:4)
             ELSEIF ((z.LT.BedrockVelModel(3,1)).AND.(z.GE.BedrockVelModel(4,1))) THEN
                 MaterialVal(iElem,1:3) =   BedrockVelModel(4,2:4)
             ELSEIF ((z.LT.BedrockVelModel(4,1)).AND.(z.GE.BedrockVelModel(5,1))) THEN
                 MaterialVal(iElem,1:3) =   BedrockVelModel(5,2:4)
             ELSEIF ((z.LT.BedrockVelModel(5,1)).AND.(z.GE.BedrockVelModel(6,1))) THEN
                 MaterialVal(iElem,1:3) =   BedrockVelModel(6,2:4)
             ELSE
                 MaterialVal(iElem,1:3) =   BedrockVelModel(7,2:4)
             ENDIF
        ENDDO
      !
       IF (EQN%Plasticity.EQ.1) THEN
         DO iElem=1, MESH%nElem

                z = MESH%ELEM%xyBary(3,iElem) !average depth inside an element

                EQN%IniStress(1,iElem)  = -10.6723e6*(abs(z-2000.0D0))/1000.0D0
                EQN%IniStress(2,iElem)  = -29.3277e6*(abs(z-2000.0D0))/1000.0D0
                EQN%IniStress(3,iElem)  = -20.0000e6*(abs(z-2000.0D0))/1000.0D0
                EQN%IniStress(4,iElem)  = -3.7687e6*(abs(z-2000.0D0))/1000.0D0
                EQN%IniStress(5,iElem)  =  0.0D0
                EQN%IniStress(6,iElem)  =  0.0D0
                        !
        ENDDO
      ENDIF !Plasticity
      !
      CASE(62)! new velocity model for Landers after Graves/Pitarka 2010 with average over the first layers respecting
              ! the thickness of the layer, added more layers in depth, used in Plasticity paper

         ! Layer                   depth    rho     mu          lambda
         BedrockVelModel(1,:) = (/ -300.0, 2349.3, 0.5868e10, 1.1728e10/) ! not correctly averaged value to respect the low velocities somehow
         BedrockVelModel(2,:) = (/ -1000.0, 2592.9, 1.3885e10, 1.8817e10/)
         BedrockVelModel(3,:) = (/ -3000.0, 2700.0, 2.1168e10, 2.7891e10/)
         BedrockVelModel(4,:) = (/ -5000.0, 2750.0, 2.9948e10, 3.9105e10/)
         BedrockVelModel(5,:) = (/ -6000.0, 2800.0, 3.3327e10, 3.7534e10/)
         BedrockVelModel(6,:) = (/ -11000.0, 2825.0, 3.6612e10, 3.3625e10/)
         BedrockVelModel(7,:) = (/ -16000.0, 2850.0, 3.7969e10, 3.7898e10/)
         BedrockVelModel(8,:) = (/ -21000.0, 2900.0, 3.9701e10, 4.5015e10/)
         BedrockVelModel(9,:) = (/ -31000.0, 2950.0, 4.2598e10, 5.1212e10/)
         BedrockVelModel(10,:) = (/ -50000.0, 3200.0, 6.4800e10, 6.5088e10/)
         !
         ! shift it up because the fault is at 1390m above NN
         DO iElem = 1, MESH%nElem
             z = MESH%ELEM%xyBary(3,iElem)
             IF (z.GT.(BedrockVelModel(1,1)+1400D0)) THEN
                 MaterialVal(iElem,1:3) =   BedrockVelModel(1,2:4)
             ELSEIF ((z.LT.(BedrockVelModel(1,1)+1400D0)).AND.(z.GE.(BedrockVelModel(2,1)+1400D0))) THEN
                 MaterialVal(iElem,1:3) =   BedrockVelModel(2,2:4)
             ELSEIF ((z.LT.(BedrockVelModel(2,1)+1400D0)).AND.(z.GE.(BedrockVelModel(3,1)+1400D0))) THEN
                 MaterialVal(iElem,1:3) =   BedrockVelModel(3,2:4)
             ELSEIF ((z.LT.(BedrockVelModel(3,1)+1400D0)).AND.(z.GE.(BedrockVelModel(4,1)+1400D0))) THEN
                 MaterialVal(iElem,1:3) =   BedrockVelModel(4,2:4)
             ELSEIF ((z.LT.(BedrockVelModel(4,1)+1400D0)).AND.(z.GE.(BedrockVelModel(5,1)+1400D0))) THEN
                 MaterialVal(iElem,1:3) =   BedrockVelModel(5,2:4)
             ELSEIF ((z.LT.(BedrockVelModel(5,1)+1400D0)).AND.(z.GE.(BedrockVelModel(6,1)+1400D0))) THEN
                 MaterialVal(iElem,1:3) =   BedrockVelModel(6,2:4)
             ELSEIF ((z.LT.(BedrockVelModel(6,1)+1400D0)).AND.(z.GE.(BedrockVelModel(7,1)+1400D0))) THEN
                 MaterialVal(iElem,1:3) =   BedrockVelModel(7,2:4)
             ELSEIF ((z.LT.(BedrockVelModel(7,1)+1400D0)).AND.(z.GE.(BedrockVelModel(8,1)+1400D0))) THEN
                 MaterialVal(iElem,1:3) =   BedrockVelModel(8,2:4)
             ELSEIF ((z.LT.(BedrockVelModel(8,1)+1400D0)).AND.(z.GE.(BedrockVelModel(9,1)+1400D0))) THEN
                 MaterialVal(iElem,1:3) =   BedrockVelModel(9,2:4)
             ELSE
                 MaterialVal(iElem,1:3) =   BedrockVelModel(10,2:4)
             ENDIF

             !Plasticity initializations
             IF (EQN%Plasticity.EQ.1) THEN

                !stress tensor for the whole domain
                IF (z.LT. 1500.0D0) THEN
                    EQN%IniStress(1,iElem)  = EQN%Bulk_xx_0*(abs(z-2000.0D0))/1000.0D0
                    EQN%IniStress(2,iElem)  = EQN%Bulk_yy_0*(abs(z-2000.0D0))/1000.0D0
                    EQN%IniStress(3,iElem)  = EQN%Bulk_zz_0*(abs(z-2000.0D0))/1000.0D0
                    EQN%IniStress(4,iElem)  = EQN%ShearXY_0*(abs(z-2000.0D0))/1000.0D0
                    EQN%IniStress(5,iElem)  =  0.0D0
                    EQN%IniStress(6,iElem)  =  0.0D0
                ELSE ! constant stress tensor for everything higher than 1500m
                    EQN%IniStress(1,iElem)  = EQN%Bulk_xx_0*(abs(-500.0D0))/1000.0D0
                    EQN%IniStress(2,iElem)  = EQN%Bulk_yy_0*(abs(-500.0D0))/1000.0D0
                    EQN%IniStress(3,iElem)  = EQN%Bulk_zz_0*(abs(-500.0D0))/1000.0D0
                    EQN%IniStress(4,iElem)  = EQN%ShearXY_0*(abs(-500.0D0))/1000.0D0
                    EQN%IniStress(5,iElem)  =  0.0D0
                    EQN%IniStress(6,iElem)  =  0.0D0
                ENDIF   !

                !depth dependent plastic cohesion used in the plasticity paper, based on Roten(2015)
                !aligned with velocity structure and also shifted by 1400.0
                IF (z.GE. 1100.0) THEN !first layer until -300+1400
                    EQN%PlastCo(iElem) = 2.0e+06
                ELSEIF ((z.LT. 1100.0).AND.(z.GE.400.0)) THEN !second layer between -300+1400 and -1000+1400
                    EQN%PlastCo(iElem) = 6.0e+06
                ELSEIF ((z.LT. 400.0).AND.(z.GE.-1400.0)) THEN !between -1000+1500 and -3000+1400
                    EQN%PlastCo(iElem) = 10.0e+06
                ELSE
                    EQN%PlastCo(iElem) = 12.0e+06
                ENDIF !cohesion

            ENDIF !Plasticity


       ENDDO


      CASE(99) ! special case of 1D layered medium, imposed without meshed layers
      ! Northridge regional 1D velocity structure for sediments sites after Wald et al. 1996
         !
         ! Layer                   depth    rho     mu          lambda
         BedrockVelModel(1,:) = (/ 10000.0, 1700.0, 1.53e08, 7.82e08/)
         !BedrockVelModel(2,:) = (/ -100.0, 1800.0, 4.5e08, 1.692e09/)
         BedrockVelModel(2,:) = (/ -250.0, 1950.0, 1.097e+09, 2.4911e+09/)! include for 250-mesh
         !BedrockVelModel(2,:) = (/ -300.0, 2100.0, 2.1e09, 3.381e09/)
         BedrockVelModel(3,:) = (/ -500.0, 2400.0, 9.60e09, 1.920e10/)
         BedrockVelModel(4,:) = (/ -1500.0, 2700.0, 2.76480e10, 2.63790e10/)
         BedrockVelModel(5,:) = (/ -4000.0, 2800.0, 3.62880e10, 3.85560e10/)
         BedrockVelModel(6,:) = (/ -270000.0, 2900.0, 4.41090e10, 4.58780e10/)
         BedrockVelModel(7,:) = (/ -400000.0, 3300.0, 6.68250e10, 6.71220e10/)
         !
         DO iElem = 1, MESH%nElem
         z = MESH%ELEM%xyBary(3,iElem)
         IF ((z.LT.BedrockVelModel(1,1)).AND.(z.GE.BedrockVelModel(2,1))) THEN
             MaterialVal(iElem,1:3) =   BedrockVelModel(1,2:4)
         ELSEIF ((z.LT.BedrockVelModel(2,1)).AND.(z.GE.BedrockVelModel(3,1))) THEN
             MaterialVal(iElem,1:3) =   BedrockVelModel(2,2:4)
         ELSEIF ((z.LT.BedrockVelModel(3,1)).AND.(z.GE.BedrockVelModel(4,1))) THEN
             MaterialVal(iElem,1:3) =   BedrockVelModel(3,2:4)
         ELSEIF ((z.LT.BedrockVelModel(4,1)).AND.(z.GE.BedrockVelModel(5,1))) THEN
             MaterialVal(iElem,1:3) =   BedrockVelModel(4,2:4)
         ELSEIF ((z.LT.BedrockVelModel(5,1)).AND.(z.GE.BedrockVelModel(6,1))) THEN
             MaterialVal(iElem,1:3) =   BedrockVelModel(5,2:4)
         ELSEIF ((z.LT.BedrockVelModel(6,1)).AND.(z.GE.BedrockVelModel(7,1))) THEN
             MaterialVal(iElem,1:3) =   BedrockVelModel(6,2:4)
         ELSE
             MaterialVal(iElem,1:3) =   BedrockVelModel(7,2:4)
         ENDIF

         ENDDO
      !
      CASE(100) ! special case of 1D layered medium, imposed without meshed layers
      ! Northridge regional 1D velocity structure for rock sites after Wald et al. 1996
         !
         ! Layer                   depth    rho     mu          lambda
         BedrockVelModel(1,:) = (/ 10000.0, 2100.0, 2.10e09, 3.3810e09/)
         BedrockVelModel(2,:) = (/ -500.0, 2400.0, 9.60e09, 1.920e10/)
         BedrockVelModel(3,:) = (/ -1500.0, 2700.0, 2.76480e10, 2.63790e10/)
         BedrockVelModel(4,:) = (/ -4000.0, 2800.0, 3.62880e10, 3.85560e10/)
         BedrockVelModel(5,:) = (/ -270000.0, 2900.0, 4.41090e10, 4.58780e10/)
         BedrockVelModel(6,:) = (/ -400000.0, 3300.0, 6.68250e10, 6.71220e10/)
         !
         DO iElem = 1, MESH%nElem
         z = MESH%ELEM%xyBary(3,iElem)
         IF ((z.LT.BedrockVelModel(1,1)).AND.(z.GE.BedrockVelModel(2,1))) THEN
             MaterialVal(iElem,1:3) =   BedrockVelModel(1,2:4)
         ELSEIF ((z.LT.BedrockVelModel(2,1)).AND.(z.GE.BedrockVelModel(3,1))) THEN
             MaterialVal(iElem,1:3) =   BedrockVelModel(2,2:4)
         ELSEIF ((z.LT.BedrockVelModel(3,1)).AND.(z.GE.BedrockVelModel(4,1))) THEN
             MaterialVal(iElem,1:3) =   BedrockVelModel(3,2:4)
         ELSEIF ((z.LT.BedrockVelModel(4,1)).AND.(z.GE.BedrockVelModel(5,1))) THEN
             MaterialVal(iElem,1:3) =   BedrockVelModel(4,2:4)
         ELSEIF ((z.LT.BedrockVelModel(5,1)).AND.(z.GE.BedrockVelModel(6,1))) THEN
             MaterialVal(iElem,1:3) =   BedrockVelModel(5,2:4)
         ELSE
             MaterialVal(iElem,1:3) =   BedrockVelModel(6,2:4)
         ENDIF

         ENDDO
      !
      CASE(101) ! special case of 3D complex medium, imposed without meshed layers
        ! media properties given as structured grid, which can be smaller than domain size
        ! interpolation to elements
        !
        ! e.g. SCEC 3D velocity model surrounding the Northridge fault
        !
        ! ATTENTION: zones in the mesh are ignored
        !
        call readVelocityField(eqn, mesh, materialVal(:,1:3))

     CASE(122)     ! T. Ulrich SUMATRA 2 x 1d 16.02.16
	 ! OCeanic Crust
	 ! Layer                   depth    rho     mu          lambda
	 BedrockVelModel(1,:) = (/  -6d3, 2550d0,18589500000d0,26571000000d0/)
	 BedrockVelModel(2,:) = (/  -8d3, 2850d0,39016500000d0,42379500000d0/)
	 BedrockVelModel(3,:) = (/ -12d3, 3050d0,50027625000d0,53695250000d0/)
	 ! Crustal Crust
	 ! Layer                   depth    rho     mu          lambda
	 BedrockVelModel(4,:) = (/-6d3,2720d0,33320000000d0,31280000000d0/)
	 BedrockVelModel(5,:) = (/-12d3,2860d0,41298400000d0,41984800000d0/)
	 BedrockVelModel(6,:) = (/-23d3,3050d0,46390500000d0,60969500000d0/)
	 !below 1d layers
	 BedrockVelModel(7,:) = (/ -5d10, 3330d0,65942325000d0,81235350000d0/)

        DO iElem = 1, MESH%nElem
           iLayer = MESH%ELEM%Reference(0,iElem)        ! Zone number is given by reference 0
           SELECT CASE (iLayer)
            CASE(1)
            ! OCeanic Crust
             z = MESH%ELEM%xyBary(3,iElem) ! supported by Sebs new mesh reader
             IF (z.GT.BedrockVelModel(1,1)) THEN
                 MaterialVal(iElem,1:3) =   BedrockVelModel(1,2:4)
             ELSEIF ((z.LT.BedrockVelModel(1,1)).AND.(z.GE.BedrockVelModel(2,1))) THEN
                 MaterialVal(iElem,1:3) =   BedrockVelModel(2,2:4)
             ELSEIF ((z.LT.BedrockVelModel(2,1)).AND.(z.GE.BedrockVelModel(3,1))) THEN
                 MaterialVal(iElem,1:3) =   BedrockVelModel(3,2:4)
             ELSEIF ((z.LT.BedrockVelModel(3,1)).AND.(z.GE.BedrockVelModel(7,1))) THEN
                 MaterialVal(iElem,1:3) =   BedrockVelModel(7,2:4)
             ELSE
                 logError(*) "depth lower than",BedrockVelModel(7,1),iLayer,z
             ENDIF
           CASE(3)
            ! Crustal Crust

             z = MESH%ELEM%xyBary(3,iElem) ! supported by Sebs new mesh reader
             IF (z.GT.BedrockVelModel(4,1)) THEN
                 MaterialVal(iElem,1:3) =   BedrockVelModel(4,2:4)
             ELSEIF ((z.LT.BedrockVelModel(4,1)).AND.(z.GE.BedrockVelModel(5,1))) THEN
                 MaterialVal(iElem,1:3) =   BedrockVelModel(5,2:4)
             ELSEIF ((z.LT.BedrockVelModel(5,1)).AND.(z.GE.BedrockVelModel(6,1))) THEN
                 MaterialVal(iElem,1:3) =   BedrockVelModel(6,2:4)
             ELSEIF ((z.LT.BedrockVelModel(6,1)).AND.(z.GE.BedrockVelModel(7,1))) THEN
                 MaterialVal(iElem,1:3) =   BedrockVelModel(7,2:4)
             ELSE
                 logError(*) "depth lower than",BedrockVelModel(7,1),iLayer,z
             ENDIF
           CASE(2)
            MaterialVal(iElem,1:3) =   BedrockVelModel(7,2:4)
           CASE DEFAULT
                 logError(*) "Material assignment: unknown region", iLayer
           END SELECT
        ENDDO

     CASE(1222)     ! T. Ulrich SUMATRA 2 x 1d 16.02.16 and one layer below fault
         ! OCeanic Crust
         ! Layer                   depth    rho     mu          lambda
         BedrockVelModel(1,:) = (/  -6d3, 2550d0,18589500000d0,26571000000d0/)
         BedrockVelModel(2,:) = (/  -8d3, 2850d0,39016500000d0,42379500000d0/)
         BedrockVelModel(3,:) = (/ -12d3, 3050d0,50027625000d0,53695250000d0/)
         ! Crustal Crust
         ! Layer                   depth    rho     mu          lambda
         BedrockVelModel(4,:) = (/-6d3,2720d0,33320000000d0,31280000000d0/)
         BedrockVelModel(5,:) = (/-12d3,2860d0,41298400000d0,41984800000d0/)
         BedrockVelModel(6,:) = (/-23d3,3050d0,46390500000d0,60969500000d0/)
         !below 1d layers
         BedrockVelModel(7,:) = (/ -5d10, 3330d0,65942325000d0,81235350000d0/)

        DO iElem = 1, MESH%nElem
           iLayer = MESH%ELEM%Reference(0,iElem)        ! Zone number is given by reference 0
           SELECT CASE (iLayer)
            CASE(1)
             MaterialVal(iElem,1:3) =   BedrockVelModel(1,2:4)
            CASE(2)
            ! OCeanic Crust
             z = MESH%ELEM%xyBary(3,iElem) ! supported by Sebs new mesh reader
             IF (z.GT.BedrockVelModel(1,1)) THEN
                 MaterialVal(iElem,1:3) =   BedrockVelModel(1,2:4)
             ELSEIF ((z.LT.BedrockVelModel(1,1)).AND.(z.GE.BedrockVelModel(2,1))) THEN
                 MaterialVal(iElem,1:3) =   BedrockVelModel(2,2:4)
             ELSEIF ((z.LT.BedrockVelModel(2,1)).AND.(z.GE.BedrockVelModel(3,1))) THEN
                 MaterialVal(iElem,1:3) =   BedrockVelModel(3,2:4)
             ELSEIF ((z.LT.BedrockVelModel(3,1)).AND.(z.GE.BedrockVelModel(7,1))) THEN
                 MaterialVal(iElem,1:3) =   BedrockVelModel(7,2:4)
             ELSE
                 logError(*) "depth lower than",BedrockVelModel(7,1),iLayer,z
             ENDIF
           CASE(3)
            ! Crustal Crust
             z = MESH%ELEM%xyBary(3,iElem) ! supported by Sebs new mesh reader
             IF (z.GT.BedrockVelModel(4,1)) THEN
                 MaterialVal(iElem,1:3) =   BedrockVelModel(4,2:4)
             ELSEIF ((z.LT.BedrockVelModel(4,1)).AND.(z.GE.BedrockVelModel(5,1))) THEN
                 MaterialVal(iElem,1:3) =   BedrockVelModel(5,2:4)
             ELSEIF ((z.LT.BedrockVelModel(5,1)).AND.(z.GE.BedrockVelModel(6,1))) THEN
                 MaterialVal(iElem,1:3) =   BedrockVelModel(6,2:4)
             ELSEIF ((z.LT.BedrockVelModel(6,1)).AND.(z.GE.BedrockVelModel(7,1))) THEN
                 MaterialVal(iElem,1:3) =   BedrockVelModel(7,2:4)
             ELSE
                 logError(*) "depth lower than",BedrockVelModel(7,1),iLayer,z
             ENDIF
           CASE(4)
            MaterialVal(iElem,1:3) =   BedrockVelModel(7,2:4)
           CASE DEFAULT
                 logError(*) "Material assignment: unknown region", iLayer
           END SELECT
        ENDDO


     CASE(1223,1225,1226,1227)     ! SUMATRA: 2 layers below fault, fault in a LVZ, big box
         ! OCeanic Crust
         ! Layer                   depth    rho     mu          lambda
         BedrockVelModel(1,:) = (/  -6d3, 2550d0,18589500000d0,26571000000d0/)
         !BedrockVelModel(1,:) = (/  -6d3, 2310d0, 7401471000d0,13494558000d0/)
         BedrockVelModel(2,:) = (/  -8d3, 2850d0,39016500000d0,42379500000d0/)
         BedrockVelModel(3,:) = (/ -12d3, 3050d0,50027625000d0,53695250000d0/)
         ! Crustal Crust
         ! Layer                   depth    rho     mu          lambda
         BedrockVelModel(4,:) = (/-6d3,2720d0,33320000000d0,31280000000d0/)
         BedrockVelModel(5,:) = (/-12d3,2860d0,41298400000d0,41984800000d0/)
         BedrockVelModel(6,:) = (/-23d3,3050d0,46390500000d0,60969500000d0/)
         !below 1d layers
         BedrockVelModel(7,:) = (/ -5d10, 3330d0,65942325000d0,81235350000d0/)

        DO iElem = 1, MESH%nElem
           iLayer = MESH%ELEM%Reference(0,iElem) ! Zone number is given by reference 0
           !1       2           3         4  5  6  7
           !big box continental LVZ above L1 L2 L3 L4
           !EQN%SumatraRegions
           IF ((iLayer.EQ.EQN%SumatraRegions(3)).OR.(iLayer.EQ.EQN%SumatraRegions(4))) THEN
                MaterialVal(iElem,1:3) =   BedrockVelModel(1,2:4)
           ELSE IF (iLayer.EQ.EQN%SumatraRegions(5)) THEN
                MaterialVal(iElem,1:3) =   BedrockVelModel(2,2:4)
           ELSE IF (iLayer.EQ.EQN%SumatraRegions(6)) THEN
                MaterialVal(iElem,1:3) =   BedrockVelModel(3,2:4)
           ELSE IF (iLayer.EQ.EQN%SumatraRegions(7)) THEN
                MaterialVal(iElem,1:3) =   BedrockVelModel(7,2:4)
           ELSE IF ((iLayer.EQ.EQN%SumatraRegions(1)).OR.(iLayer.EQ.EQN%SumatraRegions(2))) THEN
                ! Crustal Crust
                z = MESH%ELEM%xyBary(3,iElem) ! supported by Sebs new mesh reader
                IF (z.GT.BedrockVelModel(4,1)) THEN
                    MaterialVal(iElem,1:3) =   BedrockVelModel(4,2:4)
                ELSEIF ((z.LT.BedrockVelModel(4,1)).AND.(z.GE.BedrockVelModel(5,1))) THEN
                    MaterialVal(iElem,1:3) =   BedrockVelModel(5,2:4)
                ELSEIF ((z.LT.BedrockVelModel(5,1)).AND.(z.GE.BedrockVelModel(6,1))) THEN
                    MaterialVal(iElem,1:3) =   BedrockVelModel(6,2:4)
                ELSEIF ((z.LT.BedrockVelModel(6,1)).AND.(z.GE.BedrockVelModel(7,1))) THEN
                    MaterialVal(iElem,1:3) =   BedrockVelModel(7,2:4)
                ELSE
                    logError(*) "depth lower than",BedrockVelModel(7,1),iLayer,z
                ENDIF
           ELSE
                logError(*) "Material assignment: unknown region", iLayer
           ENDIF

           !anelastic setup, material dependent
           IF (EQN%ANELASTICITY.EQ.1) THEN

               ! Set local anelasticity
               EQN%LocAnelastic(iElem) = 1
               !set material parameters as the elastic ones above
               MaterialTmp(1) = MaterialVal(iElem,1) !rho
               MaterialTmp(2) = MaterialVal(iElem,2) !mu
               MaterialTmp(3) = MaterialVal(iElem,3) !lambda

               !calculate p- and s-wave velocties in km/s
               cs = sqrt(MaterialTmp(2)/MaterialTmp(1))/1000.0D0
               cp = sqrt((MaterialTmp(3)+2.0D0*MaterialTmp(2))/MaterialTmp(1))/1000.0D0

               !transform into Qp and Qs
               MaterialTmp(5) = 50.0*cs !Q_s
               MaterialTmp(4) =  2.0*MaterialTmp(5) !Q_p

               CALL ini_ATTENUATION(Theta,w_freq,Material_INF,MaterialTmp,EQN)

               DO iMech = 1, EQN%nMechanisms                                      ! Set anelastic coefficients w_freq and theta
                  MaterialVal(iElem,iMech*4)             = w_freq(iMech)
                  MaterialVal(iElem,iMech*4+1:iMech*4+3) = Theta(iMech,:)
               ENDDO
            ENDIF

        ENDDO !ielem

        !assign stress tensor for the whole domain
        !use the same stresses as in ini_model_DR although they are aligned with layers for the fault region
        IF (EQN%Plasticity.EQ.1) THEN
            xS1 = 5.0000000000e+05
            yS1 = 4.4212739025e+05
            xS2 = 4.4461626476e+05
            ys2 = 6.0795713230e+05

            g = 9.8D0
            ! TO BE USED WITH 1d Layered medium
            !free surface assumed at z=-2000m
            !properties of continental crust
            nLayers = 6
            zLayers (1:6) = (/ 0d0,-2000d0, -6000d0, -12000d0, -23000d0,-600d6 /)
            rhoLayers (1:6) = (/ 1000d0, 2720d0, 2860d0, 3050d0, 3300d0, 3375d0 /)


            DO iElem=1, MESH%nElem
                ztest = MESH%ELEM%xyBary(3,iElem) !average depth inside an element
                y = MESH%ELEM%xyBary(2,iElem) !average y coordinate inside an element
                x = MESH%ELEM%xyBary(1,iElem) !average x coordinate inside an element

                !constant stress above -500m, basically above the fault
                IF (ztest.GT.-500.0D0) THEN
                    z = -500.0D0
                ELSE
                    z = ztest
                ENDIF

                sigzz = 0d0
                DO k = 2, nLayers
                   IF (z.GT.zLayers(k)) THEN
                      sigzz = sigzz + rhoLayers(k-1)*(z-zLayers(k-1))*g
                      EXIT
                   ELSE
                      sigzz = sigzz + rhoLayers(k-1)*(zLayers(k)-zLayers(k-1))*g
                   ENDIF
               ENDDO

               IF (z.LT.-25000D0) THEN
                  Rz = (-z - 25000D0)/150e3
               ELSE
                  Rz = 0.
               ENDIF

               Omega = max(0D0,min(1d0, 1D0-Rz))

               !ensure that Pf does not exceed sigmazz
               IF (z.GE.-5e3) THEN
                  Pf = -1000D0 * g * z * 1d0
               ELSEIF (z.GE.-10e3) THEN
                  alpha = (-5e3-z)/5e3
                  Pf = -1000D0 * g * z * (1d0+alpha)
               ELSE
                 Pf = -1000D0 * g * z * 2d0
               ENDIF

               IF ((y-yS1).LT.(x-XS1)) THEN
                   ! strike, dip, sigmazz,cohesion,R
                   CALL STRESS_STR_DIP_SLIP_AM(DISC,309.0, 8.0, 555562000.0, 0.4e6, 0.7, .True., bii)
                   b11=bii(1);b22=bii(2);b12=bii(4);b23=bii(5);b13=bii(6)

               ELSE IF ((y-yS2).LT.(x-XS2)) THEN
                   alpha = ((y-x)-(yS1-xS1))/((yS2-xS2)-(yS1-xS1))
                   ! strike, dip, sigmazz,cohesion,R
                   CALL STRESS_STR_DIP_SLIP_AM(DISC,(1.0-alpha)*309.0+alpha*330.0, 8.0, 555562000.0, 0.4e6, 0.7, .True., bii)
                   b11=bii(1);b22=bii(2);b12=bii(4);b23=bii(5);b13=bii(6)

               ELSE
                   ! strike, dip, sigmazz,cohesion,R
                   CALL STRESS_STR_DIP_SLIP_AM(DISC,330.0, 8.0, 555562000.0, 0.4e6, 0.7, .True., bii)
                   b11=bii(1);b22=bii(2);b12=bii(4);b23=bii(5);b13=bii(6)
               ENDIF

               ! stress tensor for plasticity, elementwise assignement

                !sigma_zz
                EQN%IniStress(3,iElem)  = sigzz
                !sigma_xx
                EQN%IniStress(1,iElem)  = Omega*(b11*(sigzz + Pf)-Pf)+(1d0-Omega)*sigzz
                !sigma_yy
                EQN%IniStress(2,iElem)  = Omega*(b22*(sigzz + Pf)-Pf)+(1d0-Omega)*sigzz
                !sigma_xy
                EQN%IniStress(4,iElem)  = Omega*(b12*(sigzz + Pf))
                !sigma_yz
                EQN%IniStress(5,iElem)  = Omega*(b23*(sigzz + Pf))
                !sigma_xz
                EQN%IniStress(6,iElem)  = Omega*(b13*(sigzz + Pf))
                !add fluid pressure
                EQN%IniStress(1,iElem)  = EQN%IniStress(1,iElem) + Pf
                EQN%IniStress(2,iElem)  = EQN%IniStress(2,iElem) + Pf
                EQN%IniStress(3,iElem)  = EQN%IniStress(3,iElem) + Pf

                !handle plastic cohesion
                SELECT CASE(EQN%linType)
                CASE(1223) !lower cohesion and bulk friction for layer around the fault for the FSI model
                     iLayer = MESH%ELEM%Reference(0,iElem)        ! Zone number is given by reference 0
                     IF ((iLayer.EQ.EQN%SumatraRegions(3)).OR.(iLayer.EQ.EQN%SumatraRegions(4))) THEN
                        EQN%PlastCo(iElem) = 1.0e+06
                     ELSE
                        EQN%PlastCo(iElem) = 4.0e+06
                     ENDIF
                CASE(1225) !constant everywhere, following Tan (2012)
                     EQN%PlastCo(iElem) = 4.0e+06
                CASE(1226) ! depth dependent plastic cohesion, related to szz, following Shua Ma (2012)
                     EQN%PlastCo(iElem) = 0.1008* abs(EQN%IniStress(3,iElem))
                CASE(1227)! closer to failure, depth dependent plastic cohesion, related to szz, following Shua Ma (2012)
                     EQN%PlastCo(iElem) = 0.001* abs(EQN%IniStress(3,iElem))
                END SELECT
          ENDDO

       ENDIF !Plasticity


     CASE(1221)     ! T. Ulrich SUMATRA 2 x 1d 09.03.2016 GEO MESH
	 ! OCeanic Crust
	 ! Layer                   depth    rho     mu          lambda
	 BedrockVelModel(1,:) = (/  -6d3, 2550d0,18589500000d0,26571000000d0/)
	 BedrockVelModel(2,:) = (/  -8d3, 2850d0,39016500000d0,42379500000d0/)
	 BedrockVelModel(3,:) = (/ -12d3, 3050d0,50027625000d0,53695250000d0/)
	 ! Crustal Crust
	 ! Layer                   depth    rho     mu          lambda
	 BedrockVelModel(4,:) = (/-6d3,2720d0,33320000000d0,31280000000d0/)
	 BedrockVelModel(5,:) = (/-12d3,2860d0,41298400000d0,41984800000d0/)
	 BedrockVelModel(6,:) = (/-23d3,3050d0,46390500000d0,60969500000d0/)
	 !below 1d layers
	 BedrockVelModel(7,:) = (/ -5d10, 3330d0,65942325000d0,81235350000d0/)

        DO iElem = 1, MESH%nElem
           iLayer = MESH%ELEM%Reference(0,iElem)        ! Zone number is given by reference 0
           SELECT CASE (iLayer)
            CASE(1)
            ! OCeanic Crust
             ! R is taken at lon, lat  = (90,8)
             z = sqrt(MESH%ELEM%xyBary(1,iElem)**2+MESH%ELEM%xyBary(2,iElem)**2+MESH%ELEM%xyBary(3,iElem)**2)-6377726.19283
             IF (z.GT.BedrockVelModel(1,1)) THEN
                 MaterialVal(iElem,1:3) =   BedrockVelModel(1,2:4)
             ELSEIF ((z.LT.BedrockVelModel(1,1)).AND.(z.GE.BedrockVelModel(2,1))) THEN
                 MaterialVal(iElem,1:3) =   BedrockVelModel(2,2:4)
             ELSEIF ((z.LT.BedrockVelModel(2,1)).AND.(z.GE.BedrockVelModel(3,1))) THEN
                 MaterialVal(iElem,1:3) =   BedrockVelModel(3,2:4)
             ELSEIF ((z.LT.BedrockVelModel(3,1)).AND.(z.GE.BedrockVelModel(7,1))) THEN
                 MaterialVal(iElem,1:3) =   BedrockVelModel(7,2:4)
             ELSE
                 logError(*) "depth lower than",BedrockVelModel(7,1),iLayer,z
             ENDIF
           CASE(3)
            ! Crustal Crust

             ! R is taken at lon, lat  = (90,8)
             z = sqrt(MESH%ELEM%xyBary(1,iElem)**2+MESH%ELEM%xyBary(2,iElem)**2+MESH%ELEM%xyBary(3,iElem)**2)-6377726.19283
             IF (z.GT.BedrockVelModel(4,1)) THEN
                 MaterialVal(iElem,1:3) =   BedrockVelModel(4,2:4)
             ELSEIF ((z.LT.BedrockVelModel(4,1)).AND.(z.GE.BedrockVelModel(5,1))) THEN
                 MaterialVal(iElem,1:3) =   BedrockVelModel(5,2:4)
             ELSEIF ((z.LT.BedrockVelModel(5,1)).AND.(z.GE.BedrockVelModel(6,1))) THEN
                 MaterialVal(iElem,1:3) =   BedrockVelModel(6,2:4)
             ELSEIF ((z.LT.BedrockVelModel(6,1)).AND.(z.GE.BedrockVelModel(7,1))) THEN
                 MaterialVal(iElem,1:3) =   BedrockVelModel(7,2:4)
             ELSE
                 logError(*) "depth lower than",BedrockVelModel(7,1),iLayer,z
             ENDIF
           CASE(2)
            MaterialVal(iElem,1:3) =   BedrockVelModel(7,2:4)
           CASE DEFAULT
                 logError(*) "Material assignement: unkown region", iLayer
           END SELECT
        ENDDO

      CASE DEFAULT
        logError(*) 'Wrong linType for elastic wave equations.'
        STOP
      END SELECT

      !###################################################################################!
      !  Apply random field perturbation
      !###################################################################################!

      IF (EQN%RandomField_Flag.GT.0) THEN

          DO iRFFlag = 1,EQN%RandomField_Flag
             logInfo(*) 'Random Field perturbation is read from file : ',TRIM(IO%RF_Files(iRFFlag))
             CALL OpenFile(                                        &
                   UnitNr       = IO%UNIT%other01                , &
                   Name         = IO%RF_Files(iRFFlag)           , &
                   create       = .FALSE.                          )

             READ(IO%UNIT%other01,*) zoneNum, nPert               ! zoneNum specifies on which zone this perturbation is applied
             IF(zoneNum.GT.EQN%nLayers) THEN
                 logError(*) 'Zone ',zoneNum,' of random field ',TRIM(IO%RF_Files(iRFFlag)),   &
                             ' does not exist in the model!'
                 STOP
             ENDIF
             ALLOCATE( PertMaterial(nPert) )                      ! nPert   specifies on how many material parameters it is applied
                                                                  ! PertMaterial are the indices of the material parameters as
             READ(IO%UNIT%other01,*) NX, NY, NZ, PertMaterial(:)  ! ordered in MaterialVal

             ALLOCATE( xrf(NX), yrf(NY), zrf(NZ), pertrf(NX,NY,NZ,nPert) )
             pertrf = 0.0d0

             DO i=1,NX
               DO j=1,NY
                 DO k=1,NZ
                    READ(IO%UNIT%other01,*) xrf(i),yrf(j),zrf(k),pertrf(i,j,k,:)
                 ENDDO
               ENDDO
             ENDDO

             CLOSE(IO%UNIT%other01)

             xrf_max = MAXVAL(xrf(:))
             xrf_min = MINVAL(xrf(:))
             yrf_max = MAXVAL(yrf(:))
             yrf_min = MINVAL(yrf(:))
             zrf_max = MAXVAL(zrf(:))
             zrf_min = MINVAL(zrf(:))
             DO i = 1,nPert
                k = PertMaterial(i)
                pert_max = MAXVAL(pertrf(:,:,:,i))
                pert_min = MINVAL(pertrf(:,:,:,i))
                logInfo(*) 'Perturbation_max for MaterialValue ',k, ': ',pert_max
                logInfo(*) 'Perturbation_min for MaterialValue ',k, ': ',pert_min
             ENDDO
             logInfo('(" |   Perturbation domain x = [",E15.5," , ",E15.5,"]")')  xrf_min, xrf_max
             logInfo('(" |   Perturbation domain y = [",E15.5," , ",E15.5,"]")')  yrf_min, yrf_max
             logInfo('(" |   Perturbation domain z = [",E15.5," , ",E15.5,"]")')  zrf_min, zrf_max
             IF (InterpolationScheme.EQ.1) THEN
                logInfo('("Linear interpolation scheme is used.")')
             ELSE
                logInfo('("Cubic interpolation scheme is used.")')
             ENDIF

             ! If we use constant material apply perturbation to barycenter
             IF(DISC%Galerkin%nPolyMatOrig.EQ.0) THEN

                 ALLOCATE( posx(MESH%nElem), posy(MESH%nElem), posz(MESH%nElem), pert(MESH%nElem) )
                 counter = 0

                 DO iElem = 1,MESH%nElem
                     IF (MESH%ELEM%Reference(0,iElem).EQ.zoneNum) THEN
                        counter = counter + 1
                        posx(counter) = MESH%ELEM%xyBary(1,iElem)
                        posy(counter) = MESH%ELEM%xyBary(2,iElem)
                        posz(counter) = MESH%ELEM%xyBary(3,iElem)
                     ENDIF
                 ENDDO

                 posx_max = MAXVAL(posx(1:counter))
                 posx_min = MINVAL(posx(1:counter))
                 posy_max = MAXVAL(posy(1:counter))
                 posy_min = MINVAL(posy(1:counter))
                 posz_max = MAXVAL(posz(1:counter))
                 posz_min = MINVAL(posz(1:counter))

                 IF( posx_max.GT.xrf_max .OR. posy_max.GT.yrf_max .OR. posz_max.GT.zrf_max .OR.  &
                     posx_min.LT.xrf_min .OR. posy_min.LT.yrf_min .OR. posz_min.LT.zrf_min )THEN
                         logError(*) 'Random field ',TRIM(IO%RF_Files(iRFFlag)),   &
                                     ' does not fully include zone ',zoneNum
                     STOP
                 ENDIF

                 ALLOCATE( PerturbationVar(counter,nPert) )
                 logInfo(*) 'Interpolating random field ... for zone  ', zoneNum
                 !
                 ! Interpolation of the material perturbation of the
                 ! given random field onto the barycenter of the element
                 !
                 DO iMaterial = 1,nPert

                   IF (InterpolationScheme.EQ.1) THEN
                       ! Linear interpolation
                       CALL TrilinearFromRaster(pert(1:counter),posx(1:counter),posy(1:counter),posz(1:counter),       &
                                                pertrf(:,:,:,iMaterial),xrf(2)-xrf(1),yrf(2)-yrf(1),zrf(2)-zrf(1),xrf_min,yrf_min,zrf_min)
                   ELSE
                       ! Bicubic interpolation
                       CALL var3Dipol(pertrf(:,:,:,iMaterial),xrf,yrf,zrf,NX,NY,NZ,       &
                                      posx(1:counter),posy(1:counter),posz(1:counter),pert(1:counter),counter)
                   ENDIF

                   PerturbationVar(1:counter,iMaterial) = pert(1:counter)

                 ENDDO
                 !
                 counter = 0
                 DO iElem = 1,MESH%nElem
                    IF (MESH%ELEM%Reference(0,iElem).EQ.zoneNum) THEN
                       counter = counter + 1
                       DO iMaterial = 1,nPert
                           k = PertMaterial(iMaterial)
                           MaterialVal(iElem,k) = MaterialVal(iElem,k)+PerturbationVar(counter,iMaterial)
                            IF (MaterialVal(iElem,k).LE.0.0d0) THEN
                                logError('("  Error in interpolating variable ",I3)') iMaterial
                                logError('("       Element ",I6)') iElem
                                STOP
                            ENDIF
                       ENDDO
                    ENDIF
                 ENDDO

                 DEALLOCATE( posx, posy, posz, pert )
                 DEALLOCATE( PertMaterial, PerturbationVar )

             ENDIF ! DISC%Galerkin%nPolyMatOrig.EQ.0

             DEALLOCATE( xrf, yrf, zrf, pertrf )
          ENDDO ! iRFFlag = 1,EQN%RandomField_Flag

      ENDIF ! EQN%RandomField_Flag.GT.0
=======
    call c_interoperability_initializeModel(trim(EQN%MaterialFileName) // c_null_char, EQN%Anelasticity, EQN%Plasticity, MaterialVal, EQN%BulkFriction, EQN%PlastCo, EQN%IniStress)
    
    if (EQN%Anelasticity == 1) then
      do iElem=1, MESH%nElem
        MaterialTmp(:) = MaterialVal(iElem,1:EQN%nAneMaterialVar)
        call ini_ATTENUATION(Theta, w_freq, Material_INF, MaterialTmp, EQN)
        MaterialVal(iElem,2:3) = Material_INF(:)
        do iMech=1, EQN%nMechanisms
          MaterialVal(iElem,4+4*(iMech-1)) = w_freq(iMech)
          MaterialVal(iElem,4+4*(iMech-1)+1:4+4*(iMech-1)+3) = Theta(iMech,:)
        end do
      end do
    end if
>>>>>>> ad91c08b

      !###################################################################################!
      !  Dynamic Rupture setup
      !###################################################################################!

      IF(EQN%DR.EQ.1) THEN

        CALL DR_setup(EQN,DISC,MESH,IO,BND)

      ENDIF ! EQN%DR.EQ.1

      ! Call the post model hooks
      call call_hook_post_model()

  END SUBROUTINE ini_MODEL


  SUBROUTINE ini_ATTENUATION(Theta,w_out,MatVal_INF,MaterialTmp,EQN)
    !--------------------------------------------------------------------------
    IMPLICIT NONE
    !--------------------------------------------------------------------------
    ! Argument list declaration
    TYPE (tEquations)        :: EQN
    TYPE (tUnstructMesh)     :: MESH
    TYPE (tInputOutput)      :: IO
    TYPE (tInitialCondition) :: IC
    INTEGER                  :: i,j, counter
    INTEGER                  :: kmax                        ! Number of equations to solve (the system is overdetermined)
    REAL, POINTER            :: AP(:,:)   , AS(:,:)         ! System matrices for P- and S-waves
    REAL, POINTER            :: QPInv(:)  , QSInv(:)        ! Inverted values of QP and QS for each mechanism
    REAL, POINTER            :: Y_alpha(:), Y_beta(:)
    REAL                     :: Y_kappa, Y_mu
    REAL, POINTER            :: WM(:), VM(:,:), SolVec(:)
    REAL                     :: MaterialTmp(EQN%nAneMaterialVar), MatVal_INF(EQN%nAneMaterialVar-3)
    REAL                     :: cp, cs
    REAL                     :: w0, wmin, R, PSI1P, PSI2P, PSI1S, PSI2S
    REAL                     :: P_INF, mu_INF, Lambda_INF
    REAL                     :: QPLocVal,QSLocVal
    REAL, POINTER            :: w(:)
    REAL                     :: Theta(EQN%nMechanisms,3),w_out(EQN%nMechanisms)
    REAL                     :: AvP, AvMu, AvLambda     ! Averaged elastic properties
    ! Local variable declaration
    !--------------------------------------------------------------------------
    INTENT(IN)               :: MaterialTmp,EQN
    INTENT(OUT)              :: Theta, w_out, MatVal_INF
    ! -------------------------------------------------------------------------

    kmax    = 2.*EQN%nMechanisms - 1

    ALLOCATE( AP(kmax,EQN%nMechanisms),                  &
              AS(kmax,EQN%nMechanisms),                  &
              QPInv(kmax),                               &
              QSInv(kmax),                               &
              Y_alpha(EQN%nMechanisms),                  &
              Y_beta(EQN%nMechanisms),                   &
              w(kmax)                                    )
    ALLOCATE( WM(EQN%nMechanisms),                       &
              VM(EQN%nMechanisms,EQN%nMechanisms)        )

    ! Selection of the logarithmically equispaced frequencies
    ! i.e.: log(w) = log(wmin) + (i-1)*log(f_ratio)/(2*(n-1))

    w0     = 2.* EQN%Pi * EQN%FreqCentral
    wmin   = w0 / SQRT(EQN%FreqRatio)

    IF(EQN%nMechanisms.GT.1)THEN
       DO i = 1, kmax
           w(i) = EXP( LOG(wmin) + (i-1)/(2.*(EQN%nMechanisms-1)) * LOG(EQN%FreqRatio) )
       ENDDO
    ELSE
       w(:) = w0
    ENDIF

    QPLocVal = MaterialTmp(EQN%nAneMaterialVar-1)
    QSLocVal = MaterialTmp(EQN%nAneMaterialVar)

    counter = 1
    DO i = 1, kmax, 2
       w_out(counter) = w(i)
       counter = counter + 1
    ENDDO

    ! Build the system matrices
    DO i = 1, kmax
       DO j = 1, EQN%nMechanisms
           AP(i,j) = (w(2*j-1)*w(i)+w(2*j-1)**2 / QPLocVal) / (w(2*j-1)**2+w(i)**2)
       ENDDO
    ENDDO

    DO i = 1, kmax
       DO j = 1, EQN%nMechanisms
           AS(i,j) = (w(2*j-1)*w(i)+w(2*j-1)**2 / QSLocVal) / (w(2*j-1)**2+w(i)**2)
       ENDDO
    ENDDO

    ! Build the right hand sides
    DO i = 1, kmax
       QPInv(i) = 1./QPLocVal                 !Desired values of Q for each mechanism inverted (P wave)
    ENDDO

    DO i = 1, kmax
       QSInv(i) = 1./QSLocVal                 !Desired values of Q for each mechanism inverted (S wave)
    ENDDO

    ! Solving the overdetermined system for the anelastic coefficients Y_alpha and Y_beta
    VM = 0.
    WM = 0.

    CALL svdecomp(WM,VM,AP)                          ! Decompose matrix AP
    CALL svbacksb(WM,VM,AP,QPInv,Y_alpha)

    CALL svdecomp(WM,VM,AS)                          ! Decompose matrix AS
    CALL svbacksb(WM,VM,AS,QSInv,Y_beta)

    SELECT CASE(EQN%Anisotropy)
    CASE(0)
      !
      ! Computing unrelaxed moduli lambda and mu that give the
      ! specified wave velocities at the corresponding frequency
      !
      PSI1P = 1.
      PSI2P = 0.
      DO i = 1, EQN%nMechanisms
         PSI1P = PSI1P - Y_alpha(i) / (1+(w0/w(2*i-1))**2)
         PSI2P = PSI2P + Y_alpha(i) *     w0/w(2*i-1)/(1+(w0/w(2*i-1))**2)
      ENDDO
      R     = SQRT(PSI1P**2 + PSI2P**2)
      P_INF = (MaterialTmp(3)+2*MaterialTmp(2)) * (R + PSI1P)/(2*R**2)
      !
      PSI1S = 1.
      PSI2S = 0.
      DO i = 1, EQN%nMechanisms
         PSI1S = PSI1S - Y_beta(i)  / (1+(w0/w(2*i-1))**2)
         PSI2S = PSI2S + Y_beta(i)  *     w0/w(2*i-1)/(1+(w0/w(2*i-1))**2)
      ENDDO
      R    = SQRT(PSI1S**2 + PSI2S**2)
      ! unrelaxed moduli
      mu_INF     = MaterialTmp(2) * (R + PSI1S)/(2*R**2)
      Lambda_INF = P_INF - 2*mu_INF
      !
      MatVal_INF(1) = mu_INF
      MatVal_INF(2) = Lambda_INF
      !
      ! Compute Thetas for source term E
      DO i=1,EQN%nMechanisms
         ! Note to future self: Y_alpha != Y_lambda
         Theta(i,1) = - (Lambda_INF+2.d0*mu_INF) * Y_alpha(i)
         Theta(i,2) = - (Lambda_INF+2.d0*mu_INF) * Y_alpha(i) + 2.d0*mu_INF * Y_beta(i)
         Theta(i,3) = -2.d0 * mu_INF * Y_beta(i)
      ENDDO
      !
    CASE(1)
      !
      ! Compute Thetas for source term E
        ! Compute the average P (= lam + 2mu = 1/3*(c11+c22+c33)) and mu (= 1/3*(c44+c55+c66))
        AvP  = ( MaterialTmp(2) + MaterialTmp(8) + MaterialTmp(13)) / 3.d0
        AvMu     = ( MaterialTmp(17) + MaterialTmp(20) + MaterialTmp(22)) / 3.d0
        AvLambda = AvP - 2.d0 * AvMu
      !
      DO i=1,EQN%nMechanisms
           Theta(i,1) = - (AvP) * Y_alpha(i)
           Theta(i,2) = - (AvP) * Y_alpha(i) + 2.d0*AvMu * Y_beta(i)
           Theta(i,3) = - 2.d0*AvMu * Y_beta(i) !Remember that will have to be multiplied either by c44, c55 or c66 (in 3D)!!
      ENDDO
    END SELECT

  END SUBROUTINE ini_ATTENUATION

  subroutine svbacksb(wsvd,vsvd,usvd,b,x)
    !perform svd back substitution
    real :: usvd(:,:),vsvd(:,:),wsvd(:),b(:),x(:),t(size(x))
    t=0.0; where(abs(wsvd)>=1e-10)t=matmul(b,usvd)/wsvd; x=matmul(vsvd,t)
  end subroutine svbacksb

  subroutine svdecomp(wsvd,vsvd,usvd)
    !perform singular velue decomposition
    use, intrinsic :: iso_fortran_env, only: error_unit
    implicit none
    real :: usvd(:,:),wsvd(:),vsvd(:,:)
    integer :: non,i,j,k,n1,n2,i1,i2,it,ic
    real    :: fac,f1,f2,f3,vc,vs,v1,v2,v3,dist
    real    :: n1pt(size(usvd,1)),svdrv(size(usvd,2)),n2pt(size(usvd,2))
    real,   parameter :: l1=1.0e-12,l2=1.0e-14,zero=0.0,one=1.0
    integer,parameter :: l3=41
    character(len=20), parameter :: message='svd: no convergence'
    f2=zero;fac=zero;
    n1=size(usvd,1);n2=size(usvd,2)
    do i=1,n2
       ic=i+1; svdrv(i)=fac*f2; f2=zero;fac=zero
       if (i <= n1) then
          fac=ar(usvd(i:n1,i)); if(abs(fac)>l1)i2=isub1(i1)
       end if
       wsvd(i) = fac*f2;f2=zero; fac=zero
       if ((i /= n2).and.(i <= n1)) then
          fac = ar(usvd(i,ic:n2)); if(abs(fac)>l1)i1=isub2(i2)
       end if
    end do
    dist=maxval(abs(wsvd)+abs(svdrv))
    do i=n2,1,-1
       if (i < n2) then
          if (abs(f2)>l1) i2=isub3(i1)
          vsvd(i,ic:n2)=zero;vsvd(ic:n2,i)=zero
       end if
       vsvd(i,i)=one; f2=svdrv(i); ic=i
    end do
    do i=min(n1,n2),1,-1
       i2=isub4(i)
    end do
    do k=n2,1,-1
       do it=1,l3
          do ic=k,1,-1
             non=ic-1
             if ((abs(svdrv(ic))+dist) == dist) exit
             if ((abs(wsvd(non))+dist) == dist) then
                i1=isub0(i2);exit
             end if
          end do
          v3=wsvd(k)
          if (ic == k) then
             if (v3 < zero) then
                wsvd(k)=-v3;vsvd(1:n2,k)=-vsvd(1:n2,k)
             end if
             exit
          end if
          if (it==l3) write(error_unit,*)message
          i2=isub5(i1);i1=isub6(i2);svdrv(ic)=zero;
          svdrv(k)=f1;wsvd(k)=v1
       end do
    end do
  contains
    integer function isub0(in)
      integer :: in
      vc=zero; vs=one;isub0=in;
      do i=ic,k
         f1=vs*svdrv(i); svdrv(i)=vc*svdrv(i)
         if ((abs(f1)+dist) == dist) exit
         f2=wsvd(i); f3=hypot(f1,f2)
         wsvd(i)=f3; f3=one/f3; vc= (f2*f3); vs=-(f1*f3)
         n1pt(1:n1)=usvd(1:n1,non)
         usvd(1:n1,non)=usvd(1:n1,non)*vc+usvd(1:n1,i)*vs
         usvd(1:n1,i)=-n1pt(1:n1)*vs+usvd(1:n1,i)*vc
      end do
    end function isub0
    integer function isub1(in)
      integer :: in
      isub1=in; usvd(i:n1,i)=usvd(i:n1,i)/fac
      vs=dp(usvd(i:n1,i),usvd(i:n1,i))
      f1=usvd(i,i);f2=-ss(vs,f1); f3=f1*f2-vs; usvd(i,i)=f1-f2
      n2pt(ic:n2)=matmul(usvd(i:n1,i),usvd(i:n1,ic:n2))/f3
      usvd(i:n1,ic:n2) = usvd(i:n1,ic:n2) + &
           &      spread(usvd(i:n1,i),dim=2,ncopies=size(n2pt(ic:n2))) * &
           &      spread(n2pt(ic:n2),dim=1,ncopies=size(usvd(i:n1,i)))
      usvd(i:n1,i)=fac*usvd(i:n1,i)
    end function isub1
    integer function isub2(in)
      integer :: in
      isub2=in; usvd(i,ic:n2)=usvd(i,ic:n2)/fac
      vs=dp(usvd(i,ic:n2),usvd(i,ic:n2))
      f1=usvd(i,ic);f2=-ss(vs,f1); f3=f1*f2-vs
      usvd(i,ic)=f1-f2; svdrv(ic:n2)=usvd(i,ic:n2)/f3
      n1pt(ic:n1)=matmul(usvd(ic:n1,ic:n2),usvd(i,ic:n2))
      usvd(ic:n1,ic:n2) = usvd(ic:n1,ic:n2) + &
           & spread(n1pt(ic:n1),dim=2,ncopies=size(svdrv(ic:n2))) * &
           & spread(svdrv(ic:n2),dim=1,ncopies=size(n1pt(ic:n1)))
      usvd(i,ic:n2)=fac*usvd(i,ic:n2)
    end function isub2
    integer function isub3(in)
      integer :: in
      isub3=in;vsvd(ic:n2,i)=(usvd(i,ic:n2)/usvd(i,ic))/f2
      n2pt(ic:n2)=matmul(usvd(i,ic:n2),vsvd(ic:n2,ic:n2))
      vsvd(ic:n2,ic:n2) = vsvd(ic:n2,ic:n2) +  &
           & spread(vsvd(ic:n2,i),dim=2,ncopies=size(n2pt(ic:n2))) * &
           & spread(n2pt(ic:n2),dim=1,ncopies=size(vsvd(ic:n2,i)))
    end function isub3
    integer function isub4(in)
      integer :: in
      ic=i+1; f2=wsvd(i);isub4=in
      usvd(i,ic:n2)=zero
      if (abs(f2)>l2) then
         f2=one/f2
         n2pt(ic:n2)=(matmul(usvd(ic:n1,i),usvd(ic:n1,ic:n2))/usvd(i,i))*f2
         usvd(i:n1,ic:n2) = usvd(i:n1,ic:n2)  &
              & + spread(usvd(i:n1,i),dim=2,ncopies=size(n2pt(ic:n2))) * &
              &   spread(n2pt(ic:n2),dim=1,ncopies=size(usvd(i:n1,i)))
         usvd(i:n1,i)=usvd(i:n1,i)*f2
      else
         usvd(i:n1,i)=zero
      end if
      usvd(i,i)=usvd(i,i)+one
    end function isub4
   real function dp(x,y)
     real :: x(:),y(:)
     dp = dot_product(x,y)
   end function dp
   integer function isub5(in)
     integer :: in
     isub5=in;v1=wsvd(ic); non=k-1;v2=wsvd(non)
     f2=svdrv(non); f3=svdrv(k)
     f1=((v2-v3)*(v2+v3)+(f2-f3)*(f2+f3))/(2.0*f3*v2)
     f2=hypot(f1,one)
     f1=((v1-v3)*(v1+v3)+f3*((v2/(f1+sign(f2,f1)))-f3))/v1
     vc=one; vs=one
   end function isub5
   integer function isub6(in)
     integer :: in
     do j=ic,non
        i=j+1; v2=wsvd(i)
        f2=svdrv(i); f3=vs*f2; f2=vc*f2
        v3=hypot(f1,f3)
        svdrv(j)=v3; vc=f1/v3; vs=f3/v3
        f1= (v1*vc)+(f2*vs);f2=-(v1*vs)+(f2*vc);f3=v2*vs
        v2=v2*vc;n2pt(1:n2)=vsvd(1:n2,j)
        vsvd(1:n2,j)=vsvd(1:n2,j)*vc+vsvd(1:n2,i)*vs
        vsvd(1:n2,i)=-n2pt(1:n2)*vs+vsvd(1:n2,i)*vc
        v3=hypot(f1,f3);wsvd(j)=v3;isub6=in
        if (abs(v3)>l1) then
           v3=one/v3;vc=f1*v3;vs=f3*v3
        end if
        f1= (vc*f2)+(vs*v2);v1=-(vs*f2)+(vc*v2)
        n1pt(1:n1)=usvd(1:n1,j)
        usvd(1:n1,j)=usvd(1:n1,j)*vc+usvd(1:n1,i)*vs
        usvd(1:n1,i)=-n1pt(1:n1)*vs+usvd(1:n1,i)*vc
     end do
   end function isub6
   elemental real function ss(x,y)
     real , intent(in) :: x,y
     ss = sign(sqrt(x),y)
   end function ss
   real function ar(x)
     real :: x(:)
     ar=sum(abs(x))
   end function ar
 end subroutine svdecomp
END MODULE ini_MODEL_mod<|MERGE_RESOLUTION|>--- conflicted
+++ resolved
@@ -104,1167 +104,6 @@
       allocate (EQN%BulkFriction(0), EQN%PlastCo(0), EQN%IniStress(0,0))
     ENDIF
 
-<<<<<<< HEAD
-      SELECT CASE(EQN%LinType)
-      CASE(0)
-        MaterialVal(:,1) = EQN%rho0
-        MaterialVal(:,2) = EQN%mu
-        MaterialVal(:,3) = EQN%lambda
-        IF(EQN%Advection.EQ.1) THEN
-            MaterialVal(:,4) = EQN%u0
-            MaterialVal(:,5) = EQN%v0
-            MaterialVal(:,6) = EQN%w0
-        ENDIF
-      CASE(1)
-        IF(EQN%Anelasticity.EQ.0.AND.EQN%Poroelasticity.EQ.0)THEN
-           DO iElem = 1, MESH%nElem
-              iLayer = MESH%ELEM%Reference(0,iElem)        ! Zone number is given by reference 0
-              MaterialVal(iElem,:) = EQN%MODEL(iLayer,:)   ! Set material properties for this zone.
-           ENDDO
-
-        ELSEIF(EQN%Anelasticity.EQ.1.AND.EQN%Poroelasticity.EQ.0)THEN
-           DO iElem = 1, MESH%nElem
-              iLayer = MESH%ELEM%Reference(0,iElem)                                  ! Zone number is given by reference 0
-              MaterialTmp(:) = EQN%MODEL(iLayer,:)                                   ! Get material properties (temporary)
-              MaterialVal(iElem,1:3) = EQN%MODEL(iLayer,1:3)                         ! Set elastic properties for this zone.
-              !
-              ! Check for anelastic material by evaluating Qp and Qs of the parameter file.
-              IF(     (MaterialTmp(EQN%nAneMaterialVar-1).LT.9999.) &                 !
-                  .OR.(MaterialTmp(EQN%nAneMaterialVar)  .LT.9999.) )THEN             !
-                                                                                     !
-                  EQN%LocAnelastic(iElem) = 1                                        ! Mark element with anelastic material
-                                                                                     !
-                  CALL ini_ATTENUATION(Theta,w_freq,Material_INF,MaterialTmp,EQN)    ! Initialize anelastic coefficients for this zone
-                  !
-                  MaterialVal(iElem,2:EQN%AneMatIni-1) = Material_INF(:)             ! Set unrelaxed material properties for this zone.                                                                      !
-                  ! Fill MaterialVal vector for each element with anelastic coefficients w_freq and theta
-                  DO iMech = 1, EQN%nMechanisms
-                     MaterialVal(iElem,EQN%AneMatIni+4*(iMech-1))             = w_freq(iMech)
-                     MaterialVal(iElem,EQN%AneMatIni+4*(iMech-1)+1:EQN%AneMatIni+4*(iMech-1)+3) = Theta(iMech,:)
-                  ENDDO
-              ELSE
-                  MaterialVal(iElem,EQN%AneMatIni:EQN%nBackgroundVar) = 0.                       ! otherwise set all anelastic coefficients to zero
-              ENDIF
-           ENDDO
-        ENDIF
-        ! Poroelastic case
-        IF(EQN%Anelasticity.EQ.0.AND.EQN%Poroelasticity.NE.0) THEN
-           DO iElem = 1, MESH%nElem
-              iLayer = MESH%ELEM%Reference(0,iElem)        ! Zone number is given by reference 0
-              MaterialVal(iElem,:) = EQN%MODEL(iLayer,:)   ! Set material properties for this zone.
-              IF(MaterialVal(iElem,27).GE.1.0e-8) THEN
-                  EQN%LocPoroelastic(iElem) = EQN%Poroelasticity
-              ELSE
-                  MaterialVal(iElem,27) = 0.
-              ENDIF
-           ENDDO
-        ENDIF
-      CASE(2,11)     !special case for radially symmetric PREM data
-        IF(EQN%Anelasticity.EQ.0)THEN
-           nVar = 3
-        ELSE
-           nVar = 5
-        ENDIF
-        DO iElem=1,MESH%nElem
-           x = MESH%ELEM%xyBary(1,iElem)
-           y = MESH%ELEM%xyBary(2,iElem)
-           z = MESH%ELEM%xyBary(3,iElem)
-           rBary = SQRT(x*x + y*y + z*z)
-           rBary = FLOAT(NINT(rBary * 1.0)) / 1.0
-           mu_ct = 0
-           la_ct = 0
-           DO iVertex=1,MESH%nVertexMax
-              x = MESH%VRTX%xyNode(1,MESH%ELEM%Vertex(iVertex,iElem))
-              y = MESH%VRTX%xyNode(2,MESH%ELEM%Vertex(iVertex,iElem))
-              z = MESH%VRTX%xyNode(3,MESH%ELEM%Vertex(iVertex,iElem))
-              r = SQRT(x*x + y*y + z*z)
-              r = FLOAT(NINT(r * 1.0)) / 1.0 !avoid roundoff error
-              SELECT CASE(EQN%LinType)
-                 CASE(2)
-                    CALL prem_iso(r,rBary,nVar,Mat_Vert(iVertex,1:nVar),EQN%Anelasticity)
-                 CASE(11)
-                    DO iLayer = 1, EQN%nLayers
-                       IF( (r.GE.EQN%MODEL(iLayer,1)).AND.(r.LE.EQN%MODEL(iLayer+1,1)) ) THEN
-                          IF( r.EQ.EQN%MODEL(iLayer+1,1) ) THEN
-                             IF(rBary.LT.r) THEN
-                                Mat_Vert(iVertex,1:nVar) = EQN%MODEL(iLayer+1,2:nVar+1)
-                             ELSE
-                                Mat_Vert(iVertex,1:nVar) = EQN%MODEL(iLayer+2,2:nVar+1)
-                             ENDIF
-                          ELSE
-                             Mat_Vert(iVertex,1:nVar) = EQN%MODEL(iLayer,2:nVar+1) + ( EQN%MODEL(iLayer+1,2:nVar+1) - &
-                                                         EQN%MODEL(iLayer,2:nVar+1) ) / ( EQN%MODEL(iLayer+1,1) - &
-                                                         EQN%MODEL(iLayer,1) ) * ( r - EQN%MODEL(iLayer,1) )
-                          ENDIF
-                          EXIT
-                       ENDIF
-                    ENDDO
-              END SELECT
-              IF( Mat_Vert(iVertex,2) .NE. 0.0 ) THEN
-                 Mat_Vert(iVertex,2) = 1.0 / Mat_Vert(iVertex,2)
-              ELSE
-                 mu_ct = mu_ct+1
-              ENDIF
-              IF( Mat_Vert(iVertex,3) .NE. 0.0 ) THEN
-                 Mat_Vert(iVertex,3) = 1.0 / Mat_Vert(iVertex,3)
-              ELSE
-                 la_ct = la_ct+1
-              ENDIF
-           ENDDO
-           ! arithmetic mean of rho
-           Mat_Sum(1) = SUM(Mat_Vert(:,1),Dim=1)
-           MaterialVal(iElem,1) = (1.0 / FLOAT(MESH%nVertexMax)) * Mat_Sum(1)
-           IF( mu_ct.EQ.4 ) THEN ! if mu=0 at all vertices
-              MaterialVal(iElem,2) = 0.0
-           ELSE ! harmonic mean
-              Mat_Sum(2) = 1.0 / SUM(Mat_Vert(:,2),Dim=1)
-              MaterialVal(iElem,2) = FLOAT(MESH%nVertexMax) * Mat_Sum(2)
-           ENDIF
-           IF( la_ct.EQ.4 ) THEN ! if lambda=0 at all vertices
-              MaterialVal(iElem,3) = 0.0
-           ELSE ! harmonic mean
-              Mat_Sum(3) = 1.0 / SUM(Mat_Vert(:,3),Dim=1)
-              MaterialVal(iElem,3) = FLOAT(MESH%nVertexMax) * Mat_Sum(3)
-           ENDIF
-           ! arithmetic mean of Qp, Qs
-           IF(EQN%Anelasticity.EQ.1)THEN
-              Mat_Sum(4:5) = SUM(Mat_Vert(:,4:5),Dim=1)
-              MaterialVal(iElem,4:5) = (1.0 / FLOAT(MESH%nVertexMax)) * Mat_Sum(4:5)
-              MaterialTmp(:) = MaterialVal(iElem,:)
-              IF((MaterialTmp(EQN%nAneMaterialVar-1).LT.99999.) &
-                 .OR.(MaterialTmp(EQN%nAneMaterialVar).LT.99999.) )THEN
-                 EQN%LocAnelastic(iElem) = 1
-                 CALL ini_ATTENUATION(Theta,w_freq,Material_INF,MaterialTmp,EQN)
-                 MaterialVal(iElem,2:EQN%AneMatIni-1) = Material_INF(:)
-                 DO iMech = 1, EQN%nMechanisms
-                    MaterialVal(iElem,EQN%AneMatIni+4*(iMech-1))             = w_freq(iMech)
-                    MaterialVal(iElem,EQN%AneMatIni+4*(iMech-1)+1:EQN%AneMatIni+4*(iMech-1)+3) = Theta(iMech,:)
-                 ENDDO
-              ENDIF
-           ENDIF
-        ENDDO
-
-      CASE(3)  !special case for layered medium linear variation of material parameters
-        DO ielem=1,MESH%nElem
-           x = MESH%ELEM%xyBary(1,iElem)
-           y = MESH%ELEM%xyBary(2,iElem)
-           z = MESH%ELEM%xyBary(3,iElem)
-           FoundLayer = .FALSE.
-           DO iLayer = 1, EQN%nLayers - 1
-             IF( (z.LE.EQN%MODEL(iLayer,1)).AND.(z.GE.EQN%MODEL(iLayer+1,1)) ) THEN
-               FoundLayer = .TRUE.
-               MaterialVal(iElem,1:3) = EQN%MODEL(iLayer,2:4) + (EQN%MODEL(iLayer+1,2:4) - EQN%MODEL(iLayer,2:4)) /  &
-                                                                (EQN%MODEL(iLayer+1,1)   - EQN%MODEL(iLayer,1)  ) *  &
-                                                                ( z - EQN%MODEL(iLayer,1) )
-               EXIT
-             ENDIF
-           ENDDO
-           IF(.NOT.FoundLayer) THEN
-             logError(*) 'Layered Medium Error: No layer found for depth', z
-             STOP
-           ENDIF
-        ENDDO
-
-      CASE(4)     !special case for Sismovalp 2D benchmark test (model M2)
-        DO iElem = 1, MESH%nElem
-           iLayer = MESH%ELEM%Reference(0,iElem)        ! Zone number is given by reference 0
-           IF(iLayer.GE.6) THEN                         ! Bedrock properties
-               MaterialVal(iElem,:) = (/ 2500. , 1.96e10 , 2.84e10 /)
-           ELSE
-               y = -1.*MESH%ELEM%xyBary(2,iElem)
-               MaterialVal(iElem,1) = 1600. + 59.5*(y)**(1./3.)
-               MaterialVal(iElem,2) = (260. + 30*SQRT(y))**2. * MaterialVal(iElem,1)
-               MaterialVal(iElem,3) = (525. + 60*SQRT(y))**2. * MaterialVal(iElem,1) - 2*MaterialVal(iElem,2)
-           ENDIF
-        ENDDO
-      CASE(5)     !special case for Sismovalp 2D benchmark test (model M2 SH-wave)
-        DO iElem = 1, MESH%nElem
-           iLayer = MESH%ELEM%Reference(0,iElem)        ! Zone number is given by reference 0
-           IF(iLayer.GE.6) THEN                         ! Bedrock properties
-               MaterialVal(iElem,:) = (/ 2500. , 0.0 , 1.96e10 /)
-           ELSE
-               y = -1.*MESH%ELEM%xyBary(2,iElem)
-               MaterialVal(iElem,1) = 1600. + 59.5*(y)**(1./3.)
-               MaterialVal(iElem,2) = 0.0
-               MaterialVal(iElem,3) = (260. + 30*SQRT(y))**2. * MaterialVal(iElem,1)
-           ENDIF
-        ENDDO
-
-      CASE(6)     !special case for Sismovalp 3D benchmark test
-                  !layered bedrock with linear variation of material parameters
-                  !sediment rock with depth dependent material parameters
-                  ! interpolated linearly
-
-        allocate( BaryDist(MESH%nElem) )
-        CALL calc_BaryDist(BaryDist,OptionalFields,EQN,MESH,IO)
-
-         DO iElem = 1, MESH%nElem
-
-            iLayer = MESH%ELEM%Reference(0,iElem)                                   ! Zone number is given by reference 0
-
-            z = BaryDist(iElem)
-            depths = (/ MESH%ELEM%xyBary(3,iElem)+z , -3000. , -27000. , -35000. /) ! Depths of top of layers that are
-
-            IF(iLayer.EQ.1) THEN                                                    ! Sediment properties
-
-               EQN%LocAnelastic(iElem) = 1                                          ! Set local anelasticity
-
-               cs  = 300.0  + 19.0  * SQRT(z)                                       ! Set sediment properties
-               cp  = 1450.0 + 1.2   * (z)
-               rho = 2140.0 + 0.125 * (z)
-               MaterialTmp(1) = rho
-               MaterialTmp(2) = cs**2 * rho
-               MaterialTmp(3) = cp**2 * rho - 2*MaterialTmp(2)
-               MaterialTmp(4) = 50. * 3./4. / ((cs/cp)**2)
-               MaterialTmp(5) = 50.
-
-               CALL ini_ATTENUATION(Theta,w_freq,Material_INF,MaterialTmp,EQN)
-
-               MaterialVal(iElem,1:3) = MaterialTmp(1:3)                          ! Set elastic properties
-               DO iMech = 1, EQN%nMechanisms                                      ! Set anelastic coefficients w_freq and theta
-                  MaterialVal(iElem,iMech*4)             = w_freq(iMech)
-                  MaterialVal(iElem,iMech*4+1:iMech*4+3) = Theta(iMech,:)
-               ENDDO
-            ELSE                                                                  ! Bedrock properties
-               FoundLayer = .FALSE.
-               DO i = 1, 3
-                 IF( (MESH%ELEM%xyBary(3,iElem).LE.depths(i)).AND.(MESH%ELEM%xyBary(3,iElem).GE.depths(i+1)) ) THEN
-                    FoundLayer = .TRUE.
-                    MaterialVal(iElem,1:3) = EQN%MODEL(i,1:3) + (EQN%MODEL(i+1,1:3) - EQN%MODEL(i,1:3)) /  &
-                                                                (depths(i+1)        - depths(i)       ) *  &
-                                                                ( MESH%ELEM%xyBary(3,iElem) - depths(i) )
-                    MaterialVal(iElem,4:EQN%nBackgroundVar) = 0.
-                    EXIT
-                 ENDIF
-               ENDDO
-               IF(.NOT.FoundLayer) THEN
-                 logError(*) 'Layered Medium Error: No layer found for depth', MESH%ELEM%xyBary(3,iElem)
-                 STOP
-               ENDIF
-            ENDIF
-
-         ENDDO
-         deallocate( BaryDist )
-
-      CASE(7)     !special case for Euroseistest benchmark I2b (volvi lake)
-                  !layered bedrock with linear variation of material parameters
-                  !sediment rock with zone-dependent material parameters
-         ! Layer                   depth    rho     mu          lambda
-         BedrockVelModel(1,:) = (/ 10000.0, 2600.0, 1.75760e10, 1.74980e10/)
-         BedrockVelModel(2,:) = (/ -1000.0, 2600.0, 1.75760e10, 1.74980e10/)
-         BedrockVelModel(3,:) = (/ -3000.0, 2736.0, 3.20014e10, 3.84725e10/)
-         BedrockVelModel(4,:) = (/ -5000.0, 2744.0, 3.22829e10, 3.85452e10/)
-         BedrockVelModel(5,:) = (/ -7000.0, 2752.0, 3.25661e10, 3.86172e10/)
-         BedrockVelModel(6,:) = (/ -9000.0, 2760.0, 3.28509e10, 3.86883e10/)
-         BedrockVelModel(7,:) = (/-10000.0, 2772.0, 3.32813e10, 3.89645e10/)
-         !
-         DO iElem = 1, MESH%nElem
-            EQN%LocAnelastic(iElem) = 1                                             ! Anelastic material everywhere
-            iLayer = MESH%ELEM%Reference(0,iElem)                                   ! Zone number is given by reference 0
-            !
-            IF(iLayer.GE.4)THEN
-
-               !Bedrock material linearly interpolated with Qp = infty and Qs = 260 everywhere
-               FoundLayer = .FALSE.
-               DO i = 1, 6
-                 IF( (MESH%ELEM%xyBary(3,iElem).LE.BedrockVelModel(i,1)).AND.(MESH%ELEM%xyBary(3,iElem).GE.BedrockVelModel(i+1,1)) ) THEN
-                    FoundLayer = .TRUE.
-                    MaterialTmp(1:3) = BedrockVelModel(i,2:4) + (BedrockVelModel(i+1,2:4)  - BedrockVelModel(i,2:4)) /  &
-                                                                (BedrockVelModel(i+1,1)    - BedrockVelModel(i,1))   *  &
-                                                                (MESH%ELEM%xyBary(3,iElem) - BedrockVelModel(i,1))
-                    MaterialTmp(4) = 1.0e6
-                    MaterialTmp(5) = 260.0
-                    EXIT
-                 ENDIF
-               ENDDO
-               !
-               CALL ini_ATTENUATION(Theta,w_freq,Material_INF,MaterialTmp,EQN)
-               !
-               MaterialVal(iElem,1) = MaterialTmp(1)                              ! Set rho
-               MaterialVal(iElem,2:EQN%AneMatIni-1) = Material_INF(:)             ! Set unrelaxed material properties for this zone.                                                                      !
-               ! Fill MaterialVal vector for each element with anelastic coefficients w_freq and theta
-               DO iMech = 1, EQN%nMechanisms                                      ! Set anelastic coefficients w_freq and theta
-                  MaterialVal(iElem,EQN%AneMatIni+4*(iMech-1))                               = w_freq(iMech)
-                  MaterialVal(iElem,EQN%AneMatIni+4*(iMech-1)+1:EQN%AneMatIni+4*(iMech-1)+3) = Theta(iMech,:)
-               ENDDO
-               !
-               IF(.NOT.FoundLayer) THEN
-                 logError(*) 'Layered Medium Error: No layer found for depth', MESH%ELEM%xyBary(3,iElem)
-                 STOP
-               ENDIF
-               !
-            ELSE
-
-               !Basin structure consists of three constant zones
-               MaterialTmp(:) = EQN%MODEL(iLayer,:)                               ! Get material properties (temporary)
-               !
-               CALL ini_ATTENUATION(Theta,w_freq,Material_INF,MaterialTmp,EQN)    ! Initialize anelastic coefficients for this zone
-               !
-               MaterialVal(iElem,1) = MaterialTmp(1)                              ! Set rho
-               MaterialVal(iElem,2:EQN%AneMatIni-1) = Material_INF(:)             ! Set unrelaxed material properties for this zone.                                                                      !
-               ! Fill MaterialVal vector for each element with anelastic coefficients w_freq and theta
-               DO iMech = 1, EQN%nMechanisms
-                  MaterialVal(iElem,EQN%AneMatIni+4*(iMech-1))                               = w_freq(iMech)
-                  MaterialVal(iElem,EQN%AneMatIni+4*(iMech-1)+1:EQN%AneMatIni+4*(iMech-1)+3) = Theta(iMech,:)
-               ENDDO
-            ENDIF
-            !
-         ENDDO
-         !
-      CASE(8)     !special case for Sonic logging
-                                                                                    ! interpolated linearly
-         DO iElem = 1, MESH%nElem
-               iLayer = MESH%ELEM%Reference(0,iElem)
-               radius = SQRT(MESH%ELEM%xyBary(1,iElem)**2+MESH%ELEM%xyBary(2,iElem)**2) ! Radial distance from origin
-               IF( (radius.GT.0.10795).AND.(radius.LT.2.0) ) THEN
-
-                    MaterialVal(iElem,1:3) = EQN%MODEL(2,1:3) + (EQN%MODEL(iLayer,1:3) - EQN%MODEL(2,1:3)) / &
-                                            (2.0-0.10795) * (radius-0.10795)
-               ELSE
-                    MaterialVal(iElem,1:3) = EQN%MODEL(iLayer,1:3)
-               ENDIF
-         ENDDO
-         !
-      CASE(9)    ! special case for a hemisphere with different material properties at the top of a box
-         !
-         ! center of hemisphere in 0/0/0 - radius 100.0 m
-         radius_ref = 100.0D0
-         !
-         DO iElem = 1, MESH%nElem
-            !
-            radius = SQRT(MESH%ELEM%xyBary(1,iElem)**2+MESH%ELEM%xyBary(2,iElem)**2+MESH%ELEM%xyBary(3,iElem)**2)
-            IF (radius .LE. radius_ref) THEN
-               MaterialVal(iElem,1:3) = EQN%MODEL(1,:)
-            ELSE
-               MaterialVal(iElem,1:3) = EQN%MODEL(2,:)
-            ENDIF
-         ENDDO
-         !
-      CASE(10)
-
-        logError(*) 'LinType parameter ',EQN%linType,' only implemented for 2D square.'
-        STOP
-      !
-      CASE(12) ! special case for TPV13: depth dependent initial shear/normal stresses are defined for the whole domain for the plastic calculations
-               ! but otherwise constant material properties
-
-        MaterialVal(:,1) = EQN%rho0
-        MaterialVal(:,2) = EQN%mu
-        MaterialVal(:,3) = EQN%lambda
-
-        DO iElem=1, MESH%nElem
-
-                z = MESH%ELEM%xyBary(3,iElem) !average depth inside an element
-                IF (z.GE. -11951.15D0) THEN !down dip distance less than 13 800m
-                        EQN%IniStress(1,iElem)  = -11242.17 * abs(z) !xx, sigma_2 = 0.5*(sigma_3 + sigma_1)
-                        EQN%IniStress(2,iElem)  = -5824.34 * abs(z) !yy, sigma_3 = 0.3496*sigma_1
-                        EQN%IniStress(3,iElem)  = -16660 * abs(z) !zz,sigma_1 from the benchmark description minus the fluid pressure of 9800
-                        EQN%IniStress(4,iElem)  = 0.0  !shear stress components
-                        EQN%IniStress(5,iElem)  = 0.0  !shear stress components
-                        EQN%IniStress(6,iElem)  = 0.0  !shear stress components
-                        !
-                        !
-                ELSE !down dip distance more than 13 800m
-                        EQN%IniStress(1,iElem)  = -16660 * abs(z) !xx, sigma_2
-                        EQN%IniStress(2,iElem)  = -16660 * abs(z) !yy, sigma_3
-                        EQN%IniStress(3,iElem)  = -16660 * abs(z) !zz,sigma_1
-                        EQN%IniStress(4,iElem)  = 0.0  !shear stress components
-                        EQN%IniStress(5,iElem)  = 0.0  !shear stress components
-                        EQN%IniStress(6,iElem)  = 0.0  !shear stress components
-                     !
-              ENDIF
-        ENDDO
-        !
-
-        CASE(26)
-        ! S.Wollherr 2016
-        ! 26 = special case for TPV27
-        ! depth dependent initial shear/normal stresses are defined for the whole domain for the plastic calculations
-        ! but otherwise constant material properties
-
-        ! Initialisation of IniStress(6 stress components in 3D)
-        !
-
-        MaterialVal(:,1) = EQN%rho0
-        MaterialVal(:,2) = EQN%mu
-        MaterialVal(:,3) = EQN%lambda
-
-
-        b11 = 0.926793
-        b33 = 1.073206
-        b13 = -0.169029
-
-        DO iElem=1, MESH%nElem
-
-              z = MESH%ELEM%xyBary(3,iElem) !average depth inside an element
-              Pf = 9800.0D0* abs(z) !fluid pressure, hydrostatic with water table at the surface
-
-              IF (z.GE. -15000.0D0) THEN !depth less than 15000m
-                 omega = 1.0D0
-              ELSEIF ((z.LT. -15000.0D0) .AND. (z .GE. -20000.0D0) ) THEN !depth between 15000 and 20000m
-                 omega = (20000.0D0-abs(z))/5000.0D0
-              ELSE ! depth more than 20000m
-                 omega = 0.0D0
-              ENDIF
-
-
-
-              EQN%IniStress(3,iElem)  = -2670D0*9.8D0 * abs(z) !zz
-              EQN%IniStress(1,iElem)  = omega*(b11*(EQN%IniStress(3,iElem)+Pf)-Pf)+(1-omega)*EQN%IniStress(3,iElem) !xx
-              EQN%IniStress(2,iElem)  = omega*(b33*(EQN%IniStress(3,iElem)+Pf)-Pf)+(1-omega)*EQN%IniStress(3,iElem) !yy
-
-              EQN%IniStress(4,iElem)  = omega*(b13*(EQN%IniStress(3,iElem)+Pf))  !shear stress xy
-              EQN%IniStress(5,iElem)  = 0.0  !shear stress xz
-              EQN%IniStress(6,iElem)  = 0.0  !shear stress yz
-
-              !add fluid pressure
-              EQN%IniStress(1,iElem)  = EQN%IniStress(1,iElem) + Pf
-              EQN%IniStress(2,iElem)  = EQN%IniStress(2,iElem) + Pf
-              EQN%IniStress(3,iElem)  = EQN%IniStress(3,iElem) + Pf
-
-        ENDDO
-
-
-      CASE(33)     ! T. Ulrich TPV33 14.01.16
-        DO iElem = 1, MESH%nElem
-           !iLayer = MESH%ELEM%Reference(0,iElem)        ! Zone number is given by reference 0
-           y = MESH%ELEM%xyBary(2,iElem) !average y inside an element
-           IF(y.LT.-800d0) THEN                         ! zone -800
-               MaterialVal(iElem,1) = 2670.
-               MaterialVal(iElem,2) = 2.816717568E+10
-               MaterialVal(iElem,3) = 2.817615756E+10
-           ELSEIF ((y.GE.-800d0).AND.(y.LE.800d0)) THEN                     ! zone central
-               MaterialVal(iElem,1) = 2670.
-               MaterialVal(iElem,2) = 1.251489075E+10
-               MaterialVal(iElem,3) = 1.251709350E+10
-           ELSEIF(y.GT.800d0) THEN                                          ! zone + 800
-               MaterialVal(iElem,1) = 2670.
-               MaterialVal(iElem,2) = 3.203812032E+10
-               MaterialVal(iElem,3) = 3.204375936E+10
-           ELSE
-              logError(*) iLayer, ":zone (region) unknown"
-           ENDIF
-        ENDDO
-
-      CASE(60) ! special case of 1D layered medium, imposed without meshed layers for Landers 1992
-               ! after Wald and Heaton 1994, Table 1
-               ! Note that mesh coordinates are in km, but the scaling matrix is used in read_mesh
-               ! used in SC 14 paper
-
-         ! Layer                   depth    rho     mu          lambda
-         BedrockVelModel(1,:) = (/ -1500.0, 2300.0, 0.9017e10, 1.5178e10/)
-         BedrockVelModel(2,:) = (/ -4000.0, 2600.0, 2.5798e10, 2.7053e10/)
-         BedrockVelModel(3,:) = (/ -26000.0, 2700.0, 3.3454e10,3.6880e10/)
-         BedrockVelModel(4,:) = (/ -32000.0, 2870.0, 4.2100e10, 4.8509e10/)
-         BedrockVelModel(5,:) = (/ -50000.0, 3500.0, 7.5354e10, 7.3293e10/)
-         BedrockVelModel(6,:) = (/ 0.0, 0.0, 0.0, 0.0/)
-         BedrockVelModel(7,:) = (/ 0.0, 0.0, 0.0, 0.0/)
-         !
-         DO iElem = 1, MESH%nElem
-             z = MESH%ELEM%xyBary(3,iElem) ! supported by Sebs new mesh reader
-             IF (z.GT.BedrockVelModel(1,1)) THEN
-                 MaterialVal(iElem,1:3) =   BedrockVelModel(1,2:4)
-             ELSEIF ((z.LT.BedrockVelModel(1,1)).AND.(z.GE.BedrockVelModel(2,1))) THEN
-                 MaterialVal(iElem,1:3) =   BedrockVelModel(2,2:4)
-             ELSEIF ((z.LT.BedrockVelModel(2,1)).AND.(z.GE.BedrockVelModel(3,1))) THEN
-                 MaterialVal(iElem,1:3) =   BedrockVelModel(3,2:4)
-             ELSEIF ((z.LT.BedrockVelModel(3,1)).AND.(z.GE.BedrockVelModel(4,1))) THEN
-                 MaterialVal(iElem,1:3) =   BedrockVelModel(4,2:4)
-             ELSE
-                 MaterialVal(iElem,1:3) =   BedrockVelModel(5,2:4)
-             ENDIF
-         ENDDO
-      !
-      CASE(61) ! special case of 1D layered medium, imposed without meshed layers for Landers 1992
-               ! simplified model after Graves and Pitarka 2010, Table 4
-               ! values are averaged respecting the thickness layer, except for layer 1: see info sheet
-               ! Note that mesh coordinates are in km, but the scaling matrix is used in read_mesh
-
-         ! Layer                   depth    rho     mu          lambda
-         BedrockVelModel(1,:) = (/ -100.0, 2300.0, 0.1766e10, 0.4999e10/) ! not correctly averaged value to respect the low velocities somehow
-         BedrockVelModel(2,:) = (/ -300.0, 2300.0, 0.6936e10, 1.3872e10/)
-         BedrockVelModel(3,:) = (/ -1000.0, 2600.0, 1.3717e10, 1.8962e10/)
-         BedrockVelModel(4,:) = (/ -3000.0, 2700.0, 2.1168e10, 2.7891e10/)
-         BedrockVelModel(5,:) = (/ -6000.0, 2870.0, 3.1041e10, 3.8591e10/)
-         BedrockVelModel(6,:) = (/ -31000.0, 3500.0, 3.9847e10, 4.3525e10/)
-         BedrockVelModel(7,:) = (/ -50000.0, 3200.0, 6.4800e10, 6.5088e10/)
-         !
-         DO iElem = 1, MESH%nElem
-             z = MESH%ELEM%xyBary(3,iElem) ! supported by Sebs new mesh reader
-             IF (z.GT.BedrockVelModel(1,1)) THEN
-                 MaterialVal(iElem,1:3) =   BedrockVelModel(1,2:4)
-             ELSEIF ((z.LT.BedrockVelModel(1,1)).AND.(z.GE.BedrockVelModel(2,1))) THEN
-                 MaterialVal(iElem,1:3) =   BedrockVelModel(2,2:4)
-             ELSEIF ((z.LT.BedrockVelModel(2,1)).AND.(z.GE.BedrockVelModel(3,1))) THEN
-                 MaterialVal(iElem,1:3) =   BedrockVelModel(3,2:4)
-             ELSEIF ((z.LT.BedrockVelModel(3,1)).AND.(z.GE.BedrockVelModel(4,1))) THEN
-                 MaterialVal(iElem,1:3) =   BedrockVelModel(4,2:4)
-             ELSEIF ((z.LT.BedrockVelModel(4,1)).AND.(z.GE.BedrockVelModel(5,1))) THEN
-                 MaterialVal(iElem,1:3) =   BedrockVelModel(5,2:4)
-             ELSEIF ((z.LT.BedrockVelModel(5,1)).AND.(z.GE.BedrockVelModel(6,1))) THEN
-                 MaterialVal(iElem,1:3) =   BedrockVelModel(6,2:4)
-             ELSE
-                 MaterialVal(iElem,1:3) =   BedrockVelModel(7,2:4)
-             ENDIF
-        ENDDO
-      !
-       IF (EQN%Plasticity.EQ.1) THEN
-         DO iElem=1, MESH%nElem
-
-                z = MESH%ELEM%xyBary(3,iElem) !average depth inside an element
-
-                EQN%IniStress(1,iElem)  = -10.6723e6*(abs(z-2000.0D0))/1000.0D0
-                EQN%IniStress(2,iElem)  = -29.3277e6*(abs(z-2000.0D0))/1000.0D0
-                EQN%IniStress(3,iElem)  = -20.0000e6*(abs(z-2000.0D0))/1000.0D0
-                EQN%IniStress(4,iElem)  = -3.7687e6*(abs(z-2000.0D0))/1000.0D0
-                EQN%IniStress(5,iElem)  =  0.0D0
-                EQN%IniStress(6,iElem)  =  0.0D0
-                        !
-        ENDDO
-      ENDIF !Plasticity
-      !
-      CASE(62)! new velocity model for Landers after Graves/Pitarka 2010 with average over the first layers respecting
-              ! the thickness of the layer, added more layers in depth, used in Plasticity paper
-
-         ! Layer                   depth    rho     mu          lambda
-         BedrockVelModel(1,:) = (/ -300.0, 2349.3, 0.5868e10, 1.1728e10/) ! not correctly averaged value to respect the low velocities somehow
-         BedrockVelModel(2,:) = (/ -1000.0, 2592.9, 1.3885e10, 1.8817e10/)
-         BedrockVelModel(3,:) = (/ -3000.0, 2700.0, 2.1168e10, 2.7891e10/)
-         BedrockVelModel(4,:) = (/ -5000.0, 2750.0, 2.9948e10, 3.9105e10/)
-         BedrockVelModel(5,:) = (/ -6000.0, 2800.0, 3.3327e10, 3.7534e10/)
-         BedrockVelModel(6,:) = (/ -11000.0, 2825.0, 3.6612e10, 3.3625e10/)
-         BedrockVelModel(7,:) = (/ -16000.0, 2850.0, 3.7969e10, 3.7898e10/)
-         BedrockVelModel(8,:) = (/ -21000.0, 2900.0, 3.9701e10, 4.5015e10/)
-         BedrockVelModel(9,:) = (/ -31000.0, 2950.0, 4.2598e10, 5.1212e10/)
-         BedrockVelModel(10,:) = (/ -50000.0, 3200.0, 6.4800e10, 6.5088e10/)
-         !
-         ! shift it up because the fault is at 1390m above NN
-         DO iElem = 1, MESH%nElem
-             z = MESH%ELEM%xyBary(3,iElem)
-             IF (z.GT.(BedrockVelModel(1,1)+1400D0)) THEN
-                 MaterialVal(iElem,1:3) =   BedrockVelModel(1,2:4)
-             ELSEIF ((z.LT.(BedrockVelModel(1,1)+1400D0)).AND.(z.GE.(BedrockVelModel(2,1)+1400D0))) THEN
-                 MaterialVal(iElem,1:3) =   BedrockVelModel(2,2:4)
-             ELSEIF ((z.LT.(BedrockVelModel(2,1)+1400D0)).AND.(z.GE.(BedrockVelModel(3,1)+1400D0))) THEN
-                 MaterialVal(iElem,1:3) =   BedrockVelModel(3,2:4)
-             ELSEIF ((z.LT.(BedrockVelModel(3,1)+1400D0)).AND.(z.GE.(BedrockVelModel(4,1)+1400D0))) THEN
-                 MaterialVal(iElem,1:3) =   BedrockVelModel(4,2:4)
-             ELSEIF ((z.LT.(BedrockVelModel(4,1)+1400D0)).AND.(z.GE.(BedrockVelModel(5,1)+1400D0))) THEN
-                 MaterialVal(iElem,1:3) =   BedrockVelModel(5,2:4)
-             ELSEIF ((z.LT.(BedrockVelModel(5,1)+1400D0)).AND.(z.GE.(BedrockVelModel(6,1)+1400D0))) THEN
-                 MaterialVal(iElem,1:3) =   BedrockVelModel(6,2:4)
-             ELSEIF ((z.LT.(BedrockVelModel(6,1)+1400D0)).AND.(z.GE.(BedrockVelModel(7,1)+1400D0))) THEN
-                 MaterialVal(iElem,1:3) =   BedrockVelModel(7,2:4)
-             ELSEIF ((z.LT.(BedrockVelModel(7,1)+1400D0)).AND.(z.GE.(BedrockVelModel(8,1)+1400D0))) THEN
-                 MaterialVal(iElem,1:3) =   BedrockVelModel(8,2:4)
-             ELSEIF ((z.LT.(BedrockVelModel(8,1)+1400D0)).AND.(z.GE.(BedrockVelModel(9,1)+1400D0))) THEN
-                 MaterialVal(iElem,1:3) =   BedrockVelModel(9,2:4)
-             ELSE
-                 MaterialVal(iElem,1:3) =   BedrockVelModel(10,2:4)
-             ENDIF
-
-             !Plasticity initializations
-             IF (EQN%Plasticity.EQ.1) THEN
-
-                !stress tensor for the whole domain
-                IF (z.LT. 1500.0D0) THEN
-                    EQN%IniStress(1,iElem)  = EQN%Bulk_xx_0*(abs(z-2000.0D0))/1000.0D0
-                    EQN%IniStress(2,iElem)  = EQN%Bulk_yy_0*(abs(z-2000.0D0))/1000.0D0
-                    EQN%IniStress(3,iElem)  = EQN%Bulk_zz_0*(abs(z-2000.0D0))/1000.0D0
-                    EQN%IniStress(4,iElem)  = EQN%ShearXY_0*(abs(z-2000.0D0))/1000.0D0
-                    EQN%IniStress(5,iElem)  =  0.0D0
-                    EQN%IniStress(6,iElem)  =  0.0D0
-                ELSE ! constant stress tensor for everything higher than 1500m
-                    EQN%IniStress(1,iElem)  = EQN%Bulk_xx_0*(abs(-500.0D0))/1000.0D0
-                    EQN%IniStress(2,iElem)  = EQN%Bulk_yy_0*(abs(-500.0D0))/1000.0D0
-                    EQN%IniStress(3,iElem)  = EQN%Bulk_zz_0*(abs(-500.0D0))/1000.0D0
-                    EQN%IniStress(4,iElem)  = EQN%ShearXY_0*(abs(-500.0D0))/1000.0D0
-                    EQN%IniStress(5,iElem)  =  0.0D0
-                    EQN%IniStress(6,iElem)  =  0.0D0
-                ENDIF   !
-
-                !depth dependent plastic cohesion used in the plasticity paper, based on Roten(2015)
-                !aligned with velocity structure and also shifted by 1400.0
-                IF (z.GE. 1100.0) THEN !first layer until -300+1400
-                    EQN%PlastCo(iElem) = 2.0e+06
-                ELSEIF ((z.LT. 1100.0).AND.(z.GE.400.0)) THEN !second layer between -300+1400 and -1000+1400
-                    EQN%PlastCo(iElem) = 6.0e+06
-                ELSEIF ((z.LT. 400.0).AND.(z.GE.-1400.0)) THEN !between -1000+1500 and -3000+1400
-                    EQN%PlastCo(iElem) = 10.0e+06
-                ELSE
-                    EQN%PlastCo(iElem) = 12.0e+06
-                ENDIF !cohesion
-
-            ENDIF !Plasticity
-
-
-       ENDDO
-
-
-      CASE(99) ! special case of 1D layered medium, imposed without meshed layers
-      ! Northridge regional 1D velocity structure for sediments sites after Wald et al. 1996
-         !
-         ! Layer                   depth    rho     mu          lambda
-         BedrockVelModel(1,:) = (/ 10000.0, 1700.0, 1.53e08, 7.82e08/)
-         !BedrockVelModel(2,:) = (/ -100.0, 1800.0, 4.5e08, 1.692e09/)
-         BedrockVelModel(2,:) = (/ -250.0, 1950.0, 1.097e+09, 2.4911e+09/)! include for 250-mesh
-         !BedrockVelModel(2,:) = (/ -300.0, 2100.0, 2.1e09, 3.381e09/)
-         BedrockVelModel(3,:) = (/ -500.0, 2400.0, 9.60e09, 1.920e10/)
-         BedrockVelModel(4,:) = (/ -1500.0, 2700.0, 2.76480e10, 2.63790e10/)
-         BedrockVelModel(5,:) = (/ -4000.0, 2800.0, 3.62880e10, 3.85560e10/)
-         BedrockVelModel(6,:) = (/ -270000.0, 2900.0, 4.41090e10, 4.58780e10/)
-         BedrockVelModel(7,:) = (/ -400000.0, 3300.0, 6.68250e10, 6.71220e10/)
-         !
-         DO iElem = 1, MESH%nElem
-         z = MESH%ELEM%xyBary(3,iElem)
-         IF ((z.LT.BedrockVelModel(1,1)).AND.(z.GE.BedrockVelModel(2,1))) THEN
-             MaterialVal(iElem,1:3) =   BedrockVelModel(1,2:4)
-         ELSEIF ((z.LT.BedrockVelModel(2,1)).AND.(z.GE.BedrockVelModel(3,1))) THEN
-             MaterialVal(iElem,1:3) =   BedrockVelModel(2,2:4)
-         ELSEIF ((z.LT.BedrockVelModel(3,1)).AND.(z.GE.BedrockVelModel(4,1))) THEN
-             MaterialVal(iElem,1:3) =   BedrockVelModel(3,2:4)
-         ELSEIF ((z.LT.BedrockVelModel(4,1)).AND.(z.GE.BedrockVelModel(5,1))) THEN
-             MaterialVal(iElem,1:3) =   BedrockVelModel(4,2:4)
-         ELSEIF ((z.LT.BedrockVelModel(5,1)).AND.(z.GE.BedrockVelModel(6,1))) THEN
-             MaterialVal(iElem,1:3) =   BedrockVelModel(5,2:4)
-         ELSEIF ((z.LT.BedrockVelModel(6,1)).AND.(z.GE.BedrockVelModel(7,1))) THEN
-             MaterialVal(iElem,1:3) =   BedrockVelModel(6,2:4)
-         ELSE
-             MaterialVal(iElem,1:3) =   BedrockVelModel(7,2:4)
-         ENDIF
-
-         ENDDO
-      !
-      CASE(100) ! special case of 1D layered medium, imposed without meshed layers
-      ! Northridge regional 1D velocity structure for rock sites after Wald et al. 1996
-         !
-         ! Layer                   depth    rho     mu          lambda
-         BedrockVelModel(1,:) = (/ 10000.0, 2100.0, 2.10e09, 3.3810e09/)
-         BedrockVelModel(2,:) = (/ -500.0, 2400.0, 9.60e09, 1.920e10/)
-         BedrockVelModel(3,:) = (/ -1500.0, 2700.0, 2.76480e10, 2.63790e10/)
-         BedrockVelModel(4,:) = (/ -4000.0, 2800.0, 3.62880e10, 3.85560e10/)
-         BedrockVelModel(5,:) = (/ -270000.0, 2900.0, 4.41090e10, 4.58780e10/)
-         BedrockVelModel(6,:) = (/ -400000.0, 3300.0, 6.68250e10, 6.71220e10/)
-         !
-         DO iElem = 1, MESH%nElem
-         z = MESH%ELEM%xyBary(3,iElem)
-         IF ((z.LT.BedrockVelModel(1,1)).AND.(z.GE.BedrockVelModel(2,1))) THEN
-             MaterialVal(iElem,1:3) =   BedrockVelModel(1,2:4)
-         ELSEIF ((z.LT.BedrockVelModel(2,1)).AND.(z.GE.BedrockVelModel(3,1))) THEN
-             MaterialVal(iElem,1:3) =   BedrockVelModel(2,2:4)
-         ELSEIF ((z.LT.BedrockVelModel(3,1)).AND.(z.GE.BedrockVelModel(4,1))) THEN
-             MaterialVal(iElem,1:3) =   BedrockVelModel(3,2:4)
-         ELSEIF ((z.LT.BedrockVelModel(4,1)).AND.(z.GE.BedrockVelModel(5,1))) THEN
-             MaterialVal(iElem,1:3) =   BedrockVelModel(4,2:4)
-         ELSEIF ((z.LT.BedrockVelModel(5,1)).AND.(z.GE.BedrockVelModel(6,1))) THEN
-             MaterialVal(iElem,1:3) =   BedrockVelModel(5,2:4)
-         ELSE
-             MaterialVal(iElem,1:3) =   BedrockVelModel(6,2:4)
-         ENDIF
-
-         ENDDO
-      !
-      CASE(101) ! special case of 3D complex medium, imposed without meshed layers
-        ! media properties given as structured grid, which can be smaller than domain size
-        ! interpolation to elements
-        !
-        ! e.g. SCEC 3D velocity model surrounding the Northridge fault
-        !
-        ! ATTENTION: zones in the mesh are ignored
-        !
-        call readVelocityField(eqn, mesh, materialVal(:,1:3))
-
-     CASE(122)     ! T. Ulrich SUMATRA 2 x 1d 16.02.16
-	 ! OCeanic Crust
-	 ! Layer                   depth    rho     mu          lambda
-	 BedrockVelModel(1,:) = (/  -6d3, 2550d0,18589500000d0,26571000000d0/)
-	 BedrockVelModel(2,:) = (/  -8d3, 2850d0,39016500000d0,42379500000d0/)
-	 BedrockVelModel(3,:) = (/ -12d3, 3050d0,50027625000d0,53695250000d0/)
-	 ! Crustal Crust
-	 ! Layer                   depth    rho     mu          lambda
-	 BedrockVelModel(4,:) = (/-6d3,2720d0,33320000000d0,31280000000d0/)
-	 BedrockVelModel(5,:) = (/-12d3,2860d0,41298400000d0,41984800000d0/)
-	 BedrockVelModel(6,:) = (/-23d3,3050d0,46390500000d0,60969500000d0/)
-	 !below 1d layers
-	 BedrockVelModel(7,:) = (/ -5d10, 3330d0,65942325000d0,81235350000d0/)
-
-        DO iElem = 1, MESH%nElem
-           iLayer = MESH%ELEM%Reference(0,iElem)        ! Zone number is given by reference 0
-           SELECT CASE (iLayer)
-            CASE(1)
-            ! OCeanic Crust
-             z = MESH%ELEM%xyBary(3,iElem) ! supported by Sebs new mesh reader
-             IF (z.GT.BedrockVelModel(1,1)) THEN
-                 MaterialVal(iElem,1:3) =   BedrockVelModel(1,2:4)
-             ELSEIF ((z.LT.BedrockVelModel(1,1)).AND.(z.GE.BedrockVelModel(2,1))) THEN
-                 MaterialVal(iElem,1:3) =   BedrockVelModel(2,2:4)
-             ELSEIF ((z.LT.BedrockVelModel(2,1)).AND.(z.GE.BedrockVelModel(3,1))) THEN
-                 MaterialVal(iElem,1:3) =   BedrockVelModel(3,2:4)
-             ELSEIF ((z.LT.BedrockVelModel(3,1)).AND.(z.GE.BedrockVelModel(7,1))) THEN
-                 MaterialVal(iElem,1:3) =   BedrockVelModel(7,2:4)
-             ELSE
-                 logError(*) "depth lower than",BedrockVelModel(7,1),iLayer,z
-             ENDIF
-           CASE(3)
-            ! Crustal Crust
-
-             z = MESH%ELEM%xyBary(3,iElem) ! supported by Sebs new mesh reader
-             IF (z.GT.BedrockVelModel(4,1)) THEN
-                 MaterialVal(iElem,1:3) =   BedrockVelModel(4,2:4)
-             ELSEIF ((z.LT.BedrockVelModel(4,1)).AND.(z.GE.BedrockVelModel(5,1))) THEN
-                 MaterialVal(iElem,1:3) =   BedrockVelModel(5,2:4)
-             ELSEIF ((z.LT.BedrockVelModel(5,1)).AND.(z.GE.BedrockVelModel(6,1))) THEN
-                 MaterialVal(iElem,1:3) =   BedrockVelModel(6,2:4)
-             ELSEIF ((z.LT.BedrockVelModel(6,1)).AND.(z.GE.BedrockVelModel(7,1))) THEN
-                 MaterialVal(iElem,1:3) =   BedrockVelModel(7,2:4)
-             ELSE
-                 logError(*) "depth lower than",BedrockVelModel(7,1),iLayer,z
-             ENDIF
-           CASE(2)
-            MaterialVal(iElem,1:3) =   BedrockVelModel(7,2:4)
-           CASE DEFAULT
-                 logError(*) "Material assignment: unknown region", iLayer
-           END SELECT
-        ENDDO
-
-     CASE(1222)     ! T. Ulrich SUMATRA 2 x 1d 16.02.16 and one layer below fault
-         ! OCeanic Crust
-         ! Layer                   depth    rho     mu          lambda
-         BedrockVelModel(1,:) = (/  -6d3, 2550d0,18589500000d0,26571000000d0/)
-         BedrockVelModel(2,:) = (/  -8d3, 2850d0,39016500000d0,42379500000d0/)
-         BedrockVelModel(3,:) = (/ -12d3, 3050d0,50027625000d0,53695250000d0/)
-         ! Crustal Crust
-         ! Layer                   depth    rho     mu          lambda
-         BedrockVelModel(4,:) = (/-6d3,2720d0,33320000000d0,31280000000d0/)
-         BedrockVelModel(5,:) = (/-12d3,2860d0,41298400000d0,41984800000d0/)
-         BedrockVelModel(6,:) = (/-23d3,3050d0,46390500000d0,60969500000d0/)
-         !below 1d layers
-         BedrockVelModel(7,:) = (/ -5d10, 3330d0,65942325000d0,81235350000d0/)
-
-        DO iElem = 1, MESH%nElem
-           iLayer = MESH%ELEM%Reference(0,iElem)        ! Zone number is given by reference 0
-           SELECT CASE (iLayer)
-            CASE(1)
-             MaterialVal(iElem,1:3) =   BedrockVelModel(1,2:4)
-            CASE(2)
-            ! OCeanic Crust
-             z = MESH%ELEM%xyBary(3,iElem) ! supported by Sebs new mesh reader
-             IF (z.GT.BedrockVelModel(1,1)) THEN
-                 MaterialVal(iElem,1:3) =   BedrockVelModel(1,2:4)
-             ELSEIF ((z.LT.BedrockVelModel(1,1)).AND.(z.GE.BedrockVelModel(2,1))) THEN
-                 MaterialVal(iElem,1:3) =   BedrockVelModel(2,2:4)
-             ELSEIF ((z.LT.BedrockVelModel(2,1)).AND.(z.GE.BedrockVelModel(3,1))) THEN
-                 MaterialVal(iElem,1:3) =   BedrockVelModel(3,2:4)
-             ELSEIF ((z.LT.BedrockVelModel(3,1)).AND.(z.GE.BedrockVelModel(7,1))) THEN
-                 MaterialVal(iElem,1:3) =   BedrockVelModel(7,2:4)
-             ELSE
-                 logError(*) "depth lower than",BedrockVelModel(7,1),iLayer,z
-             ENDIF
-           CASE(3)
-            ! Crustal Crust
-             z = MESH%ELEM%xyBary(3,iElem) ! supported by Sebs new mesh reader
-             IF (z.GT.BedrockVelModel(4,1)) THEN
-                 MaterialVal(iElem,1:3) =   BedrockVelModel(4,2:4)
-             ELSEIF ((z.LT.BedrockVelModel(4,1)).AND.(z.GE.BedrockVelModel(5,1))) THEN
-                 MaterialVal(iElem,1:3) =   BedrockVelModel(5,2:4)
-             ELSEIF ((z.LT.BedrockVelModel(5,1)).AND.(z.GE.BedrockVelModel(6,1))) THEN
-                 MaterialVal(iElem,1:3) =   BedrockVelModel(6,2:4)
-             ELSEIF ((z.LT.BedrockVelModel(6,1)).AND.(z.GE.BedrockVelModel(7,1))) THEN
-                 MaterialVal(iElem,1:3) =   BedrockVelModel(7,2:4)
-             ELSE
-                 logError(*) "depth lower than",BedrockVelModel(7,1),iLayer,z
-             ENDIF
-           CASE(4)
-            MaterialVal(iElem,1:3) =   BedrockVelModel(7,2:4)
-           CASE DEFAULT
-                 logError(*) "Material assignment: unknown region", iLayer
-           END SELECT
-        ENDDO
-
-
-     CASE(1223,1225,1226,1227)     ! SUMATRA: 2 layers below fault, fault in a LVZ, big box
-         ! OCeanic Crust
-         ! Layer                   depth    rho     mu          lambda
-         BedrockVelModel(1,:) = (/  -6d3, 2550d0,18589500000d0,26571000000d0/)
-         !BedrockVelModel(1,:) = (/  -6d3, 2310d0, 7401471000d0,13494558000d0/)
-         BedrockVelModel(2,:) = (/  -8d3, 2850d0,39016500000d0,42379500000d0/)
-         BedrockVelModel(3,:) = (/ -12d3, 3050d0,50027625000d0,53695250000d0/)
-         ! Crustal Crust
-         ! Layer                   depth    rho     mu          lambda
-         BedrockVelModel(4,:) = (/-6d3,2720d0,33320000000d0,31280000000d0/)
-         BedrockVelModel(5,:) = (/-12d3,2860d0,41298400000d0,41984800000d0/)
-         BedrockVelModel(6,:) = (/-23d3,3050d0,46390500000d0,60969500000d0/)
-         !below 1d layers
-         BedrockVelModel(7,:) = (/ -5d10, 3330d0,65942325000d0,81235350000d0/)
-
-        DO iElem = 1, MESH%nElem
-           iLayer = MESH%ELEM%Reference(0,iElem) ! Zone number is given by reference 0
-           !1       2           3         4  5  6  7
-           !big box continental LVZ above L1 L2 L3 L4
-           !EQN%SumatraRegions
-           IF ((iLayer.EQ.EQN%SumatraRegions(3)).OR.(iLayer.EQ.EQN%SumatraRegions(4))) THEN
-                MaterialVal(iElem,1:3) =   BedrockVelModel(1,2:4)
-           ELSE IF (iLayer.EQ.EQN%SumatraRegions(5)) THEN
-                MaterialVal(iElem,1:3) =   BedrockVelModel(2,2:4)
-           ELSE IF (iLayer.EQ.EQN%SumatraRegions(6)) THEN
-                MaterialVal(iElem,1:3) =   BedrockVelModel(3,2:4)
-           ELSE IF (iLayer.EQ.EQN%SumatraRegions(7)) THEN
-                MaterialVal(iElem,1:3) =   BedrockVelModel(7,2:4)
-           ELSE IF ((iLayer.EQ.EQN%SumatraRegions(1)).OR.(iLayer.EQ.EQN%SumatraRegions(2))) THEN
-                ! Crustal Crust
-                z = MESH%ELEM%xyBary(3,iElem) ! supported by Sebs new mesh reader
-                IF (z.GT.BedrockVelModel(4,1)) THEN
-                    MaterialVal(iElem,1:3) =   BedrockVelModel(4,2:4)
-                ELSEIF ((z.LT.BedrockVelModel(4,1)).AND.(z.GE.BedrockVelModel(5,1))) THEN
-                    MaterialVal(iElem,1:3) =   BedrockVelModel(5,2:4)
-                ELSEIF ((z.LT.BedrockVelModel(5,1)).AND.(z.GE.BedrockVelModel(6,1))) THEN
-                    MaterialVal(iElem,1:3) =   BedrockVelModel(6,2:4)
-                ELSEIF ((z.LT.BedrockVelModel(6,1)).AND.(z.GE.BedrockVelModel(7,1))) THEN
-                    MaterialVal(iElem,1:3) =   BedrockVelModel(7,2:4)
-                ELSE
-                    logError(*) "depth lower than",BedrockVelModel(7,1),iLayer,z
-                ENDIF
-           ELSE
-                logError(*) "Material assignment: unknown region", iLayer
-           ENDIF
-
-           !anelastic setup, material dependent
-           IF (EQN%ANELASTICITY.EQ.1) THEN
-
-               ! Set local anelasticity
-               EQN%LocAnelastic(iElem) = 1
-               !set material parameters as the elastic ones above
-               MaterialTmp(1) = MaterialVal(iElem,1) !rho
-               MaterialTmp(2) = MaterialVal(iElem,2) !mu
-               MaterialTmp(3) = MaterialVal(iElem,3) !lambda
-
-               !calculate p- and s-wave velocties in km/s
-               cs = sqrt(MaterialTmp(2)/MaterialTmp(1))/1000.0D0
-               cp = sqrt((MaterialTmp(3)+2.0D0*MaterialTmp(2))/MaterialTmp(1))/1000.0D0
-
-               !transform into Qp and Qs
-               MaterialTmp(5) = 50.0*cs !Q_s
-               MaterialTmp(4) =  2.0*MaterialTmp(5) !Q_p
-
-               CALL ini_ATTENUATION(Theta,w_freq,Material_INF,MaterialTmp,EQN)
-
-               DO iMech = 1, EQN%nMechanisms                                      ! Set anelastic coefficients w_freq and theta
-                  MaterialVal(iElem,iMech*4)             = w_freq(iMech)
-                  MaterialVal(iElem,iMech*4+1:iMech*4+3) = Theta(iMech,:)
-               ENDDO
-            ENDIF
-
-        ENDDO !ielem
-
-        !assign stress tensor for the whole domain
-        !use the same stresses as in ini_model_DR although they are aligned with layers for the fault region
-        IF (EQN%Plasticity.EQ.1) THEN
-            xS1 = 5.0000000000e+05
-            yS1 = 4.4212739025e+05
-            xS2 = 4.4461626476e+05
-            ys2 = 6.0795713230e+05
-
-            g = 9.8D0
-            ! TO BE USED WITH 1d Layered medium
-            !free surface assumed at z=-2000m
-            !properties of continental crust
-            nLayers = 6
-            zLayers (1:6) = (/ 0d0,-2000d0, -6000d0, -12000d0, -23000d0,-600d6 /)
-            rhoLayers (1:6) = (/ 1000d0, 2720d0, 2860d0, 3050d0, 3300d0, 3375d0 /)
-
-
-            DO iElem=1, MESH%nElem
-                ztest = MESH%ELEM%xyBary(3,iElem) !average depth inside an element
-                y = MESH%ELEM%xyBary(2,iElem) !average y coordinate inside an element
-                x = MESH%ELEM%xyBary(1,iElem) !average x coordinate inside an element
-
-                !constant stress above -500m, basically above the fault
-                IF (ztest.GT.-500.0D0) THEN
-                    z = -500.0D0
-                ELSE
-                    z = ztest
-                ENDIF
-
-                sigzz = 0d0
-                DO k = 2, nLayers
-                   IF (z.GT.zLayers(k)) THEN
-                      sigzz = sigzz + rhoLayers(k-1)*(z-zLayers(k-1))*g
-                      EXIT
-                   ELSE
-                      sigzz = sigzz + rhoLayers(k-1)*(zLayers(k)-zLayers(k-1))*g
-                   ENDIF
-               ENDDO
-
-               IF (z.LT.-25000D0) THEN
-                  Rz = (-z - 25000D0)/150e3
-               ELSE
-                  Rz = 0.
-               ENDIF
-
-               Omega = max(0D0,min(1d0, 1D0-Rz))
-
-               !ensure that Pf does not exceed sigmazz
-               IF (z.GE.-5e3) THEN
-                  Pf = -1000D0 * g * z * 1d0
-               ELSEIF (z.GE.-10e3) THEN
-                  alpha = (-5e3-z)/5e3
-                  Pf = -1000D0 * g * z * (1d0+alpha)
-               ELSE
-                 Pf = -1000D0 * g * z * 2d0
-               ENDIF
-
-               IF ((y-yS1).LT.(x-XS1)) THEN
-                   ! strike, dip, sigmazz,cohesion,R
-                   CALL STRESS_STR_DIP_SLIP_AM(DISC,309.0, 8.0, 555562000.0, 0.4e6, 0.7, .True., bii)
-                   b11=bii(1);b22=bii(2);b12=bii(4);b23=bii(5);b13=bii(6)
-
-               ELSE IF ((y-yS2).LT.(x-XS2)) THEN
-                   alpha = ((y-x)-(yS1-xS1))/((yS2-xS2)-(yS1-xS1))
-                   ! strike, dip, sigmazz,cohesion,R
-                   CALL STRESS_STR_DIP_SLIP_AM(DISC,(1.0-alpha)*309.0+alpha*330.0, 8.0, 555562000.0, 0.4e6, 0.7, .True., bii)
-                   b11=bii(1);b22=bii(2);b12=bii(4);b23=bii(5);b13=bii(6)
-
-               ELSE
-                   ! strike, dip, sigmazz,cohesion,R
-                   CALL STRESS_STR_DIP_SLIP_AM(DISC,330.0, 8.0, 555562000.0, 0.4e6, 0.7, .True., bii)
-                   b11=bii(1);b22=bii(2);b12=bii(4);b23=bii(5);b13=bii(6)
-               ENDIF
-
-               ! stress tensor for plasticity, elementwise assignement
-
-                !sigma_zz
-                EQN%IniStress(3,iElem)  = sigzz
-                !sigma_xx
-                EQN%IniStress(1,iElem)  = Omega*(b11*(sigzz + Pf)-Pf)+(1d0-Omega)*sigzz
-                !sigma_yy
-                EQN%IniStress(2,iElem)  = Omega*(b22*(sigzz + Pf)-Pf)+(1d0-Omega)*sigzz
-                !sigma_xy
-                EQN%IniStress(4,iElem)  = Omega*(b12*(sigzz + Pf))
-                !sigma_yz
-                EQN%IniStress(5,iElem)  = Omega*(b23*(sigzz + Pf))
-                !sigma_xz
-                EQN%IniStress(6,iElem)  = Omega*(b13*(sigzz + Pf))
-                !add fluid pressure
-                EQN%IniStress(1,iElem)  = EQN%IniStress(1,iElem) + Pf
-                EQN%IniStress(2,iElem)  = EQN%IniStress(2,iElem) + Pf
-                EQN%IniStress(3,iElem)  = EQN%IniStress(3,iElem) + Pf
-
-                !handle plastic cohesion
-                SELECT CASE(EQN%linType)
-                CASE(1223) !lower cohesion and bulk friction for layer around the fault for the FSI model
-                     iLayer = MESH%ELEM%Reference(0,iElem)        ! Zone number is given by reference 0
-                     IF ((iLayer.EQ.EQN%SumatraRegions(3)).OR.(iLayer.EQ.EQN%SumatraRegions(4))) THEN
-                        EQN%PlastCo(iElem) = 1.0e+06
-                     ELSE
-                        EQN%PlastCo(iElem) = 4.0e+06
-                     ENDIF
-                CASE(1225) !constant everywhere, following Tan (2012)
-                     EQN%PlastCo(iElem) = 4.0e+06
-                CASE(1226) ! depth dependent plastic cohesion, related to szz, following Shua Ma (2012)
-                     EQN%PlastCo(iElem) = 0.1008* abs(EQN%IniStress(3,iElem))
-                CASE(1227)! closer to failure, depth dependent plastic cohesion, related to szz, following Shua Ma (2012)
-                     EQN%PlastCo(iElem) = 0.001* abs(EQN%IniStress(3,iElem))
-                END SELECT
-          ENDDO
-
-       ENDIF !Plasticity
-
-
-     CASE(1221)     ! T. Ulrich SUMATRA 2 x 1d 09.03.2016 GEO MESH
-	 ! OCeanic Crust
-	 ! Layer                   depth    rho     mu          lambda
-	 BedrockVelModel(1,:) = (/  -6d3, 2550d0,18589500000d0,26571000000d0/)
-	 BedrockVelModel(2,:) = (/  -8d3, 2850d0,39016500000d0,42379500000d0/)
-	 BedrockVelModel(3,:) = (/ -12d3, 3050d0,50027625000d0,53695250000d0/)
-	 ! Crustal Crust
-	 ! Layer                   depth    rho     mu          lambda
-	 BedrockVelModel(4,:) = (/-6d3,2720d0,33320000000d0,31280000000d0/)
-	 BedrockVelModel(5,:) = (/-12d3,2860d0,41298400000d0,41984800000d0/)
-	 BedrockVelModel(6,:) = (/-23d3,3050d0,46390500000d0,60969500000d0/)
-	 !below 1d layers
-	 BedrockVelModel(7,:) = (/ -5d10, 3330d0,65942325000d0,81235350000d0/)
-
-        DO iElem = 1, MESH%nElem
-           iLayer = MESH%ELEM%Reference(0,iElem)        ! Zone number is given by reference 0
-           SELECT CASE (iLayer)
-            CASE(1)
-            ! OCeanic Crust
-             ! R is taken at lon, lat  = (90,8)
-             z = sqrt(MESH%ELEM%xyBary(1,iElem)**2+MESH%ELEM%xyBary(2,iElem)**2+MESH%ELEM%xyBary(3,iElem)**2)-6377726.19283
-             IF (z.GT.BedrockVelModel(1,1)) THEN
-                 MaterialVal(iElem,1:3) =   BedrockVelModel(1,2:4)
-             ELSEIF ((z.LT.BedrockVelModel(1,1)).AND.(z.GE.BedrockVelModel(2,1))) THEN
-                 MaterialVal(iElem,1:3) =   BedrockVelModel(2,2:4)
-             ELSEIF ((z.LT.BedrockVelModel(2,1)).AND.(z.GE.BedrockVelModel(3,1))) THEN
-                 MaterialVal(iElem,1:3) =   BedrockVelModel(3,2:4)
-             ELSEIF ((z.LT.BedrockVelModel(3,1)).AND.(z.GE.BedrockVelModel(7,1))) THEN
-                 MaterialVal(iElem,1:3) =   BedrockVelModel(7,2:4)
-             ELSE
-                 logError(*) "depth lower than",BedrockVelModel(7,1),iLayer,z
-             ENDIF
-           CASE(3)
-            ! Crustal Crust
-
-             ! R is taken at lon, lat  = (90,8)
-             z = sqrt(MESH%ELEM%xyBary(1,iElem)**2+MESH%ELEM%xyBary(2,iElem)**2+MESH%ELEM%xyBary(3,iElem)**2)-6377726.19283
-             IF (z.GT.BedrockVelModel(4,1)) THEN
-                 MaterialVal(iElem,1:3) =   BedrockVelModel(4,2:4)
-             ELSEIF ((z.LT.BedrockVelModel(4,1)).AND.(z.GE.BedrockVelModel(5,1))) THEN
-                 MaterialVal(iElem,1:3) =   BedrockVelModel(5,2:4)
-             ELSEIF ((z.LT.BedrockVelModel(5,1)).AND.(z.GE.BedrockVelModel(6,1))) THEN
-                 MaterialVal(iElem,1:3) =   BedrockVelModel(6,2:4)
-             ELSEIF ((z.LT.BedrockVelModel(6,1)).AND.(z.GE.BedrockVelModel(7,1))) THEN
-                 MaterialVal(iElem,1:3) =   BedrockVelModel(7,2:4)
-             ELSE
-                 logError(*) "depth lower than",BedrockVelModel(7,1),iLayer,z
-             ENDIF
-           CASE(2)
-            MaterialVal(iElem,1:3) =   BedrockVelModel(7,2:4)
-           CASE DEFAULT
-                 logError(*) "Material assignement: unkown region", iLayer
-           END SELECT
-        ENDDO
-
-      CASE DEFAULT
-        logError(*) 'Wrong linType for elastic wave equations.'
-        STOP
-      END SELECT
-
-      !###################################################################################!
-      !  Apply random field perturbation
-      !###################################################################################!
-
-      IF (EQN%RandomField_Flag.GT.0) THEN
-
-          DO iRFFlag = 1,EQN%RandomField_Flag
-             logInfo(*) 'Random Field perturbation is read from file : ',TRIM(IO%RF_Files(iRFFlag))
-             CALL OpenFile(                                        &
-                   UnitNr       = IO%UNIT%other01                , &
-                   Name         = IO%RF_Files(iRFFlag)           , &
-                   create       = .FALSE.                          )
-
-             READ(IO%UNIT%other01,*) zoneNum, nPert               ! zoneNum specifies on which zone this perturbation is applied
-             IF(zoneNum.GT.EQN%nLayers) THEN
-                 logError(*) 'Zone ',zoneNum,' of random field ',TRIM(IO%RF_Files(iRFFlag)),   &
-                             ' does not exist in the model!'
-                 STOP
-             ENDIF
-             ALLOCATE( PertMaterial(nPert) )                      ! nPert   specifies on how many material parameters it is applied
-                                                                  ! PertMaterial are the indices of the material parameters as
-             READ(IO%UNIT%other01,*) NX, NY, NZ, PertMaterial(:)  ! ordered in MaterialVal
-
-             ALLOCATE( xrf(NX), yrf(NY), zrf(NZ), pertrf(NX,NY,NZ,nPert) )
-             pertrf = 0.0d0
-
-             DO i=1,NX
-               DO j=1,NY
-                 DO k=1,NZ
-                    READ(IO%UNIT%other01,*) xrf(i),yrf(j),zrf(k),pertrf(i,j,k,:)
-                 ENDDO
-               ENDDO
-             ENDDO
-
-             CLOSE(IO%UNIT%other01)
-
-             xrf_max = MAXVAL(xrf(:))
-             xrf_min = MINVAL(xrf(:))
-             yrf_max = MAXVAL(yrf(:))
-             yrf_min = MINVAL(yrf(:))
-             zrf_max = MAXVAL(zrf(:))
-             zrf_min = MINVAL(zrf(:))
-             DO i = 1,nPert
-                k = PertMaterial(i)
-                pert_max = MAXVAL(pertrf(:,:,:,i))
-                pert_min = MINVAL(pertrf(:,:,:,i))
-                logInfo(*) 'Perturbation_max for MaterialValue ',k, ': ',pert_max
-                logInfo(*) 'Perturbation_min for MaterialValue ',k, ': ',pert_min
-             ENDDO
-             logInfo('(" |   Perturbation domain x = [",E15.5," , ",E15.5,"]")')  xrf_min, xrf_max
-             logInfo('(" |   Perturbation domain y = [",E15.5," , ",E15.5,"]")')  yrf_min, yrf_max
-             logInfo('(" |   Perturbation domain z = [",E15.5," , ",E15.5,"]")')  zrf_min, zrf_max
-             IF (InterpolationScheme.EQ.1) THEN
-                logInfo('("Linear interpolation scheme is used.")')
-             ELSE
-                logInfo('("Cubic interpolation scheme is used.")')
-             ENDIF
-
-             ! If we use constant material apply perturbation to barycenter
-             IF(DISC%Galerkin%nPolyMatOrig.EQ.0) THEN
-
-                 ALLOCATE( posx(MESH%nElem), posy(MESH%nElem), posz(MESH%nElem), pert(MESH%nElem) )
-                 counter = 0
-
-                 DO iElem = 1,MESH%nElem
-                     IF (MESH%ELEM%Reference(0,iElem).EQ.zoneNum) THEN
-                        counter = counter + 1
-                        posx(counter) = MESH%ELEM%xyBary(1,iElem)
-                        posy(counter) = MESH%ELEM%xyBary(2,iElem)
-                        posz(counter) = MESH%ELEM%xyBary(3,iElem)
-                     ENDIF
-                 ENDDO
-
-                 posx_max = MAXVAL(posx(1:counter))
-                 posx_min = MINVAL(posx(1:counter))
-                 posy_max = MAXVAL(posy(1:counter))
-                 posy_min = MINVAL(posy(1:counter))
-                 posz_max = MAXVAL(posz(1:counter))
-                 posz_min = MINVAL(posz(1:counter))
-
-                 IF( posx_max.GT.xrf_max .OR. posy_max.GT.yrf_max .OR. posz_max.GT.zrf_max .OR.  &
-                     posx_min.LT.xrf_min .OR. posy_min.LT.yrf_min .OR. posz_min.LT.zrf_min )THEN
-                         logError(*) 'Random field ',TRIM(IO%RF_Files(iRFFlag)),   &
-                                     ' does not fully include zone ',zoneNum
-                     STOP
-                 ENDIF
-
-                 ALLOCATE( PerturbationVar(counter,nPert) )
-                 logInfo(*) 'Interpolating random field ... for zone  ', zoneNum
-                 !
-                 ! Interpolation of the material perturbation of the
-                 ! given random field onto the barycenter of the element
-                 !
-                 DO iMaterial = 1,nPert
-
-                   IF (InterpolationScheme.EQ.1) THEN
-                       ! Linear interpolation
-                       CALL TrilinearFromRaster(pert(1:counter),posx(1:counter),posy(1:counter),posz(1:counter),       &
-                                                pertrf(:,:,:,iMaterial),xrf(2)-xrf(1),yrf(2)-yrf(1),zrf(2)-zrf(1),xrf_min,yrf_min,zrf_min)
-                   ELSE
-                       ! Bicubic interpolation
-                       CALL var3Dipol(pertrf(:,:,:,iMaterial),xrf,yrf,zrf,NX,NY,NZ,       &
-                                      posx(1:counter),posy(1:counter),posz(1:counter),pert(1:counter),counter)
-                   ENDIF
-
-                   PerturbationVar(1:counter,iMaterial) = pert(1:counter)
-
-                 ENDDO
-                 !
-                 counter = 0
-                 DO iElem = 1,MESH%nElem
-                    IF (MESH%ELEM%Reference(0,iElem).EQ.zoneNum) THEN
-                       counter = counter + 1
-                       DO iMaterial = 1,nPert
-                           k = PertMaterial(iMaterial)
-                           MaterialVal(iElem,k) = MaterialVal(iElem,k)+PerturbationVar(counter,iMaterial)
-                            IF (MaterialVal(iElem,k).LE.0.0d0) THEN
-                                logError('("  Error in interpolating variable ",I3)') iMaterial
-                                logError('("       Element ",I6)') iElem
-                                STOP
-                            ENDIF
-                       ENDDO
-                    ENDIF
-                 ENDDO
-
-                 DEALLOCATE( posx, posy, posz, pert )
-                 DEALLOCATE( PertMaterial, PerturbationVar )
-
-             ENDIF ! DISC%Galerkin%nPolyMatOrig.EQ.0
-
-             DEALLOCATE( xrf, yrf, zrf, pertrf )
-          ENDDO ! iRFFlag = 1,EQN%RandomField_Flag
-
-      ENDIF ! EQN%RandomField_Flag.GT.0
-=======
     call c_interoperability_initializeModel(trim(EQN%MaterialFileName) // c_null_char, EQN%Anelasticity, EQN%Plasticity, MaterialVal, EQN%BulkFriction, EQN%PlastCo, EQN%IniStress)
     
     if (EQN%Anelasticity == 1) then
@@ -1278,7 +117,6 @@
         end do
       end do
     end if
->>>>>>> ad91c08b
 
       !###################################################################################!
       !  Dynamic Rupture setup
