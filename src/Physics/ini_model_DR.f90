!>
!! @file
!! This file is part of SeisSol.
!!
!! @author Alice Gabriel (gabriel AT geophysik.uni-muenchen.de, http://www.geophysik.uni-muenchen.de/Members/gabriel)
!!
!! @section LICENSE
!! Copyright (c) 2007-2016, SeisSol Group
!! All rights reserved.
!!
!! Redistribution and use in source and binary forms, with or without
!! modification, are permitted provided that the following conditions are met:
!!
!! 1. Redistributions of source code must retain the above copyright notice,
!!    this list of conditions and the following disclaimer.
!!
!! 2. Redistributions in binary form must reproduce the above copyright notice,
!!    this list of conditions and the following disclaimer in the documentation
!!    and/or other materials provided with the distribution.
!!
!! 3. Neither the name of the copyright holder nor the names of its
!!    contributors may be used to endorse or promote products derived from this
!!    software without specific prior written permission.
!!
!! THIS SOFTWARE IS PROVIDED BY THE COPYRIGHT HOLDERS AND CONTRIBUTORS "AS IS"
!! AND ANY EXPRESS OR IMPLIED WARRANTIES, INCLUDING, BUT NOT LIMITED TO, THE
!! IMPLIED WARRANTIES OF MERCHANTABILITY AND FITNESS FOR A PARTICULAR PURPOSE
!! ARE DISCLAIMED. IN NO EVENT SHALL THE COPYRIGHT HOLDER OR CONTRIBUTORS BE
!! LIABLE FOR ANY DIRECT, INDIRECT, INCIDENTAL, SPECIAL, EXEMPLARY, OR
!! CONSEQUENTIAL DAMAGES (INCLUDING, BUT NOT LIMITED TO, PROCUREMENT OF
!! SUBSTITUTE GOODS OR SERVICES; LOSS OF USE, DATA, OR PROFITS; OR BUSINESS
!! INTERRUPTION) HOWEVER CAUSED AND ON ANY THEORY OF LIABILITY, WHETHER IN
!! CONTRACT, STRICT LIABILITY, OR TORT (INCLUDING NEGLIGENCE OR OTHERWISE)
!! ARISING IN ANY WAY OUT OF THE USE OF THIS SOFTWARE, EVEN IF ADVISED OF THE
!! POSSIBILITY OF SUCH DAMAGE.
!!
!! @section DESCRIPTION
!! Module containing Dynamic Rupture initial model setups
!! includes background stress and nucleation types
!!
!! Can be edited by users: Please add your models as a new subroutines

#ifdef BG
#include "../Initializer/preProcessorMacros.fpp"
#else
#include "Initializer/preProcessorMacros.fpp"
#endif

MODULE ini_model_DR_mod
  !---------------------------------------------------------------------------!
  USE TypesDef
  USE DGBasis_mod
  USE read_backgroundstress_mod
  USE faultinput_mod
  use StressReader
  !---------------------------------------------------------------------------!
  IMPLICIT NONE
  PRIVATE
  !---------------------------------------------------------------------------!
  REAL, PARAMETER :: ZERO = 0.0D0
  !---------------------------------------------------------------------------!
  INTERFACE DR_setup
     MODULE PROCEDURE DR_setup
  END INTERFACE
  INTERFACE STRESS_STR_DIP_SLIP_AM
     MODULE PROCEDURE STRESS_STR_DIP_SLIP_AM
  END INTERFACE
  !---------------------------------------------------------------------------!
  PUBLIC  :: DR_setup
  PRIVATE :: DR_basic_ini
  !---------------------------------------------------------------------------!
  PUBLIC  :: STRESS_STR_DIP_SLIP_AM
  PRIVATE :: background_HOM
  PRIVATE :: background_TPV5
  PRIVATE :: background_STEP
  PRIVATE :: background_SMOOTH
  PRIVATE :: background_STEP2
  PRIVATE :: background_SMOOTH_GP
  PRIVATE :: background_TPV10
  PRIVATE :: background_TPV11
  PRIVATE :: background_DIP_RSF
  PRIVATE :: background_TPV1415
  PRIVATE :: background_TPV1617
  PRIVATE :: background_TPV2627
  PRIVATE :: background_TOH1
  PRIVATE :: background_LAN1
  PRIVATE :: background_LAN2
  PRIVATE :: background_LAN3
  PRIVATE :: background_ALA
  PRIVATE :: background_NORTH
  PRIVATE :: background_TPV101
  PRIVATE :: background_TPV103
  !---------------------------------------------------------------------------!
  PRIVATE :: nucleation_STEP
  PRIVATE :: nucleation_SMOOTH_GP
  PRIVATE :: nucleation_ELLIPSE
  PRIVATE :: nucleation_TPV28_GP
  PRIVATE :: nucleation_TPV28

  PRIVATE :: background_SUMATRA
  PRIVATE :: background_SUMATRA_RS
  PRIVATE :: background_SUMATRA_GEO

  private :: background_asagi

  !---------------------------------------------------------------------------!
  PRIVATE :: friction_RSF34
  PRIVATE :: friction_RSF7
  PRIVATE :: friction_RSF101
  PRIVATE :: friction_RSF103
  PRIVATE :: friction_LSW
  PRIVATE :: friction_LSW6
  !---------------------------------------------------------------------------!

  CONTAINS

  !> Interface to dynamic rupture initial models
  !<
  SUBROUTINE DR_setup(EQN,DISC,MESH,IO,BND)
    use JacobiNormal_mod, only: RotationMatrix3D
    !-------------------------------------------------------------------------!
    IMPLICIT NONE
    !-------------------------------------------------------------------------!
    TYPE(tEquations), target       :: EQN
    TYPE(tDiscretization), target  :: DISC
    TYPE(tUnstructMesh)            :: MESH
    TYPE(tInputOutput)             :: IO
    TYPE (tBoundary)               :: BND
    integer                        :: iFace, iBndGP
    real                           :: normal(3)
    real                           :: tangent1(3)
    real                           :: tangent2(3)
    real                           :: T(9,9)
    real                           :: iT(9,9)
    real                           :: Stress(1:6,1:DISC%Galerkin%nBndGP)
    real                           :: StressinFaultCS(6)
    !-------------------------------------------------------------------------!
    INTENT(IN)                      :: MESH, BND
    INTENT(INOUT)                   :: IO, EQN, DISC
    ! -------------------------------------------------------------------------

    ! Basic DR setup, valid for all models
    CALL DR_basic_ini(DISC,EQN,MESH,BND)
    !-------------------------------------------------------------------------!

    ! Initialize background stress type
    SELECT CASE(DISC%DynRup%BackgroundType)
    CASE(0)
       ! homogeneous case of background stress field
       CALL background_HOM(DISC,EQN,MESH)
    CASE(1)
       ! SCEC TPV5 test
       CALL background_TPV5(DISC,EQN,MESH)
    CASE(2)
       ! Depth dependence of stresses - step function
       CALL background_STEP(DISC,EQN,MESH)
    CASE(3)
       ! Depth dependence of stresses - smooth transition
       CALL background_SMOOTH(DISC,EQN,MESH)
    CASE(4)
       ! depth dependence of stresses and frictional LSW parameters - step function
       CALL background_STEP2(DISC,EQN,MESH)
    CASE(5)
       ! smooth depth dependence of stresses
       ! in contrast to type 3, in type 5 the stress is assigned to each Gaussian node
       CALL background_SMOOTH_GP(DISC,EQN,MESH,BND)
    CASE(10,13)
       ! SCEC TPV10 test dipping fault subshear, SCEC TPV12/TPV13 dipping fault
       CALL background_TPV10(DISC,EQN,MESH,BND)
    CASE(11)
       ! SCEC TPV11 test dipping fault supershear
       CALL background_TPV11(DISC,EQN,MESH,BND)
    CASE(12)
       ! Dipping fault with rate-and-state friction
       CALL background_DIP_RSF(DISC,EQN,MESH,BND)
    CASE(14,15)
       !  SCEC TPV14/15 test branching faults
       CALL background_TPV1415(DISC,EQN,MESH)
   CASE(16,17)
       !  SCEC TPV16/17 with heterogeneous initial stress field
       CALL background_TPV1617(EQN,MESH,IO,DISC,BND)
   CASE(26)
       !  26 = SCEC TPV26/27 with heterogeneous/depth dependent initial stress field
       CALL background_TPV2627(EQN,MESH,DISC,BND)
   CASE(33)
       !  SCEC TPV3132 test case : strike slip rupture in layered medium
       CALL background_TPV33 (DISC,EQN,MESH,BND)
    CASE(50)
       ! Tohoku 1
       CALL background_TOH1(DISC,EQN,MESH)
    CASE(60)
       ! Landers full fault system
       CALL background_LAN1(DISC,EQN,MESH,BND)
    CASE(61)
       ! Landers segmented fault system 1
       CALL background_LAN2(DISC,EQN,MESH,BND)
    CASE(62)
       ! Landers segmented fault system 2
       CALL background_LAN3(DISC,EQN,MESH,BND)
    CASE(70)
       ! Alaska background stress model
       CALL background_ALA(DISC,EQN,MESH,BND)
    CASE(100)
       ! Northridge background stress model
       CALL background_NORTH(DISC,EQN,MESH,BND)
    CASE(101)
       ! SCEC TPV101 test with rate-and-state friction (ageing law)
       CALL background_TPV101(DISC,EQN,MESH,BND)
    CASE(103)
       ! SCEC TPV103 test with velocity weakening friction (based on slip law)
       CALL background_TPV103(DISC,EQN,MESH,BND)
    CASE(120)
       CALL background_SUMATRA(DISC,EQN,MESH,BND)
    CASE(1201)
       CALL background_SUMATRA_GEO(DISC,EQN,MESH,BND)
    CASE(1202)
       CALL background_SUMATRA_RS(DISC,EQN,MESH,BND)
    case(1500,1501) ! 1500 = rsf; 1501 = lsw
       call background_asagi(io, disc, eqn, mesh, bnd, DISC%DynRup%BackgroundType - 1500)
    !
    ! Add your background stress model subroutine call here
    !
    CASE DEFAULT
       logError(*) 'Chosen BackgroundType value ',DISC%DynRup%BackgroundType,' is not valid in present version of the code!'
       STOP
    END SELECT ! Initialize background stress type
    !-------------------------------------------------------------------------!

    ! Initialize Nucleation type
    SELECT CASE(DISC%DynRup%Nucleation)
    CASE(0)
       ! 0=No nucleation zone
       CONTINUE
    CASE(1)
       ! Nucleation by discontinuous jump on properties at [NucXMin,NucXMax] x [NucYMin,NucYMax]
       CALL nucleation_STEP(DISC,EQN,MESH)
    CASE(2)
       ! Nucleation by smooth jump on properties assigned to each Gaussian node
       CALL nucleation_SMOOTH_GP(DISC,EQN,MESH,BND)
    CASE(3)
       ! Nucleation by discontinuous elliptic nucleation zone
       CALL nucleation_ELLIPSE(DISC,EQN,MESH)
    CASE(28)
       ! Nucleation as in  SCEC TPV28 test assigned to each Gaussian node
       CALL nucleation_TPV28_GP(DISC,EQN,MESH,BND)
    CASE(29)
       ! Nucleation as in  SCEC TPV28 test assigned to each element
       CALL nucleation_TPV28(DISC,EQN,MESH)
    !
    ! Add your nucleation model subroutine call here
    !
    CASE DEFAULT
       logError(*) 'Chosen DISC%DynRup%Nucleation type ',DISC%DynRup%Nucleation,' is not implemented in present version of the code!'
       STOP
    END SELECT  ! Initialize Nucleation type
    !-------------------------------------------------------------------------!

    ! Initialize model dependent (space dependent) friction law parameters
    SELECT CASE(EQN%FL)
    CASE(1,2,13,16,17)
      ! Initialization of friction for linear slip weakening
      CALL friction_LSW(DISC,EQN,MESH,BND)
    CASE(3,4)
      ! Initialization of initial slip rate and friction for rate and state friction
      CALL friction_RSF34(DISC,EQN,MESH,BND)
    CASE(6)
      ! Initialization of friction and fault strength for bi-material linear slip weakening
      CALL friction_LSW6(DISC,EQN,MESH,BND)
    CASE(7)
      ! Initialization of initial slip rate and friction for fast velocity weakening friction
      CALL friction_RSF7(DISC,EQN,MESH,BND)
    CASE(101)
     ! Initialization of initial slip rate and friction for SCEC TPV103
     CALL friction_RSF101(DISC,EQN,MESH,BND)
    CASE(103)
     ! Initialization of initial slip rate and friction for SCEC TPV103
     CALL friction_RSF103(DISC,EQN,MESH,BND)
    END SELECT  ! Initialize model dependent rate-and-state friction law parameters type
    !-------------------------------------------------------------------------!

    ! Read fault parameters from Par_file_faults
    if (DISC%DynRup%read_fault_file == 1) then
       call faultinput(disc,eqn,mesh,bnd,IO)
    end if


    ! Rotate initial stresses to fault coordinate system
    allocate(EQN%InitialStressInFaultCS(DISC%Galerkin%nBndGP,6,MESH%Fault%nSide))

    do iFace = 1, MESH%Fault%nSide
      normal   = MESH%Fault%geoNormals( 1:3, iFace)
      tangent1 = MESH%Fault%geoTangent1(1:3, iFace)
      tangent2 = MESH%Fault%geoTangent2(1:3, iFace)
      CALL RotationMatrix3D(normal, tangent1, tangent2, T(:,:), iT(:,:), EQN)

      Stress(1,:)=EQN%IniBulk_xx(iFace,:)
      Stress(2,:)=EQN%IniBulk_yy(iFace,:)
      Stress(3,:)=EQN%IniBulk_zz(iFace,:)
      Stress(4,:)=EQN%IniShearXY(iFace,:)
      Stress(5,:)=EQN%IniShearYZ(iFace,:)
      Stress(6,:)=EQN%IniShearXZ(iFace,:)

      do iBndGP=1,DISC%Galerkin%nBndGP
        StressinFaultCS = MATMUL(iT(1:6,1:6), Stress(:,iBndGP))
        EQN%InitialStressInFaultCS(iBndGP,:,iFace) = StressinFaultCS
      enddo
    enddo

  END SUBROUTINE DR_setup


  !> Initialization of basic dynamic rupture setup
  !<
  SUBROUTINE DR_basic_ini(DISC,EQN,MESH,BND)                 ! global variables
    !-------------------------------------------------------------------------!
    IMPLICIT NONE
    !-------------------------------------------------------------------------!
    TYPE(tEquations)               :: EQN
    TYPE(tDiscretization), target  :: DISC
    TYPE(tUnstructMesh)            :: MESH
    TYPE (tBoundary)               :: BND
    !-------------------------------------------------------------------------!
    ! Local variable declaration
    INTEGER			   :: i
    INTEGER                        :: iSide,iElem,iBndGP
    INTEGER                        :: iLocalNeighborSide,iNeighbor
    INTEGER                        :: MPIIndex, iObject
    REAL                           :: xV(MESH%GlobalVrtxType),yV(MESH%GlobalVrtxType),zV(MESH%GlobalVrtxType)
    REAL                           :: chi,tau
    REAL                           :: xi, eta, zeta, XGp, YGp, ZGp
    REAL                           :: r, Vs, r_crit, hypox, hypoy, hypoz
    !-------------------------------------------------------------------------!
    INTENT(IN)    :: MESH, BND
    INTENT(INOUT) :: EQN,DISC
    !-------------------------------------------------------------------------!

    ! Allocation of DR fields
    ALLOCATE(  EQN%IniMu(DISC%Galerkin%nBndGP,MESH%Fault%nSide),            &
               EQN%IniBulk_xx(MESH%Fault%nSide,DISC%Galerkin%nBndGP),       &
               EQN%IniBulk_yy(MESH%Fault%nSide,DISC%Galerkin%nBndGP),       &
               EQN%IniBulk_zz(MESH%Fault%nSide,DISC%Galerkin%nBndGP),       &
               EQN%IniStateVar(MESH%Fault%nSide,DISC%Galerkin%nBndGP),      &
               EQN%IniShearXY(MESH%Fault%nSide,DISC%Galerkin%nBndGP),       &
               EQN%IniShearYZ(MESH%Fault%nSide,DISC%Galerkin%nBndGP),       &
               EQN%IniShearXZ(MESH%Fault%nSide,DISC%Galerkin%nBndGP)        )
    ALLOCATE(  DISC%DynRup%Strength(DISC%Galerkin%nBndGP,MESH%Fault%nSide)  )
    ALLOCATE(  DISC%DynRup%RF(DISC%Galerkin%nBndGP,MESH%Fault%nSide)        )
    ALLOCATE(  DISC%DynRup%DS(DISC%Galerkin%nBndGP,MESH%Fault%nSide)        )
    ALLOCATE(  DISC%DynRup%cohesion(DISC%Galerkin%nBndGP,MESH%Fault%nSide)  )

    ! Allocate and initialize magnitude output
    ALLOCATE(  DISC%DynRup%magnitude_out(MESH%Fault%nSide)                  )
    DISC%DynRup%magnitude_out(:) = .FALSE.

    IF (DISC%DynRup%magnitude_output_on.EQ.1) THEN
       ALLOCATE(  DISC%DynRup%averaged_Slip(MESH%Fault%nSide)        )
       !ini magnitude output
       DISC%DynRup%magnitude_out(:) = .TRUE.
       DISC%DynRup%averaged_Slip(:) = 0.0D0
    ENDIF

    ! ini rupture front output
    DISC%DynRup%RF = .FALSE.
    !ini dyn.stress ouput
    DISC%DynRup%DS = .FALSE.

    ! Initialize '+'side elements for RF und DS output
    IF ((DISC%DynRup%RFtime_on .EQ. 1) .AND. (DISC%DynRup%DS_output_on .EQ. 1) ) THEN
       ! Loop over every mesh element
           DO i = 1, MESH%Fault%nSide
              IF (MESH%FAULT%Face(i,1,1) .NE. 0) THEN
                 DISC%DynRup%RF(:,i) = .TRUE.
                 DISC%DynRup%DS(:,i) = .TRUE.
              ENDIF
           ENDDO
     ELSEIF ((DISC%DynRup%RFtime_on .EQ. 1) .AND. (DISC%DynRup%DS_output_on .EQ. 0 )) THEN
           DO i = 1, MESH%Fault%nSide
              IF (MESH%FAULT%Face(i,1,1) .NE. 0) THEN
                 DISC%DynRup%RF(:,i) = .TRUE.
              ENDIF
          ENDDO
    ENDIF

    !frictional parameter initialization
    SELECT CASE(EQN%FL)
    CASE(0)
       CONTINUE
    CASE(1,2,6,16,17)
       ! ini D_C and mu fields to constant on the entire fault (for LSW friction cases)
       ALLOCATE(  DISC%DynRup%D_C(DISC%Galerkin%nBndGP,MESH%Fault%nSide)       )
       ALLOCATE(  DISC%DynRup%Mu_S(DISC%Galerkin%nBndGP,MESH%Fault%nSide)      )
       ALLOCATE(  DISC%DynRup%Mu_D(DISC%Galerkin%nBndGP,MESH%Fault%nSide)      )
       DISC%DynRup%D_C(:,:)  = DISC%DynRup%D_C_ini
       DISC%DynRup%Mu_S(:,:) = DISC%DynRup%Mu_S_ini
       DISC%DynRup%Mu_D(:,:) = DISC%DynRup%Mu_D_ini
       EQN%IniMu(:,:)    =  DISC%DynRup%Mu_S_ini ! will be mapped to DISC%DynRup%Mu in dg_setup
       !
    CASE(13)!LSW with lower static coefficient of friction inside the nucleation zone needs additional initialisation for Mu_SNuc
       !
       ALLOCATE(  DISC%DynRup%D_C(DISC%Galerkin%nBndGP,MESH%Fault%nSide)       )
       ALLOCATE(  DISC%DynRup%Mu_S(DISC%Galerkin%nBndGP,MESH%Fault%nSide)      )
       ALLOCATE(  DISC%DynRup%Mu_D(DISC%Galerkin%nBndGP,MESH%Fault%nSide)      )
       DISC%DynRup%D_C(:,:)  = DISC%DynRup%D_C_ini
       DISC%DynRup%Mu_D(:,:) = DISC%DynRup%Mu_D_ini

       !Mu_S is different inside a specified nucleation patch (patch is read in in nucleation case 13)
       ! Loop over every mesh element
     DO i = 1, MESH%Fault%nSide

        ! element ID
        iElem = MESH%Fault%Face(i,1,1)
        iSide = MESH%Fault%Face(i,2,1)

        ! get vertices of complete tet
        IF (MESH%Fault%Face(i,1,1) == 0) THEN
          ! iElem is in the neighbor domain
          ! The neighbor element belongs to a different MPI domain
            iNeighbor           = MESH%Fault%Face(i,1,2)          ! iNeighbor denotes "-" side
            iLocalNeighborSide  = MESH%Fault%Face(i,2,2)
            iObject  = MESH%ELEM%BoundaryToObject(iLocalNeighborSide,iNeighbor)
            MPIIndex = MESH%ELEM%MPINumber(iLocalNeighborSide,iNeighbor)

            xV(1:4) = BND%ObjMPI(iObject)%NeighborCoords(1,1:4,MPIIndex)
            yV(1:4) = BND%ObjMPI(iObject)%NeighborCoords(2,1:4,MPIIndex)
            zV(1:4) = BND%ObjMPI(iObject)%NeighborCoords(3,1:4,MPIIndex)
        ELSE
           ! get vertices
            xV(1:4) = MESH%VRTX%xyNode(1,MESH%ELEM%Vertex(1:4,iElem))
            yV(1:4) = MESH%VRTX%xyNode(2,MESH%ELEM%Vertex(1:4,iElem))
            zV(1:4) = MESH%VRTX%xyNode(3,MESH%ELEM%Vertex(1:4,iElem))
        ENDIF

        DO iBndGP = 1,DISC%Galerkin%nBndGP ! Loop over all Gauss integration points
           ! Transformation of boundary GP's into XYZ coordinate system
            chi  = MESH%ELEM%BndGP_Tri(1,iBndGP)
            tau  = MESH%ELEM%BndGP_Tri(2,iBndGP)
            CALL TrafoChiTau2XiEtaZeta(xi,eta,zeta,chi,tau,iSide,0)
            CALL TetraTrafoXiEtaZeta2XYZ(xGp,yGp,zGp,xi,eta,zeta,xV,yV,zV)

            IF ((xGP.LE. 1500.0D0) .AND. (xGP.GE.-1500.0D0)       &
                  .AND. (zGP.LE.-9093.26674D0) .AND. (zGP.GE.-11691.342951D0)) THEN
                DISC%DynRup%Mu_S(iBndGP,i) = DISC%DynRup%Mu_SNuc_ini
                EQN%IniMu(iBndGP,i) = DISC%DynRup%Mu_SNuc_ini ! will be mapped to DISC%DynRup%Mu in dg_setup
            ELSE
                DISC%DynRup%Mu_S(iBndGP,i) = DISC%DynRup%Mu_S_ini
                EQN%IniMu(iBndGP,i) = DISC%DynRup%Mu_S_ini ! will be mapped to DISC%DynRup%Mu in dg_setup
            ENDIF

         ENDDO ! iBndGP

     ENDDO !    MESH%Fault%nSide

     CASE(30) !smooth forced rupture for benchmarks like TPV29/30 and TPV26/27

       ALLOCATE(  DISC%DynRup%D_C(DISC%Galerkin%nBndGP,MESH%Fault%nSide)       )
       ALLOCATE(  DISC%DynRup%Mu_S(DISC%Galerkin%nBndGP,MESH%Fault%nSide)      )
       ALLOCATE(  DISC%DynRup%Mu_D(DISC%Galerkin%nBndGP,MESH%Fault%nSide)      )
       ALLOCATE(DISC%DynRup%forced_rupture_time(DISC%Galerkin%nBndGP,MESH%Fault%nSide))

       DISC%DynRup%D_C(:,:)  = DISC%DynRup%D_C_ini
       DISC%DynRup%Mu_S(:,:) = DISC%DynRup%Mu_S_ini
       DISC%DynRup%Mu_D(:,:) = DISC%DynRup%Mu_D_ini
       EQN%IniMu(:,:)        =  DISC%DynRup%Mu_S_ini ! will be mapped to DISC%DynRup%Mu in dg_setup

       Vs = DISC%DynRup%Vs_nucl
       IF (abs(Vs).LE.1d-6) THEN
          Vs = SQRT(EQN%mu/EQN%rho0)
       ENDIF

       r_crit = DISC%DynRup%R_crit
       hypox = DISC%DynRup%XHypo
       hypoy = DISC%DynRup%YHypo
       hypoz = DISC%DynRup%ZHypo

       !calculate time of forced rupture for every BndGP, dependent of the distance to the hypocenter
       DO i = 1, MESH%Fault%nSide

        ! element ID
        iElem = MESH%Fault%Face(i,1,1)
        iSide = MESH%Fault%Face(i,2,1)

        ! get vertices of complete tet
        IF (MESH%Fault%Face(i,1,1) == 0) THEN
          ! iElem is in the neighbor domain
          ! The neighbor element belongs to a different MPI domain
            iNeighbor           = MESH%Fault%Face(i,1,2)          ! iNeighbor denotes "-" side
            iLocalNeighborSide  = MESH%Fault%Face(i,2,2)
            iObject  = MESH%ELEM%BoundaryToObject(iLocalNeighborSide,iNeighbor)
            MPIIndex = MESH%ELEM%MPINumber(iLocalNeighborSide,iNeighbor)

            xV(1:4) = BND%ObjMPI(iObject)%NeighborCoords(1,1:4,MPIIndex)
            yV(1:4) = BND%ObjMPI(iObject)%NeighborCoords(2,1:4,MPIIndex)
            zV(1:4) = BND%ObjMPI(iObject)%NeighborCoords(3,1:4,MPIIndex)
        ELSE
           ! get vertices
            xV(1:4) = MESH%VRTX%xyNode(1,MESH%ELEM%Vertex(1:4,iElem))
            yV(1:4) = MESH%VRTX%xyNode(2,MESH%ELEM%Vertex(1:4,iElem))
            zV(1:4) = MESH%VRTX%xyNode(3,MESH%ELEM%Vertex(1:4,iElem))
        ENDIF

        DO iBndGP = 1,DISC%Galerkin%nBndGP ! Loop over all Gauss integration points
           ! Transformation of boundary GP's into XYZ coordinate system
            chi  = MESH%ELEM%BndGP_Tri(1,iBndGP)
            tau  = MESH%ELEM%BndGP_Tri(2,iBndGP)
            CALL TrafoChiTau2XiEtaZeta(xi,eta,zeta,chi,tau,iSide,0)
            CALL TetraTrafoXiEtaZeta2XYZ(xGp,yGp,zGp,xi,eta,zeta,xV,yV,zV)

           r = SQRT((xGP-hypox)**2+(yGP-hypoy)**2+(zGP-hypoz)**2)

           IF (r.LE.r_crit) THEN
              DISC%DynRup%forced_rupture_time(iBndGP,i) = r/(0.7d0*Vs)+(0.081d0*r_crit/(0.7d0*Vs))*(1d0/(1d0-(r/r_crit)*(r/r_crit))-1d0)
           ELSE
              DISC%DynRup%forced_rupture_time(iBndGP,i) = 1d9
           ENDIF

       ENDDO !iBndGP
      ENDDO !i

    CASE(3,4,7,12,101,103)
       ! ini initial slip rate fields to zero (for rate and state friction cases)
       EQN%IniSlipRate1 = ZERO
       EQN%IniSlipRate2 = ZERO
       ! ini friction coefficient (will be copied on DISC%DynRup%Mu in dg_setup.f90 iniGalerkin3D_us_level2_new)
       EQN%IniMu(:,:)    =  DISC%DynRup%RS_f0
    END SELECT


    ! ini of bimaterial case (simple planar case)
    ! ALICE: The following line from original ini_model needs to be confirmed
    !DISC%DynRup%Strength(i,:) = EQN%IniMu(i,:)*EQN%IniBulk_yy(i,:)

  END SUBROUTINE DR_basic_ini

  !---------------------------------------------------------------------------!
  !---------------------------------------------------------------------------!
  !---------------------------------------------------------------------------!

  !> Homogeneous background stress field
  !<
  SUBROUTINE background_HOM(DISC,EQN,MESH)
  !-------------------------------------------------------------------------!
  IMPLICIT NONE
  !-------------------------------------------------------------------------!
  TYPE(tDiscretization), target  :: DISC
  TYPE(tEquations)               :: EQN
  TYPE(tUnstructMesh)            :: MESH
  !-------------------------------------------------------------------------!
  ! Local variable declaration
  INTEGER                        :: i
  INTEGER                        :: iSide,iElem
  !-------------------------------------------------------------------------!
  INTENT(IN)    :: MESH
  INTENT(INOUT) :: DISC,EQN
  !-------------------------------------------------------------------------!
  ! used for SCEC TPV3 test

  ! Loop over every mesh element
  DO i = 1, MESH%Fault%nSide

      ! element ID
      iElem = MESH%Fault%Face(i,1,1)
      iSide = MESH%Fault%Face(i,2,1)

      ! constant background stress tensor and state variale
      EQN%IniBulk_xx(i,:)  =  EQN%Bulk_xx_0
      EQN%IniBulk_yy(i,:)  =  EQN%Bulk_yy_0
      EQN%IniBulk_zz(i,:)  =  EQN%Bulk_zz_0
      EQN%IniShearXY(i,:)  =  EQN%ShearXY_0
      EQN%IniShearYZ(i,:)  =  EQN%ShearYZ_0
      EQN%IniShearXZ(i,:)  =  EQN%ShearXZ_0
      EQN%IniStateVar(i,:) =  EQN%RS_sv0

  ENDDO !    MESH%Fault%nSide

  END SUBROUTINE background_HOM ! Homogeneous background stress field

  !> SCEC TPV5 test case background stress field
  !<
  SUBROUTINE background_TPV5(DISC,EQN,MESH)
  !-------------------------------------------------------------------------!
  IMPLICIT NONE
  !-------------------------------------------------------------------------!
  TYPE(tDiscretization), target  :: DISC
  TYPE(tEquations)               :: EQN
  TYPE(tUnstructMesh)            :: MESH
  !-------------------------------------------------------------------------!
  ! Local variable declaration
  INTEGER                        :: i,j
  INTEGER                        :: iSide,iElem
  INTEGER                        :: iLocalNeighborSide
  INTEGER                        :: VertexSide(4,3)
  REAL                           :: xp(MESH%GlobalElemType), yp(MESH%GlobalElemType), zp(MESH%GlobalElemType)
  REAL                           :: LocX(3), LocY(3)
  !-------------------------------------------------------------------------!
  INTENT(IN)    :: MESH
  INTENT(INOUT) :: DISC,EQN
  !-------------------------------------------------------------------------!
  ! SCEC TPV5 test
  ! Requires the correct mesh! For instructions see http://scecdata.usc.edu/cvws/tpv5docs.html .
  ! center of nucleation patch is at 7.5km depth; size 3km x 3km
  ! fault reaches the surface at depth 0km
  ! units of mesh in meter

  VertexSide(1,:) =  (/ 1, 3, 2 /)   ! Local tet. vertices of tet. side I   !
  VertexSide(2,:) =  (/ 1, 2, 4 /)   ! Local tet. vertices of tet. side II  !
  VertexSide(3,:) =  (/ 1, 4, 3 /)   ! Local tet. vertices of tet. side III !
  VertexSide(4,:) =  (/ 2, 3, 4 /)   ! Local tet. vertices of tet. side IV  !

  ! Loop over every mesh element
  DO i = 1, MESH%Fault%nSide

      ! element ID
      iElem = MESH%Fault%Face(i,1,1)
      iSide = MESH%Fault%Face(i,2,1)

      ! get coordinates needed for special background types and nucleation zone
      IF (iElem .NE. 0) THEN
          !
          DO j=1,3
              xp(j) = MESH%VRTX%xyNode(1,MESH%ELEM%Vertex(VertexSide(iSide,j),iElem))
              yp(j) = MESH%VRTX%xyNode(2,MESH%ELEM%Vertex(VertexSide(iSide,j),iElem))
              zp(j) = MESH%VRTX%xyNode(3,MESH%ELEM%Vertex(VertexSide(iSide,j),iElem))
          ENDDO
      ELSEIF (iElem == 0) THEN ! in case "+" element is not present in the local domain
          !
          iLocalNeighborSide = MESH%Fault%Face(i,2,2)
          DO j=1,3
              xp(j) = MESH%VRTX%xyNode(1,MESH%ELEM%Vertex(VertexSide(iLocalNeighborSide,j),MESH%Fault%Face(i,1,2)))
              yp(j) = MESH%VRTX%xyNode(2,MESH%ELEM%Vertex(VertexSide(iLocalNeighborSide,j),MESH%Fault%Face(i,1,2)))
              zp(j) = MESH%VRTX%xyNode(3,MESH%ELEM%Vertex(VertexSide(iLocalNeighborSide,j),MESH%Fault%Face(i,1,2)))
          ENDDO
      ENDIF

      ! constant background stress tensor and state variale
      EQN%IniBulk_xx(i,:)  =  EQN%Bulk_xx_0
      EQN%IniBulk_yy(i,:)  =  EQN%Bulk_yy_0
      EQN%IniBulk_zz(i,:)  =  EQN%Bulk_zz_0
      EQN%IniShearXY(i,:)  =  EQN%ShearXY_0
      EQN%IniShearYZ(i,:)  =  EQN%ShearYZ_0
      EQN%IniShearXZ(i,:)  =  EQN%ShearXZ_0
      EQN%IniStateVar(i,:) =  EQN%RS_sv0

      ! choose 2D fault plane for nucleation
      SELECT CASE(DISC%DynRup%NucDirX)
          CASE(1) !x direction
              LocX(:)=xp(1:3)
          CASE(2) !y direction
              LocX(:)=yp(1:3)
          CASE(3) !z direction
              LocX(:)=zp(1:3)
      END SELECT

      SELECT CASE(DISC%DynRup%NucDirY)
          CASE(1) !x direction
              LocY(:)=xp(1:3)
          CASE(2) !y direction
              LocY(:)=yp(1:3)
          CASE(3) !z direction
              LocY(:)=zp(1:3)
      END SELECT

      ! right of the nucleation zone: square patch of lower initial shear stress centered at 7.5km depth
      IF(   MAXVAL(LocX(1:3)).LE.(9000.0D0) .AND. MINVAL(LocX(1:3)).GE.(6000.0D0)       &
          .AND. MAXVAL(LocY(1:3)).LE.(-6000.0D0) .AND. MINVAL(LocY(1:3)).GE.(-9000.0D0)) THEN
          EQN%IniShearXY(i,:)  = 62.0e6
          EQN%IniShearYZ(i,:)  = 0.0D0
          EQN%IniShearXZ(i,:)  = 0.0D0
          EQN%IniBulk_xx(i,:)  = DISC%DynRup%NucBulk_xx_0
          EQN%IniBulk_yy(i,:)  = DISC%DynRup%NucBulk_yy_0
          EQN%IniBulk_zz(i,:)  = DISC%DynRup%NucBulk_zz_0
          EQN%IniStateVar(i,:) = DISC%DynRup%NucRS_sv0
      ENDIF

      ! left of the nucleation zone: square patch of higher initial shear stress centered at 7.5km depth
      IF(   MAXVAL(LocX(1:3)).LE.(-6000.0D0) .AND. MINVAL(LocX(1:3)).GE.(-9000.0D0)     &
          .AND. MAXVAL(LocY(1:3)).LE.(-6000.0D0) .AND. MINVAL(LocY(1:3)).GE.(-9000.0D0)) THEN
          EQN%IniShearXY(i,:)  = 78.0e6
          EQN%IniShearYZ(i,:)  = 0.0D0
          EQN%IniShearXZ(i,:)  = 0.0D0
          EQN%IniBulk_xx(i,:)  = DISC%DynRup%NucBulk_xx_0
          EQN%IniBulk_yy(i,:)  = DISC%DynRup%NucBulk_yy_0
          EQN%IniBulk_zz(i,:)  = DISC%DynRup%NucBulk_zz_0
          EQN%IniStateVar(i,:) = DISC%DynRup%NucRS_sv0
      ENDIF

  ENDDO !    MESH%Fault%nSide

  END SUBROUTINE background_TPV5       ! SCEC TPV5 test

  !> depth dependence of stresses - step function
  !<
  SUBROUTINE background_STEP(DISC,EQN,MESH)
  !-------------------------------------------------------------------------!
  IMPLICIT NONE
  !-------------------------------------------------------------------------!
  TYPE(tDiscretization), target  :: DISC
  TYPE(tEquations)               :: EQN
  TYPE(tUnstructMesh)            :: MESH
  !-------------------------------------------------------------------------!
  ! Local variable declaration
  INTEGER                        :: i,j
  INTEGER                        :: iSide,iElem
  INTEGER                        :: iLocalNeighborSide
  INTEGER                        :: VertexSide(4,3)
  REAL                           :: xp(MESH%GlobalElemType), yp(MESH%GlobalElemType), zp(MESH%GlobalElemType)
  !-------------------------------------------------------------------------!
  INTENT(IN)    :: MESH
  INTENT(INOUT) :: DISC,EQN
  !-------------------------------------------------------------------------!
  ! NOTE: y is depth, free surface is at y=+12500m, fault ends at y=-12500m
  ! add more/reduce nr of layers if necessary

  VertexSide(1,:) =  (/ 1, 3, 2 /)   ! Local tet. vertices of tet. side I   !
  VertexSide(2,:) =  (/ 1, 2, 4 /)   ! Local tet. vertices of tet. side II  !
  VertexSide(3,:) =  (/ 1, 4, 3 /)   ! Local tet. vertices of tet. side III !
  VertexSide(4,:) =  (/ 2, 3, 4 /)   ! Local tet. vertices of tet. side IV  !

  ! Loop over every mesh element
  DO i = 1, MESH%Fault%nSide

      ! element ID
      iElem = MESH%Fault%Face(i,1,1)
      iSide = MESH%Fault%Face(i,2,1)

      ! get coordinates needed for special background types and nucleation zone
      IF (iElem .NE. 0) THEN
          !
          DO j=1,3
              xp(j) = MESH%VRTX%xyNode(1,MESH%ELEM%Vertex(VertexSide(iSide,j),iElem))
              yp(j) = MESH%VRTX%xyNode(2,MESH%ELEM%Vertex(VertexSide(iSide,j),iElem))
              zp(j) = MESH%VRTX%xyNode(3,MESH%ELEM%Vertex(VertexSide(iSide,j),iElem))
          ENDDO
      ELSEIF (iElem == 0) THEN ! in case "+" element is not present in the local domain
          !
          iLocalNeighborSide = MESH%Fault%Face(i,2,2)
          DO j=1,3
              xp(j) = MESH%VRTX%xyNode(1,MESH%ELEM%Vertex(VertexSide(iLocalNeighborSide,j),MESH%Fault%Face(i,1,2)))
              yp(j) = MESH%VRTX%xyNode(2,MESH%ELEM%Vertex(VertexSide(iLocalNeighborSide,j),MESH%Fault%Face(i,1,2)))
              zp(j) = MESH%VRTX%xyNode(3,MESH%ELEM%Vertex(VertexSide(iLocalNeighborSide,j),MESH%Fault%Face(i,1,2)))
          ENDDO
      ENDIF

      ! constant background stress tensor and state variale
      EQN%IniBulk_xx(i,:)  =  EQN%Bulk_xx_0
      EQN%IniBulk_yy(i,:)  =  EQN%Bulk_yy_0
      EQN%IniBulk_zz(i,:)  =  EQN%Bulk_zz_0
      EQN%IniShearXY(i,:)  =  EQN%ShearXY_0
      EQN%IniShearYZ(i,:)  =  EQN%ShearYZ_0
      EQN%IniShearXZ(i,:)  =  EQN%ShearXZ_0
      EQN%IniStateVar(i,:) =  EQN%RS_sv0

      ! layer of stepwise different background stress
      IF ((sum(yp(:))/3.0D0) .LE. 12500.0D0 .AND. (sum(yp(:))/3.0D0) .GT. 12200.0D0 ) THEN
          EQN%IniShearXY(i,:)  = 0.0D0
          EQN%IniShearYZ(i,:)  = 0.0D0
          EQN%IniShearXZ(i,:)  = 2.5e6
          EQN%IniBulk_xx(i,:)  = 0.0D0
          EQN%IniBulk_yy(i,:)  = 0.0D0
          EQN%IniBulk_zz(i,:)  = 10.0e6
          EQN%IniStateVar(i,:) = DISC%DynRup%NucRS_sv0
      ELSEIF ((sum(yp(:))/3.0D0) .LE. 12200.0D0 .AND. (sum(yp(:))/3.0D0) .GT. 10700.0D0) THEN
          EQN%IniShearXY(i,:)  = 0.0D0
          EQN%IniShearYZ(i,:)  = 0.0D0
          EQN%IniShearXZ(i,:)  = 10.0e6
          EQN%IniBulk_xx(i,:)  = 0.0D0
          EQN%IniBulk_yy(i,:)  = 0.0D0
          EQN%IniBulk_zz(i,:)  = 40.0e6
          EQN%IniStateVar(i,:) = DISC%DynRup%NucRS_sv0
      ELSEIF ((sum(yp(:))/3.0D0) .LE. 10700.0D0 .AND. (sum(yp(:))/3.0D0) .GT. 9200.0D0) THEN
          EQN%IniShearXY(i,:)  = 0.0D0
          EQN%IniShearYZ(i,:)  = 0.0D0
          EQN%IniShearXZ(i,:)  = 17.5e6
          EQN%IniBulk_xx(i,:)  = 0.0D0
          EQN%IniBulk_yy(i,:)  = 0.0D0
          EQN%IniBulk_zz(i,:)  = 70.0e6
          EQN%IniStateVar(i,:) = DISC%DynRup%NucRS_sv0
      ELSEIF ((sum(yp(:))/3.0D0) .LE. 9200.0D0) THEN
          EQN%IniShearXY(i,:)  = 0.0D0
          EQN%IniShearYZ(i,:)  = 0.0D0
          EQN%IniShearXZ(i,:)  = 25.0e6
          EQN%IniBulk_xx(i,:)  = 0.0D0
          EQN%IniBulk_yy(i,:)  = 0.0D0
          EQN%IniBulk_zz(i,:)  = 100.0e6
          EQN%IniStateVar(i,:) = DISC%DynRup%NucRS_sv0
      ENDIF

  ENDDO !    MESH%Fault%nSide

  END SUBROUTINE background_STEP       ! Depth dependent stress - step function

  !> depth dependence of stresses - smooth transition
  !<
  SUBROUTINE background_SMOOTH(DISC,EQN,MESH)
  !-------------------------------------------------------------------------!
  IMPLICIT NONE
  !-------------------------------------------------------------------------!
  TYPE(tDiscretization), target  :: DISC
  TYPE(tEquations)               :: EQN
  TYPE(tUnstructMesh)            :: MESH
  !-------------------------------------------------------------------------!
  ! Local variable declaration
  INTEGER                        :: i,j
  INTEGER                        :: iSide,iElem
  INTEGER                        :: iLocalNeighborSide
  INTEGER                        :: VertexSide(4,3)
  REAL                           :: xp(MESH%GlobalElemType), yp(MESH%GlobalElemType), zp(MESH%GlobalElemType)
  REAL                           :: average
  !-------------------------------------------------------------------------!
  INTENT(IN)    :: MESH
  INTENT(INOUT) :: DISC,EQN
  !-------------------------------------------------------------------------!
  ! NOTE: y is depth, free surface is at y=+12500m, fault ends at y=-12500m
  ! stress is align to a complete element!

  VertexSide(1,:) =  (/ 1, 3, 2 /)   ! Local tet. vertices of tet. side I   !
  VertexSide(2,:) =  (/ 1, 2, 4 /)   ! Local tet. vertices of tet. side II  !
  VertexSide(3,:) =  (/ 1, 4, 3 /)   ! Local tet. vertices of tet. side III !
  VertexSide(4,:) =  (/ 2, 3, 4 /)   ! Local tet. vertices of tet. side IV  !

  ! Loop over every mesh element
  DO i = 1, MESH%Fault%nSide

      ! element ID
      iElem = MESH%Fault%Face(i,1,1)
      iSide = MESH%Fault%Face(i,2,1)

      ! get coordinates needed for special background types and nucleation zone
      IF (iElem .NE. 0) THEN
          !
          DO j=1,3
              xp(j) = MESH%VRTX%xyNode(1,MESH%ELEM%Vertex(VertexSide(iSide,j),iElem))
              yp(j) = MESH%VRTX%xyNode(2,MESH%ELEM%Vertex(VertexSide(iSide,j),iElem))
              zp(j) = MESH%VRTX%xyNode(3,MESH%ELEM%Vertex(VertexSide(iSide,j),iElem))
          ENDDO
      ELSEIF (iElem == 0) THEN ! in case "+" element is not present in the local domain
          !
          iLocalNeighborSide = MESH%Fault%Face(i,2,2)
          DO j=1,3
              xp(j) = MESH%VRTX%xyNode(1,MESH%ELEM%Vertex(VertexSide(iLocalNeighborSide,j),MESH%Fault%Face(i,1,2)))
              yp(j) = MESH%VRTX%xyNode(2,MESH%ELEM%Vertex(VertexSide(iLocalNeighborSide,j),MESH%Fault%Face(i,1,2)))
              zp(j) = MESH%VRTX%xyNode(3,MESH%ELEM%Vertex(VertexSide(iLocalNeighborSide,j),MESH%Fault%Face(i,1,2)))
          ENDDO
      ENDIF

      ! constant background stress tensor and state variale
      EQN%IniBulk_xx(i,:)  =  EQN%Bulk_xx_0
      EQN%IniBulk_yy(i,:)  =  EQN%Bulk_yy_0
      EQN%IniBulk_zz(i,:)  =  EQN%Bulk_zz_0
      EQN%IniShearXY(i,:)  =  EQN%ShearXY_0
      EQN%IniShearYZ(i,:)  =  EQN%ShearYZ_0
      EQN%IniShearXZ(i,:)  =  EQN%ShearXZ_0
      EQN%IniStateVar(i,:) =  EQN%RS_sv0

      average = sum(yp(:))/3.0D0 - 12500.0D0

      IF (average .GT. -3000.0D0) THEN
          EQN%IniBulk_zz(i,:)  = 10.0e6 + 30.0e6*abs(average)/1000.0D0
          EQN%IniShearXZ(i,:)  =  2.5e6 + 7.5e6*abs(average)/1000.0D0
      ENDIF

     ENDDO !    MESH%Fault%nSide

  END SUBROUTINE background_SMOOTH       ! Depth dependent stress - smooth transition

  !> depth dependence of stresses and frictional LSW parameters - step function
  !<
  SUBROUTINE background_STEP2(DISC,EQN,MESH)
  !-------------------------------------------------------------------------!
  IMPLICIT NONE
  !-------------------------------------------------------------------------!
  TYPE(tDiscretization), target  :: DISC
  TYPE(tEquations)               :: EQN
  TYPE(tUnstructMesh)            :: MESH
  !-------------------------------------------------------------------------!
  ! Local variable declaration
  INTEGER                        :: i,j
  INTEGER                        :: iSide,iElem
  INTEGER                        :: iLocalNeighborSide
  INTEGER                        :: VertexSide(4,3)
  REAL                           :: xp(MESH%GlobalElemType), yp(MESH%GlobalElemType), zp(MESH%GlobalElemType)
  !-------------------------------------------------------------------------!
  INTENT(IN)    :: MESH
  INTENT(INOUT) :: DISC,EQN
  !-------------------------------------------------------------------------!
  ! NOTE: y is depth, free surface is at y=+12500m, fault ends at y=-12500m
  ! add more/reduce nr of layers if necessary

  VertexSide(1,:) =  (/ 1, 3, 2 /)   ! Local tet. vertices of tet. side I   !
  VertexSide(2,:) =  (/ 1, 2, 4 /)   ! Local tet. vertices of tet. side II  !
  VertexSide(3,:) =  (/ 1, 4, 3 /)   ! Local tet. vertices of tet. side III !
  VertexSide(4,:) =  (/ 2, 3, 4 /)   ! Local tet. vertices of tet. side IV  !

  ! Loop over every mesh element
  DO i = 1, MESH%Fault%nSide

      ! element ID
      iElem = MESH%Fault%Face(i,1,1)
      iSide = MESH%Fault%Face(i,2,1)

      ! get coordinates needed for special background types and nucleation zone
      IF (iElem .NE. 0) THEN
          !
          DO j=1,3
              xp(j) = MESH%VRTX%xyNode(1,MESH%ELEM%Vertex(VertexSide(iSide,j),iElem))
              yp(j) = MESH%VRTX%xyNode(2,MESH%ELEM%Vertex(VertexSide(iSide,j),iElem))
              zp(j) = MESH%VRTX%xyNode(3,MESH%ELEM%Vertex(VertexSide(iSide,j),iElem))
          ENDDO
      ELSEIF (iElem == 0) THEN ! in case "+" element is not present in the local domain
          !
          iLocalNeighborSide = MESH%Fault%Face(i,2,2)
          DO j=1,3
              xp(j) = MESH%VRTX%xyNode(1,MESH%ELEM%Vertex(VertexSide(iLocalNeighborSide,j),MESH%Fault%Face(i,1,2)))
              yp(j) = MESH%VRTX%xyNode(2,MESH%ELEM%Vertex(VertexSide(iLocalNeighborSide,j),MESH%Fault%Face(i,1,2)))
              zp(j) = MESH%VRTX%xyNode(3,MESH%ELEM%Vertex(VertexSide(iLocalNeighborSide,j),MESH%Fault%Face(i,1,2)))
          ENDDO
      ENDIF

      ! constant background stress tensor and state variale
      EQN%IniBulk_xx(i,:)  =  EQN%Bulk_xx_0
      EQN%IniBulk_yy(i,:)  =  EQN%Bulk_yy_0
      EQN%IniBulk_zz(i,:)  =  EQN%Bulk_zz_0
      EQN%IniShearXY(i,:)  =  EQN%ShearXY_0
      EQN%IniShearYZ(i,:)  =  EQN%ShearYZ_0
      EQN%IniShearXZ(i,:)  =  EQN%ShearXZ_0
      EQN%IniStateVar(i,:) =  EQN%RS_sv0

      IF ((sum(yp(:))/3.0D0) .LE. 12500.0D0 .AND. (sum(yp(:))/3.0D0) .GT. 12200.0D0 ) THEN
          EQN%IniShearXY(i,:)  = 0.0D0
          EQN%IniShearYZ(i,:)  = 0.0D0
          EQN%IniShearXZ(i,:)  = 2.5e6
          EQN%IniBulk_xx(i,:)  = 0.0D0
          EQN%IniBulk_yy(i,:)  = 0.0D0
          EQN%IniBulk_zz(i,:)  = 10.0e6
          EQN%IniStateVar(i,:) = DISC%DynRup%NucRS_sv0

          DISC%DynRup%D_C(:,i) = 6.0D0
          DISC%DynRup%Mu_S(:,i) = 3.0D0
          DISC%DynRup%Mu_D(:,i) = 3.0D0

      ELSEIF ((sum(yp(:))/3.0D0) .LE. 12200.0D0 .AND. (sum(yp(:))/3.0D0) .GT. 10700.0D0) THEN
          EQN%IniShearXY(i,:)  = 0.0D0
          EQN%IniShearYZ(i,:)  = 0.0D0
          EQN%IniShearXZ(i,:)  = 10.0e6
          EQN%IniBulk_xx(i,:)  = 0.0D0
          EQN%IniBulk_yy(i,:)  = 0.0D0
          EQN%IniBulk_zz(i,:)  = 40.0e6
          EQN%IniStateVar(i,:) = DISC%DynRup%NucRS_sv0
      ELSEIF ((sum(yp(:))/3.0D0) .LE. 10700.0D0 .AND. (sum(yp(:))/3.0D0) .GT. 9200.0D0) THEN
          EQN%IniShearXY(i,:)  = 0.0D0
          EQN%IniShearYZ(i,:)  = 0.0D0
          EQN%IniShearXZ(i,:)  = 17.5e6
          EQN%IniBulk_xx(i,:)  = 0.0D0
          EQN%IniBulk_yy(i,:)  = 0.0D0
          EQN%IniBulk_zz(i,:)  = 70.0e6
          EQN%IniStateVar(i,:) = DISC%DynRup%NucRS_sv0
      ELSEIF ((sum(yp(:))/3.0D0) .LE. 9200.0D0) THEN
          EQN%IniShearXY(i,:)  = 0.0D0
          EQN%IniShearYZ(i,:)  = 0.0D0
          EQN%IniShearXZ(i,:)  = 25.0e6
          EQN%IniBulk_xx(i,:)  = 0.0D0
          EQN%IniBulk_yy(i,:)  = 0.0D0
          EQN%IniBulk_zz(i,:)  = 100.0e6
          EQN%IniStateVar(i,:) = DISC%DynRup%NucRS_sv0
      ENDIF

  ENDDO !    MESH%Fault%nSide

  END SUBROUTINE background_STEP2       ! Depth dependent stress and LSW friction parameters - step function

  !> depth dependence of stresses - GP wise smooth transition
  !<
  SUBROUTINE background_SMOOTH_GP(DISC,EQN,MESH,BND)
  !-------------------------------------------------------------------------!
  USE DGBasis_mod
  !-------------------------------------------------------------------------!
  IMPLICIT NONE
  !-------------------------------------------------------------------------!
  TYPE(tDiscretization), target  :: DISC
  TYPE(tEquations)               :: EQN
  TYPE(tUnstructMesh)            :: MESH
  TYPE (tBoundary)               :: BND
  !-------------------------------------------------------------------------!
  ! Local variable declaration
  INTEGER                        :: i,j
  INTEGER                        :: iSide,iElem,iBndGP
  INTEGER                        :: iLocalNeighborSide,iNeighbor
  INTEGER                        :: MPIIndex, iObject
  REAL                           :: xV(MESH%GlobalVrtxType),yV(MESH%GlobalVrtxType),zV(MESH%GlobalVrtxType)
  REAL                           :: average
  REAL                           :: chi,tau
  REAL                           :: xi, eta, zeta, XGp, YGp, ZGp
  !-------------------------------------------------------------------------!
  INTENT(IN)    :: MESH,BND
  INTENT(INOUT) :: DISC,EQN
  !-------------------------------------------------------------------------!
  ! NOTE: y is depth, free surface is at y=+12500m, fault ends at y=-12500m
  ! stress is align to a complete element!

  ! Loop over every mesh element
  DO i = 1, MESH%Fault%nSide

      ! element ID
      iElem = MESH%Fault%Face(i,1,1)
      iSide = MESH%Fault%Face(i,2,1)

      ! constant background stress tensor and state variale
      EQN%IniBulk_xx(i,:)  =  EQN%Bulk_xx_0
      EQN%IniBulk_yy(i,:)  =  EQN%Bulk_yy_0
      EQN%IniBulk_zz(i,:)  =  EQN%Bulk_zz_0
      EQN%IniShearXY(i,:)  =  EQN%ShearXY_0
      EQN%IniShearYZ(i,:)  =  EQN%ShearYZ_0
      EQN%IniShearXZ(i,:)  =  EQN%ShearXZ_0
      EQN%IniStateVar(i,:) =  EQN%RS_sv0

      ! get vertices of complete tet
      IF (MESH%Fault%Face(i,1,1) == 0) THEN
          ! iElem is in the neighbor domain
          ! The neighbor element belongs to a different MPI domain
          iNeighbor           = MESH%Fault%Face(i,1,2)          ! iNeighbor denotes "-" side
          iLocalNeighborSide  = MESH%Fault%Face(i,2,2)
          iObject  = MESH%ELEM%BoundaryToObject(iLocalNeighborSide,iNeighbor)
          MPIIndex = MESH%ELEM%MPINumber(iLocalNeighborSide,iNeighbor)
          !
          xV(1:4) = BND%ObjMPI(iObject)%NeighborCoords(1,1:4,MPIIndex)
          yV(1:4) = BND%ObjMPI(iObject)%NeighborCoords(2,1:4,MPIIndex)
          zV(1:4) = BND%ObjMPI(iObject)%NeighborCoords(3,1:4,MPIIndex)
      ELSE
          !
          ! get vertices
          xV(1:4) = MESH%VRTX%xyNode(1,MESH%ELEM%Vertex(1:4,iElem))
          yV(1:4) = MESH%VRTX%xyNode(2,MESH%ELEM%Vertex(1:4,iElem))
          zV(1:4) = MESH%VRTX%xyNode(3,MESH%ELEM%Vertex(1:4,iElem))
      ENDIF
      !
      DO iBndGP = 1,DISC%Galerkin%nBndGP ! Loop over all Gauss integration points
          !
          ! Transformation of boundary GP's into XYZ coordinate system
          chi  = MESH%ELEM%BndGP_Tri(1,iBndGP)
          tau  = MESH%ELEM%BndGP_Tri(2,iBndGP)
          CALL TrafoChiTau2XiEtaZeta(xi,eta,zeta,chi,tau,iSide,0)
          CALL TetraTrafoXiEtaZeta2XYZ(xGP,yGP,zGP,xi,eta,zeta,xV,yV,zV)
          !
          !
          average = yGP - 12500.0D0 ! Note, average is not an average. I just recycle this variable.
          !
          IF (average .GT. -3000.0D0) THEN
              EQN%IniBulk_zz(i,iBndGP)  = 10.0e6 + 30.0e6*abs(average)/1000.0D0
              EQN%IniShearXZ(i,iBndGP)  = 2.5e6 + 7.5e6*abs(average)/1000.0D0
          ENDIF
          !
      ENDDO ! iBndGP

     ENDDO !    MESH%Fault%nSide

  END SUBROUTINE background_SMOOTH_GP       ! Depth dependent stress - GP wise smooth transition

  !> SCEC TPV10 test case
  !<
  SUBROUTINE background_TPV10(DISC,EQN,MESH,BND)
  !-------------------------------------------------------------------------!
  USE DGBasis_mod
  !-------------------------------------------------------------------------!
  IMPLICIT NONE
  !-------------------------------------------------------------------------!
  TYPE(tDiscretization), target  :: DISC
  TYPE(tEquations)               :: EQN
  TYPE(tUnstructMesh)            :: MESH
  TYPE (tBoundary)               :: BND
  !-------------------------------------------------------------------------!
  ! Local variable declaration
  INTEGER                        :: i,j
  INTEGER                        :: iSide,iElem,iBndGP
  INTEGER                        :: VertexSide(4,3)
  INTEGER                        :: iLocalNeighborSide,iNeighbor
  INTEGER                        :: MPIIndex, iObject
  REAL                           :: xV(MESH%GlobalVrtxType),yV(MESH%GlobalVrtxType),zV(MESH%GlobalVrtxType)
  REAL                           :: xp(MESH%GlobalElemType), yp(MESH%GlobalElemType), zp(MESH%GlobalElemType)
  REAL                           :: average
  REAL                           :: chi,tau
  REAL                           :: xi, eta, zeta, XGp, YGp, ZGp
  LOGICAL                        :: nodewise=.FALSE.
  !-------------------------------------------------------------------------!
  INTENT(IN)    :: MESH, BND
  INTENT(INOUT) :: DISC,EQN
  !-------------------------------------------------------------------------!
  ! SCEC TPV10  test with a dipping fault and static friction 0.760
  ! Requires the correct mesh! For instructions see http://scecdata.usc.edu/cvws/download/TPV10_11_Description_v7.pdf
  ! fault is in the xz-plane, dip in negative y-direction
  ! depth is z negative
  ! center of nucleation patch: x=0.0 km, depth= -12.5km, size 3km x 3km
  ! fault reaches the surface at depth 0km
  ! units of mesh in meter

  ! SCEC TPV12/13 test with dipping fault with the same geometry as TPV10, different stress values
  ! Requires the correct mesh! For instructions see

  ! switch for Gauss node wise stress assignment
  nodewise = .TRUE.

  ! cohesion 0.2MPa for SCEC TPV10/11 and TPV13/14
  DISC%DynRup%cohesion = -0.2e6

  VertexSide(1,:) =  (/ 1, 3, 2 /)   ! Local tet. vertices of tet. side I   !
  VertexSide(2,:) =  (/ 1, 2, 4 /)   ! Local tet. vertices of tet. side II  !
  VertexSide(3,:) =  (/ 1, 4, 3 /)   ! Local tet. vertices of tet. side III !
  VertexSide(4,:) =  (/ 2, 3, 4 /)   ! Local tet. vertices of tet. side IV  !

  ! Loop over every mesh element
  DO i = 1, MESH%Fault%nSide

      ! element ID
      iElem = MESH%Fault%Face(i,1,1)
      iSide = MESH%Fault%Face(i,2,1)

      ! get coordinates needed for special background types and nucleation zone
      IF (iElem .NE. 0) THEN
          !
          DO j=1,3
              xp(j) = MESH%VRTX%xyNode(1,MESH%ELEM%Vertex(VertexSide(iSide,j),iElem))
              yp(j) = MESH%VRTX%xyNode(2,MESH%ELEM%Vertex(VertexSide(iSide,j),iElem))
              zp(j) = MESH%VRTX%xyNode(3,MESH%ELEM%Vertex(VertexSide(iSide,j),iElem))
          ENDDO
      ELSEIF (iElem == 0) THEN ! in case "+" element is not present in the local domain
          !
          iLocalNeighborSide = MESH%Fault%Face(i,2,2)
          DO j=1,3
              xp(j) = MESH%VRTX%xyNode(1,MESH%ELEM%Vertex(VertexSide(iLocalNeighborSide,j),MESH%Fault%Face(i,1,2)))
              yp(j) = MESH%VRTX%xyNode(2,MESH%ELEM%Vertex(VertexSide(iLocalNeighborSide,j),MESH%Fault%Face(i,1,2)))
              zp(j) = MESH%VRTX%xyNode(3,MESH%ELEM%Vertex(VertexSide(iLocalNeighborSide,j),MESH%Fault%Face(i,1,2)))
          ENDDO
      ENDIF

      ! constant background stress tensor and state variale
      EQN%IniBulk_xx(i,:)  =  EQN%Bulk_xx_0
      EQN%IniBulk_yy(i,:)  =  EQN%Bulk_yy_0
      EQN%IniBulk_zz(i,:)  =  EQN%Bulk_zz_0
      EQN%IniShearXY(i,:)  =  EQN%ShearXY_0
      EQN%IniShearYZ(i,:)  =  EQN%ShearYZ_0
      EQN%IniShearXZ(i,:)  =  EQN%ShearXZ_0
      EQN%IniStateVar(i,:) =  EQN%RS_sv0

      ! Gauss node coordinate definition and stress assignment
      IF (nodewise) THEN

          ! get vertices of complete tet
          IF (MESH%Fault%Face(i,1,1) == 0) THEN
              ! iElem is in the neighbor domain
              ! The neighbor element belongs to a different MPI domain
              iNeighbor           = MESH%Fault%Face(i,1,2)          ! iNeighbor denotes "-" side
              iLocalNeighborSide  = MESH%Fault%Face(i,2,2)
              iObject  = MESH%ELEM%BoundaryToObject(iLocalNeighborSide,iNeighbor)
              MPIIndex = MESH%ELEM%MPINumber(iLocalNeighborSide,iNeighbor)
              !
              xV(1:4) = BND%ObjMPI(iObject)%NeighborCoords(1,1:4,MPIIndex)
              yV(1:4) = BND%ObjMPI(iObject)%NeighborCoords(2,1:4,MPIIndex)
              zV(1:4) = BND%ObjMPI(iObject)%NeighborCoords(3,1:4,MPIIndex)
          ELSE
              !
              ! get vertices
              xV(1:4) = MESH%VRTX%xyNode(1,MESH%ELEM%Vertex(1:4,iElem))
              yV(1:4) = MESH%VRTX%xyNode(2,MESH%ELEM%Vertex(1:4,iElem))
              zV(1:4) = MESH%VRTX%xyNode(3,MESH%ELEM%Vertex(1:4,iElem))
          ENDIF
          !
          DO iBndGP = 1,DISC%Galerkin%nBndGP

                ! Transformation of boundary GP's into XYZ coordinate system
                chi  = MESH%ELEM%BndGP_Tri(1,iBndGP)
                tau  = MESH%ELEM%BndGP_Tri(2,iBndGP)
                CALL TrafoChiTau2XiEtaZeta(xi,eta,zeta,chi,tau,iSide,0)
                CALL TetraTrafoXiEtaZeta2XYZ(xGP,yGP,zGP,xi,eta,zeta,xV,yV,zV)
                !
                !geometrically averaged depth (negative in z)
                average = zGP   ! Averaging not needed here
                !
                SELECT CASE(DISC%DynRup%BackgroundType)
                   CASE(10) !TPV10
                      ! depth dependent smooth initial stresses:
                      ! shear stress=0.55*normal stress and normal stress=7378Pa*down-dip distance
                      ! fault stresses rotated by 60 degree clockwise, shear stress positive
                      ! fault normal reference point at +y
                      !
                      EQN%IniBulk_yy(i,iBndGP)  = -2019.255513983125D0 * abs(average)/0.866025404D0
                      EQN%IniBulk_zz(i,iBndGP)  = -5358.744486016875D0 * abs(average)/0.866025404D0
                      EQN%IniShearYZ(i,iBndGP)  = 5223.717714560795D0 * abs(average)/0.866025404D0
                      ! Nucleation patch: set nucleation case to 0 in dyn file
                      ! shear stress=cohesion+(static fric + 0.0057)* initial normal stress
                      IF ((xGP.LE.1500.0D0) .AND. (xGP.GE.-1500.0D0)       &
                           .AND. (zGP.LE.-9093.26674D0) .AND. (zGP.GE.-11691.342951D0)) THEN
                         EQN%IniBulk_yy(i,iBndGP)  =  (-173205D0)+(-641.032721921598D0) * abs(average)/0.866025404D0
                         EQN%IniBulk_zz(i,iBndGP)  =  (173205D0)+(-6736.967278078402D0) * abs(average)/0.866025404D0
                         EQN%IniShearYZ(i,iBndGP)  =  (-100000D0)+(6019.435014560794D0) * abs(average)/0.866025404D0
                      ENDIF

                    CASE(13) ! S.Wollherr 2014 TPV12/13
                      ! depth dependent smooth initial stresses; fault normal reference point at +y
                      !
                      ! shear stress=0.549847*normal stress and normal stress=7390.01Pa*down-dip distance
                      ! fault stresses rotated by 30 degree clockwise, shear stress positive
                     IF (zGP.GE. -11951.15D0) THEN !down dip distance less than 13 800m
                         EQN%IniBulk_yy(i,iBndGP)  = -2023.521673446745D0 * abs(average)/0.866025404D0
                         EQN%IniBulk_zz(i,iBndGP)  = -5366.488326553255D0 * abs(average)/0.866025404D0
                         EQN%IniShearYZ(i,iBndGP)  = 5231.655611345521D0 * abs(average)/0.866025404D0


                      ! shear stress=0 and normal stress=14427.98Pa*down-dip distance
                      ! fault stresses rotated by 30 degree clockwise, shear stress positive
                     ELSE
                          EQN%IniBulk_yy(i,iBndGP)  =   -10820.985D0* abs(average)/0.866025404D0
                          EQN%IniBulk_zz(i,iBndGP)  =   -3606.995D0* abs(average)/0.866025404D0
                          EQN%IniShearYZ(i,iBndGP)  =   6247.49860264690D0* abs(average)/0.866025404D0
                     ENDIF
                ENDSELECT

            ENDDO ! iBndGP
      ! element wise stress assignment
      ELSE
          !
          !depth (negative in z)
          average = sum(zp(:))/3.0D0

          SELECT CASE(DISC%DynRup%BackgroundType)
              CASE(10) !TPV10
                ! depth dependent smooth initial stresses:
                ! shear stress=0.55*normal stress and normal stress=7378Pa*down-dip distance
                ! fault stresses rotated by 60 degree clockwise, shear stress positive
                ! fault normal reference point at +y
                !
                EQN%IniBulk_yy(i,:)  = -2019.255513983125D0 * abs(average)/0.866025404D0
                EQN%IniBulk_zz(i,:)  = -5358.744486016875D0 * abs(average)/0.866025404D0
                EQN%IniShearYZ(i,:)  = 5223.717714560795D0 * abs(average)/0.866025404D0
                ! Nucleation patch: set nucleation case to 0 in dyn file
                ! shear stress=cohesion+(static fric + 0.0057)* initial normal stress
                IF(   MAXVAL(xp(1:3)).LE.(1500.0D0) .AND. MINVAL(xp(1:3)).GE.(-1500.0D0)       &
                  .AND. MAXVAL(zp(1:3)).LE.(-9093.26674D0) .AND. MINVAL(zp(1:3)).GE.(-11691.342951D0)) THEN
                      EQN%IniBulk_yy(i,:)  =  (-173205D0)+(-641.032721921598D0) * abs(average)/0.866025404D0
                      EQN%IniBulk_zz(i,:)  =  (173205D0)+(-6736.967278078402D0) * abs(average)/0.866025404D0
                      EQN%IniShearYZ(i,:)  =  (-100000D0)+(6019.435014560794D0) * abs(average)/0.866025404D0
                ENDIF

              CASE(13) !TPV12/13
                ! depth dependent smooth initial stresses; fault normal reference point at +y
                ! shear stress=0.549847*normal stress and normal stress=7390.01Pa*down-dip distance
                ! fault stresses rotated by 30 degree clockwise, shear stress positive
                IF (zGP.GE. -11951.15D0) THEN !down dip distance less than 13 800m
                     EQN%IniBulk_yy(i,iBndGP)  = -2023.521673446745D0 * abs(average)/0.866025404D0
                     EQN%IniBulk_zz(i,iBndGP)  = -5366.488326553255D0 * abs(average)/0.866025404D0
                     EQN%IniShearYZ(i,iBndGP)  = 5231.655611345521D0 * abs(average)/0.866025404D0

                ! shear stress=0 and normal stress=14427.98Pa*down-dip distance
                ! fault stresses rotated by 30 degree clockwise, shear stress positive
               ELSE
                    EQN%IniBulk_yy(i,iBndGP)  =   -10820.985D0* abs(average)/0.866025404D0
                    EQN%IniBulk_zz(i,iBndGP)  =   -3606.995D0* abs(average)/0.866025404D0
                    EQN%IniShearYZ(i,iBndGP)  =   6247.49860264690D0* abs(average)/0.866025404D0
              ENDIF
          ENDSELECT
      ENDIF

  ENDDO !    MESH%Fault%nSide

  END SUBROUTINE background_TPV10       ! SCEC TPV10  test

  !> SCEC TPV11 test case
  !<
  SUBROUTINE background_TPV11(DISC,EQN,MESH,BND)
  !-------------------------------------------------------------------------!
  USE DGBasis_mod
  !-------------------------------------------------------------------------!
  IMPLICIT NONE
  !-------------------------------------------------------------------------!
  TYPE(tDiscretization), target  :: DISC
  TYPE(tEquations)               :: EQN
  TYPE(tUnstructMesh)            :: MESH
  TYPE (tBoundary)               :: BND
  !-------------------------------------------------------------------------!
  ! Local variable declaration
  INTEGER                        :: i,j
  INTEGER                        :: iSide,iElem,iBndGP
  INTEGER                        :: VertexSide(4,3)
  INTEGER                        :: iLocalNeighborSide,iNeighbor
  INTEGER                        :: MPIIndex, iObject
  REAL                           :: xV(MESH%GlobalVrtxType),yV(MESH%GlobalVrtxType),zV(MESH%GlobalVrtxType)
  REAL                           :: xp(MESH%GlobalElemType), yp(MESH%GlobalElemType), zp(MESH%GlobalElemType)
  REAL                           :: average
  REAL                           :: chi,tau
  REAL                           :: xi, eta, zeta, XGp, YGp, ZGp
  LOGICAL                        :: nodewise=.FALSE.
  !-------------------------------------------------------------------------!
  INTENT(IN)    :: MESH, BND
  INTENT(INOUT) :: DISC,EQN
  !-------------------------------------------------------------------------!
  ! SCEC TPV11  test with a dipping fault and static friction 0.570
  ! Requires the correct mesh! For instructions see http://scecdata.usc.edu/cvws/download/TPV10_11_Description_v7.pdf
  ! fault is in the xz-plane, dip in negative y-direction
  ! depth is z negative
  ! center of nucleation patch: x=0.0 km, depth= -12.5km, size 3km x 3km
  ! fault reaches the surface at depth 0km
  ! units of mesh in meter

  ! switch for Gauss node wise stress assignment
  nodewise = .TRUE.

  ! cohesion 0.2MPa for SCEC TPV10/11
  DISC%DynRup%cohesion = -0.2e6

  VertexSide(1,:) =  (/ 1, 3, 2 /)   ! Local tet. vertices of tet. side I   !
  VertexSide(2,:) =  (/ 1, 2, 4 /)   ! Local tet. vertices of tet. side II  !
  VertexSide(3,:) =  (/ 1, 4, 3 /)   ! Local tet. vertices of tet. side III !
  VertexSide(4,:) =  (/ 2, 3, 4 /)   ! Local tet. vertices of tet. side IV  !

  ! Loop over every mesh element
  DO i = 1, MESH%Fault%nSide

      ! element ID
      iElem = MESH%Fault%Face(i,1,1)
      iSide = MESH%Fault%Face(i,2,1)

      ! get coordinates needed for special background types and nucleation zone
      IF (iElem .NE. 0) THEN
          !
          DO j=1,3
              xp(j) = MESH%VRTX%xyNode(1,MESH%ELEM%Vertex(VertexSide(iSide,j),iElem))
              yp(j) = MESH%VRTX%xyNode(2,MESH%ELEM%Vertex(VertexSide(iSide,j),iElem))
              zp(j) = MESH%VRTX%xyNode(3,MESH%ELEM%Vertex(VertexSide(iSide,j),iElem))
          ENDDO
      ELSEIF (iElem == 0) THEN ! in case "+" element is not present in the local domain
          !
          iLocalNeighborSide = MESH%Fault%Face(i,2,2)
          DO j=1,3
              xp(j) = MESH%VRTX%xyNode(1,MESH%ELEM%Vertex(VertexSide(iLocalNeighborSide,j),MESH%Fault%Face(i,1,2)))
              yp(j) = MESH%VRTX%xyNode(2,MESH%ELEM%Vertex(VertexSide(iLocalNeighborSide,j),MESH%Fault%Face(i,1,2)))
              zp(j) = MESH%VRTX%xyNode(3,MESH%ELEM%Vertex(VertexSide(iLocalNeighborSide,j),MESH%Fault%Face(i,1,2)))
          ENDDO
      ENDIF

      ! constant background stress tensor and state variale
      EQN%IniBulk_xx(i,:)  =  EQN%Bulk_xx_0
      EQN%IniBulk_yy(i,:)  =  EQN%Bulk_yy_0
      EQN%IniBulk_zz(i,:)  =  EQN%Bulk_zz_0
      EQN%IniShearXY(i,:)  =  EQN%ShearXY_0
      EQN%IniShearYZ(i,:)  =  EQN%ShearYZ_0
      EQN%IniShearXZ(i,:)  =  EQN%ShearXZ_0
      EQN%IniStateVar(i,:) =  EQN%RS_sv0

      ! Gauss node coordinate definition and stress assignment
      IF (nodewise) THEN

          ! get vertices of complete tet
          IF (MESH%Fault%Face(i,1,1) == 0) THEN
              ! iElem is in the neighbor domain
              ! The neighbor element belongs to a different MPI domain
              iNeighbor           = MESH%Fault%Face(i,1,2)          ! iNeighbor denotes "-" side
              iLocalNeighborSide  = MESH%Fault%Face(i,2,2)
              iObject  = MESH%ELEM%BoundaryToObject(iLocalNeighborSide,iNeighbor)
              MPIIndex = MESH%ELEM%MPINumber(iLocalNeighborSide,iNeighbor)
              !
              xV(1:4) = BND%ObjMPI(iObject)%NeighborCoords(1,1:4,MPIIndex)
              yV(1:4) = BND%ObjMPI(iObject)%NeighborCoords(2,1:4,MPIIndex)
              zV(1:4) = BND%ObjMPI(iObject)%NeighborCoords(3,1:4,MPIIndex)
          ELSE
              !
              ! get vertices
              xV(1:4) = MESH%VRTX%xyNode(1,MESH%ELEM%Vertex(1:4,iElem))
              yV(1:4) = MESH%VRTX%xyNode(2,MESH%ELEM%Vertex(1:4,iElem))
              zV(1:4) = MESH%VRTX%xyNode(3,MESH%ELEM%Vertex(1:4,iElem))
          ENDIF
          !
          DO iBndGP = 1,DISC%Galerkin%nBndGP

              ! Transformation of boundary GP's into XYZ coordinate system
              chi  = MESH%ELEM%BndGP_Tri(1,iBndGP)
              tau  = MESH%ELEM%BndGP_Tri(2,iBndGP)
              CALL TrafoChiTau2XiEtaZeta(xi,eta,zeta,chi,tau,iSide,0)
              CALL TetraTrafoXiEtaZeta2XYZ(xGP,yGP,zGP,xi,eta,zeta,xV,yV,zV)
              !
              !geometrically averaged depth (negative in z)
              average = zGP   ! Averaging not needed here
              !
              ! depth dependent smooth initial stresses:
              ! shear stress=0.55*normal stress and normal stress=7378Pa*down-dip distance
              ! fault stresses rotated by 60 degree clockwise, shear stress positive
              ! fault normal reference point at +y
              !
              EQN%IniBulk_yy(i,iBndGP)  = -2019.255513983125D0 * abs(average)/0.866025404D0
              EQN%IniBulk_zz(i,iBndGP)  = -5358.744486016875D0 * abs(average)/0.866025404D0
              EQN%IniShearYZ(i,iBndGP)  = 5223.717714560795D0 * abs(average)/0.866025404D0
              ! Nucleation patch: set nucleation case to 0 in dyn file
              ! shear stress=cohesion+(static fric + 0.0057)* initial normal stress
              IF ((xGP.LE.1500.0D0) .AND. (xGP.GE.-1500.0D0)       &
                  .AND. (zGP.LE.-9093.26674D0) .AND. (zGP.GE.-11691.342951D0)) THEN
                  EQN%IniBulk_yy(i,iBndGP)  =  (-173205D0)+(-1855.044453454701D0) * abs(average)/0.866025404D0
                  EQN%IniBulk_zz(i,iBndGP)  =  (173205D0)+(-5522.955546545299D0) * abs(average)/0.866025404D0
                  EQN%IniShearYZ(i,iBndGP)  =  (-100000D0)+(5318.525014560794D0) * abs(average)/0.866025404D0
              ENDIF
          ENDDO ! iBndGP
      ! element wise stress assignment
      ELSE
          !
          !depth (negative in z)
          average = sum(zp(:))/3.0D0
          !
          ! depth dependent smooth initial stresses:
          ! shear stress=0.55*normal stress and normal stress=7378Pa*down-dip distance
          ! fault stresses rotated by 60 degree clockwise, shear stress positive
          ! fault normal reference point at +y
          !
          EQN%IniBulk_yy(i,:)  = -2019.255513983125D0 * abs(average)/0.866025404D0
          EQN%IniBulk_zz(i,:)  = -5358.744486016875D0 * abs(average)/0.866025404D0
          EQN%IniShearYZ(i,:)  = 5223.717714560795D0 * abs(average)/0.866025404D0
          ! Nucleation patch: set nucleation case to 0 in dyn file
          ! shear stress=cohesion+(static fric + 0.0057)* initial normal stress
          IF(   MAXVAL(xp(1:3)).LE.(1500.0D0) .AND. MINVAL(xp(1:3)).GE.(-1500.0D0)       &
              .AND. MAXVAL(zp(1:3)).LE.(-9093.26674D0) .AND. MINVAL(zp(1:3)).GE.(-11691.342951D0)) THEN
              EQN%IniBulk_yy(i,:)  =  (-173205D0)+(-1855.044453454701D0) * abs(average)/0.866025404D0
              EQN%IniBulk_zz(i,:)  =  (173205D0)+(-5522.955546545299D0) * abs(average)/0.866025404D0
              EQN%IniShearYZ(i,:)  =  (-100000D0)+(5318.525014560794D0) * abs(average)/0.866025404D0
          ENDIF
      ENDIF

  ENDDO !    MESH%Fault%nSide

  END SUBROUTINE background_TPV11       ! SCEC TPV11  test

  !> Dipping fault with rate-and-state friction
  !<
  SUBROUTINE background_DIP_RSF(DISC,EQN,MESH,BND)
  !-------------------------------------------------------------------------!
  USE DGBasis_mod
  !-------------------------------------------------------------------------!
  IMPLICIT NONE
  !-------------------------------------------------------------------------!
  TYPE(tDiscretization), target  :: DISC
  TYPE(tEquations)               :: EQN
  TYPE(tUnstructMesh)            :: MESH
  TYPE (tBoundary)               :: BND
  !-------------------------------------------------------------------------!
  ! Local variable declaration
  INTEGER                        :: i,j
  INTEGER                        :: iSide,iElem,iBndGP
  INTEGER                        :: iLocalNeighborSide,iNeighbor
  INTEGER                        :: MPIIndex, iObject
  REAL                           :: xV(MESH%GlobalVrtxType),yV(MESH%GlobalVrtxType),zV(MESH%GlobalVrtxType)
  REAL                           :: average,nstress,sstress,tmp
  REAL                           :: chi,tau
  REAL                           :: xi, eta, zeta, XGp, YGp, ZGp
  REAL                           :: iniSlipRate
  !-------------------------------------------------------------------------!
  INTENT(IN)    :: MESH, BND
  INTENT(INOUT) :: DISC,EQN
  !-------------------------------------------------------------------------!
  ! Dipping fault and rate-and-state friction
  ! Requires the correct mesh! For instructions see http://scecdata.usc.edu/cvws/download/TPV10_11_Description_v7.pdf
  ! fault is in the xz-plane, dip in negative y-direction
  ! depth is z negative
  ! center of nucleation patch: x=0.0 km, depth= -10.392km (12 km down-dip distance), size 3km x 3km
  ! Velocity strengthening layer at shallow depth (3km) where (a-b) abruptly changes from -0.004 to 0.004
  ! fault reaches the surface at depth 0km
  ! units of mesh in meter

  ALLOCATE(  DISC%DynRup%RS_a_array(DISC%Galerkin%nBndGP, MESH%Fault%nSide)        )

  DISC%DynRup%cohesion = -1.0e6

  EQN%IniSlipRate1 = DISC%DynRup%RS_iniSlipRate1
  EQN%IniSlipRate2 = DISC%DynRup%RS_iniSlipRate2
  iniSlipRate = SQRT(EQN%IniSlipRate1**2 + EQN%IniSlipRate2**2)

  ! Loop over every mesh element
  DO i = 1, MESH%Fault%nSide

      ! element ID
      iElem = MESH%Fault%Face(i,1,1)
      iSide = MESH%Fault%Face(i,2,1)

      EQN%IniBulk_xx(i,:)  =  EQN%Bulk_xx_0
      EQN%IniBulk_yy(i,:)  =  EQN%Bulk_yy_0
      EQN%IniBulk_zz(i,:)  =  EQN%Bulk_zz_0
      EQN%IniShearXY(i,:)  =  EQN%ShearXY_0
      EQN%IniShearYZ(i,:)  =  EQN%ShearYZ_0
      EQN%IniShearXZ(i,:)  =  EQN%ShearXZ_0

      ! ini frictional parameters
      EQN%IniStateVar(i,:) =  EQN%RS_sv0
      DISC%DynRup%RS_a_array(:,i) = DISC%DynRup%RS_a

      ! Gauss node coordinate definition and stress assignment
      ! get vertices of complete tet
      IF (MESH%Fault%Face(i,1,1) == 0) THEN
          ! iElem is in the neighbor domain
          ! The neighbor element belongs to a different MPI domain
          iNeighbor           = MESH%Fault%Face(i,1,2)          ! iNeighbor denotes "-" side
          iLocalNeighborSide  = MESH%Fault%Face(i,2,2)
          iObject  = MESH%ELEM%BoundaryToObject(iLocalNeighborSide,iNeighbor)
          MPIIndex = MESH%ELEM%MPINumber(iLocalNeighborSide,iNeighbor)
          !
          xV(1:4) = BND%ObjMPI(iObject)%NeighborCoords(1,1:4,MPIIndex)
          yV(1:4) = BND%ObjMPI(iObject)%NeighborCoords(2,1:4,MPIIndex)
          zV(1:4) = BND%ObjMPI(iObject)%NeighborCoords(3,1:4,MPIIndex)
      ELSE
          !
          ! get vertices
          xV(1:4) = MESH%VRTX%xyNode(1,MESH%ELEM%Vertex(1:4,iElem))
          yV(1:4) = MESH%VRTX%xyNode(2,MESH%ELEM%Vertex(1:4,iElem))
          zV(1:4) = MESH%VRTX%xyNode(3,MESH%ELEM%Vertex(1:4,iElem))
      ENDIF

      DO iBndGP = 1,DISC%Galerkin%nBndGP
          !
          ! Transformation of boundary GP's into XYZ coordinate system
          chi  = MESH%ELEM%BndGP_Tri(1,iBndGP)
          tau  = MESH%ELEM%BndGP_Tri(2,iBndGP)
          CALL TrafoChiTau2XiEtaZeta(xi,eta,zeta,chi,tau,iSide,0)
          CALL TetraTrafoXiEtaZeta2XYZ(xGP,yGP,zGP,xi,eta,zeta,xV,yV,zV)

         !geometrically averaged depth (negative in z)
          average = zGP  ! Averaging not needed here

          ! depth dependent smooth initial stresses:
          ! shear stress=0.55*normal stress and normal stress=7378Pa*down-dip distance
          ! fault stresses rotated by 60 degree clockwise, shear stress positive
          ! fault normal reference point at +y
          !
          EQN%IniBulk_yy(i,iBndGP)  = -2019.255513983125D0 * abs(average)/0.866025404D0
          EQN%IniBulk_zz(i,iBndGP)  = -5358.744486016875D0 * abs(average)/0.866025404D0
          EQN%IniShearYZ(i,iBndGP)  = 5223.717714560795D0 * abs(average)/0.866025404D0

          ! effective normal stress
          nstress = 7378D0*abs(average)/0.866025404D0

          EQN%IniStateVar(i,iBndGP) = DISC%DynRup%RS_sl0/DISC%DynRup%RS_sr0*EXP((0.55D0*nstress/(nstress*DISC%DynRup%RS_b))-DISC%DynRup%RS_f0/DISC%DynRup%RS_b-DISC%DynRup%RS_a_array(iBndGP,i)/DISC%DynRup%RS_b*LOG(iniSlipRate/DISC%DynRup%RS_sr0))
          ! resulting changes in mu ini
          tmp  = iniSlipRate*0.5/DISC%DynRup%RS_sr0 * EXP((DISC%DynRup%RS_f0 + DISC%DynRup%RS_b*LOG(DISC%DynRup%RS_sr0*EQN%IniStateVar(i,iBndGP)/DISC%DynRup%RS_sl0)) / DISC%DynRup%RS_a_array(iBndGP,i))
          EQN%IniMu(iBndGP,i)=DISC%DynRup%RS_a_array(iBndGP,i) * LOG(tmp + SQRT(tmp**2 + 1.0))
          ! Nucleation patch: set nucleation case to 0 in dyn file
          ! shear stress=cohesion+(static fric + 0.7)* initial normal stress
          IF ((xGP.LE.1500.0D0) .AND. (xGP.GE.-1500.0D0)       &
              .AND. (zGP.LE.-9093.26674D0) .AND. (zGP.GE.-11691.342951D0)) THEN
              EQN%IniBulk_yy(i,iBndGP)  =  (-866025.4037844389D0)+(2772.89605785806D0) * abs(average)/0.866025404D0
              EQN%IniBulk_zz(i,iBndGP)  =  (866025.4037844389D0)+(-10150.89605785807D0) * abs(average)/0.866025404D0
              EQN%IniShearYZ(i,iBndGP)  =  (-499999.9999999999D0)+(7990.46771456079D0) * abs(average)/0.866025404D0

              ! effective normal stress
              nstress = 7378D0*abs(average)/0.866025404D0
              sstress = -1.0e6 + (0.6D0+0.8D0)*nstress

              ! resulting changes in SV_ini
              EQN%IniStateVar(i,iBndGP) = DISC%DynRup%RS_sl0/DISC%DynRup%RS_sr0*EXP((sstress/(nstress*DISC%DynRup%RS_b))-DISC%DynRup%RS_f0/DISC%DynRup%RS_b-DISC%DynRup%RS_a_array(iBndGP,i)/DISC%DynRup%RS_b*LOG(iniSlipRate/DISC%DynRup%RS_sr0))

              !resulting changes in mu ini
              tmp  = iniSlipRate*0.5/DISC%DynRup%RS_sr0 * EXP((DISC%DynRup%RS_f0 + DISC%DynRup%RS_b*LOG(DISC%DynRup%RS_sr0*EQN%IniStateVar(i,iBndGP)/DISC%DynRup%RS_sl0)) / DISC%DynRup%RS_a_array(iBndGP,i))
              EQN%IniMu(iBndGP,i)=DISC%DynRup%RS_a_array(iBndGP,i) * LOG(tmp + SQRT(tmp**2 + 1.0))
          ENDIF

      ENDDO ! iBndGP

  ENDDO !    MESH%Fault%nSide

  END SUBROUTINE background_DIP_RSF       ! Dipping fault with rate-and-state friction

  !> SCEC TPV14/15 test case branching faults
  !<
  SUBROUTINE background_TPV1415(DISC,EQN,MESH)
  !-------------------------------------------------------------------------!
  IMPLICIT NONE
  !-------------------------------------------------------------------------!
  TYPE(tDiscretization), target  :: DISC
  TYPE(tEquations)               :: EQN
  TYPE(tUnstructMesh)            :: MESH
  !-------------------------------------------------------------------------!
  ! Local variable declaration
  INTEGER                        :: i,j
  INTEGER                        :: iSide,iElem
  INTEGER                        :: iLocalNeighborSide
  INTEGER                        :: VertexSide(4,3)
  REAL                           :: xp(MESH%GlobalElemType), yp(MESH%GlobalElemType), zp(MESH%GlobalElemType)
  !-------------------------------------------------------------------------!
  INTENT(IN)    :: MESH
  INTENT(INOUT) :: DISC,EQN
  !-------------------------------------------------------------------------!
  ! SCEC TPV14/15 test with branching
  ! Requires the correct mesh! For instructions see http://scecdata.usc.edu/cvws/download/TPV14_15_Description_v08.pdf .
  ! fault is in the xz-plane, branch is in '-y'
  ! center of nucleation patch is at x=0.0 (along strike) and  7.5km depth; size 3km x 3km
  ! fault reaches the surface at depth z=0km
  ! units of mesh in meter

  VertexSide(1,:) =  (/ 1, 3, 2 /)   ! Local tet. vertices of tet. side I   !
  VertexSide(2,:) =  (/ 1, 2, 4 /)   ! Local tet. vertices of tet. side II  !
  VertexSide(3,:) =  (/ 1, 4, 3 /)   ! Local tet. vertices of tet. side III !
  VertexSide(4,:) =  (/ 2, 3, 4 /)   ! Local tet. vertices of tet. side IV  !

  ! Loop over every mesh element
  DO i = 1, MESH%Fault%nSide

      ! element ID
      iElem = MESH%Fault%Face(i,1,1)
      iSide = MESH%Fault%Face(i,2,1)

      ! get coordinates needed for special background types and nucleation zone
      IF (iElem .NE. 0) THEN
          !
          DO j=1,3
              xp(j) = MESH%VRTX%xyNode(1,MESH%ELEM%Vertex(VertexSide(iSide,j),iElem))
              yp(j) = MESH%VRTX%xyNode(2,MESH%ELEM%Vertex(VertexSide(iSide,j),iElem))
              zp(j) = MESH%VRTX%xyNode(3,MESH%ELEM%Vertex(VertexSide(iSide,j),iElem))
          ENDDO
      ELSEIF (iElem == 0) THEN ! in case "+" element is not present in the local domain
          !
          iLocalNeighborSide = MESH%Fault%Face(i,2,2)
          DO j=1,3
              xp(j) = MESH%VRTX%xyNode(1,MESH%ELEM%Vertex(VertexSide(iLocalNeighborSide,j),MESH%Fault%Face(i,1,2)))
              yp(j) = MESH%VRTX%xyNode(2,MESH%ELEM%Vertex(VertexSide(iLocalNeighborSide,j),MESH%Fault%Face(i,1,2)))
              zp(j) = MESH%VRTX%xyNode(3,MESH%ELEM%Vertex(VertexSide(iLocalNeighborSide,j),MESH%Fault%Face(i,1,2)))
          ENDDO
      ENDIF

      ! constant background stress tensor and state variale
      EQN%IniBulk_xx(i,:)  =  EQN%Bulk_xx_0
      EQN%IniBulk_yy(i,:)  =  EQN%Bulk_yy_0
      EQN%IniBulk_zz(i,:)  =  EQN%Bulk_zz_0
      EQN%IniShearXY(i,:)  =  EQN%ShearXY_0
      EQN%IniShearYZ(i,:)  =  EQN%ShearYZ_0
      EQN%IniShearXZ(i,:)  =  EQN%ShearXZ_0
      EQN%IniStateVar(i,:) =  EQN%RS_sv0

      ! fault branch in direction '-y' has different ini stress
      IF (sum(yp(1:3))/3.0D0 .LT. -0.1D0) THEN ! -0.1 to be safe
          ! normal stress as at main fault, but transformed (-120.0MPa)
          ! different sign convention than SCEC!
          ! TPV 14 right-lateral (sxx=0, sxy=+70MPa und syy=-120MPa)
          IF (DISC%DynRup%BackgroundType.EQ.14) THEN
              EQN%IniBulk_xx(i,:)  =   30.6217782649107e6
              EQN%IniBulk_yy(i,:)  = -150.6217782649107e6
              EQN%IniShearXY(i,:)  =  -16.9615242270664e6
          ! TPV 15 left-lateral (sxx=0, sxy=-78 und syy=-120)
          ELSEIF (DISC%DynRup%BackgroundType.EQ.15) THEN
              EQN%IniBulk_xx(i,:)  = -97.549981495186302e6
              EQN%IniBulk_yy(i,:)  = -22.450018504813706e6
              EQN%IniShearXY(i,:)  = -90.961524227066263e6
          ENDIF
      ENDIF

  ENDDO !    MESH%Fault%nSide

  END SUBROUTINE background_TPV1415       ! SCEC TPV14/15 test branching faults

  !> SCEC TPV16/17 test case with heterogeneous initial stress field
  !<
  SUBROUTINE background_TPV1617(EQN,MESH,IO,DISC,BND)
  !-------------------------------------------------------------------------!
  USE read_backgroundstress_mod
  !-------------------------------------------------------------------------!
  IMPLICIT NONE
  !-------------------------------------------------------------------------!
  TYPE(tInputOutput)             :: IO
  TYPE(tDiscretization), target  :: DISC
  TYPE(tEquations)               :: EQN
  TYPE(tUnstructMesh)            :: MESH
  TYPE (tBoundary)               :: BND
  !-------------------------------------------------------------------------!
  ! Local variable declaration
  INTEGER                        :: i
  INTEGER                        :: iSide,iElem
  !-------------------------------------------------------------------------!
  INTENT(IN)    :: MESH, BND
  INTENT(INOUT) :: DISC,EQN, IO
  !-------------------------------------------------------------------------!
  ! SCEC TPV16/17 test with heterogeneous stress background field
  ! Requires the correct mesh!
  ! For instructions see http://scecdata.usc.edu/cvws/tpv16_17docs.html .
  ! fault is in the xz-plane
  ! fault reaches the surface at depth z = 0km (negative z is depth)
  ! origin at upper left corner of fault
  ! units of mesh in meter

  ! OPEN backgroundstress field
  CALL read_scec_stress(DISC,IO)
  ALLOCATE(DISC%DynRup%forced_rupture_time(DISC%Galerkin%nBndGP,MESH%Fault%nSide))

  ! Loop over every mesh element
  DO i = 1, MESH%Fault%nSide

      ! element ID
      iElem = MESH%Fault%Face(i,1,1)
      iSide = MESH%Fault%Face(i,2,1)

      ! constant background stress tensor and state variale
      EQN%IniBulk_xx(i,:)  =  EQN%Bulk_xx_0
      EQN%IniBulk_yy(i,:)  =  EQN%Bulk_yy_0
      EQN%IniBulk_zz(i,:)  =  EQN%Bulk_zz_0
      EQN%IniShearXY(i,:)  =  EQN%ShearXY_0
      EQN%IniShearYZ(i,:)  =  EQN%ShearYZ_0
      EQN%IniShearXZ(i,:)  =  EQN%ShearXZ_0
      EQN%IniStateVar(i,:) =  EQN%RS_sv0

  ENDDO !    MESH%Fault%nSide

  CALL extract_backgroundstress_2dplanefault(EQN,MESH,IO,DISC,BND)

  END SUBROUTINE background_TPV1617 !  SCEC TPV16/17 with heterogeneous initial stress field

  !SCEC benchmark TPV26/TPV27
  SUBROUTINE background_TPV2627(EQN,MESH,DISC,BND)
  !-------------------------------------------------------------------------!
  USE DGBasis_mod
  !-------------------------------------------------------------------------!
  IMPLICIT NONE
  !-------------------------------------------------------------------------!
  TYPE(tDiscretization), target  :: DISC
  TYPE(tEquations)               :: EQN
  TYPE(tUnstructMesh)            :: MESH
  TYPE (tBoundary)               :: BND
  !-------------------------------------------------------------------------!
  ! Local variable declaration
  INTEGER                        :: i,j
  INTEGER                        :: iSide,iElem,iBndGP
  INTEGER                        :: VertexSide(4,3)
  INTEGER                        :: iLocalNeighborSide,iNeighbor
  INTEGER                        :: MPIIndex, iObject
  REAL                           :: xV(MESH%GlobalVrtxType),yV(MESH%GlobalVrtxType),zV(MESH%GlobalVrtxType)
  REAL                           :: xp(MESH%GlobalElemType), yp(MESH%GlobalElemType), zp(MESH%GlobalElemType)
  REAL                           :: average
  REAL                           :: chi,tau
  REAL                           :: xi, eta, zeta, XGp, YGp, ZGp
  REAL                           :: b11, b33, b13, Pf
  REAL                           :: omega !depth dependent
  !-------------------------------------------------------------------------!
  INTENT(IN)    :: MESH, BND
  INTENT(INOUT) :: DISC,EQN
  !-------------------------------------------------------------------------!

  ! based on SCEC TPV26/27 test right-lateral strike-slip fault, z negative in depth
  ! 26 with elastic and 27 with viscoplastic material properties
  b11 = 0.926793
  b33 = 1.073206
  b13 = -0.169029

  VertexSide(1,:) =  (/ 1, 3, 2 /)   ! Local tet. vertices of tet. side I   !
  VertexSide(2,:) =  (/ 1, 2, 4 /)   ! Local tet. vertices of tet. side II  !
  VertexSide(3,:) =  (/ 1, 4, 3 /)   ! Local tet. vertices of tet. side III !
  VertexSide(4,:) =  (/ 2, 3, 4 /)   ! Local tet. vertices of tet. side IV  !

  ! Loop over every mesh element
  DO i = 1, MESH%Fault%nSide

      ! element ID
      iElem = MESH%Fault%Face(i,1,1)
      iSide = MESH%Fault%Face(i,2,1)


      ! constant background stress tensor and state variale
      EQN%IniBulk_xx(i,:)  =  EQN%Bulk_xx_0
      EQN%IniBulk_yy(i,:)  =  EQN%Bulk_yy_0
      EQN%IniBulk_zz(i,:)  =  EQN%Bulk_zz_0
      EQN%IniShearXY(i,:)  =  EQN%ShearXY_0
      EQN%IniShearYZ(i,:)  =  EQN%ShearYZ_0
      EQN%IniShearXZ(i,:)  =  EQN%ShearXZ_0
      EQN%IniStateVar(i,:) =  EQN%RS_sv0


      IF (EQN%GPwise.EQ.1) THEN
      ! Gauss node coordinate definition and stress assignment
      ! get vertices of complete tet
      IF (MESH%Fault%Face(i,1,1) == 0) THEN
          ! iElem is in the neighbor domain
          ! The neighbor element belongs to a different MPI domain
          iNeighbor           = MESH%Fault%Face(i,1,2)          ! iNeighbor denotes "-" side
          iLocalNeighborSide  = MESH%Fault%Face(i,2,2)
          iObject  = MESH%ELEM%BoundaryToObject(iLocalNeighborSide,iNeighbor)
          MPIIndex = MESH%ELEM%MPINumber(iLocalNeighborSide,iNeighbor)
          !
          xV(1:4) = BND%ObjMPI(iObject)%NeighborCoords(1,1:4,MPIIndex)
          yV(1:4) = BND%ObjMPI(iObject)%NeighborCoords(2,1:4,MPIIndex)
          zV(1:4) = BND%ObjMPI(iObject)%NeighborCoords(3,1:4,MPIIndex)
      ELSE
          !
          ! get vertices
          xV(1:4) = MESH%VRTX%xyNode(1,MESH%ELEM%Vertex(1:4,iElem))
          yV(1:4) = MESH%VRTX%xyNode(2,MESH%ELEM%Vertex(1:4,iElem))
          zV(1:4) = MESH%VRTX%xyNode(3,MESH%ELEM%Vertex(1:4,iElem))
      ENDIF



      DO iBndGP = 1,DISC%Galerkin%nBndGP

              ! Transformation of boundary GP's into XYZ coordinate system
              chi  = MESH%ELEM%BndGP_Tri(1,iBndGP)
              tau  = MESH%ELEM%BndGP_Tri(2,iBndGP)
              CALL TrafoChiTau2XiEtaZeta(xi,eta,zeta,chi,tau,iSide,0)
              CALL TetraTrafoXiEtaZeta2XYZ(xGP,yGP,zGP,xi,eta,zeta,xV,yV,zV)
              !
              !depth, negative in depth
              !average = zGP   ! Averaging not needed here

              !

              Pf = 9800.0D0* abs(zGP) !fluid pressure, hydrostatic with water table at the surface
              IF (zGP.GE. -15000.0D0) THEN !depth less than 15000m
               omega = 1.0D0
              ELSEIF ((zGP.LT. -15000.0D0) .AND. (zGP .GE. -20000.0D0) ) THEN !depth between 15000 and 20000m
               omega = (20000.0D0-abs(zGP))/5000.0D0
              ELSE ! depth more than 20000m
               omega = 0.0D0
              ENDIF


             EQN%IniBulk_zz(i,iBndGP)  = -2670D0*9.8D0 * abs(zGP)
             EQN%IniBulk_xx(i,iBndGP)  = omega*(b11*(EQN%IniBulk_zz(i,iBndGP)+Pf)-Pf)+(1-omega)*EQN%IniBulk_zz(i,iBndGP)
             EQN%IniBulk_yy(i,iBndGP)  = omega*(b33*(EQN%IniBulk_zz(i,iBndGP)+Pf)-Pf)+(1-omega)*EQN%IniBulk_zz(i,iBndGP)
             EQN%IniShearXY(i,iBndGP)  = omega*(b13*(EQN%IniBulk_zz(i,iBndGP)+Pf))
             EQN%IniShearXZ(i,iBndGP)  = 0.0D0
             EQN%IniShearYZ(i,iBndGP)  = 0.0D0
             !add fluid pressure
             EQN%IniBulk_xx(i,iBndGP)  = EQN%IniBulk_xx(i,iBndGP)+Pf
             EQN%IniBulk_yy(i,iBndGP)  = EQN%IniBulk_yy(i,iBndGP)+Pf
             EQN%IniBulk_zz(i,iBndGP)  = EQN%IniBulk_zz(i,iBndGP)+Pf

             !depth dependent frictional cohesion, negative in seissol, in benchmark positive



            IF (zGP.GE.-5000.0D0) THEN
               DISC%DynRup%cohesion(iBndGP,i) = -0.4D6 - 0.00072D6*(5000D0-abs(zGP))
            ELSE
               DISC%DynRup%cohesion(iBndGP,i) = -0.4D6
            ENDIF

      ENDDO ! iBndGP

      ! element wise stress assignment
      ELSE
      ! get coordinates needed for special background types and nucleation zone
      IF (iElem .NE. 0) THEN
          !
          DO j=1,3
              xp(j) = MESH%VRTX%xyNode(1,MESH%ELEM%Vertex(VertexSide(iSide,j),iElem))
              yp(j) = MESH%VRTX%xyNode(2,MESH%ELEM%Vertex(VertexSide(iSide,j),iElem))
              zp(j) = MESH%VRTX%xyNode(3,MESH%ELEM%Vertex(VertexSide(iSide,j),iElem))
          ENDDO
      ELSEIF (iElem == 0) THEN ! in case "+" element is not present in the local domain
          !
          iLocalNeighborSide = MESH%Fault%Face(i,2,2)
          DO j=1,3
              xp(j) = MESH%VRTX%xyNode(1,MESH%ELEM%Vertex(VertexSide(iLocalNeighborSide,j),MESH%Fault%Face(i,1,2)))
              yp(j) = MESH%VRTX%xyNode(2,MESH%ELEM%Vertex(VertexSide(iLocalNeighborSide,j),MESH%Fault%Face(i,1,2)))
              zp(j) = MESH%VRTX%xyNode(3,MESH%ELEM%Vertex(VertexSide(iLocalNeighborSide,j),MESH%Fault%Face(i,1,2)))
          ENDDO
      ENDIF
      !
      !depth (negative in z)
      zGP = sum(zp(:))/3.0D0 !average but named zGP as above


      Pf = 9800.0D0* abs(zGP) !fluid pressure, hydrostatic with water table at the surface

      IF (zGP.GE. -15000.0D0) THEN !depth less than 15000m
       omega = 1.0D0
      ELSEIF ((zGP.LT. -15000.0D0) .AND. (zGP .GE. -20000.0D0) ) THEN !depth between 15000 and 20000m
       omega = (20000.0D0-abs(zGP))/5000.0D0
      ELSE ! depth more than 20000m
       omega = 0.0D0
      ENDIF


     EQN%IniBulk_zz(i,:)  = -2670D0*9.8D0 * abs(zGP)
     EQN%IniBulk_xx(i,:)  = omega*(b11*(EQN%IniBulk_zz(i,:)+Pf)-Pf)+(1-omega)*EQN%IniBulk_zz(i,:)
     EQN%IniBulk_yy(i,:)  = omega*(b33*(EQN%IniBulk_zz(i,:)+Pf)-Pf)+(1-omega)*EQN%IniBulk_zz(i,:)
     EQN%IniShearXY(i,:)  = omega*(b13*(EQN%IniBulk_zz(i,:)+Pf))
     EQN%IniShearXZ(i,:)  = 0.0D0
     EQN%IniShearYZ(i,:)  = 0.0D0
     !add fluid pressure
     EQN%IniBulk_xx(i,:)  = EQN%IniBulk_xx(i,:)+Pf
     EQN%IniBulk_yy(i,:)  = EQN%IniBulk_yy(i,:)+Pf
     EQN%IniBulk_zz(i,:)  = EQN%IniBulk_zz(i,:)+Pf


     !depth dependent frictional cohesion, negative in seissol, in benchmark positive

    IF (zGP.GE.-5000.0D0) THEN
       DISC%DynRup%cohesion(:,i) = -0.4D6 - 0.00072D6*(5000D0-abs(zGP))
    ELSE
       DISC%DynRup%cohesion(:,i) = -0.4D6
    ENDIF



    ENDIF !node or elementwise

    ENDDO !    MESH%Fault%nSide
  END SUBROUTINE

  ! COMPUTE NORMALIZED STRESS FOLLOWING THE METHOD  OF Aochi and Madariaga 2004 extended to dip slip fault
  SUBROUTINE STRESS_STR_DIP_SLIP_AM(DISC,strike, dip, sigmazz, cohesion, R, DipSlipFaulting, bii)
  IMPLICIT NONE
  TYPE(tDiscretization), target  :: DISC
  LOGICAL                        :: DipSlipFaulting
  REAL                           :: strike, dip, sigmazz, cohesion, R
  REAL                           :: strike_rad, dip_rad
  REAL                           :: c2,s2,Phi,c2bis,mu_dy,mu_st
  REAL                           :: ds, sm, phi_xyz,c,s
  REAL                           :: sii(3), Stress(3,3), R1(3,3), R2(3,3), Stress_cartesian_norm(3,3)
  REAL                           :: bii(6),P
  REAL, PARAMETER                :: pi = 3.141592653589793d0
  INTENT(IN)    :: strike, dip, sigmazz, cohesion, R
  INTENT(INOUT) :: bii
  mu_dy = DISC%DynRup%Mu_D_ini
  mu_st = DISC%DynRup%Mu_S_ini
  !most favorable direction (A4, AM2003)
  Phi = pi/4d0-0.5d0*atan(mu_st)
  s2=sin(2d0*Phi)
  c2=cos(2d0*Phi)
  strike_rad = strike*pi/180d0
  dip_rad = dip*pi/180d0

<<<<<<< HEAD
  IF (.NOT.DipSlipFaulting) THEN
      P=sigmazz;
      !ds (delta_sigma) is computed assuming that P=sigzz (A6, Aochi and Madariaga 2003)
      ds =  (mu_dy * P + R*(cohesion + (mu_st-mu_dy)*P)) / (s2 + mu_dy*c2 + R*(mu_st-mu_dy)*c2)
      sm=P;
      sii(1)= P + ds
      sii(2)= P
      sii(3)= P - ds

      !stress in the cartesian coordinate system
      !pi/2- comes from the awkward convention on strike
      phi_xyz=-pi/2+ strike_rad + Phi
      c=cos(phi_xyz);
      s=sin(phi_xyz);
      R2= transpose(reshape((/ c, -s, 0.0, s, c, 0.0, 0.0, 0.0, 1.0 /), shape(R2)))
      Stress = transpose(reshape((/ sii(1), 0.0, 0.0, 0.0, sii(3), 0.0, 0.0, 0.0, sii(2) /), shape(Stress)))
      Stress_cartesian_norm = MATMUL(R2,MATMUL(Stress,TRANSPOSE(R2)))/sigmazz

  ELSE
      c2bis = c2 - cos(2d0*(Phi-dip_rad))

      !ds (delta_sigma) is deduced from R (A5, Aochi and Madariaga 2003), 
      !assuming that sig1 and sig3 are in the yz plane
      !sigzz and sigma_ini are then related by a phi+dip rotation (using A3, AM03)
      !sigmazz = sm  - ds * cos(2.*(Phi+dip_rad))
      !Now we have to assume that P = sm (not any more equal to sigmazz) 
      !and we can obtain the new expression of ds:
      ds =  (mu_dy * sigmazz + R*(cohesion + (mu_st-mu_dy)*sigmazz)) / (s2 + mu_dy*c2bis + R*(mu_st-mu_dy)*c2bis)
      sm =  sigmazz + ds * cos(2d0*(Phi-dip_rad))

      sii(1)= sm + ds
      !could be any value between sig1 and sig3
      sii(2)= sm 
      sii(3)= sm - ds

      Stress = transpose(reshape((/ sii(1), 0.0, 0.0, 0.0, sii(2), 0.0, 0.0, 0.0, sii(3) /), shape(Stress)))

      !first rotation: in xz plane
      phi_xyz=(Phi-dip_rad)
      c=cos(phi_xyz)
      s=-sin(phi_xyz)
      R1= transpose(reshape((/ c, 0.0, s, 0.0, 1.0, 0.0, -s, 0.0, c /), shape(R1)))

      !I cant explain the minus sign...
      c=cos(strike_rad)
      s=-sin(strike_rad)
      R2= transpose(reshape((/ c, -s, 0.0, s, c, 0.0, 0.0, 0.0, 1.0 /), shape(R2)))
      Stress_cartesian_norm = MATMUL(R2,MATMUL(R1,MATMUL(Stress,MATMUL(TRANSPOSE(R1),TRANSPOSE(R2)))))/sigmazz
  ENDIF

=======
  c2bis = c2 - cos(2d0*(Phi-dip_rad))

  !ds (delta_sigma) is deduced from R (A5, Aochi and Madariaga 2003),
  !assuming that sig1 and sig3 are in the yz plane
  !sigzz and sigma_ini are then related by a phi+dip rotation (using A3, AM03)
  !sigmazz = sm  - ds * cos(2.*(Phi+dip_rad))
  !Now we have to assume that P = sm (not any more equal to sigmazz)
  !and we can obtain the new expression of ds:
  ds =  (mu_dy * sigmazz + R*(cohesion + (mu_st-mu_dy)*sigmazz)) / (s2 + mu_dy*c2bis + R*(mu_st-mu_dy)*c2bis)
  sm =  sigmazz + ds * cos(2d0*(Phi-dip_rad))

  sii(1)= sm + ds
  !could be any value between sig1 and sig3
  sii(2)= sm
  sii(3)= sm - ds

  Stress = transpose(reshape((/ sii(1), 0.0, 0.0, 0.0, sii(2), 0.0, 0.0, 0.0, sii(3) /), shape(Stress)))

  !first rotation: in xz plane
  phi_xyz=(Phi-dip_rad)
  c=cos(phi_xyz)
  s=-sin(phi_xyz)
  R1= transpose(reshape((/ c, 0.0, s, 0.0, 1.0, 0.0, -s, 0.0, c /), shape(R1)))

  !I cant explain the minus sign...
  c=cos(strike_rad)
  s=-sin(strike_rad)
  R2= transpose(reshape((/ c, -s, 0.0, s, c, 0.0, 0.0, 0.0, 1.0 /), shape(R2)))

  Stress_cartesian_norm = MATMUL(R2,MATMUL(R1,MATMUL(Stress,MATMUL(TRANSPOSE(R1),TRANSPOSE(R2)))))/sigmazz
>>>>>>> 9889f375
  bii(1) = Stress_cartesian_norm(1,1)
  bii(2) = Stress_cartesian_norm(2,2)
  bii(3) = Stress_cartesian_norm(3,3)
  bii(4) = Stress_cartesian_norm(1,2)
  bii(5) = Stress_cartesian_norm(2,3)
  bii(6) = Stress_cartesian_norm(1,3)

  END SUBROUTINE

  !> SUMATRA test case
  !> T. ULRICH 06.2015
  !> tpv29 used as a model
  !<
  SUBROUTINE background_SUMATRA (DISC,EQN,MESH,BND)
  !-------------------------------------------------------------------------!
  USE DGBasis_mod
  !-------------------------------------------------------------------------!
  IMPLICIT NONE
  !-------------------------------------------------------------------------!
  TYPE(tDiscretization), target  :: DISC
  TYPE(tEquations)               :: EQN
  TYPE(tUnstructMesh)            :: MESH
  TYPE (tBoundary)               :: BND
  !-------------------------------------------------------------------------!
  ! Local variable declaration
  INTEGER                        :: i,j
  INTEGER                        :: iSide,iElem,iBndGP
  INTEGER                        :: iLocalNeighborSide,iNeighbor
  INTEGER                        :: MPIIndex, iObject
  INTEGER                        :: k, nLayers, Laterally_homogenous_Stress
  REAL                           :: xV(MESH%GlobalVrtxType),yV(MESH%GlobalVrtxType),zV(MESH%GlobalVrtxType)
  REAL                           :: chi,tau
  REAL                           :: xi, eta, zeta, XGp, YGp, ZGp
  REAL                           :: b11, b22, b12, b13, b23, Omega, g, Pf, zIncreasingCohesion
  REAL                           :: b11_N, b22_N, b12_N, b13_N, b23_N
  REAL                           :: b11_C, b22_C, b12_C, b13_C, b23_C
  REAL                           :: b11_S, b22_S, b12_S, b13_S, b23_S
  REAL                           :: yN1, yN2, yS1, yS2, xS1, xS2, alpha
  REAL                           :: sigzz, Rz, zLayers(20), rhoLayers(20)
  REAL                           :: bii(6)
  !-------------------------------------------------------------------------!
  INTENT(IN)    :: MESH, BND
  INTENT(INOUT) :: DISC,EQN
  !-------------------------------------------------------------------------!
  ! TPV29
  ! stress is assigned to each Gaussian node
  ! depth dependent stress function (gravity)
  ! NOTE: z negative is depth, free surface is at z=0
  Laterally_homogenous_Stress = 0

  IF (Laterally_homogenous_Stress.EQ.1) THEN
     ! strike, dip, sigmazz,cohesion,R
     CALL STRESS_STR_DIP_SLIP_AM(DISC,309.0, 19.0, 555562000.0, 0.4e6, 0.6, .True., bii)
     b11=bii(1);b22=bii(2);b12=bii(4);b23=bii(5);b13=bii(6)
  ELSE
     !93 4
     xS1 = 5.0000000000e+05
     yS1 = 4.4212739025e+05
     !92.5 5.5
     xS2 = 4.4461626476e+05
     ys2 = 6.0795713230e+05
     !4
  ENDIF

  g = 9.8D0
  zIncreasingCohesion = -10000.
  ! Loop over every mesh element
  DO i = 1, MESH%Fault%nSide

      ! element ID
      iElem = MESH%Fault%Face(i,1,1)
      iSide = MESH%Fault%Face(i,2,1)

      EQN%IniBulk_xx(i,:)  =  EQN%Bulk_xx_0
      EQN%IniBulk_yy(i,:)  =  EQN%Bulk_yy_0
      EQN%IniBulk_zz(i,:)  =  EQN%Bulk_zz_0
      EQN%IniShearXY(i,:)  =  EQN%ShearXY_0
      EQN%IniShearYZ(i,:)  =  EQN%ShearYZ_0
      EQN%IniShearXZ(i,:)  =  EQN%ShearXZ_0

      ! ini frictional parameters
      !EQN%IniStateVar(i,:) =  EQN%RS_sv0

      ! Gauss node coordinate definition and stress assignment
      ! get vertices of complete tet
      IF (MESH%Fault%Face(i,1,1) == 0) THEN
          ! iElem is in the neighbor domain
          ! The neighbor element belongs to a different MPI domain
          iNeighbor           = MESH%Fault%Face(i,1,2)          ! iNeighbor denotes "-" side
          iLocalNeighborSide  = MESH%Fault%Face(i,2,2)
          iObject  = MESH%ELEM%BoundaryToObject(iLocalNeighborSide,iNeighbor)
          MPIIndex = MESH%ELEM%MPINumber(iLocalNeighborSide,iNeighbor)
          !
          xV(1:4) = BND%ObjMPI(iObject)%NeighborCoords(1,1:4,MPIIndex)
          yV(1:4) = BND%ObjMPI(iObject)%NeighborCoords(2,1:4,MPIIndex)
          zV(1:4) = BND%ObjMPI(iObject)%NeighborCoords(3,1:4,MPIIndex)
      ELSE
          !
          ! get vertices
          xV(1:4) = MESH%VRTX%xyNode(1,MESH%ELEM%Vertex(1:4,iElem))
          yV(1:4) = MESH%VRTX%xyNode(2,MESH%ELEM%Vertex(1:4,iElem))
          zV(1:4) = MESH%VRTX%xyNode(3,MESH%ELEM%Vertex(1:4,iElem))
      ENDIF

      DO iBndGP = 1,DISC%Galerkin%nBndGP
          !
          ! Transformation of boundary GP's into XYZ coordinate system
          chi  = MESH%ELEM%BndGP_Tri(1,iBndGP)
          tau  = MESH%ELEM%BndGP_Tri(2,iBndGP)
          CALL TrafoChiTau2XiEtaZeta(xi,eta,zeta,chi,tau,iSide,0)
          CALL TetraTrafoXiEtaZeta2XYZ(xGP,yGP,zGP,xi,eta,zeta,xV,yV,zV)

          ! for possible variation
          !DISC%DynRup%D_C(i,iBndGP)  = DISC%DynRup%D_C_ini
          !DISC%DynRup%Mu_S(i,iBndGP) = DISC%DynRup%Mu_S_ini
          !DISC%DynRup%Mu_D(i,iBndGP) = DISC%DynRup%Mu_D_ini
          !

          ! TO BE USED WITH 1d Layered medium
          !free surface assumed at z=-2000m
          !properties of continental crust
          nLayers = 6
          zLayers (1:6) = (/ 0d0,-2000d0, -6000d0, -12000d0, -23000d0,-600d6 /)
          rhoLayers (1:6) = (/ 1000d0, 2720d0, 2860d0, 3050d0, 3300d0, 3375d0 /)
          sigzz = 0d0

          DO k=2,nLayers
             IF (zGP.GT.zLayers(k)) THEN
                sigzz = sigzz + rhoLayers(k-1)*(zGP-zLayers(k-1))*g
                EXIT
             ELSE
                sigzz = sigzz + rhoLayers(k-1)*(zLayers(k)-zLayers(k-1))*g
             ENDIF
          ENDDO

          IF (zGP.LT.-25000D0) THEN
             Rz = (-zGp - 25000D0)/150e3
             !Rz = (-zGp - 25000D0)/50e3
             !Rz = 0d0
          ELSE
             Rz = 0.
          ENDIF
          !Rz = max(0D0,min(0.99999999999d0, Rz))
          !DISC%DynRup%Mu_D(i,iBndGP) = (1d0-Rz)*DISC%DynRup%Mu_D_ini + Rz*DISC%DynRup%Mu_S_ini
          !Rz = 0d0

          Omega = max(0D0,min(1d0, 1D0-Rz))

          IF (Laterally_homogenous_Stress.EQ.0) THEN
             ! The stress varies along y (along lon=cst)
             ! cst_N
             !**yN2
             ! lin from cst_N to cst_C
             !**yN1
             ! cst_C
             !**yS2
             ! lin from cst_C to cst_S
             !**yS1
             ! cst_S

             IF ((yGP-yS1).LT.(xGP-XS1)) THEN
                ! strike, dip, sigmazz,cohesion,R
                CALL STRESS_STR_DIP_SLIP_AM(DISC,309.0, 8.0, 555562000.0, 0.4e6, 0.7, .True., bii)
                b11=bii(1);b22=bii(2);b12=bii(4);b23=bii(5);b13=bii(6)
             ELSE IF ((yGP-yS2).LT.(xGP-XS2)) THEN
                alpha = ((yGP-xGP)-(yS1-xS1))/((yS2-xS2)-(yS1-xS1))
                ! strike, dip, sigmazz,cohesion,R
                CALL STRESS_STR_DIP_SLIP_AM(DISC,(1.0-alpha)*309.0+alpha*330.0, 8.0, 555562000.0, 0.4e6, 0.7, .True., bii)
                b11=bii(1);b22=bii(2);b12=bii(4);b23=bii(5);b13=bii(6)
             ELSE
                ! strike, dip, sigmazz,cohesion,R
                CALL STRESS_STR_DIP_SLIP_AM(DISC,330.0, 8.0, 555562000.0, 0.4e6, 0.7, .True., bii)
                b11=bii(1);b22=bii(2);b12=bii(4);b23=bii(5);b13=bii(6)
             ENDIF
          ENDIF

          !ensure that Pf does not exceed sigmazz
          IF (zGP.GE.-5e3) THEN
             Pf = -1000D0 * g * zGP * 1d0
          ELSEIF (zGP.GE.-10e3) THEN
             alpha = (-5e3-zGP)/5e3
             Pf = -1000D0 * g * zGP * (1d0+alpha)
          ELSE
             Pf = -1000D0 * g * zGP * 2d0
          ENDIF

          EQN%IniBulk_zz(i,iBndGP)  =  sigzz
          EQN%IniBulk_xx(i,iBndGP)  =  Omega*(b11*(EQN%IniBulk_zz(i,iBndGP)+Pf)-Pf)+(1d0-Omega)*EQN%IniBulk_zz(i,iBndGP)
          EQN%IniBulk_yy(i,iBndGP)  =  Omega*(b22*(EQN%IniBulk_zz(i,iBndGP)+Pf)-Pf)+(1d0-Omega)*EQN%IniBulk_zz(i,iBndGP)
          EQN%IniShearXY(i,iBndGP)  =  Omega*(b12*(EQN%IniBulk_zz(i,iBndGP)+Pf))
          EQN%IniShearXZ(i,iBndGP)  =  Omega*(b13*(EQN%IniBulk_zz(i,iBndGP)+Pf))
          EQN%IniShearYZ(i,iBndGP)  =  Omega*(b23*(EQN%IniBulk_zz(i,iBndGP)+Pf))
          EQN%IniBulk_xx(i,iBndGP)  =  EQN%IniBulk_xx(i,iBndGP) + Pf
          EQN%IniBulk_yy(i,iBndGP)  =  EQN%IniBulk_yy(i,iBndGP) + Pf
          EQN%IniBulk_zz(i,iBndGP)  =  EQN%IniBulk_zz(i,iBndGP) + Pf


          ! manage cohesion
          IF (zGP.GE.zIncreasingCohesion) THEN
              ! higher cohesion near free surface
              !DISC%DynRup%cohesion(i,iBndGP) = -0.4d6-0.0002d6*(zGP-zIncreasingCohesion)
              DISC%DynRup%cohesion(iBndGP,i) = -0.4d6-1.0d6*(zGP-zIncreasingCohesion)/(-zIncreasingCohesion)
          ELSE
              ! set cohesion
              DISC%DynRup%cohesion(iBndGP,i) = -0.4d6
          ENDIF
      ENDDO ! iBndGP

  ENDDO !    MESH%Fault%nSide

  END SUBROUTINE background_SUMATRA

!> SUMATRA test case with RS friction
  !> T. ULRICH 07.2016
  !<
  SUBROUTINE background_SUMATRA_RS (DISC,EQN,MESH,BND)
  !-------------------------------------------------------------------------!
  USE DGBasis_mod
  !-------------------------------------------------------------------------!
  IMPLICIT NONE
  !-------------------------------------------------------------------------!
  TYPE(tDiscretization), target  :: DISC
  TYPE(tEquations)               :: EQN
  TYPE(tUnstructMesh)            :: MESH
  TYPE (tBoundary)               :: BND
  !-------------------------------------------------------------------------!
  ! Local variable declaration
  INTEGER                        :: i,j
  INTEGER                        :: iSide,iElem,iBndGP
  INTEGER                        :: iLocalNeighborSide,iNeighbor
  INTEGER                        :: MPIIndex, iObject
  INTEGER                        :: k, nLayers, Laterally_homogenous_Stress
  REAL                           :: xV(MESH%GlobalVrtxType),yV(MESH%GlobalVrtxType),zV(MESH%GlobalVrtxType)
  REAL                           :: chi,tau
  REAL                           :: xi, eta, zeta, XGp, YGp, ZGp
  REAL                           :: b11, b22, b12, b13, b23, Omega, g, Pf, zIncreasingCohesion
  REAL                           :: b11_N, b22_N, b12_N, b13_N, b23_N
  REAL                           :: b11_C, b22_C, b12_C, b13_C, b23_C
  REAL                           :: b11_S, b22_S, b12_S, b13_S, b23_S
  REAL                           :: yN1, yN2, yS1, yS2, alpha
  REAL                           :: sigzz, Rz, zLayers(20), rhoLayers(20)
  REAL                           :: zBoStartTapering, zToStartTapering, zBoStopTapering, zToStopTapering
  REAL                           :: zTotaperingWidth, zBotaperingWidth, RS_a_inc, RS_srW_inc, Boxx, Boxz, tmp
  !-------------------------------------------------------------------------!
  INTENT(IN)    :: MESH, BND
  INTENT(INOUT) :: DISC,EQN
  !-------------------------------------------------------------------------!
  ! TPV29
  ! stress is assigned to each Gaussian node
  ! depth dependent stress function (gravity)
  ! NOTE: z negative is depth, free surface is at z=0

  ALLOCATE(  DISC%DynRup%RS_a_array(DISC%Galerkin%nBndGP, MESH%Fault%nSide)        )
  ALLOCATE(  DISC%DynRup%RS_srW_array(DISC%Galerkin%nBndGP, MESH%Fault%nSide)      )

  zToStartTapering = -10d3
  zBoStartTapering = -25d3
  zTotaperingWidth = 5d3
  zBotaperingWidth = 25d3
  RS_a_inc = 0.01d0
  RS_srW_inc = 0.9d0

  zBoStopTapering = zBoStartTapering - zBotaperingWidth
  zToStopTapering = zToStartTapering + zTotaperingWidth

  Laterally_homogenous_Stress = 1

  IF (Laterally_homogenous_Stress.EQ.1) THEN
     !New parameters R=0.6, stress accounting for the 1d layered velocity, sii = sm - ds
     b11 = 1.2644
     b22 = 1.4165
     b12 = 0.3577
     b13 = 0.0855
     b23 = 0.1055
  ELSE
     !New parameters R=0.6, stress accounting for the 1d layered velocity, sii = sm - ds,  South (strike = 25+90+180)
     b11_S = 1.0487
     b22_S = 1.4529
     b12_S = 0.2409
     b13_S = 0.0846
     b23_S = 0.1814
     !New parameters R=0.6, stress accounting for the 1d layered velocity, sii = sm - ds,  Center (strike = 40+90+180)
     b11_C = 1.1962
     b22_C = 1.3054
     b12_C = 0.3097
     b13_C = 0.1286
     b23_C = 0.1533
     !New parameters R=0.6, stress accounting for the 1d layered velocity, sii = sm - ds,  Center (strike = 75+90+180)
     b11_N = 1.5231
     b22_N = 0.9785
     b12_N = 0.1572
     b13_N = 0.1933
     b23_N = 0.0518

     ! 10.5/8.5/5/4
     yN2 = 1160695.0941260615
     yN1 = 939574.3060454715
     yS2 = 552664.2968779367
     yS1 = 442127.3902531094
  ENDIF

  g = 9.8D0
  ! Loop over every mesh element
  DO i = 1, MESH%Fault%nSide

      ! element ID
      iElem = MESH%Fault%Face(i,1,1)
      iSide = MESH%Fault%Face(i,2,1)

      EQN%IniBulk_xx(i,:)  =  EQN%Bulk_xx_0
      EQN%IniBulk_yy(i,:)  =  EQN%Bulk_yy_0
      EQN%IniBulk_zz(i,:)  =  EQN%Bulk_zz_0
      EQN%IniShearXY(i,:)  =  EQN%ShearXY_0
      EQN%IniShearYZ(i,:)  =  EQN%ShearYZ_0
      EQN%IniShearXZ(i,:)  =  EQN%ShearXZ_0

      ! ini frictional parameters
      EQN%IniStateVar(i,:) =  EQN%RS_sv0
      DISC%DynRup%RS_a_array(:,i) = DISC%DynRup%RS_a

      ! ini frictional parameters
      !EQN%IniStateVar(i,:) =  EQN%RS_sv0

      ! Gauss node coordinate definition and stress assignment
      ! get vertices of complete tet
      IF (MESH%Fault%Face(i,1,1) == 0) THEN
          ! iElem is in the neighbor domain
          ! The neighbor element belongs to a different MPI domain
          iNeighbor           = MESH%Fault%Face(i,1,2)          ! iNeighbor denotes "-" side
          iLocalNeighborSide  = MESH%Fault%Face(i,2,2)
          iObject  = MESH%ELEM%BoundaryToObject(iLocalNeighborSide,iNeighbor)
          MPIIndex = MESH%ELEM%MPINumber(iLocalNeighborSide,iNeighbor)
          !
          xV(1:4) = BND%ObjMPI(iObject)%NeighborCoords(1,1:4,MPIIndex)
          yV(1:4) = BND%ObjMPI(iObject)%NeighborCoords(2,1:4,MPIIndex)
          zV(1:4) = BND%ObjMPI(iObject)%NeighborCoords(3,1:4,MPIIndex)
      ELSE
          !
          ! get vertices
          xV(1:4) = MESH%VRTX%xyNode(1,MESH%ELEM%Vertex(1:4,iElem))
          yV(1:4) = MESH%VRTX%xyNode(2,MESH%ELEM%Vertex(1:4,iElem))
          zV(1:4) = MESH%VRTX%xyNode(3,MESH%ELEM%Vertex(1:4,iElem))
      ENDIF

      DO iBndGP = 1,DISC%Galerkin%nBndGP
          !
          ! Transformation of boundary GP's into XYZ coordinate system
          chi  = MESH%ELEM%BndGP_Tri(1,iBndGP)
          tau  = MESH%ELEM%BndGP_Tri(2,iBndGP)
          CALL TrafoChiTau2XiEtaZeta(xi,eta,zeta,chi,tau,iSide,0)
          CALL TetraTrafoXiEtaZeta2XYZ(xGP,yGP,zGP,xi,eta,zeta,xV,yV,zV)

          ! for possible variation
          !DISC%DynRup%D_C(i,iBndGP)  = DISC%DynRup%D_C_ini
          !DISC%DynRup%Mu_S(i,iBndGP) = DISC%DynRup%Mu_S_ini
          !DISC%DynRup%Mu_D(i,iBndGP) = DISC%DynRup%Mu_D_ini
          !

          ! TO BE USED WITH 1d Layered medium
          !free surface assumed at z=-2000m
          !properties of continental crust
          nLayers = 6
          zLayers (1:6) = (/ 0d0,-2000d0, -6000d0, -12000d0, -23000d0,-600d6 /)
          rhoLayers (1:6) = (/ 1000d0, 2720d0, 2860d0, 3050d0, 3300d0, 3375d0 /)
          sigzz = 0d0

          DO k=2,nLayers
             IF (zGP.GT.zLayers(k)) THEN
                sigzz = sigzz + rhoLayers(k-1)*(zGP-zLayers(k-1))*g
                EXIT
             ELSE
                sigzz = sigzz + rhoLayers(k-1)*(zLayers(k)-zLayers(k-1))*g
             ENDIF
          ENDDO

          Omega = 1d0

          IF (Laterally_homogenous_Stress.EQ.0) THEN
             ! The stress varies along y (along lon=cst)
             ! cst_N
             !**yN2
             ! lin from cst_N to cst_C
             !**yN1
             ! cst_C
             !**yS2
             ! lin from cst_C to cst_S
             !**yS1
             ! cst_S

             IF (yGP.GE.yN2) THEN
                b11 = b11_N
                b22 = b22_N
                b12 = b12_N
                b13 = b13_N
                b23 = b23_N
             ELSE IF ((yGP.GE.yN1).AND.(yGP.LT.yN2)) THEN
                alpha = (yGP-yN1)/(yN2-yN1)
                b11 = alpha * b11_N + (1d0-alpha)* b11_C
                b22 = alpha * b22_N + (1d0-alpha)* b22_C
                b12 = alpha * b12_N + (1d0-alpha)* b12_C
                b13 = alpha * b13_N + (1d0-alpha)* b13_C
                b23 = alpha * b23_N + (1d0-alpha)* b23_C
             ELSE IF ((yGP.GE.yS2).AND.(yGP.LT.yN1)) THEN
                b11 = b11_C
                b22 = b22_C
                b12 = b12_C
                b13 = b13_C
                b23 = b23_C
             ELSE IF ((yGP.GE.yS1).AND.(yGP.LT.yS2)) THEN
                alpha = (yGP-yS1)/(yS2-yS1)
                b11 = alpha * b11_C + (1d0-alpha)* b11_S
                b22 = alpha * b22_C + (1d0-alpha)* b22_S
                b12 = alpha * b12_C + (1d0-alpha)* b12_S
                b13 = alpha * b13_C + (1d0-alpha)* b13_S
                b23 = alpha * b23_C + (1d0-alpha)* b23_S
             ELSE
                b11 = b11_S
                b22 = b22_S
                b12 = b12_S
                b13 = b13_s
                b23 = b23_s
             ENDIF
          ENDIF

          Pf = -1000D0 * g * zGP
          EQN%IniBulk_zz(i,iBndGP)  =  sigzz
          EQN%IniBulk_xx(i,iBndGP)  =  Omega*(b11*(EQN%IniBulk_zz(i,iBndGP)+Pf)-Pf)+(1d0-Omega)*EQN%IniBulk_zz(i,iBndGP)
          EQN%IniBulk_yy(i,iBndGP)  =  Omega*(b22*(EQN%IniBulk_zz(i,iBndGP)+Pf)-Pf)+(1d0-Omega)*EQN%IniBulk_zz(i,iBndGP)
          EQN%IniShearXY(i,iBndGP)  =  Omega*(b12*(EQN%IniBulk_zz(i,iBndGP)+Pf))
          EQN%IniShearXZ(i,iBndGP)  =  Omega*(b13*(EQN%IniBulk_zz(i,iBndGP)+Pf))
          EQN%IniShearYZ(i,iBndGP)  =  Omega*(b23*(EQN%IniBulk_zz(i,iBndGP)+Pf))
          EQN%IniBulk_xx(i,iBndGP)  =  EQN%IniBulk_xx(i,iBndGP) + Pf
          EQN%IniBulk_yy(i,iBndGP)  =  EQN%IniBulk_yy(i,iBndGP) + Pf
          EQN%IniBulk_zz(i,iBndGP)  =  EQN%IniBulk_zz(i,iBndGP) + Pf


          IF ( ((zGP.GT.zToStartTapering).AND.(zGP.LT.zToStopTapering))      &
              .OR.((zGP.LT.zBoStartTapering).AND.(zGP.GT.zBoStopTapering))) THEN
              ! TANH(X)=(1-EXP(-2X))/(1+EXP(-2X))

              IF (zGP.LT.zBoStartTapering) THEN
                 ! z
                 tmp = -zBotaperingWidth/ABS(zGP-zBoStopTapering)+zBotaperingWidth/(ABS(zGP-zBoStartTapering))
                 tmp = EXP(-2.0D0*tmp)
                 if ((tmp-1).EQ.tmp) THEN
                    Boxz = 0d0
                 ELSE
                    Boxz = 0.5D0*(1.0D0+((1.0D0-tmp)/(1.0D0+tmp)))
                 ENDIF
              ELSEIF (zGP.GT.zToStartTapering) THEN
                 ! z
                 tmp = -zTotaperingWidth/ABS(zGP-zToStopTapering)+zTotaperingWidth/ABS(zGP-zToStartTapering)
                 tmp = EXP(-2.0D0*tmp)
                 if ((tmp-1).EQ.tmp) THEN
                    Boxz = 0d0
                 ELSE
                    Boxz = 0.5D0*(1.0D0+((1.0D0-tmp)/(1.0D0+tmp)))
                 ENDIF
              ELSE
                 Boxz =1d0
              ENDIF
              Boxx  =1d0
              ! smooth boxcar
              DISC%DynRup%RS_a_array(iBndGP,i) = DISC%DynRup%RS_a+RS_a_inc*(1.0D0-(Boxx*Boxz))
              DISC%DynRup%RS_srW_array(iBndGP,i) = DISC%DynRup%RS_srW+RS_srW_inc*(1.0D0-(Boxx*Boxz))
          ELSEIF ((zGP.GE.zToStopTapering) .OR. (zGP.LE.zBoStopTapering)) THEN
              ! velocity strengthening in exterior region (3km)
              DISC%DynRup%RS_a_array(iBndGP,i)=DISC%DynRup%RS_a+RS_a_inc
              DISC%DynRup%RS_srW_array(iBndGP,i) = DISC%DynRup%RS_srW+RS_srW_inc
              !
          ELSE
              ! velocity-weakening in interior fault region (30 km * 15 km)
              DISC%DynRup%RS_a_array(iBndGP,i)=DISC%DynRup%RS_a
              DISC%DynRup%RS_srW_array(iBndGP,i) = DISC%DynRup%RS_srW
              !
          ENDIF
          ! resulting changes in SV_ini done in friction_RSF103
          ! Nucleation in Evaluate friction special case

      ENDDO ! iBndGP

  ENDDO !    MESH%Fault%nSide

  END SUBROUTINE background_SUMATRA_RS

  !> SUMATRA test case
  !> T. ULRICH 06.2015
  !> tpv29 used as a model
  !<
  SUBROUTINE background_SUMATRA_GEO (DISC,EQN,MESH,BND)
  !-------------------------------------------------------------------------!
  USE DGBasis_mod
  use JacobiNormal_mod, only: RotationMatrix3D
  !-------------------------------------------------------------------------!
  IMPLICIT NONE
  !-------------------------------------------------------------------------!
  TYPE(tDiscretization), target  :: DISC
  TYPE(tEquations)               :: EQN
  TYPE(tUnstructMesh)            :: MESH
  TYPE (tBoundary)               :: BND
  !-------------------------------------------------------------------------!
  ! Local variable declaration
  INTEGER                        :: i,j
  INTEGER                        :: iSide,iElem,iBndGP
  INTEGER                        :: iLocalNeighborSide,iNeighbor
  INTEGER                        :: MPIIndex, iObject
  INTEGER                        :: k, nLayers
  REAL                           :: xV(MESH%GlobalVrtxType),yV(MESH%GlobalVrtxType),zV(MESH%GlobalVrtxType)
  REAL                           :: chi,tau
  REAL                           :: xi, eta, zeta, XGp, YGp, ZGp
  REAL                           :: b11, b22, b12, b13, b23, Omega, g, Pf, zIncreasingCohesion
  REAL                           :: sigzz, Rz, zLayers(20), rhoLayers(20)
  REAL                           :: zLocal, ux(3),uy(3),uz(3),LocalStress(6),T(eqn%nVar,eqn%nVar), iT(eqn%nVar,eqn%nVar)
  !-------------------------------------------------------------------------!
  INTENT(IN)    :: MESH, BND
  INTENT(INOUT) :: DISC,EQN
  !-------------------------------------------------------------------------!
  ! stress is assigned to each Gaussian node
  ! depth dependent stress function (gravity)

  !New parameters R=0.6, stress accounting for the 1d layered velocity, sii = sm - ds
  b11 = 1.1854
  b22 = 1.3162
  b12 = 0.3071
  b13 = 0.1259
  b23 = 0.1555

  g = 9.8D0
  zIncreasingCohesion = -10000.
  ! Loop over every mesh element
  DO i = 1, MESH%Fault%nSide

      ! element ID
      iElem = MESH%Fault%Face(i,1,1)
      iSide = MESH%Fault%Face(i,2,1)

      EQN%IniBulk_xx(i,:)  =  EQN%Bulk_xx_0
      EQN%IniBulk_yy(i,:)  =  EQN%Bulk_yy_0
      EQN%IniBulk_zz(i,:)  =  EQN%Bulk_zz_0
      EQN%IniShearXY(i,:)  =  EQN%ShearXY_0
      EQN%IniShearYZ(i,:)  =  EQN%ShearYZ_0
      EQN%IniShearXZ(i,:)  =  EQN%ShearXZ_0

      ! ini frictional parameters
      !EQN%IniStateVar(i,:) =  EQN%RS_sv0

      ! Gauss node coordinate definition and stress assignment
      ! get vertices of complete tet
      IF (MESH%Fault%Face(i,1,1) == 0) THEN
          ! iElem is in the neighbor domain
          ! The neighbor element belongs to a different MPI domain
          iNeighbor           = MESH%Fault%Face(i,1,2)          ! iNeighbor denotes "-" side
          iLocalNeighborSide  = MESH%Fault%Face(i,2,2)
          iObject  = MESH%ELEM%BoundaryToObject(iLocalNeighborSide,iNeighbor)
          MPIIndex = MESH%ELEM%MPINumber(iLocalNeighborSide,iNeighbor)
          !
          xV(1:4) = BND%ObjMPI(iObject)%NeighborCoords(1,1:4,MPIIndex)
          yV(1:4) = BND%ObjMPI(iObject)%NeighborCoords(2,1:4,MPIIndex)
          zV(1:4) = BND%ObjMPI(iObject)%NeighborCoords(3,1:4,MPIIndex)
      ELSE
          !
          ! get vertices
          xV(1:4) = MESH%VRTX%xyNode(1,MESH%ELEM%Vertex(1:4,iElem))
          yV(1:4) = MESH%VRTX%xyNode(2,MESH%ELEM%Vertex(1:4,iElem))
          zV(1:4) = MESH%VRTX%xyNode(3,MESH%ELEM%Vertex(1:4,iElem))
      ENDIF

      DO iBndGP = 1,DISC%Galerkin%nBndGP
          !
          ! Transformation of boundary GP's into XYZ coordinate system
          chi  = MESH%ELEM%BndGP_Tri(1,iBndGP)
          tau  = MESH%ELEM%BndGP_Tri(2,iBndGP)
          CALL TrafoChiTau2XiEtaZeta(xi,eta,zeta,chi,tau,iSide,0)
          CALL TetraTrafoXiEtaZeta2XYZ(xGP,yGP,zGP,xi,eta,zeta,xV,yV,zV)

          ! for possible variation
          !DISC%DynRup%D_C(i,iBndGP)  = DISC%DynRup%D_C_ini
          !DISC%DynRup%Mu_S(i,iBndGP) = DISC%DynRup%Mu_S_ini
          !DISC%DynRup%Mu_D(i,iBndGP) = DISC%DynRup%Mu_D_ini
          !
          ! R is taken at lon, lat  = (90,8)
          zLocal = sqrt(xGP**2+yGP**2+zGP**2)-6377726.19283
          ! TO BE USED WITH 1d Layered medium
          !free surface assumed at z=-2000m
          !properties of continental crust
          nLayers = 6
          zLayers (1:6) = (/ 0d0,-2000d0, -6000d0, -12000d0, -23000d0,-600d6 /)
          rhoLayers (1:6) = (/ 1000d0, 2720d0, 2860d0, 3050d0, 3300d0, 3375d0 /)
          sigzz = 0d0

          DO k=2,nLayers
             IF (zLocal.GT.zLayers(k)) THEN
                sigzz = sigzz + rhoLayers(k-1)*(zLocal-zLayers(k-1))*g
                EXIT
             ELSE
                sigzz = sigzz + rhoLayers(k-1)*(zLayers(k)-zLayers(k-1))*g
             ENDIF
          ENDDO

          IF (zLocal.LT.-25000D0) THEN
             Rz = (-zLocal - 25000D0)/150e3
          ELSE
             Rz = 0.
          ENDIF

          Omega = max(0D0,min(1d0, 1D0-Rz))

          Pf = -1000D0 * g * zLocal

          EQN%IniBulk_zz(i,iBndGP)  =  sigzz
          EQN%IniBulk_xx(i,iBndGP)  =  Omega*(b11*(EQN%IniBulk_zz(i,iBndGP)+Pf)-Pf)+(1d0-Omega)*EQN%IniBulk_zz(i,iBndGP)
          EQN%IniBulk_yy(i,iBndGP)  =  Omega*(b22*(EQN%IniBulk_zz(i,iBndGP)+Pf)-Pf)+(1d0-Omega)*EQN%IniBulk_zz(i,iBndGP)
          EQN%IniShearXY(i,iBndGP)  =  Omega*(b12*(EQN%IniBulk_zz(i,iBndGP)+Pf))
          EQN%IniShearXZ(i,iBndGP)  =  Omega*(b13*(EQN%IniBulk_zz(i,iBndGP)+Pf))
          EQN%IniShearYZ(i,iBndGP)  =  Omega*(b23*(EQN%IniBulk_zz(i,iBndGP)+Pf))
          EQN%IniBulk_xx(i,iBndGP)  =  EQN%IniBulk_xx(i,iBndGP) + Pf
          EQN%IniBulk_yy(i,iBndGP)  =  EQN%IniBulk_yy(i,iBndGP) + Pf
          EQN%IniBulk_zz(i,iBndGP)  =  EQN%IniBulk_zz(i,iBndGP) + Pf

          uz = (/xGP,yGP,zGP/)
          uz = uz/sqrt(uz(1)**2+uz(2)**2+uz(3)**2)

          ux(1) = - uz(2)
          ux(2) =   uz(1)
          ux(3) =   0.
          ux = ux/sqrt(ux(1)**2+ux(2)**2+ux(3)**2)

          uy(1) = uz(2)*ux(3) - uz(3)*ux(2)
          uy(2) = uz(3)*ux(1) - uz(1)*ux(3)
          uy(3) = uz(1)*ux(2) - uz(2)*ux(1)

          localStress = (/EQN%IniBulk_xx(i,iBndGP), EQN%IniBulk_yy(i,iBndGP), EQN%IniBulk_zz(i,iBndGP),\
                          EQN%IniShearXY(i,iBndGP), EQN%IniShearYZ(i,iBndGP), EQN%IniShearXZ(i,iBndGP)/)

        ! compute & store rotation matrices:
        !   xyz to face-aligned coordinate system
        !   face-aligned coordinate system to xyz
        call RotationMatrix3D( ux, uy, uz, T(:,:), iT(:,:),EQN )


          localStress=MATMUL(T(:6,:6),localStress)

          EQN%IniBulk_xx(i,iBndGP) = localStress(1)
          EQN%IniBulk_yy(i,iBndGP) = localStress(2)
          EQN%IniBulk_zz(i,iBndGP) = localStress(3)
          EQN%IniShearXY(i,iBndGP) = localStress(4)
          EQN%IniShearYZ(i,iBndGP) = localStress(5)
          EQN%IniShearXZ(i,iBndGP) = localStress(6)

          ! manage cohesion
          IF (zLocal.GE.zIncreasingCohesion) THEN
              ! higher cohesion near free surface
              !DISC%DynRup%cohesion(i,iBndGP) = -0.4d6-0.0002d6*(zGP-zIncreasingCohesion)
              DISC%DynRup%cohesion(iBndGP,i) = -0.4d6-1.0d6*(zLocal-zIncreasingCohesion)/(-zIncreasingCohesion)
          ELSE
              ! set cohesion
              DISC%DynRup%cohesion(iBndGP,i) = -0.4d6
          ENDIF
      ENDDO ! iBndGP

  ENDDO !    MESH%Fault%nSide

  END SUBROUTINE background_SUMATRA_GEO

  !> SCEC TPV33 test case : strike slip rupture in wave guide zone
  !> T. ULRICH 01.2016
  !<
  SUBROUTINE background_TPV33 (DISC,EQN,MESH,BND)
  !-------------------------------------------------------------------------!
  USE DGBasis_mod
  !-------------------------------------------------------------------------!
  IMPLICIT NONE
  !-------------------------------------------------------------------------!
  TYPE(tDiscretization), target  :: DISC
  TYPE(tEquations)               :: EQN
  TYPE(tUnstructMesh)            :: MESH
  TYPE (tBoundary)               :: BND
  !-------------------------------------------------------------------------!
  ! Local variable declaration
  LOGICAL                        :: FoundLayer
  INTEGER                        :: i,j
  INTEGER                        :: iSide,iElem,iBndGP
  INTEGER                        :: iLocalNeighborSide,iNeighbor
  INTEGER                        :: MPIIndex, iObject
  INTEGER                        :: iLayer
  REAL                           :: xV(MESH%GlobalVrtxType),yV(MESH%GlobalVrtxType),zV(MESH%GlobalVrtxType)
  REAL                           :: x, z, zb
  REAL                           :: chi,tau
  REAL                           :: xi, eta, zeta, XGp, YGp, ZGp
  REAL                           :: mu, Rx, Rz, Rt
  REAL                           :: xHypo, zHypo, r
  REAL, parameter :: PI = 4 * atan (1.0d0)
  !-------------------------------------------------------------------------!
  INTENT(IN)    :: MESH, BND
  INTENT(INOUT) :: DISC,EQN
  !-------------------------------------------------------------------------!
  ! TPV29
  ! stress is assigned to each Gaussian node
  ! depth dependent stress function (gravity)
  ! NOTE: z negative is depth, free surface is at z=0
  logError(*) 'initialization Gauss wise'
  ! Loop over every mesh element
  DO i = 1, MESH%Fault%nSide

      ! element ID
      iElem = MESH%Fault%Face(i,1,1)
      iSide = MESH%Fault%Face(i,2,1)

      EQN%IniBulk_xx(i,:)  =  EQN%Bulk_xx_0
      EQN%IniBulk_yy(i,:)  =  EQN%Bulk_yy_0
      EQN%IniBulk_zz(i,:)  =  EQN%Bulk_zz_0
      EQN%IniShearXY(i,:)  =  EQN%ShearXY_0
      EQN%IniShearYZ(i,:)  =  EQN%ShearYZ_0
      EQN%IniShearXZ(i,:)  =  EQN%ShearXZ_0

      ! ini frictional parameters
      !EQN%IniStateVar(i,:) =  EQN%RS_sv0

      ! Gauss node coordinate definition and stress assignment
      ! get vertices of complete tet
      IF (MESH%Fault%Face(i,1,1) == 0) THEN
          ! iElem is in the neighbor domain
          ! The neighbor element belongs to a different MPI domain
          iNeighbor           = MESH%Fault%Face(i,1,2)          ! iNeighbor denotes "-" side
          iLocalNeighborSide  = MESH%Fault%Face(i,2,2)
          iObject  = MESH%ELEM%BoundaryToObject(iLocalNeighborSide,iNeighbor)
          MPIIndex = MESH%ELEM%MPINumber(iLocalNeighborSide,iNeighbor)
          !
          xV(1:4) = BND%ObjMPI(iObject)%NeighborCoords(1,1:4,MPIIndex)
          yV(1:4) = BND%ObjMPI(iObject)%NeighborCoords(2,1:4,MPIIndex)
          zV(1:4) = BND%ObjMPI(iObject)%NeighborCoords(3,1:4,MPIIndex)
      ELSE
          !
          ! get vertices
          xV(1:4) = MESH%VRTX%xyNode(1,MESH%ELEM%Vertex(1:4,iElem))
          yV(1:4) = MESH%VRTX%xyNode(2,MESH%ELEM%Vertex(1:4,iElem))
          zV(1:4) = MESH%VRTX%xyNode(3,MESH%ELEM%Vertex(1:4,iElem))
      ENDIF
          !zb = SUM(zV(1:4))/4.0D0

      DO iBndGP = 1,DISC%Galerkin%nBndGP
          !
          ! Transformation of boundary GP's into XYZ coordinate system
          chi  = MESH%ELEM%BndGP_Tri(1,iBndGP)
          tau  = MESH%ELEM%BndGP_Tri(2,iBndGP)
          CALL TrafoChiTau2XiEtaZeta(xi,eta,zeta,chi,tau,iSide,0)
          CALL TetraTrafoXiEtaZeta2XYZ(xGP,yGP,zGP,xi,eta,zeta,xV,yV,zV)

          z = zGP
          x = xGP
          IF (xGP.LT.-9800D0) THEN
             Rx = (-xGp - 9800D0)/10e3
          ELSEIF (xGP.GT.1100D0) THEN
             Rx = (xGp - 1100D0)/10e3
          ELSE
             Rx = 0.
          ENDIF
          IF (zGP.LT.-8000D0) THEN
             Rz = (-zGp - 8000D0)/10e3
          ELSEIF (zGP.GT.-2300D0) THEN
             Rz = (zGp + 2300D0)/10e3
          ELSE
             Rz = 0.
          ENDIF
          Rt = min(1D0,sqrt(Rx**2+Rz**2))

          EQN%IniBulk_xx(i,iBndGP)  = -60d6
          EQN%IniBulk_yy(i,iBndGP)  = -60d6
          EQN%IniBulk_zz(i,iBndGP)  =  0d0
          EQN%IniShearXY(i,iBndGP)  =  30e6*(1d0-Rt)
          EQN%IniShearXZ(i,iBndGP)  =  0D0
          EQN%IniShearYZ(i,iBndGP)  =  0d0

          xHypo = -6D3
          zHypo = -6D3
          ! distance to hypocenter (approx plane fault)
          r = sqrt( ((x-xHypo)*(x-xHypo))+((z-zHypo)*(z-zHypo)))

          IF (r.LE.550D0) THEN
             EQN%IniShearXY(i,iBndGP)  =  EQN%IniShearXY(i,iBndGP)+3.150d6
          ELSEIF (r.LE.800D0) THEN
             EQN%IniShearXY(i,iBndGP)  =  EQN%IniShearXY(i,iBndGP)+1.575d6*(1d0+dcos(PI*(r-550d0)/250d0))
          ENDIF

      ENDDO ! iBndGP

  ENDDO !    MESH%Fault%nSide

  END SUBROUTINE background_TPV33

  !> Tohoku1 backround stress model
  !<
  SUBROUTINE background_TOH1(DISC,EQN,MESH)
  !-------------------------------------------------------------------------!
  IMPLICIT NONE
  !-------------------------------------------------------------------------!
  TYPE(tDiscretization), target  :: DISC
  TYPE(tEquations)               :: EQN
  TYPE(tUnstructMesh)            :: MESH
  !-------------------------------------------------------------------------!
  ! Local variable declaration
  INTEGER                        :: i,j,circle
  INTEGER                        :: iSide,iElem
  INTEGER                        :: iLocalNeighborSide
  INTEGER                        :: VertexSide(4,3)
  REAL                           :: xp(MESH%GlobalElemType), yp(MESH%GlobalElemType), zp(MESH%GlobalElemType)
  REAL                           :: dcpatch_radius, dcpatch_distance, dcpatch_center(2,4)
  !-------------------------------------------------------------------------!
  INTENT(IN)    :: MESH
  INTENT(INOUT) :: DISC,EQN
  !-------------------------------------------------------------------------!
  ! Requires the correct mesh!
  ! center of nucleation patch is at -52.67794752km/-409.5199856km depth; size 20km x 20km
  ! units of mesh are in kilometer but are scaled by 1000. -> all parameters here in m !
  ! topography and depth values: z positive with depth, z = 0 -> sea level?
  ! ini D_C is specified in the dyn file

  VertexSide(1,:) =  (/ 1, 3, 2 /)   ! Local tet. vertices of tet. side I   !
  VertexSide(2,:) =  (/ 1, 2, 4 /)   ! Local tet. vertices of tet. side II  !
  VertexSide(3,:) =  (/ 1, 4, 3 /)   ! Local tet. vertices of tet. side III !
  VertexSide(4,:) =  (/ 2, 3, 4 /)   ! Local tet. vertices of tet. side IV  !

  ! Loop over every mesh element
  DO i = 1, MESH%Fault%nSide

      ! element ID
      iElem = MESH%Fault%Face(i,1,1)
      iSide = MESH%Fault%Face(i,2,1)

      ! get coordinates needed for special background types and nucleation zone
      IF (iElem .NE. 0) THEN
          !
          DO j=1,3
              xp(j) = MESH%VRTX%xyNode(1,MESH%ELEM%Vertex(VertexSide(iSide,j),iElem))
              yp(j) = MESH%VRTX%xyNode(2,MESH%ELEM%Vertex(VertexSide(iSide,j),iElem))
              zp(j) = MESH%VRTX%xyNode(3,MESH%ELEM%Vertex(VertexSide(iSide,j),iElem))
          ENDDO
      ELSEIF (iElem == 0) THEN ! in case "+" element is not present in the local domain
          !
          iLocalNeighborSide = MESH%Fault%Face(i,2,2)
          DO j=1,3
              xp(j) = MESH%VRTX%xyNode(1,MESH%ELEM%Vertex(VertexSide(iLocalNeighborSide,j),MESH%Fault%Face(i,1,2)))
              yp(j) = MESH%VRTX%xyNode(2,MESH%ELEM%Vertex(VertexSide(iLocalNeighborSide,j),MESH%Fault%Face(i,1,2)))
              zp(j) = MESH%VRTX%xyNode(3,MESH%ELEM%Vertex(VertexSide(iLocalNeighborSide,j),MESH%Fault%Face(i,1,2)))
          ENDDO
      ENDIF

      ! constant background stress tensor and state variale
      EQN%IniBulk_xx(i,:)  =  EQN%Bulk_xx_0
      EQN%IniBulk_yy(i,:)  =  EQN%Bulk_yy_0
      EQN%IniBulk_zz(i,:)  =  EQN%Bulk_zz_0
      EQN%IniShearXY(i,:)  =  EQN%ShearXY_0
      EQN%IniShearYZ(i,:)  =  EQN%ShearYZ_0
      EQN%IniShearXZ(i,:)  =  EQN%ShearXZ_0
      EQN%IniStateVar(i,:) =  EQN%RS_sv0

      ! D_C depth dependence
      IF (MINVAL(zp(1:3)) .GT. 20000.0D0) THEN
          DISC%DynRup%D_C(:,:) = 2.0D0
      ENDIF

      ! 4 circles of lower D_C dependent on the lateral directions x and y
      dcpatch_radius = 10000.0D0
      dcpatch_center(1,1) = -205000.0D0
      dcpatch_center(2,1) = -480000.0D0
      dcpatch_center(1,2) = -205000.0D0
      dcpatch_center(2,2) = -472000.0D0
      dcpatch_center(1,3) = -147000.0D0
      dcpatch_center(2,3) = -409000.5D0
      dcpatch_center(1,4) = -137000.0D0
      dcpatch_center(2,4) = -326000.0D0

      DO circle = 1,4
          dcpatch_distance = SQRT( (MAXVAL(xp(1:3)) - dcpatch_center(1,circle))**2 + (MAXVAL(yp(1:3)) - dcpatch_center(2,circle))**2 )
          IF (dcpatch_distance .LT. dcpatch_radius) THEN
              DISC%DynRup%D_C(:,i) = 1.0D0
          ENDIF
      ENDDO

  ENDDO !    MESH%Fault%nSide
  END SUBROUTINE background_TOH1       ! Tohoku 1


  !> Landers1 fault system backround stress model
  !<
  SUBROUTINE background_LAN1(DISC,EQN,MESH,BND)
  !-------------------------------------------------------------------------!
  USE DGBasis_mod
  !-------------------------------------------------------------------------!
  IMPLICIT NONE
  !-------------------------------------------------------------------------!
  TYPE(tDiscretization), target  :: DISC
  TYPE(tEquations)               :: EQN
  TYPE(tUnstructMesh)            :: MESH
  TYPE (tBoundary)               :: BND
  !-------------------------------------------------------------------------!
  ! Local variable declaration
  INTEGER                        :: i,j
  INTEGER                        :: iSide,iElem,iBndGP
  INTEGER                        :: iLocalNeighborSide,iNeighbor
  INTEGER                        :: MPIIndex, iObject
  REAL                           :: xV(MESH%GlobalVrtxType),yV(MESH%GlobalVrtxType),zV(MESH%GlobalVrtxType)
  REAL                           :: z
  REAL                           :: chi,tau
  REAL                           :: xi, eta, zeta, XGp, YGp, ZGp
  !-------------------------------------------------------------------------!
  INTENT(IN)    :: MESH, BND
  INTENT(INOUT) :: DISC,EQN
  !-------------------------------------------------------------------------!
  ! Landers
  ! stress is assigned to each Gaussian node
  ! depth dependent stress function with 3 layers
  ! NOTE: z negative is depth, free surface is at z=+

  ! Loop over every mesh element
  DO i = 1, MESH%Fault%nSide

      ! element ID
      iElem = MESH%Fault%Face(i,1,1)
      iSide = MESH%Fault%Face(i,2,1)

      EQN%IniBulk_xx(i,:)  =  EQN%Bulk_xx_0
      EQN%IniBulk_yy(i,:)  =  EQN%Bulk_yy_0
      EQN%IniBulk_zz(i,:)  =  EQN%Bulk_zz_0
      EQN%IniShearXY(i,:)  =  EQN%ShearXY_0
      EQN%IniShearYZ(i,:)  =  EQN%ShearYZ_0
      EQN%IniShearXZ(i,:)  =  EQN%ShearXZ_0

      ! ini frictional parameters
      EQN%IniStateVar(i,:) =  EQN%RS_sv0

      ! Gauss node coordinate definition and stress assignment
      ! get vertices of complete tet
      IF (MESH%Fault%Face(i,1,1) == 0) THEN
          ! iElem is in the neighbor domain
          ! The neighbor element belongs to a different MPI domain
          iNeighbor           = MESH%Fault%Face(i,1,2)          ! iNeighbor denotes "-" side
          iLocalNeighborSide  = MESH%Fault%Face(i,2,2)
          iObject  = MESH%ELEM%BoundaryToObject(iLocalNeighborSide,iNeighbor)
          MPIIndex = MESH%ELEM%MPINumber(iLocalNeighborSide,iNeighbor)
          !
          xV(1:4) = BND%ObjMPI(iObject)%NeighborCoords(1,1:4,MPIIndex)
          yV(1:4) = BND%ObjMPI(iObject)%NeighborCoords(2,1:4,MPIIndex)
          zV(1:4) = BND%ObjMPI(iObject)%NeighborCoords(3,1:4,MPIIndex)
      ELSE
          !
          ! get vertices
          xV(1:4) = MESH%VRTX%xyNode(1,MESH%ELEM%Vertex(1:4,iElem))
          yV(1:4) = MESH%VRTX%xyNode(2,MESH%ELEM%Vertex(1:4,iElem))
          zV(1:4) = MESH%VRTX%xyNode(3,MESH%ELEM%Vertex(1:4,iElem))
      ENDIF

      DO iBndGP = 1,DISC%Galerkin%nBndGP
          !
          ! Transformation of boundary GP's into XYZ coordinate system
          chi  = MESH%ELEM%BndGP_Tri(1,iBndGP)
          tau  = MESH%ELEM%BndGP_Tri(2,iBndGP)
          CALL TrafoChiTau2XiEtaZeta(xi,eta,zeta,chi,tau,iSide,0)
          CALL TetraTrafoXiEtaZeta2XYZ(xGP,yGP,zGP,xi,eta,zeta,xV,yV,zV)

          z = zGP

          ! for possible variation
          !DISC%DynRup%D_C(i,iBndGP)  = DISC%DynRup%D_C_ini
          !DISC%DynRup%Mu_S(i,iBndGP) = DISC%DynRup%Mu_S_ini
          !DISC%DynRup%Mu_D(i,iBndGP) = DISC%DynRup%Mu_D_ini
          !
          ! N11 , grad2:
          !
          ! highest fault point is appr at z=1390m, offset 2000 is obtained by testing to shift the gradient up
          ! original setup
          !EQN%IniBulk_xx(i,iBndGP)  =  -10.6723e6*(abs(z-2000.0D0))/1000.0D0
          !EQN%IniBulk_yy(i,iBndGP)  =  -29.3277e6*(abs(z-2000.0D0))/1000.0D0
          !EQN%IniBulk_zz(i,iBndGP)  =  -20.0000e6*(abs(z-2000.0D0))/1000.0D0
          !EQN%IniShearXY(i,iBndGP)  =   -3.7687e6*(abs(z-2000.0D0))/1000.0D0
          !can now be changed from the input
          EQN%IniBulk_xx(i,iBndGP)  =  EQN%Bulk_xx_0*(abs(z-2000.0D0))/1000.0D0
          EQN%IniBulk_yy(i,iBndGP)  =  EQN%Bulk_yy_0*(abs(z-2000.0D0))/1000.0D0
          EQN%IniBulk_zz(i,iBndGP)  =  EQN%Bulk_zz_0*(abs(z-2000.0D0))/1000.0D0
          EQN%IniShearXY(i,iBndGP)  =  EQN%ShearXY_0 *(abs(z-2000.0D0))/1000.0D0
          EQN%IniShearYZ(i,iBndGP)  =  EQN%ShearYZ_0
          EQN%IniShearXZ(i,iBndGP)  =  EQN%ShearXZ_0
          EQN%IniStateVar(i,iBndGP) =  EQN%RS_sv0

          ! manage D_C
          IF (z.GT.-4000.0D0) THEN
              ! higher D_C to surpress supershear rupture at free surface
              DISC%DynRup%D_C(iBndGP,i) = DISC%DynRup%D_C_ini+0.6D0*(1.0D0+COS(4.0D0*ATAN(1.0D0) * abs(z)/4000.0D0))
          ELSEIF (z.LT.-12000.0D0) THEN
              ! higher D_C in depth mimic brittle ductile transition
              DISC%DynRup%D_C(iBndGP,i) = DISC%DynRup%D_C_ini+1.0D0*(1.0D0+COS(4.0D0*ATAN(1.0D0) * abs(z)/4000.0D0))
          ENDIF

          ! overwrite positive z area
          IF(z .GT. 0.0) THEN
              !EQN%IniBulk_xx(i,iBndGP)  =  0.0D0
              !EQN%IniBulk_yy(i,iBndGP)  =  0.0D0
              !EQN%IniBulk_zz(i,iBndGP)  =  0.0D0
              !EQN%IniShearXY(i,iBndGP)  =  0.0D0
              !EQN%IniShearYZ(i,iBndGP)  =  0.0D0
              !EQN%IniShearXZ(i,iBndGP)  =  0.0D0
              !EQN%IniStateVar(i,iBndGP) =  0.0D0

              DISC%DynRup%D_C(iBndGP,i) =  2.0D0
          ENDIF

          ! set cohesion
          ! depth dependent, constant for cohesion_max = 0 (is 0 if not otherwise declared in the parameter file)
          IF (z.GT.-DISC%DynRup%cohesion_depth) THEN
              DISC%DynRup%cohesion(iBndGP,i) =  DISC%DynRup%cohesion_0 - DISC%DynRup%cohesion_max*(DISC%DynRup%cohesion_depth+zGP)/(DISC%DynRup%cohesion_depth+1500.0)
          ELSE
              DISC%DynRup%cohesion(iBndGP,i) = DISC%DynRup%cohesion_0
          ENDIF


      ENDDO ! iBndGP

  ENDDO !    MESH%Fault%nSide

  END SUBROUTINE background_LAN1       ! Landers 1

  !> Landers2 segmented fault system backround stress model
  !<
  SUBROUTINE background_LAN2(DISC,EQN,MESH,BND)
  !-------------------------------------------------------------------------!
  USE DGBasis_mod
  USE COMMON_operators_mod, ONLY: OpenFile, XYinTriangle
  !-------------------------------------------------------------------------!
  IMPLICIT NONE
  !-------------------------------------------------------------------------!
  TYPE(tDiscretization), target  :: DISC
  TYPE(tEquations)               :: EQN
  TYPE(tUnstructMesh)            :: MESH
  TYPE (tBoundary)               :: BND
  !-------------------------------------------------------------------------!
  ! Local variable declaration
  INTEGER                        :: i,j
  INTEGER                        :: iSide,iElem,iBndGP
  INTEGER                        :: iLocalNeighborSide,iNeighbor
  INTEGER                        :: MPIIndex, iObject
  REAL                           :: xV(MESH%GlobalVrtxType),yV(MESH%GlobalVrtxType),zV(MESH%GlobalVrtxType)
  REAL                           :: x,y,z
  REAL                           :: x7(3),y7(3),x8(3),y8(3),x9(3),y9(3),x10(3),y10(3),x11(3),y11(3) ! stores coordinates of enclosing triangulars for fault segmentation
  REAL                           :: chi,tau
  REAL                           :: xi, eta, zeta, XGp, YGp, ZGp
  REAL                           :: epsilon                                ! tolerance needed by function XYinTriangle
  !-------------------------------------------------------------------------!
  INTENT(IN)    :: MESH, BND
  INTENT(INOUT) :: DISC,EQN
  !-------------------------------------------------------------------------!
  ! Landers - with individual segments
  ! stress is assigned to each Gaussian node
  ! depth dependent stress function with 3 layers
  ! NOTE: z negative is depth, free surface is at z=+

  ! Define segment triangulars:
  ! segment 7 (last point far right of the fault)
  x7 = (/-7900.0, -7680.0, -7000.0/)
  y7 = (/30010.0, 27070.0, 28500.0/)

  ! segment 8
  x8 = (/-7900.0, -2500.0, -2500.0/)
  y8 = (/30010.0, 22000.0, 30010.0/)

  ! segment 9
  x9 = (/-7900.0, -7900.0, -14500.0/)
  y9 = (/29000.0, 37720.0, 37720.0/)

  ! segment 10
  x10 = (/-13770.0, -19700.0, -13500.0/)
  y10 = (/37720.0, 43500.0, 43500.0/)

  ! segment 11
  x11 = (/-13770.0, -23300.0, -23300.0/)
  y11 = (/37720.0, 46700.0, 37720.0/)

  epsilon = 1.0e-3 ! to test if point lies in tri

  ! Loop over every mesh element
  DO i = 1, MESH%Fault%nSide

      ! element ID
      iElem = MESH%Fault%Face(i,1,1)
      iSide = MESH%Fault%Face(i,2,1)

      EQN%IniBulk_xx(i,:)  =  EQN%Bulk_xx_0
      EQN%IniBulk_yy(i,:)  =  EQN%Bulk_yy_0
      EQN%IniBulk_zz(i,:)  =  EQN%Bulk_zz_0
      EQN%IniShearXY(i,:)  =  EQN%ShearXY_0
      EQN%IniShearYZ(i,:)  =  EQN%ShearYZ_0
      EQN%IniShearXZ(i,:)  =  EQN%ShearXZ_0

      ! ini frictional parameters
      EQN%IniStateVar(i,:) =  EQN%RS_sv0

      ! Gauss node coordinate definition and stress assignment
      ! get vertices of complete tet
      IF (MESH%Fault%Face(i,1,1) == 0) THEN
          ! iElem is in the neighbor domain
          ! The neighbor element belongs to a different MPI domain
          iNeighbor           = MESH%Fault%Face(i,1,2)          ! iNeighbor denotes "-" side
          iLocalNeighborSide  = MESH%Fault%Face(i,2,2)
          iObject  = MESH%ELEM%BoundaryToObject(iLocalNeighborSide,iNeighbor)
          MPIIndex = MESH%ELEM%MPINumber(iLocalNeighborSide,iNeighbor)
          !
          xV(1:4) = BND%ObjMPI(iObject)%NeighborCoords(1,1:4,MPIIndex)
          yV(1:4) = BND%ObjMPI(iObject)%NeighborCoords(2,1:4,MPIIndex)
          zV(1:4) = BND%ObjMPI(iObject)%NeighborCoords(3,1:4,MPIIndex)
      ELSE
          !
          ! get vertices
          xV(1:4) = MESH%VRTX%xyNode(1,MESH%ELEM%Vertex(1:4,iElem))
          yV(1:4) = MESH%VRTX%xyNode(2,MESH%ELEM%Vertex(1:4,iElem))
          zV(1:4) = MESH%VRTX%xyNode(3,MESH%ELEM%Vertex(1:4,iElem))
      ENDIF

      DO iBndGP = 1,DISC%Galerkin%nBndGP
          !
          ! Transformation of boundary GP's into XYZ coordinate system
          chi  = MESH%ELEM%BndGP_Tri(1,iBndGP)
          tau  = MESH%ELEM%BndGP_Tri(2,iBndGP)
          CALL TrafoChiTau2XiEtaZeta(xi,eta,zeta,chi,tau,iSide,0)
          CALL TetraTrafoXiEtaZeta2XYZ(xGP,yGP,zGP,xi,eta,zeta,xV,yV,zV)

          x = xGP
          y = yGP
          z = zGP

          ! ini background
          ! N7E
          EQN%IniBulk_xx(i,iBndGP)  =  -8.6774e6*(abs(z-1390.0D0))/1000.0D0
          EQN%IniBulk_yy(i,iBndGP)  =  -24.8426e6*(abs(z-1390.0D0))/1000.0D0
          EQN%IniBulk_zz(i,iBndGP)  =  -16.76e6*(abs(z-1390.0D0))/1000.0D0
          EQN%IniShearXY(i,iBndGP)  =  -2.0152e6*(abs(z-1390.0D0))/1000.0D0
          EQN%IniShearYZ(i,iBndGP)  =  EQN%ShearYZ_0
          EQN%IniShearXZ(i,iBndGP)  =  EQN%ShearXZ_0
          EQN%IniStateVar(i,iBndGP) =  EQN%RS_sv0
          !
          ! ATTENTION: Keep order as is!
          !
          ! Segment #1
          IF (y .LE. 8600.0) THEN

              EQN%IniStateVar(i,iBndGP) =  1 ! check EQN%RS_sv0

          ! Segment #2
          ELSEIF ((x.LE. -1800.0).AND.(x.GE.-7500.0) &
              .AND.(y.LE.16500.0).AND.(y.GE.8600.0)) THEN

              EQN%IniStateVar(i,iBndGP)  =  2 ! check

          ! Segment #3
          ELSEIF ((x.LE. -1220.0).AND.(x.GE.-1800.0) &
              .AND.(y.LE.14500.0).AND.(y.GE.8600.0)) THEN

              EQN%IniStateVar(i,iBndGP)  = 3 ! check

          ! Segment #4
          ELSEIF ((x.LE. +1200.0).AND.(x.GE.-1220.0) &
              .AND.(y.LE.14500.0).AND.(y.GE.9800.0)) THEN

              EQN%IniStateVar(i,iBndGP)  = 4 ! check

          ! Segment #5 + #6
          ! first set large chunk to 5/6 and then overwrite it eventually with branch parameters 7,8,9
          ELSEIF ((x.LE.-1220.0).AND.(x.GE.-10800.0) &
              .AND.(y.LE.37720.0).AND.(y.GE.14500.0)) THEN

              EQN%IniBulk_xx(i,iBndGP)  =  -13.3719e6*(abs(z-1390.0D0))/1000.0D0
              EQN%IniBulk_yy(i,iBndGP)  =  -20.148e6*(abs(z-1390.0D0))/1000.0D0
              EQN%IniBulk_zz(i,iBndGP)  =  -16.76e6*(abs(z-1390.0D0))/1000.0D0
              EQN%IniShearXY(i,iBndGP)  =  -7.6098e6*(abs(z-1390.0D0))/1000.0D0


              ! Segment #7
              IF (XYinTriangle(x,y,x7,y7,epsilon)) THEN

                  EQN%IniStateVar(i,iBndGP)  = 7 ! check

              ! Segment #8
              ELSEIF (XYinTriangle(x,y,x8,y8,epsilon)) THEN

                  EQN%IniStateVar(i,iBndGP)  = 8 ! check

              ! Segment #9
              ELSEIF (XYinTriangle(x,y,x9,y9,epsilon)) THEN

                  EQN%IniStateVar(i,iBndGP)  = 9 ! check
              ENDIF

          ! Segment #9
          ! missing 9 pieces
          ELSEIF (XYinTriangle(x,y,x9,y9,epsilon)) THEN

              EQN%IniStateVar(i,iBndGP)  = 9 ! check

          ! Segment #10
          ELSEIF (XYinTriangle(x,y,x10,y10,epsilon)) THEN

              EQN%IniStateVar(i,iBndGP)  = 10 ! check

          ! Segment #11
          ELSEIF (XYinTriangle(x,y,x11,y11,epsilon)) THEN

              EQN%IniStateVar(i,iBndGP)  = 11 ! check
          ! Segment #12
          ELSEIF (y.GE. 46700.0) THEN

              EQN%IniStateVar(i,iBndGP)  = 12 ! check

          ENDIF

                  ! manage D_C
          IF (z.GT.-4000.0D0) THEN
              ! higher D_C to surpress supershear rupture at free surface
              DISC%DynRup%D_C(iBndGP,i) = 0.8D0+0.6D0*(1.0D0+COS(4.0D0*ATAN(1.0D0) * abs(z)/4000.0D0))
          !ELSEIF (z.LT.-12000.0D0) THEN
                  !   ! higher D_C in depth mimic brittle ductile transition
                  !   DISC%DynRup%D_C(i,iBndGP) = 0.8D0+10e-3*(abs(z)-12000.0D0)
          ENDIF

          ! overwrite positive z area
          IF(z .GT. 0.0) THEN
              !EQN%IniBulk_xx(i,iBndGP)  =  0.0D0
              !EQN%IniBulk_yy(i,iBndGP)  =  0.0D0
              !EQN%IniBulk_zz(i,iBndGP)  =  0.0D0
              !EQN%IniShearXY(i,iBndGP)  =  0.0D0
              !EQN%IniShearYZ(i,iBndGP)  =  0.0D0
              !EQN%IniShearXZ(i,iBndGP)  =  0.0D0
              !EQN%IniStateVar(i,iBndGP) =  0.0D0

              DISC%DynRup%D_C(iBndGP,i) =  2.0D0
          ENDIF

      ENDDO ! iBndGP

  ENDDO !    MESH%Fault%nSide

  END SUBROUTINE background_LAN2       ! Landers 2 segmented fault system

  !> Landers3 segmented fault system backround stress model
  !<
  SUBROUTINE background_LAN3(DISC,EQN,MESH,BND)
  !-------------------------------------------------------------------------!
  USE DGBasis_mod
  USE COMMON_operators_mod, ONLY: OpenFile, XYinTriangle
  !-------------------------------------------------------------------------!
  IMPLICIT NONE
  !-------------------------------------------------------------------------!
  TYPE(tDiscretization), target  :: DISC
  TYPE(tEquations)               :: EQN
  TYPE(tUnstructMesh)            :: MESH
  TYPE (tBoundary)               :: BND
  !-------------------------------------------------------------------------!
  ! Local variable declaration
  INTEGER                        :: i,j
  INTEGER                        :: iSide,iElem,iBndGP
  INTEGER                        :: iLocalNeighborSide,iNeighbor
  INTEGER                        :: MPIIndex, iObject
  REAL                           :: xV(MESH%GlobalVrtxType),yV(MESH%GlobalVrtxType),zV(MESH%GlobalVrtxType)
  REAL                           :: x,y,z
  REAL                           :: x7(3),y7(3),x8(3),y8(3),x9(3),y9(3),x10(3),y10(3),x11(3),y11(3) ! stores coordinates of enclosing triangulars for fault segmentation
  REAL                           :: chi,tau
  REAL                           :: xi, eta, zeta, XGp, YGp, ZGp
  REAL                         :: epsilon                                ! tolerance needed by function XYinTriangle
  !-------------------------------------------------------------------------!
  INTENT(IN)    :: MESH, BND
  INTENT(INOUT) :: DISC,EQN
  !-------------------------------------------------------------------------!
  ! Landers - with individual segments
  ! stress is assigned to each Gaussian node
  ! depth dependent stress function with 3 layers
  ! NOTE: z negative is depth, free surface is at z=+

  ! difference to case 61: segment 5 is splitted into 2. splitting point is the curve, where the rupture usually stops.

  ! Define segment triangulars:
  ! segment 7 (last point far right of the fault)
  x7 = (/-7900.0, -7680.0, -7000.0/)
  y7 = (/30010.0, 27070.0, 28500.0/)

  ! segment 8
  x8 = (/-7900.0, -2500.0, -2500.0/)
  y8 = (/30010.0, 22000.0, 30010.0/)

  ! segment 9
  x9 = (/-7900.0, -7900.0, -14500.0/)
  y9 = (/29000.0, 37720.0, 37720.0/)

  ! segment 10
  x10 = (/-13770.0, -19700.0, -13500.0/)
  y10 = (/37720.0, 43500.0, 43500.0/)

  ! segment 11
  x11 = (/-13770.0, -23300.0, -23300.0/)
  y11 = (/37720.0, 46700.0, 37720.0/)

  epsilon = 1.0e-3 ! to test if point lies in tri

  ! Loop over every mesh element
  DO i = 1, MESH%Fault%nSide

      ! element ID
      iElem = MESH%Fault%Face(i,1,1)
      iSide = MESH%Fault%Face(i,2,1)

      EQN%IniBulk_xx(i,:)  =  EQN%Bulk_xx_0
      EQN%IniBulk_yy(i,:)  =  EQN%Bulk_yy_0
      EQN%IniBulk_zz(i,:)  =  EQN%Bulk_zz_0
      EQN%IniShearXY(i,:)  =  EQN%ShearXY_0
      EQN%IniShearYZ(i,:)  =  EQN%ShearYZ_0
      EQN%IniShearXZ(i,:)  =  EQN%ShearXZ_0

      ! ini frictional parameters
      EQN%IniStateVar(i,:) =  EQN%RS_sv0

      ! Gauss node coordinate definition and stress assignment
      ! get vertices of complete tet
      IF (MESH%Fault%Face(i,1,1) == 0) THEN
          ! iElem is in the neighbor domain
          ! The neighbor element belongs to a different MPI domain
          iNeighbor           = MESH%Fault%Face(i,1,2)          ! iNeighbor denotes "-" side
          iLocalNeighborSide  = MESH%Fault%Face(i,2,2)
          iObject  = MESH%ELEM%BoundaryToObject(iLocalNeighborSide,iNeighbor)
          MPIIndex = MESH%ELEM%MPINumber(iLocalNeighborSide,iNeighbor)
          !
          xV(1:4) = BND%ObjMPI(iObject)%NeighborCoords(1,1:4,MPIIndex)
          yV(1:4) = BND%ObjMPI(iObject)%NeighborCoords(2,1:4,MPIIndex)
          zV(1:4) = BND%ObjMPI(iObject)%NeighborCoords(3,1:4,MPIIndex)
      ELSE
          !
          ! get vertices
          xV(1:4) = MESH%VRTX%xyNode(1,MESH%ELEM%Vertex(1:4,iElem))
          yV(1:4) = MESH%VRTX%xyNode(2,MESH%ELEM%Vertex(1:4,iElem))
          zV(1:4) = MESH%VRTX%xyNode(3,MESH%ELEM%Vertex(1:4,iElem))
      ENDIF

      DO iBndGP = 1,DISC%Galerkin%nBndGP
          !
          ! Transformation of boundary GP's into XYZ coordinate system
          chi  = MESH%ELEM%BndGP_Tri(1,iBndGP)
          tau  = MESH%ELEM%BndGP_Tri(2,iBndGP)
          CALL TrafoChiTau2XiEtaZeta(xi,eta,zeta,chi,tau,iSide,0)
          CALL TetraTrafoXiEtaZeta2XYZ(xGP,yGP,zGP,xi,eta,zeta,xV,yV,zV)

          x = xGP
          y = yGP
          z = zGP

                    ! ini background
          ! N22
          EQN%IniBulk_xx(i,iBndGP)  =  -10.766e6*(abs(z-1390.0D0))/1000.0D0
          EQN%IniBulk_yy(i,iBndGP)  =  -22.754e6*(abs(z-1390.0D0))/1000.0D0
          EQN%IniBulk_zz(i,iBndGP)  =  -16.76e6*(abs(z-1390.0D0))/1000.0D0
          EQN%IniShearXY(i,iBndGP)  =  -5.788e6*(abs(z-1390.0D0))/1000.0D0
          EQN%IniShearYZ(i,iBndGP)  =  EQN%ShearYZ_0
          EQN%IniShearXZ(i,iBndGP)  =  EQN%ShearXZ_0
          EQN%IniStateVar(i,iBndGP) =  EQN%RS_sv0

          ! ATTENTION: Keep order as is!
          !
          ! Segment #1
          IF (y .LE. 8600.0) THEN

              EQN%IniStateVar(i,iBndGP) =  1 ! check EQN%RS_sv0
              ! 22NE
              EQN%IniBulk_xx(i,iBndGP)  =  -10.766e6*(abs(z-1390.0D0))/1000.0D0
              EQN%IniBulk_yy(i,iBndGP)  =  -22.754e6*(abs(z-1390.0D0))/1000.0D0
              EQN%IniBulk_zz(i,iBndGP)  =  -16.76e6*(abs(z-1390.0D0))/1000.0D0
              EQN%IniShearXY(i,iBndGP)  =  -5.788e6*(abs(z-1390.0D0))/1000.0D0

              EQN%IniShearYZ(i,iBndGP)  =  EQN%ShearYZ_0
              EQN%IniShearXZ(i,iBndGP)  =  EQN%ShearXZ_0
              EQN%IniStateVar(i,iBndGP) =  EQN%RS_sv0


          ! Segment #2
          ELSEIF ((x.LE. -1800.0).AND.(x.GE.-7500.0) &
              .AND.(y.LE.16500.0).AND.(y.GE.8600.0)) THEN

              EQN%IniStateVar(i,iBndGP)  =  2 ! check
              !N22
              EQN%IniBulk_xx(i,iBndGP)  =  -10.766e6*(abs(z-1390.0D0))/1000.0D0
              EQN%IniBulk_yy(i,iBndGP)  =  -22.754e6*(abs(z-1390.0D0))/1000.0D0
              EQN%IniBulk_zz(i,iBndGP)  =  -16.76e6*(abs(z-1390.0D0))/1000.0D0
              EQN%IniShearXY(i,iBndGP)  =  -5.788e6*(abs(z-1390.0D0))/1000.0D0

              EQN%IniShearYZ(i,iBndGP)  =  EQN%ShearYZ_0
              EQN%IniShearXZ(i,iBndGP)  =  EQN%ShearXZ_0
              EQN%IniStateVar(i,iBndGP) =  EQN%RS_sv0


          ! Segment #3
          ELSEIF ((x.LE. -1220.0).AND.(x.GE.-1800.0) &
              .AND.(y.LE.14500.0).AND.(y.GE.8600.0)) THEN

              EQN%IniStateVar(i,iBndGP)  = 3 ! check
                       ! 11NE
              EQN%IniBulk_xx(i,iBndGP)  =  -9.0366*(abs(z)-1390.0D0)/1000.0D0
              EQN%IniBulk_yy(i,iBndGP)  =  -24.4834*(abs(z)-1390.0D0)/1000.0D0
              EQN%IniBulk_zz(i,iBndGP)  =  -16.76*(abs(z)-1390.0D0)/1000.0D0
              EQN%IniShearXY(i,iBndGP)  =  -3.1205*(abs(z)-1390.0D0)/1000.0D0
              EQN%IniShearYZ(i,iBndGP)  =  EQN%ShearYZ_0
              EQN%IniShearXZ(i,iBndGP)  =  EQN%ShearXZ_0
              EQN%IniStateVar(i,iBndGP) =  EQN%RS_sv0

          ! Segment #4
          ELSEIF ((x.LE. +1200.0).AND.(x.GE.-1220.0) &
              .AND.(y.LE.14500.0).AND.(y.GE.9800.0)) THEN

              EQN%IniStateVar(i,iBndGP)  = 4 ! check
                              ! 11NE
              EQN%IniBulk_xx(i,iBndGP)  =  -9.0366*(abs(z)-1390.0D0)/1000.0D0
              EQN%IniBulk_yy(i,iBndGP)  =  -24.4834*(abs(z)-1390.0D0)/1000.0D0
              EQN%IniBulk_zz(i,iBndGP)  =  -16.76*(abs(z)-1390.0D0)/1000.0D0
              EQN%IniShearXY(i,iBndGP)  =  -3.1205*(abs(z)-1390.0D0)/1000.0D0
              EQN%IniShearYZ(i,iBndGP)  =  EQN%ShearYZ_0
              EQN%IniShearXZ(i,iBndGP)  =  EQN%ShearXZ_0
              EQN%IniStateVar(i,iBndGP) =  EQN%RS_sv0


          ! Segment #5 (small, until critical curve)
          ELSEIF ((x.LE.-1220.0).AND.(x.GE.-1800.0) &
              .AND.(y.LE.16600.0).AND.(y.GE.14500.0)) THEN

              EQN%IniStateVar(i,iBndGP)  = 5 ! check
                         ! 11NE
              EQN%IniBulk_xx(i,iBndGP)  =  -9.0366*(abs(z)-1390.0D0)/1000.0D0
              EQN%IniBulk_yy(i,iBndGP)  =  -24.4834*(abs(z)-1390.0D0)/1000.0D0
              EQN%IniBulk_zz(i,iBndGP)  =  -16.76*(abs(z)-1390.0D0)/1000.0D0
              EQN%IniShearXY(i,iBndGP)  =  -3.1205*(abs(z)-1390.0D0)/1000.0D0
              EQN%IniShearYZ(i,iBndGP)  =  EQN%ShearYZ_0
              EQN%IniShearXZ(i,iBndGP)  =  EQN%ShearXZ_0
              EQN%IniStateVar(i,iBndGP) =  EQN%RS_sv0

          ! Segment #6
          ! first set large chunk to 5/6 and then overwrite it eventually with branch parameters 7,8,9
          ELSEIF ((x.LE.-1800.0).AND.(x.GE.-10800.0) &
              .AND.(y.LE.37720.0).AND.(y.GE.16600.0)) THEN

              EQN%IniStateVar(i,iBndGP)  = 6 ! check
                                 ! 11NE
              EQN%IniBulk_xx(i,iBndGP)  =  -9.0366*(abs(z)-1390.0D0)/1000.0D0
              EQN%IniBulk_yy(i,iBndGP)  =  -24.4834*(abs(z)-1390.0D0)/1000.0D0
              EQN%IniBulk_zz(i,iBndGP)  =  -16.76*(abs(z)-1390.0D0)/1000.0D0
              EQN%IniShearXY(i,iBndGP)  =  -3.1205*(abs(z)-1390.0D0)/1000.0D0
              EQN%IniShearYZ(i,iBndGP)  =  EQN%ShearYZ_0
              EQN%IniShearXZ(i,iBndGP)  =  EQN%ShearXZ_0
              EQN%IniStateVar(i,iBndGP) =  EQN%RS_sv0


              ! Segment #7
              IF (XYinTriangle(x,y,x7,y7,epsilon)) THEN

                  EQN%IniStateVar(i,iBndGP)  = 7 ! check
                  ! N22
                  EQN%IniBulk_xx(i,iBndGP)  =  -10.766e6*(abs(z-1390.0D0))/1000.0D0
                  EQN%IniBulk_yy(i,iBndGP)  =  -22.754e6*(abs(z-1390.0D0))/1000.0D0
                  EQN%IniBulk_zz(i,iBndGP)  =  -16.76e6*(abs(z-1390.0D0))/1000.0D0
                  EQN%IniShearXY(i,iBndGP)  =  -5.788e6*(abs(z-1390.0D0))/1000.0D0
                  EQN%IniShearYZ(i,iBndGP)  =  EQN%ShearYZ_0
                  EQN%IniShearXZ(i,iBndGP)  =  EQN%ShearXZ_0
                  EQN%IniStateVar(i,iBndGP) =  EQN%RS_sv0
              ! Segment #8
              ELSEIF (XYinTriangle(x,y,x8,y8,epsilon)) THEN

                  EQN%IniStateVar(i,iBndGP)  = 8 ! check
                  ! N22
                  EQN%IniBulk_xx(i,iBndGP)  =  -10.766e6*(abs(z-1390.0D0))/1000.0D0
                  EQN%IniBulk_yy(i,iBndGP)  =  -22.754e6*(abs(z-1390.0D0))/1000.0D0
                  EQN%IniBulk_zz(i,iBndGP)  =  -16.76e6*(abs(z-1390.0D0))/1000.0D0
                  EQN%IniShearXY(i,iBndGP)  =  -5.788e6*(abs(z-1390.0D0))/1000.0D0
                  EQN%IniShearXZ(i,iBndGP)  =  EQN%ShearXZ_0
                  EQN%IniStateVar(i,iBndGP) =  EQN%RS_sv0

              ! Segment #9
              ELSEIF (XYinTriangle(x,y,x9,y9,epsilon)) THEN

                  EQN%IniStateVar(i,iBndGP)  = 9 ! check
                  ! N22
                  EQN%IniBulk_xx(i,iBndGP)  =  -10.766e6*(abs(z-1390.0D0))/1000.0D0
                  EQN%IniBulk_yy(i,iBndGP)  =  -22.754e6*(abs(z-1390.0D0))/1000.0D0
                  EQN%IniBulk_zz(i,iBndGP)  =  -16.76e6*(abs(z-1390.0D0))/1000.0D0
                  EQN%IniShearXY(i,iBndGP)  =  -5.788e6*(abs(z-1390.0D0))/1000.0D0
                  EQN%IniShearYZ(i,iBndGP)  =  EQN%ShearYZ_0
                  EQN%IniShearXZ(i,iBndGP)  =  EQN%ShearXZ_0
                  EQN%IniStateVar(i,iBndGP) =  EQN%RS_sv0
              ENDIF

          ! Segment #9
          ! missing 9 pieces
          ELSEIF (XYinTriangle(x,y,x9,y9,epsilon)) THEN

              EQN%IniStateVar(i,iBndGP)  = 9 ! check
              ! N22
              EQN%IniBulk_xx(i,iBndGP)  =  -10.766e6*(abs(z-1390.0D0))/1000.0D0
              EQN%IniBulk_yy(i,iBndGP)  =  -22.754e6*(abs(z-1390.0D0))/1000.0D0
              EQN%IniBulk_zz(i,iBndGP)  =  -16.76e6*(abs(z-1390.0D0))/1000.0D0
              EQN%IniShearXY(i,iBndGP)  =  -5.788e6*(abs(z-1390.0D0))/1000.0D0
              EQN%IniShearXZ(i,iBndGP)  =  EQN%ShearXZ_0
              EQN%IniStateVar(i,iBndGP) =  EQN%RS_sv0


          ! Segment #10
          ELSEIF (XYinTriangle(x,y,x10,y10,epsilon)) THEN

              EQN%IniStateVar(i,iBndGP)  = 10 ! check
              ! N22
              EQN%IniBulk_xx(i,iBndGP)  =  -10.766e6*(abs(z-1390.0D0))/1000.0D0
              EQN%IniBulk_yy(i,iBndGP)  =  -22.754e6*(abs(z-1390.0D0))/1000.0D0
              EQN%IniBulk_zz(i,iBndGP)  =  -16.76e6*(abs(z-1390.0D0))/1000.0D0
              EQN%IniShearXY(i,iBndGP)  =  -5.788e6*(abs(z-1390.0D0))/1000.0D0
              EQN%IniShearYZ(i,iBndGP)  =  EQN%ShearYZ_0
              EQN%IniShearXZ(i,iBndGP)  =  EQN%ShearXZ_0
              EQN%IniStateVar(i,iBndGP) =  EQN%RS_sv0


          ! Segment #11
          ELSEIF (XYinTriangle(x,y,x11,y11,epsilon)) THEN

              EQN%IniStateVar(i,iBndGP)  = 11 ! check
              ! N22
              EQN%IniBulk_xx(i,iBndGP)  =  -10.766e6*(abs(z-1390.0D0))/1000.0D0
              EQN%IniBulk_yy(i,iBndGP)  =  -22.754e6*(abs(z-1390.0D0))/1000.0D0
              EQN%IniBulk_zz(i,iBndGP)  =  -16.76e6*(abs(z-1390.0D0))/1000.0D0
              EQN%IniShearXY(i,iBndGP)  =  -5.788e6*(abs(z-1390.0D0))/1000.0D0
              EQN%IniShearYZ(i,iBndGP)  =  EQN%ShearYZ_0
              EQN%IniShearXZ(i,iBndGP)  =  EQN%ShearXZ_0
              EQN%IniStateVar(i,iBndGP) =  EQN%RS_sv0



          ! Segment #12
          ELSEIF (y.GE. 46700.0) THEN

              EQN%IniStateVar(i,iBndGP)  = 12 ! check
              ! N22
              EQN%IniBulk_xx(i,iBndGP)  =  -10.766e6*(abs(z-1390.0D0))/1000.0D0
              EQN%IniBulk_yy(i,iBndGP)  =  -22.754e6*(abs(z-1390.0D0))/1000.0D0
              EQN%IniBulk_zz(i,iBndGP)  =  -16.76e6*(abs(z-1390.0D0))/1000.0D0
              EQN%IniShearXY(i,iBndGP)  =  -5.788e6*(abs(z-1390.0D0))/1000.0D0
              EQN%IniShearXZ(i,iBndGP)  =  EQN%ShearXZ_0
              EQN%IniStateVar(i,iBndGP) =  EQN%RS_sv0


          ENDIF

                  ! manage D_C
          IF (z.GT.-4000.0D0) THEN
              ! higher D_C to surpress supershear rupture at free surface
              DISC%DynRup%D_C(iBndGP,i) = 0.8D0+0.6D0*(1.0D0+COS(4.0D0*ATAN(1.0D0) * abs(z)/4000.0D0))
          !ELSEIF (z.LT.-12000.0D0) THEN
                  !   ! higher D_C in depth mimic brittle ductile transition
                  !   DISC%DynRup%D_C(i,iBndGP) = 0.8D0+10e-3*(abs(z)-12000.0D0)
          ENDIF

          ! overwrite positive z area
          IF(z .GT. 0.0) THEN
              !EQN%IniBulk_xx(i,iBndGP)  =  0.0D0
              !EQN%IniBulk_yy(i,iBndGP)  =  0.0D0
              !EQN%IniBulk_zz(i,iBndGP)  =  0.0D0
              !EQN%IniShearXY(i,iBndGP)  =  0.0D0
              !EQN%IniShearYZ(i,iBndGP)  =  0.0D0
              !EQN%IniShearXZ(i,iBndGP)  =  0.0D0
              !EQN%IniStateVar(i,iBndGP) =  0.0D0

              DISC%DynRup%D_C(iBndGP,i) = 2.0 ! 2.0D0
          ENDIF
          !
      ENDDO ! iBndGP

  ENDDO !    MESH%Fault%nSide

  END SUBROUTINE background_LAN3       ! Landers 3 segmented fault system

  !> Alaska dipping fault backround stress model
  !<
  SUBROUTINE background_ALA(DISC,EQN,MESH,BND)
  !-------------------------------------------------------------------------!
  USE DGBasis_mod
  !-------------------------------------------------------------------------!
  IMPLICIT NONE
  !-------------------------------------------------------------------------!
  TYPE(tDiscretization), target  :: DISC
  TYPE(tEquations)               :: EQN
  TYPE(tUnstructMesh)            :: MESH
  TYPE (tBoundary)               :: BND
  !-------------------------------------------------------------------------!
  ! Local variable declaration
  INTEGER                        :: i,j
  INTEGER                        :: iSide,iElem,iBndGP
  INTEGER                        :: iLocalNeighborSide,iNeighbor
  INTEGER                        :: MPIIndex, iObject
  REAL                           :: xV(MESH%GlobalVrtxType),yV(MESH%GlobalVrtxType),zV(MESH%GlobalVrtxType)
  REAL                           :: chi,tau
  REAL                           :: xi, eta, zeta, XGp, YGp, ZGp
  !-------------------------------------------------------------------------!
  INTENT(IN)    :: MESH, BND
  INTENT(INOUT) :: DISC,EQN
  !-------------------------------------------------------------------------!
  ! Alaska1
  ! Requires the correct mesh: alaska1.neu
  ! fault: dip at 10 deg, strike: parallel to x
  ! dipping fault points towards y, trench at y=z=0
  ! depth is z negative
  ! center of nucleation patch at hypocenter: 22.38km along strike, -89.26km along dip
  ! fault does reach the surface
  ! units of mesh in meter

  ! Loop over every mesh element
  DO i = 1, MESH%Fault%nSide

      ! element ID
      iElem = MESH%Fault%Face(i,1,1)
      iSide = MESH%Fault%Face(i,2,1)

      EQN%IniBulk_xx(i,:)  =  EQN%Bulk_xx_0
      EQN%IniBulk_yy(i,:)  =  EQN%Bulk_yy_0
      EQN%IniBulk_zz(i,:)  =  EQN%Bulk_zz_0
      EQN%IniShearXY(i,:)  =  EQN%ShearXY_0
      EQN%IniShearYZ(i,:)  =  EQN%ShearYZ_0
      EQN%IniShearXZ(i,:)  =  EQN%ShearXZ_0

      ! ini frictional parameters
      EQN%IniStateVar(i,:) =  EQN%RS_sv0

      ! Gauss node coordinate definition and stress assignment
      ! get vertices of complete tet
      IF (MESH%Fault%Face(i,1,1) == 0) THEN
          ! iElem is in the neighbor domain
          ! The neighbor element belongs to a different MPI domain
          iNeighbor           = MESH%Fault%Face(i,1,2)          ! iNeighbor denotes "-" side
          iLocalNeighborSide  = MESH%Fault%Face(i,2,2)
          iObject  = MESH%ELEM%BoundaryToObject(iLocalNeighborSide,iNeighbor)
          MPIIndex = MESH%ELEM%MPINumber(iLocalNeighborSide,iNeighbor)
          !
          xV(1:4) = BND%ObjMPI(iObject)%NeighborCoords(1,1:4,MPIIndex)
          yV(1:4) = BND%ObjMPI(iObject)%NeighborCoords(2,1:4,MPIIndex)
          zV(1:4) = BND%ObjMPI(iObject)%NeighborCoords(3,1:4,MPIIndex)
      ELSE
          !
          ! get vertices
          xV(1:4) = MESH%VRTX%xyNode(1,MESH%ELEM%Vertex(1:4,iElem))
          yV(1:4) = MESH%VRTX%xyNode(2,MESH%ELEM%Vertex(1:4,iElem))
          zV(1:4) = MESH%VRTX%xyNode(3,MESH%ELEM%Vertex(1:4,iElem))
      ENDIF

      DO iBndGP = 1,DISC%Galerkin%nBndGP
          !
          ! Transformation of boundary GP's into XYZ coordinate system
          chi  = MESH%ELEM%BndGP_Tri(1,iBndGP)
          tau  = MESH%ELEM%BndGP_Tri(2,iBndGP)
          CALL TrafoChiTau2XiEtaZeta(xi,eta,zeta,chi,tau,iSide,0)
          CALL TetraTrafoXiEtaZeta2XYZ(xGP,yGP,zGP,xi,eta,zeta,xV,yV,zV)

          ! depth dependent smooth initial stresses:
          ! fault normal reference point at -y
          !
          EQN%IniBulk_yy(i,iBndGP)  = -2403.380382456552D0 * abs(zGP)/0.173648177D0
          EQN%IniBulk_zz(i,iBndGP)  = -2974.619617543449D0 * abs(zGP)/0.173648177D0
          EQN%IniShearYZ(i,iBndGP)  =  3269.892310776356D0 * abs(zGP)/0.173648177D0
          !
          ! Depth dependent stress values in nucleation patch -> set nucleation case to 0 in dyn file!
          ! shear stress=(static fric + 0.0057)* initial normal stress
          IF ((xGP.LE.(10000.0D0+22380.0D0)) .AND. (xGP.GE.(-10000.0D0+22380.0D0))       &
              .AND. (zGP.LE.(10000.0D0+87904.0D0)) .AND. (zGP.GE.(-10000.0D0+87904.0D0))) THEN
              EQN%IniBulk_yy(i,iBndGP)  =  (-641.032721921598D0) * abs(zGP)/0.173648177D0
              EQN%IniBulk_zz(i,iBndGP)  =  (-6736.967278078402D0) * abs(zGP)/0.173648177D0
              EQN%IniShearYZ(i,iBndGP)  =  (6019.435014560794D0) * abs(zGP)/0.173648177D0
          ENDIF

      ENDDO ! iBndGP

  ENDDO !    MESH%Fault%nSide

  END SUBROUTINE background_ALA       ! Alaska dipping fault

  !> Northridge dipping fault backround stress model
  !<
  SUBROUTINE background_NORTH(DISC,EQN,MESH,BND)
  !-------------------------------------------------------------------------!
  USE DGBasis_mod
  !-------------------------------------------------------------------------!
  IMPLICIT NONE
  !-------------------------------------------------------------------------!
  TYPE(tDiscretization), target  :: DISC
  TYPE(tEquations)               :: EQN
  TYPE(tUnstructMesh)            :: MESH
  TYPE (tBoundary)               :: BND
  !-------------------------------------------------------------------------!
  ! Local variable declaration
  INTEGER                        :: i,j
  INTEGER                        :: iSide,iElem,iBndGP
  INTEGER                        :: iLocalNeighborSide,iNeighbor
  INTEGER                        :: MPIIndex, iObject
  REAL                           :: xV(MESH%GlobalVrtxType),yV(MESH%GlobalVrtxType),zV(MESH%GlobalVrtxType)
  REAL                           :: average
  REAL                           :: chi,tau
  REAL                           :: xi, eta, zeta, XGp, YGp, ZGp
  !-------------------------------------------------------------------------!
  INTENT(IN)    :: MESH, BND
  INTENT(INOUT) :: DISC,EQN
  !-------------------------------------------------------------------------!
  ! Northridge Thrust Fault Scenario based on SCEC TPV10
  ! Requires the correct mesh! Build from SCEC Community fault model
  ! fault: dip at 35.5 deg, strike: 117.82130071543423
  ! depth is z negative
  ! center of nucleation patch at hypocenter of 1994 EQ
  ! fault does not reach the surface
  ! units of mesh in meter

  ! higher cohesion than for SCEC TPV10/11
  DISC%DynRup%cohesion = -20e6

  ! Loop over every mesh element
  DO i = 1, MESH%Fault%nSide

      ! element ID
      iElem = MESH%Fault%Face(i,1,1)
      iSide = MESH%Fault%Face(i,2,1)

      EQN%IniBulk_xx(i,:)  =  EQN%Bulk_xx_0
      EQN%IniBulk_yy(i,:)  =  EQN%Bulk_yy_0
      EQN%IniBulk_zz(i,:)  =  EQN%Bulk_zz_0
      EQN%IniShearXY(i,:)  =  EQN%ShearXY_0
      EQN%IniShearYZ(i,:)  =  EQN%ShearYZ_0
      EQN%IniShearXZ(i,:)  =  EQN%ShearXZ_0

      ! ini frictional parameters
      EQN%IniStateVar(i,:) =  EQN%RS_sv0

      ! Gauss node coordinate definition and stress assignment
      ! get vertices of complete tet
      IF (MESH%Fault%Face(i,1,1) == 0) THEN
          ! iElem is in the neighbor domain
          ! The neighbor element belongs to a different MPI domain
          iNeighbor           = MESH%Fault%Face(i,1,2)          ! iNeighbor denotes "-" side
          iLocalNeighborSide  = MESH%Fault%Face(i,2,2)
          iObject  = MESH%ELEM%BoundaryToObject(iLocalNeighborSide,iNeighbor)
          MPIIndex = MESH%ELEM%MPINumber(iLocalNeighborSide,iNeighbor)
          !
          xV(1:4) = BND%ObjMPI(iObject)%NeighborCoords(1,1:4,MPIIndex)
          yV(1:4) = BND%ObjMPI(iObject)%NeighborCoords(2,1:4,MPIIndex)
          zV(1:4) = BND%ObjMPI(iObject)%NeighborCoords(3,1:4,MPIIndex)
      ELSE
          !
          ! get vertices
          xV(1:4) = MESH%VRTX%xyNode(1,MESH%ELEM%Vertex(1:4,iElem))
          yV(1:4) = MESH%VRTX%xyNode(2,MESH%ELEM%Vertex(1:4,iElem))
          zV(1:4) = MESH%VRTX%xyNode(3,MESH%ELEM%Vertex(1:4,iElem))
      ENDIF

      DO iBndGP = 1,DISC%Galerkin%nBndGP
          !
          ! Transformation of boundary GP's into XYZ coordinate system
          chi  = MESH%ELEM%BndGP_Tri(1,iBndGP)
          tau  = MESH%ELEM%BndGP_Tri(2,iBndGP)
          CALL TrafoChiTau2XiEtaZeta(xi,eta,zeta,chi,tau,iSide,0)
          CALL TetraTrafoXiEtaZeta2XYZ(xGP,yGP,zGP,xi,eta,zeta,xV,yV,zV)

                    !geometrically averaged depth (negative in z)
          average = zGP   ! Averaging not needed here
          !
          ! depth dependent smooth initial stresses:
          ! fault normal reference point at +y
          !
          EQN%IniBulk_yy(i,iBndGP)  = -2403.380382456552D0 * abs(average)/0.380801179408141D0
          EQN%IniBulk_zz(i,iBndGP)  = -2974.619617543449D0 * abs(average)/0.380801179408141D0
          EQN%IniShearYZ(i,iBndGP)  =  3269.892310776356D0 * abs(average)/0.380801179408141D0
          ! Nucleation patch: set nucleation case to 0 in dyn file
          ! shear stress=cohesion+(static fric + 0.0057)* initial normal stress
          IF ((xGP.LE.(2500.0D0+357208.0D0)) .AND. (xGP.GE.(-2500.0D0+357208.0D0))       &
              .AND. (zGP.LE.-17250D0) .AND. (zGP.GE.-18250D0)) THEN
              EQN%IniBulk_yy(i,iBndGP)  =  (-17320500D0)+(-641.032721921598D0) * abs(average)/0.380801179408141D0
              EQN%IniBulk_zz(i,iBndGP)  =  (17320500D0)+(-6736.967278078402D0) * abs(average)/0.380801179408141D0
              EQN%IniShearYZ(i,iBndGP)  =  (-10000000D0)+(6019.435014560794D0) * abs(average)/0.380801179408141D0
          ENDIF

      ENDDO ! iBndGP

  ENDDO !    MESH%Fault%nSide

  END SUBROUTINE background_NORTH       !  Northridge Thrust Fault Scenario based on SCEC TPV10

  !> SCEC TPV101 test with rate-and-state friction (ageing law)
  !<
  SUBROUTINE background_TPV101(DISC,EQN,MESH,BND)
  !-------------------------------------------------------------------------!
  USE DGBasis_mod
  !-------------------------------------------------------------------------!
  IMPLICIT NONE
  !-------------------------------------------------------------------------!
  TYPE(tDiscretization), target  :: DISC
  TYPE(tEquations)               :: EQN
  TYPE(tUnstructMesh)            :: MESH
  TYPE (tBoundary)               :: BND
  !-------------------------------------------------------------------------!
  ! Local variable declaration
  INTEGER                        :: i,j
  INTEGER                        :: iSide,iElem,iBndGP
  INTEGER                        :: iLocalNeighborSide,iNeighbor
  INTEGER                        :: MPIIndex, iObject
  REAL                           :: xV(MESH%GlobalVrtxType),yV(MESH%GlobalVrtxType),zV(MESH%GlobalVrtxType)
  REAL                           :: chi,tau
  REAL                           :: xi, eta, zeta, XGp, YGp, ZGp
  REAL                           :: iniSlipRate, tmp, Boxx, Boxz
  !-------------------------------------------------------------------------!
  INTENT(IN)    :: MESH, BND
  INTENT(INOUT) :: DISC,EQN
  !-------------------------------------------------------------------------!
  ! 101: SCEC TPV101 test with rate-and-state friction (ageing law) in full space
  ! Requires the correct mesh! For instructions see http://scecdata.usc.edu/cvws/download/SCEC_validation_ageing_law.pdf
  ! vertical fault in the xz-plane,30 km long by 15 km deep, surrounded by a transition region 3 km thick
  ! depth is z negative, hypocenter centered along-strike and along-dip
  ! nucleation is time-dependent shear stress perturbation in a circular region with radius of 3 km
  ! fault reaches the surface at depth 0km
  ! units of mesh in meter
  ! Gauss node wise stress and friction properties assignment
  ! fault normal reference point at +y

  ALLOCATE(  DISC%DynRup%RS_a_array(DISC%Galerkin%nBndGP, MESH%Fault%nSide)        )

  ! cohesion 0MPa
  DISC%DynRup%cohesion = 0.0

  EQN%IniSlipRate1 = DISC%DynRup%RS_iniSlipRate1
  EQN%IniSlipRate2 = DISC%DynRup%RS_iniSlipRate2
  iniSlipRate = SQRT(EQN%IniSlipRate1**2 + EQN%IniSlipRate2**2)

  ! Loop over every mesh element
  DO i = 1, MESH%Fault%nSide

      ! element ID
      iElem = MESH%Fault%Face(i,1,1)
      iSide = MESH%Fault%Face(i,2,1)

      EQN%IniBulk_xx(i,:)  =  EQN%Bulk_xx_0
      EQN%IniBulk_yy(i,:)  =  EQN%Bulk_yy_0
      EQN%IniBulk_zz(i,:)  =  EQN%Bulk_zz_0
      EQN%IniShearXY(i,:)  =  EQN%ShearXY_0
      EQN%IniShearYZ(i,:)  =  EQN%ShearYZ_0
      EQN%IniShearXZ(i,:)  =  EQN%ShearXZ_0

      ! ini frictional parameters
      EQN%IniStateVar(i,:) =  EQN%RS_sv0
      DISC%DynRup%RS_a_array(:,i) = DISC%DynRup%RS_a

      ! Gauss node coordinate definition and stress assignment
      ! get vertices of complete tet
      IF (MESH%Fault%Face(i,1,1) == 0) THEN
          ! iElem is in the neighbor domain
          ! The neighbor element belongs to a different MPI domain
          iNeighbor           = MESH%Fault%Face(i,1,2)          ! iNeighbor denotes "-" side
          iLocalNeighborSide  = MESH%Fault%Face(i,2,2)
          iObject  = MESH%ELEM%BoundaryToObject(iLocalNeighborSide,iNeighbor)
          MPIIndex = MESH%ELEM%MPINumber(iLocalNeighborSide,iNeighbor)
          !
          xV(1:4) = BND%ObjMPI(iObject)%NeighborCoords(1,1:4,MPIIndex)
          yV(1:4) = BND%ObjMPI(iObject)%NeighborCoords(2,1:4,MPIIndex)
          zV(1:4) = BND%ObjMPI(iObject)%NeighborCoords(3,1:4,MPIIndex)
      ELSE
          !
          ! get vertices
          xV(1:4) = MESH%VRTX%xyNode(1,MESH%ELEM%Vertex(1:4,iElem))
          yV(1:4) = MESH%VRTX%xyNode(2,MESH%ELEM%Vertex(1:4,iElem))
          zV(1:4) = MESH%VRTX%xyNode(3,MESH%ELEM%Vertex(1:4,iElem))
      ENDIF

      DO iBndGP = 1,DISC%Galerkin%nBndGP
          !
          ! Transformation of boundary GP's into XYZ coordinate system
          chi  = MESH%ELEM%BndGP_Tri(1,iBndGP)
          tau  = MESH%ELEM%BndGP_Tri(2,iBndGP)
          CALL TrafoChiTau2XiEtaZeta(xi,eta,zeta,chi,tau,iSide,0)
          CALL TetraTrafoXiEtaZeta2XYZ(xGP,yGP,zGP,xi,eta,zeta,xV,yV,zV)

                              ! friction law changes in a
          ! smoothed Boxcar function in transition region (3km)
          IF ( ((xGP.GT.15000.0D0).AND.(xGP.LT.18000.0D0))      &
              .OR.((xGP.LT.-15000.0D0).AND.(xGP.GT.-18000.0D0)) &
              .OR.((zGP.LT.-15000.0D0).AND.(zGP.GT.-18000.0D0))) THEN
              ! TANH(X)=(1-EXP(-2X))/(1+EXP(-2X))
              tmp = 3000.0D0/(ABS(xGP)-15000.0D0-3000.0D0)+3000.0D0/(ABS(xGP)-15000.0D0)
              ! x
              Boxx = 0.5D0*(1.0D0+((1.0D0-EXP(-2.0D0*tmp))/(1.0D0+EXP(-2.0D0*tmp))))
              ! z
              tmp = 3000.0D0/(ABS(zGP)-3000.0D0)+3000.0D0/ABS(zGP)
              Boxz = 0.5D0*(1.0D0+((1.0D0-EXP(-2.0D0*tmp))/(1.0D0+EXP(-2.0D0*tmp))))
              ! smooth boxcar
              DISC%DynRup%RS_a_array(iBndGP,i)=DISC%DynRup%RS_a+0.008D0*(1.0D0-(Boxx*Boxz))
          ELSEIF ((xGP.GE.18000.0D0) .OR. (xGP.LE.-18000.0D0)        &
              .OR. (zGP.LE.-18000.0D0)) THEN
              ! velocity strengthening in exterior region (3km)
              DISC%DynRup%RS_a_array(iBndGP,i)=DISC%DynRup%RS_a+0.008D0
              !
          ELSE
              ! velocity-weakening in interior fault region (30 km * 15 km)
              DISC%DynRup%RS_a_array(iBndGP,i)=DISC%DynRup%RS_a
              !
          ENDIF
          ! resulting changes in SV_ini
          EQN%IniStateVar(i,iBndGP) = (DISC%DynRup%RS_sl0/DISC%DynRup%RS_sr0) * EXP((-EQN%ShearXY_0/EQN%Bulk_yy_0-DISC%DynRup%RS_f0-DISC%DynRup%RS_a_array(iBndGP,i)*LOG(iniSlipRate/DISC%DynRup%RS_sr0))/DISC%DynRup%RS_b)
                ! Nucleation in Evaluate friction special case

      ENDDO ! iBndGP

  ENDDO !    MESH%Fault%nSide

  END SUBROUTINE background_TPV101       !  SCEC TPV101 test with rate-and-state friction (ageing law)

  !> SCEC TPV103 test with velocity weakening friction (based on slip law)
  !<
  SUBROUTINE background_TPV103(DISC,EQN,MESH,BND)
  !-------------------------------------------------------------------------!
  USE DGBasis_mod
  use JacobiNormal_mod, only: RotationMatrix3D
  !-------------------------------------------------------------------------!
  IMPLICIT NONE
  !-------------------------------------------------------------------------!
  TYPE(tDiscretization), target  :: DISC
  TYPE(tEquations)               :: EQN
  TYPE(tUnstructMesh)            :: MESH
  TYPE (tBoundary)               :: BND
  !-------------------------------------------------------------------------!
  ! Local variable declaration
  INTEGER                        :: i,j
  INTEGER                        :: iSide,iElem,iBndGP
  INTEGER                        :: iLocalNeighborSide,iNeighbor
  INTEGER                        :: MPIIndex, iObject
  REAL                           :: xV(MESH%GlobalVrtxType),yV(MESH%GlobalVrtxType),zV(MESH%GlobalVrtxType)
  REAL                           :: chi,tau
  REAL                           :: xi, eta, zeta, XGp, YGp, ZGp
  REAL                           :: iniSlipRate, tmp, Boxx, Boxz
  REAL                           :: xLeStartTapering, xRiStartTapering, xLeStopTapering, xRiStopTapering, xtaperingWidth
  REAL                           :: zStartTapering, zStopTapering, ztaperingWidth
  REAL                           :: RS_a_inc,RS_srW_inc
  REAL                           :: Rnuc, radius, ShapeNucleation
  REAL                           :: hypox,hypoy,hypoz
  real                           :: normal(3)
  real                           :: tangent1(3)
  real                           :: tangent2(3)
  real                           :: T(9,9),bii(6),bii2(6)
  real                           :: iT(9,9)
  !-------------------------------------------------------------------------!
  INTENT(IN)    :: MESH, BND
  INTENT(INOUT) :: DISC,EQN
  !-------------------------------------------------------------------------!
  ! 103: SCEC TPV103 test with velocity weakening friction (based on slip law) in full space
  ! Requires the correct mesh! For instructions see http://scecdata.usc.edu/cvws/download/SCEC_validation_slip_law.pdf
  ! vertical velocity-weakening fault in the xz-plane, 30 km long by 15 km deep,
  ! surrounded by a transition region 3 km thick, embedded in velocity-strengthening region
  ! depth is z negative, hypocenter centered along-strike and along-dip
  ! nucleation is time- and space dependent shear stress perturbation in a circular region with max. radius of 3 km
  ! fault reaches the surface at depth 0km
  ! units of mesh in meter
  ! Gauss node wise stress and friction properties assignment
  ! fault normal reference point at +y

  Rnuc = DISC%DynRup%R_crit
  hypox = DISC%DynRup%XHypo
  hypoy = DISC%DynRup%YHypo
  hypoz = DISC%DynRup%ZHypo

  ALLOCATE(  DISC%DynRup%RS_a_array(DISC%Galerkin%nBndGP, MESH%Fault%nSide)        )
  ALLOCATE(  DISC%DynRup%RS_srW_array(DISC%Galerkin%nBndGP, MESH%Fault%nSide)      )
  allocate(EQN%NucleationStressInFaultCS(DISC%Galerkin%nBndGP,6,MESH%Fault%nSide))

  xLeStartTapering = -15d3
  xRiStartTapering =  15d3
  zStartTapering = -15d3
  xtaperingWidth = 3d3
  ztaperingWidth = 3d3
  RS_a_inc = 0.01d0
  RS_srW_inc = 0.9d0

  xLeStopTapering = xLeStartTapering - xtaperingWidth
  xRiStopTapering = xRiStartTapering + xtaperingWidth
  zStopTapering = zStartTapering - ztaperingWidth



  ! cohesion 0MPa
  DISC%DynRup%cohesion = 0.0

  EQN%IniSlipRate1 = DISC%DynRup%RS_iniSlipRate1
  EQN%IniSlipRate2 = DISC%DynRup%RS_iniSlipRate2
  iniSlipRate = SQRT(EQN%IniSlipRate1**2 + EQN%IniSlipRate2**2)

  ! Loop over every mesh element
  DO i = 1, MESH%Fault%nSide

      ! element ID
      iElem = MESH%Fault%Face(i,1,1)
      iSide = MESH%Fault%Face(i,2,1)

      EQN%IniBulk_xx(i,:)  =  EQN%Bulk_xx_0
      EQN%IniBulk_yy(i,:)  =  EQN%Bulk_yy_0
      EQN%IniBulk_zz(i,:)  =  EQN%Bulk_zz_0
      EQN%IniShearXY(i,:)  =  EQN%ShearXY_0
      EQN%IniShearYZ(i,:)  =  EQN%ShearYZ_0
      EQN%IniShearXZ(i,:)  =  EQN%ShearXZ_0

      ! ini frictional parameters
      EQN%IniStateVar(i,:) =  EQN%RS_sv0
      DISC%DynRup%RS_a_array(:,i) = DISC%DynRup%RS_a

      ! Gauss node coordinate definition and stress assignment
      ! get vertices of complete tet
      IF (MESH%Fault%Face(i,1,1) == 0) THEN
          ! iElem is in the neighbor domain
          ! The neighbor element belongs to a different MPI domain
          iNeighbor           = MESH%Fault%Face(i,1,2)          ! iNeighbor denotes "-" side
          iLocalNeighborSide  = MESH%Fault%Face(i,2,2)
          iObject  = MESH%ELEM%BoundaryToObject(iLocalNeighborSide,iNeighbor)
          MPIIndex = MESH%ELEM%MPINumber(iLocalNeighborSide,iNeighbor)
          !
          xV(1:4) = BND%ObjMPI(iObject)%NeighborCoords(1,1:4,MPIIndex)
          yV(1:4) = BND%ObjMPI(iObject)%NeighborCoords(2,1:4,MPIIndex)
          zV(1:4) = BND%ObjMPI(iObject)%NeighborCoords(3,1:4,MPIIndex)
      ELSE
          !
          ! get vertices
          xV(1:4) = MESH%VRTX%xyNode(1,MESH%ELEM%Vertex(1:4,iElem))
          yV(1:4) = MESH%VRTX%xyNode(2,MESH%ELEM%Vertex(1:4,iElem))
          zV(1:4) = MESH%VRTX%xyNode(3,MESH%ELEM%Vertex(1:4,iElem))
      ENDIF

      DO iBndGP = 1,DISC%Galerkin%nBndGP
          !
          ! Transformation of boundary GP's into XYZ coordinate system
          chi  = MESH%ELEM%BndGP_Tri(1,iBndGP)
          tau  = MESH%ELEM%BndGP_Tri(2,iBndGP)
          CALL TrafoChiTau2XiEtaZeta(xi,eta,zeta,chi,tau,iSide,0)
          CALL TetraTrafoXiEtaZeta2XYZ(xGP,yGP,zGP,xi,eta,zeta,xV,yV,zV)

          ShapeNucleation=0d0
          radius=SQRT((xGP-hypox)**2+(yGP-hypoy)**2+(zGP-hypoz)**2)
          IF (radius.LT.Rnuc) THEN
             ShapeNucleation=EXP(radius**2/(radius**2-Rnuc**2))
          ENDIF
         
         !Rotate nucleation stress in fault coordinate system
          normal   = MESH%Fault%geoNormals( 1:3, i)
          tangent1 = MESH%Fault%geoTangent1(1:3, i)
          tangent2 = MESH%Fault%geoTangent2(1:3, i)
          CALL RotationMatrix3D(normal, tangent1, tangent2, T(:,:), iT(:,:), EQN)
          bii(1)=DISC%DynRup%NucBulk_xx_0
          bii(2)=DISC%DynRup%NucBulk_yy_0
          bii(3)=DISC%DynRup%NucBulk_zz_0
          bii(4)=DISC%DynRup%NucShearXY_0
          bii(5)=DISC%DynRup%NucShearYZ_0
          bii(6)=DISC%DynRup%NucShearXZ_0
          bii = MATMUL(iT(1:6,1:6), bii(:)) * ShapeNucleation
          EQN%NucleationStressInFaultCS(iBndGP,:,i) = bii

          ! friction law changes in a
          ! smoothed Boxcar function in transition region (3km)
          IF ( ((xGP.GT.xRiStartTapering).AND.(xGP.LT.xRiStopTapering))      &
              .OR.((xGP.LT.xLeStartTapering).AND.(xGP.GT.xLeStopTapering)) &
              .OR.((zGP.LT.zStartTapering).AND.(zGP.GT.zStopTapering))) THEN
              ! TANH(X)=(1-EXP(-2X))/(1+EXP(-2X))

              ! x left tapering
              IF (xGP.LT.xLeStartTapering) THEN
                 tmp = -xtaperingWidth/ABS(xGP-xLeStopTapering)+xtaperingWidth/ABS(xGP-xLeStartTapering)
                 tmp = EXP(-2.0D0*tmp)
                 if ((tmp-1).EQ.tmp) THEN
                    Boxx = 0d0
                 ELSE
                    ! x
                    Boxx = 0.5D0*(1.0D0+((1.0D0-tmp)/(1.0D0+tmp)))
                 ENDIF
              ELSE
              ! x right tapering
              IF (xGP.GT.xRiStartTapering) THEN
                 tmp = -xtaperingWidth/ABS(xGP-xRiStopTapering)+xtaperingWidth/ABS(xGP-xRiStartTapering)
                 tmp = EXP(-2.0D0*tmp)
                 if ((tmp-1).EQ.tmp) THEN
                    Boxx = 0d0
                 ELSE
                    ! x
                    Boxx = 0.5D0*(1.0D0+((1.0D0-tmp)/(1.0D0+tmp)))
                 ENDIF
              ELSE
                 Boxx =1d0
              ENDIF
              ENDIF

              IF (zGP.LT.zStartTapering) THEN
                 ! z
                 tmp = -ztaperingWidth/ABS(zGP-zStopTapering)+ztaperingWidth/ABS(zGP-zStartTapering)
                 tmp = EXP(-2.0D0*tmp)
                 if ((tmp-1).EQ.tmp) THEN
                    Boxz = 0d0
                 ELSE
                    Boxz = 0.5D0*(1.0D0+((1.0D0-tmp)/(1.0D0+tmp)))
                 ENDIF
              ELSE
                 Boxz =1d0
              ENDIF
              ! smooth boxcar
              DISC%DynRup%RS_a_array(iBndGP,i)=DISC%DynRup%RS_a+RS_a_inc*(1.0D0-(Boxx*Boxz))
              DISC%DynRup%RS_srW_array(iBndGP,i)=DISC%DynRup%RS_srW+RS_srW_inc*(1.0D0-(Boxx*Boxz))
          ELSEIF ((xGP.GE.xRiStopTapering) .OR. (xGP.LE.xLeStopTapering)        &
              .OR. (zGP.LE.zStopTapering)) THEN
              ! velocity strengthening in exterior region (3km)
              DISC%DynRup%RS_a_array(iBndGP,i)=DISC%DynRup%RS_a+RS_a_inc
              DISC%DynRup%RS_srW_array(iBndGP,i) = DISC%DynRup%RS_srW+RS_srW_inc
              !
          ELSE
              ! velocity-weakening in interior fault region (30 km * 15 km)
              DISC%DynRup%RS_a_array(iBndGP,i)=DISC%DynRup%RS_a
              DISC%DynRup%RS_srW_array(iBndGP,i) = DISC%DynRup%RS_srW
              !
          ENDIF
          ! resulting changes in SV_ini done in friction_RSF103
          ! Nucleation in Evaluate friction special case
      ENDDO ! iBndGP

  ENDDO !    MESH%Fault%nSide

  END SUBROUTINE background_TPV103       !  SCEC TPV103 test with velocity weakening friction (based on slip law)

  ! Initialize background stress via ASAGI
  subroutine background_asagi(io, disc, eqn, mesh, bnd, friction)
  !-------------------------------------------------------------------------!
  USE DGBasis_mod
  use, intrinsic :: iso_c_binding
  !-------------------------------------------------------------------------!
  IMPLICIT NONE
  !-------------------------------------------------------------------------!
  TYPE(tInputOutput)             :: IO
  TYPE(tDiscretization), target  :: DISC
  TYPE(tEquations)               :: EQN
  TYPE(tUnstructMesh)            :: MESH
  TYPE (tBoundary)               :: BND
  integer                        :: friction
  !-------------------------------------------------------------------------!
  ! Local variable declaration
  INTEGER                        :: i
  INTEGER                        :: iSide,iElem,iBndGP
  INTEGER                        :: iLocalNeighborSide,iNeighbor
  INTEGER                        :: MPIIndex, iObject
  REAL                           :: xV(MESH%GlobalVrtxType),yV(MESH%GlobalVrtxType),zV(MESH%GlobalVrtxType)
  REAL                           :: chi,tau
  REAL                           :: xi, eta, zeta, XGp, YGp, ZGp
  real, dimension(1:6)           :: stressValues
  real, dimension(1:4)           :: frictionValues
  real( kind=c_float ), dimension(1:7) :: stressDefaultValues
  real( kind=c_float ), dimension(1:4) :: frictionDefaultValues
  !-------------------------------------------------------------------------!

     call openStressField(io, friction)

     ! Default stress values
     stressDefaultValues(1) = EQN%Bulk_xx_0
     stressDefaultValues(2) = EQN%Bulk_yy_0
     stressDefaultValues(3) = EQN%Bulk_zz_0
     stressDefaultValues(4) = EQN%ShearXY_0
     stressDefaultValues(5) = EQN%ShearXZ_0
     stressDefaultValues(6) = EQN%ShearYZ_0
     stressDefaultValues(7) = 0.0 ! p

     select case(friction)
     case(0) ! rate & state friction
       ALLOCATE(DISC%DynRup%RS_srW_array(MESH%Fault%nSide,DISC%Galerkin%nBndGP))
       ALLOCATE(DISC%DynRup%RS_a_array(MESH%Fault%nSide,DISC%Galerkin%nBndGP))

       frictionDefaultValues(1) = DISC%DynRup%RS_srW
       frictionDefaultValues(2) = DISC%DynRup%RS_a
     case(1) ! linear slip weakening
       ! Already allocated with FL = 30
!        ALLOCATE(DISC%DynRup%D_C(DISC%Galerkin%nBndGP,MESH%Fault%nSide))
!        ALLOCATE(DISC%DynRup%Mu_S(DISC%Galerkin%nBndGP,MESH%Fault%nSide))
!        ALLOCATE(DISC%DynRup%Mu_D(DISC%Galerkin%nBndGP,MESH%Fault%nSide))

       frictionDefaultValues(1) = DISC%DynRup%cohesion_0
       frictionDefaultValues(2) = DISC%DynRup%D_C_ini
       frictionDefaultValues(3) = DISC%DynRup%Mu_S_ini
       frictionDefaultValues(4) = DISC%DynRup%Mu_D_ini
     endselect

     DO i = 1, MESH%Fault%nSide
        ! element ID
        iElem = MESH%Fault%Face(i,1,1)
        iSide = MESH%Fault%Face(i,2,1)

        ! get vertices of complete tet
        IF (MESH%Fault%Face(i,1,1) == 0) THEN
          ! iElem is in the neighbor domain
          ! The neighbor element belongs to a different MPI domain
            iNeighbor           = MESH%Fault%Face(i,1,2)          ! iNeighbor denotes "-" side
            iLocalNeighborSide  = MESH%Fault%Face(i,2,2)
            iObject  = MESH%ELEM%BoundaryToObject(iLocalNeighborSide,iNeighbor)
            MPIIndex = MESH%ELEM%MPINumber(iLocalNeighborSide,iNeighbor)

            xV(1:4) = BND%ObjMPI(iObject)%NeighborCoords(1,1:4,MPIIndex)
            yV(1:4) = BND%ObjMPI(iObject)%NeighborCoords(2,1:4,MPIIndex)
            zV(1:4) = BND%ObjMPI(iObject)%NeighborCoords(3,1:4,MPIIndex)
        ELSE
           ! get vertices
            xV(1:4) = MESH%VRTX%xyNode(1,MESH%ELEM%Vertex(1:4,iElem))
            yV(1:4) = MESH%VRTX%xyNode(2,MESH%ELEM%Vertex(1:4,iElem))
            zV(1:4) = MESH%VRTX%xyNode(3,MESH%ELEM%Vertex(1:4,iElem))
        ENDIF

        DO iBndGP = 1,DISC%Galerkin%nBndGP ! Loop over all Gauss integration points
           ! Transformation of boundary GP's into XYZ coordinate system
            chi  = MESH%ELEM%BndGP_Tri(1,iBndGP)
            tau  = MESH%ELEM%BndGP_Tri(2,iBndGP)
            CALL TrafoChiTau2XiEtaZeta(xi,eta,zeta,chi,tau,iSide,0)
            CALL TetraTrafoXiEtaZeta2XYZ(xGp,yGp,zGp,xi,eta,zeta,xV,yV,zV)

            call readStress(xGp, yGp, zGp, stressValues, frictionValues, stressDefaultValues, frictionDefaultValues)
            EQN%IniBulk_xx(i,iBndGP) = stressValues(1)
            EQN%IniBulk_yy(i,iBndGP) = stressValues(2)
            EQN%IniBulk_zz(i,iBndGP) = stressValues(3)
            EQN%IniShearXY(i,iBndGP) = stressValues(4)
            EQN%IniShearXZ(i,iBndGP) = stressValues(5)
            EQN%IniShearYZ(i,iBndGP) = stressValues(6)

            ! TODO This select case is not really nice in the inner loop
            ! On the other side ... it is I/O
            select case(friction)
            case(0)
              DISC%DynRup%RS_srW_array(i,iBndGP) = frictionValues(1)
              DISC%DynRup%RS_a_array(i,iBndGP) = frictionValues(2)
            case(1)
              DISC%DynRup%cohesion(i,iBndGP) = frictionValues(1)
              DISC%DynRup%D_C(i,iBndGP) = frictionValues(2)
              DISC%DynRup%Mu_S(i,iBndGP) = frictionValues(3)
              DISC%DynRup%Mu_D(i,iBndGP) = frictionValues(4)
            endselect
         ENDDO ! iBndGP
     end do

     call closeStressField()
  end subroutine background_asagi

  !---------------------------------------------------------------------------!
  !---------------------------------------------------------------------------!
  !---------------------------------------------------------------------------!

  !>  Nucleation by discontinuous jump on properties at [NucXMin,NucXMax] x [NucYMin,NucYMax]
  !<
  SUBROUTINE nucleation_STEP(DISC,EQN,MESH)
  !-------------------------------------------------------------------------!
  IMPLICIT NONE
  !-------------------------------------------------------------------------!
  TYPE(tDiscretization), target  :: DISC
  TYPE(tEquations)               :: EQN
  TYPE(tUnstructMesh)            :: MESH
  !-------------------------------------------------------------------------!
  ! Local variable declaration
  INTEGER                        :: i,j
  INTEGER                        :: iSide,iElem
  INTEGER                        :: iLocalNeighborSide
  INTEGER                        :: VertexSide(4,3)
  REAL                           :: xp(MESH%GlobalElemType), yp(MESH%GlobalElemType), zp(MESH%GlobalElemType)
  REAL                           :: LocX(3), LocY(3)
  !-------------------------------------------------------------------------!
  INTENT(IN)    :: MESH
  INTENT(INOUT) :: DISC,EQN
  !-------------------------------------------------------------------------!
  ! Discontinuous jump on properties at [NucXMin,NucXMax] x [NucYMin,NucYMax]

  VertexSide(1,:) =  (/ 1, 3, 2 /)   ! Local tet. vertices of tet. side I   !
  VertexSide(2,:) =  (/ 1, 2, 4 /)   ! Local tet. vertices of tet. side II  !
  VertexSide(3,:) =  (/ 1, 4, 3 /)   ! Local tet. vertices of tet. side III !
  VertexSide(4,:) =  (/ 2, 3, 4 /)   ! Local tet. vertices of tet. side IV  !

  ! Loop over every mesh element
  DO i = 1, MESH%Fault%nSide

      ! element ID
      iElem = MESH%Fault%Face(i,1,1)
      iSide = MESH%Fault%Face(i,2,1)

      ! get coordinates needed for special background types and nucleation zone
      IF (iElem .NE. 0) THEN
          !
          DO j=1,3
              xp(j) = MESH%VRTX%xyNode(1,MESH%ELEM%Vertex(VertexSide(iSide,j),iElem))
              yp(j) = MESH%VRTX%xyNode(2,MESH%ELEM%Vertex(VertexSide(iSide,j),iElem))
              zp(j) = MESH%VRTX%xyNode(3,MESH%ELEM%Vertex(VertexSide(iSide,j),iElem))
          ENDDO
      ELSEIF (iElem == 0) THEN ! in case "+" element is not present in the local domain
          !
          iLocalNeighborSide = MESH%Fault%Face(i,2,2)
          DO j=1,3
              xp(j) = MESH%VRTX%xyNode(1,MESH%ELEM%Vertex(VertexSide(iLocalNeighborSide,j),MESH%Fault%Face(i,1,2)))
              yp(j) = MESH%VRTX%xyNode(2,MESH%ELEM%Vertex(VertexSide(iLocalNeighborSide,j),MESH%Fault%Face(i,1,2)))
              zp(j) = MESH%VRTX%xyNode(3,MESH%ELEM%Vertex(VertexSide(iLocalNeighborSide,j),MESH%Fault%Face(i,1,2)))
          ENDDO
      ENDIF

      ! choose 2D fault plane for nucleation
      SELECT CASE(DISC%DynRup%NucDirX)
          CASE(1) !x direction
              LocX(:)=xp(1:3)
          CASE(2) !y direction
              LocX(:)=yp(1:3)
          CASE(3) !z direction
              LocX(:)=zp(1:3)
      END SELECT

      SELECT CASE(DISC%DynRup%NucDirY)
          CASE(1) !x direction
              LocY(:)=xp(1:3)
          CASE(2) !y direction
              LocY(:)=yp(1:3)
          CASE(3) !z direction
              LocY(:)=zp(1:3)
      END SELECT
      IF(   MAXVAL(LocX(1:3)).LE.(DISC%DynRup%NucXMax) .AND. MINVAL(LocX(1:3)).GE.(DISC%DynRup%NucXMin)     &
          .AND. MAXVAL(LocY(1:3)).LE.(DISC%DynRup%NucYMax) .AND. MINVAL(LocY(1:3)).GE.(DISC%DynRup%NucYMin)) THEN
          EQN%IniShearXY(i,:)  = DISC%DynRup%NucShearXY_0
          EQN%IniShearYZ(i,:)  = DISC%DynRup%NucShearYZ_0
          EQN%IniShearXZ(i,:)  = DISC%DynRup%NucShearXZ_0
          EQN%IniBulk_xx(i,:)  = DISC%DynRup%NucBulk_xx_0
          EQN%IniBulk_yy(i,:)  = DISC%DynRup%NucBulk_yy_0
          EQN%IniBulk_zz(i,:)  = DISC%DynRup%NucBulk_zz_0
          EQN%IniStateVar(i,:) = DISC%DynRup%NucRS_sv0
      ENDIF

  ENDDO !    MESH%Fault%nSide

  END SUBROUTINE nucleation_STEP       ! Nucleation by discontinuous jump on properties at [NucXMin,NucXMax] x [NucYMin,NucYMax]

  !> Nucleation by smooth jump on properties assigned to each Gaussian node
  !<
  SUBROUTINE nucleation_SMOOTH_GP(DISC,EQN,MESH,BND)
  !-------------------------------------------------------------------------!
  USE DGBasis_mod
  !-------------------------------------------------------------------------!
  IMPLICIT NONE
  !-------------------------------------------------------------------------!
  TYPE(tDiscretization), target  :: DISC
  TYPE(tEquations)               :: EQN
  TYPE(tUnstructMesh)            :: MESH
  TYPE (tBoundary)               :: BND
  !-------------------------------------------------------------------------!
  ! Local variable declaration
  INTEGER                        :: i
  INTEGER                        :: iSide,iElem,iBndGP
  INTEGER                        :: iLocalNeighborSide,iNeighbor
  INTEGER                        :: MPIIndex, iObject
  REAL                           :: xV(MESH%GlobalVrtxType),yV(MESH%GlobalVrtxType),zV(MESH%GlobalVrtxType)
  REAL                           :: chi,tau
  REAL                           :: xi, eta, zeta, XGp, YGp, ZGp
  REAL                           :: r_i, r_a, r_b, r_s, x_hc, y_hc, d, sigma_n, sigma_i, sigma_y
  REAL                           :: LocX(3), LocY(3)
  !-------------------------------------------------------------------------!
  INTENT(IN)    :: MESH,BND
  INTENT(INOUT) :: DISC,EQN
  !-------------------------------------------------------------------------!
  ! - as in SPICE Code Validation
  ! - or in Galis et al. 2010, Fig. 3d. nomenclature is adapted from this paper.

  ! compute/copy variables
  x_hc = DISC%DynRup%NucXmin ! x_hc = x coordinate of the hypocenter
  y_hc = DISC%DynRup%NucYmin ! y_hc = y coordinate of the hypocenter
  r_a  = DISC%DynRup%NucXmax ! r_a = major semi-axis
  r_b  = DISC%DynRup%NucYmax ! r_b = minor semi-axis
  r_s  = DISC%DynRup%r_s     ! width of the smooth transition
  sigma_n = 120.0e6 ! for the moment fix.
  sigma_i = 81.341e6 ! for the moment fix.
  sigma_y = DISC%DynRup%Mu_S_ini * sigma_n !  static traction sigma_y - assume constant Mu_S_ini along complete fault!
  r_i = r_a - r_s/EQN%PI * acos(2.0D0*(sigma_y - EQN%ShearXZ_0)/(sigma_i - EQN%ShearXZ_0)-1.0D0)
            !
  ! Loop over every mesh element
  DO i = 1, MESH%Fault%nSide

      ! element ID
      iElem = MESH%Fault%Face(i,1,1)
      iSide = MESH%Fault%Face(i,2,1)

      ! get vertices of complete tet
      IF (MESH%Fault%Face(i,1,1) == 0) THEN
          ! iElem is in the neighbor domain
          ! The neighbor element belongs to a different MPI domain
          iNeighbor           = MESH%Fault%Face(i,1,2)          ! iNeighbor denotes "-" side
          iLocalNeighborSide  = MESH%Fault%Face(i,2,2)
          iObject  = MESH%ELEM%BoundaryToObject(iLocalNeighborSide,iNeighbor)
          MPIIndex = MESH%ELEM%MPINumber(iLocalNeighborSide,iNeighbor)
          !
          xV(1:4) = BND%ObjMPI(iObject)%NeighborCoords(1,1:4,MPIIndex)
          yV(1:4) = BND%ObjMPI(iObject)%NeighborCoords(2,1:4,MPIIndex)
          zV(1:4) = BND%ObjMPI(iObject)%NeighborCoords(3,1:4,MPIIndex)
      ELSE
          !
          ! get vertices
          xV(1:4) = MESH%VRTX%xyNode(1,MESH%ELEM%Vertex(1:4,iElem))
          yV(1:4) = MESH%VRTX%xyNode(2,MESH%ELEM%Vertex(1:4,iElem))
          zV(1:4) = MESH%VRTX%xyNode(3,MESH%ELEM%Vertex(1:4,iElem))
      ENDIF
      !
      DO iBndGP = 1,DISC%Galerkin%nBndGP ! Loop over all Gauss integration points
          !
          ! Transformation of boundary GP's into XYZ coordinate system
          chi  = MESH%ELEM%BndGP_Tri(1,iBndGP)
          tau  = MESH%ELEM%BndGP_Tri(2,iBndGP)
          CALL TrafoChiTau2XiEtaZeta(xi,eta,zeta,chi,tau,iSide,0)
          CALL TetraTrafoXiEtaZeta2XYZ(xGP,yGP,zGP,xi,eta,zeta,xV,yV,zV)
          !
          ! Select the 2 dimensions of the nucleation zone
          ! major axis
          SELECT CASE(DISC%DynRup%NucDirX)
              CASE(1) !x direction
                  LocX(1)=xGP
              CASE(2) !y direction
                  LocX(1)=yGP
              CASE(3) !z direction
                  LocX(1)=zGP
          END SELECT
          !
          ! minor axis
          SELECT CASE(DISC%DynRup%NucDirY)
              CASE(1) !x direction
                  LocY(1)=xGP
              CASE(2) !y direction
                  LocY(1)=yGP
              CASE(3) !z direction
                  LocY(1)=zGP
          END SELECT
          !
          d = SQRT((LocX(1)-x_hc)**2 + (r_a/r_b)**2*(LocY(1)-y_hc)**2)
          !
          IF (d.LE.r_i) THEN
              EQN%IniShearXY(i,iBndGP)  = DISC%DynRup%NucShearXY_0
              EQN%IniShearYZ(i,iBndGP)  = DISC%DynRup%NucShearYZ_0
              EQN%IniShearXZ(i,iBndGP)  = DISC%DynRup%NucShearXZ_0
              EQN%IniBulk_xx(i,iBndGP)  = DISC%DynRup%NucBulk_xx_0
              EQN%IniBulk_yy(i,iBndGP)  = DISC%DynRup%NucBulk_yy_0
              EQN%IniBulk_zz(i,iBndGP)  = DISC%DynRup%NucBulk_zz_0
              EQN%IniStateVar(i,iBndGP) = DISC%DynRup%NucRS_sv0
          !
          ELSEIF (d.LE.(r_i+r_s) .AND. d.GT.r_i) THEN
              EQN%IniShearXY(i,iBndGP)  = EQN%ShearXY_0 + 0.5D0*(DISC%DynRup%NucShearXY_0-EQN%ShearXY_0) * (1.0D0+COS(EQN%PI*(d-r_i)/r_s))
              EQN%IniShearYZ(i,iBndGP)  = EQN%ShearYZ_0 + 0.5D0*(DISC%DynRup%NucShearYZ_0-EQN%ShearYZ_0) * (1.0D0+COS(EQN%PI*(d-r_i)/r_s))
              EQN%IniShearXZ(i,iBndGP)  = EQN%ShearXZ_0 + 0.5D0*(DISC%DynRup%NucShearXZ_0-EQN%ShearXZ_0) * (1.0D0+COS(EQN%PI*(d-r_i)/r_s))
              EQN%IniBulk_xx(i,iBndGP)  = EQN%Bulk_xx_0 + 0.5D0*(DISC%DynRup%NucBulk_xx_0-EQN%Bulk_xx_0) * (1.0D0+COS(EQN%PI*(d-r_i)/r_s))
              EQN%IniBulk_yy(i,iBndGP)  = EQN%Bulk_yy_0 + 0.5D0*(DISC%DynRup%NucBulk_yy_0-EQN%Bulk_yy_0) * (1.0D0+COS(EQN%PI*(d-r_i)/r_s))
              EQN%IniBulk_zz(i,iBndGP)  = EQN%Bulk_zz_0 + 0.5D0*(DISC%DynRup%NucBulk_zz_0-EQN%Bulk_zz_0) * (1.0D0+COS(EQN%PI*(d-r_i)/r_s))
              EQN%IniStateVar(i,iBndGP) = EQN%RS_sv0    + 0.5D0*(DISC%DynRup%NucRS_sv0-EQN%RS_sv0)       * (1.0D0+COS(EQN%PI*(d-r_i)/r_s))
          ENDIF
      ENDDO ! iBndGP

  ENDDO !    MESH%Fault%nSide

  END SUBROUTINE nucleation_SMOOTH_GP       ! Nucleation by smooth jump on properties assigned to each Gaussian node

  !> Nucleation by discontinuous elliptic nucleation zone
  !<
  SUBROUTINE nucleation_ELLIPSE(DISC,EQN,MESH)
  !-------------------------------------------------------------------------!
  IMPLICIT NONE
  !-------------------------------------------------------------------------!
  TYPE(tDiscretization), target  :: DISC
  TYPE(tEquations)               :: EQN
  TYPE(tUnstructMesh)            :: MESH
  !-------------------------------------------------------------------------!
  ! Local variable declaration
  INTEGER                        :: i,j
  INTEGER                        :: iSide,iElem
  INTEGER                        :: iLocalNeighborSide
  INTEGER                        :: VertexSide(4,3)
  REAL                           :: xp(MESH%GlobalElemType), yp(MESH%GlobalElemType), zp(MESH%GlobalElemType)
  REAL                           :: LocX(3), LocY(3)
  REAL                           :: r_i, r_a, r_b, r_s, x_hc, y_hc, d, sigma_n, sigma_i, sigma_y
  !-------------------------------------------------------------------------!
  INTENT(IN)    :: MESH
  INTENT(INOUT) :: DISC,EQN
  !-------------------------------------------------------------------------!
  ! variables equal to nucleation by smooth propertie change (Case 2)

  VertexSide(1,:) =  (/ 1, 3, 2 /)   ! Local tet. vertices of tet. side I   !
  VertexSide(2,:) =  (/ 1, 2, 4 /)   ! Local tet. vertices of tet. side II  !
  VertexSide(3,:) =  (/ 1, 4, 3 /)   ! Local tet. vertices of tet. side III !
  VertexSide(4,:) =  (/ 2, 3, 4 /)   ! Local tet. vertices of tet. side IV  !

  ! compute/copy variables
  x_hc = DISC%DynRup%NucXmin ! x_hc = x coordinate of the hypocenter
  y_hc = DISC%DynRup%NucYmin ! y_hc = y coordinate of the hypocenter
  r_a  = DISC%DynRup%NucXmax ! r_a = major semi-axis
  r_b  = DISC%DynRup%NucYmax ! r_b = minor semi-axis
  r_s  = DISC%DynRup%r_s     ! width of the smooth transition
  r_i = r_a - r_s/EQN%PI * acos(2.0D0*(sigma_y - EQN%ShearXZ_0)/(sigma_i - EQN%ShearXZ_0)-1.0D0)
            !
  ! Loop over every mesh element
  DO i = 1, MESH%Fault%nSide

      ! element ID
      iElem = MESH%Fault%Face(i,1,1)
      iSide = MESH%Fault%Face(i,2,1)

      ! get coordinates needed for special background types and nucleation zone
      IF (iElem .NE. 0) THEN
          !
          DO j=1,3
              xp(j) = MESH%VRTX%xyNode(1,MESH%ELEM%Vertex(VertexSide(iSide,j),iElem))
              yp(j) = MESH%VRTX%xyNode(2,MESH%ELEM%Vertex(VertexSide(iSide,j),iElem))
              zp(j) = MESH%VRTX%xyNode(3,MESH%ELEM%Vertex(VertexSide(iSide,j),iElem))
          ENDDO
      ELSEIF (iElem == 0) THEN ! in case "+" element is not present in the local domain
          !
          iLocalNeighborSide = MESH%Fault%Face(i,2,2)
          DO j=1,3
              xp(j) = MESH%VRTX%xyNode(1,MESH%ELEM%Vertex(VertexSide(iLocalNeighborSide,j),MESH%Fault%Face(i,1,2)))
              yp(j) = MESH%VRTX%xyNode(2,MESH%ELEM%Vertex(VertexSide(iLocalNeighborSide,j),MESH%Fault%Face(i,1,2)))
              zp(j) = MESH%VRTX%xyNode(3,MESH%ELEM%Vertex(VertexSide(iLocalNeighborSide,j),MESH%Fault%Face(i,1,2)))
          ENDDO
      ENDIF

      ! get coordinates of fault face
      SELECT CASE(DISC%DynRup%NucDirX)
          CASE(1) !x direction
              LocX(:)=xp(1:3)
          CASE(2) !y direction
              LocX(:)=yp(1:3)
          CASE(3) !z direction
              LocX(:)=zp(1:3)
      END SELECT
      !
      SELECT CASE(DISC%DynRup%NucDirY)
          CASE(1) !x direction
              LocY(:)=xp(1:3)
          CASE(2) !y direction
              LocY(:)=yp(1:3)
          CASE(3) !z direction
              LocY(:)=zp(1:3)
      END SELECT

      ! use barycenter to test if element is inside the ellipse
      d = SQRT((sum(LocX(1:3))/3.0D0-x_hc)**2 + (r_a/r_b)**2*(sum(LocY(1:3))/3.0D0-y_hc)**2)

      IF (d.LE.r_i) THEN
          EQN%IniShearXY(i,:)  = DISC%DynRup%NucShearXY_0
          EQN%IniShearYZ(i,:)  = DISC%DynRup%NucShearYZ_0
          EQN%IniShearXZ(i,:)  = DISC%DynRup%NucShearXZ_0
          EQN%IniBulk_xx(i,:)  = DISC%DynRup%NucBulk_xx_0
          EQN%IniBulk_yy(i,:)  = DISC%DynRup%NucBulk_yy_0
          EQN%IniBulk_zz(i,:)  = DISC%DynRup%NucBulk_zz_0
          EQN%IniStateVar(i,:) = DISC%DynRup%NucRS_sv0
      ENDIF

  ENDDO !    MESH%Fault%nSide

  END SUBROUTINE nucleation_ELLIPSE       ! Nucleation by discontinuous elliptic nucleation zone

  !> Nucleation as in  SCEC TPV28 test assigned to each Gaussian node
  !<
  SUBROUTINE nucleation_TPV28_GP(DISC,EQN,MESH,BND)
  !-------------------------------------------------------------------------!
  USE DGBasis_mod
  !-------------------------------------------------------------------------!
  IMPLICIT NONE
  !-------------------------------------------------------------------------!
  TYPE(tDiscretization), target  :: DISC
  TYPE(tEquations)               :: EQN
  TYPE(tUnstructMesh)            :: MESH
  TYPE (tBoundary)               :: BND
  !-------------------------------------------------------------------------!
  ! Local variable declaration
  INTEGER                        :: i
  INTEGER                        :: iSide,iElem,iBndGP
  INTEGER                        :: iLocalNeighborSide,iNeighbor
  INTEGER                        :: MPIIndex, iObject
  REAL                           :: xV(MESH%GlobalVrtxType),yV(MESH%GlobalVrtxType),zV(MESH%GlobalVrtxType)
  REAL                           :: chi,tau
  REAL                           :: xi, eta, zeta, XGp, YGp, ZGp
  REAL                           :: radius
  !-------------------------------------------------------------------------!
  INTENT(IN)    :: MESH,BND
  INTENT(INOUT) :: DISC,EQN
  !-------------------------------------------------------------------------!
  ! Nucleation as in  SCEC TPV28 test with two hills (circular 2-stage-nucleation)
  ! Requires the correct mesh! For instructions see http://scecdata.usc.edu/cvws/download/TPV28_Description_v06.pdf
  ! vertical fault in the xz-plane, 30 km long by 15 km deep
  ! depth is z negative, hypocenter centered along-strike and along-dip
  ! nucleation is 2-stage stress perturbation in a circular regions with radii of 1.4 km and 2 km
  ! fault reaches the surface at depth 0km
  ! units of mesh in meter
  ! Gauss node wise nucleation properties assignment
  ! fault normal reference point at +y

  ! Loop over every mesh element
  DO i = 1, MESH%Fault%nSide

      ! element ID
      iElem = MESH%Fault%Face(i,1,1)
      iSide = MESH%Fault%Face(i,2,1)

      ! get vertices of complete tet
      IF (MESH%Fault%Face(i,1,1) == 0) THEN
          ! iElem is in the neighbor domain
          ! The neighbor element belongs to a different MPI domain
          iNeighbor           = MESH%Fault%Face(i,1,2)          ! iNeighbor denotes "-" side
          iLocalNeighborSide  = MESH%Fault%Face(i,2,2)
          iObject  = MESH%ELEM%BoundaryToObject(iLocalNeighborSide,iNeighbor)
          MPIIndex = MESH%ELEM%MPINumber(iLocalNeighborSide,iNeighbor)
          !
          xV(1:4) = BND%ObjMPI(iObject)%NeighborCoords(1,1:4,MPIIndex)
          yV(1:4) = BND%ObjMPI(iObject)%NeighborCoords(2,1:4,MPIIndex)
          zV(1:4) = BND%ObjMPI(iObject)%NeighborCoords(3,1:4,MPIIndex)
      ELSE
          !
          ! get vertices
          xV(1:4) = MESH%VRTX%xyNode(1,MESH%ELEM%Vertex(1:4,iElem))
          yV(1:4) = MESH%VRTX%xyNode(2,MESH%ELEM%Vertex(1:4,iElem))
          zV(1:4) = MESH%VRTX%xyNode(3,MESH%ELEM%Vertex(1:4,iElem))
      ENDIF
      !
      DO iBndGP = 1,DISC%Galerkin%nBndGP ! Loop over all Gauss integration points
          !
          ! Transformation of boundary GP's into XYZ coordinate system
          chi  = MESH%ELEM%BndGP_Tri(1,iBndGP)
          tau  = MESH%ELEM%BndGP_Tri(2,iBndGP)
          CALL TrafoChiTau2XiEtaZeta(xi,eta,zeta,chi,tau,iSide,0)
          CALL TetraTrafoXiEtaZeta2XYZ(xGp,yGp,zGp,xi,eta,zeta,xV,yV,zV)
          !
             ! nucleation shear stress is added to the shear stress obtained by resolving
          ! the stress tensor onto the fault surface
          !
          ! radial distance to hypocenter at x=0, z=-7500
          radius=SQRT(xGP**2+(zGP+7500.0D0)**2)
          ! 1. inner circular nucleation zone, constantly overstressed
          IF (radius.LE.1400.0D0) THEN
              EQN%IniShearXY(i,iBndGP)  =  11600000.0D0 + EQN%ShearXY_0
          ! 2. outer circular nucleation zone, smooth gradient
          ELSEIF ((radius.GT.1400.0D0) .AND. (radius.LE.2000.0D0)) THEN
              EQN%IniShearXY(i,iBndGP)  =  5800000.0D0 * (1.0D0+COS(EQN%PI*(radius-1400.0D0)/600.0D0)) + EQN%ShearXY_0
          ENDIF
      ENDDO ! iBndGP

  ENDDO !    MESH%Fault%nSide

  END SUBROUTINE nucleation_TPV28_GP       ! Nucleation as in  SCEC TPV28 test assigned to each Gaussian node

  !> Nucleation as in  SCEC TPV28 test assigned to each element
  !<
  SUBROUTINE nucleation_TPV28 (DISC,EQN,MESH)
  !-------------------------------------------------------------------------!
  USE DGBasis_mod
  !-------------------------------------------------------------------------!
  IMPLICIT NONE
  !-------------------------------------------------------------------------!
  TYPE(tDiscretization), target  :: DISC
  TYPE(tEquations)               :: EQN
  TYPE(tUnstructMesh)            :: MESH
  !-------------------------------------------------------------------------!
  ! Local variable declaration
  INTEGER                        :: i,j
  INTEGER                        :: iSide,iElem
  INTEGER                        :: iLocalNeighborSide
  INTEGER                        :: VertexSide(4,3)
  REAL                           :: xp(MESH%GlobalElemType), yp(MESH%GlobalElemType), zp(MESH%GlobalElemType)
  REAL                           :: LocX(3), LocY(3)
  REAL                           :: r_i, r_a, r_b, r_s, chi, tau, x_hc, y_hc, d, radius
  !-------------------------------------------------------------------------!
  INTENT(IN)    :: MESH
  INTENT(INOUT) :: DISC,EQN
  !-------------------------------------------------------------------------!
  ! same as Case 28 but elementwise stress assignment
  ! radial distance to hypocenter at x=0, z=-7500
  ! based on barycenter

  VertexSide(1,:) =  (/ 1, 3, 2 /)   ! Local tet. vertices of tet. side I   !
  VertexSide(2,:) =  (/ 1, 2, 4 /)   ! Local tet. vertices of tet. side II  !
  VertexSide(3,:) =  (/ 1, 4, 3 /)   ! Local tet. vertices of tet. side III !
  VertexSide(4,:) =  (/ 2, 3, 4 /)   ! Local tet. vertices of tet. side IV  !

  ! Loop over every mesh element
  DO i = 1, MESH%Fault%nSide

      ! element ID
      iElem = MESH%Fault%Face(i,1,1)
      iSide = MESH%Fault%Face(i,2,1)

      ! get coordinates needed for special background types and nucleation zone
      IF (iElem .NE. 0) THEN
          !
          DO j=1,3
              xp(j) = MESH%VRTX%xyNode(1,MESH%ELEM%Vertex(VertexSide(iSide,j),iElem))
              yp(j) = MESH%VRTX%xyNode(2,MESH%ELEM%Vertex(VertexSide(iSide,j),iElem))
              zp(j) = MESH%VRTX%xyNode(3,MESH%ELEM%Vertex(VertexSide(iSide,j),iElem))
          ENDDO
      ELSEIF (iElem == 0) THEN ! in case "+" element is not present in the local domain
          !
          iLocalNeighborSide = MESH%Fault%Face(i,2,2)
          DO j=1,3
              xp(j) = MESH%VRTX%xyNode(1,MESH%ELEM%Vertex(VertexSide(iLocalNeighborSide,j),MESH%Fault%Face(i,1,2)))
              yp(j) = MESH%VRTX%xyNode(2,MESH%ELEM%Vertex(VertexSide(iLocalNeighborSide,j),MESH%Fault%Face(i,1,2)))
              zp(j) = MESH%VRTX%xyNode(3,MESH%ELEM%Vertex(VertexSide(iLocalNeighborSide,j),MESH%Fault%Face(i,1,2)))
          ENDDO
      ENDIF
      radius=SQRT( ( SUM(xp(1:3))/3.0D0 )**2+ ( SUM(zp(1:3))/3.0D0+7500.0D0 )**2 )
      ! 1. inner circular nucleation zone, constantly overstressed
      IF (radius.LE.1400.0D0) THEN
          EQN%IniShearXY(i,:)  =  11600000.0D0 + EQN%ShearXY_0
      ! 2. outer circular nucleation zone, smooth gradient
      ELSEIF ((radius.GT.1400.0D0) .AND. (radius.LE.2000.0D0)) THEN
          EQN%IniShearXY(i,:)  =  5800000.0D0 * (1.0D0+COS(EQN%PI*(radius-1400.0D0)/600.0D0)) + EQN%ShearXY_0
      ENDIF

  ENDDO !    MESH%Fault%nSide

  END SUBROUTINE nucleation_TPV28       ! Nucleation as in  SCEC TPV28 test assigned to each element


  !> Initialization of initial slip rate and friction for rate and state friction
  !<
  SUBROUTINE friction_RSF34(DISC,EQN,MESH,BND)
  !-------------------------------------------------------------------------!
  USE DGBasis_mod
  !-------------------------------------------------------------------------!
  IMPLICIT NONE
  !-------------------------------------------------------------------------!
  TYPE(tDiscretization), target  :: DISC
  TYPE(tEquations)               :: EQN
  TYPE(tUnstructMesh)            :: MESH
  TYPE (tBoundary)               :: BND
  !-------------------------------------------------------------------------!
  ! Local variable declaration
  INTEGER                        :: i
  INTEGER                        :: iSide,iElem,iBndGP
  INTEGER                        :: iLocalNeighborSide,iNeighbor
  INTEGER                        :: MPIIndex, iObject
  REAL                           :: xV(MESH%GlobalVrtxType),yV(MESH%GlobalVrtxType),zV(MESH%GlobalVrtxType)
  REAL                           :: chi,tau
  REAL                           :: xi, eta, zeta, XGp, YGp, ZGp
  REAL                           :: iniSlipRate, X2
  !-------------------------------------------------------------------------!
  INTENT(IN)    :: MESH,BND
  INTENT(INOUT) :: DISC,EQN
  !-------------------------------------------------------------------------!

  EQN%IniSlipRate1 = DISC%DynRup%RS_iniSlipRate1
  EQN%IniSlipRate2 = DISC%DynRup%RS_iniSlipRate2
  iniSlipRate = SQRT(EQN%IniSlipRate1**2 + EQN%IniSlipRate2**2)

  ! Loop over every mesh element
  DO i = 1, MESH%Fault%nSide

      ! element ID
      iElem = MESH%Fault%Face(i,1,1)
      iSide = MESH%Fault%Face(i,2,1)

      ! get vertices of complete tet
      IF (MESH%Fault%Face(i,1,1) == 0) THEN
          ! iElem is in the neighbor domain
          ! The neighbor element belongs to a different MPI domain
          iNeighbor           = MESH%Fault%Face(i,1,2)          ! iNeighbor denotes "-" side
          iLocalNeighborSide  = MESH%Fault%Face(i,2,2)
          iObject  = MESH%ELEM%BoundaryToObject(iLocalNeighborSide,iNeighbor)
          MPIIndex = MESH%ELEM%MPINumber(iLocalNeighborSide,iNeighbor)
          !
          xV(1:4) = BND%ObjMPI(iObject)%NeighborCoords(1,1:4,MPIIndex)
          yV(1:4) = BND%ObjMPI(iObject)%NeighborCoords(2,1:4,MPIIndex)
          zV(1:4) = BND%ObjMPI(iObject)%NeighborCoords(3,1:4,MPIIndex)
      ELSE
          !
          ! get vertices
          xV(1:4) = MESH%VRTX%xyNode(1,MESH%ELEM%Vertex(1:4,iElem))
          yV(1:4) = MESH%VRTX%xyNode(2,MESH%ELEM%Vertex(1:4,iElem))
          zV(1:4) = MESH%VRTX%xyNode(3,MESH%ELEM%Vertex(1:4,iElem))
      ENDIF
      !
      DO iBndGP = 1,DISC%Galerkin%nBndGP ! Loop over all Gauss integration points
          !
          ! Transformation of boundary GP's into XYZ coordinate system
          chi  = MESH%ELEM%BndGP_Tri(1,iBndGP)
          tau  = MESH%ELEM%BndGP_Tri(2,iBndGP)
          CALL TrafoChiTau2XiEtaZeta(xi,eta,zeta,chi,tau,iSide,0)
          CALL TetraTrafoXiEtaZeta2XYZ(xGp,yGp,zGp,xi,eta,zeta,xV,yV,zV)
          !
          EQN%IniStateVar(i,iBndGP) = DISC%DynRup%NucRS_sv0
          !EQN%IniStateVar(i,iBndGP) = DISC%DynRup%RS_sl0/DISC%DynRup%RS_sr0*EXP((sstress/(nstress*DISC%DynRup%RS_b))-DISC%DynRup%RS_f0/DISC%DynRup%RS_b-DISC%DynRup%RS_a_array(iBndGP,i)/DISC%DynRup%RS_b*LOG(iniSlipRate/DISC%DynRup%RS_sr0))
          X2  = iniSlipRate*0.5/DISC%DynRup%RS_sr0 * EXP((DISC%DynRup%RS_f0 + DISC%DynRup%RS_b*LOG(DISC%DynRup%RS_sr0*EQN%IniStateVar(i,iBndGP)/DISC%DynRup%RS_sl0)) / DISC%DynRup%RS_a)
          EQN%IniMu(iBndGP,i)=DISC%DynRup%RS_a * LOG(X2 + SQRT(X2**2 + 1.0))

      ENDDO ! iBndGP

  ENDDO !    MESH%Fault%nSide

  END SUBROUTINE friction_RSF34      ! Initialization of initial slip rate and friction for rate and state friction

  !> Initialization of initial slip rate and friction for fast velocity weakening friction
  !<
  SUBROUTINE friction_RSF7(DISC,EQN,MESH,BND)
  !-------------------------------------------------------------------------!
  USE DGBasis_mod
  !-------------------------------------------------------------------------!
  IMPLICIT NONE
  !-------------------------------------------------------------------------!
  TYPE(tDiscretization), target  :: DISC
  TYPE(tEquations)               :: EQN
  TYPE(tUnstructMesh)            :: MESH
  TYPE (tBoundary)               :: BND
  !-------------------------------------------------------------------------!
  ! Local variable declaration
  INTEGER                        :: i
  INTEGER                        :: iSide,iElem,iBndGP
  INTEGER                        :: iLocalNeighborSide,iNeighbor
  INTEGER                        :: MPIIndex, iObject
  REAL                           :: xV(MESH%GlobalVrtxType),yV(MESH%GlobalVrtxType),zV(MESH%GlobalVrtxType)
  REAL                           :: chi,tau
  REAL                           :: xi, eta, zeta, XGp, YGp, ZGp
  REAL                           :: iniSlipRate
  !-------------------------------------------------------------------------!
  INTENT(IN)    :: MESH,BND
  INTENT(INOUT) :: DISC,EQN
  !-------------------------------------------------------------------------!

  EQN%IniSlipRate1 = DISC%DynRup%RS_iniSlipRate1
  EQN%IniSlipRate2 = DISC%DynRup%RS_iniSlipRate2
  iniSlipRate = SQRT(EQN%IniSlipRate1**2 + EQN%IniSlipRate2**2)

  ! Loop over every mesh element
  DO i = 1, MESH%Fault%nSide

      ! element ID
      iElem = MESH%Fault%Face(i,1,1)
      iSide = MESH%Fault%Face(i,2,1)

      ! get vertices of complete tet
      IF (MESH%Fault%Face(i,1,1) == 0) THEN
          ! iElem is in the neighbor domain
          ! The neighbor element belongs to a different MPI domain
          iNeighbor           = MESH%Fault%Face(i,1,2)          ! iNeighbor denotes "-" side
          iLocalNeighborSide  = MESH%Fault%Face(i,2,2)
          iObject  = MESH%ELEM%BoundaryToObject(iLocalNeighborSide,iNeighbor)
          MPIIndex = MESH%ELEM%MPINumber(iLocalNeighborSide,iNeighbor)
          !
          xV(1:4) = BND%ObjMPI(iObject)%NeighborCoords(1,1:4,MPIIndex)
          yV(1:4) = BND%ObjMPI(iObject)%NeighborCoords(2,1:4,MPIIndex)
          zV(1:4) = BND%ObjMPI(iObject)%NeighborCoords(3,1:4,MPIIndex)
      ELSE
          !
          ! get vertices
          xV(1:4) = MESH%VRTX%xyNode(1,MESH%ELEM%Vertex(1:4,iElem))
          yV(1:4) = MESH%VRTX%xyNode(2,MESH%ELEM%Vertex(1:4,iElem))
          zV(1:4) = MESH%VRTX%xyNode(3,MESH%ELEM%Vertex(1:4,iElem))
      ENDIF
      !
      DO iBndGP = 1,DISC%Galerkin%nBndGP ! Loop over all Gauss integration points
          !
          ! Transformation of boundary GP's into XYZ coordinate system
          chi  = MESH%ELEM%BndGP_Tri(1,iBndGP)
          tau  = MESH%ELEM%BndGP_Tri(2,iBndGP)
          CALL TrafoChiTau2XiEtaZeta(xi,eta,zeta,chi,tau,iSide,0)
          CALL TetraTrafoXiEtaZeta2XYZ(xGp,yGp,zGp,xi,eta,zeta,xV,yV,zV)
                   !
          EQN%IniStateVar(i,iBndGP)= (DISC%DynRup%RS_sl0*(DISC%DynRup%RS_a*EQN%IniBulk_yy(i,iBndGP)*iniSlipRate &
              + (iniSlipRate + DISC%DynRup%RS_sr0)*(DISC%DynRup%RS_f0*EQN%IniBulk_yy(i,iBndGP)-EQN%IniShearXY(i,iBndGP)))) &
              / (DISC%DynRup%RS_a*EQN%IniBulk_yy(i,iBndGP)*iniSlipRate-(iniSlipRate + DISC%DynRup%RS_sr0) &
              * (DISC%DynRup%RS_b*EQN%IniBulk_yy(i,iBndGP)-DISC%DynRup%RS_f0*EQN%IniBulk_yy(i,iBndGP)+EQN%IniShearXY(i,iBndGP)))
          EQN%IniMu(iBndGP,i)=DISC%DynRup%RS_f0+DISC%DynRup%RS_a*iniSlipRate/(iniSlipRate+DISC%DynRup%RS_sr0)-DISC%DynRup%RS_b*EQN%IniStateVar(i,iBndGP)/(EQN%IniStateVar(i,iBndGP)+DISC%DynRup%RS_sl0)
      ENDDO ! iBndGP

  ENDDO !    MESH%Fault%nSide

  END SUBROUTINE friction_RSF7      ! Initialization of initial slip rate and friction for fast velocity weakening friction

  !> Initialization of initial slip rate and friction for SCEC TPV101
  !<
  SUBROUTINE friction_RSF101(DISC,EQN,MESH,BND)
  !-------------------------------------------------------------------------!
  USE DGBasis_mod
  !-------------------------------------------------------------------------!
  IMPLICIT NONE
  !-------------------------------------------------------------------------!
  TYPE(tDiscretization), target  :: DISC
  TYPE(tEquations)               :: EQN
  TYPE(tUnstructMesh)            :: MESH
  TYPE (tBoundary)               :: BND
  !-------------------------------------------------------------------------!
  ! Local variable declaration
  INTEGER                        :: i
  INTEGER                        :: iSide,iElem,iBndGP
  INTEGER                        :: iLocalNeighborSide,iNeighbor
  INTEGER                        :: MPIIndex, iObject
  REAL                           :: xV(MESH%GlobalVrtxType),yV(MESH%GlobalVrtxType),zV(MESH%GlobalVrtxType)
  REAL                           :: chi,tau
  REAL                           :: xi, eta, zeta, XGp, YGp, ZGp
  REAL                           :: iniSlipRate, tmp
  !-------------------------------------------------------------------------!
  INTENT(IN)    :: MESH,BND
  INTENT(INOUT) :: DISC,EQN
  !-------------------------------------------------------------------------!

  EQN%IniSlipRate1 = DISC%DynRup%RS_iniSlipRate1
  EQN%IniSlipRate2 = DISC%DynRup%RS_iniSlipRate2
  iniSlipRate = SQRT(EQN%IniSlipRate1**2 + EQN%IniSlipRate2**2)

  ! Loop over every mesh element
  DO i = 1, MESH%Fault%nSide

      ! element ID
      iElem = MESH%Fault%Face(i,1,1)
      iSide = MESH%Fault%Face(i,2,1)

      ! get vertices of complete tet
      IF (MESH%Fault%Face(i,1,1) == 0) THEN
          ! iElem is in the neighbor domain
          ! The neighbor element belongs to a different MPI domain
          iNeighbor           = MESH%Fault%Face(i,1,2)          ! iNeighbor denotes "-" side
          iLocalNeighborSide  = MESH%Fault%Face(i,2,2)
          iObject  = MESH%ELEM%BoundaryToObject(iLocalNeighborSide,iNeighbor)
          MPIIndex = MESH%ELEM%MPINumber(iLocalNeighborSide,iNeighbor)
          !
          xV(1:4) = BND%ObjMPI(iObject)%NeighborCoords(1,1:4,MPIIndex)
          yV(1:4) = BND%ObjMPI(iObject)%NeighborCoords(2,1:4,MPIIndex)
          zV(1:4) = BND%ObjMPI(iObject)%NeighborCoords(3,1:4,MPIIndex)
      ELSE
          !
          ! get vertices
          xV(1:4) = MESH%VRTX%xyNode(1,MESH%ELEM%Vertex(1:4,iElem))
          yV(1:4) = MESH%VRTX%xyNode(2,MESH%ELEM%Vertex(1:4,iElem))
          zV(1:4) = MESH%VRTX%xyNode(3,MESH%ELEM%Vertex(1:4,iElem))
      ENDIF
      !
      DO iBndGP = 1,DISC%Galerkin%nBndGP ! Loop over all Gauss integration points
          !
          ! Transformation of boundary GP's into XYZ coordinate system
          chi  = MESH%ELEM%BndGP_Tri(1,iBndGP)
          tau  = MESH%ELEM%BndGP_Tri(2,iBndGP)
          CALL TrafoChiTau2XiEtaZeta(xi,eta,zeta,chi,tau,iSide,0)
          CALL TetraTrafoXiEtaZeta2XYZ(xGp,yGp,zGp,xi,eta,zeta,xV,yV,zV)
               !
          EQN%IniStateVar(i,iBndGP) = (DISC%DynRup%RS_sl0/DISC%DynRup%RS_sr0) * EXP((-EQN%IniShearXY(i,iBndGP)/EQN%IniBulk_yy(i,iBndGP)-DISC%DynRup%RS_f0-DISC%DynRup%RS_a_array(iBndGP,i)*LOG(iniSlipRate/DISC%DynRup%RS_sr0))/DISC%DynRup%RS_b)
          ! ASINH(X)=LOG(X+SQRT(X^2+1))
          tmp  = iniSlipRate*0.5/DISC%DynRup%RS_sr0 * EXP((DISC%DynRup%RS_f0 + DISC%DynRup%RS_b*LOG(DISC%DynRup%RS_sr0*EQN%IniStateVar(i,iBndGP)/DISC%DynRup%RS_sl0)) / DISC%DynRup%RS_a_array(iBndGP,i))
          EQN%IniMu(iBndGP,i)=DISC%DynRup%RS_a_array(iBndGP,i) * LOG(tmp + SQRT(tmp**2 + 1.0))

      ENDDO ! iBndGP

  ENDDO !    MESH%Fault%nSide

  END SUBROUTINE friction_RSF101      ! Initialization of initial slip rate and friction for SCEC TPV101

  !> Initialization of initial slip rate and friction for SCEC TPV103
  !<
  SUBROUTINE friction_RSF103(DISC,EQN,MESH,BND)
  !-------------------------------------------------------------------------!
  USE DGBasis_mod
  USE JacobiNormal_mod
  !-------------------------------------------------------------------------!
  IMPLICIT NONE
  !-------------------------------------------------------------------------!
  TYPE(tDiscretization), target  :: DISC
  TYPE(tEquations)               :: EQN
  TYPE(tUnstructMesh)            :: MESH
  TYPE (tBoundary)               :: BND
  !-------------------------------------------------------------------------!
  ! Local variable declaration
  INTEGER                        :: i
  INTEGER                        :: iSide,iElem,iBndGP
  INTEGER                        :: iLocalNeighborSide,iNeighbor
  INTEGER                        :: MPIIndex, iObject
  INTEGER                        :: allocstat            ! Allocation status return int.   !
  REAL                           :: xV(MESH%GlobalVrtxType),yV(MESH%GlobalVrtxType),zV(MESH%GlobalVrtxType)
  REAL                           :: chi,tau
  REAL                           :: xi, eta, zeta, XGp, YGp, ZGp
  REAL                           :: iniSlipRate, tmp
  REAL                           :: Stress(6,1:DISC%Galerkin%nBndGP)
  REAL                           :: NormalVect_n(3)                                            ! Normal vector components         !
  REAL                           :: NormalVect_s(3)                                            ! Normal vector components         !
  REAL                           :: NormalVect_t(3)                                            ! Normal vector components         !
  REAL                           :: T(EQN%nVar,EQN%nVar)                                       ! Transformation matrix            !
  REAL                           :: iT(EQN%nVar,EQN%nVar)                                      ! inverse Transformation matrix    !

  !-------------------------------------------------------------------------!
  INTENT(IN)    :: MESH,BND
  INTENT(INOUT) :: DISC,EQN
  !-------------------------------------------------------------------------!

  EQN%IniSlipRate1 = DISC%DynRup%RS_iniSlipRate1
  EQN%IniSlipRate2 = DISC%DynRup%RS_iniSlipRate2
  iniSlipRate = SQRT(EQN%IniSlipRate1**2 + EQN%IniSlipRate2**2)

  IF(.NOT.ALLOCATED(DISC%DynRup%RS_a_array)) THEN
     logWarning(*) 'RS_a_array not allocated before call of friction_RSF103. Allocating now.'
     ALLOCATE(DISC%DynRup%RS_a_array(DISC%Galerkin%nBndGP,MESH%Fault%nSide),STAT=allocstat)
     IF (allocStat .NE. 0) THEN
        logError(*) 'friction_RSF103: could not allocate all variables!'
        STOP
     END IF
     DISC%DynRup%RS_a_array(:,:) = DISC%DynRup%RS_a
  ENDIF
  IF(.NOT.ALLOCATED(DISC%DynRup%RS_srW_array)) THEN
     logWarning(*) 'RS_srW_array not allocated before call of friction_RSF103. Allocating now.'
     ALLOCATE(DISC%DynRup%RS_srW_array(DISC%Galerkin%nBndGP,MESH%Fault%nSide),STAT=allocstat)
     IF (allocStat .NE. 0) THEN
        logError(*) 'friction_RSF103: could not allocate all variables!'
        STOP
     END IF
     DISC%DynRup%RS_srW_array(:,:) = DISC%DynRup%RS_srW
  ENDIF


  ! Loop over every mesh element
  DO i = 1, MESH%Fault%nSide

      ! element ID
      iElem = MESH%Fault%Face(i,1,1)
      iSide = MESH%Fault%Face(i,2,1)

      ! get vertices of complete tet
      IF (MESH%Fault%Face(i,1,1) == 0) THEN
          ! iElem is in the neighbor domain
          ! The neighbor element belongs to a different MPI domain
          iNeighbor           = MESH%Fault%Face(i,1,2)          ! iNeighbor denotes "-" side
          iLocalNeighborSide  = MESH%Fault%Face(i,2,2)
          iObject  = MESH%ELEM%BoundaryToObject(iLocalNeighborSide,iNeighbor)
          MPIIndex = MESH%ELEM%MPINumber(iLocalNeighborSide,iNeighbor)
          !
          xV(1:4) = BND%ObjMPI(iObject)%NeighborCoords(1,1:4,MPIIndex)
          yV(1:4) = BND%ObjMPI(iObject)%NeighborCoords(2,1:4,MPIIndex)
          zV(1:4) = BND%ObjMPI(iObject)%NeighborCoords(3,1:4,MPIIndex)
      ELSE
          !
          ! get vertices
          xV(1:4) = MESH%VRTX%xyNode(1,MESH%ELEM%Vertex(1:4,iElem))
          yV(1:4) = MESH%VRTX%xyNode(2,MESH%ELEM%Vertex(1:4,iElem))
          zV(1:4) = MESH%VRTX%xyNode(3,MESH%ELEM%Vertex(1:4,iElem))
      ENDIF
      !

      !Background stress rotation to face's reference system
      !
      Stress(1,:)=EQN%IniBulk_xx(i,:)
      Stress(2,:)=EQN%IniBulk_yy(i,:)
      Stress(3,:)=EQN%IniBulk_zz(i,:)
      Stress(4,:)=EQN%IniShearXY(i,:)
      Stress(5,:)=EQN%IniShearYZ(i,:)
      Stress(6,:)=EQN%IniShearXZ(i,:)

      ! Local side's normal vector from "+" side = iElem
      NormalVect_n = MESH%Fault%geoNormals(1:3,i)
      NormalVect_s = MESH%Fault%geoTangent1(1:3,i)
      NormalVect_t = MESH%Fault%geoTangent2(1:3,i)
      !
      CALL RotationMatrix3D(NormalVect_n,NormalVect_s,NormalVect_t,T(:,:),iT(:,:),EQN)

      DO iBndGP=1, DISC%Galerkin%nBndGP
         Stress(:,iBndGP)=MATMUL(iT(1:6,1:6),Stress(:,iBndGP))
      ENDDO

      DO iBndGP = 1,DISC%Galerkin%nBndGP ! Loop over all Gauss integration points
          !
          ! Transformation of boundary GP's into XYZ coordinate system
          chi  = MESH%ELEM%BndGP_Tri(1,iBndGP)
          tau  = MESH%ELEM%BndGP_Tri(2,iBndGP)
          CALL TrafoChiTau2XiEtaZeta(xi,eta,zeta,chi,tau,iSide,0)
          CALL TetraTrafoXiEtaZeta2XYZ(xGp,yGp,zGp,xi,eta,zeta,xV,yV,zV)
          ! SINH(X)=(EXP(X)-EXP(-X))/2
          !tmp = ABS(EQN%IniShearXY(i,iBndGP)/(DISC%DynRup%RS_a_array(iBndGP,i)*EQN%IniBulk_yy(i,iBndGP)))
          tmp = ABS(SQRT(Stress(4,iBndGP)**2+Stress(6,iBndGP)**2)/(DISC%DynRup%RS_a_array(iBndGP,i)*Stress(1,iBndGP)))
          EQN%IniStateVar(i,iBndGP)=DISC%DynRup%RS_a_array(iBndGP,i)*LOG(2.0D0*DISC%DynRup%RS_sr0/iniSlipRate * (EXP(tmp)-EXP(-tmp))/2.0D0)
          ! ASINH(X)=LOG(X+SQRT(X^2+1))
          tmp  = iniSlipRate*0.5/DISC%DynRup%RS_sr0 * EXP(EQN%IniStateVar(i,iBndGP)/ DISC%DynRup%RS_a_array(iBndGP,i))
          EQN%IniMu(iBndGP,i)=DISC%DynRup%RS_a_array(iBndGP,i) * LOG(tmp + SQRT(tmp**2 + 1.0D0))

      ENDDO ! iBndGP

  ENDDO !    MESH%Fault%nSide

  END SUBROUTINE friction_RSF103      ! Initialization of initial slip rate and friction for SCEC TPV103

  !> Initialization of friction for linear slip weakening
  !<
  SUBROUTINE friction_LSW(DISC,EQN,MESH,BND)
  !-------------------------------------------------------------------------!
  USE DGBasis_mod
  !-------------------------------------------------------------------------!
  IMPLICIT NONE
  !-------------------------------------------------------------------------!
  TYPE(tDiscretization), target  :: DISC
  TYPE(tEquations)               :: EQN
  TYPE(tUnstructMesh)            :: MESH
  TYPE (tBoundary)               :: BND
  !-------------------------------------------------------------------------!
  ! Local variable declaration
  INTEGER                        :: i
  INTEGER                        :: iSide,iElem,iBndGP
  INTEGER                        :: iLocalNeighborSide,iNeighbor
  INTEGER                        :: MPIIndex, iObject
  REAL                           :: xV(MESH%GlobalVrtxType),yV(MESH%GlobalVrtxType),zV(MESH%GlobalVrtxType)
  REAL                           :: chi,tau
  REAL                           :: xi, eta, zeta, XGp, YGp, ZGp
  REAL                           :: iniSlipRate, tmp
  !-------------------------------------------------------------------------!
  INTENT(IN)    :: MESH,BND
  INTENT(INOUT) :: DISC,EQN
  !-------------------------------------------------------------------------!

  ! Loop over every mesh element
  DO i = 1, MESH%Fault%nSide

      ! element ID
      iElem = MESH%Fault%Face(i,1,1)
      iSide = MESH%Fault%Face(i,2,1)

      ! get vertices of complete tet
      IF (MESH%Fault%Face(i,1,1) == 0) THEN
          ! iElem is in the neighbor domain
          ! The neighbor element belongs to a different MPI domain
          iNeighbor           = MESH%Fault%Face(i,1,2)          ! iNeighbor denotes "-" side
          iLocalNeighborSide  = MESH%Fault%Face(i,2,2)
          iObject  = MESH%ELEM%BoundaryToObject(iLocalNeighborSide,iNeighbor)
          MPIIndex = MESH%ELEM%MPINumber(iLocalNeighborSide,iNeighbor)
          !
          xV(1:4) = BND%ObjMPI(iObject)%NeighborCoords(1,1:4,MPIIndex)
          yV(1:4) = BND%ObjMPI(iObject)%NeighborCoords(2,1:4,MPIIndex)
          zV(1:4) = BND%ObjMPI(iObject)%NeighborCoords(3,1:4,MPIIndex)
      ELSE
          !
          ! get vertices
          xV(1:4) = MESH%VRTX%xyNode(1,MESH%ELEM%Vertex(1:4,iElem))
          yV(1:4) = MESH%VRTX%xyNode(2,MESH%ELEM%Vertex(1:4,iElem))
          zV(1:4) = MESH%VRTX%xyNode(3,MESH%ELEM%Vertex(1:4,iElem))
      ENDIF
      !
      DO iBndGP = 1,DISC%Galerkin%nBndGP ! Loop over all Gauss integration points
          !
          ! Transformation of boundary GP's into XYZ coordinate system
          chi  = MESH%ELEM%BndGP_Tri(1,iBndGP)
          tau  = MESH%ELEM%BndGP_Tri(2,iBndGP)
          CALL TrafoChiTau2XiEtaZeta(xi,eta,zeta,chi,tau,iSide,0)
          CALL TetraTrafoXiEtaZeta2XYZ(xGp,yGp,zGp,xi,eta,zeta,xV,yV,zV)

          EQN%IniMu(iBndGP,i) = DISC%DynRup%Mu_S(iBndGP,i)

      ENDDO ! iBndGP

  ENDDO !    MESH%Fault%nSide

  END SUBROUTINE friction_LSW

    SUBROUTINE friction_LSW6(DISC,EQN,MESH,BND)
  !-------------------------------------------------------------------------!
  USE DGBasis_mod
  !-------------------------------------------------------------------------!
  IMPLICIT NONE
  !-------------------------------------------------------------------------!
  TYPE(tDiscretization), target  :: DISC
  TYPE(tEquations)               :: EQN
  TYPE(tUnstructMesh)            :: MESH
  TYPE (tBoundary)               :: BND
  !-------------------------------------------------------------------------!
  ! Local variable declaration
  INTEGER                        :: i
  INTEGER                        :: iSide,iElem,iBndGP
  INTEGER                        :: iLocalNeighborSide,iNeighbor
  INTEGER                        :: MPIIndex, iObject
  REAL                           :: xV(MESH%GlobalVrtxType),yV(MESH%GlobalVrtxType),zV(MESH%GlobalVrtxType)
  REAL                           :: chi,tau
  REAL                           :: xi, eta, zeta, XGp, YGp, ZGp
  REAL                           :: iniSlipRate, tmp
  !-------------------------------------------------------------------------!
  INTENT(IN)    :: MESH,BND
  INTENT(INOUT) :: DISC,EQN
  !-------------------------------------------------------------------------!

  ! Loop over every mesh element
  DO i = 1, MESH%Fault%nSide

      ! element ID
      iElem = MESH%Fault%Face(i,1,1)
      iSide = MESH%Fault%Face(i,2,1)

      ! get vertices of complete tet
      IF (MESH%Fault%Face(i,1,1) == 0) THEN
          ! iElem is in the neighbor domain
          ! The neighbor element belongs to a different MPI domain
          iNeighbor           = MESH%Fault%Face(i,1,2)          ! iNeighbor denotes "-" side
          iLocalNeighborSide  = MESH%Fault%Face(i,2,2)
          iObject  = MESH%ELEM%BoundaryToObject(iLocalNeighborSide,iNeighbor)
          MPIIndex = MESH%ELEM%MPINumber(iLocalNeighborSide,iNeighbor)
          !
          xV(1:4) = BND%ObjMPI(iObject)%NeighborCoords(1,1:4,MPIIndex)
          yV(1:4) = BND%ObjMPI(iObject)%NeighborCoords(2,1:4,MPIIndex)
          zV(1:4) = BND%ObjMPI(iObject)%NeighborCoords(3,1:4,MPIIndex)
      ELSE
          !
          ! get vertices
          xV(1:4) = MESH%VRTX%xyNode(1,MESH%ELEM%Vertex(1:4,iElem))
          yV(1:4) = MESH%VRTX%xyNode(2,MESH%ELEM%Vertex(1:4,iElem))
          zV(1:4) = MESH%VRTX%xyNode(3,MESH%ELEM%Vertex(1:4,iElem))
      ENDIF
      !
      DO iBndGP = 1,DISC%Galerkin%nBndGP ! Loop over all Gauss integration points
          !
          ! Transformation of boundary GP's into XYZ coordinate system
          chi  = MESH%ELEM%BndGP_Tri(1,iBndGP)
          tau  = MESH%ELEM%BndGP_Tri(2,iBndGP)
          CALL TrafoChiTau2XiEtaZeta(xi,eta,zeta,chi,tau,iSide,0)
          CALL TetraTrafoXiEtaZeta2XYZ(xGp,yGp,zGp,xi,eta,zeta,xV,yV,zV)

          EQN%IniMu(iBndGP,i) = DISC%DynRup%Mu_S(iBndGP,i)
          !Attention: normal stress is here assumed in yy direction
          DISC%DynRup%Strength(iBndGP,i) = EQN%IniMu(iBndGP,i)*EQN%IniBulk_yy(i,iBndGP)

      ENDDO ! iBndGP

  ENDDO !    MESH%Fault%nSide

  END SUBROUTINE friction_LSW6    ! Initialization of friction for bimaterial linear slip weakening



  END MODULE ini_model_DR_mod<|MERGE_RESOLUTION|>--- conflicted
+++ resolved
@@ -1914,7 +1914,6 @@
   strike_rad = strike*pi/180d0
   dip_rad = dip*pi/180d0
 
-<<<<<<< HEAD
   IF (.NOT.DipSlipFaulting) THEN
       P=sigmazz;
       !ds (delta_sigma) is computed assuming that P=sigzz (A6, Aochi and Madariaga 2003)
@@ -1936,18 +1935,18 @@
   ELSE
       c2bis = c2 - cos(2d0*(Phi-dip_rad))
 
-      !ds (delta_sigma) is deduced from R (A5, Aochi and Madariaga 2003), 
+      !ds (delta_sigma) is deduced from R (A5, Aochi and Madariaga 2003),
       !assuming that sig1 and sig3 are in the yz plane
       !sigzz and sigma_ini are then related by a phi+dip rotation (using A3, AM03)
       !sigmazz = sm  - ds * cos(2.*(Phi+dip_rad))
-      !Now we have to assume that P = sm (not any more equal to sigmazz) 
+      !Now we have to assume that P = sm (not any more equal to sigmazz)
       !and we can obtain the new expression of ds:
       ds =  (mu_dy * sigmazz + R*(cohesion + (mu_st-mu_dy)*sigmazz)) / (s2 + mu_dy*c2bis + R*(mu_st-mu_dy)*c2bis)
       sm =  sigmazz + ds * cos(2d0*(Phi-dip_rad))
 
       sii(1)= sm + ds
       !could be any value between sig1 and sig3
-      sii(2)= sm 
+      sii(2)= sm
       sii(3)= sm - ds
 
       Stress = transpose(reshape((/ sii(1), 0.0, 0.0, 0.0, sii(2), 0.0, 0.0, 0.0, sii(3) /), shape(Stress)))
@@ -1965,38 +1964,6 @@
       Stress_cartesian_norm = MATMUL(R2,MATMUL(R1,MATMUL(Stress,MATMUL(TRANSPOSE(R1),TRANSPOSE(R2)))))/sigmazz
   ENDIF
 
-=======
-  c2bis = c2 - cos(2d0*(Phi-dip_rad))
-
-  !ds (delta_sigma) is deduced from R (A5, Aochi and Madariaga 2003),
-  !assuming that sig1 and sig3 are in the yz plane
-  !sigzz and sigma_ini are then related by a phi+dip rotation (using A3, AM03)
-  !sigmazz = sm  - ds * cos(2.*(Phi+dip_rad))
-  !Now we have to assume that P = sm (not any more equal to sigmazz)
-  !and we can obtain the new expression of ds:
-  ds =  (mu_dy * sigmazz + R*(cohesion + (mu_st-mu_dy)*sigmazz)) / (s2 + mu_dy*c2bis + R*(mu_st-mu_dy)*c2bis)
-  sm =  sigmazz + ds * cos(2d0*(Phi-dip_rad))
-
-  sii(1)= sm + ds
-  !could be any value between sig1 and sig3
-  sii(2)= sm
-  sii(3)= sm - ds
-
-  Stress = transpose(reshape((/ sii(1), 0.0, 0.0, 0.0, sii(2), 0.0, 0.0, 0.0, sii(3) /), shape(Stress)))
-
-  !first rotation: in xz plane
-  phi_xyz=(Phi-dip_rad)
-  c=cos(phi_xyz)
-  s=-sin(phi_xyz)
-  R1= transpose(reshape((/ c, 0.0, s, 0.0, 1.0, 0.0, -s, 0.0, c /), shape(R1)))
-
-  !I cant explain the minus sign...
-  c=cos(strike_rad)
-  s=-sin(strike_rad)
-  R2= transpose(reshape((/ c, -s, 0.0, s, c, 0.0, 0.0, 0.0, 1.0 /), shape(R2)))
-
-  Stress_cartesian_norm = MATMUL(R2,MATMUL(R1,MATMUL(Stress,MATMUL(TRANSPOSE(R1),TRANSPOSE(R2)))))/sigmazz
->>>>>>> 9889f375
   bii(1) = Stress_cartesian_norm(1,1)
   bii(2) = Stress_cartesian_norm(2,2)
   bii(3) = Stress_cartesian_norm(3,3)
@@ -4037,7 +4004,7 @@
           IF (radius.LT.Rnuc) THEN
              ShapeNucleation=EXP(radius**2/(radius**2-Rnuc**2))
           ENDIF
-         
+
          !Rotate nucleation stress in fault coordinate system
           normal   = MESH%Fault%geoNormals( 1:3, i)
           tangent1 = MESH%Fault%geoTangent1(1:3, i)
