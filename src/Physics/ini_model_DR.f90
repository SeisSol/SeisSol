--- conflicted
+++ resolved
@@ -211,7 +211,6 @@
               ENDIF
           ENDDO
     ENDIF
-<<<<<<< HEAD
     if (EQN%FL /= 33) then !33 is ImposedSlipRateOnDRBoundary
         !faultParameterizedByTraction = c_interoperability_faultParameterizedByTraction(trim(DISC%DynRup%ModelFileName) // c_null_char)
         !
@@ -230,26 +229,6 @@
         !  call c_interoperability_addFaultParameter("s_yz" // c_null_char, EQN%IniShearYZ)
         !  call c_interoperability_addFaultParameter("s_xz" // c_null_char, EQN%IniShearXZ)
         !endif
-=======
-    if ((EQN%FL /= 33) .AND. (EQN%FL /= 34)) then !33, 34 is ImposedSlipRateOnDRBoundary (33: Yoffe, 34: Gaussian)
-        faultParameterizedByTraction = c_interoperability_faultParameterizedByTraction(trim(DISC%DynRup%ModelFileName) // c_null_char)    
-        
-        if (faultParameterizedByTraction) then
-          call c_interoperability_addFaultParameter("T_n" // c_null_char, EQN%IniBulk_xx)
-          call c_interoperability_addFaultParameter("T_s" // c_null_char, EQN%IniShearXY)
-          call c_interoperability_addFaultParameter("T_d" // c_null_char, EQN%IniShearXZ)
-          EQN%IniBulk_yy(:,:) = 0.0d0
-          EQN%IniBulk_zz(:,:) = 0.0d0
-          EQN%IniShearYZ(:,:) = 0.0d0
-        else
-          call c_interoperability_addFaultParameter("s_xx" // c_null_char, EQN%IniBulk_xx)
-          call c_interoperability_addFaultParameter("s_yy" // c_null_char, EQN%IniBulk_yy)
-          call c_interoperability_addFaultParameter("s_zz" // c_null_char, EQN%IniBulk_zz)
-          call c_interoperability_addFaultParameter("s_xy" // c_null_char, EQN%IniShearXY)
-          call c_interoperability_addFaultParameter("s_yz" // c_null_char, EQN%IniShearYZ)
-          call c_interoperability_addFaultParameter("s_xz" // c_null_char, EQN%IniShearXZ)
-        endif
->>>>>>> 743efef7
     endif
 
     !frictional parameter initialization
@@ -298,11 +277,11 @@
             DISC%DynRup%YoffeTR(:,i) = 0.0d0
         END DO
 
-        call c_interoperability_addFaultParameter("strike_slip" // c_null_char, nuc_xx)
-        call c_interoperability_addFaultParameter("dip_slip" // c_null_char, nuc_yy)
-        call c_interoperability_addFaultParameter("rupture_onset" // c_null_char, DISC%DynRup%RuptureOnset)
-        call c_interoperability_addFaultParameter("tau_S" // c_null_char, DISC%DynRup%YoffeTS)
-        call c_interoperability_addFaultParameter("tau_R" // c_null_char, DISC%DynRup%YoffeTR)
+!        call c_interoperability_addFaultParameter("strike_slip" // c_null_char, nuc_xx)
+!        call c_interoperability_addFaultParameter("dip_slip" // c_null_char, nuc_yy)
+!        call c_interoperability_addFaultParameter("rupture_onset" // c_null_char, DISC%DynRup%RuptureOnset)
+!        call c_interoperability_addFaultParameter("tau_S" // c_null_char, DISC%DynRup%YoffeTS)
+!        call c_interoperability_addFaultParameter("tau_R" // c_null_char, DISC%DynRup%YoffeTR)
 
     CASE(34) ! ImposedSlipRateOnDRBoundary, Gaussian STF
         allocate( nuc_xx(DISC%Galerkin%nBndGP,MESH%Fault%nSide),                               &
@@ -319,16 +298,11 @@
             DISC%DynRup%RuptureRiseTime(:,i) = 0.0d0
         END DO
 
-<<<<<<< HEAD
 !        call c_interoperability_addFaultParameter("strike_slip" // c_null_char, nuc_xx)
 !        call c_interoperability_addFaultParameter("dip_slip" // c_null_char, nuc_yy)
-=======
-        call c_interoperability_addFaultParameter("strike_slip" // c_null_char, nuc_xx)
-        call c_interoperability_addFaultParameter("dip_slip" // c_null_char, nuc_yy)
-        call c_interoperability_addFaultParameter("rupture_onset" // c_null_char, DISC%DynRup%RuptureOnset)
-        call c_interoperability_addFaultParameter("rupture_rise_time" // c_null_char, DISC%DynRup%RuptureRiseTime)
-
->>>>>>> 743efef7
+!        call c_interoperability_addFaultParameter("rupture_onset" // c_null_char, DISC%DynRup%RuptureOnset)
+!        call c_interoperability_addFaultParameter("rupture_rise_time" // c_null_char, DISC%DynRup%RuptureRiseTime)
+
 
     CASE(3,4,7,103)
       ALLOCATE(  DISC%DynRup%RS_a_array(DISC%Galerkin%nBndGP, MESH%Fault%nSide)        )
