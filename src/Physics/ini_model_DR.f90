--- conflicted
+++ resolved
@@ -1865,8 +1865,6 @@
     ENDDO !    MESH%Fault%nSide
   END SUBROUTINE
 
-<<<<<<< HEAD
-=======
   ! COMPUTE NORMALIZED STRESS FOLLOWING THE METHOD  OF Aochi and Madariaga 2004 extended to dip slip fault
   SUBROUTINE STRESS_DIP_SLIP_AM(DISC,strike, dip, sigmazz, cohesion, R, bii)
   IMPLICIT NONE
@@ -1927,7 +1925,6 @@
   bii(6) = Stress_cartesian_norm(1,3)
   END SUBROUTINE
 
->>>>>>> 0eaf92c5
   !> SUMATRA test case
   !> T. ULRICH 06.2015
   !> tpv29 used as a model
@@ -1958,14 +1955,9 @@
   REAL                           :: b11_S, b22_S, b12_S, b13_S, b23_S
   REAL                           :: yN1, yN2, yS1, yS2, xS1, xS2, alpha
   REAL                           :: sigzz, Rz, zLayers(20), rhoLayers(20)
-<<<<<<< HEAD
-  !-------------------------------------------------------------------------!
-  INTENT(IN)    :: MESH, BND
-=======
   REAL                           :: bii(6)
   !-------------------------------------------------------------------------! 
   INTENT(IN)    :: MESH, BND 
->>>>>>> 0eaf92c5
   INTENT(INOUT) :: DISC,EQN
   !-------------------------------------------------------------------------!
   ! TPV29
