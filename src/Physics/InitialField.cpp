// SPDX-FileCopyrightText: 2019-2024 SeisSol Group
//
// SPDX-License-Identifier: BSD-3-Clause
// SPDX-LicenseComments: Full text under /LICENSE and /LICENSES/
//
// SPDX-FileContributor: Author lists in /AUTHORS and /CITATION.cff

#include <Equations/Datastructures.h>
#include <Initializer/Parameters/InitializationParameters.h>
#include <Initializer/Typedefs.h>
#include <Model/Common.h>
#include <array>
#include <cassert>
#include <cmath>
#include <complex>
#include <cstddef>
#include <init.h>
#include <limits>
#include <math.h>
#include <tensor.h>

#include "Kernels/Precision.h"
#include "Numerical/Eigenvalues.h"
#include "Physics/InitialField.h"
#include <stdexcept>
#include <string>
#include <utility>
#include <utils/logger.h>
#include <vector>
#include <yateto.h>

// FIXME: the following line is absolutely necessary for the plain-wave operator to work correctly
// (template specializations for the equations).
#include "Equations/Setup.h" // IWYU pragma: keep

seissol::physics::Planarwave::Planarwave(const CellMaterialData& materialData,
                                         double phase,
                                         Eigen::Vector3d kVec,
                                         std::vector<int> varField,
                                         std::vector<std::complex<double>> ampField)
    : m_varField(std::move(varField)), m_ampField(std::move(ampField)), m_phase(phase),
      m_kVec(std::move(kVec)) {
  init(materialData);
}

seissol::physics::Planarwave::Planarwave(const CellMaterialData& materialData,
                                         double phase,
                                         Eigen::Vector3d kVec)
    : m_phase(phase), m_kVec(std::move(kVec)) {

#ifndef USE_POROELASTIC
  bool isAcoustic = false;
#ifndef USE_ANISOTROPIC
  isAcoustic = materialData.local.getMuBar() <= 1e-15;
#endif
  if (isAcoustic) {
    // Acoustic materials has the following wave modes:
    // -P, N, N, N, N, N, N, N, P
    // Here we impose the P mode
    m_varField = {8};
    m_ampField = {1.0};
  } else {
    // Elastic materials have the following wave modes:
    // -P, -S2, -S1, N, N, N, S1, S2, P
    // Here we impose the -S2 and P mode
    m_varField = {1, 8};
    m_ampField = {1.0, 1.0};
  }
#else
  // Poroelastic materials have the following wave modes:
  //-P, -S2, -S1, -Ps, N, N, N, N, N, Ps, S1, S2, P
  // Here we impose -S1, -Ps and P
  m_varField = {2, 3, 12};
  m_ampField = {1.0, 1.0, 1.0};
#endif
  init(materialData);
}

void seissol::physics::Planarwave::init(const CellMaterialData& materialData) {
  assert(m_varField.size() == m_ampField.size());

  std::array<std::complex<double>,
             seissol::model::MaterialT::NumQuantities * seissol::model::MaterialT::NumQuantities>
      planeWaveOperator{};
  seissol::model::getPlaneWaveOperator(materialData.local, m_kVec.data(), planeWaveOperator.data());
  seissol::eigenvalues::Eigenpair<std::complex<double>, seissol::model::MaterialT::NumQuantities>
      eigendecomposition;
#ifdef USE_POROELASTIC
  computeEigenvaluesWithLapack(planeWaveOperator, eigendecomposition);
#else
  computeEigenvaluesWithEigen3(planeWaveOperator, eigendecomposition);
#endif
  m_lambdaA = eigendecomposition.values;
  m_eigenvectors = eigendecomposition.vectors;
}

void seissol::physics::Planarwave::evaluate(
    double time,
    const std::vector<std::array<double, 3>>& points,
    const CellMaterialData& materialData,
    yateto::DenseTensorView<2, real, unsigned>& dofsQP) const {
  dofsQP.setZero();

  auto r = yateto::DenseTensorView<2, std::complex<double>>(
      const_cast<std::complex<double>*>(m_eigenvectors.data()),
      {seissol::model::MaterialT::NumQuantities, seissol::model::MaterialT::NumQuantities});
  for (unsigned v = 0; v < m_varField.size(); ++v) {
    const auto omega = m_lambdaA[m_varField[v]];
    for (unsigned j = 0; j < dofsQP.shape(1); ++j) {
      for (size_t i = 0; i < points.size(); ++i) {
        dofsQP(i, j) +=
            (r(j, m_varField[v]) * m_ampField[v] *
             std::exp(std::complex<double>(0.0, 1.0) *
                      (omega * time - m_kVec[0] * points[i][0] - m_kVec[1] * points[i][1] -
                       m_kVec[2] * points[i][2] + std::complex<double>(m_phase, 0))))
                .real();
      }
    }
  }
}

seissol::physics::SuperimposedPlanarwave::SuperimposedPlanarwave(
    const CellMaterialData& materialData, real phase)
    : m_kVec({{{M_PI, 0.0, 0.0}, {0.0, M_PI, 0.0}, {0.0, 0.0, M_PI}}}), m_phase(phase),
      m_pw({Planarwave(materialData, phase, m_kVec.at(0)),
            Planarwave(materialData, phase, m_kVec.at(1)),
            Planarwave(materialData, phase, m_kVec.at(2))}) {}

void seissol::physics::SuperimposedPlanarwave::evaluate(
    double time,
    const std::vector<std::array<double, 3>>& points,
    const CellMaterialData& materialData,
    yateto::DenseTensorView<2, real, unsigned>& dofsQP) const {
  dofsQP.setZero();

<<<<<<< HEAD
  std::vector<real> dofsPW_vector(dofsQP.size());
  auto dofsPW =
      yateto::DenseTensorView<2, real, unsigned>(dofsPW_vector.data(),
                                                 {NUMBER_OF_BASIS_FUNCTIONS, NUMBER_OF_QUANTITIES},
                                                 {0, 0},
                                                 {NUMBER_OF_BASIS_FUNCTIONS, NUMBER_OF_QUANTITIES});
=======
  real dofsPwData[tensor::dofsQP::size()];
  yateto::DenseTensorView<2, real, unsigned> dofsPW = init::dofsQP::view::create(dofsPwData);
>>>>>>> 36b6643f

  for (int pw = 0; pw < 3; pw++) {
    // evaluate each planarwave
    m_pw.at(pw).evaluate(time, points, materialData, dofsPW);
    // and add results together
    for (unsigned j = 0; j < dofsQP.shape(1); ++j) {
      for (size_t i = 0; i < points.size(); ++i) {
        dofsQP(i, j) += dofsPW(i, j);
      }
    }
  }
}

seissol::physics::TravellingWave::TravellingWave(
    const CellMaterialData& materialData, const TravellingWaveParameters& travellingWaveParameters)
    // Set phase to 0.5*M_PI, so we have a zero at the origin
    // The wave travels in direction of kVec
    // 2*pi / magnitude(kVec) is the wave length of the wave
    : Planarwave(materialData,
                 0.5 * M_PI,
                 travellingWaveParameters.kVec,
                 travellingWaveParameters.varField,
                 travellingWaveParameters.ampField),
      // origin is a point on the wavefront at time zero
      m_origin(travellingWaveParameters.origin) {
  logInfo() << "Impose a travelling wave as initial condition";
  logInfo() << "Origin = (" << m_origin[0] << ", " << m_origin[1] << ", " << m_origin[2] << ")";
  logInfo() << "kVec = (" << m_kVec[0] << ", " << m_kVec[1] << ", " << m_kVec[2] << ")";
  logInfo() << "Combine following wave modes";
  for (size_t i = 0; i < m_ampField.size(); i++) {
    logInfo() << "(" << m_varField[i] << ": " << m_ampField[i] << ")";
  }
}

seissol::physics::AcousticTravellingWaveITM::AcousticTravellingWaveITM(
    const CellMaterialData& materialData,
    const AcousticTravellingWaveParametersITM& acousticTravellingWaveParametersItm)
    : rho0(materialData.local.rho),
      c0(sqrt(materialData.local.getLambdaBar() / materialData.local.rho)),
      k(acousticTravellingWaveParametersItm.k),
      tITMMinus(acousticTravellingWaveParametersItm.itmStartingTime), tITMPlus(tITMMinus + tau),
      tau(acousticTravellingWaveParametersItm.itmDuration),
      n(acousticTravellingWaveParametersItm.itmVelocityScalingFactor) {
#ifdef USE_ANISOTROPIC
  logError() << "This has not been yet implemented for anisotropic material";
#else
  logInfo() << "Starting Test for Acoustic Travelling Wave with ITM";

  logInfo() << "rho0 = " << rho0;
  logInfo() << "c0 = " << c0;

  logInfo() << "k = " << k;

  logInfo() << "Setting up the Initial Conditions";
  init(materialData);
#endif
}

void seissol::physics::AcousticTravellingWaveITM::init(const CellMaterialData& materialData) {
#ifdef USE_ANISOTROPIC
  logError() << "This has not been yet implemented for anisotropic material";
#endif
}

void seissol::physics::AcousticTravellingWaveITM::evaluate(
    double time,
    const std::vector<std::array<double, 3>>& points,
    const CellMaterialData& materialData,
    yateto::DenseTensorView<2, real, unsigned>& dofsQP) const {
#ifdef USE_ANISOTROPIC
  logError() << "This has not been yet implemented for anisotropic material";
#else
  dofsQP.setZero();
  double pressure = 0.0;
  for (size_t i = 0; i < points.size(); ++i) {
    const auto& coordinates = points[i];
    const auto x = coordinates[0];
    const auto t = time;
    if (t <= tITMMinus) {
      pressure = c0 * rho0 * std::cos(k * x - c0 * k * t);
      dofsQP(i, 0) = -pressure;                    // sigma_xx
      dofsQP(i, 1) = -pressure;                    // sigma_yy
      dofsQP(i, 2) = -pressure;                    // sigma_zz
      dofsQP(i, 3) = 0.0;                          // sigma_xy
      dofsQP(i, 4) = 0.0;                          // sigma_yz
      dofsQP(i, 5) = 0.0;                          // sigma_xz
      dofsQP(i, 6) = std::cos(k * x - c0 * k * t); // u
      dofsQP(i, 7) = 0.0;                          // v
      dofsQP(i, 8) = 0.0;                          // w
    } else if (t <= tITMPlus) {
      pressure = -0.5 * (n - 1) * c0 * rho0 *
                     std::cos(k * x + c0 * k * n * t - (c0 * k * n + c0 * k) * tITMMinus) +
                 0.5 * (n + 1) * c0 * rho0 *
                     std::cos(k * x - c0 * k * n * t + (c0 * k * n - c0 * k) * tITMMinus);
      dofsQP(i, 0) = -pressure; // sigma_xx
      dofsQP(i, 1) = -pressure; // sigma_yy
      dofsQP(i, 2) = -pressure; // sigma_zz
      dofsQP(i, 3) = 0.0;       // sigma_xy
      dofsQP(i, 4) = 0.0;       // sigma_yz
      dofsQP(i, 5) = 0.0;       // sigma_xz
      dofsQP(i, 6) =
          0.5 * (n - 1) * std::cos(k * x + c0 * k * n * t - (c0 * k * n + c0 * k) * tITMMinus) +
          0.5 * (n + 1) * std::cos(k * x - c0 * k * n * t + (c0 * k * n - c0 * k) * tITMMinus); // u
      dofsQP(i, 7) = 0.0;                                                                       // v
      dofsQP(i, 8) = 0.0;                                                                       // w
    } else {
      pressure =
          -0.25 * (1 / n) * c0 * rho0 *
          ((-n * n + 1) * std::cos(k * x + c0 * k * t - 2.0 * c0 * k * tITMMinus -
                                   (c0 * k * n + c0 * k) * tau) +
           (n * n - 1) * std::cos(k * x + c0 * k * t - 2.0 * c0 * k * tITMMinus +
                                  (c0 * k * n - c0 * k) * tau) +
           (n * n - 2 * n + 1) * std::cos(k * x - c0 * k * t + (c0 * k * n + c0 * k) * tau) +
           (-n * n - 2 * n - 1) * std::cos(k * x - c0 * k * t - (c0 * k * n - c0 * k) * tau));
      dofsQP(i, 0) = -pressure; // sigma_xx
      dofsQP(i, 1) = -pressure; // sigma_yy
      dofsQP(i, 2) = -pressure; // sigma_zz
      dofsQP(i, 3) = 0.0;       // sigma_xy
      dofsQP(i, 4) = 0.0;       // sigma_yz
      dofsQP(i, 5) = 0.0;       // sigma_xz
      dofsQP(i, 6) =
          (-0.25 / n) *
          ((n * n - 1) *
               std::cos(k * x + c0 * k * t - 2 * c0 * k * tITMMinus - (c0 * k * n + c0 * k) * tau) +
           (-n * n + 1) *
               std::cos(k * x + c0 * k * t - 2 * c0 * k * tITMMinus + (c0 * k * n - c0 * k) * tau) +
           (n * n - 2 * n + 1) * std::cos(k * x - c0 * k * t + (c0 * k * n + c0 * k) * tau) +
           (-n * n - 2 * n - 1) * std::cos(k * x - c0 * k * t - (c0 * k * n - c0 * k) * tau)); // u
      dofsQP(i, 7) = 0.0;                                                                      // v
      dofsQP(i, 8) = 0.0;                                                                      // w
    }
  }
#endif
}

void seissol::physics::TravellingWave::evaluate(
    double time,
    const std::vector<std::array<double, 3>>& points,
    const CellMaterialData& materialData,
    yateto::DenseTensorView<2, real, unsigned>& dofsQp) const {
  dofsQp.setZero();

  auto r = yateto::DenseTensorView<2, std::complex<double>>(
      const_cast<std::complex<double>*>(m_eigenvectors.data()),
      {seissol::model::MaterialT::NumQuantities, seissol::model::MaterialT::NumQuantities});
  for (unsigned v = 0; v < m_varField.size(); ++v) {
    const auto omega = m_lambdaA[m_varField[v]];
    for (unsigned j = 0; j < dofsQp.shape(1); ++j) {
      for (size_t i = 0; i < points.size(); ++i) {
        auto arg = std::complex<double>(0.0, 1.0) *
                   (omega * time - m_kVec[0] * (points[i][0] - m_origin[0]) -
                    m_kVec[1] * (points[i][1] - m_origin[1]) -
                    m_kVec[2] * (points[i][2] - m_origin[2]) + m_phase);
        if (arg.imag() > -0.5 * M_PI && arg.imag() < 1.5 * M_PI) {
          dofsQp(i, j) += (r(j, m_varField[v]) * m_ampField[v] * std::exp(arg)).real();
        }
      }
    }
  }
}

seissol::physics::PressureInjection::PressureInjection(
    const seissol::initializer::parameters::InitializationParameters& initializationParameters)
    : m_parameters(initializationParameters) {
  const auto o1 = m_parameters.origin[0];
  const auto o2 = m_parameters.origin[1];
  const auto o3 = m_parameters.origin[2];
  const auto magnitude = m_parameters.magnitude;
  const auto width = m_parameters.width;
  logInfo(0) << "Prepare gaussian pressure perturbation with center at (" << o1 << ", " << o2
             << ", " << o3 << "), magnitude = " << magnitude << ", width = " << width << ".";
}

void seissol::physics::PressureInjection::evaluate(
    double time,
    const std::vector<std::array<double, 3>>& points,
    const CellMaterialData& materialData,
    yateto::DenseTensorView<2, real, unsigned>& dofsQp) const {
  const auto o1 = m_parameters.origin[0];
  const auto o2 = m_parameters.origin[1];
  const auto o3 = m_parameters.origin[2];
  const auto magnitude = m_parameters.magnitude;
  const auto width = m_parameters.width;

  for (size_t i = 0; i < points.size(); ++i) {
    const auto& x = points[i];
    const auto x1 = x[0];
    const auto x2 = x[1];
    const auto x3 = x[2];
    const auto rSquared = std::pow(x1 - o1, 2) + std::pow(x2 - o2, 2) + std::pow(x3 - o3, 2);
    dofsQp(i, 0) = 0.0;                                     // sigma_xx
    dofsQp(i, 1) = 0.0;                                     // sigma_yy
    dofsQp(i, 2) = 0.0;                                     // sigma_yy
    dofsQp(i, 3) = 0.0;                                     // sigma_xy
    dofsQp(i, 4) = 0.0;                                     // sigma_yz
    dofsQp(i, 5) = 0.0;                                     // sigma_xz
    dofsQp(i, 6) = 0.0;                                     // u
    dofsQp(i, 7) = 0.0;                                     // v
    dofsQp(i, 8) = 0.0;                                     // w
    dofsQp(i, 9) = magnitude * std::exp(-width * rSquared); // p
    dofsQp(i, 10) = 0.0;                                    // u_f
    dofsQp(i, 11) = 0.0;                                    // v_f
    dofsQp(i, 12) = 0.0;                                    // w_f
  }
}

void seissol::physics::ScholteWave::evaluate(
    double time,
    const std::vector<std::array<double, 3>>& points,
    const CellMaterialData& materialData,
    yateto::DenseTensorView<2, real, unsigned>& dofsQp) const {
#ifndef USE_ANISOTROPIC
  const real omega = 2.0 * std::acos(-1);

  for (size_t i = 0; i < points.size(); ++i) {
    const auto& x = points[i];
    const bool isAcousticPart =
        std::abs(materialData.local.getMuBar()) < std::numeric_limits<real>::epsilon();
    const auto x1 = x[0];
    const auto x3 = x[2];
    const auto t = time;
    if (isAcousticPart) {
      dofsQp(i, 0) = 0.35944997730200889 * std::pow(omega, 2) *
                     std::exp(-0.98901344820674908 * omega * x3) *
                     std::sin(omega * t - 1.406466352506808 * omega * x1); // sigma_xx
      dofsQp(i, 1) = 0.35944997730200889 * std::pow(omega, 2) *
                     std::exp(-0.98901344820674908 * omega * x3) *
                     std::sin(omega * t - 1.406466352506808 * omega * x1); // sigma_yy
      dofsQp(i, 2) = 0.35944997730200889 * std::pow(omega, 2) *
                     std::exp(-0.98901344820674908 * omega * x3) *
                     std::sin(omega * t - 1.406466352506808 * omega * x1); // sigma_zz
      dofsQp(i, 3) = 0;                                                    // sigma_xy
      dofsQp(i, 4) = 0;                                                    // sigma_yz
      dofsQp(i, 5) = 0;                                                    // sigma_xz
      dofsQp(i, 6) = -0.50555429848461109 * std::pow(omega, 2) *
                     std::exp(-0.98901344820674908 * omega * x3) *
                     std::sin(omega * t - 1.406466352506808 * omega * x1); // u
      dofsQp(i, 7) = 0;                                                    // v
      dofsQp(i, 8) = 0.35550086150929727 * std::pow(omega, 2) *
                     std::exp(-0.98901344820674908 * omega * x3) *
                     std::cos(omega * t - 1.406466352506808 * omega * x1); // w
    } else {
      dofsQp(i, 0) =
          -2.7820282741590652 * std::pow(omega, 2) * std::exp(0.98901344820674908 * omega * x3) *
              std::sin(omega * t - 1.406466352506808 * omega * x1) +
          3.5151973269883681 * std::pow(omega, 2) * std::exp(1.2825031256883821 * omega * x3) *
              std::sin(omega * t - 1.406466352506808 * omega * x1); // sigma_xx
      dofsQp(i, 1) = -6.6613381477509402e-16 * std::pow(omega, 2) *
                         std::exp(0.98901344820674908 * omega * x3) *
                         std::sin(omega * t - 1.406466352506808 * omega * x1) +
                     0.27315475753283058 * std::pow(omega, 2) *
                         std::exp(1.2825031256883821 * omega * x3) *
                         std::sin(omega * t - 1.406466352506808 * omega * x1); // sigma_yy
      dofsQp(i, 2) =
          2.7820282741590621 * std::pow(omega, 2) * std::exp(0.98901344820674908 * omega * x3) *
              std::sin(omega * t - 1.406466352506808 * omega * x1) -
          2.4225782968570462 * std::pow(omega, 2) * std::exp(1.2825031256883821 * omega * x3) *
              std::sin(omega * t - 1.406466352506808 * omega * x1); // sigma_zz
      dofsQp(i, 3) = 0;                                             // sigma_xy
      dofsQp(i, 4) = 0;                                             // sigma_yz
      dofsQp(i, 5) =
          -2.956295201467618 * std::pow(omega, 2) * std::exp(0.98901344820674908 * omega * x3) *
              std::cos(omega * t - 1.406466352506808 * omega * x1) +
          2.9562952014676029 * std::pow(omega, 2) * std::exp(1.2825031256883821 * omega * x3) *
              std::cos(omega * t - 1.406466352506808 * omega * x1); // sigma_xz
      dofsQp(i, 6) =
          0.98901344820675241 * std::pow(omega, 2) * std::exp(0.98901344820674908 * omega * x3) *
              std::sin(omega * t - 1.406466352506808 * omega * x1) -
          1.1525489264912381 * std::pow(omega, 2) * std::exp(1.2825031256883821 * omega * x3) *
              std::sin(omega * t - 1.406466352506808 * omega * x1); // u
      dofsQp(i, 7) = 0;                                             // v
      dofsQp(i, 8) =
          1.406466352506812 * std::pow(omega, 2) * std::exp(0.98901344820674908 * omega * x3) *
              std::cos(omega * t - 1.406466352506808 * omega * x1) -
          1.050965490997515 * std::pow(omega, 2) * std::exp(1.2825031256883821 * omega * x3) *
              std::cos(omega * t - 1.406466352506808 * omega * x1); // w
    }
  }
#else
  dofsQp.setZero();
#endif
}

void seissol::physics::SnellsLaw::evaluate(
    double time,
    const std::vector<std::array<double, 3>>& points,
    const CellMaterialData& materialData,
    yateto::DenseTensorView<2, real, unsigned>& dofsQp) const {
#ifndef USE_ANISOTROPIC
  const double pi = std::acos(-1);
  const double omega = 2.0 * pi;

  for (size_t i = 0; i < points.size(); ++i) {
    const auto& x = points[i];
    const bool isAcousticPart =
        std::abs(materialData.local.getMuBar()) < std::numeric_limits<real>::epsilon();

    const auto x1 = x[0];
    const auto x3 = x[2];
    const auto t = time;
    if (isAcousticPart) {
      dofsQp(i, 0) =
          1.0 * omega *
              std::sin(omega * t - omega * (0.19866933079506119 * x1 + 0.98006657784124163 * x3)) +
          0.48055591432167399 * omega *
              std::sin(omega * t -
                       omega * (0.19866933079506149 * x1 - 0.98006657784124152 * x3)); // sigma_xx
      dofsQp(i, 1) =
          1.0 * omega *
              std::sin(omega * t - omega * (0.19866933079506119 * x1 + 0.98006657784124163 * x3)) +
          0.48055591432167399 * omega *
              std::sin(omega * t -
                       omega * (0.19866933079506149 * x1 - 0.98006657784124152 * x3)); // sigma_yy
      dofsQp(i, 2) =
          1.0 * omega *
              std::sin(omega * t - omega * (0.19866933079506119 * x1 + 0.98006657784124163 * x3)) +
          0.48055591432167399 * omega *
              std::sin(omega * t -
                       omega * (0.19866933079506149 * x1 - 0.98006657784124152 * x3)); // sigma_zz
      dofsQp(i, 3) = 0;                                                                // sigma_xy
      dofsQp(i, 4) = 0;                                                                // sigma_yz
      dofsQp(i, 5) = 0;                                                                // sigma_xz
      dofsQp(i, 6) =
          -0.19866933079506119 * omega *
              std::sin(omega * t - omega * (0.19866933079506119 * x1 + 0.98006657784124163 * x3)) -
          0.095471721907895893 * omega *
              std::sin(omega * t -
                       omega * (0.19866933079506149 * x1 - 0.98006657784124152 * x3)); // u
      dofsQp(i, 7) = 0;                                                                // v
      dofsQp(i, 8) =
          -0.98006657784124163 * omega *
              std::sin(omega * t - omega * (0.19866933079506119 * x1 + 0.98006657784124163 * x3)) +
          0.47097679041061191 * omega *
              std::sin(omega * t -
                       omega * (0.19866933079506149 * x1 - 0.98006657784124152 * x3)); // w
    } else {
      dofsQp(i, 0) =
          -0.59005639909185559 * omega *
              std::sin(omega * t -
                       1.0 / 2.0 * omega * (0.39733866159012299 * x1 + 0.91767204817721759 * x3)) +
          0.55554011463785213 * omega *
              std::sin(omega * t -
                       1.0 / 3.0 * omega *
                           (0.59600799238518454 * x1 + 0.8029785009656123 * x3)); // sigma_xx
      dofsQp(i, 1) = 0.14460396298676709 * omega *
                     std::sin(omega * t -
                              1.0 / 3.0 * omega *
                                  (0.59600799238518454 * x1 + 0.8029785009656123 * x3)); // sigma_yy
      dofsQp(i, 2) =
          0.59005639909185559 * omega *
              std::sin(omega * t -
                       1.0 / 2.0 * omega * (0.39733866159012299 * x1 + 0.91767204817721759 * x3)) +
          0.89049951522981918 * omega *
              std::sin(omega * t -
                       1.0 / 3.0 * omega *
                           (0.59600799238518454 * x1 + 0.8029785009656123 * x3)); // sigma_zz
      dofsQp(i, 3) = 0;                                                           // sigma_xy
      dofsQp(i, 4) = 0;                                                           // sigma_yz
      dofsQp(i, 5) =
          -0.55363837274201066 * omega *
              std::sin(omega * t -
                       1.0 / 2.0 * omega * (0.39733866159012299 * x1 + 0.91767204817721759 * x3)) +
          0.55363837274201 * omega *
              std::sin(omega * t -
                       1.0 / 3.0 * omega *
                           (0.59600799238518454 * x1 + 0.8029785009656123 * x3)); // sigma_xz
      dofsQp(i, 6) =
          0.37125533967075403 * omega *
              std::sin(omega * t -
                       1.0 / 2.0 * omega * (0.39733866159012299 * x1 + 0.91767204817721759 * x3)) -
          0.2585553530120539 * omega *
              std::sin(omega * t - 1.0 / 3.0 * omega *
                                       (0.59600799238518454 * x1 + 0.8029785009656123 * x3)); // u
      dofsQp(i, 7) = 0;                                                                       // v
      dofsQp(i, 8) =
          -0.16074816713222639 * omega *
              std::sin(omega * t -
                       1.0 / 2.0 * omega * (0.39733866159012299 * x1 + 0.91767204817721759 * x3)) -
          0.34834162029840349 * omega *
              std::sin(omega * t - 1.0 / 3.0 * omega *
                                       (0.59600799238518454 * x1 + 0.8029785009656123 * x3)); // w
    }
  }
#else
  dofsQp.setZero();
#endif
}

seissol::physics::Ocean::Ocean(int mode, double gravitationalAcceleration)
    : mode(mode), gravitationalAcceleration(gravitationalAcceleration) {
  if (mode < 0 || mode > 3) {
    throw std::runtime_error("Wave mode " + std::to_string(mode) + " is not supported.");
  }
}
void seissol::physics::Ocean::evaluate(double time,
                                       const std::vector<std::array<double, 3>>& points,
                                       const CellMaterialData& materialData,
                                       yateto::DenseTensorView<2, real, unsigned>& dofsQp) const {
#ifndef USE_ANISOTROPIC
  for (size_t i = 0; i < points.size(); ++i) {
    const auto x = points[i][0];
    const auto y = points[i][1];
    const auto z = points[i][2];
    const auto t = time;

    const auto g = gravitationalAcceleration;
    if (std::abs(g - 9.81e-3) > 10e-15) {
      logError() << "Ocean scenario only supports g=9.81e-3 currently!";
    }
    if (materialData.local.getMuBar() > 10e-15) {
      logError() << "Ocean scenario only works for acoustic material (mu = 0.0)!";
    }
    const double pi = std::acos(-1);
    const double rho = materialData.local.rho;

    const double lx = 10.0;    // km
    const double ly = 10.0;    // km
    const double kX = pi / lx; // 1/km
    const double kY = pi / ly; // 1/km

    constexpr auto KStars =
        std::array<double, 3>{0.4433813748841239, 1.5733628061766445, 4.713305873881573};

    // Note: Could be computed on the fly but it's better to pre-compute them with higher precision!
    constexpr auto Omegas =
        std::array<double, 3>{0.0425599572628432, 2.4523337594491745, 7.1012991617572165};

    const auto kStar = KStars[mode];
    const auto omega = Omegas[mode];

    const auto b = g * kStar / (omega * omega);
    constexpr auto ScalingFactor = 1;

    // Shear stresses are zero for elastic
    dofsQp(i, 3) = 0.0;
    dofsQp(i, 4) = 0.0;
    dofsQp(i, 5) = 0.0;

    if (mode == 0) {
      // Gravity mode
      const auto pressure = -std::sin(kX * x) * std::sin(kY * y) * std::sin(omega * t) *
                            (std::sinh(kStar * z) + b * std::cosh(kStar * z));
      dofsQp(i, 0) = ScalingFactor * pressure;
      dofsQp(i, 1) = ScalingFactor * pressure;
      dofsQp(i, 2) = ScalingFactor * pressure;

      dofsQp(i, 6) = ScalingFactor * (kX / (omega * rho)) * std::cos(kX * x) * std::sin(kY * y) *
                     std::cos(omega * t) * (std::sinh(kStar * z) + b * std::cosh(kStar * z));
      dofsQp(i, 7) = ScalingFactor * (kY / (omega * rho)) * std::sin(kX * x) * std::cos(kY * y) *
                     std::cos(omega * t) * (std::sinh(kStar * z) + b * std::cosh(kStar * z));
      dofsQp(i, 8) = ScalingFactor * (kStar / (omega * rho)) * std::sin(kX * x) * std::sin(kY * y) *
                     std::cos(omega * t) * (std::cosh(kStar * z) + b * std::sinh(kStar * z));
    } else {
      // Elastic-acoustic mode
      const auto pressure = -std::sin(kX * x) * std::sin(kY * y) * std::sin(omega * t) *
                            (std::sin(kStar * z) + b * std::cos(kStar * z));
      dofsQp(i, 0) = ScalingFactor * pressure;
      dofsQp(i, 1) = ScalingFactor * pressure;
      dofsQp(i, 2) = ScalingFactor * pressure;
      dofsQp(i, 6) = ScalingFactor * (kX / (omega * rho)) * std::cos(kX * x) * std::sin(kY * y) *
                     std::cos(omega * t) * (std::sin(kStar * z) + b * std::cos(kStar * z));
      dofsQp(i, 7) = ScalingFactor * (kY / (omega * rho)) * std::sin(kX * x) * std::cos(kY * y) *
                     std::cos(omega * t) * (std::sin(kStar * z) + b * std::cos(kStar * z));
      dofsQp(i, 8) = ScalingFactor * (kStar / (omega * rho)) * std::sin(kX * x) * std::sin(kY * y) *
                     std::cos(omega * t) * (std::cos(kStar * z) - b * std::sin(kStar * z));
    }
  }
#else
  dofsQp.setZero();
#endif
}<|MERGE_RESOLUTION|>--- conflicted
+++ resolved
@@ -133,17 +133,12 @@
     yateto::DenseTensorView<2, real, unsigned>& dofsQP) const {
   dofsQP.setZero();
 
-<<<<<<< HEAD
   std::vector<real> dofsPW_vector(dofsQP.size());
   auto dofsPW =
       yateto::DenseTensorView<2, real, unsigned>(dofsPW_vector.data(),
-                                                 {NUMBER_OF_BASIS_FUNCTIONS, NUMBER_OF_QUANTITIES},
+                                                 {NumBasisFunctions, seissol::model::MaterialT::NumQuantities},
                                                  {0, 0},
-                                                 {NUMBER_OF_BASIS_FUNCTIONS, NUMBER_OF_QUANTITIES});
-=======
-  real dofsPwData[tensor::dofsQP::size()];
-  yateto::DenseTensorView<2, real, unsigned> dofsPW = init::dofsQP::view::create(dofsPwData);
->>>>>>> 36b6643f
+                                                 {NumBasisFunctions, seissol::model::MaterialT::NumQuantities});
 
   for (int pw = 0; pw < 3; pw++) {
     // evaluate each planarwave
