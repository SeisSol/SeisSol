// SPDX-FileCopyrightText: 2019 SeisSol Group
//
// SPDX-License-Identifier: BSD-3-Clause
// SPDX-LicenseComments: Full text under /LICENSE and /LICENSES/
//
// SPDX-FileContributor: Author lists in /AUTHORS and /CITATION.cff

#include <Equations/Datastructures.h>
#include <Initializer/Parameters/InitializationParameters.h>
#include <Initializer/Typedefs.h>
#include <Model/Common.h>
#include <array>
#include <cassert>
#include <cmath>
#include <complex>
#include <cstddef>
#include <init.h>
#include <limits>
#include <math.h>
#include <tensor.h>

#include "Kernels/Common.h"
#include "Kernels/Precision.h"
#include "Numerical/Eigenvalues.h"
#include "Physics/InitialField.h"
#include <stdexcept>
#include <string>
#include <utility>
#include <utils/logger.h>
#include <vector>
#include <yateto.h>

// FIXME: the following line is absolutely necessary for the plain-wave operator to work correctly
// (template specializations for the equations).
#include "Equations/Setup.h" // IWYU pragma: keep

seissol::physics::Planarwave::Planarwave(const CellMaterialData& materialData,
                                         double phase,
                                         Eigen::Vector3d kVec,
                                         std::vector<int> varField,
                                         std::vector<std::complex<double>> ampField)
    : m_varField(std::move(varField)), m_ampField(std::move(ampField)), m_phase(phase),
      m_kVec(std::move(kVec)) {
  init(materialData);
}

seissol::physics::Planarwave::Planarwave(const CellMaterialData& materialData,
                                         double phase,
                                         Eigen::Vector3d kVec)
    : m_phase(phase), m_kVec(std::move(kVec)) {

#ifndef USE_POROELASTIC
  bool isAcoustic = false;
#ifndef USE_ANISOTROPIC
  isAcoustic = materialData.local.getMuBar() <= 1e-15;
#endif
  if (isAcoustic) {
    // Acoustic materials has the following wave modes:
    // -P, N, N, N, N, N, N, N, P
    // Here we impose the P mode
    m_varField = {8};
    m_ampField = {1.0};
  } else {
    // Elastic materials have the following wave modes:
    // -P, -S2, -S1, N, N, N, S1, S2, P
    // Here we impose the -S2 and P mode
    m_varField = {1, 8};
    m_ampField = {1.0, 1.0};
  }
#else
  // Poroelastic materials have the following wave modes:
  //-P, -S2, -S1, -Ps, N, N, N, N, N, Ps, S1, S2, P
  // Here we impose -S1, -Ps and P
  m_varField = {2, 3, 12};
  m_ampField = {1.0, 1.0, 1.0};
#endif
  init(materialData);
}

void seissol::physics::Planarwave::init(const CellMaterialData& materialData) {
  assert(m_varField.size() == m_ampField.size());

  std::array<std::complex<double>,
             seissol::model::MaterialT::NumQuantities * seissol::model::MaterialT::NumQuantities>
      planeWaveOperator{};
  seissol::model::getPlaneWaveOperator(materialData.local, m_kVec.data(), planeWaveOperator.data());
  seissol::eigenvalues::Eigenpair<std::complex<double>, seissol::model::MaterialT::NumQuantities>
      eigendecomposition;
  computeEigenvalues(planeWaveOperator, eigendecomposition);
  m_lambdaA = eigendecomposition.values;
  m_eigenvectors = eigendecomposition.vectors;
}

void seissol::physics::Planarwave::evaluate(
    double time,
    const std::vector<std::array<double, 3>>& points,
    const CellMaterialData& materialData,
    yateto::DenseTensorView<2, real, unsigned>& dofsQP) const {
  dofsQP.setZero();

  auto r = yateto::DenseTensorView<2, std::complex<double>>(
      const_cast<std::complex<double>*>(m_eigenvectors.data()),
      {seissol::model::MaterialT::NumQuantities, seissol::model::MaterialT::NumQuantities});
  for (unsigned v = 0; v < m_varField.size(); ++v) {
    const auto omega = m_lambdaA[m_varField[v]];
    for (unsigned j = 0; j < dofsQP.shape(1); ++j) {
      for (size_t i = 0; i < points.size(); ++i) {
        dofsQP(i, j) +=
            (r(j, m_varField[v]) * m_ampField[v] *
             std::exp(std::complex<double>(0.0, 1.0) *
                      (omega * time - m_kVec[0] * points[i][0] - m_kVec[1] * points[i][1] -
                       m_kVec[2] * points[i][2] + std::complex<double>(m_phase, 0))))
                .real();
      }
    }
  }
}

seissol::physics::SuperimposedPlanarwave::SuperimposedPlanarwave(
    const CellMaterialData& materialData, real phase)
    : m_kVec({{{M_PI, 0.0, 0.0}, {0.0, M_PI, 0.0}, {0.0, 0.0, M_PI}}}), m_phase(phase),
      m_pw({Planarwave(materialData, phase, m_kVec.at(0)),
            Planarwave(materialData, phase, m_kVec.at(1)),
            Planarwave(materialData, phase, m_kVec.at(2))}) {}

void seissol::physics::SuperimposedPlanarwave::evaluate(
    double time,
    const std::vector<std::array<double, 3>>& points,
    const CellMaterialData& materialData,
    yateto::DenseTensorView<2, real, unsigned>& dofsQP) const {
#ifdef MULTIPLE_SIMULATIONS
  logError() << "Analytical Writer is not yet implemented with fused simulations";
#else
  dofsQP.setZero();
<<<<<<< HEAD
  real dofsPwData[tensor::dofsQP::size()];

  yateto::DenseTensorView<2, real, unsigned> dofsPW = init::dofsQP::view::create(dofsPwData);
=======

  std::vector<real> dofsPwVector(dofsQP.size());
  auto dofsPW = yateto::DenseTensorView<2, real, unsigned>(
      dofsPwVector.data(),
      {NumBasisFunctions, seissol::model::MaterialT::NumQuantities},
      {0, 0},
      {NumBasisFunctions, seissol::model::MaterialT::NumQuantities});
>>>>>>> 6338c012

  for (int pw = 0; pw < 3; pw++) {
    // evaluate each planarwave
    m_pw.at(pw).evaluate(time, points, materialData, dofsPW);
    // and add results together
    for (unsigned j = 0; j < dofsQP.shape(1); ++j) {
      for (size_t i = 0; i < points.size(); ++i) {
        dofsQP(i, j) += dofsPW(i, j);
      }
    }
  }
#endif
}

seissol::physics::TravellingWave::TravellingWave(
    const CellMaterialData& materialData, const TravellingWaveParameters& travellingWaveParameters)
    // Set phase to 0.5*M_PI, so we have a zero at the origin
    // The wave travels in direction of kVec
    // 2*pi / magnitude(kVec) is the wave length of the wave
    : Planarwave(materialData,
                 0.5 * M_PI,
                 travellingWaveParameters.kVec,
                 travellingWaveParameters.varField,
                 travellingWaveParameters.ampField),
      // origin is a point on the wavefront at time zero
      m_origin(travellingWaveParameters.origin) {
  logInfo() << "Impose a travelling wave as initial condition";
  logInfo() << "Origin = (" << m_origin[0] << ", " << m_origin[1] << ", " << m_origin[2] << ")";
  logInfo() << "kVec = (" << m_kVec[0] << ", " << m_kVec[1] << ", " << m_kVec[2] << ")";
  logInfo() << "Combine following wave modes";
  for (size_t i = 0; i < m_ampField.size(); i++) {
    logInfo() << "(" << m_varField[i] << ": " << m_ampField[i] << ")";
  }
}

seissol::physics::AcousticTravellingWaveITM::AcousticTravellingWaveITM(
    const CellMaterialData& materialData,
    const AcousticTravellingWaveParametersITM& acousticTravellingWaveParametersItm)
    : rho0(materialData.local.rho),
      c0(sqrt(materialData.local.getLambdaBar() / materialData.local.rho)),
      k(acousticTravellingWaveParametersItm.k),
      tITMMinus(acousticTravellingWaveParametersItm.itmStartingTime), tITMPlus(tITMMinus + tau),
      tau(acousticTravellingWaveParametersItm.itmDuration),
      n(acousticTravellingWaveParametersItm.itmVelocityScalingFactor) {
#ifdef USE_ANISOTROPIC
  logError() << "This has not been yet implemented for anisotropic material";
#else
  logInfo() << "Starting Test for Acoustic Travelling Wave with ITM";

  logInfo() << "rho0 = " << rho0;
  logInfo() << "c0 = " << c0;

  logInfo() << "k = " << k;

  logInfo() << "Setting up the Initial Conditions";
  init(materialData);
#endif
}

void seissol::physics::AcousticTravellingWaveITM::init(const CellMaterialData& materialData) {
#ifdef USE_ANISOTROPIC
  logError() << "This has not been yet implemented for anisotropic material";
#endif
}

void seissol::physics::AcousticTravellingWaveITM::evaluate(
    double time,
    const std::vector<std::array<double, 3>>& points,
    const CellMaterialData& materialData,
    yateto::DenseTensorView<2, real, unsigned>& dofsQP) const {
#ifdef USE_ANISOTROPIC
  logError() << "This has not been yet implemented for anisotropic material";
#else
  dofsQP.setZero();
  double pressure = 0.0;
  for (size_t i = 0; i < points.size(); ++i) {
    const auto& coordinates = points[i];
    const auto x = coordinates[0];
    const auto t = time;
    if (t <= tITMMinus) {
      pressure = c0 * rho0 * std::cos(k * x - c0 * k * t);
      dofsQP(i, 0) = -pressure;                    // sigma_xx
      dofsQP(i, 1) = -pressure;                    // sigma_yy
      dofsQP(i, 2) = -pressure;                    // sigma_zz
      dofsQP(i, 3) = 0.0;                          // sigma_xy
      dofsQP(i, 4) = 0.0;                          // sigma_yz
      dofsQP(i, 5) = 0.0;                          // sigma_xz
      dofsQP(i, 6) = std::cos(k * x - c0 * k * t); // u
      dofsQP(i, 7) = 0.0;                          // v
      dofsQP(i, 8) = 0.0;                          // w
    } else if (t <= tITMPlus) {
      pressure = -0.5 * (n - 1) * c0 * rho0 *
                     std::cos(k * x + c0 * k * n * t - (c0 * k * n + c0 * k) * tITMMinus) +
                 0.5 * (n + 1) * c0 * rho0 *
                     std::cos(k * x - c0 * k * n * t + (c0 * k * n - c0 * k) * tITMMinus);
      dofsQP(i, 0) = -pressure; // sigma_xx
      dofsQP(i, 1) = -pressure; // sigma_yy
      dofsQP(i, 2) = -pressure; // sigma_zz
      dofsQP(i, 3) = 0.0;       // sigma_xy
      dofsQP(i, 4) = 0.0;       // sigma_yz
      dofsQP(i, 5) = 0.0;       // sigma_xz
      dofsQP(i, 6) =
          0.5 * (n - 1) * std::cos(k * x + c0 * k * n * t - (c0 * k * n + c0 * k) * tITMMinus) +
          0.5 * (n + 1) * std::cos(k * x - c0 * k * n * t + (c0 * k * n - c0 * k) * tITMMinus); // u
      dofsQP(i, 7) = 0.0;                                                                       // v
      dofsQP(i, 8) = 0.0;                                                                       // w
    } else {
      pressure =
          -0.25 * (1 / n) * c0 * rho0 *
          ((-n * n + 1) * std::cos(k * x + c0 * k * t - 2.0 * c0 * k * tITMMinus -
                                   (c0 * k * n + c0 * k) * tau) +
           (n * n - 1) * std::cos(k * x + c0 * k * t - 2.0 * c0 * k * tITMMinus +
                                  (c0 * k * n - c0 * k) * tau) +
           (n * n - 2 * n + 1) * std::cos(k * x - c0 * k * t + (c0 * k * n + c0 * k) * tau) +
           (-n * n - 2 * n - 1) * std::cos(k * x - c0 * k * t - (c0 * k * n - c0 * k) * tau));
      dofsQP(i, 0) = -pressure; // sigma_xx
      dofsQP(i, 1) = -pressure; // sigma_yy
      dofsQP(i, 2) = -pressure; // sigma_zz
      dofsQP(i, 3) = 0.0;       // sigma_xy
      dofsQP(i, 4) = 0.0;       // sigma_yz
      dofsQP(i, 5) = 0.0;       // sigma_xz
      dofsQP(i, 6) =
          (-0.25 / n) *
          ((n * n - 1) *
               std::cos(k * x + c0 * k * t - 2 * c0 * k * tITMMinus - (c0 * k * n + c0 * k) * tau) +
           (-n * n + 1) *
               std::cos(k * x + c0 * k * t - 2 * c0 * k * tITMMinus + (c0 * k * n - c0 * k) * tau) +
           (n * n - 2 * n + 1) * std::cos(k * x - c0 * k * t + (c0 * k * n + c0 * k) * tau) +
           (-n * n - 2 * n - 1) * std::cos(k * x - c0 * k * t - (c0 * k * n - c0 * k) * tau)); // u
      dofsQP(i, 7) = 0.0;                                                                      // v
      dofsQP(i, 8) = 0.0;                                                                      // w
    }
  }
#endif
}

void seissol::physics::TravellingWave::evaluate(
    double time,
    const std::vector<std::array<double, 3>>& points,
    const CellMaterialData& materialData,
    yateto::DenseTensorView<2, real, unsigned>& dofsQp) const {
  dofsQp.setZero();

  auto r = yateto::DenseTensorView<2, std::complex<double>>(
      const_cast<std::complex<double>*>(m_eigenvectors.data()),
      {seissol::model::MaterialT::NumQuantities, seissol::model::MaterialT::NumQuantities});
  for (unsigned v = 0; v < m_varField.size(); ++v) {
    const auto omega = m_lambdaA[m_varField[v]];
    for (unsigned j = 0; j < dofsQp.shape(1); ++j) {
      for (size_t i = 0; i < points.size(); ++i) {
        auto arg = std::complex<double>(0.0, 1.0) *
                   (omega * time - m_kVec[0] * (points[i][0] - m_origin[0]) -
                    m_kVec[1] * (points[i][1] - m_origin[1]) -
                    m_kVec[2] * (points[i][2] - m_origin[2]) + m_phase);
        if (arg.imag() > -0.5 * M_PI && arg.imag() < 1.5 * M_PI) {
          dofsQp(i, j) += (r(j, m_varField[v]) * m_ampField[v] * std::exp(arg)).real();
        }
      }
    }
  }
}

seissol::physics::PressureInjection::PressureInjection(
    const seissol::initializer::parameters::InitializationParameters& initializationParameters)
    : m_parameters(initializationParameters) {
  const auto o1 = m_parameters.origin[0];
  const auto o2 = m_parameters.origin[1];
  const auto o3 = m_parameters.origin[2];
  const auto magnitude = m_parameters.magnitude;
  const auto width = m_parameters.width;
  logInfo() << "Prepare gaussian pressure perturbation with center at (" << o1 << ", " << o2 << ", "
            << o3 << "), magnitude = " << magnitude << ", width = " << width << ".";
}

void seissol::physics::PressureInjection::evaluate(
    double time,
    const std::vector<std::array<double, 3>>& points,
    const CellMaterialData& materialData,
    yateto::DenseTensorView<2, real, unsigned>& dofsQp) const {
  const auto o1 = m_parameters.origin[0];
  const auto o2 = m_parameters.origin[1];
  const auto o3 = m_parameters.origin[2];
  const auto magnitude = m_parameters.magnitude;
  const auto width = m_parameters.width;

  for (size_t i = 0; i < points.size(); ++i) {
    const auto& x = points[i];
    const auto x1 = x[0];
    const auto x2 = x[1];
    const auto x3 = x[2];
    const auto rSquared = std::pow(x1 - o1, 2) + std::pow(x2 - o2, 2) + std::pow(x3 - o3, 2);
    dofsQp(i, 0) = 0.0;                                     // sigma_xx
    dofsQp(i, 1) = 0.0;                                     // sigma_yy
    dofsQp(i, 2) = 0.0;                                     // sigma_yy
    dofsQp(i, 3) = 0.0;                                     // sigma_xy
    dofsQp(i, 4) = 0.0;                                     // sigma_yz
    dofsQp(i, 5) = 0.0;                                     // sigma_xz
    dofsQp(i, 6) = 0.0;                                     // u
    dofsQp(i, 7) = 0.0;                                     // v
    dofsQp(i, 8) = 0.0;                                     // w
    dofsQp(i, 9) = magnitude * std::exp(-width * rSquared); // p
    dofsQp(i, 10) = 0.0;                                    // u_f
    dofsQp(i, 11) = 0.0;                                    // v_f
    dofsQp(i, 12) = 0.0;                                    // w_f
  }
}

void seissol::physics::ScholteWave::evaluate(
    double time,
    const std::vector<std::array<double, 3>>& points,
    const CellMaterialData& materialData,
    yateto::DenseTensorView<2, real, unsigned>& dofsQp) const {
#ifndef USE_ANISOTROPIC
  const real omega = 2.0 * std::acos(-1);

  for (size_t i = 0; i < points.size(); ++i) {
    const auto& x = points[i];
    const bool isAcousticPart =
        std::abs(materialData.local.getMuBar()) < std::numeric_limits<real>::epsilon();
    const auto x1 = x[0];
    const auto x3 = x[2];
    const auto t = time;
    if (isAcousticPart) {
      dofsQp(i, 0) = 0.35944997730200889 * std::pow(omega, 2) *
                     std::exp(-0.98901344820674908 * omega * x3) *
                     std::sin(omega * t - 1.406466352506808 * omega * x1); // sigma_xx
      dofsQp(i, 1) = 0.35944997730200889 * std::pow(omega, 2) *
                     std::exp(-0.98901344820674908 * omega * x3) *
                     std::sin(omega * t - 1.406466352506808 * omega * x1); // sigma_yy
      dofsQp(i, 2) = 0.35944997730200889 * std::pow(omega, 2) *
                     std::exp(-0.98901344820674908 * omega * x3) *
                     std::sin(omega * t - 1.406466352506808 * omega * x1); // sigma_zz
      dofsQp(i, 3) = 0;                                                    // sigma_xy
      dofsQp(i, 4) = 0;                                                    // sigma_yz
      dofsQp(i, 5) = 0;                                                    // sigma_xz
      dofsQp(i, 6) = -0.50555429848461109 * std::pow(omega, 2) *
                     std::exp(-0.98901344820674908 * omega * x3) *
                     std::sin(omega * t - 1.406466352506808 * omega * x1); // u
      dofsQp(i, 7) = 0;                                                    // v
      dofsQp(i, 8) = 0.35550086150929727 * std::pow(omega, 2) *
                     std::exp(-0.98901344820674908 * omega * x3) *
                     std::cos(omega * t - 1.406466352506808 * omega * x1); // w
    } else {
      dofsQp(i, 0) =
          -2.7820282741590652 * std::pow(omega, 2) * std::exp(0.98901344820674908 * omega * x3) *
              std::sin(omega * t - 1.406466352506808 * omega * x1) +
          3.5151973269883681 * std::pow(omega, 2) * std::exp(1.2825031256883821 * omega * x3) *
              std::sin(omega * t - 1.406466352506808 * omega * x1); // sigma_xx
      dofsQp(i, 1) = -6.6613381477509402e-16 * std::pow(omega, 2) *
                         std::exp(0.98901344820674908 * omega * x3) *
                         std::sin(omega * t - 1.406466352506808 * omega * x1) +
                     0.27315475753283058 * std::pow(omega, 2) *
                         std::exp(1.2825031256883821 * omega * x3) *
                         std::sin(omega * t - 1.406466352506808 * omega * x1); // sigma_yy
      dofsQp(i, 2) =
          2.7820282741590621 * std::pow(omega, 2) * std::exp(0.98901344820674908 * omega * x3) *
              std::sin(omega * t - 1.406466352506808 * omega * x1) -
          2.4225782968570462 * std::pow(omega, 2) * std::exp(1.2825031256883821 * omega * x3) *
              std::sin(omega * t - 1.406466352506808 * omega * x1); // sigma_zz
      dofsQp(i, 3) = 0;                                             // sigma_xy
      dofsQp(i, 4) = 0;                                             // sigma_yz
      dofsQp(i, 5) =
          -2.956295201467618 * std::pow(omega, 2) * std::exp(0.98901344820674908 * omega * x3) *
              std::cos(omega * t - 1.406466352506808 * omega * x1) +
          2.9562952014676029 * std::pow(omega, 2) * std::exp(1.2825031256883821 * omega * x3) *
              std::cos(omega * t - 1.406466352506808 * omega * x1); // sigma_xz
      dofsQp(i, 6) =
          0.98901344820675241 * std::pow(omega, 2) * std::exp(0.98901344820674908 * omega * x3) *
              std::sin(omega * t - 1.406466352506808 * omega * x1) -
          1.1525489264912381 * std::pow(omega, 2) * std::exp(1.2825031256883821 * omega * x3) *
              std::sin(omega * t - 1.406466352506808 * omega * x1); // u
      dofsQp(i, 7) = 0;                                             // v
      dofsQp(i, 8) =
          1.406466352506812 * std::pow(omega, 2) * std::exp(0.98901344820674908 * omega * x3) *
              std::cos(omega * t - 1.406466352506808 * omega * x1) -
          1.050965490997515 * std::pow(omega, 2) * std::exp(1.2825031256883821 * omega * x3) *
              std::cos(omega * t - 1.406466352506808 * omega * x1); // w
    }
  }
#else
  dofsQp.setZero();
#endif
}

void seissol::physics::SnellsLaw::evaluate(
    double time,
    const std::vector<std::array<double, 3>>& points,
    const CellMaterialData& materialData,
    yateto::DenseTensorView<2, real, unsigned>& dofsQp) const {
#ifndef USE_ANISOTROPIC
  const double pi = std::acos(-1);
  const double omega = 2.0 * pi;

  for (size_t i = 0; i < points.size(); ++i) {
    const auto& x = points[i];
    const bool isAcousticPart =
        std::abs(materialData.local.getMuBar()) < std::numeric_limits<real>::epsilon();

    const auto x1 = x[0];
    const auto x3 = x[2];
    const auto t = time;
    if (isAcousticPart) {
      dofsQp(i, 0) =
          1.0 * omega *
              std::sin(omega * t - omega * (0.19866933079506119 * x1 + 0.98006657784124163 * x3)) +
          0.48055591432167399 * omega *
              std::sin(omega * t -
                       omega * (0.19866933079506149 * x1 - 0.98006657784124152 * x3)); // sigma_xx
      dofsQp(i, 1) =
          1.0 * omega *
              std::sin(omega * t - omega * (0.19866933079506119 * x1 + 0.98006657784124163 * x3)) +
          0.48055591432167399 * omega *
              std::sin(omega * t -
                       omega * (0.19866933079506149 * x1 - 0.98006657784124152 * x3)); // sigma_yy
      dofsQp(i, 2) =
          1.0 * omega *
              std::sin(omega * t - omega * (0.19866933079506119 * x1 + 0.98006657784124163 * x3)) +
          0.48055591432167399 * omega *
              std::sin(omega * t -
                       omega * (0.19866933079506149 * x1 - 0.98006657784124152 * x3)); // sigma_zz
      dofsQp(i, 3) = 0;                                                                // sigma_xy
      dofsQp(i, 4) = 0;                                                                // sigma_yz
      dofsQp(i, 5) = 0;                                                                // sigma_xz
      dofsQp(i, 6) =
          -0.19866933079506119 * omega *
              std::sin(omega * t - omega * (0.19866933079506119 * x1 + 0.98006657784124163 * x3)) -
          0.095471721907895893 * omega *
              std::sin(omega * t -
                       omega * (0.19866933079506149 * x1 - 0.98006657784124152 * x3)); // u
      dofsQp(i, 7) = 0;                                                                // v
      dofsQp(i, 8) =
          -0.98006657784124163 * omega *
              std::sin(omega * t - omega * (0.19866933079506119 * x1 + 0.98006657784124163 * x3)) +
          0.47097679041061191 * omega *
              std::sin(omega * t -
                       omega * (0.19866933079506149 * x1 - 0.98006657784124152 * x3)); // w
    } else {
      dofsQp(i, 0) =
          -0.59005639909185559 * omega *
              std::sin(omega * t -
                       1.0 / 2.0 * omega * (0.39733866159012299 * x1 + 0.91767204817721759 * x3)) +
          0.55554011463785213 * omega *
              std::sin(omega * t -
                       1.0 / 3.0 * omega *
                           (0.59600799238518454 * x1 + 0.8029785009656123 * x3)); // sigma_xx
      dofsQp(i, 1) = 0.14460396298676709 * omega *
                     std::sin(omega * t -
                              1.0 / 3.0 * omega *
                                  (0.59600799238518454 * x1 + 0.8029785009656123 * x3)); // sigma_yy
      dofsQp(i, 2) =
          0.59005639909185559 * omega *
              std::sin(omega * t -
                       1.0 / 2.0 * omega * (0.39733866159012299 * x1 + 0.91767204817721759 * x3)) +
          0.89049951522981918 * omega *
              std::sin(omega * t -
                       1.0 / 3.0 * omega *
                           (0.59600799238518454 * x1 + 0.8029785009656123 * x3)); // sigma_zz
      dofsQp(i, 3) = 0;                                                           // sigma_xy
      dofsQp(i, 4) = 0;                                                           // sigma_yz
      dofsQp(i, 5) =
          -0.55363837274201066 * omega *
              std::sin(omega * t -
                       1.0 / 2.0 * omega * (0.39733866159012299 * x1 + 0.91767204817721759 * x3)) +
          0.55363837274201 * omega *
              std::sin(omega * t -
                       1.0 / 3.0 * omega *
                           (0.59600799238518454 * x1 + 0.8029785009656123 * x3)); // sigma_xz
      dofsQp(i, 6) =
          0.37125533967075403 * omega *
              std::sin(omega * t -
                       1.0 / 2.0 * omega * (0.39733866159012299 * x1 + 0.91767204817721759 * x3)) -
          0.2585553530120539 * omega *
              std::sin(omega * t - 1.0 / 3.0 * omega *
                                       (0.59600799238518454 * x1 + 0.8029785009656123 * x3)); // u
      dofsQp(i, 7) = 0;                                                                       // v
      dofsQp(i, 8) =
          -0.16074816713222639 * omega *
              std::sin(omega * t -
                       1.0 / 2.0 * omega * (0.39733866159012299 * x1 + 0.91767204817721759 * x3)) -
          0.34834162029840349 * omega *
              std::sin(omega * t - 1.0 / 3.0 * omega *
                                       (0.59600799238518454 * x1 + 0.8029785009656123 * x3)); // w
    }
  }
#else
  dofsQp.setZero();
#endif
}

seissol::physics::Ocean::Ocean(int mode, double gravitationalAcceleration)
    : mode(mode), gravitationalAcceleration(gravitationalAcceleration) {
  if (mode < 0 || mode > 3) {
    throw std::runtime_error("Wave mode " + std::to_string(mode) + " is not supported.");
  }
}
void seissol::physics::Ocean::evaluate(double time,
                                       const std::vector<std::array<double, 3>>& points,
                                       const CellMaterialData& materialData,
                                       yateto::DenseTensorView<2, real, unsigned>& dofsQp) const {
#ifndef USE_ANISOTROPIC
  for (size_t i = 0; i < points.size(); ++i) {
    const auto x = points[i][0];
    const auto y = points[i][1];
    const auto z = points[i][2];
    const auto t = time;

    const auto g = gravitationalAcceleration;
    if (std::abs(g - 9.81e-3) > 10e-15) {
      logError() << "Ocean scenario only supports g=9.81e-3 currently!";
    }
    if (materialData.local.getMuBar() > 10e-15) {
      logError() << "Ocean scenario only works for acoustic material (mu = 0.0)!";
    }
    const double pi = std::acos(-1);
    const double rho = materialData.local.rho;

    const double lx = 10.0;    // km
    const double ly = 10.0;    // km
    const double kX = pi / lx; // 1/km
    const double kY = pi / ly; // 1/km

    constexpr auto KStars =
        std::array<double, 3>{0.4433813748841239, 1.5733628061766445, 4.713305873881573};

    // Note: Could be computed on the fly but it's better to pre-compute them with higher precision!
    constexpr auto Omegas =
        std::array<double, 3>{0.0425599572628432, 2.4523337594491745, 7.1012991617572165};

    const auto kStar = KStars[mode];
    const auto omega = Omegas[mode];

    const auto b = g * kStar / (omega * omega);
    constexpr auto ScalingFactor = 1;

    // Shear stresses are zero for elastic
    dofsQp(i, 3) = 0.0;
    dofsQp(i, 4) = 0.0;
    dofsQp(i, 5) = 0.0;

    if (mode == 0) {
      // Gravity mode
      const auto pressure = -std::sin(kX * x) * std::sin(kY * y) * std::sin(omega * t) *
                            (std::sinh(kStar * z) + b * std::cosh(kStar * z));
      dofsQp(i, 0) = ScalingFactor * pressure;
      dofsQp(i, 1) = ScalingFactor * pressure;
      dofsQp(i, 2) = ScalingFactor * pressure;

      dofsQp(i, 6) = ScalingFactor * (kX / (omega * rho)) * std::cos(kX * x) * std::sin(kY * y) *
                     std::cos(omega * t) * (std::sinh(kStar * z) + b * std::cosh(kStar * z));
      dofsQp(i, 7) = ScalingFactor * (kY / (omega * rho)) * std::sin(kX * x) * std::cos(kY * y) *
                     std::cos(omega * t) * (std::sinh(kStar * z) + b * std::cosh(kStar * z));
      dofsQp(i, 8) = ScalingFactor * (kStar / (omega * rho)) * std::sin(kX * x) * std::sin(kY * y) *
                     std::cos(omega * t) * (std::cosh(kStar * z) + b * std::sinh(kStar * z));
    } else {
      // Elastic-acoustic mode
      const auto pressure = -std::sin(kX * x) * std::sin(kY * y) * std::sin(omega * t) *
                            (std::sin(kStar * z) + b * std::cos(kStar * z));
      dofsQp(i, 0) = ScalingFactor * pressure;
      dofsQp(i, 1) = ScalingFactor * pressure;
      dofsQp(i, 2) = ScalingFactor * pressure;
      dofsQp(i, 6) = ScalingFactor * (kX / (omega * rho)) * std::cos(kX * x) * std::sin(kY * y) *
                     std::cos(omega * t) * (std::sin(kStar * z) + b * std::cos(kStar * z));
      dofsQp(i, 7) = ScalingFactor * (kY / (omega * rho)) * std::sin(kX * x) * std::cos(kY * y) *
                     std::cos(omega * t) * (std::sin(kStar * z) + b * std::cos(kStar * z));
      dofsQp(i, 8) = ScalingFactor * (kStar / (omega * rho)) * std::sin(kX * x) * std::sin(kY * y) *
                     std::cos(omega * t) * (std::cos(kStar * z) - b * std::sin(kStar * z));
    }
  }
#else
  dofsQp.setZero();
#endif
}<|MERGE_RESOLUTION|>--- conflicted
+++ resolved
@@ -132,19 +132,9 @@
   logError() << "Analytical Writer is not yet implemented with fused simulations";
 #else
   dofsQP.setZero();
-<<<<<<< HEAD
   real dofsPwData[tensor::dofsQP::size()];
 
   yateto::DenseTensorView<2, real, unsigned> dofsPW = init::dofsQP::view::create(dofsPwData);
-=======
-
-  std::vector<real> dofsPwVector(dofsQP.size());
-  auto dofsPW = yateto::DenseTensorView<2, real, unsigned>(
-      dofsPwVector.data(),
-      {NumBasisFunctions, seissol::model::MaterialT::NumQuantities},
-      {0, 0},
-      {NumBasisFunctions, seissol::model::MaterialT::NumQuantities});
->>>>>>> 6338c012
 
   for (int pw = 0; pw < 3; pw++) {
     // evaluate each planarwave
