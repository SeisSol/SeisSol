#include <cmath>
#include <array>
#include <numeric>

#include <Kernels/precision.hpp>
#include <Physics/InitialField.h>
#include <Equations/Setup.h>
#include <Model/common.hpp>
#include <utility>
#include <yateto/TensorView.h>
#include <utils/logger.h>
#include <Numerical_aux/Eigenvalues.h>

<<<<<<< HEAD
extern seissol::Interoperability e_interoperability;

seissol::physics::Planarwave::Planarwave(const CellMaterialData& materialData,
                                         double phase,
                                         std::array<double, 3> kVec,
=======
seissol::physics::Planarwave::Planarwave(const CellMaterialData& materialData,
                                         double phase,
                                         Eigen::Vector3d kVec,
>>>>>>> cfd59610
                                         std::vector<int> varField,
                                         std::vector<std::complex<double>> ampField)
    : m_varField(std::move(varField)), m_ampField(std::move(ampField)), m_phase(phase),
      m_kVec(kVec) {
  init(materialData);
}

seissol::physics::Planarwave::Planarwave(const CellMaterialData& materialData,
                                         double phase,
                                         Eigen::Vector3d kVec)
    : m_phase(phase), m_kVec(kVec) {

#ifndef USE_POROELASTIC
  bool isAcoustic = false;
#ifndef USE_ANISOTROPIC
  isAcoustic = materialData.local.mu <= 1e-15;
#endif
  if (isAcoustic) {
    // Acoustic materials has the following wave modes:
    // -P, N, N, N, N, N, N, N, P
    // Here we impose the P mode
    m_varField = {8};
    m_ampField = {1.0};
  } else {
    // Elastic materials have the following wave modes:
    // -P, -S2, -S1, N, N, N, S1, S2, P
    // Here we impose the -S2 and P mode
    m_varField = {1, 8};
    m_ampField = {1.0, 1.0};
  }
#else
  // Poroelastic materials have the following wave modes:
  //-P, -S2, -S1, -Ps, N, N, N, N, N, Ps, S1, S2, P
  // Here we impose -S1, -Ps and P
  m_varField = {2, 3, 12};
  m_ampField = {1.0, 1.0, 1.0};
#endif
  init(materialData);
}

void seissol::physics::Planarwave::init(const CellMaterialData& materialData) {
  assert(m_varField.size() == m_ampField.size());

  std::array<std::complex<double>, NUMBER_OF_QUANTITIES * NUMBER_OF_QUANTITIES> planeWaveOperator{};
  seissol::model::getPlaneWaveOperator(materialData.local, m_kVec.data(), planeWaveOperator.data());
  seissol::eigenvalues::Eigenpair<std::complex<double>, NUMBER_OF_QUANTITIES> eigendecomposition;
#ifdef USE_POROELASTIC
  computeEigenvaluesWithLapack(planeWaveOperator, eigendecomposition);
#else
  computeEigenvaluesWithEigen3(planeWaveOperator, eigendecomposition);
#endif
  m_lambdaA = eigendecomposition.values;
  m_eigenvectors = eigendecomposition.vectors;
}

void seissol::physics::Planarwave::evaluate(
    double time,
    std::vector<std::array<double, 3>> const& points,
    const CellMaterialData& materialData,
    yateto::DenseTensorView<2, real, unsigned>& dofsQP) const {
  dofsQP.setZero();

  auto R = yateto::DenseTensorView<2, std::complex<double>>(
      const_cast<std::complex<double>*>(m_eigenvectors.data()),
      {NUMBER_OF_QUANTITIES, NUMBER_OF_QUANTITIES});
  for (unsigned v = 0; v < m_varField.size(); ++v) {
    const auto omega = m_lambdaA[m_varField[v]];
    for (unsigned j = 0; j < dofsQP.shape(1); ++j) {
      for (size_t i = 0; i < points.size(); ++i) {
        dofsQP(i, j) +=
            (R(j, m_varField[v]) * m_ampField[v] *
             std::exp(std::complex<double>(0.0, 1.0) *
                      (omega * time - m_kVec[0] * points[i][0] - m_kVec[1] * points[i][1] -
                       m_kVec[2] * points[i][2] + std::complex<double>(m_phase, 0))))
                .real();
      }
    }
  }
}

seissol::physics::SuperimposedPlanarwave::SuperimposedPlanarwave(
    const CellMaterialData& materialData, real phase)
    : m_kVec({{{M_PI, 0.0, 0.0}, {0.0, M_PI, 0.0}, {0.0, 0.0, M_PI}}}), m_phase(phase),
      m_pw({Planarwave(materialData, phase, m_kVec.at(0)),
            Planarwave(materialData, phase, m_kVec.at(1)),
            Planarwave(materialData, phase, m_kVec.at(2))}) {}

void seissol::physics::SuperimposedPlanarwave::evaluate(
    double time,
    std::vector<std::array<double, 3>> const& points,
    const CellMaterialData& materialData,
    yateto::DenseTensorView<2, real, unsigned>& dofsQP) const {
  dofsQP.setZero();

  real dofsPW_data[tensor::dofsQP::size()];
  yateto::DenseTensorView<2, real, unsigned> dofsPW = init::dofsQP::view::create(dofsPW_data);

  for (int pw = 0; pw < 3; pw++) {
    // evaluate each planarwave
    m_pw.at(pw).evaluate(time, points, materialData, dofsPW);
    // and add results together
    for (unsigned j = 0; j < dofsQP.shape(1); ++j) {
      for (size_t i = 0; i < points.size(); ++i) {
        dofsQP(i, j) += dofsPW(i, j);
      }
    }
  }
}

seissol::physics::TravellingWave::TravellingWave(
    const CellMaterialData& materialData, const TravellingWaveParameters& travellingWaveParameters)
    // Set phase to 0.5*M_PI, so we have a zero at the origin
    // The wave travels in direction of kVec
    // 2*pi / magnitude(kVec) is the wave length of the wave
    : Planarwave(materialData,
                 0.5 * M_PI,
                 travellingWaveParameters.kVec,
                 travellingWaveParameters.varField,
                 travellingWaveParameters.ampField),
      // origin is a point on the wavefront at time zero
      m_origin(travellingWaveParameters.origin) {
  logInfo() << "Impose a travelling wave as initial condition";
  logInfo() << "Origin = (" << m_origin[0] << ", " << m_origin[1] << ", " << m_origin[2] << ")";
  logInfo() << "kVec = (" << m_kVec[0] << ", " << m_kVec[1] << ", " << m_kVec[2] << ")";
  logInfo() << "Combine following wave modes";
  for (size_t i = 0; i < m_ampField.size(); i++) {
    logInfo() << "(" << m_varField[i] << ": " << m_ampField[i] << ")";
  }
}

<<<<<<< HEAD
=======
seissol::physics::AcousticTravellingWaveITM::AcousticTravellingWaveITM(
    const CellMaterialData& materialData,
    const AcousticTravellingWaveParametersITM& acousticTravellingWaveParametersItm) {
#ifdef USE_ANISOTROPIC
  logError() << "This has not been yet implemented for anisotropic material";
#else
  logInfo() << "Starting Test for Acoustic Travelling Wave with ITM";
  rho0 = materialData.local.rho;
  c0 = sqrt(materialData.local.lambda / materialData.local.rho);
  logInfo() << "rho0 = " << rho0;
  logInfo() << "c0 = " << c0;
  k = acousticTravellingWaveParametersItm.k;
  logInfo() << "k = " << k;
  tITMMinus = acousticTravellingWaveParametersItm.itmStartingTime;
  tau = acousticTravellingWaveParametersItm.itmDuration;
  tITMPlus = tITMMinus + tau;
  n = acousticTravellingWaveParametersItm.itmVelocityScalingFactor;
  logInfo() << "Setting up the Initial Conditions";
  init(materialData);
#endif
}

void seissol::physics::AcousticTravellingWaveITM::init(const CellMaterialData& materialData) {
#ifdef USE_ANISOTROPIC
  logError() << "This has not been yet implemented for anisotropic material";
#endif
}

void seissol::physics::AcousticTravellingWaveITM::evaluate(
    double time,
    std::vector<std::array<double, 3>> const& points,
    const CellMaterialData& materialData,
    yateto::DenseTensorView<2, real, unsigned>& dofsQP) const {
#ifdef USE_ANISOTROPIC
  logError() << "This has not been yet implemented for anisotropic material";
#else
  dofsQP.setZero();
  double pressure = 0.0;
  for (size_t i = 0; i < points.size(); ++i) {
    const auto& coordinates = points[i];
    const auto x = coordinates[0];
    const auto t = time;
    if (t <= tITMMinus) {
      pressure = c0 * rho0 * std::cos(k * x - c0 * k * t);
      dofsQP(i, 0) = -pressure;                    // sigma_xx
      dofsQP(i, 1) = -pressure;                    // sigma_yy
      dofsQP(i, 2) = -pressure;                    // sigma_zz
      dofsQP(i, 3) = 0.0;                          // sigma_xy
      dofsQP(i, 4) = 0.0;                          // sigma_yz
      dofsQP(i, 5) = 0.0;                          // sigma_xz
      dofsQP(i, 6) = std::cos(k * x - c0 * k * t); // u
      dofsQP(i, 7) = 0.0;                          // v
      dofsQP(i, 8) = 0.0;                          // w
    } else if (t <= tITMPlus) {
      pressure = -0.5 * (n - 1) * c0 * rho0 *
                     std::cos(k * x + c0 * k * n * t - (c0 * k * n + c0 * k) * tITMMinus) +
                 0.5 * (n + 1) * c0 * rho0 *
                     std::cos(k * x - c0 * k * n * t + (c0 * k * n - c0 * k) * tITMMinus);
      dofsQP(i, 0) = -pressure; // sigma_xx
      dofsQP(i, 1) = -pressure; // sigma_yy
      dofsQP(i, 2) = -pressure; // sigma_zz
      dofsQP(i, 3) = 0.0;       // sigma_xy
      dofsQP(i, 4) = 0.0;       // sigma_yz
      dofsQP(i, 5) = 0.0;       // sigma_xz
      dofsQP(i, 6) =
          0.5 * (n - 1) * std::cos(k * x + c0 * k * n * t - (c0 * k * n + c0 * k) * tITMMinus) +
          0.5 * (n + 1) * std::cos(k * x - c0 * k * n * t + (c0 * k * n - c0 * k) * tITMMinus); // u
      dofsQP(i, 7) = 0.0;                                                                       // v
      dofsQP(i, 8) = 0.0;                                                                       // w
    } else {
      pressure =
          -0.25 * (1 / n) * c0 * rho0 *
          ((-n * n + 1) * std::cos(k * x + c0 * k * t - 2.0 * c0 * k * tITMMinus -
                                   (c0 * k * n + c0 * k) * tau) +
           (n * n - 1) * std::cos(k * x + c0 * k * t - 2.0 * c0 * k * tITMMinus +
                                  (c0 * k * n - c0 * k) * tau) +
           (n * n - 2 * n + 1) * std::cos(k * x - c0 * k * t + (c0 * k * n + c0 * k) * tau) +
           (-n * n - 2 * n - 1) * std::cos(k * x - c0 * k * t - (c0 * k * n - c0 * k) * tau));
      dofsQP(i, 0) = -pressure; // sigma_xx
      dofsQP(i, 1) = -pressure; // sigma_yy
      dofsQP(i, 2) = -pressure; // sigma_zz
      dofsQP(i, 3) = 0.0;       // sigma_xy
      dofsQP(i, 4) = 0.0;       // sigma_yz
      dofsQP(i, 5) = 0.0;       // sigma_xz
      dofsQP(i, 6) =
          (-0.25 / n) *
          ((n * n - 1) *
               std::cos(k * x + c0 * k * t - 2 * c0 * k * tITMMinus - (c0 * k * n + c0 * k) * tau) +
           (-n * n + 1) *
               std::cos(k * x + c0 * k * t - 2 * c0 * k * tITMMinus + (c0 * k * n - c0 * k) * tau) +
           (n * n - 2 * n + 1) * std::cos(k * x - c0 * k * t + (c0 * k * n + c0 * k) * tau) +
           (-n * n - 2 * n - 1) * std::cos(k * x - c0 * k * t - (c0 * k * n - c0 * k) * tau)); // u
      dofsQP(i, 7) = 0.0;                                                                      // v
      dofsQP(i, 8) = 0.0;                                                                      // w
    }
  }
#endif
}

>>>>>>> cfd59610
void seissol::physics::TravellingWave::evaluate(
    double time,
    std::vector<std::array<double, 3>> const& points,
    const CellMaterialData& materialData,
    yateto::DenseTensorView<2, real, unsigned>& dofsQp) const {
  dofsQp.setZero();

  auto R = yateto::DenseTensorView<2, std::complex<double>>(
      const_cast<std::complex<double>*>(m_eigenvectors.data()),
      {NUMBER_OF_QUANTITIES, NUMBER_OF_QUANTITIES});
  for (unsigned v = 0; v < m_varField.size(); ++v) {
    const auto omega = m_lambdaA[m_varField[v]];
    for (unsigned j = 0; j < dofsQp.shape(1); ++j) {
      for (size_t i = 0; i < points.size(); ++i) {
        auto arg = std::complex<double>(0.0, 1.0) *
                   (omega * time - m_kVec[0] * (points[i][0] - m_origin[0]) -
                    m_kVec[1] * (points[i][1] - m_origin[1]) -
                    m_kVec[2] * (points[i][2] - m_origin[2]) + m_phase);
        if (arg.imag() > -0.5 * M_PI && arg.imag() < 1.5 * M_PI) {
          dofsQp(i, j) += (R(j, m_varField[v]) * m_ampField[v] * std::exp(arg)).real();
        }
      }
    }
  }
}

<<<<<<< HEAD
=======
seissol::physics::PressureInjection::PressureInjection(
    const seissol::initializer::parameters::InitializationParameters initializationParameters)
    : m_parameters(std::move(initializationParameters)) {
  const auto o_1 = m_parameters.origin[0];
  const auto o_2 = m_parameters.origin[1];
  const auto o_3 = m_parameters.origin[2];
  const auto magnitude = m_parameters.magnitude;
  const auto width = m_parameters.width;
  logInfo(0) << "Prepare gaussian pressure perturbation with center at (" << o_1 << ", " << o_2
             << ", " << o_3 << "), magnitude = " << magnitude << ", width = " << width << ".";
}

void seissol::physics::PressureInjection::evaluate(
    double time,
    std::vector<std::array<double, 3>> const& points,
    const CellMaterialData& materialData,
    yateto::DenseTensorView<2, real, unsigned>& dofsQp) const {
  const auto o_1 = m_parameters.origin[0];
  const auto o_2 = m_parameters.origin[1];
  const auto o_3 = m_parameters.origin[2];
  const auto magnitude = m_parameters.magnitude;
  const auto width = m_parameters.width;

  for (size_t i = 0; i < points.size(); ++i) {
    const auto& x = points[i];
    const auto x_1 = x[0];
    const auto x_2 = x[1];
    const auto x_3 = x[2];
    const auto r_squared = std::pow(x_1 - o_1, 2) + std::pow(x_2 - o_2, 2) + std::pow(x_3 - o_3, 2);
    const auto t = time;
    dofsQp(i, 0) = 0.0;                                      // sigma_xx
    dofsQp(i, 1) = 0.0;                                      // sigma_yy
    dofsQp(i, 2) = 0.0;                                      // sigma_yy
    dofsQp(i, 3) = 0.0;                                      // sigma_xy
    dofsQp(i, 4) = 0.0;                                      // sigma_yz
    dofsQp(i, 5) = 0.0;                                      // sigma_xz
    dofsQp(i, 6) = 0.0;                                      // u
    dofsQp(i, 7) = 0.0;                                      // v
    dofsQp(i, 8) = 0.0;                                      // w
    dofsQp(i, 9) = magnitude * std::exp(-width * r_squared); // p
    dofsQp(i, 10) = 0.0;                                     // u_f
    dofsQp(i, 11) = 0.0;                                     // v_f
    dofsQp(i, 12) = 0.0;                                     // w_f
  }
}

>>>>>>> cfd59610
void seissol::physics::ScholteWave::evaluate(
    double time,
    std::vector<std::array<double, 3>> const& points,
    const CellMaterialData& materialData,
    yateto::DenseTensorView<2, real, unsigned>& dofsQp) const {
#ifndef USE_ANISOTROPIC
  const real omega = 2.0 * std::acos(-1);

  for (size_t i = 0; i < points.size(); ++i) {
    const auto& x = points[i];
    const bool isAcousticPart =
        std::abs(materialData.local.mu) < std::numeric_limits<real>::epsilon();
    const auto x_1 = x[0];
    const auto x_3 = x[2];
    const auto t = time;
    if (isAcousticPart) {
      dofsQp(i, 0) = 0.35944997730200889 * std::pow(omega, 2) *
                     std::exp(-0.98901344820674908 * omega * x_3) *
                     std::sin(omega * t - 1.406466352506808 * omega * x_1); // sigma_xx
      dofsQp(i, 1) = 0.35944997730200889 * std::pow(omega, 2) *
                     std::exp(-0.98901344820674908 * omega * x_3) *
                     std::sin(omega * t - 1.406466352506808 * omega * x_1); // sigma_yy
      dofsQp(i, 2) = 0.35944997730200889 * std::pow(omega, 2) *
                     std::exp(-0.98901344820674908 * omega * x_3) *
                     std::sin(omega * t - 1.406466352506808 * omega * x_1); // sigma_zz
      dofsQp(i, 3) = 0;                                                     // sigma_xy
      dofsQp(i, 4) = 0;                                                     // sigma_yz
      dofsQp(i, 5) = 0;                                                     // sigma_xz
      dofsQp(i, 6) = -0.50555429848461109 * std::pow(omega, 2) *
                     std::exp(-0.98901344820674908 * omega * x_3) *
                     std::sin(omega * t - 1.406466352506808 * omega * x_1); // u
      dofsQp(i, 7) = 0;                                                     // v
      dofsQp(i, 8) = 0.35550086150929727 * std::pow(omega, 2) *
                     std::exp(-0.98901344820674908 * omega * x_3) *
                     std::cos(omega * t - 1.406466352506808 * omega * x_1); // w
    } else {
      dofsQp(i, 0) =
          -2.7820282741590652 * std::pow(omega, 2) * std::exp(0.98901344820674908 * omega * x_3) *
              std::sin(omega * t - 1.406466352506808 * omega * x_1) +
          3.5151973269883681 * std::pow(omega, 2) * std::exp(1.2825031256883821 * omega * x_3) *
              std::sin(omega * t - 1.406466352506808 * omega * x_1); // sigma_xx
      dofsQp(i, 1) = -6.6613381477509402e-16 * std::pow(omega, 2) *
                         std::exp(0.98901344820674908 * omega * x_3) *
                         std::sin(omega * t - 1.406466352506808 * omega * x_1) +
                     0.27315475753283058 * std::pow(omega, 2) *
                         std::exp(1.2825031256883821 * omega * x_3) *
                         std::sin(omega * t - 1.406466352506808 * omega * x_1); // sigma_yy
      dofsQp(i, 2) =
          2.7820282741590621 * std::pow(omega, 2) * std::exp(0.98901344820674908 * omega * x_3) *
              std::sin(omega * t - 1.406466352506808 * omega * x_1) -
          2.4225782968570462 * std::pow(omega, 2) * std::exp(1.2825031256883821 * omega * x_3) *
              std::sin(omega * t - 1.406466352506808 * omega * x_1); // sigma_zz
      dofsQp(i, 3) = 0;                                              // sigma_xy
      dofsQp(i, 4) = 0;                                              // sigma_yz
      dofsQp(i, 5) =
          -2.956295201467618 * std::pow(omega, 2) * std::exp(0.98901344820674908 * omega * x_3) *
              std::cos(omega * t - 1.406466352506808 * omega * x_1) +
          2.9562952014676029 * std::pow(omega, 2) * std::exp(1.2825031256883821 * omega * x_3) *
              std::cos(omega * t - 1.406466352506808 * omega * x_1); // sigma_xz
      dofsQp(i, 6) =
          0.98901344820675241 * std::pow(omega, 2) * std::exp(0.98901344820674908 * omega * x_3) *
              std::sin(omega * t - 1.406466352506808 * omega * x_1) -
          1.1525489264912381 * std::pow(omega, 2) * std::exp(1.2825031256883821 * omega * x_3) *
              std::sin(omega * t - 1.406466352506808 * omega * x_1); // u
      dofsQp(i, 7) = 0;                                              // v
      dofsQp(i, 8) =
          1.406466352506812 * std::pow(omega, 2) * std::exp(0.98901344820674908 * omega * x_3) *
              std::cos(omega * t - 1.406466352506808 * omega * x_1) -
          1.050965490997515 * std::pow(omega, 2) * std::exp(1.2825031256883821 * omega * x_3) *
              std::cos(omega * t - 1.406466352506808 * omega * x_1); // w
    }
  }
#else
  dofsQp.setZero();
#endif
}

void seissol::physics::SnellsLaw::evaluate(
    double time,
    std::vector<std::array<double, 3>> const& points,
    const CellMaterialData& materialData,
    yateto::DenseTensorView<2, real, unsigned>& dofsQp) const {
#ifndef USE_ANISOTROPIC
  const double pi = std::acos(-1);
  const double omega = 2.0 * pi;

  for (size_t i = 0; i < points.size(); ++i) {
    const auto& x = points[i];
    const bool isAcousticPart =
        std::abs(materialData.local.mu) < std::numeric_limits<real>::epsilon();

    const auto x_1 = x[0];
    const auto x_3 = x[2];
    const auto t = time;
    if (isAcousticPart) {
      dofsQp(i, 0) = 1.0 * omega *
                         std::sin(omega * t -
                                  omega * (0.19866933079506119 * x_1 + 0.98006657784124163 * x_3)) +
                     0.48055591432167399 * omega *
                         std::sin(omega * t - omega * (0.19866933079506149 * x_1 -
                                                       0.98006657784124152 * x_3)); // sigma_xx
      dofsQp(i, 1) = 1.0 * omega *
                         std::sin(omega * t -
                                  omega * (0.19866933079506119 * x_1 + 0.98006657784124163 * x_3)) +
                     0.48055591432167399 * omega *
                         std::sin(omega * t - omega * (0.19866933079506149 * x_1 -
                                                       0.98006657784124152 * x_3)); // sigma_yy
      dofsQp(i, 2) = 1.0 * omega *
                         std::sin(omega * t -
                                  omega * (0.19866933079506119 * x_1 + 0.98006657784124163 * x_3)) +
                     0.48055591432167399 * omega *
                         std::sin(omega * t - omega * (0.19866933079506149 * x_1 -
                                                       0.98006657784124152 * x_3)); // sigma_zz
      dofsQp(i, 3) = 0;                                                             // sigma_xy
      dofsQp(i, 4) = 0;                                                             // sigma_yz
      dofsQp(i, 5) = 0;                                                             // sigma_xz
      dofsQp(i, 6) = -0.19866933079506119 * omega *
                         std::sin(omega * t -
                                  omega * (0.19866933079506119 * x_1 + 0.98006657784124163 * x_3)) -
                     0.095471721907895893 * omega *
                         std::sin(omega * t - omega * (0.19866933079506149 * x_1 -
                                                       0.98006657784124152 * x_3)); // u
      dofsQp(i, 7) = 0;                                                             // v
      dofsQp(i, 8) = -0.98006657784124163 * omega *
                         std::sin(omega * t -
                                  omega * (0.19866933079506119 * x_1 + 0.98006657784124163 * x_3)) +
                     0.47097679041061191 * omega *
                         std::sin(omega * t - omega * (0.19866933079506149 * x_1 -
                                                       0.98006657784124152 * x_3)); // w
    } else {
      dofsQp(i, 0) =
          -0.59005639909185559 * omega *
              std::sin(omega * t - 1.0 / 2.0 * omega *
                                       (0.39733866159012299 * x_1 + 0.91767204817721759 * x_3)) +
          0.55554011463785213 * omega *
              std::sin(omega * t -
                       1.0 / 3.0 * omega *
                           (0.59600799238518454 * x_1 + 0.8029785009656123 * x_3)); // sigma_xx
      dofsQp(i, 1) = 0.14460396298676709 * omega *
                     std::sin(omega * t - 1.0 / 3.0 * omega *
                                              (0.59600799238518454 * x_1 +
                                               0.8029785009656123 * x_3)); // sigma_yy
      dofsQp(i, 2) =
          0.59005639909185559 * omega *
              std::sin(omega * t - 1.0 / 2.0 * omega *
                                       (0.39733866159012299 * x_1 + 0.91767204817721759 * x_3)) +
          0.89049951522981918 * omega *
              std::sin(omega * t -
                       1.0 / 3.0 * omega *
                           (0.59600799238518454 * x_1 + 0.8029785009656123 * x_3)); // sigma_zz
      dofsQp(i, 3) = 0;                                                             // sigma_xy
      dofsQp(i, 4) = 0;                                                             // sigma_yz
      dofsQp(i, 5) =
          -0.55363837274201066 * omega *
              std::sin(omega * t - 1.0 / 2.0 * omega *
                                       (0.39733866159012299 * x_1 + 0.91767204817721759 * x_3)) +
          0.55363837274201 * omega *
              std::sin(omega * t -
                       1.0 / 3.0 * omega *
                           (0.59600799238518454 * x_1 + 0.8029785009656123 * x_3)); // sigma_xz
      dofsQp(i, 6) =
          0.37125533967075403 * omega *
              std::sin(omega * t - 1.0 / 2.0 * omega *
                                       (0.39733866159012299 * x_1 + 0.91767204817721759 * x_3)) -
          0.2585553530120539 * omega *
              std::sin(omega * t - 1.0 / 3.0 * omega *
                                       (0.59600799238518454 * x_1 + 0.8029785009656123 * x_3)); // u
      dofsQp(i, 7) = 0;                                                                         // v
      dofsQp(i, 8) =
          -0.16074816713222639 * omega *
              std::sin(omega * t - 1.0 / 2.0 * omega *
                                       (0.39733866159012299 * x_1 + 0.91767204817721759 * x_3)) -
          0.34834162029840349 * omega *
              std::sin(omega * t - 1.0 / 3.0 * omega *
                                       (0.59600799238518454 * x_1 + 0.8029785009656123 * x_3)); // w
    }
  }
#else
  dofsQp.setZero();
#endif
}

seissol::physics::Ocean::Ocean(int mode, double gravitationalAcceleration)
    : mode(mode), gravitationalAcceleration(gravitationalAcceleration) {
  if (mode < 0 || mode > 3) {
    throw std::runtime_error("Wave mode " + std::to_string(mode) + " is not supported.");
  }
}
void seissol::physics::Ocean::evaluate(double time,
                                       std::vector<std::array<double, 3>> const& points,
                                       const CellMaterialData& materialData,
                                       yateto::DenseTensorView<2, real, unsigned>& dofsQp) const {
#ifndef USE_ANISOTROPIC
  for (size_t i = 0; i < points.size(); ++i) {
    const auto x = points[i][0];
    const auto y = points[i][1];
    const auto z = points[i][2];
    const auto t = time;

    const auto g = gravitationalAcceleration;
    if (std::abs(g - 9.81e-3) > 10e-15) {
      logError() << "Ocean scenario only supports g=9.81e-3 currently!";
    }
    if (materialData.local.mu != 0.0) {
      logError() << "Ocean scenario only works for acoustic material (mu = 0.0)!";
    }
    const double pi = std::acos(-1);
    const double rho = materialData.local.rho;

    const double Lx = 10.0;     // km
    const double Ly = 10.0;     // km
    const double k_x = pi / Lx; // 1/km
    const double k_y = pi / Ly; // 1/km

    constexpr auto k_stars =
<<<<<<< HEAD
        std::array<double, 3>{0.4452003497054692, 1.5733628061766445, 4.713305873881573};

    // Note: Could be computed on the fly but it's better to pre-compute them with higher precision!
    constexpr auto omegas =
        std::array<double, 3>{0.0427240277969087, 2.4523337594491745, 7.1012991617572165};
=======
        std::array<double, 3>{0.4433813748841239, 1.5733628061766445, 4.713305873881573};

    // Note: Could be computed on the fly but it's better to pre-compute them with higher precision!
    constexpr auto omegas =
        std::array<double, 3>{0.0425599572628432, 2.4523337594491745, 7.1012991617572165};
>>>>>>> cfd59610

    const auto k_star = k_stars[mode];
    const auto omega = omegas[mode];

    const auto B = g * k_star / (omega * omega);
    constexpr auto scalingFactor = 1;

    // Shear stresses are zero for elastic
    dofsQp(i, 3) = 0.0;
    dofsQp(i, 4) = 0.0;
    dofsQp(i, 5) = 0.0;

    if (mode == 0) {
      // Gravity mode
      const auto pressure = -std::sin(k_x * x) * std::sin(k_y * y) * std::sin(omega * t) *
                            (std::sinh(k_star * z) + B * std::cosh(k_star * z));
      dofsQp(i, 0) = scalingFactor * pressure;
      dofsQp(i, 1) = scalingFactor * pressure;
      dofsQp(i, 2) = scalingFactor * pressure;

      dofsQp(i, 6) = scalingFactor * (k_x / (omega * rho)) * std::cos(k_x * x) * std::sin(k_y * y) *
                     std::cos(omega * t) * (std::sinh(k_star * z) + B * std::cosh(k_star * z));
      dofsQp(i, 7) = scalingFactor * (k_y / (omega * rho)) * std::sin(k_x * x) * std::cos(k_y * y) *
                     std::cos(omega * t) * (std::sinh(k_star * z) + B * std::cosh(k_star * z));
      dofsQp(i, 8) = scalingFactor * (k_star / (omega * rho)) * std::sin(k_x * x) *
                     std::sin(k_y * y) * std::cos(omega * t) *
                     (std::cosh(k_star * z) + B * std::sinh(k_star * z));
    } else {
      // Elastic-acoustic mode
      const auto pressure = -std::sin(k_x * x) * std::sin(k_y * y) * std::sin(omega * t) *
                            (std::sin(k_star * z) + B * std::cos(k_star * z));
      dofsQp(i, 0) = scalingFactor * pressure;
      dofsQp(i, 1) = scalingFactor * pressure;
      dofsQp(i, 2) = scalingFactor * pressure;
      dofsQp(i, 6) = scalingFactor * (k_x / (omega * rho)) * std::cos(k_x * x) * std::sin(k_y * y) *
                     std::cos(omega * t) * (std::sin(k_star * z) + B * std::cos(k_star * z));
      dofsQp(i, 7) = scalingFactor * (k_y / (omega * rho)) * std::sin(k_x * x) * std::cos(k_y * y) *
                     std::cos(omega * t) * (std::sin(k_star * z) + B * std::cos(k_star * z));
      dofsQp(i, 8) = scalingFactor * (k_star / (omega * rho)) * std::sin(k_x * x) *
                     std::sin(k_y * y) * std::cos(omega * t) *
                     (std::cos(k_star * z) - B * std::sin(k_star * z));
    }
  }
#else
  dofsQp.setZero();
#endif
}<|MERGE_RESOLUTION|>--- conflicted
+++ resolved
@@ -11,17 +11,9 @@
 #include <utils/logger.h>
 #include <Numerical_aux/Eigenvalues.h>
 
-<<<<<<< HEAD
-extern seissol::Interoperability e_interoperability;
-
-seissol::physics::Planarwave::Planarwave(const CellMaterialData& materialData,
-                                         double phase,
-                                         std::array<double, 3> kVec,
-=======
 seissol::physics::Planarwave::Planarwave(const CellMaterialData& materialData,
                                          double phase,
                                          Eigen::Vector3d kVec,
->>>>>>> cfd59610
                                          std::vector<int> varField,
                                          std::vector<std::complex<double>> ampField)
     : m_varField(std::move(varField)), m_ampField(std::move(ampField)), m_phase(phase),
@@ -152,8 +144,6 @@
   }
 }
 
-<<<<<<< HEAD
-=======
 seissol::physics::AcousticTravellingWaveITM::AcousticTravellingWaveITM(
     const CellMaterialData& materialData,
     const AcousticTravellingWaveParametersITM& acousticTravellingWaveParametersItm) {
@@ -253,7 +243,6 @@
 #endif
 }
 
->>>>>>> cfd59610
 void seissol::physics::TravellingWave::evaluate(
     double time,
     std::vector<std::array<double, 3>> const& points,
@@ -280,8 +269,6 @@
   }
 }
 
-<<<<<<< HEAD
-=======
 seissol::physics::PressureInjection::PressureInjection(
     const seissol::initializer::parameters::InitializationParameters initializationParameters)
     : m_parameters(std::move(initializationParameters)) {
@@ -328,7 +315,6 @@
   }
 }
 
->>>>>>> cfd59610
 void seissol::physics::ScholteWave::evaluate(
     double time,
     std::vector<std::array<double, 3>> const& points,
@@ -544,19 +530,11 @@
     const double k_y = pi / Ly; // 1/km
 
     constexpr auto k_stars =
-<<<<<<< HEAD
-        std::array<double, 3>{0.4452003497054692, 1.5733628061766445, 4.713305873881573};
-
-    // Note: Could be computed on the fly but it's better to pre-compute them with higher precision!
-    constexpr auto omegas =
-        std::array<double, 3>{0.0427240277969087, 2.4523337594491745, 7.1012991617572165};
-=======
         std::array<double, 3>{0.4433813748841239, 1.5733628061766445, 4.713305873881573};
 
     // Note: Could be computed on the fly but it's better to pre-compute them with higher precision!
     constexpr auto omegas =
         std::array<double, 3>{0.0425599572628432, 2.4523337594491745, 7.1012991617572165};
->>>>>>> cfd59610
 
     const auto k_star = k_stars[mode];
     const auto omega = omegas[mode];
