--- conflicted
+++ resolved
@@ -5,15 +5,6 @@
 #include <array>
 #include <cassert>
 #include <cmath>
-<<<<<<< HEAD
-#include <numeric>
-
-#include "Equations/Setup.h"
-#include "Kernels/common.hpp"
-#include "Kernels/precision.hpp"
-#include "Model/common.hpp"
-#include "Numerical_aux/Eigenvalues.h"
-=======
 #include <complex>
 #include <cstddef>
 #include <init.h>
@@ -23,7 +14,6 @@
 
 #include "Kernels/Precision.h"
 #include "Numerical/Eigenvalues.h"
->>>>>>> 5e75cf71
 #include "Physics/InitialField.h"
 #include <stdexcept>
 #include <string>
@@ -134,19 +124,13 @@
     const std::vector<std::array<double, 3>>& points,
     const CellMaterialData& materialData,
     yateto::DenseTensorView<2, real, unsigned>& dofsQP) const {
+#ifdef MULTIPLE_SIMULATIONS
+  logError() << "Analytical Writer is not yet implemented with fused simulations";
+#else
   dofsQP.setZero();
-
-<<<<<<< HEAD
-  std::vector<real> dofsPW_vector(dofsQP.size());
-  auto dofsPW =
-      yateto::DenseTensorView<2, real, unsigned>(dofsPW_vector.data(),
-                                                 {NUMBER_OF_BASIS_FUNCTIONS, NUMBER_OF_QUANTITIES},
-                                                 {0, 0},
-                                                 {NUMBER_OF_BASIS_FUNCTIONS, NUMBER_OF_QUANTITIES});
-=======
   real dofsPwData[tensor::dofsQP::size()];
+
   yateto::DenseTensorView<2, real, unsigned> dofsPW = init::dofsQP::view::create(dofsPwData);
->>>>>>> 5e75cf71
 
   for (int pw = 0; pw < 3; pw++) {
     // evaluate each planarwave
@@ -158,6 +142,7 @@
       }
     }
   }
+#endif
 }
 
 seissol::physics::TravellingWave::TravellingWave(
