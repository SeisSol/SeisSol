--- conflicted
+++ resolved
@@ -195,14 +195,8 @@
     }
 
     for (auto& cluster : *timeClusters) {
-<<<<<<< HEAD
-      //        cluster->getClusterTimes() = cluster->getClusterTimes() * velocityScalingFactor;
-      cluster->setClusterTimes(cluster->getClusterTimes() * velocityScalingFactor);
+      cluster->setClusterTimes(cluster->getClusterTimes() * timeStepScalingFactor);
       auto* neighborClusters = cluster->getNeighborClusters();
-=======
-      cluster->setClusterTimes(cluster->getClusterTimes() * timeStepScalingFactor);
-      auto neighborClusters = cluster->getNeighborClusters();
->>>>>>> e08e4c52
       for (auto& neighborCluster : *neighborClusters) {
         neighborCluster.ct.setTimeStepSize(neighborCluster.ct.getTimeStepSize() *
                                            timeStepScalingFactor);
@@ -210,14 +204,8 @@
     }
 
     for (auto& cluster : *ghostTimeClusters) {
-<<<<<<< HEAD
-      //        cluster->getClusterTimes() = cluster->getClusterTimes() * velocityScalingFactor;
-      cluster->setClusterTimes(cluster->getClusterTimes() * velocityScalingFactor);
+      cluster->setClusterTimes(cluster->getClusterTimes() * timeStepScalingFactor);
       auto* ghostNeighborClusters = cluster->getNeighborClusters();
-=======
-      cluster->setClusterTimes(cluster->getClusterTimes() * timeStepScalingFactor);
-      auto ghostNeighborClusters = cluster->getNeighborClusters();
->>>>>>> e08e4c52
       for (auto& neighborcluster : *ghostNeighborClusters) {
         neighborcluster.ct.setTimeStepSize(neighborcluster.ct.getTimeStepSize() *
                                            timeStepScalingFactor);
