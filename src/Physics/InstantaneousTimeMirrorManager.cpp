--- conflicted
+++ resolved
@@ -81,7 +81,6 @@
   auto itmParameters = seissolInstance.getSeisSolParameters().model.itmParameters;
   auto reflectionType = itmParameters.itmReflectionType;
 
-<<<<<<< HEAD
   const auto updateMaterial = [&](model::Material& material) {
     const auto rho = material.getDensity();
     const auto lambda = material.getLambdaBar();
@@ -109,89 +108,17 @@
       material.setLameParameters(velocityScalingFactor * mu, newLambda);
     } else {
       logError() << "Unknown reflection type; material cannot be updated.";
-=======
-    if (reflectionType == seissol::initializer::parameters::ReflectionType::BothWaves) {
-      for (std::size_t cell = 0; cell < layer.size(); ++cell) {
-        auto& material = materials[cell];
-// Refocusing both waves
-#ifndef USE_ACOUSTIC
-        material.local.mu *= velocityScalingFactor * velocityScalingFactor;
-#endif
-        material.local.lambda *= velocityScalingFactor * velocityScalingFactor;
-        for (std::size_t i = 0; i < Cell::NumFaces; ++i) {
-#ifndef USE_ACOUSTIC
-          material.neighbor[i].mu *= velocityScalingFactor * velocityScalingFactor;
-#endif
-          material.neighbor[i].lambda *= velocityScalingFactor * velocityScalingFactor;
-        }
-      }
-    }
-
-    if (reflectionType == seissol::initializer::parameters::ReflectionType::BothWavesVelocity) {
-      for (std::size_t cell = 0; cell < layer.size(); ++cell) {
-        auto& material = materials[cell];
-        // Refocusing both waves with constant velocities
-        material.local.lambda *= velocityScalingFactor;
-#ifndef USE_ACOUSTIC
-        material.local.mu *= velocityScalingFactor;
-#endif
-        material.local.rho *= velocityScalingFactor;
-        for (std::size_t i = 0; i < Cell::NumFaces; ++i) {
-          material.neighbor[i].lambda *= velocityScalingFactor;
-#ifndef USE_ACOUSTIC
-          material.neighbor[i].mu *= velocityScalingFactor;
-#endif
-          material.neighbor[i].rho *= velocityScalingFactor;
-        }
-      }
->>>>>>> 57f533fd
     }
   };
 
-<<<<<<< HEAD
   for (auto& layer : ltsTree->leaves()) {
     auto* materialData = layer.var(lts->materialData);
-=======
-    if (reflectionType == seissol::initializer::parameters::ReflectionType::Pwave) {
-      for (std::size_t cell = 0; cell < layer.size(); ++cell) {
-        auto& material = materials[cell];
-        // Refocusing only P-waves
-        material.local.lambda *= velocityScalingFactor * velocityScalingFactor;
-        for (std::size_t i = 0; i < Cell::NumFaces; ++i) {
-          material.neighbor[i].lambda *= velocityScalingFactor * velocityScalingFactor;
-        }
-      }
-    }
->>>>>>> 57f533fd
 
 #ifdef _OPENMP
 #pragma omp parallel for schedule(static)
 #endif
-<<<<<<< HEAD
     for (std::size_t cell = 0; cell < layer.size(); ++cell) {
       updateMaterial(materialData[cell]);
-=======
-
-        for (std::size_t i = 0; i < Cell::NumFaces; ++i) {
-          // material.neighbor[i].lambda =
-          //     -2.0 * velocityScalingFactor * material.neighbor[i].mu +
-          //     (material.neighbor[i].lambda + 2.0 * material.neighbor[i].mu) /
-          //     velocityScalingFactor;
-          // material.neighbor[i].mu *= velocityScalingFactor;
-          // material.neighbor[i].rho *= velocityScalingFactor;
-          material.neighbor[i].rho =
-              material.neighbor[i].rho * material.neighbor[i].lambda /
-              (material.neighbor[i].lambda + 2.0 * material.neighbor[i].getMuBar() -
-               2.0 * material.neighbor[i].getMuBar() * velocityScalingFactor);
-          material.neighbor[i].lambda =
-              material.neighbor[i].lambda + 2.0 * material.neighbor[i].getMuBar() -
-              2.0 * material.neighbor[i].getMuBar() * velocityScalingFactor;
-#ifndef USE_ACOUSTIC
-          material.neighbor[i].mu = velocityScalingFactor * material.neighbor[i].mu;
-#endif
-        }
-      }
->>>>>>> 57f533fd
     }
   }
 }
