--- conflicted
+++ resolved
@@ -160,14 +160,9 @@
     )
 endif()
 
-<<<<<<< HEAD
 if (HDF5 AND MPI)
-  target_sources(SeisSol-lib PUBLIC
+  target_sources(SeisSol-lib PRIVATE
     ${CMAKE_CURRENT_SOURCE_DIR}/src/Geometry/PartitioningLib.cpp
-=======
-if (HDF5 AND METIS AND MPI)
-  target_sources(SeisSol-lib PRIVATE
->>>>>>> f145a358
     ${CMAKE_CURRENT_SOURCE_DIR}/src/Geometry/PUMLReader.cpp
     ${CMAKE_CURRENT_SOURCE_DIR}/src/Initializer/time_stepping/LtsWeights/LtsWeights.cpp
     ${CMAKE_CURRENT_SOURCE_DIR}/src/Initializer/time_stepping/LtsWeights/WeightsModels.cpp
