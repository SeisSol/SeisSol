--- conflicted
+++ resolved
@@ -34,9 +34,4 @@
                                    const std::optional<std::string>& timeStamp = {});
 } // namespace seissol
 
-<<<<<<< HEAD
-
-#endif // SEISSOL_SRC_COMMON_FILESYSTEM_H_
-=======
-#endif // SEISSOL_SRC_COMMON_FILESYSTEM_H_
->>>>>>> 65edc0dd
+#endif // SEISSOL_SRC_COMMON_FILESYSTEM_H_