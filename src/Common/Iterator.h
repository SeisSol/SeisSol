// SPDX-FileCopyrightText: 2024 SeisSol Group
//
// SPDX-License-Identifier: BSD-3-Clause
// SPDX-LicenseComments: Full text under /LICENSE and /LICENSES/
//
// SPDX-FileContributor: Author lists in /AUTHORS and /CITATION.cff

#ifndef SEISSOL_SRC_COMMON_ITERATOR_H_
#define SEISSOL_SRC_COMMON_ITERATOR_H_

#include <iterator>
#include <limits>
#include <stdexcept>
#include <tuple>
#include <utility>

// NOTE: the following are essentially backports of C++20 and C++23 features

namespace seissol::common {

// TODO: remove once C++23 lands in SeisSol

// cf. https://stackoverflow.com/a/44661987
template <typename RangeT>
using IteratorType = decltype(std::begin(std::declval<RangeT&>()));

template <typename... RangeTs>
class Zip {
  public:
  // only a discount implementation for now: we only support LegacyInputIterator.

  template <typename... IteratorTs>
  class Iterator {
public:
    // NOLINTNEXTLINE
    using iterator_category = std::input_iterator_tag;
    // NOLINTNEXTLINE
    using difference_type =
        std::tuple<typename std::iterator_traits<IteratorTs>::difference_type...>;
    // NOLINTNEXTLINE
    using value_type = std::tuple<typename std::iterator_traits<IteratorTs>::value_type...>;
    // NOLINTNEXTLINE
    using pointer = std::tuple<typename std::iterator_traits<IteratorTs>::pointer...>;
    // NOLINTNEXTLINE
    using reference = std::tuple<typename std::iterator_traits<IteratorTs>::reference...>;

    constexpr static auto makeReference(std::tuple<IteratorTs...>& iterators) -> reference {
      return std::apply([](auto&... values) { return reference{*values...}; }, iterators);
    }

    Iterator(bool lenient,
             std::tuple<IteratorTs...> iterators,
             std::tuple<IteratorTs...> iteratorEnds)
        : iterators(iterators), iteratorEnds(iteratorEnds),
          ended(tupleAnyEqual(iterators, iteratorEnds)), lenient(lenient) {
      if (!lenient && ended && iterators != iteratorEnds) {
        throw std::runtime_error("Not all iterators are finished (but they should be).");
      }
    }

    constexpr auto operator*() -> reference { return makeReference(iterators); }

    constexpr auto operator*() const -> reference { return makeReference(iterators); }

    constexpr auto operator++() -> Iterator& {
      iterators = tupleTransform([](auto& value) { return ++value; }, iterators);

      ended = tupleAnyEqual(iterators, iteratorEnds);
      if (!lenient && ended && iterators != iteratorEnds) {
        throw std::runtime_error("Not all iterators are finished (but they should be).");
      }

      return *this;
    }

    constexpr auto operator==(const Iterator& other) const -> bool {
      return (ended && other.ended) || (!ended && !other.ended && iterators == other.iterators);
    }

    constexpr auto operator!=(const Iterator& other) const -> bool { return !(*this == other); }

private:
    std::tuple<IteratorTs...> iterators;
    std::tuple<IteratorTs...> iteratorEnds;
    bool ended;
    bool lenient;
  };

  Zip(bool lenient, RangeTs&&... ranges) : lenient(lenient), ranges(ranges...) {}

  constexpr auto begin() {
    return Iterator<IteratorType<RangeTs>...>(
        lenient,
        tupleTransform([](auto& value) { return std::begin(value); }, ranges),
        tupleTransform([](auto&& value) { return std::end(value); }, ranges));
  }

  constexpr auto end() {
    return Iterator<IteratorType<RangeTs>...>(
        lenient,
        tupleTransform([](auto& value) { return std::end(value); }, ranges),
        tupleTransform([](auto&& value) { return std::end(value); }, ranges));
  }

  constexpr auto begin() const {
    return Iterator<IteratorType<RangeTs>...>(
        lenient,
        tupleTransform([](const auto& value) { return std::cbegin(value); }, ranges),
        tupleTransform([](const auto& value) { return std::cend(value); }, ranges));
  }

  constexpr auto end() const {
    return Iterator<IteratorType<RangeTs>...>(
        lenient,
        tupleTransform([](const auto& value) { return std::cend(value); }, ranges),
        tupleTransform([](const auto& value) { return std::cend(value); }, ranges));
  }

  private:
  template <typename TupleT, std::size_t... Idx>
  constexpr static bool
      tupleAnyEqualImpl(const TupleT& tuple1, const TupleT& tuple2, std::index_sequence<Idx...>) {
    return ((std::get<Idx>(tuple1) == std::get<Idx>(tuple2)) || ...);
  }

  template <typename TupleT>
  constexpr static bool tupleAnyEqual(const TupleT& tuple1, const TupleT& tuple2) {
    using Indices = std::make_index_sequence<std::tuple_size_v<TupleT>>;
    return tupleAnyEqualImpl(tuple1, tuple2, Indices());
  }

  template <typename F, typename TupleA>
  constexpr static auto tupleTransform(F function, TupleA& tuple) {
    return std::apply([function](auto&... args) { return std::tuple{function(args)...}; }, tuple);
  }

  template <typename F, typename TupleA>
  constexpr static auto tupleTransform(F function, const TupleA& tuple) {
    return std::apply([function](const auto&... args) { return std::tuple{function(args)...}; },
                      tuple);
  }

  std::tuple<RangeTs...> ranges;
  bool lenient;
};

template <typename... RangeTs>
constexpr auto zip(RangeTs&&... ranges) {
  return Zip<RangeTs...>(false, std::forward<RangeTs>(ranges)...);
}

// TODO: replace/remove, once C++20 lands in SeisSol

template <typename T>
class Range {
  static_assert(std::is_integral_v<T>, "For now, T needs to be integer");

  public:
  class Iterator {
public:
    // NOLINTNEXTLINE
    using iterator_category = std::input_iterator_tag;
    // NOLINTNEXTLINE
    using difference_type = std::make_signed_t<T>;
    // NOLINTNEXTLINE
    using value_type = T;
    // NOLINTNEXTLINE
    using pointer = const T*;
    // NOLINTNEXTLINE
<<<<<<< HEAD
    using reference = T; // FIXME: sure?
=======
    using reference =
        std::conditional_t<std::is_trivially_copyable_v<T> && sizeof(T) <= sizeof(std::size_t),
                           T,
                           const T&>;
>>>>>>> cf318821

    Iterator(T value, T step, T end) : value(value), step(step), end(end) {
      if (value > end) {
        value = end;
      }
    }

    constexpr auto operator++() {
      value += step;
      if (value > end) {
        value = end;
      }
      return *this;
    }

    constexpr auto operator*() -> reference { return value; }
<<<<<<< HEAD

    constexpr auto operator*() const -> reference { return value; }

    constexpr auto operator==(const Iterator& other) const -> bool {
      return value == other.value && step == other.step && end == other.end;
    }

    constexpr auto operator!=(const Iterator& other) const -> bool { return !(*this == other); }

=======

    constexpr auto operator*() const -> reference { return value; }

    constexpr auto operator==(const Iterator& other) const -> bool {
      return value == other.value && step == other.step && end == other.end;
    }

    constexpr auto operator!=(const Iterator& other) const -> bool { return !(*this == other); }

>>>>>>> cf318821
private:
    T value;
    T step;
    T end;
  };

  Range(T start, T stop, T step) : startVal(start), stopVal(stop), stepVal(step) {}

  [[nodiscard]] constexpr auto begin() const { return Iterator(startVal, stepVal, stopVal); }

  [[nodiscard]] constexpr auto end() const { return Iterator(stopVal, stepVal, stopVal); }

  [[nodiscard]] constexpr auto cbegin() const { return Iterator(startVal, stepVal, stopVal); }

  [[nodiscard]] constexpr auto cend() const { return Iterator(stopVal, stepVal, stopVal); }

  private:
  T startVal;
  T stopVal;
  T stepVal;
};

template <typename T>
constexpr auto range(T stop) {
  return Range(0, stop, 1);
}

template <typename T>
constexpr auto range(T start, T stop) {
  return Range(start, stop, 1);
}

template <typename T>
constexpr auto range(T start, T stop, T step) {
  return Range(start, stop, step);
}

template <typename RangeT>
constexpr auto enumerate(RangeT&& iterator) {
  // a tiny bit hacky to use both zip and the int range like that. But it should work.
  return Zip<Range<std::size_t>, RangeT>(
      true,
      Range<std::size_t>(0, std::numeric_limits<std::size_t>::max(), 1),
      std::forward<RangeT>(iterator));
}

} // namespace seissol::common

#endif // SEISSOL_SRC_COMMON_ITERATOR_H_<|MERGE_RESOLUTION|>--- conflicted
+++ resolved
@@ -167,14 +167,10 @@
     // NOLINTNEXTLINE
     using pointer = const T*;
     // NOLINTNEXTLINE
-<<<<<<< HEAD
-    using reference = T; // FIXME: sure?
-=======
     using reference =
         std::conditional_t<std::is_trivially_copyable_v<T> && sizeof(T) <= sizeof(std::size_t),
                            T,
                            const T&>;
->>>>>>> cf318821
 
     Iterator(T value, T step, T end) : value(value), step(step), end(end) {
       if (value > end) {
@@ -191,7 +187,6 @@
     }
 
     constexpr auto operator*() -> reference { return value; }
-<<<<<<< HEAD
 
     constexpr auto operator*() const -> reference { return value; }
 
@@ -201,17 +196,6 @@
 
     constexpr auto operator!=(const Iterator& other) const -> bool { return !(*this == other); }
 
-=======
-
-    constexpr auto operator*() const -> reference { return value; }
-
-    constexpr auto operator==(const Iterator& other) const -> bool {
-      return value == other.value && step == other.step && end == other.end;
-    }
-
-    constexpr auto operator!=(const Iterator& other) const -> bool { return !(*this == other); }
-
->>>>>>> cf318821
 private:
     T value;
     T step;
