--- conflicted
+++ resolved
@@ -3,10 +3,6 @@
 //
 // SPDX-License-Identifier: BSD-3-Clause
 
-<<<<<<< HEAD
-
-=======
->>>>>>> 65edc0dd
 #ifndef SEISSOL_SRC_COMMON_FNV1A_H_
 #define SEISSOL_SRC_COMMON_FNV1A_H_
 
@@ -34,9 +30,4 @@
 
 } // namespace seissol
 
-<<<<<<< HEAD
-
-#endif // SEISSOL_SRC_COMMON_FNV1A_H_
-=======
-#endif // SEISSOL_SRC_COMMON_FNV1A_H_
->>>>>>> 65edc0dd
+#endif // SEISSOL_SRC_COMMON_FNV1A_H_