--- conflicted
+++ resolved
@@ -83,11 +83,7 @@
   /* get dimensions */
   stat = nc_inq_dimid(ncid, "source", &source_dim);
   check_err(stat, __LINE__, __FILE__);
-<<<<<<< HEAD
-  stat = nc_inq_dimlen(ncid, source_dim, &nrf.source);
-=======
   stat = nc_inq_dimlen(ncid, source_dim, &source_len);
->>>>>>> cfd59610
   check_err(stat, __LINE__, __FILE__);
 
   stat = nc_inq_dimid(ncid, "sroffset", &sroffset_dim);
@@ -110,11 +106,7 @@
   stat = nc_inq_dimlen(ncid, sample3_dim, &sample_len[2]);
   check_err(stat, __LINE__, __FILE__);
 
-<<<<<<< HEAD
-  assert(nrf.source + 1 == sroffset_len);
-=======
   assert(source_len + 1 == sroffset_len);
->>>>>>> cfd59610
 
   /* get varids */
   stat = nc_inq_varid(ncid, "centres", &centres_id);
@@ -138,38 +130,14 @@
   /* allocate memory */
   static_assert(sizeof(Eigen::Vector3d) == 3 * sizeof(double),
                 "sizeof(Eigen::Vector3d) does not equal 3*sizeof(double).");
-<<<<<<< HEAD
-  nrf.centres = new Eigen::Vector3d[nrf.source];
-  nrf.sroffsets = new Offsets[nrf.source + 1];
-  nrf.subfaults = new Subfault[nrf.source];
-=======
   nrf.centres.resize(source_len);
   nrf.sroffsets.resize(source_len + 1);
   nrf.subfaults.resize(source_len);
->>>>>>> cfd59610
   for (unsigned i = 0; i < 3; ++i) {
     nrf.sliprates[i].resize(sample_len[i]);
   }
 
   /* get values */
-<<<<<<< HEAD
-  stat = nc_get_var(ncid, centres_id, nrf.centres);
-  check_err(stat, __LINE__, __FILE__);
-
-  stat = nc_get_var(ncid, sroffsets_id, nrf.sroffsets);
-  check_err(stat, __LINE__, __FILE__);
-
-  stat = nc_get_var(ncid, subfaults_id, nrf.subfaults);
-  check_err(stat, __LINE__, __FILE__);
-
-  stat = nc_get_var_double(ncid, sliprates1_id, nrf.sliprates[0]);
-  check_err(stat, __LINE__, __FILE__);
-
-  stat = nc_get_var_double(ncid, sliprates2_id, nrf.sliprates[1]);
-  check_err(stat, __LINE__, __FILE__);
-
-  stat = nc_get_var_double(ncid, sliprates3_id, nrf.sliprates[2]);
-=======
   stat = nc_get_var(ncid, centres_id, nrf.centres.data());
   check_err(stat, __LINE__, __FILE__);
 
@@ -186,7 +154,6 @@
   check_err(stat, __LINE__, __FILE__);
 
   stat = nc_get_var_double(ncid, sliprates3_id, nrf.sliprates[2].data());
->>>>>>> cfd59610
   check_err(stat, __LINE__, __FILE__);
 
   /* close nrf */
