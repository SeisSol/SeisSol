--- conflicted
+++ resolved
@@ -273,104 +273,16 @@
                                                               seissol::initializers::LTS*     lts,
                                                               seissol::initializers::Lut*     ltsLut )
 {
-<<<<<<< HEAD
-  cmps = new ClusterMapping[numberOfClusters];
-  for (unsigned cluster = 0; cluster < numberOfClusters; ++cluster) {
-    cmps[cluster].sources           = new unsigned[numberOfSources];
-    cmps[cluster].numberOfSources   = 0;
-    cmps[cluster].cellToSources     = NULL;
-    cmps[cluster].numberOfMappings  = 0;
-  }
-
-  unsigned* sortedPointSourceIndex = new unsigned[numberOfSources];
-=======
   std::vector<std::vector<unsigned> > clusterToPointSources(ltsTree->numChildren());
   std::vector<std::vector<unsigned> > clusterToMeshIds(ltsTree->numChildren());
-  
->>>>>>> 4caf899a
+
   for (unsigned source = 0; source < numberOfSources; ++source) {
     unsigned meshId = meshIds[source];
     unsigned cluster = ltsLut->cluster(meshId);
     clusterToPointSources[cluster].push_back(source);
     clusterToMeshIds[cluster].push_back(meshId);
   }
-<<<<<<< HEAD
-  std::sort(sortedPointSourceIndex, sortedPointSourceIndex + numberOfSources, index_sort_by_value<unsigned>(meshIds));
-
-  // Distribute sources to clusters
-  for (unsigned source = 0; source < numberOfSources; ++source) {
-    unsigned sortedSource = sortedPointSourceIndex[source];
-    unsigned meshId = meshIds[sortedSource];
-    unsigned cluster = meshToClusters[meshId][0];
-    cmps[cluster].sources[ cmps[cluster].numberOfSources++ ] = sortedSource;
-  }
-  delete[] sortedPointSourceIndex;
-
-  // Find cell mappings
-  unsigned clusterOffset = 0;
-  for (unsigned cluster = 0; cluster < numberOfClusters; ++cluster) {
-    ClusterMapping& cm = cmps[cluster];
-    // Find the cell offsets for a point source. As a cell has 4 neighbors,
-    // the cell might exist up to 4 times in the copy layer.
-    CellToPointSourcesMapping* cellToPointSources = new CellToPointSourcesMapping[4 * cm.numberOfSources + 1];
-
-    int mapping = -1;
-    unsigned lastMeshId = std::numeric_limits<unsigned>::max();
-    // add only the interior layer offsets
-    for (unsigned clusterSource = 0; clusterSource < cm.numberOfSources; ++clusterSource) {
-      unsigned source = cm.sources[clusterSource];
-      unsigned meshId = meshIds[source];
-      unsigned cell = meshToClusters[meshId][1];
-      // If we have a interior cell
-      if (cell >= meshStructure[cluster].numberOfCopyCells) {
-        if (lastMeshId == meshId) {
-          assert(clusterSource <= cellToPointSources[mapping].pointSourcesOffset + cellToPointSources[mapping].numberOfPointSources);
-          ++cellToPointSources[mapping].numberOfPointSources;
-        } else {
-          lastMeshId = meshId;
-          ++mapping;
-          cellToPointSources[mapping].copyInteriorOffset = cell;
-          cellToPointSources[mapping].pointSourcesOffset = clusterSource;
-          cellToPointSources[mapping].numberOfPointSources = 1;
-        }
-      }
-    }
-
-    // add the copy layer offsets
-    for (unsigned cell = 0; cell < meshStructure[cluster].numberOfCopyCells; ++cell) {
-      unsigned cellMeshId = copyInteriorToMesh[cell + clusterOffset];
-      assert(mapping < 4 * static_cast<int>(cm.numberOfSources));
-      ++mapping;
-      cellToPointSources[mapping].numberOfPointSources = 0;
-      cellToPointSources[mapping].copyInteriorOffset = cell;
-
-      for (unsigned clusterSource = 0; clusterSource < cm.numberOfSources; ++clusterSource) {
-        unsigned source = cm.sources[clusterSource];
-        unsigned meshId = meshIds[source];
-        if (meshId == cellMeshId) {
-          if (cellToPointSources[mapping].numberOfPointSources == 0) {
-            cellToPointSources[mapping].pointSourcesOffset = clusterSource;
-          }
-          assert(clusterSource <= cellToPointSources[mapping].pointSourcesOffset + cellToPointSources[mapping].numberOfPointSources);
-          ++cellToPointSources[mapping].numberOfPointSources;
-        }
-      }
-
-      if (cellToPointSources[mapping].numberOfPointSources == 0) {
-        --mapping;
-      }
-    }
-
-    cm.numberOfMappings = mapping+1;
-
-    cm.cellToSources = new CellToPointSourcesMapping[ cm.numberOfMappings ];
-    for (unsigned mapping = 0; mapping < cm.numberOfMappings; ++mapping) {
-      cm.cellToSources[mapping] = cellToPointSources[mapping];
-    }
-    delete[] cellToPointSources;
-    clusterOffset += meshStructure[cluster].numberOfCopyCells + meshStructure[cluster].numberOfInteriorCells;
-=======
-  
+
   cmps = new ClusterMapping[ltsTree->numChildren()];
   for (unsigned cluster = 0; cluster < ltsTree->numChildren(); ++cluster) {
     // Determine number of mappings by counting unique mesh Ids
@@ -413,7 +325,6 @@
       clusterSource = next;
     }
     assert(mapping == cmps[cluster].numberOfMappings);
->>>>>>> 4caf899a
   }
 }
 
@@ -476,26 +387,15 @@
   delete[] contained;
 
   logInfo(rank) << "Mapping point sources to LTS cells...";
-<<<<<<< HEAD
-  mapPointSourcesToClusters(meshIds, numSources, meshToClusters, meshToCopyInterior, copyInteriorToMesh, meshStructure, numberOfClusters);
-
-=======
   mapPointSourcesToClusters(meshIds, numSources, ltsTree, lts, ltsLut);
-  
->>>>>>> 4caf899a
+
   real localMomentTensor[3][3];
   for (unsigned i = 0; i < 9; ++i) {
     *(&localMomentTensor[0][0] + i) = momentTensor[i];
   }
-<<<<<<< HEAD
-
-  sources = new PointSources[numberOfClusters];
-  for (unsigned cluster = 0; cluster < numberOfClusters; ++cluster) {
-=======
   
   sources = new PointSources[ltsTree->numChildren()];
   for (unsigned cluster = 0; cluster < ltsTree->numChildren(); ++cluster) {
->>>>>>> 4caf899a
     sources[cluster].mode                  = PointSources::FSRM;
     sources[cluster].numberOfSources       = cmps[cluster].numberOfSources;
     /// \todo allocate aligned or remove ALIGNED_
@@ -538,27 +438,14 @@
   logInfo(rank) << ".. finished point source initialization.";
 }
 
-<<<<<<< HEAD
 // TODO Add support for passive netCDF
 #if defined(USE_NETCDF) && !defined(NETCDF_PASSIVE)
-void seissol::sourceterm::Manager::loadSourcesFromNRF( char const*                   fileName,
-                                                       MeshReader const&             mesh,
-                                                       CellMaterialData const*       materials,
-                                                       unsigned const              (*meshToClusters)[2],
-                                                       unsigned const*               meshToCopyInterior,
-                                                       unsigned const*               copyInteriorToMesh,
-                                                       MeshStructure const*          meshStructure,
-                                                       unsigned                      numberOfClusters,
-                                                       time_stepping::TimeManager&   timeManager )
-=======
-#ifdef USE_NETCDF
 void seissol::sourceterm::Manager::loadSourcesFromNRF(  char const*                     fileName,
                                                         MeshReader const&               mesh,
                                                         seissol::initializers::LTSTree* ltsTree,
                                                         seissol::initializers::LTS*     lts,
                                                         seissol::initializers::Lut*     ltsLut,
                                                         time_stepping::TimeManager&     timeManager )
->>>>>>> 4caf899a
 {
   freeSources();
 
@@ -598,17 +485,10 @@
   delete[] contained;
 
   logInfo(rank) << "Mapping point sources to LTS cells...";
-<<<<<<< HEAD
-  mapPointSourcesToClusters(meshIds, numSources, meshToClusters, meshToCopyInterior, copyInteriorToMesh, meshStructure, numberOfClusters);
-
-  sources = new PointSources[numberOfClusters];
-  for (unsigned cluster = 0; cluster < numberOfClusters; ++cluster) {
-=======
   mapPointSourcesToClusters(meshIds, numSources, ltsTree, lts, ltsLut);
   
   sources = new PointSources[ltsTree->numChildren()];
   for (unsigned cluster = 0; cluster < ltsTree->numChildren(); ++cluster) {
->>>>>>> 4caf899a
     sources[cluster].mode                  = PointSources::NRF;
     sources[cluster].numberOfSources       = cmps[cluster].numberOfSources;
     /// \todo allocate aligned or remove ALIGNED_
