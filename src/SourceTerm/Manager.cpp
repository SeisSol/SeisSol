// SPDX-FileCopyrightText: 2015 SeisSol Group
// SPDX-FileCopyrightText: 2015 Intel Corporation
//
// SPDX-License-Identifier: BSD-3-Clause
// SPDX-LicenseComments: Full text under /LICENSE and /LICENSES/
//
// SPDX-FileContributor: Author lists in /AUTHORS and /CITATION.cff
// SPDX-FileContributor: Carsten Uphoff
// SPDX-FileContributor: Alexander Heinecke (Intel Corp.)
// SPDX-FileContributor: Sebastian Rettenberger

#include "Manager.h"

#include "FSRMReader.h"
#include "Initializer/PointMapper.h"
#include "Kernels/PointSourceClusterOnHost.h"
#include "Numerical/Transformation.h"
#include "PointSource.h"
#include "generated_code/init.h"
#include "generated_code/kernel.h"
#include "generated_code/tensor.h"
#include <Common/Constants.h>
#include <Equations/Datastructures.h>
#include <Geometry/MeshReader.h>
#include <Geometry/MeshTools.h>
#include <Initializer/Parameters/SourceParameters.h>
#include <Kernels/PointSourceCluster.h>
#include <Kernels/Precision.h>
#include <Memory/Descriptor/LTS.h>
#include <Memory/MemoryAllocator.h>
#include <Memory/Tree/Backmap.h>
#include <Memory/Tree/Layer.h>
#include <Model/CommonDatastructures.h>
#include <Numerical/BasisFunction.h>
#include <Parallel/MPI.h>
#include <Solver/MultipleSimulations.h>
#include <Solver/TimeStepping/TimeManager.h>
#include <SourceTerm/NRF.h>
#include <SourceTerm/Typedefs.h>
#include <algorithm>
#include <array>
#include <cassert>
#include <cstddef>
#include <cstring>
#include <memory>
#include <string>
#include <unordered_map>
#include <utility>
#include <utils/logger.h>
#include <vector>

#include <Model/Datastructures.h> // IWYU pragma: keep

#ifdef USE_NETCDF
#include "NRFReader.h"
#include "Parallel/MPI.h"
#include <mpi.h>
#endif

#ifdef ACL_DEVICE
#include "Kernels/PointSourceClusterOnDevice.h"
#include <Parallel/Helper.h>
#endif

namespace {

using namespace seissol::sourceterm;

/**
 * Computes mInvJInvPhisAtSources[i] = |J|^-1 * M_ii^-1 * phi_i(xi, eta, zeta),
 * where xi, eta, zeta is the point in the reference tetrahedron corresponding to x, y, z.
 */
void computeMInvJInvPhisAtSources(
    const Eigen::Vector3d& centre,
    seissol::memory::AlignedArray<real, tensor::mInvJInvPhisAtSources::size()>&
        mInvJInvPhisAtSources,
    std::size_t meshId,
    const seissol::geometry::MeshReader& mesh) {
  const auto& elements = mesh.getElements();
  const auto& vertices = mesh.getVertices();

  const double* coords[Cell::NumVertices];
  for (std::size_t v = 0; v < Cell::NumVertices; ++v) {
    coords[v] = vertices[elements[meshId].vertices[v]].coords;
  }
  const auto xiEtaZeta = transformations::tetrahedronGlobalToReference(
      coords[0], coords[1], coords[2], coords[3], centre);
  const auto basisFunctionsAtPoint = basisFunction::SampledBasisFunctions<real>(
      ConvergenceOrder, xiEtaZeta(0), xiEtaZeta(1), xiEtaZeta(2));

  const double volume = MeshTools::volume(elements[meshId], vertices);
  const double jInv = 1.0 / (6.0 * volume);

  kernel::computeMInvJInvPhisAtSources krnl;
  krnl.basisFunctionsAtPoint = basisFunctionsAtPoint.m_data.data();
  krnl.M3inv = init::M3inv::Values;
  krnl.mInvJInvPhisAtSources = mInvJInvPhisAtSources.data();
  krnl.JInv = jInv;
  krnl.execute();
}

void transformNRFSourceToInternalSource(const Subfault& subfault,
                                        const Offsets& offsets,
                                        const Offsets& nextOffsets,
                                        const std::array<std::vector<double>, 3>& sliprates,
                                        const seissol::model::Material* material,
                                        PointSources& pointSources,
                                        std::size_t index,
                                        std::size_t tensorIndex,
                                        seissol::memory::Memkind memkind) {
  std::array<real, 9> faultBasis{};
  faultBasis[0] = subfault.tan1(0);
  faultBasis[1] = subfault.tan1(1);
  faultBasis[2] = subfault.tan1(2);
  faultBasis[3] = subfault.tan2(0);
  faultBasis[4] = subfault.tan2(1);
  faultBasis[5] = subfault.tan2(2);
  faultBasis[6] = subfault.normal(0);
  faultBasis[7] = subfault.normal(1);
  faultBasis[8] = subfault.normal(2);

  std::array<double, 81> stiffnessTensor{};
  switch (material->getMaterialType()) {
  case seissol::model::MaterialType::Acoustic:
    [[fallthrough]];
  case seissol::model::MaterialType::Anisotropic:
    [[fallthrough]];
  case seissol::model::MaterialType::Poroelastic:
    if (subfault.mu != 0) {
      logError() << "There are specific fault parameters for the fault. This is only compatible "
                    "with isotropic (visco)elastic materials.";
    }
    material->getFullStiffnessTensor(stiffnessTensor);
    break;
  default:
    seissol::model::ElasticMaterial em =
        *dynamic_cast<const seissol::model::ElasticMaterial*>(material);
    em.mu = (subfault.mu == 0.0) ? em.mu : subfault.mu;
    em.getFullStiffnessTensor(stiffnessTensor);
    break;
  }

  std::array<real, 81> stiffnessTensorReal{};
  std::copy(stiffnessTensor.begin(), stiffnessTensor.end(), stiffnessTensorReal.begin());

  kernel::transformNRF transformKernel;
  transformKernel.mArea = -subfault.area;
  transformKernel.mNormal = faultBasis.data() + 6;
  transformKernel.stiffnessTensor = stiffnessTensorReal.data();
  transformKernel.momentToNRF = init::momentToNRF::Values;
  transformKernel.rotateNRF = faultBasis.data();
  transformKernel.tensorNRF = pointSources.tensor.data() + tensorIndex * tensor::update::Size;

  transformKernel.execute();

  pointSources.onsetTime[index] = subfault.tinit;
  pointSources.samplingInterval[index] = subfault.timestep;
  for (std::size_t sr = 0; sr < Offsets().size(); ++sr) {
    std::copy(sliprates[sr].begin() + offsets[sr],
              sliprates[sr].begin() + nextOffsets[sr],
              pointSources.sample.data() + pointSources.sampleOffsets[tensorIndex + sr]);
    pointSources.sampleOffsets[tensorIndex + sr + 1] =
        pointSources.sampleOffsets[tensorIndex + sr] + nextOffsets[sr] - offsets[sr];
  }
}

struct SourceFile {
  std::vector<std::size_t> originalIndex;
  std::vector<std::size_t> meshIds;
};

#if defined(USE_NETCDF) && !defined(NETCDF_PASSIVE)
struct NrfFile : public SourceFile {
  NRF nrf;
  void read(const std::string& file) { readNRF(file.c_str(), nrf); }

  [[nodiscard]] const std::vector<Eigen::Vector3d>& points() const { return nrf.centres; }

  [[nodiscard]] std::size_t dataSources(std::size_t sourceIndex) const { return 3; }

  [[nodiscard]] std::size_t sampleCount(std::size_t sourceIndex) const {
    const std::size_t nrfIndex = originalIndex[sourceIndex];
    std::size_t sampleSize = 0;
    for (std::size_t i = 0; i < Offsets().size(); ++i) {
      sampleSize += nrf.sroffsets[nrfIndex + 1][i] - nrf.sroffsets[nrfIndex][i];
    }
    return sampleSize;
  }

  void transform(PointSources& sources,
                 std::size_t sourceIndex,
                 std::size_t index,
                 const seissol::model::Material& material,
                 memory::Memkind memkind) {
    const std::size_t nrfIndex = originalIndex[sourceIndex];
    transformNRFSourceToInternalSource(nrf.subfaults[nrfIndex],
                                       nrf.sroffsets[nrfIndex],
                                       nrf.sroffsets[nrfIndex + 1],
                                       nrf.sliprates,
                                       &material,
                                       sources,
                                       index,
                                       sources.sampleRange[index],
                                       memkind);
  }
};
#endif // defined(USE_NETCDF) && !defined(NETCDF_PASSIVE)

struct FsrmFile : public SourceFile {
  FSRMSource fsrm;
  void read(const std::string& file) { fsrm.read(file); }

  [[nodiscard]] const std::vector<Eigen::Vector3d>& points() const { return fsrm.centers; }

  [[nodiscard]] std::size_t dataSources(std::size_t sourceIndex) const { return 1; }

  [[nodiscard]] std::size_t sampleCount(std::size_t sourceIndex) const {
    return fsrm.numberOfSamples;
  }

  void transform(PointSources& sources,
                 std::size_t sourceIndex,
                 std::size_t index,
                 const seissol::model::Material& material,
                 memory::Memkind memkind) {
    const std::size_t fsrmIndex = originalIndex[sourceIndex];

    auto* tensor = sources.tensor.data() + sources.sampleRange[index] * tensor::update::Size;
    transformMomentTensor(fsrm.momentTensor,
                          fsrm.solidVelocityComponent,
                          fsrm.pressureComponent,
                          fsrm.fluidVelocityComponent,
                          fsrm.strikes[fsrmIndex],
                          fsrm.dips[fsrmIndex],
                          fsrm.rakes[fsrmIndex],
                          tensor);

    for (std::size_t i = 0; i < tensor::update::Size; ++i) {
      tensor[i] *= fsrm.areas[fsrmIndex];
    }
    if (model::MaterialT::Type != model::MaterialType::Poroelastic) {
      for (std::size_t i = 0; i < Cell::Dim; ++i) {
        tensor[model::MaterialT::TractionQuantities + i] /= material.rho;
      }
    } else {
      logWarning() << "The poroelastic equation does not scale the force components with the "
                      "density. For the definition of the sources in poroelastic media, we refer "
                      "to the documentation of SeisSol.";
    }

    sources.onsetTime[index] = fsrm.onsets[fsrmIndex];
    sources.samplingInterval[index] = fsrm.timestep;
    std::copy(std::begin(fsrm.timeHistories[fsrmIndex]),
              std::end(fsrm.timeHistories[fsrmIndex]),
              sources.sample.data() + sources.sampleOffsets[index]);
    sources.sampleOffsets[index + 1] =
        sources.sampleOffsets[index] + fsrm.timeHistories[fsrmIndex].size();
  }
};

auto mapClusterToMesh(ClusterMapping& clusterMapping,
                      const std::size_t* meshIds,
                      LTS::Storage& ltsStorage,
                      LTS::Backmap& backmap,
                      seissol::initializer::AllocationPlace place) {
  std::size_t clusterSource = 0;
  std::size_t mapping = 0;
  while (clusterSource < clusterMapping.sources.size()) {
    const std::size_t meshId = meshIds[clusterMapping.sources[clusterSource]];
    std::size_t next = clusterSource + 1;
    while (next < clusterMapping.sources.size() &&
           meshIds[clusterMapping.sources[next]] == meshId) {
      ++next;
    }

    for (std::size_t dup = 0; dup < LTS::Backmap::MaxDuplicates; ++dup) {
      const auto position = backmap.getDup(meshId, dup);
      if (position.has_value()) {
        clusterMapping.cellToSources[mapping].dofs =
            &ltsStorage.lookup<LTS::Dofs>(position.value(), place);
        clusterMapping.cellToSources[mapping].pointSourcesOffset = clusterSource;
        clusterMapping.cellToSources[mapping].numberOfPointSources = next - clusterSource;
        ++mapping;
      }
    }

    clusterSource = next;
  }
  assert(mapping == clusterMapping.cellToSources.size());
}

auto mapPointSourcesToClusters(const std::size_t* meshIds,
<<<<<<< HEAD
                               unsigned numberOfSources,
                               LTS::Storage& ltsStorage,
                               LTS::Backmap& backmap,
                               seissol::memory::Memkind memkind) -> std::vector<ClusterMapping> {
  auto clusterToPointSources = std::vector<std::vector<std::size_t>>(ltsStorage.numChildren());
  auto clusterToMeshIds = std::vector<std::vector<std::size_t>>(ltsStorage.numChildren());

  for (unsigned source = 0; source < numberOfSources; ++source) {
    const unsigned meshId = meshIds[source];
    const auto position = backmap.get(meshId);
    const auto id = position.color;
    clusterToPointSources[id].push_back(source);
    clusterToMeshIds[id].push_back(meshId);
  }

  std::vector<ClusterMapping> clusterMappings(ltsStorage.numChildren(), ClusterMapping(memkind));
  for (unsigned cluster = 0; cluster < ltsStorage.numChildren(); ++cluster) {
    // Determine number of mappings by counting unique mesh Ids
    std::sort(clusterToMeshIds[cluster].begin(), clusterToMeshIds[cluster].end());
    auto last = std::unique(clusterToMeshIds[cluster].begin(), clusterToMeshIds[cluster].end());
    unsigned numberOfMappings = 0;
    for (auto it = clusterToMeshIds[cluster].begin(); it != last; ++it) {
      const auto meshId = *it;

      for (std::size_t dup = 0; dup < LTS::Backmap::MaxDuplicates; ++dup) {
        const auto position = backmap.getDup(meshId, dup);
        if (position.has_value()) {
=======
                               std::size_t numberOfSources,
                               seissol::initializer::LTSTree* ltsTree,
                               seissol::initializer::LTS* lts,
                               seissol::initializer::Lut* ltsLut,
                               seissol::memory::Memkind memkind)
    -> std::unordered_map<LayerType, std::vector<ClusterMapping>> {
  auto layerClusterToPointSources =
      std::unordered_map<LayerType, std::vector<std::vector<std::size_t>>>{};
  layerClusterToPointSources[Copy].resize(ltsTree->numChildren());
  layerClusterToPointSources[Interior].resize(ltsTree->numChildren());
  auto layerClusterToMeshIds =
      std::unordered_map<LayerType, std::vector<std::vector<std::size_t>>>{};
  layerClusterToMeshIds[Copy].resize(ltsTree->numChildren());
  layerClusterToMeshIds[Interior].resize(ltsTree->numChildren());

  for (std::size_t source = 0; source < numberOfSources; ++source) {
    const std::size_t meshId = meshIds[source];
    const std::size_t cluster = ltsLut->cluster(meshId);
    const LayerType layer = ltsLut->layer(meshId);
    assert(layer != Ghost);
    layerClusterToPointSources[layer][cluster].push_back(source);
    layerClusterToMeshIds[layer][cluster].push_back(meshId);
  }

  std::unordered_map<LayerType, std::vector<ClusterMapping>> layeredClusterMapping;
  for (auto layer : {Copy, Interior}) {
    layeredClusterMapping[layer].resize(ltsTree->numChildren(), ClusterMapping(memkind));
    auto& clusterToMeshIds = layerClusterToMeshIds[layer];
    auto& clusterToPointSources = layerClusterToPointSources[layer];
    auto& clusterMappings = layeredClusterMapping[layer];
    for (std::size_t cluster = 0; cluster < ltsTree->numChildren(); ++cluster) {
      // Determine number of mappings by counting unique mesh Ids
      std::sort(clusterToMeshIds[cluster].begin(), clusterToMeshIds[cluster].end());
      auto last = std::unique(clusterToMeshIds[cluster].begin(), clusterToMeshIds[cluster].end());
      std::size_t numberOfMappings = 0;
      for (auto it = clusterToMeshIds[cluster].begin(); it != last; ++it) {
        const std::size_t meshId = *it;
        for (std::size_t dup = 0; dup < seissol::initializer::Lut::MaxDuplicates &&
                                  ltsLut->ltsId(ltsTree->info(lts->dofs).mask, meshId, dup) !=
                                      std::numeric_limits<std::size_t>::max();
             ++dup) {
>>>>>>> acb2d149
          ++numberOfMappings;
        }
      }
    }

    clusterMappings[cluster].sources.resize(clusterToPointSources[cluster].size());
    clusterMappings[cluster].cellToSources.resize(numberOfMappings);

<<<<<<< HEAD
    for (unsigned source = 0; source < clusterToPointSources[cluster].size(); ++source) {
      clusterMappings[cluster].sources[source] = clusterToPointSources[cluster][source];
=======
      for (std::size_t source = 0; source < clusterToPointSources[cluster].size(); ++source) {
        clusterMappings[cluster].sources[source] = clusterToPointSources[cluster][source];
      }
      std::sort(clusterMappings[cluster].sources.begin(),
                clusterMappings[cluster].sources.end(),
                [&](std::size_t i, std::size_t j) { return meshIds[i] < meshIds[j]; });

      mapClusterToMesh(clusterMappings[cluster],
                       meshIds,
                       ltsTree,
                       lts,
                       ltsLut,
                       seissol::initializer::AllocationPlace::Host);
>>>>>>> acb2d149
    }
    std::sort(clusterMappings[cluster].sources.begin(),
              clusterMappings[cluster].sources.end(),
              [&](unsigned i, unsigned j) { return meshIds[i] < meshIds[j]; });

    mapClusterToMesh(clusterMappings[cluster],
                     meshIds,
                     ltsStorage,
                     backmap,
                     seissol::initializer::AllocationPlace::Host);
  }

  return clusterMappings;
}

auto makePointSourceCluster(const ClusterMapping& mapping,
                            const PointSources& sources,
                            const std::size_t* meshIds,
                            LTS::Storage& ltsStorage,
                            LTS::Backmap& backmap) -> seissol::kernels::PointSourceClusterPair {
  auto hostData = std::pair<std::shared_ptr<ClusterMapping>, std::shared_ptr<PointSources>>(
      std::make_shared<ClusterMapping>(mapping), std::make_shared<PointSources>(sources));

#if defined(ACL_DEVICE)
  using GpuImpl = seissol::kernels::PointSourceClusterOnDevice;

  auto deviceData =
      [&]() -> std::pair<std::shared_ptr<ClusterMapping>, std::shared_ptr<PointSources>> {
    if (useUSM()) {
      return hostData;
    } else {
      constexpr auto GpuMemkind = seissol::memory::Memkind::DeviceGlobalMemory;
      auto predeviceClusterMapping = mapping;
      mapClusterToMesh(predeviceClusterMapping,
                       meshIds,
                       ltsStorage,
                       backmap,
                       seissol::initializer::AllocationPlace::Device);
      auto deviceClusterMapping =
          std::make_shared<ClusterMapping>(predeviceClusterMapping, GpuMemkind);
      auto devicePointSources = std::make_shared<PointSources>(sources, GpuMemkind);
      return {deviceClusterMapping, devicePointSources};
    }
  }();
#else
  using GpuImpl = seissol::kernels::PointSourceClusterOnHost;
  auto deviceData = hostData;
#endif

  return seissol::kernels::PointSourceClusterPair{
      std::make_unique<kernels::PointSourceClusterOnHost>(hostData.first, hostData.second),
      std::make_unique<GpuImpl>(deviceData.first, deviceData.second)};
}

<<<<<<< HEAD
auto loadSourcesFromFSRM(const char* fileName,
                         const seissol::geometry::MeshReader& mesh,
                         LTS::Storage& ltsStorage,
                         LTS::Backmap& backmap,
                         seissol::memory::Memkind memkind)
    -> std::vector<seissol::kernels::PointSourceClusterPair> {
  // until further rewrite, we'll leave most of the raw pointers/arrays in here.
=======
template <typename SourceFileT>
auto loadSourceFile(const std::string& fileName,
                    const seissol::geometry::MeshReader& mesh,
                    seissol::initializer::LTSTree* ltsTree,
                    seissol::initializer::LTS* lts,
                    seissol::initializer::Lut* ltsLut,
                    seissol::memory::Memkind memkind)
    -> std::unordered_map<LayerType, std::vector<seissol::kernels::PointSourceClusterPair>> {
>>>>>>> acb2d149

  logInfo() << "Reading point source file" << fileName << "...";

  SourceFileT file;
  file.read(fileName);

  logInfo() << "Finding mesh IDs for point sources...";

  const auto points = file.points();

  auto contained = std::vector<short>(points.size());
  auto meshIds = std::vector<std::size_t>(points.size());

  initializer::findMeshIds(points.data(), mesh, points.size(), contained.data(), meshIds.data());

<<<<<<< HEAD
  logInfo() << "Mapping point sources to LTS cells...";
  auto clusterMappings =
      mapPointSourcesToClusters(meshIds.data(), numSources, ltsStorage, backmap, memkind);
  std::vector<seissol::kernels::PointSourceClusterPair> sourceCluster(ltsStorage.numChildren());

  for (unsigned cluster = 0; cluster < ltsStorage.numChildren(); ++cluster) {
    auto numberOfSources = clusterMappings[cluster].sources.size();
    auto sources = PointSources{memkind};
    sources.mode = PointSourceMode::Fsrm;
    sources.numberOfSources = numberOfSources;
    sources.mInvJInvPhisAtSources.resize(numberOfSources);
    sources.tensor.resize(numberOfSources);
    sources.onsetTime.resize(numberOfSources);
    sources.samplingInterval.resize(numberOfSources);
    sources.sampleOffsets[0].resize(numberOfSources + 1);
    sources.sampleOffsets[0][0] = 0;
    sources.sample[0].resize(fsrm.numberOfSamples * numberOfSources);

    // only actively used in the case of fused simulations
    sources.simulationIndex.resize(numberOfSources);

    for (unsigned clusterSource = 0; clusterSource < numberOfSources; ++clusterSource) {
      const unsigned sourceIndex = clusterMappings[cluster].sources[clusterSource];
      const unsigned fsrmIndex = originalIndex[sourceIndex];
      sources.simulationIndex[clusterSource] = fsrmIndex % multisim::NumSimulations;
      computeMInvJInvPhisAtSources(fsrm.centers[fsrmIndex],
                                   sources.mInvJInvPhisAtSources[clusterSource],
                                   meshIds[sourceIndex],
                                   mesh);
      transformMomentTensor(fsrm.momentTensor,
                            fsrm.solidVelocityComponent,
                            fsrm.pressureComponent,
                            fsrm.fluidVelocityComponent,
                            fsrm.strikes[fsrmIndex],
                            fsrm.dips[fsrmIndex],
                            fsrm.rakes[fsrmIndex],
                            sources.tensor[clusterSource]);

      for (unsigned i = 0; i < PointSources::TensorSize; ++i) {
        sources.tensor[clusterSource][i] *= fsrm.areas[fsrmIndex];
      }
      if (model::MaterialT::Type != model::MaterialType::Poroelastic) {
        const auto position = backmap.get(meshIds[sourceIndex] - 1);
        const auto& material = ltsStorage.lookup<LTS::Material>(position).local;
        for (unsigned i = 0; i < 3; ++i) {
          sources.tensor[clusterSource][6 + i] /= material->getDensity();
        }
      } else {
        logWarning() << "The poroelastic equation does not scale the force components with the "
                        "density. For the definition of the sources in poroelastic media, we refer "
                        "to the documentation of SeisSol.";
      }

      sources.onsetTime[clusterSource] = fsrm.onsets[fsrmIndex];
      sources.samplingInterval[clusterSource] = fsrm.timestep;
      std::copy(std::begin(fsrm.timeHistories[fsrmIndex]),
                std::end(fsrm.timeHistories[fsrmIndex]),
                sources.sample[0].data() + sources.sampleOffsets[0][clusterSource]);
      sources.sampleOffsets[0][clusterSource + 1] =
          sources.sampleOffsets[0][clusterSource] + fsrm.timeHistories[fsrmIndex].size();
    }

    sourceCluster[cluster] = makePointSourceCluster(
        clusterMappings[cluster], sources, meshIds.data(), ltsStorage, backmap);
  }

  logInfo() << ".. finished point source initialization.";

  return sourceCluster;
}

// TODO Add support for passive netCDF
#if defined(USE_NETCDF) && !defined(NETCDF_PASSIVE)
auto loadSourcesFromNRF(const char* fileName,
                        const seissol::geometry::MeshReader& mesh,
                        LTS::Storage& ltsStorage,
                        LTS::Backmap& backmap,
                        seissol::memory::Memkind memkind)
    -> std::vector<seissol::kernels::PointSourceClusterPair> {
  const int rank = seissol::MPI::mpi.rank();

  logInfo() << "Reading" << fileName;
  NRF nrf;
  readNRF(fileName, nrf);

  auto contained = std::vector<short>(nrf.size());
  auto meshIds = std::vector<std::size_t>(nrf.size());

  logInfo() << "Finding meshIds for point sources...";
  initializer::findMeshIds(nrf.centres.data(), mesh, nrf.size(), contained.data(), meshIds.data());

  logInfo() << "Cleaning possible double occurring point sources for multi-rank setups...";
  initializer::cleanDoubles(contained.data(), nrf.size());
=======
  logInfo() << "Cleaning possible double occurring point sources in multi-rank setups...";
  initializer::cleanDoubles(contained.data(), points.size());
>>>>>>> acb2d149

  auto originalIndex = std::vector<std::size_t>(points.size());
  std::size_t numSources = 0;
  for (std::size_t source = 0; source < points.size(); ++source) {
    originalIndex[numSources] = source;
    meshIds[numSources] = meshIds[source];
    numSources += contained[source] != 0 ? 1 : 0;
  }

  file.originalIndex = originalIndex;
  file.meshIds = meshIds;

  // Checking that all sources are within the domain
  std::size_t globalnumSources = numSources;
  MPI_Reduce(&numSources,
             &globalnumSources,
             1,
             MPI::castToMpiType<std::size_t>(),
             MPI_SUM,
             0,
             seissol::MPI::mpi.comm());

  const int rank = seissol::MPI::mpi.rank();
  if (rank == 0 && points.size() > globalnumSources) {
    logError() << (points.size() - globalnumSources) << " point sources are outside the domain.";
  }

  logInfo() << "Mapping point sources to LTS cells...";
<<<<<<< HEAD

  auto clusterMappings =
      mapPointSourcesToClusters(meshIds.data(), numSources, ltsStorage, backmap, memkind);
  std::vector<seissol::kernels::PointSourceClusterPair> sourceCluster(ltsStorage.numChildren());

  for (unsigned cluster = 0; cluster < ltsStorage.numChildren(); ++cluster) {
    auto numberOfSources = clusterMappings[cluster].sources.size();
    auto sources = PointSources{memkind};
    sources.mode = PointSourceMode::Nrf;
    sources.numberOfSources = numberOfSources;
    sources.mInvJInvPhisAtSources.resize(numberOfSources);
    sources.tensor.resize(numberOfSources);
    sources.A.resize(numberOfSources);
    sources.stiffnessTensor.resize(numberOfSources);
    sources.onsetTime.resize(numberOfSources);
    sources.samplingInterval.resize(numberOfSources);
    for (auto& so : sources.sampleOffsets) {
      so.resize(numberOfSources + 1);
      so[0] = 0;
    }

    // only actively used in the case of fused simulations
    sources.simulationIndex.resize(numberOfSources);

    for (std::size_t i = 0; i < Offsets().size(); ++i) {
      std::size_t sampleSize = 0;
      for (unsigned clusterSource = 0; clusterSource < numberOfSources; ++clusterSource) {
        const unsigned sourceIndex = clusterMappings[cluster].sources[clusterSource];
        const unsigned nrfIndex = originalIndex[sourceIndex];
        sampleSize += nrf.sroffsets[nrfIndex + 1][i] - nrf.sroffsets[nrfIndex][i];
      }
      sources.sample[i].resize(sampleSize);
    }

    for (unsigned clusterSource = 0; clusterSource < numberOfSources; ++clusterSource) {
      const unsigned sourceIndex = clusterMappings[cluster].sources[clusterSource];
      const unsigned nrfIndex = originalIndex[sourceIndex];
      sources.simulationIndex[clusterSource] = nrfIndex % multisim::NumSimulations;
      const auto position = backmap.get(meshIds[sourceIndex]);
      transformNRFSourceToInternalSource(nrf.centres[nrfIndex],
                                         meshIds[sourceIndex],
                                         mesh,
                                         nrf.subfaults[nrfIndex],
                                         nrf.sroffsets[nrfIndex],
                                         nrf.sroffsets[nrfIndex + 1],
                                         nrf.sliprates,
                                         ltsStorage.lookup<LTS::Material>(position).local,
                                         sources,
                                         clusterSource,
                                         memkind);
=======
  auto layeredClusterMapping =
      mapPointSourcesToClusters(meshIds.data(), numSources, ltsTree, lts, ltsLut, memkind);
  std::unordered_map<LayerType, std::vector<seissol::kernels::PointSourceClusterPair>>
      layeredSourceClusters;

  for (auto layer : {Interior, Copy}) {
    auto& sourceCluster = layeredSourceClusters[layer];
    sourceCluster.resize(ltsTree->numChildren());
    auto& clusterMappings = layeredClusterMapping[layer];
    for (std::size_t cluster = 0; cluster < ltsTree->numChildren(); ++cluster) {
      auto numberOfSources = clusterMappings[cluster].sources.size();

      auto sources = PointSources{memkind};
      sources.numberOfSources = numberOfSources;
      sources.mInvJInvPhisAtSources.resize(numberOfSources);

      std::size_t dataSourceCount = 0;
      std::size_t sampleCount = 0;

      for (std::size_t i = 0; i < numberOfSources; ++i) {
        const auto sourceIndex = clusterMappings[cluster].sources[i];
        dataSourceCount += file.dataSources(sourceIndex);
        sampleCount += file.sampleCount(sourceIndex);
      }

      sources.tensor.resize(dataSourceCount * tensor::update::Size);
      sources.onsetTime.resize(numberOfSources);
      sources.samplingInterval.resize(numberOfSources);
      sources.sampleOffsets.resize(dataSourceCount + 1);
      sources.sampleOffsets[0] = 0;
      sources.sample.resize(sampleCount);

      sources.sampleRange.resize(numberOfSources + 1);
      sources.sampleRange[0] = 0;
      for (std::size_t i = 0; i < numberOfSources; ++i) {
        const auto sourceIndex = clusterMappings[cluster].sources[i];
        sources.sampleRange[i + 1] = sources.sampleRange[i] + file.dataSources(sourceIndex);
      }

      sources.simulationIndex.resize(numberOfSources);

      for (std::size_t clusterSource = 0; clusterSource < numberOfSources; ++clusterSource) {
        const std::size_t sourceIndex = clusterMappings[cluster].sources[clusterSource];
        const auto fileIndex = originalIndex[sourceIndex];

        sources.simulationIndex[clusterSource] = fileIndex % multisim::NumSimulations;
        computeMInvJInvPhisAtSources(points[fileIndex],
                                     sources.mInvJInvPhisAtSources[clusterSource],
                                     meshIds[sourceIndex],
                                     mesh);
        const auto& material = ltsLut->lookup(lts->material, meshIds[sourceIndex]).local;
        file.transform(sources, sourceIndex, clusterSource, material, memkind);
      }

      sourceCluster[cluster] = makePointSourceCluster(
          clusterMappings[cluster], sources, meshIds.data(), ltsTree, lts, ltsLut);
>>>>>>> acb2d149
    }
    sourceCluster[cluster] = makePointSourceCluster(
        clusterMappings[cluster], sources, meshIds.data(), ltsStorage, backmap);
  }

  logInfo() << ".. finished point source initialization.";

  return sourceCluster;
}

} // namespace

namespace seissol::sourceterm {

void Manager::loadSources(seissol::initializer::parameters::PointSourceType sourceType,
                          const char* fileName,
                          const seissol::geometry::MeshReader& mesh,
                          LTS::Storage& ltsStorage,
                          LTS::Backmap& backmap,
                          time_stepping::TimeManager& timeManager) {
<<<<<<< HEAD
#ifdef ACL_DEVICE
  auto memkind = useUSM() ? seissol::memory::DeviceUnifiedMemory : seissol::memory::Standard;
#else
  auto memkind = seissol::memory::Standard;
#endif
  auto sourceClusters = std::vector<seissol::kernels::PointSourceClusterPair>();
  if (sourceType == seissol::initializer::parameters::PointSourceType::NrfSource) {
    logInfo() << "Reading an NRF source (type 42).";
#if defined(USE_NETCDF) && !defined(NETCDF_PASSIVE)
    sourceClusters = loadSourcesFromNRF(fileName, mesh, ltsStorage, backmap, memkind);
=======
  const auto memkind = useUSM() ? seissol::memory::DeviceUnifiedMemory : seissol::memory::Standard;
  auto sourceClusters =
      std::unordered_map<LayerType, std::vector<seissol::kernels::PointSourceClusterPair>>{};
  if (sourceType == seissol::initializer::parameters::PointSourceType::NrfSource) {
    logInfo() << "Reading an NRF source (type 42).";
#if defined(USE_NETCDF) && !defined(NETCDF_PASSIVE)
    sourceClusters = loadSourceFile<NrfFile>(fileName, mesh, ltsTree, lts, ltsLut, memkind);
>>>>>>> acb2d149
#else
    logError() << "NRF sources (type 42) need SeisSol to be linked with an (active) Netcdf "
                  "library. However, this is not the case for this build.";
#endif
  } else if (sourceType == seissol::initializer::parameters::PointSourceType::FsrmSource) {
    logInfo() << "Reading an FSRM source (type 50).";
<<<<<<< HEAD
    sourceClusters = loadSourcesFromFSRM(fileName, mesh, ltsStorage, backmap, memkind);
=======
    sourceClusters = loadSourceFile<FsrmFile>(fileName, mesh, ltsTree, lts, ltsLut, memkind);
>>>>>>> acb2d149
  } else if (sourceType == seissol::initializer::parameters::PointSourceType::None) {
    logInfo() << "No source term specified.";
    sourceClusters =
        std::vector<seissol::kernels::PointSourceClusterPair>(ltsStorage.numChildren());
  } else {
    logError() << "The source type" << static_cast<int>(sourceType)
               << "has been defined, but not yet been implemented in SeisSol.";
  }
  // otherwise, we do not have any source term.

  timeManager.setPointSourcesForClusters(std::move(sourceClusters));
}

} // namespace seissol::sourceterm<|MERGE_RESOLUTION|>--- conflicted
+++ resolved
@@ -290,16 +290,15 @@
 }
 
 auto mapPointSourcesToClusters(const std::size_t* meshIds,
-<<<<<<< HEAD
-                               unsigned numberOfSources,
+                               std::size_t numberOfSources,
                                LTS::Storage& ltsStorage,
                                LTS::Backmap& backmap,
                                seissol::memory::Memkind memkind) -> std::vector<ClusterMapping> {
   auto clusterToPointSources = std::vector<std::vector<std::size_t>>(ltsStorage.numChildren());
   auto clusterToMeshIds = std::vector<std::vector<std::size_t>>(ltsStorage.numChildren());
 
-  for (unsigned source = 0; source < numberOfSources; ++source) {
-    const unsigned meshId = meshIds[source];
+  for (std::size_t source = 0; source < numberOfSources; ++source) {
+    const auto meshId = meshIds[source];
     const auto position = backmap.get(meshId);
     const auto id = position.color;
     clusterToPointSources[id].push_back(source);
@@ -307,60 +306,17 @@
   }
 
   std::vector<ClusterMapping> clusterMappings(ltsStorage.numChildren(), ClusterMapping(memkind));
-  for (unsigned cluster = 0; cluster < ltsStorage.numChildren(); ++cluster) {
+  for (std::size_t cluster = 0; cluster < ltsStorage.numChildren(); ++cluster) {
     // Determine number of mappings by counting unique mesh Ids
     std::sort(clusterToMeshIds[cluster].begin(), clusterToMeshIds[cluster].end());
     auto last = std::unique(clusterToMeshIds[cluster].begin(), clusterToMeshIds[cluster].end());
-    unsigned numberOfMappings = 0;
+    std::size_t numberOfMappings = 0;
     for (auto it = clusterToMeshIds[cluster].begin(); it != last; ++it) {
       const auto meshId = *it;
 
       for (std::size_t dup = 0; dup < LTS::Backmap::MaxDuplicates; ++dup) {
         const auto position = backmap.getDup(meshId, dup);
         if (position.has_value()) {
-=======
-                               std::size_t numberOfSources,
-                               seissol::initializer::LTSTree* ltsTree,
-                               seissol::initializer::LTS* lts,
-                               seissol::initializer::Lut* ltsLut,
-                               seissol::memory::Memkind memkind)
-    -> std::unordered_map<LayerType, std::vector<ClusterMapping>> {
-  auto layerClusterToPointSources =
-      std::unordered_map<LayerType, std::vector<std::vector<std::size_t>>>{};
-  layerClusterToPointSources[Copy].resize(ltsTree->numChildren());
-  layerClusterToPointSources[Interior].resize(ltsTree->numChildren());
-  auto layerClusterToMeshIds =
-      std::unordered_map<LayerType, std::vector<std::vector<std::size_t>>>{};
-  layerClusterToMeshIds[Copy].resize(ltsTree->numChildren());
-  layerClusterToMeshIds[Interior].resize(ltsTree->numChildren());
-
-  for (std::size_t source = 0; source < numberOfSources; ++source) {
-    const std::size_t meshId = meshIds[source];
-    const std::size_t cluster = ltsLut->cluster(meshId);
-    const LayerType layer = ltsLut->layer(meshId);
-    assert(layer != Ghost);
-    layerClusterToPointSources[layer][cluster].push_back(source);
-    layerClusterToMeshIds[layer][cluster].push_back(meshId);
-  }
-
-  std::unordered_map<LayerType, std::vector<ClusterMapping>> layeredClusterMapping;
-  for (auto layer : {Copy, Interior}) {
-    layeredClusterMapping[layer].resize(ltsTree->numChildren(), ClusterMapping(memkind));
-    auto& clusterToMeshIds = layerClusterToMeshIds[layer];
-    auto& clusterToPointSources = layerClusterToPointSources[layer];
-    auto& clusterMappings = layeredClusterMapping[layer];
-    for (std::size_t cluster = 0; cluster < ltsTree->numChildren(); ++cluster) {
-      // Determine number of mappings by counting unique mesh Ids
-      std::sort(clusterToMeshIds[cluster].begin(), clusterToMeshIds[cluster].end());
-      auto last = std::unique(clusterToMeshIds[cluster].begin(), clusterToMeshIds[cluster].end());
-      std::size_t numberOfMappings = 0;
-      for (auto it = clusterToMeshIds[cluster].begin(); it != last; ++it) {
-        const std::size_t meshId = *it;
-        for (std::size_t dup = 0; dup < seissol::initializer::Lut::MaxDuplicates &&
-                                  ltsLut->ltsId(ltsTree->info(lts->dofs).mask, meshId, dup) !=
-                                      std::numeric_limits<std::size_t>::max();
-             ++dup) {
->>>>>>> acb2d149
           ++numberOfMappings;
         }
       }
@@ -369,28 +325,12 @@
     clusterMappings[cluster].sources.resize(clusterToPointSources[cluster].size());
     clusterMappings[cluster].cellToSources.resize(numberOfMappings);
 
-<<<<<<< HEAD
-    for (unsigned source = 0; source < clusterToPointSources[cluster].size(); ++source) {
+    for (std::size_t source = 0; source < clusterToPointSources[cluster].size(); ++source) {
       clusterMappings[cluster].sources[source] = clusterToPointSources[cluster][source];
-=======
-      for (std::size_t source = 0; source < clusterToPointSources[cluster].size(); ++source) {
-        clusterMappings[cluster].sources[source] = clusterToPointSources[cluster][source];
-      }
-      std::sort(clusterMappings[cluster].sources.begin(),
-                clusterMappings[cluster].sources.end(),
-                [&](std::size_t i, std::size_t j) { return meshIds[i] < meshIds[j]; });
-
-      mapClusterToMesh(clusterMappings[cluster],
-                       meshIds,
-                       ltsTree,
-                       lts,
-                       ltsLut,
-                       seissol::initializer::AllocationPlace::Host);
->>>>>>> acb2d149
     }
     std::sort(clusterMappings[cluster].sources.begin(),
               clusterMappings[cluster].sources.end(),
-              [&](unsigned i, unsigned j) { return meshIds[i] < meshIds[j]; });
+              [&](std::size_t i, std::size_t j) { return meshIds[i] < meshIds[j]; });
 
     mapClusterToMesh(clusterMappings[cluster],
                      meshIds,
@@ -441,24 +381,13 @@
       std::make_unique<GpuImpl>(deviceData.first, deviceData.second)};
 }
 
-<<<<<<< HEAD
-auto loadSourcesFromFSRM(const char* fileName,
-                         const seissol::geometry::MeshReader& mesh,
-                         LTS::Storage& ltsStorage,
-                         LTS::Backmap& backmap,
-                         seissol::memory::Memkind memkind)
+template <typename SourceFileT>
+auto loadSourceFile(const char* fileName,
+                    const seissol::geometry::MeshReader& mesh,
+                    LTS::Storage& ltsStorage,
+                    LTS::Backmap& backmap,
+                    seissol::memory::Memkind memkind)
     -> std::vector<seissol::kernels::PointSourceClusterPair> {
-  // until further rewrite, we'll leave most of the raw pointers/arrays in here.
-=======
-template <typename SourceFileT>
-auto loadSourceFile(const std::string& fileName,
-                    const seissol::geometry::MeshReader& mesh,
-                    seissol::initializer::LTSTree* ltsTree,
-                    seissol::initializer::LTS* lts,
-                    seissol::initializer::Lut* ltsLut,
-                    seissol::memory::Memkind memkind)
-    -> std::unordered_map<LayerType, std::vector<seissol::kernels::PointSourceClusterPair>> {
->>>>>>> acb2d149
 
   logInfo() << "Reading point source file" << fileName << "...";
 
@@ -474,104 +403,8 @@
 
   initializer::findMeshIds(points.data(), mesh, points.size(), contained.data(), meshIds.data());
 
-<<<<<<< HEAD
-  logInfo() << "Mapping point sources to LTS cells...";
-  auto clusterMappings =
-      mapPointSourcesToClusters(meshIds.data(), numSources, ltsStorage, backmap, memkind);
-  std::vector<seissol::kernels::PointSourceClusterPair> sourceCluster(ltsStorage.numChildren());
-
-  for (unsigned cluster = 0; cluster < ltsStorage.numChildren(); ++cluster) {
-    auto numberOfSources = clusterMappings[cluster].sources.size();
-    auto sources = PointSources{memkind};
-    sources.mode = PointSourceMode::Fsrm;
-    sources.numberOfSources = numberOfSources;
-    sources.mInvJInvPhisAtSources.resize(numberOfSources);
-    sources.tensor.resize(numberOfSources);
-    sources.onsetTime.resize(numberOfSources);
-    sources.samplingInterval.resize(numberOfSources);
-    sources.sampleOffsets[0].resize(numberOfSources + 1);
-    sources.sampleOffsets[0][0] = 0;
-    sources.sample[0].resize(fsrm.numberOfSamples * numberOfSources);
-
-    // only actively used in the case of fused simulations
-    sources.simulationIndex.resize(numberOfSources);
-
-    for (unsigned clusterSource = 0; clusterSource < numberOfSources; ++clusterSource) {
-      const unsigned sourceIndex = clusterMappings[cluster].sources[clusterSource];
-      const unsigned fsrmIndex = originalIndex[sourceIndex];
-      sources.simulationIndex[clusterSource] = fsrmIndex % multisim::NumSimulations;
-      computeMInvJInvPhisAtSources(fsrm.centers[fsrmIndex],
-                                   sources.mInvJInvPhisAtSources[clusterSource],
-                                   meshIds[sourceIndex],
-                                   mesh);
-      transformMomentTensor(fsrm.momentTensor,
-                            fsrm.solidVelocityComponent,
-                            fsrm.pressureComponent,
-                            fsrm.fluidVelocityComponent,
-                            fsrm.strikes[fsrmIndex],
-                            fsrm.dips[fsrmIndex],
-                            fsrm.rakes[fsrmIndex],
-                            sources.tensor[clusterSource]);
-
-      for (unsigned i = 0; i < PointSources::TensorSize; ++i) {
-        sources.tensor[clusterSource][i] *= fsrm.areas[fsrmIndex];
-      }
-      if (model::MaterialT::Type != model::MaterialType::Poroelastic) {
-        const auto position = backmap.get(meshIds[sourceIndex] - 1);
-        const auto& material = ltsStorage.lookup<LTS::Material>(position).local;
-        for (unsigned i = 0; i < 3; ++i) {
-          sources.tensor[clusterSource][6 + i] /= material->getDensity();
-        }
-      } else {
-        logWarning() << "The poroelastic equation does not scale the force components with the "
-                        "density. For the definition of the sources in poroelastic media, we refer "
-                        "to the documentation of SeisSol.";
-      }
-
-      sources.onsetTime[clusterSource] = fsrm.onsets[fsrmIndex];
-      sources.samplingInterval[clusterSource] = fsrm.timestep;
-      std::copy(std::begin(fsrm.timeHistories[fsrmIndex]),
-                std::end(fsrm.timeHistories[fsrmIndex]),
-                sources.sample[0].data() + sources.sampleOffsets[0][clusterSource]);
-      sources.sampleOffsets[0][clusterSource + 1] =
-          sources.sampleOffsets[0][clusterSource] + fsrm.timeHistories[fsrmIndex].size();
-    }
-
-    sourceCluster[cluster] = makePointSourceCluster(
-        clusterMappings[cluster], sources, meshIds.data(), ltsStorage, backmap);
-  }
-
-  logInfo() << ".. finished point source initialization.";
-
-  return sourceCluster;
-}
-
-// TODO Add support for passive netCDF
-#if defined(USE_NETCDF) && !defined(NETCDF_PASSIVE)
-auto loadSourcesFromNRF(const char* fileName,
-                        const seissol::geometry::MeshReader& mesh,
-                        LTS::Storage& ltsStorage,
-                        LTS::Backmap& backmap,
-                        seissol::memory::Memkind memkind)
-    -> std::vector<seissol::kernels::PointSourceClusterPair> {
-  const int rank = seissol::MPI::mpi.rank();
-
-  logInfo() << "Reading" << fileName;
-  NRF nrf;
-  readNRF(fileName, nrf);
-
-  auto contained = std::vector<short>(nrf.size());
-  auto meshIds = std::vector<std::size_t>(nrf.size());
-
-  logInfo() << "Finding meshIds for point sources...";
-  initializer::findMeshIds(nrf.centres.data(), mesh, nrf.size(), contained.data(), meshIds.data());
-
-  logInfo() << "Cleaning possible double occurring point sources for multi-rank setups...";
-  initializer::cleanDoubles(contained.data(), nrf.size());
-=======
   logInfo() << "Cleaning possible double occurring point sources in multi-rank setups...";
   initializer::cleanDoubles(contained.data(), points.size());
->>>>>>> acb2d149
 
   auto originalIndex = std::vector<std::size_t>(points.size());
   std::size_t numSources = 0;
@@ -600,116 +433,57 @@
   }
 
   logInfo() << "Mapping point sources to LTS cells...";
-<<<<<<< HEAD
-
   auto clusterMappings =
       mapPointSourcesToClusters(meshIds.data(), numSources, ltsStorage, backmap, memkind);
   std::vector<seissol::kernels::PointSourceClusterPair> sourceCluster(ltsStorage.numChildren());
 
-  for (unsigned cluster = 0; cluster < ltsStorage.numChildren(); ++cluster) {
+  for (std::size_t cluster = 0; cluster < ltsStorage.numChildren(); ++cluster) {
     auto numberOfSources = clusterMappings[cluster].sources.size();
+
     auto sources = PointSources{memkind};
-    sources.mode = PointSourceMode::Nrf;
     sources.numberOfSources = numberOfSources;
     sources.mInvJInvPhisAtSources.resize(numberOfSources);
-    sources.tensor.resize(numberOfSources);
-    sources.A.resize(numberOfSources);
-    sources.stiffnessTensor.resize(numberOfSources);
+
+    std::size_t dataSourceCount = 0;
+    std::size_t sampleCount = 0;
+
+    for (std::size_t i = 0; i < numberOfSources; ++i) {
+      const auto sourceIndex = clusterMappings[cluster].sources[i];
+      dataSourceCount += file.dataSources(sourceIndex);
+      sampleCount += file.sampleCount(sourceIndex);
+    }
+
+    sources.tensor.resize(dataSourceCount * tensor::update::Size);
     sources.onsetTime.resize(numberOfSources);
     sources.samplingInterval.resize(numberOfSources);
-    for (auto& so : sources.sampleOffsets) {
-      so.resize(numberOfSources + 1);
-      so[0] = 0;
-    }
-
-    // only actively used in the case of fused simulations
+    sources.sampleOffsets.resize(dataSourceCount + 1);
+    sources.sampleOffsets[0] = 0;
+    sources.sample.resize(sampleCount);
+
+    sources.sampleRange.resize(numberOfSources + 1);
+    sources.sampleRange[0] = 0;
+    for (std::size_t i = 0; i < numberOfSources; ++i) {
+      const auto sourceIndex = clusterMappings[cluster].sources[i];
+      sources.sampleRange[i + 1] = sources.sampleRange[i] + file.dataSources(sourceIndex);
+    }
+
     sources.simulationIndex.resize(numberOfSources);
 
-    for (std::size_t i = 0; i < Offsets().size(); ++i) {
-      std::size_t sampleSize = 0;
-      for (unsigned clusterSource = 0; clusterSource < numberOfSources; ++clusterSource) {
-        const unsigned sourceIndex = clusterMappings[cluster].sources[clusterSource];
-        const unsigned nrfIndex = originalIndex[sourceIndex];
-        sampleSize += nrf.sroffsets[nrfIndex + 1][i] - nrf.sroffsets[nrfIndex][i];
-      }
-      sources.sample[i].resize(sampleSize);
-    }
-
-    for (unsigned clusterSource = 0; clusterSource < numberOfSources; ++clusterSource) {
-      const unsigned sourceIndex = clusterMappings[cluster].sources[clusterSource];
-      const unsigned nrfIndex = originalIndex[sourceIndex];
-      sources.simulationIndex[clusterSource] = nrfIndex % multisim::NumSimulations;
+    for (std::size_t clusterSource = 0; clusterSource < numberOfSources; ++clusterSource) {
+      const std::size_t sourceIndex = clusterMappings[cluster].sources[clusterSource];
+      const auto fileIndex = originalIndex[sourceIndex];
+
+      sources.simulationIndex[clusterSource] = fileIndex % multisim::NumSimulations;
+      computeMInvJInvPhisAtSources(points[fileIndex],
+                                   sources.mInvJInvPhisAtSources[clusterSource],
+                                   meshIds[sourceIndex],
+                                   mesh);
+
       const auto position = backmap.get(meshIds[sourceIndex]);
-      transformNRFSourceToInternalSource(nrf.centres[nrfIndex],
-                                         meshIds[sourceIndex],
-                                         mesh,
-                                         nrf.subfaults[nrfIndex],
-                                         nrf.sroffsets[nrfIndex],
-                                         nrf.sroffsets[nrfIndex + 1],
-                                         nrf.sliprates,
-                                         ltsStorage.lookup<LTS::Material>(position).local,
-                                         sources,
-                                         clusterSource,
-                                         memkind);
-=======
-  auto layeredClusterMapping =
-      mapPointSourcesToClusters(meshIds.data(), numSources, ltsTree, lts, ltsLut, memkind);
-  std::unordered_map<LayerType, std::vector<seissol::kernels::PointSourceClusterPair>>
-      layeredSourceClusters;
-
-  for (auto layer : {Interior, Copy}) {
-    auto& sourceCluster = layeredSourceClusters[layer];
-    sourceCluster.resize(ltsTree->numChildren());
-    auto& clusterMappings = layeredClusterMapping[layer];
-    for (std::size_t cluster = 0; cluster < ltsTree->numChildren(); ++cluster) {
-      auto numberOfSources = clusterMappings[cluster].sources.size();
-
-      auto sources = PointSources{memkind};
-      sources.numberOfSources = numberOfSources;
-      sources.mInvJInvPhisAtSources.resize(numberOfSources);
-
-      std::size_t dataSourceCount = 0;
-      std::size_t sampleCount = 0;
-
-      for (std::size_t i = 0; i < numberOfSources; ++i) {
-        const auto sourceIndex = clusterMappings[cluster].sources[i];
-        dataSourceCount += file.dataSources(sourceIndex);
-        sampleCount += file.sampleCount(sourceIndex);
-      }
-
-      sources.tensor.resize(dataSourceCount * tensor::update::Size);
-      sources.onsetTime.resize(numberOfSources);
-      sources.samplingInterval.resize(numberOfSources);
-      sources.sampleOffsets.resize(dataSourceCount + 1);
-      sources.sampleOffsets[0] = 0;
-      sources.sample.resize(sampleCount);
-
-      sources.sampleRange.resize(numberOfSources + 1);
-      sources.sampleRange[0] = 0;
-      for (std::size_t i = 0; i < numberOfSources; ++i) {
-        const auto sourceIndex = clusterMappings[cluster].sources[i];
-        sources.sampleRange[i + 1] = sources.sampleRange[i] + file.dataSources(sourceIndex);
-      }
-
-      sources.simulationIndex.resize(numberOfSources);
-
-      for (std::size_t clusterSource = 0; clusterSource < numberOfSources; ++clusterSource) {
-        const std::size_t sourceIndex = clusterMappings[cluster].sources[clusterSource];
-        const auto fileIndex = originalIndex[sourceIndex];
-
-        sources.simulationIndex[clusterSource] = fileIndex % multisim::NumSimulations;
-        computeMInvJInvPhisAtSources(points[fileIndex],
-                                     sources.mInvJInvPhisAtSources[clusterSource],
-                                     meshIds[sourceIndex],
-                                     mesh);
-        const auto& material = ltsLut->lookup(lts->material, meshIds[sourceIndex]).local;
-        file.transform(sources, sourceIndex, clusterSource, material, memkind);
-      }
-
-      sourceCluster[cluster] = makePointSourceCluster(
-          clusterMappings[cluster], sources, meshIds.data(), ltsTree, lts, ltsLut);
->>>>>>> acb2d149
-    }
+      const auto& material = *ltsStorage.lookup<LTS::Material>(position).local;
+      file.transform(sources, sourceIndex, clusterSource, material, memkind);
+    }
+
     sourceCluster[cluster] = makePointSourceCluster(
         clusterMappings[cluster], sources, meshIds.data(), ltsStorage, backmap);
   }
@@ -729,37 +503,19 @@
                           LTS::Storage& ltsStorage,
                           LTS::Backmap& backmap,
                           time_stepping::TimeManager& timeManager) {
-<<<<<<< HEAD
-#ifdef ACL_DEVICE
-  auto memkind = useUSM() ? seissol::memory::DeviceUnifiedMemory : seissol::memory::Standard;
-#else
-  auto memkind = seissol::memory::Standard;
-#endif
+  const auto memkind = useUSM() ? seissol::memory::DeviceUnifiedMemory : seissol::memory::Standard;
   auto sourceClusters = std::vector<seissol::kernels::PointSourceClusterPair>();
   if (sourceType == seissol::initializer::parameters::PointSourceType::NrfSource) {
     logInfo() << "Reading an NRF source (type 42).";
 #if defined(USE_NETCDF) && !defined(NETCDF_PASSIVE)
-    sourceClusters = loadSourcesFromNRF(fileName, mesh, ltsStorage, backmap, memkind);
-=======
-  const auto memkind = useUSM() ? seissol::memory::DeviceUnifiedMemory : seissol::memory::Standard;
-  auto sourceClusters =
-      std::unordered_map<LayerType, std::vector<seissol::kernels::PointSourceClusterPair>>{};
-  if (sourceType == seissol::initializer::parameters::PointSourceType::NrfSource) {
-    logInfo() << "Reading an NRF source (type 42).";
-#if defined(USE_NETCDF) && !defined(NETCDF_PASSIVE)
-    sourceClusters = loadSourceFile<NrfFile>(fileName, mesh, ltsTree, lts, ltsLut, memkind);
->>>>>>> acb2d149
+    sourceClusters = loadSourceFile<NrfFile>(fileName, mesh, ltsStorage, backmap, memkind);
 #else
     logError() << "NRF sources (type 42) need SeisSol to be linked with an (active) Netcdf "
                   "library. However, this is not the case for this build.";
 #endif
   } else if (sourceType == seissol::initializer::parameters::PointSourceType::FsrmSource) {
     logInfo() << "Reading an FSRM source (type 50).";
-<<<<<<< HEAD
-    sourceClusters = loadSourcesFromFSRM(fileName, mesh, ltsStorage, backmap, memkind);
-=======
-    sourceClusters = loadSourceFile<FsrmFile>(fileName, mesh, ltsTree, lts, ltsLut, memkind);
->>>>>>> acb2d149
+    sourceClusters = loadSourceFile<FsrmFile>(fileName, mesh, ltsStorage, backmap, memkind);
   } else if (sourceType == seissol::initializer::parameters::PointSourceType::None) {
     logInfo() << "No source term specified.";
     sourceClusters =
