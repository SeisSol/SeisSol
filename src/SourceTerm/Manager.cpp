/******************************************************************************
** Copyright (c) 2015, Intel Corporation                                     **
** All rights reserved.                                                      **
**                                                                           **
** Redistribution and use in source and binary forms, with or without        **
** modification, are permitted provided that the following conditions        **
** are met:                                                                  **
** 1. Redistributions of source code must retain the above copyright         **
**    notice, this list of conditions and the following disclaimer.          **
** 2. Redistributions in binary form must reproduce the above copyright      **
**    notice, this list of conditions and the following disclaimer in the    **
**    documentation and/or other materials provided with the distribution.   **
** 3. Neither the name of the copyright holder nor the names of its          **
**    contributors may be used to endorse or promote products derived        **
**    from this software without specific prior written permission.          **
**                                                                           **
** THIS SOFTWARE IS PROVIDED BY THE COPYRIGHT HOLDERS AND CONTRIBUTORS       **
** "AS IS" AND ANY EXPRESS OR IMPLIED WARRANTIES, INCLUDING, BUT NOT         **
** LIMITED TO, THE IMPLIED WARRANTIES OF MERCHANTABILITY AND FITNESS FOR     **
** A PARTICULAR PURPOSE ARE DISCLAIMED. IN NO EVENT SHALL THE COPYRIGHT      **
** HOLDER OR CONTRIBUTORS BE LIABLE FOR ANY DIRECT, INDIRECT, INCIDENTAL,    **
** SPECIAL, EXEMPLARY, OR CONSEQUENTIAL DAMAGES (INCLUDING, BUT NOT LIMITED  **
** TO, PROCUREMENT OF SUBSTITUTE GOODS OR SERVICES; LOSS OF USE, DATA, OR    **
** PROFITS; OR BUSINESS INTERRUPTION) HOWEVER CAUSED AND ON ANY THEORY OF    **
** LIABILITY, WHETHER IN CONTRACT, STRICT LIABILITY, OR TORT (INCLUDING      **
** NEGLIGENCE OR OTHERWISE) ARISING IN ANY WAY OUT OF THE USE OF THIS        **
** SOFTWARE, EVEN IF ADVISED OF THE POSSIBILITY OF SUCH DAMAGE.              **
******************************************************************************/
/* Alexander Heinecke (Intel Corp.)
******************************************************************************/
/**
 * @file
 * This file is part of SeisSol.
 *
 * @author Carsten Uphoff (c.uphoff AT tum.de,
 *http://www5.in.tum.de/wiki/index.php/Carsten_Uphoff,_M.Sc.)
 * @author Sebastian Rettenberger (sebastian.rettenberger AT tum.de,
 *http://www5.in.tum.de/wiki/index.php/Sebastian_Rettenberger)
 *
 * @section LICENSE
 * Copyright (c) 2015-2016, SeisSol Group
 * All rights reserved.
 *
 * Redistribution and use in source and binary forms, with or without
 * modification, are permitted provided that the following conditions are met:
 *
 * 1. Redistributions of source code must retain the above copyright notice,
 *    this list of conditions and the following disclaimer.
 *
 * 2. Redistributions in binary form must reproduce the above copyright notice,
 *    this list of conditions and the following disclaimer in the documentation
 *    and/or other materials provided with the distribution.
 *
 * 3. Neither the name of the copyright holder nor the names of its
 *    contributors may be used to endorse or promote products derived from this
 *    software without specific prior written permission.
 *
 * THIS SOFTWARE IS PROVIDED BY THE COPYRIGHT HOLDERS AND CONTRIBUTORS "AS IS"
 * AND ANY EXPRESS OR IMPLIED WARRANTIES, INCLUDING, BUT NOT LIMITED TO, THE
 * IMPLIED WARRANTIES OF MERCHANTABILITY AND FITNESS FOR A PARTICULAR PURPOSE
 * ARE DISCLAIMED. IN NO EVENT SHALL THE COPYRIGHT HOLDER OR CONTRIBUTORS BE
 * LIABLE FOR ANY DIRECT, INDIRECT, INCIDENTAL, SPECIAL, EXEMPLARY, OR
 * CONSEQUENTIAL DAMAGES (INCLUDING, BUT NOT LIMITED TO, PROCUREMENT OF
 * SUBSTITUTE GOODS OR SERVICES; LOSS OF USE, DATA, OR PROFITS; OR BUSINESS
 * INTERRUPTION) HOWEVER CAUSED AND ON ANY THEORY OF LIABILITY, WHETHER IN
 * CONTRACT, STRICT LIABILITY, OR TORT (INCLUDING NEGLIGENCE OR OTHERWISE)
 * ARISING IN ANY WAY OUT OF THE USE OF THIS SOFTWARE, EVEN IF ADVISED OF THE
 * POSSIBILITY OF SUCH DAMAGE.
 *
 * @section DESCRIPTION
 **/

#include "Parallel/MPI.h"

#include "Manager.h"
#include "FSRMReader.h"
#include "NRFReader.h"
#include "PointSource.h"
#include "Numerical_aux/Transformation.h"
#include "generated_code/kernel.h"
#include "generated_code/init.h"
#include "generated_code/tensor.h"
#include "Parallel/MPI.h"

#include <Initializer/PointMapper.h>
#include <Kernels/PointSourceClusterOnHost.h>
#include <utils/logger.h>
#include <string>
#include <cstring>

#ifdef ACL_DEVICE
#include <Kernels/PointSourceClusterOnDevice.h>
#include <Parallel/AcceleratorDevice.h>
#include "Device/UsmAllocator.h"
#endif

/**
 * Computes mInvJInvPhisAtSources[i] = |J|^-1 * M_ii^-1 * phi_i(xi, eta, zeta),
 * where xi, eta, zeta is the point in the reference tetrahedron corresponding to x, y, z.
 */
void seissol::sourceterm::computeMInvJInvPhisAtSources(
    Eigen::Vector3d const& centre,
    AlignedArray<real, tensor::mInvJInvPhisAtSources::size()>& mInvJInvPhisAtSources,
    unsigned meshId,
    seissol::geometry::MeshReader const& mesh) {
  auto const& elements = mesh.getElements();
  auto const& vertices = mesh.getVertices();

  double const* coords[4];
  for (unsigned v = 0; v < 4; ++v) {
    coords[v] = vertices[elements[meshId].vertices[v]].coords;
  }
  auto const xiEtaZeta = transformations::tetrahedronGlobalToReference(
      coords[0], coords[1], coords[2], coords[3], centre);
  auto const basisFunctionsAtPoint = basisFunction::SampledBasisFunctions<real>(
      CONVERGENCE_ORDER, xiEtaZeta(0), xiEtaZeta(1), xiEtaZeta(2));

  double volume = MeshTools::volume(elements[meshId], vertices);
  double JInv = 1.0 / (6.0 * volume);

  kernel::computeMInvJInvPhisAtSources krnl;
  krnl.basisFunctionsAtPoint = basisFunctionsAtPoint.m_data.data();
  krnl.M3inv = init::M3inv::Values;
  krnl.mInvJInvPhisAtSources = mInvJInvPhisAtSources.data();
  krnl.JInv = JInv;
  krnl.execute();
}

void seissol::sourceterm::transformNRFSourceToInternalSource(
    Eigen::Vector3d const& centre,
    unsigned meshId,
    seissol::geometry::MeshReader const& mesh,
    Subfault const& subfault,
    Offsets const& offsets,
    Offsets const& nextOffsets,
    std::array<std::vector<double>, 3> const& sliprates,
    seissol::model::Material* material,
    PointSources& pointSources,
    unsigned index,
    AllocatorT const& alloc) {
  computeMInvJInvPhisAtSources(centre, pointSources.mInvJInvPhisAtSources[index], meshId, mesh);

  auto& faultBasis = pointSources.tensor[index];
  faultBasis[0] = subfault.tan1(0);
  faultBasis[1] = subfault.tan1(1);
  faultBasis[2] = subfault.tan1(2);
  faultBasis[3] = subfault.tan2(0);
  faultBasis[4] = subfault.tan2(1);
  faultBasis[5] = subfault.tan2(2);
  faultBasis[6] = subfault.normal(0);
  faultBasis[7] = subfault.normal(1);
  faultBasis[8] = subfault.normal(2);

  pointSources.A[index] = subfault.area;
  switch (material->getMaterialType()) {
  case seissol::model::MaterialType::anisotropic:
    [[fallthrough]];
  case seissol::model::MaterialType::poroelastic:
    if (subfault.mu != 0) {
      logError() << "There are specific fault parameters for the fault. This is only compatible "
                    "with isotropic (visco)elastic materials.";
    }
    material->getFullStiffnessTensor(pointSources.stiffnessTensor[index]);
    break;
  default:
    seissol::model::ElasticMaterial em = *dynamic_cast<seissol::model::ElasticMaterial*>(material);
    em.mu = (subfault.mu == 0.0) ? em.mu : subfault.mu;
    em.getFullStiffnessTensor(pointSources.stiffnessTensor[index]);
    break;
  }

  for (unsigned sr = 0; sr < pointSources.slipRates.size(); ++sr) {
    unsigned numSamples = nextOffsets[sr] - offsets[sr];
    double const* samples = (numSamples > 0) ? &sliprates[sr][offsets[sr]] : NULL;
    pointSources.slipRates[sr][index] =
        PiecewiseLinearFunction1D(samples, numSamples, subfault.tinit, subfault.timestep, alloc);
  }
}

auto seissol::sourceterm::Manager::mapPointSourcesToClusters(
    const unsigned* meshIds,
    unsigned numberOfSources,
    seissol::initializers::LTSTree* ltsTree,
    seissol::initializers::LTS* lts,
    seissol::initializers::Lut* ltsLut,
    AllocatorT const& alloc) -> std::unordered_map<LayerType, std::vector<ClusterMapping>> {
  auto layerClusterToPointSources =
      std::unordered_map<LayerType, std::vector<std::vector<unsigned>>>{};
  layerClusterToPointSources[Copy].resize(ltsTree->numChildren());
  layerClusterToPointSources[Interior].resize(ltsTree->numChildren());
  auto layerClusterToMeshIds = std::unordered_map<LayerType, std::vector<std::vector<unsigned>>>{};
  layerClusterToMeshIds[Copy].resize(ltsTree->numChildren());
  layerClusterToMeshIds[Interior].resize(ltsTree->numChildren());

  for (unsigned source = 0; source < numberOfSources; ++source) {
    unsigned meshId = meshIds[source];
    unsigned cluster = ltsLut->cluster(meshId);
    LayerType layer = ltsLut->layer(meshId);
    assert(layer != Ghost);
    layerClusterToPointSources[layer][cluster].push_back(source);
    layerClusterToMeshIds[layer][cluster].push_back(meshId);
  }

  std::unordered_map<LayerType, std::vector<ClusterMapping>> layeredClusterMapping;
  for (auto layer : {Copy, Interior}) {
    layeredClusterMapping[layer].resize(ltsTree->numChildren(), ClusterMapping(alloc));
    auto& clusterToMeshIds = layerClusterToMeshIds[layer];
    auto& clusterToPointSources = layerClusterToPointSources[layer];
    auto& clusterMappings = layeredClusterMapping[layer];
    for (unsigned cluster = 0; cluster < ltsTree->numChildren(); ++cluster) {
      // Determine number of mappings by counting unique mesh Ids
      std::sort(clusterToMeshIds[cluster].begin(), clusterToMeshIds[cluster].end());
      auto last = std::unique(clusterToMeshIds[cluster].begin(), clusterToMeshIds[cluster].end());
      unsigned numberOfMappings = 0;
      for (auto it = clusterToMeshIds[cluster].begin(); it != last; ++it) {
        unsigned meshId = *it;
        for (unsigned dup = 0;
             dup < seissol::initializers::Lut::MaxDuplicates &&
             ltsLut->ltsId(lts->dofs.mask, meshId, dup) != std::numeric_limits<unsigned>::max();
             ++dup) {
          ++numberOfMappings;
        }
      }

      clusterMappings[cluster].sources.resize(clusterToPointSources[cluster].size());
      clusterMappings[cluster].cellToSources.resize(numberOfMappings);

      for (unsigned source = 0; source < clusterToPointSources[cluster].size(); ++source) {
        clusterMappings[cluster].sources[source] = clusterToPointSources[cluster][source];
      }
      std::sort(clusterMappings[cluster].sources.begin(),
                clusterMappings[cluster].sources.end(),
                [&](unsigned i, unsigned j) { return meshIds[i] < meshIds[j]; });

      unsigned clusterSource = 0;
      unsigned mapping = 0;
      while (clusterSource < clusterMappings[cluster].sources.size()) {
        unsigned meshId = meshIds[clusterMappings[cluster].sources[clusterSource]];
        unsigned next = clusterSource + 1;
        while (next < clusterMappings[cluster].sources.size() &&
               meshIds[clusterMappings[cluster].sources[next]] == meshId) {
          ++next;
        }

        for (unsigned ltsId, dup = 0; dup < seissol::initializers::Lut::MaxDuplicates &&
                                      (ltsId = ltsLut->ltsId(lts->dofs.mask, meshId, dup)) !=
                                          std::numeric_limits<unsigned>::max();
             ++dup) {
          clusterMappings[cluster].cellToSources[mapping].dofs = &ltsTree->var(lts->dofs)[ltsId];
          clusterMappings[cluster].cellToSources[mapping].pointSourcesOffset = clusterSource;
          clusterMappings[cluster].cellToSources[mapping].numberOfPointSources =
              next - clusterSource;
          ++mapping;
        }

        clusterSource = next;
      }
      assert(mapping == clusterMappings[cluster].cellToSources.size());
    }
  }

  return layeredClusterMapping;
}

void seissol::sourceterm::Manager::loadSources(SourceType sourceType,
                                               char const* fileName,
                                               seissol::geometry::MeshReader const& mesh,
                                               seissol::initializers::LTSTree* ltsTree,
                                               seissol::initializers::LTS* lts,
                                               seissol::initializers::Lut* ltsLut,
                                               time_stepping::TimeManager& timeManager) {
#ifdef ACL_DEVICE
  auto& instance = device::DeviceInstance::getInstance();
  auto alloc = device::UsmAllocator<real>(instance);
#else
  auto alloc = AllocatorT();
#endif
  auto sourceClusters =
      std::unordered_map<LayerType, std::vector<std::unique_ptr<kernels::PointSourceCluster>>>{};
  if (sourceType == SourceType::NrfSource) {
    logInfo(seissol::MPI::mpi.rank()) << "Reading an NRF source (type 42).";
#if defined(USE_NETCDF) && !defined(NETCDF_PASSIVE)
    sourceClusters = loadSourcesFromNRF(fileName, mesh, ltsTree, lts, ltsLut, alloc);
#else
    logError() << "NRF sources (type 42) need SeisSol to be linked with an (active) Netcdf "
                  "library. However, this is not the case for this build.";
#endif
  } else if (sourceType == SourceType::FsrmSource) {
    logInfo(seissol::MPI::mpi.rank()) << "Reading an FSRM source (type 50).";
    sourceClusters = loadSourcesFromFSRM(fileName, mesh, ltsTree, lts, ltsLut, alloc);
  } else if (sourceType == SourceType::None) {
    logInfo(seissol::MPI::mpi.rank()) << "No source term specified.";
  } else {
    logError() << "The source type" << static_cast<int>(sourceType)
               << "has been defined, but not yet been implemented in SeisSol.";
  }
  // otherwise, we do not have any source term.

  timeManager.setPointSourcesForClusters(std::move(sourceClusters));
}

auto seissol::sourceterm::Manager::makePointSourceCluster(ClusterMapping mapping,
                                                          PointSources sources)
    -> std::unique_ptr<kernels::PointSourceCluster> {
#if defined(ACL_DEVICE) && !defined(MULTIPLE_SIMULATIONS)
  using Impl = kernels::PointSourceClusterOnDevice;
#else
  using Impl = kernels::PointSourceClusterOnHost;
#endif
  return std::make_unique<Impl>(std::move(mapping), std::move(sources));
}

auto seissol::sourceterm::Manager::loadSourcesFromFSRM(char const* fileName,
                                                       seissol::geometry::MeshReader const& mesh,
                                                       seissol::initializers::LTSTree* ltsTree,
                                                       seissol::initializers::LTS* lts,
                                                       seissol::initializers::Lut* ltsLut,
                                                       AllocatorT const& alloc)
    -> std::unordered_map<LayerType, std::vector<std::unique_ptr<kernels::PointSourceCluster>>> {
  // until further rewrite, we'll leave most of the raw pointers/arrays in here.

  int rank = seissol::MPI::mpi.rank();

  seissol::sourceterm::FSRMSource fsrm;
  fsrm.read(std::string(fileName));

  logInfo(rank) << "Finding meshIds for point sources...";

  auto contained = std::vector<short>(fsrm.numberOfSources);
  auto meshIds = std::vector<unsigned>(fsrm.numberOfSources);

  initializers::findMeshIds(
      fsrm.centers.data(), mesh, fsrm.numberOfSources, contained.data(), meshIds.data());

#ifdef USE_MPI
  logInfo(rank) << "Cleaning possible double occurring point sources for MPI...";
  initializers::cleanDoubles(contained.data(), fsrm.numberOfSources);
#endif

  auto originalIndex = std::vector<unsigned>(fsrm.numberOfSources);
  unsigned numSources = 0;
  for (unsigned source = 0; source < fsrm.numberOfSources; ++source) {
    originalIndex[numSources] = source;
    meshIds[numSources] = meshIds[source];
    numSources += contained[source];
  }

  logInfo(rank) << "Mapping point sources to LTS cells...";
  auto layeredClusterMapping =
      mapPointSourcesToClusters(meshIds.data(), numSources, ltsTree, lts, ltsLut, alloc);
  std::unordered_map<LayerType, std::vector<std::unique_ptr<kernels::PointSourceCluster>>>
      layeredSourceClusters;

  for (auto layer : {Interior, Copy}) {
    auto& sourceCluster = layeredSourceClusters[layer];
    sourceCluster.resize(ltsTree->numChildren());
    auto& clusterMappings = layeredClusterMapping[layer];
    for (unsigned cluster = 0; cluster < ltsTree->numChildren(); ++cluster) {
<<<<<<< HEAD
      sources[cluster].mode = PointSources::FSRM;
      sources[cluster].numberOfSources = clusterMappings[cluster].numberOfSources;
      int error = posix_memalign(reinterpret_cast<void **>(&sources[cluster].mInvJInvPhisAtSources), ALIGNMENT,
                                 clusterMappings[cluster].numberOfSources * tensor::mInvJInvPhisAtSources::size() * sizeof(real));
      if (error) {
        logError() << "posix_memalign failed in source term manager.";
      }
      error = posix_memalign(reinterpret_cast<void **>(&sources[cluster].tensor), ALIGNMENT,
                             clusterMappings[cluster].numberOfSources * PointSources::TensorSize * sizeof(real));
      if (error) {
        logError() << "posix_memalign failed in source term manager.";
      }
      sources[cluster].originalIndex.reserve(sources[cluster].numberOfSources);
      sources[cluster].slipRates.resize(clusterMappings[cluster].numberOfSources);
      
      for (unsigned clusterSource = 0; clusterSource < clusterMappings[cluster].numberOfSources; ++clusterSource) {
        unsigned sourceIndex = clusterMappings[cluster].sources[clusterSource];
        unsigned fsrmIndex = originalIndex[sourceIndex];
        sources[cluster].originalIndex[clusterSource] =  fsrmIndex;
      
        computeMInvJInvPhisAtSources(centres3[fsrmIndex],
                                     sources[cluster].mInvJInvPhisAtSources[clusterSource],
                                     meshIds[sourceIndex], mesh);
        transformMomentTensor(localMomentTensor,
                              localSolidVelocityComponent,
                              localPressureComponent,
                              localFluidVelocityComponent,
                              strikes[fsrmIndex],
                              dips[fsrmIndex],
                              rakes[fsrmIndex],
                              sources[cluster].tensor[clusterSource]);

        for (unsigned i = 0; i < NUMBER_OF_QUANTITIES; ++i) {
          sources[cluster].tensor[clusterSource][i] *= areas[fsrmIndex];
        }
#ifndef USE_POROELASTIC
        seissol::model::Material& material = ltsLut->lookup(lts->material, meshIds[sourceIndex] - 1).local;
        for (unsigned i = 0; i < 3; ++i) {
          sources[cluster].tensor[clusterSource][6+i] /= material.rho;
=======
      auto numberOfSources = clusterMappings[cluster].sources.size();
      auto sources = PointSources{alloc};
      sources.mode = PointSources::FSRM;
      sources.numberOfSources = numberOfSources;
      sources.mInvJInvPhisAtSources.resize(numberOfSources);
      sources.tensor.resize(numberOfSources);
      sources.slipRates[0].resize(numberOfSources, PiecewiseLinearFunction1D{alloc});

      for (unsigned clusterSource = 0; clusterSource < numberOfSources; ++clusterSource) {
        unsigned sourceIndex = clusterMappings[cluster].sources[clusterSource];
        unsigned fsrmIndex = originalIndex[sourceIndex];

        computeMInvJInvPhisAtSources(fsrm.centers[fsrmIndex],
                                     sources.mInvJInvPhisAtSources[clusterSource],
                                     meshIds[sourceIndex],
                                     mesh);
        transformMomentTensor(fsrm.momentTensor,
                              fsrm.solidVelocityComponent,
                              fsrm.pressureComponent,
                              fsrm.fluidVelocityComponent,
                              fsrm.strikes[fsrmIndex],
                              fsrm.dips[fsrmIndex],
                              fsrm.rakes[fsrmIndex],
                              sources.tensor[clusterSource]);

        for (unsigned i = 0; i < PointSources::TensorSize; ++i) {
          sources.tensor[clusterSource][i] *= fsrm.areas[fsrmIndex];
        }
#ifndef USE_POROELASTIC
        seissol::model::Material& material =
            ltsLut->lookup(lts->material, meshIds[sourceIndex] - 1).local;
        for (unsigned i = 0; i < 3; ++i) {
          sources.tensor[clusterSource][6 + i] /= material.rho;
>>>>>>> 1579dfa1
        }
#else
        logWarning() << "The poroelastic equation does not scale the force components with the "
                        "density. For the definition of the sources in poroelastic media, we refer "
                        "to the documentation of SeisSol.";
#endif

        sources.slipRates[0][clusterSource] =
            PiecewiseLinearFunction1D(fsrm.timeHistories[fsrmIndex].data(),
                                      fsrm.numberOfSamples,
                                      fsrm.onsets[fsrmIndex],
                                      fsrm.timestep,
                                      alloc);
      }

      sourceCluster[cluster] =
          makePointSourceCluster(std::move(clusterMappings[cluster]), std::move(sources));
    }
  }

  logInfo(rank) << ".. finished point source initialization.";

  return layeredSourceClusters;
}

// TODO Add support for passive netCDF
#if defined(USE_NETCDF) && !defined(NETCDF_PASSIVE)
auto seissol::sourceterm::Manager::loadSourcesFromNRF(char const* fileName,
                                                      seissol::geometry::MeshReader const& mesh,
                                                      seissol::initializers::LTSTree* ltsTree,
                                                      seissol::initializers::LTS* lts,
                                                      seissol::initializers::Lut* ltsLut,
                                                      AllocatorT const& alloc)
    -> std::unordered_map<LayerType, std::vector<std::unique_ptr<kernels::PointSourceCluster>>> {
  int rank = seissol::MPI::mpi.rank();

  logInfo(rank) << "<--------------------------------------------------------->";
  logInfo(rank) << "<                      Point sources                      >";
  logInfo(rank) << "<--------------------------------------------------------->";

  logInfo(rank) << "Reading" << fileName;
  NRF nrf;
  readNRF(fileName, nrf);

  auto contained = std::vector<short>(nrf.size());
  auto meshIds = std::vector<unsigned>(nrf.size());

  logInfo(rank) << "Finding meshIds for point sources...";
  initializers::findMeshIds(nrf.centres.data(), mesh, nrf.size(), contained.data(), meshIds.data());

#ifdef USE_MPI
  logInfo(rank) << "Cleaning possible double occurring point sources for MPI...";
  initializers::cleanDoubles(contained.data(), nrf.size());
#endif

  auto originalIndex = std::vector<unsigned>(nrf.size());
  unsigned numSources = 0;
  for (unsigned source = 0; source < nrf.size(); ++source) {
    originalIndex[numSources] = source;
    meshIds[numSources] = meshIds[source];
    numSources += contained[source];
  }

  // Checking that all sources are within the domain
  int globalnumSources = numSources;
#ifdef USE_MPI
  MPI_Reduce(&numSources, &globalnumSources, 1, MPI_INT, MPI_SUM, 0, seissol::MPI::mpi.comm());
#endif

  if (rank == 0) {
    int numSourceOutside = nrf.size() - globalnumSources;
    if (numSourceOutside > 0) {
      logError() << nrf.size() - globalnumSources << " point sources are outside the domain.";
    }
  }

  logInfo(rank) << "Mapping point sources to LTS cells...";

  auto layeredClusterMapping =
      mapPointSourcesToClusters(meshIds.data(), numSources, ltsTree, lts, ltsLut, alloc);
  std::unordered_map<LayerType, std::vector<std::unique_ptr<kernels::PointSourceCluster>>>
      layeredSourceClusters;

  for (auto layer : {Interior, Copy}) {
    auto& sourceCluster = layeredSourceClusters[layer];
    sourceCluster.resize(ltsTree->numChildren());
    auto& clusterMappings = layeredClusterMapping[layer];
    for (unsigned cluster = 0; cluster < ltsTree->numChildren(); ++cluster) {
      auto numberOfSources = clusterMappings[cluster].sources.size();
      auto sources = PointSources{alloc};
      sources.mode = PointSources::NRF;
      sources.numberOfSources = numberOfSources;
      sources.mInvJInvPhisAtSources.resize(numberOfSources);
      sources.tensor.resize(numberOfSources);
      sources.A.resize(numberOfSources);
      sources.stiffnessTensor.resize(numberOfSources);
      for (auto& sr : sources.slipRates) {
        sr.resize(numberOfSources, PiecewiseLinearFunction1D{alloc});
      }

<<<<<<< HEAD
      sources[cluster].A.resize(clusterMappings[cluster].numberOfSources);
      sources[cluster].originalIndex.reserve(sources[cluster].numberOfSources);  
      sources[cluster].stiffnessTensor.resize(clusterMappings[cluster].numberOfSources);
      sources[cluster].slipRates.resize(clusterMappings[cluster].numberOfSources);

      for (unsigned clusterSource = 0; clusterSource < clusterMappings[cluster].numberOfSources; ++clusterSource) {
        unsigned sourceIndex = clusterMappings[cluster].sources[clusterSource];
        unsigned nrfIndex = originalIndex[sourceIndex];
        sources[cluster].originalIndex[clusterSource] =  nrfIndex;
        transformNRFSourceToInternalSource(nrf.centres[nrfIndex],
                                           meshIds[sourceIndex],
                                           mesh,nrf.subfaults[nrfIndex],
                                           nrf.sroffsets[nrfIndex],
                                           nrf.sroffsets[nrfIndex + 1],
                                           nrf.sliprates,
                                           &ltsLut->lookup(lts->material, meshIds[sourceIndex]).local,
                                           sources[cluster],
                                           clusterSource);
=======
      for (unsigned clusterSource = 0; clusterSource < numberOfSources; ++clusterSource) {
        unsigned sourceIndex = clusterMappings[cluster].sources[clusterSource];
        unsigned nrfIndex = originalIndex[sourceIndex];
        transformNRFSourceToInternalSource(
            nrf.centres[nrfIndex],
            meshIds[sourceIndex],
            mesh,
            nrf.subfaults[nrfIndex],
            nrf.sroffsets[nrfIndex],
            nrf.sroffsets[nrfIndex + 1],
            nrf.sliprates,
            &ltsLut->lookup(lts->material, meshIds[sourceIndex]).local,
            sources,
            clusterSource,
            alloc);
>>>>>>> 1579dfa1
      }
      sourceCluster[cluster] =
          makePointSourceCluster(std::move(clusterMappings[cluster]), std::move(sources));
    }
  }

  logInfo(rank) << ".. finished point source initialization.";

  return layeredSourceClusters;
}
#endif // defined(USE_NETCDF) && !defined(NETCDF_PASSIVE)<|MERGE_RESOLUTION|>--- conflicted
+++ resolved
@@ -356,58 +356,19 @@
     sourceCluster.resize(ltsTree->numChildren());
     auto& clusterMappings = layeredClusterMapping[layer];
     for (unsigned cluster = 0; cluster < ltsTree->numChildren(); ++cluster) {
-<<<<<<< HEAD
-      sources[cluster].mode = PointSources::FSRM;
-      sources[cluster].numberOfSources = clusterMappings[cluster].numberOfSources;
-      int error = posix_memalign(reinterpret_cast<void **>(&sources[cluster].mInvJInvPhisAtSources), ALIGNMENT,
-                                 clusterMappings[cluster].numberOfSources * tensor::mInvJInvPhisAtSources::size() * sizeof(real));
-      if (error) {
-        logError() << "posix_memalign failed in source term manager.";
-      }
-      error = posix_memalign(reinterpret_cast<void **>(&sources[cluster].tensor), ALIGNMENT,
-                             clusterMappings[cluster].numberOfSources * PointSources::TensorSize * sizeof(real));
-      if (error) {
-        logError() << "posix_memalign failed in source term manager.";
-      }
-      sources[cluster].originalIndex.reserve(sources[cluster].numberOfSources);
-      sources[cluster].slipRates.resize(clusterMappings[cluster].numberOfSources);
-      
-      for (unsigned clusterSource = 0; clusterSource < clusterMappings[cluster].numberOfSources; ++clusterSource) {
-        unsigned sourceIndex = clusterMappings[cluster].sources[clusterSource];
-        unsigned fsrmIndex = originalIndex[sourceIndex];
-        sources[cluster].originalIndex[clusterSource] =  fsrmIndex;
-      
-        computeMInvJInvPhisAtSources(centres3[fsrmIndex],
-                                     sources[cluster].mInvJInvPhisAtSources[clusterSource],
-                                     meshIds[sourceIndex], mesh);
-        transformMomentTensor(localMomentTensor,
-                              localSolidVelocityComponent,
-                              localPressureComponent,
-                              localFluidVelocityComponent,
-                              strikes[fsrmIndex],
-                              dips[fsrmIndex],
-                              rakes[fsrmIndex],
-                              sources[cluster].tensor[clusterSource]);
-
-        for (unsigned i = 0; i < NUMBER_OF_QUANTITIES; ++i) {
-          sources[cluster].tensor[clusterSource][i] *= areas[fsrmIndex];
-        }
-#ifndef USE_POROELASTIC
-        seissol::model::Material& material = ltsLut->lookup(lts->material, meshIds[sourceIndex] - 1).local;
-        for (unsigned i = 0; i < 3; ++i) {
-          sources[cluster].tensor[clusterSource][6+i] /= material.rho;
-=======
       auto numberOfSources = clusterMappings[cluster].sources.size();
       auto sources = PointSources{alloc};
       sources.mode = PointSources::FSRM;
       sources.numberOfSources = numberOfSources;
       sources.mInvJInvPhisAtSources.resize(numberOfSources);
       sources.tensor.resize(numberOfSources);
+      sources.originalIndex.resize(numberOfSources);
       sources.slipRates[0].resize(numberOfSources, PiecewiseLinearFunction1D{alloc});
 
       for (unsigned clusterSource = 0; clusterSource < numberOfSources; ++clusterSource) {
         unsigned sourceIndex = clusterMappings[cluster].sources[clusterSource];
         unsigned fsrmIndex = originalIndex[sourceIndex];
+        sources.originalIndex[clusterSource] = sourceIndex;
 
         computeMInvJInvPhisAtSources(fsrm.centers[fsrmIndex],
                                      sources.mInvJInvPhisAtSources[clusterSource],
@@ -430,7 +391,6 @@
             ltsLut->lookup(lts->material, meshIds[sourceIndex] - 1).local;
         for (unsigned i = 0; i < 3; ++i) {
           sources.tensor[clusterSource][6 + i] /= material.rho;
->>>>>>> 1579dfa1
         }
 #else
         logWarning() << "The poroelastic equation does not scale the force components with the "
@@ -527,33 +487,15 @@
       sources.tensor.resize(numberOfSources);
       sources.A.resize(numberOfSources);
       sources.stiffnessTensor.resize(numberOfSources);
+      sources.originalIndex.resize(numberOfSources);
       for (auto& sr : sources.slipRates) {
         sr.resize(numberOfSources, PiecewiseLinearFunction1D{alloc});
       }
 
-<<<<<<< HEAD
-      sources[cluster].A.resize(clusterMappings[cluster].numberOfSources);
-      sources[cluster].originalIndex.reserve(sources[cluster].numberOfSources);  
-      sources[cluster].stiffnessTensor.resize(clusterMappings[cluster].numberOfSources);
-      sources[cluster].slipRates.resize(clusterMappings[cluster].numberOfSources);
-
-      for (unsigned clusterSource = 0; clusterSource < clusterMappings[cluster].numberOfSources; ++clusterSource) {
-        unsigned sourceIndex = clusterMappings[cluster].sources[clusterSource];
-        unsigned nrfIndex = originalIndex[sourceIndex];
-        sources[cluster].originalIndex[clusterSource] =  nrfIndex;
-        transformNRFSourceToInternalSource(nrf.centres[nrfIndex],
-                                           meshIds[sourceIndex],
-                                           mesh,nrf.subfaults[nrfIndex],
-                                           nrf.sroffsets[nrfIndex],
-                                           nrf.sroffsets[nrfIndex + 1],
-                                           nrf.sliprates,
-                                           &ltsLut->lookup(lts->material, meshIds[sourceIndex]).local,
-                                           sources[cluster],
-                                           clusterSource);
-=======
       for (unsigned clusterSource = 0; clusterSource < numberOfSources; ++clusterSource) {
         unsigned sourceIndex = clusterMappings[cluster].sources[clusterSource];
         unsigned nrfIndex = originalIndex[sourceIndex];
+        sources.originalIndex[clusterSource] = sourceIndex;
         transformNRFSourceToInternalSource(
             nrf.centres[nrfIndex],
             meshIds[sourceIndex],
@@ -566,7 +508,6 @@
             sources,
             clusterSource,
             alloc);
->>>>>>> 1579dfa1
       }
       sourceCluster[cluster] =
           makePointSourceCluster(std::move(clusterMappings[cluster]), std::move(sources));
