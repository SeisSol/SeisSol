--- conflicted
+++ resolved
@@ -90,13 +90,10 @@
 #include <Parallel/Helper.hpp>
 #include <SourceTerm/typedefs.hpp>
 #include <cstring>
-<<<<<<< HEAD
 #include "SeisSol.h"
-=======
 #include <memory>
 #include <string>
 #include <utils/logger.h>
->>>>>>> 5849d62e
 
 #ifdef ACL_DEVICE
 #include "Kernels/PointSourceClusterOnDevice.h"
@@ -113,7 +110,8 @@
     seissol::memory::AlignedArray<real, tensor::mInvJInvPhisAtSources::size()>&
         mInvJInvPhisAtSources,
     unsigned meshId,
-    const seissol::geometry::MeshReader& mesh) {
+    const seissol::geometry::MeshReader& mesh,
+    seissol::SeisSol& seissolInstance) {
   const auto& elements = mesh.getElements();
   const auto& vertices = mesh.getVertices();
 
@@ -128,8 +126,7 @@
 
   double volume = MeshTools::volume(elements[meshId], vertices);
   double JInv = 1.0 / (6.0 * volume);
-
-  const auto& filterParams = seissol::SeisSol::main.getSeisSolParameters().filter;
+  const auto& filterParams = seissolInstance.getSeisSolParameters().filter;
   auto filter = kernels::makeFilter(filterParams, 3);
   auto volumeFilterMatrix = kernels::computeFilterMatrix(*filter);
 
@@ -152,8 +149,9 @@
                                         seissol::model::Material* material,
                                         PointSources& pointSources,
                                         unsigned index,
-                                        seissol::memory::Memkind memkind) {
-  computeMInvJInvPhisAtSources(centre, pointSources.mInvJInvPhisAtSources[index], meshId, mesh);
+                                        seissol::memory::Memkind memkind,
+                                        seissol::SeisSol& seissolInstance) {
+  computeMInvJInvPhisAtSources(centre, pointSources.mInvJInvPhisAtSources[index], meshId, mesh, seissolInstance);
 
   auto& faultBasis = pointSources.tensor[index];
   faultBasis[0] = subfault.tan1(0);
@@ -342,7 +340,8 @@
                          seissol::initializer::LTSTree* ltsTree,
                          seissol::initializer::LTS* lts,
                          seissol::initializer::Lut* ltsLut,
-                         seissol::memory::Memkind memkind)
+                         seissol::memory::Memkind memkind,
+                         seissol::SeisSol& seissolInstance)
     -> std::unordered_map<LayerType, std::vector<seissol::kernels::PointSourceClusterPair>> {
   // until further rewrite, we'll leave most of the raw pointers/arrays in here.
 
@@ -402,7 +401,7 @@
         computeMInvJInvPhisAtSources(fsrm.centers[fsrmIndex],
                                      sources.mInvJInvPhisAtSources[clusterSource],
                                      meshIds[sourceIndex],
-                                     mesh);
+                                     mesh, seissolInstance);
         transformMomentTensor(fsrm.momentTensor,
                               fsrm.solidVelocityComponent,
                               fsrm.pressureComponent,
@@ -453,7 +452,8 @@
                         seissol::initializer::LTSTree* ltsTree,
                         seissol::initializer::LTS* lts,
                         seissol::initializer::Lut* ltsLut,
-                        seissol::memory::Memkind memkind)
+                        seissol::memory::Memkind memkind,
+                        seissol::SeisSol& seissolInstance)
     -> std::unordered_map<LayerType, std::vector<seissol::kernels::PointSourceClusterPair>> {
   int rank = seissol::MPI::mpi.rank();
 
@@ -544,7 +544,7 @@
             &ltsLut->lookup(lts->material, meshIds[sourceIndex]).local,
             sources,
             clusterSource,
-            memkind);
+            memkind, seissolInstance);
       }
       sourceCluster[cluster] = makePointSourceCluster(
           std::move(clusterMappings[cluster]), sources, meshIds.data(), ltsTree, lts, ltsLut);
@@ -563,7 +563,8 @@
                           seissol::initializer::LTSTree* ltsTree,
                           seissol::initializer::LTS* lts,
                           seissol::initializer::Lut* ltsLut,
-                          time_stepping::TimeManager& timeManager) {
+                          time_stepping::TimeManager& timeManager,
+                          seissol::SeisSol& seissolInstance) {
 #ifdef ACL_DEVICE
   auto memkind = useUSM() ? seissol::memory::DeviceUnifiedMemory : seissol::memory::Standard;
 #else
@@ -574,14 +575,14 @@
   if (sourceType == seissol::initializer::parameters::PointSourceType::NrfSource) {
     logInfo(seissol::MPI::mpi.rank()) << "Reading an NRF source (type 42).";
 #if defined(USE_NETCDF) && !defined(NETCDF_PASSIVE)
-    sourceClusters = loadSourcesFromNRF(fileName, mesh, ltsTree, lts, ltsLut, memkind);
+    sourceClusters = loadSourcesFromNRF(fileName, mesh, ltsTree, lts, ltsLut, memkind, seissolInstance);
 #else
     logError() << "NRF sources (type 42) need SeisSol to be linked with an (active) Netcdf "
                   "library. However, this is not the case for this build.";
 #endif
   } else if (sourceType == seissol::initializer::parameters::PointSourceType::FsrmSource) {
     logInfo(seissol::MPI::mpi.rank()) << "Reading an FSRM source (type 50).";
-    sourceClusters = loadSourcesFromFSRM(fileName, mesh, ltsTree, lts, ltsLut, memkind);
+    sourceClusters = loadSourcesFromFSRM(fileName, mesh, ltsTree, lts, ltsLut, memkind, seissolInstance);
   } else if (sourceType == seissol::initializer::parameters::PointSourceType::None) {
     logInfo(seissol::MPI::mpi.rank()) << "No source term specified.";
   } else {
