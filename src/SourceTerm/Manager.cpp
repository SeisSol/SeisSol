/******************************************************************************
** Copyright (c) 2015, Intel Corporation                                     **
** All rights reserved.                                                      **
**                                                                           **
** Redistribution and use in source and binary forms, with or without        **
** modification, are permitted provided that the following conditions        **
** are met:                                                                  **
** 1. Redistributions of source code must retain the above copyright         **
**    notice, this list of conditions and the following disclaimer.          **
** 2. Redistributions in binary form must reproduce the above copyright      **
**    notice, this list of conditions and the following disclaimer in the    **
**    documentation and/or other materials provided with the distribution.   **
** 3. Neither the name of the copyright holder nor the names of its          **
**    contributors may be used to endorse or promote products derived        **
**    from this software without specific prior written permission.          **
**                                                                           **
** THIS SOFTWARE IS PROVIDED BY THE COPYRIGHT HOLDERS AND CONTRIBUTORS       **
** "AS IS" AND ANY EXPRESS OR IMPLIED WARRANTIES, INCLUDING, BUT NOT         **
** LIMITED TO, THE IMPLIED WARRANTIES OF MERCHANTABILITY AND FITNESS FOR     **
** A PARTICULAR PURPOSE ARE DISCLAIMED. IN NO EVENT SHALL THE COPYRIGHT      **
** HOLDER OR CONTRIBUTORS BE LIABLE FOR ANY DIRECT, INDIRECT, INCIDENTAL,    **
** SPECIAL, EXEMPLARY, OR CONSEQUENTIAL DAMAGES (INCLUDING, BUT NOT LIMITED  **
** TO, PROCUREMENT OF SUBSTITUTE GOODS OR SERVICES; LOSS OF USE, DATA, OR    **
** PROFITS; OR BUSINESS INTERRUPTION) HOWEVER CAUSED AND ON ANY THEORY OF    **
** LIABILITY, WHETHER IN CONTRACT, STRICT LIABILITY, OR TORT (INCLUDING      **
** NEGLIGENCE OR OTHERWISE) ARISING IN ANY WAY OUT OF THE USE OF THIS        **
** SOFTWARE, EVEN IF ADVISED OF THE POSSIBILITY OF SUCH DAMAGE.              **
******************************************************************************/
/* Alexander Heinecke (Intel Corp.)
******************************************************************************/
/**
 * @file
 * This file is part of SeisSol.
 *
 * @author Carsten Uphoff (c.uphoff AT tum.de, http://www5.in.tum.de/wiki/index.php/Carsten_Uphoff,_M.Sc.)
 * @author Sebastian Rettenberger (sebastian.rettenberger AT tum.de, http://www5.in.tum.de/wiki/index.php/Sebastian_Rettenberger)
 *
 * @section LICENSE
 * Copyright (c) 2015-2016, SeisSol Group
 * All rights reserved.
 *
 * Redistribution and use in source and binary forms, with or without
 * modification, are permitted provided that the following conditions are met:
 *
 * 1. Redistributions of source code must retain the above copyright notice,
 *    this list of conditions and the following disclaimer.
 *
 * 2. Redistributions in binary form must reproduce the above copyright notice,
 *    this list of conditions and the following disclaimer in the documentation
 *    and/or other materials provided with the distribution.
 *
 * 3. Neither the name of the copyright holder nor the names of its
 *    contributors may be used to endorse or promote products derived from this
 *    software without specific prior written permission.
 *
 * THIS SOFTWARE IS PROVIDED BY THE COPYRIGHT HOLDERS AND CONTRIBUTORS "AS IS"
 * AND ANY EXPRESS OR IMPLIED WARRANTIES, INCLUDING, BUT NOT LIMITED TO, THE
 * IMPLIED WARRANTIES OF MERCHANTABILITY AND FITNESS FOR A PARTICULAR PURPOSE
 * ARE DISCLAIMED. IN NO EVENT SHALL THE COPYRIGHT HOLDER OR CONTRIBUTORS BE
 * LIABLE FOR ANY DIRECT, INDIRECT, INCIDENTAL, SPECIAL, EXEMPLARY, OR
 * CONSEQUENTIAL DAMAGES (INCLUDING, BUT NOT LIMITED TO, PROCUREMENT OF
 * SUBSTITUTE GOODS OR SERVICES; LOSS OF USE, DATA, OR PROFITS; OR BUSINESS
 * INTERRUPTION) HOWEVER CAUSED AND ON ANY THEORY OF LIABILITY, WHETHER IN
 * CONTRACT, STRICT LIABILITY, OR TORT (INCLUDING NEGLIGENCE OR OTHERWISE)
 * ARISING IN ANY WAY OUT OF THE USE OF THIS SOFTWARE, EVEN IF ADVISED OF THE
 * POSSIBILITY OF SUCH DAMAGE.
 *
 * @section DESCRIPTION
 **/

#include "Parallel/MPI.h"

#include "Manager.h"
#include "NRFReader.h"
#include "PointSource.h"
#include "Numerical_aux/Transformation.h"
#include "generated_code/kernel.h"
#include "generated_code/init.h"
#include "generated_code/tensor.h"

#include <Initializer/PointMapper.h>
#include <Solver/Interoperability.h>
#include <utils/logger.h>
#include <cstring>

template<typename T>
class index_sort_by_value
{
private:
    T const* value;
public:
    explicit index_sort_by_value(T const* value) : value(value) {}
    inline bool operator()(unsigned i, unsigned j) const {
        return value[i] < value[j];
    }
};

/**
 * Computes mInvJInvPhisAtSources[i] = |J|^-1 * M_ii^-1 * phi_i(xi, eta, zeta),
 * where xi, eta, zeta is the point in the reference tetrahedron corresponding to x, y, z.
 */
void seissol::sourceterm::computeMInvJInvPhisAtSources(Eigen::Vector3d const& centre,
                                                       real* mInvJInvPhisAtSources,
                                                       unsigned meshId,
                                                       MeshReader const& mesh) {
  auto const& elements = mesh.getElements();
  auto const& vertices = mesh.getVertices();

  double const* coords[4];
  for (unsigned v = 0; v < 4; ++v) {
    coords[v] = vertices[ elements[meshId].vertices[v] ].coords;
  }
  auto const xiEtaZeta = transformations::tetrahedronGlobalToReference(
          coords[0], coords[1], coords[2], coords[3], centre);
  auto const basisFunctionsAtPoint = basisFunction::SampledBasisFunctions<real>(
          CONVERGENCE_ORDER, xiEtaZeta(0), xiEtaZeta(1), xiEtaZeta(2));

  double volume = MeshTools::volume(elements[meshId], vertices);
  double JInv = 1.0 / (6.0 * volume);

  kernel::computeMInvJInvPhisAtSources krnl;
  krnl.basisFunctionsAtPoint = basisFunctionsAtPoint.m_data.data();
  krnl.M3inv = init::M3inv::Values;
  krnl.mInvJInvPhisAtSources = mInvJInvPhisAtSources;
  krnl.JInv = JInv;
  krnl.execute();
}

void seissol::sourceterm::transformNRFSourceToInternalSource( Eigen::Vector3d const&    centre,
                                                              unsigned                  meshId,
                                                              MeshReader const&         mesh,
                                                              Subfault const&           subfault,
                                                              Offsets const&            offsets,
                                                              Offsets const&            nextOffsets,
                                                              double *const             sliprates[3],
                                                              seissol::model::Material* material,
                                                              PointSources&             pointSources,
                                                              unsigned                  index )
{
  computeMInvJInvPhisAtSources(centre, pointSources.mInvJInvPhisAtSources[index], meshId, mesh);

  real* faultBasis = pointSources.tensor[index];
  faultBasis[0] = subfault.tan1(0);
  faultBasis[1] = subfault.tan1(1);
  faultBasis[2] = subfault.tan1(2);
  faultBasis[3] = subfault.tan2(0);
  faultBasis[4] = subfault.tan2(1);
  faultBasis[5] = subfault.tan2(2);
  faultBasis[6] = subfault.normal(0);
  faultBasis[7] = subfault.normal(1);
  faultBasis[8] = subfault.normal(2);
  
  pointSources.A[index] = subfault.area;
  switch(material->getMaterialType()) {
    case seissol::model::MaterialType::anisotropic:
      [[fallthrough]];
    case seissol::model::MaterialType::poroelastic:
      if (subfault.mu != 0) {
        logError() << "There are specific fault parameters for the fault. This is only compatible with isotropic (visco)elastic materials.";
      }
      material->getFullStiffnessTensor(pointSources.stiffnessTensor[index]);
      break;
    default:
      seissol::model::ElasticMaterial em = *dynamic_cast<seissol::model::ElasticMaterial*>(material);
      em.mu = (subfault.mu == 0.0) ? em.mu : subfault.mu;
      em.getFullStiffnessTensor(pointSources.stiffnessTensor[index]);
      break;
  }
 
  for (unsigned sr = 0; sr < 3; ++sr) {
    unsigned numSamples = nextOffsets[sr] - offsets[sr];
    double const* samples = (numSamples > 0) ? &sliprates[sr][ offsets[sr] ] : NULL;
    samplesToPiecewiseLinearFunction1D( samples,
                                        numSamples,
                                        subfault.tinit,
                                        subfault.timestep,
                                        &pointSources.slipRates[index][sr] );
  }
}

void seissol::sourceterm::Manager::mapPointSourcesToClusters(const unsigned* meshIds,
                                                             unsigned numberOfSources,
                                                             seissol::initializers::LTSTree* ltsTree,
                                                             seissol::initializers::LTS* lts,
                                                             seissol::initializers::Lut* ltsLut) {
  auto layerClusterToPointSources = std::unordered_map<LayerType, std::vector<std::vector<unsigned>>>{};
  layerClusterToPointSources[Copy].resize(ltsTree->numChildren());
  layerClusterToPointSources[Interior].resize(ltsTree->numChildren());
  auto layerClusterToMeshIds = std::unordered_map<LayerType, std::vector<std::vector<unsigned>>>{};
  layerClusterToMeshIds[Copy].resize(ltsTree->numChildren());
  layerClusterToMeshIds[Interior].resize(ltsTree->numChildren());

  for (unsigned source = 0; source < numberOfSources; ++source) {
    unsigned meshId = meshIds[source];
    unsigned cluster = ltsLut->cluster(meshId);
    LayerType layer = ltsLut->layer(meshId);
    assert(layer != Ghost);
    layerClusterToPointSources[layer][cluster].push_back(source);
    layerClusterToMeshIds[layer][cluster].push_back(meshId);
  }

  for (auto layer : {Copy, Interior}) {
    layeredClusterMapping[layer].resize(ltsTree->numChildren());
    auto& clusterToMeshIds = layerClusterToMeshIds[layer];
    auto& clusterToPointSources = layerClusterToPointSources[layer];
    auto& clusterMappings = layeredClusterMapping[layer];
    for (unsigned cluster = 0; cluster < ltsTree->numChildren(); ++cluster) {
      // Determine number of mappings by counting unique mesh Ids
      std::sort(clusterToMeshIds[cluster].begin(), clusterToMeshIds[cluster].end());
      auto last = std::unique(clusterToMeshIds[cluster].begin(), clusterToMeshIds[cluster].end());
      unsigned numberOfMappings = 0;
      for (auto it = clusterToMeshIds[cluster].begin(); it != last; ++it) {
        unsigned meshId = *it;
        for (unsigned dup = 0; dup < seissol::initializers::Lut::MaxDuplicates &&
                               ltsLut->ltsId(lts->dofs.mask, meshId, dup) !=
                               std::numeric_limits<unsigned>::max(); ++dup) {
          ++numberOfMappings;
        }
      }

      clusterMappings[cluster].sources = new unsigned[clusterToPointSources[cluster].size()];
      clusterMappings[cluster].numberOfSources = clusterToPointSources[cluster].size();
      clusterMappings[cluster].cellToSources = new CellToPointSourcesMapping[numberOfMappings];
      clusterMappings[cluster].numberOfMappings = numberOfMappings;

      for (unsigned source = 0; source < clusterToPointSources[cluster].size(); ++source) {
        clusterMappings[cluster].sources[source] = clusterToPointSources[cluster][source];
      }
      std::sort(clusterMappings[cluster].sources,
                clusterMappings[cluster].sources + clusterMappings[cluster].numberOfSources,
                index_sort_by_value<unsigned>(meshIds));

      unsigned clusterSource = 0;
      unsigned mapping = 0;
      while (clusterSource < clusterMappings[cluster].numberOfSources) {
        unsigned meshId = meshIds[clusterMappings[cluster].sources[clusterSource]];
        unsigned next = clusterSource + 1;
        while (next < clusterMappings[cluster].numberOfSources && meshIds[clusterMappings[cluster].sources[next]] == meshId) {
          ++next;
        }

        for (unsigned ltsId, dup = 0; dup < seissol::initializers::Lut::MaxDuplicates &&
                                      (ltsId = ltsLut->ltsId(lts->dofs.mask, meshId, dup)) !=
                                      std::numeric_limits<unsigned>::max(); ++dup) {
          clusterMappings[cluster].cellToSources[mapping].dofs = &ltsTree->var(lts->dofs)[ltsId];
          clusterMappings[cluster].cellToSources[mapping].pointSourcesOffset = clusterSource;
          clusterMappings[cluster].cellToSources[mapping].numberOfPointSources = next - clusterSource;
          ++mapping;
        }

        clusterSource = next;
      }
      assert(mapping == clusterMappings[cluster].numberOfMappings);
    }
  }
}

void seissol::sourceterm::Manager::loadSourcesFromFSRM( double const*                   momentTensor,
                                                        double const*                   solidVelocityComponent,
                                                        double const*                   pressureComponent,
                                                        double const*                   fluidVelocityComponent,
                                                        int                             numberOfSources,
                                                        double const*                   centres,
                                                        double const*                   strikes,
                                                        double const*                   dips,
                                                        double const*                   rakes,
                                                        double const*                   onsets,
                                                        double const*                   areas,
                                                        double                          timestep,
                                                        int                             numberOfSamples,
                                                        double const*                   timeHistories,
                                                        MeshReader const&               mesh,
                                                        seissol::initializers::LTSTree* ltsTree,
                                                        seissol::initializers::LTS*     lts,
                                                        seissol::initializers::Lut*     ltsLut,
                                                        time_stepping::TimeManager&     timeManager )
{
  int rank = seissol::MPI::mpi.rank();
  
  logInfo(rank) << "<--------------------------------------------------------->";
  logInfo(rank) << "<                      Point sources                      >";
  logInfo(rank) << "<--------------------------------------------------------->";

  short* contained = new short[numberOfSources];
  unsigned* meshIds = new unsigned[numberOfSources];
  Eigen::Vector3d* centres3 = new Eigen::Vector3d[numberOfSources];

  for (int source = 0; source < numberOfSources; ++source) {
    centres3[source](0) = centres[3*source];
    centres3[source](1) = centres[3*source + 1];
    centres3[source](2) = centres[3*source + 2];
  }

  logInfo(rank) << "Finding meshIds for point sources...";

  initializers::findMeshIds(centres3, mesh, numberOfSources, contained, meshIds);

#ifdef USE_MPI
  logInfo(rank) << "Cleaning possible double occurring point sources for MPI...";
  initializers::cleanDoubles(contained, numberOfSources);
#endif

  unsigned* originalIndex = new unsigned[numberOfSources];
  unsigned numSources = 0;
  for (int source = 0; source < numberOfSources; ++source) {
    originalIndex[numSources] = source;
    meshIds[numSources] = meshIds[source];
    numSources += contained[source];
  }
  delete[] contained;

  logInfo(rank) << "Mapping point sources to LTS cells...";
  mapPointSourcesToClusters(meshIds, numSources, ltsTree, lts, ltsLut);

  real localMomentTensor[3][3];
  for (unsigned i = 0; i < 9; ++i) {
    *(&localMomentTensor[0][0] + i) = momentTensor[i];
  }
  real localSolidVelocityComponent[3];
  for (unsigned i = 0; i < 3; i++) {
    localSolidVelocityComponent[i] = solidVelocityComponent[i];
  }
  real localPressureComponent = *pressureComponent;
  real localFluidVelocityComponent[3];
  for (unsigned i = 0; i < 3; i++) {
    localFluidVelocityComponent[i] = fluidVelocityComponent[i];
  }
<<<<<<< HEAD
  
  sources = new PointSources[ltsTree->numChildren()];
  for (unsigned cluster = 0; cluster < ltsTree->numChildren(); ++cluster) {
    sources[cluster].mode                  = PointSources::FSRM;
    sources[cluster].numberOfSources       = cmps[cluster].numberOfSources;
    sources[cluster].originalIndex.reserve(sources[cluster].numberOfSources);
    int error = posix_memalign(reinterpret_cast<void**>(&sources[cluster].mInvJInvPhisAtSources), ALIGNMENT, cmps[cluster].numberOfSources*tensor::mInvJInvPhisAtSources::size()*sizeof(real));
    if (error) {
      logError() << "posix_memalign failed in source term manager.";
    }
    error = posix_memalign(reinterpret_cast<void**>(&sources[cluster].tensor), ALIGNMENT, cmps[cluster].numberOfSources*PointSources::TensorSize*sizeof(real));
    if (error) {
      logError() << "posix_memalign failed in source term manager.";
    }
    sources[cluster].slipRates.resize(cmps[cluster].numberOfSources);

    for (unsigned clusterSource = 0; clusterSource < cmps[cluster].numberOfSources; ++clusterSource) {
      unsigned sourceIndex = cmps[cluster].sources[clusterSource];
      unsigned fsrmIndex = originalIndex[sourceIndex];
      sources[cluster].originalIndex[clusterSource] = fsrmIndex;
      computeMInvJInvPhisAtSources(centres3[fsrmIndex],
              sources[cluster].mInvJInvPhisAtSources[clusterSource],
              meshIds[sourceIndex], mesh);
      transformMomentTensor( localMomentTensor,
                             localSolidVelocityComponent,
                             localPressureComponent,
                             localFluidVelocityComponent,
                             strikes[fsrmIndex],
                             dips[fsrmIndex],
                             rakes[fsrmIndex],
                             sources[cluster].tensor[clusterSource]);

      for (unsigned i = 0; i < NUMBER_OF_QUANTITIES; ++i) {
        sources[cluster].tensor[clusterSource][i] *= areas[fsrmIndex];
=======

  for (auto layer : {Interior, Copy}) {
    auto& sources = layeredSources[layer];
    sources.resize(ltsTree->numChildren());
    auto& clusterMappings = layeredClusterMapping[layer];
    for (unsigned cluster = 0; cluster < ltsTree->numChildren(); ++cluster) {
      sources[cluster].mode = PointSources::FSRM;
      sources[cluster].numberOfSources = clusterMappings[cluster].numberOfSources;
      int error = posix_memalign(reinterpret_cast<void **>(&sources[cluster].mInvJInvPhisAtSources), ALIGNMENT,
                                 clusterMappings[cluster].numberOfSources * tensor::mInvJInvPhisAtSources::size() * sizeof(real));
      if (error) {
        logError() << "posix_memalign failed in source term manager.";
>>>>>>> d5656cd3
      }
      error = posix_memalign(reinterpret_cast<void **>(&sources[cluster].tensor), ALIGNMENT,
                             clusterMappings[cluster].numberOfSources * PointSources::TensorSize * sizeof(real));
      if (error) {
        logError() << "posix_memalign failed in source term manager.";
      }
      sources[cluster].slipRates.resize(clusterMappings[cluster].numberOfSources);

      for (unsigned clusterSource = 0; clusterSource < clusterMappings[cluster].numberOfSources; ++clusterSource) {
        unsigned sourceIndex = clusterMappings[cluster].sources[clusterSource];
        unsigned fsrmIndex = originalIndex[sourceIndex];


        computeMInvJInvPhisAtSources(centres3[fsrmIndex],
                                     sources[cluster].mInvJInvPhisAtSources[clusterSource],
                                     meshIds[sourceIndex], mesh);
        transformMomentTensor( localMomentTensor,
                               localSolidVelocityComponent,
                               localPressureComponent,
                               localFluidVelocityComponent,
                               strikes[fsrmIndex],
                               dips[fsrmIndex],
                               rakes[fsrmIndex],
                               sources[cluster].tensor[clusterSource]);


        for (unsigned i = 0; i < NUMBER_OF_QUANTITIES; ++i) {
          sources[cluster].tensor[clusterSource][i] *= areas[fsrmIndex];
        }
#ifndef USE_POROELASTIC
        seissol::model::Material &material = ltsLut->lookup(lts->material, meshIds[sourceIndex] - 1).local;
        for (unsigned i = 0; i < 3; ++i) {
          sources[cluster].tensor[clusterSource][6 + i] /= material.rho;
        }
#else
      logWarning() << "For the poroelastic equation we do not scale the force components with the density. Read the documentation to see how sources in poroelastic media are defined.";
#endif

        samplesToPiecewiseLinearFunction1D(&timeHistories[fsrmIndex * numberOfSamples],
                                           numberOfSamples,
                                           onsets[fsrmIndex],
                                           timestep,
                                           &sources[cluster].slipRates[clusterSource][0]);
      }
    }
  }
  delete[] originalIndex;
  delete[] meshIds;
  delete[] centres3;

  timeManager.setPointSourcesForClusters(layeredClusterMapping, layeredSources);
  
  logInfo(rank) << ".. finished point source initialization.";
}

// TODO Add support for passive netCDF
#if defined(USE_NETCDF) && !defined(NETCDF_PASSIVE)
void seissol::sourceterm::Manager::loadSourcesFromNRF(  char const*                     fileName,
                                                        MeshReader const&               mesh,
                                                        seissol::initializers::LTSTree* ltsTree,
                                                        seissol::initializers::LTS*     lts,
                                                        seissol::initializers::Lut*     ltsLut,
                                                        time_stepping::TimeManager&     timeManager )
{
  int rank = seissol::MPI::mpi.rank();

  logInfo(rank) << "<--------------------------------------------------------->";
  logInfo(rank) << "<                      Point sources                      >";
  logInfo(rank) << "<--------------------------------------------------------->";

  logInfo(rank) << "Reading" << fileName;
  NRF nrf;
  readNRF(fileName, nrf);

  short* contained = new short[nrf.source];
  unsigned* meshIds = new unsigned[nrf.source];

  logInfo(rank) << "Finding meshIds for point sources...";
  initializers::findMeshIds(nrf.centres, mesh, nrf.source, contained, meshIds);

#ifdef USE_MPI
  logInfo(rank) << "Cleaning possible double occurring point sources for MPI...";
  initializers::cleanDoubles(contained, nrf.source);
#endif

  unsigned* originalIndex = new unsigned[nrf.source];
  unsigned numSources = 0;
  for (unsigned source = 0; source < nrf.source; ++source) {
    originalIndex[numSources] = source;
    meshIds[numSources] = meshIds[source];
    numSources += contained[source];
  }
  delete[] contained;

  // Checking that all sources are within the domain
  int globalnumSources = numSources;
#ifdef USE_MPI
  MPI_Reduce(&numSources, &globalnumSources, 1, MPI_INT, MPI_SUM, 0, seissol::MPI::mpi.comm());
#endif

  if (rank==0) {
     int numSourceOutside = nrf.source - globalnumSources;
     if (numSourceOutside > 0) {
        logError() << nrf.source - globalnumSources <<" point sources are outside the domain.";
     }
  }

  logInfo(rank) << "Mapping point sources to LTS cells...";
  mapPointSourcesToClusters(meshIds, numSources, ltsTree, lts, ltsLut);
<<<<<<< HEAD
  
  sources = new PointSources[ltsTree->numChildren()];
  for (unsigned cluster = 0; cluster < ltsTree->numChildren(); ++cluster) {
    sources[cluster].mode                  = PointSources::NRF;
    sources[cluster].numberOfSources       = cmps[cluster].numberOfSources;
    sources[cluster].originalIndex.reserve(sources[cluster].numberOfSources);
    int error = posix_memalign(reinterpret_cast<void**>(&sources[cluster].mInvJInvPhisAtSources), ALIGNMENT, cmps[cluster].numberOfSources*tensor::mInvJInvPhisAtSources::size()*sizeof(real));
    if (error) {
      logError() << "posix_memalign failed in source term manager.";
    }
    error = posix_memalign(reinterpret_cast<void**>(&sources[cluster].tensor), ALIGNMENT, cmps[cluster].numberOfSources*PointSources::TensorSize*sizeof(real));
    if (error) {
      logError() << "posix_memalign failed in source term manager.";
    }
    sources[cluster].A.resize(cmps[cluster].numberOfSources);
    sources[cluster].stiffnessTensor.resize(cmps[cluster].numberOfSources);
    sources[cluster].slipRates.resize(cmps[cluster].numberOfSources);

    for (unsigned clusterSource = 0; clusterSource < cmps[cluster].numberOfSources; ++clusterSource) {
      unsigned sourceIndex = cmps[cluster].sources[clusterSource];
      unsigned nrfIndex = originalIndex[sourceIndex];
      sources[cluster].originalIndex[clusterSource] =  nrfIndex;
      transformNRFSourceToInternalSource( nrf.centres[nrfIndex],
                                          meshIds[sourceIndex],
                                          mesh,
                                          nrf.subfaults[nrfIndex],
                                          nrf.sroffsets[nrfIndex],
                                          nrf.sroffsets[nrfIndex+1],
                                          nrf.sliprates,
                                          &ltsLut->lookup(lts->material, meshIds[sourceIndex]).local,
                                          sources[cluster],
                                          clusterSource );
=======

  for (auto layer : {Interior, Copy}) {
    auto& sources = layeredSources[layer];
    sources.resize(ltsTree->numChildren());
    auto& clusterMappings = layeredClusterMapping[layer];
    for (unsigned cluster = 0; cluster < ltsTree->numChildren(); ++cluster) {
      sources[cluster].mode = PointSources::NRF;
      sources[cluster].numberOfSources = clusterMappings[cluster].numberOfSources;
      int error = posix_memalign(reinterpret_cast<void **>(&sources[cluster].mInvJInvPhisAtSources), ALIGNMENT,
                                 clusterMappings[cluster].numberOfSources * tensor::mInvJInvPhisAtSources::size() * sizeof(real));
      if (error) {
        logError() << "posix_memalign failed in source term manager.";
      }
      error = posix_memalign(reinterpret_cast<void **>(&sources[cluster].tensor), ALIGNMENT,
                             clusterMappings[cluster].numberOfSources * PointSources::TensorSize * sizeof(real));
      if (error) {
        logError() << "posix_memalign failed in source term manager.";
      }

      sources[cluster].A.resize(clusterMappings[cluster].numberOfSources);
      sources[cluster].stiffnessTensor.resize(clusterMappings[cluster].numberOfSources);
      sources[cluster].slipRates.resize(clusterMappings[cluster].numberOfSources);

      for (unsigned clusterSource = 0; clusterSource < clusterMappings[cluster].numberOfSources; ++clusterSource) {
        unsigned sourceIndex = clusterMappings[cluster].sources[clusterSource];
        unsigned nrfIndex = originalIndex[sourceIndex];
        transformNRFSourceToInternalSource(nrf.centres[nrfIndex],
                                           meshIds[sourceIndex],
                                           mesh,nrf.subfaults[nrfIndex],
                                           nrf.sroffsets[nrfIndex],
                                           nrf.sroffsets[nrfIndex + 1],
                                           nrf.sliprates,
                                           &ltsLut->lookup(lts->material, meshIds[sourceIndex]).local,
                                           sources[cluster],
                                           clusterSource);
      }
>>>>>>> d5656cd3
    }
  }
  delete[] originalIndex;
  delete[] meshIds;

  timeManager.setPointSourcesForClusters(layeredClusterMapping, layeredSources);
  
  logInfo(rank) << ".. finished point source initialization.";
}
#endif // defined(USE_NETCDF) && !defined(NETCDF_PASSIVE)<|MERGE_RESOLUTION|>--- conflicted
+++ resolved
@@ -325,42 +325,6 @@
   for (unsigned i = 0; i < 3; i++) {
     localFluidVelocityComponent[i] = fluidVelocityComponent[i];
   }
-<<<<<<< HEAD
-  
-  sources = new PointSources[ltsTree->numChildren()];
-  for (unsigned cluster = 0; cluster < ltsTree->numChildren(); ++cluster) {
-    sources[cluster].mode                  = PointSources::FSRM;
-    sources[cluster].numberOfSources       = cmps[cluster].numberOfSources;
-    sources[cluster].originalIndex.reserve(sources[cluster].numberOfSources);
-    int error = posix_memalign(reinterpret_cast<void**>(&sources[cluster].mInvJInvPhisAtSources), ALIGNMENT, cmps[cluster].numberOfSources*tensor::mInvJInvPhisAtSources::size()*sizeof(real));
-    if (error) {
-      logError() << "posix_memalign failed in source term manager.";
-    }
-    error = posix_memalign(reinterpret_cast<void**>(&sources[cluster].tensor), ALIGNMENT, cmps[cluster].numberOfSources*PointSources::TensorSize*sizeof(real));
-    if (error) {
-      logError() << "posix_memalign failed in source term manager.";
-    }
-    sources[cluster].slipRates.resize(cmps[cluster].numberOfSources);
-
-    for (unsigned clusterSource = 0; clusterSource < cmps[cluster].numberOfSources; ++clusterSource) {
-      unsigned sourceIndex = cmps[cluster].sources[clusterSource];
-      unsigned fsrmIndex = originalIndex[sourceIndex];
-      sources[cluster].originalIndex[clusterSource] = fsrmIndex;
-      computeMInvJInvPhisAtSources(centres3[fsrmIndex],
-              sources[cluster].mInvJInvPhisAtSources[clusterSource],
-              meshIds[sourceIndex], mesh);
-      transformMomentTensor( localMomentTensor,
-                             localSolidVelocityComponent,
-                             localPressureComponent,
-                             localFluidVelocityComponent,
-                             strikes[fsrmIndex],
-                             dips[fsrmIndex],
-                             rakes[fsrmIndex],
-                             sources[cluster].tensor[clusterSource]);
-
-      for (unsigned i = 0; i < NUMBER_OF_QUANTITIES; ++i) {
-        sources[cluster].tensor[clusterSource][i] *= areas[fsrmIndex];
-=======
 
   for (auto layer : {Interior, Copy}) {
     auto& sources = layeredSources[layer];
@@ -373,40 +337,38 @@
                                  clusterMappings[cluster].numberOfSources * tensor::mInvJInvPhisAtSources::size() * sizeof(real));
       if (error) {
         logError() << "posix_memalign failed in source term manager.";
->>>>>>> d5656cd3
       }
       error = posix_memalign(reinterpret_cast<void **>(&sources[cluster].tensor), ALIGNMENT,
                              clusterMappings[cluster].numberOfSources * PointSources::TensorSize * sizeof(real));
       if (error) {
         logError() << "posix_memalign failed in source term manager.";
       }
+      sources[cluster].originalIndex.reserve(sources[cluster].numberOfSources);
       sources[cluster].slipRates.resize(clusterMappings[cluster].numberOfSources);
-
+      
       for (unsigned clusterSource = 0; clusterSource < clusterMappings[cluster].numberOfSources; ++clusterSource) {
         unsigned sourceIndex = clusterMappings[cluster].sources[clusterSource];
         unsigned fsrmIndex = originalIndex[sourceIndex];
-
-
+      
         computeMInvJInvPhisAtSources(centres3[fsrmIndex],
                                      sources[cluster].mInvJInvPhisAtSources[clusterSource],
                                      meshIds[sourceIndex], mesh);
-        transformMomentTensor( localMomentTensor,
-                               localSolidVelocityComponent,
-                               localPressureComponent,
-                               localFluidVelocityComponent,
-                               strikes[fsrmIndex],
-                               dips[fsrmIndex],
-                               rakes[fsrmIndex],
-                               sources[cluster].tensor[clusterSource]);
-
+        transformMomentTensor(localMomentTensor,
+                              localSolidVelocityComponent,
+                              localPressureComponent,
+                              localFluidVelocityComponent,
+                              strikes[fsrmIndex],
+                              dips[fsrmIndex],
+                              rakes[fsrmIndex],
+                              sources[cluster].tensor[clusterSource]);
 
         for (unsigned i = 0; i < NUMBER_OF_QUANTITIES; ++i) {
           sources[cluster].tensor[clusterSource][i] *= areas[fsrmIndex];
         }
 #ifndef USE_POROELASTIC
-        seissol::model::Material &material = ltsLut->lookup(lts->material, meshIds[sourceIndex] - 1).local;
+        seissol::model::Material& material = ltsLut->lookup(lts->material, meshIds[sourceIndex] - 1).local;
         for (unsigned i = 0; i < 3; ++i) {
-          sources[cluster].tensor[clusterSource][6 + i] /= material.rho;
+          sources[cluster].tensor[clusterSource][6+i] /= material.rho;
         }
 #else
       logWarning() << "For the poroelastic equation we do not scale the force components with the density. Read the documentation to see how sources in poroelastic media are defined.";
@@ -483,40 +445,6 @@
 
   logInfo(rank) << "Mapping point sources to LTS cells...";
   mapPointSourcesToClusters(meshIds, numSources, ltsTree, lts, ltsLut);
-<<<<<<< HEAD
-  
-  sources = new PointSources[ltsTree->numChildren()];
-  for (unsigned cluster = 0; cluster < ltsTree->numChildren(); ++cluster) {
-    sources[cluster].mode                  = PointSources::NRF;
-    sources[cluster].numberOfSources       = cmps[cluster].numberOfSources;
-    sources[cluster].originalIndex.reserve(sources[cluster].numberOfSources);
-    int error = posix_memalign(reinterpret_cast<void**>(&sources[cluster].mInvJInvPhisAtSources), ALIGNMENT, cmps[cluster].numberOfSources*tensor::mInvJInvPhisAtSources::size()*sizeof(real));
-    if (error) {
-      logError() << "posix_memalign failed in source term manager.";
-    }
-    error = posix_memalign(reinterpret_cast<void**>(&sources[cluster].tensor), ALIGNMENT, cmps[cluster].numberOfSources*PointSources::TensorSize*sizeof(real));
-    if (error) {
-      logError() << "posix_memalign failed in source term manager.";
-    }
-    sources[cluster].A.resize(cmps[cluster].numberOfSources);
-    sources[cluster].stiffnessTensor.resize(cmps[cluster].numberOfSources);
-    sources[cluster].slipRates.resize(cmps[cluster].numberOfSources);
-
-    for (unsigned clusterSource = 0; clusterSource < cmps[cluster].numberOfSources; ++clusterSource) {
-      unsigned sourceIndex = cmps[cluster].sources[clusterSource];
-      unsigned nrfIndex = originalIndex[sourceIndex];
-      sources[cluster].originalIndex[clusterSource] =  nrfIndex;
-      transformNRFSourceToInternalSource( nrf.centres[nrfIndex],
-                                          meshIds[sourceIndex],
-                                          mesh,
-                                          nrf.subfaults[nrfIndex],
-                                          nrf.sroffsets[nrfIndex],
-                                          nrf.sroffsets[nrfIndex+1],
-                                          nrf.sliprates,
-                                          &ltsLut->lookup(lts->material, meshIds[sourceIndex]).local,
-                                          sources[cluster],
-                                          clusterSource );
-=======
 
   for (auto layer : {Interior, Copy}) {
     auto& sources = layeredSources[layer];
@@ -537,12 +465,14 @@
       }
 
       sources[cluster].A.resize(clusterMappings[cluster].numberOfSources);
+      sources[cluster].originalIndex.reserve(sources[cluster].numberOfSources);  
       sources[cluster].stiffnessTensor.resize(clusterMappings[cluster].numberOfSources);
       sources[cluster].slipRates.resize(clusterMappings[cluster].numberOfSources);
 
       for (unsigned clusterSource = 0; clusterSource < clusterMappings[cluster].numberOfSources; ++clusterSource) {
         unsigned sourceIndex = clusterMappings[cluster].sources[clusterSource];
         unsigned nrfIndex = originalIndex[sourceIndex];
+        sources[cluster].originalIndex[clusterSource] =  nrfIndex;
         transformNRFSourceToInternalSource(nrf.centres[nrfIndex],
                                            meshIds[sourceIndex],
                                            mesh,nrf.subfaults[nrfIndex],
@@ -553,7 +483,6 @@
                                            sources[cluster],
                                            clusterSource);
       }
->>>>>>> d5656cd3
     }
   }
   delete[] originalIndex;
