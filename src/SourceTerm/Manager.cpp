--- conflicted
+++ resolved
@@ -424,112 +424,8 @@
 
   initializer::findMeshIds(points.data(), mesh, points.size(), contained.data(), meshIds.data());
 
-<<<<<<< HEAD
-  logInfo() << "Mapping point sources to LTS cells...";
-  auto layeredClusterMapping =
-      mapPointSourcesToClusters(meshIds.data(), numSources, ltsTree, lts, ltsLut, memkind);
-  std::unordered_map<LayerType, std::vector<seissol::kernels::PointSourceClusterPair>>
-      layeredSourceClusters;
-
-  for (auto layer : {Interior, Copy}) {
-    auto& sourceCluster = layeredSourceClusters[layer];
-    sourceCluster.resize(ltsTree->numChildren());
-    auto& clusterMappings = layeredClusterMapping[layer];
-    for (unsigned cluster = 0; cluster < ltsTree->numChildren(); ++cluster) {
-      auto numberOfSources = clusterMappings[cluster].sources.size();
-      auto sources = PointSources{memkind};
-      sources.mode = PointSourceMode::Fsrm;
-      sources.numberOfSources = numberOfSources;
-      sources.mInvJInvPhisAtSources.resize(numberOfSources);
-      sources.tensor.resize(numberOfSources);
-      sources.onsetTime.resize(numberOfSources);
-      sources.samplingInterval.resize(numberOfSources);
-      sources.sampleOffsets[0].resize(numberOfSources + 1);
-      sources.sampleOffsets[0][0] = 0;
-      sources.sample[0].resize(fsrm.numberOfSamples * numberOfSources);
-
-      // only actively used in the case of fused simulations
-      sources.simulationIndex.resize(numberOfSources);
-
-      for (unsigned clusterSource = 0; clusterSource < numberOfSources; ++clusterSource) {
-        const unsigned sourceIndex = clusterMappings[cluster].sources[clusterSource];
-        const unsigned fsrmIndex = originalIndex[sourceIndex];
-        sources.simulationIndex[clusterSource] = fsrmIndex % multisim::NumSimulations;
-        computeMInvJInvPhisAtSources(fsrm.centers[fsrmIndex],
-                                     sources.mInvJInvPhisAtSources[clusterSource],
-                                     meshIds[sourceIndex],
-                                     mesh);
-        transformMomentTensor(fsrm.momentTensor,
-                              fsrm.solidVelocityComponent,
-                              fsrm.pressureComponent,
-                              fsrm.fluidVelocityComponent,
-                              fsrm.strikes[fsrmIndex],
-                              fsrm.dips[fsrmIndex],
-                              fsrm.rakes[fsrmIndex],
-                              sources.tensor[clusterSource]);
-
-        for (unsigned i = 0; i < PointSources::TensorSize; ++i) {
-          sources.tensor[clusterSource][i] *= fsrm.areas[fsrmIndex];
-        }
-        if (model::MaterialT::Type != model::MaterialType::Poroelastic) {
-          const seissol::model::Material& material =
-              *ltsLut->lookup(lts->material, meshIds[sourceIndex] - 1).local;
-          for (unsigned i = 0; i < 3; ++i) {
-            sources.tensor[clusterSource][6 + i] /= material.getDensity();
-          }
-        } else {
-          logWarning()
-              << "The poroelastic equation does not scale the force components with the "
-                 "density. For the definition of the sources in poroelastic media, we refer "
-                 "to the documentation of SeisSol.";
-        }
-
-        sources.onsetTime[clusterSource] = fsrm.onsets[fsrmIndex];
-        sources.samplingInterval[clusterSource] = fsrm.timestep;
-        std::copy(std::begin(fsrm.timeHistories[fsrmIndex]),
-                  std::end(fsrm.timeHistories[fsrmIndex]),
-                  sources.sample[0].data() + sources.sampleOffsets[0][clusterSource]);
-        sources.sampleOffsets[0][clusterSource + 1] =
-            sources.sampleOffsets[0][clusterSource] + fsrm.timeHistories[fsrmIndex].size();
-      }
-
-      sourceCluster[cluster] = makePointSourceCluster(
-          clusterMappings[cluster], sources, meshIds.data(), ltsTree, lts, ltsLut);
-    }
-  }
-
-  logInfo() << ".. finished point source initialization.";
-
-  return layeredSourceClusters;
-}
-
-// TODO Add support for passive netCDF
-#if defined(USE_NETCDF) && !defined(NETCDF_PASSIVE)
-auto loadSourcesFromNRF(const char* fileName,
-                        const seissol::geometry::MeshReader& mesh,
-                        seissol::initializer::LTSTree* ltsTree,
-                        seissol::initializer::LTS* lts,
-                        seissol::initializer::Lut* ltsLut,
-                        seissol::memory::Memkind memkind)
-    -> std::unordered_map<LayerType, std::vector<seissol::kernels::PointSourceClusterPair>> {
-  const int rank = seissol::MPI::mpi.rank();
-
-  logInfo() << "Reading" << fileName;
-  NRF nrf;
-  readNRF(fileName, nrf);
-
-  auto contained = std::vector<short>(nrf.size());
-  auto meshIds = std::vector<std::size_t>(nrf.size());
-
-  logInfo() << "Finding meshIds for point sources...";
-  initializer::findMeshIds(nrf.centres.data(), mesh, nrf.size(), contained.data(), meshIds.data());
-
-  logInfo() << "Cleaning possible double occurring point sources for multi-rank setups...";
-  initializer::cleanDoubles(contained.data(), nrf.size());
-=======
   logInfo() << "Cleaning possible double occurring point sources in multi-rank setups...";
   initializer::cleanDoubles(contained.data(), points.size());
->>>>>>> bf6b5f70
 
   auto originalIndex = std::vector<std::size_t>(points.size());
   std::size_t numSources = 0;
@@ -603,32 +499,13 @@
         const std::size_t sourceIndex = clusterMappings[cluster].sources[clusterSource];
         const auto fileIndex = originalIndex[sourceIndex];
 
-<<<<<<< HEAD
-      for (unsigned clusterSource = 0; clusterSource < numberOfSources; ++clusterSource) {
-        const unsigned sourceIndex = clusterMappings[cluster].sources[clusterSource];
-        const unsigned nrfIndex = originalIndex[sourceIndex];
-        sources.simulationIndex[clusterSource] = nrfIndex % multisim::NumSimulations;
-        transformNRFSourceToInternalSource(
-            nrf.centres[nrfIndex],
-            meshIds[sourceIndex],
-            mesh,
-            nrf.subfaults[nrfIndex],
-            nrf.sroffsets[nrfIndex],
-            nrf.sroffsets[nrfIndex + 1],
-            nrf.sliprates,
-            ltsLut->lookup(lts->material, meshIds[sourceIndex]).local,
-            sources,
-            clusterSource,
-            memkind);
-=======
         sources.simulationIndex[clusterSource] = fileIndex % multisim::NumSimulations;
         computeMInvJInvPhisAtSources(points[fileIndex],
                                      sources.mInvJInvPhisAtSources[clusterSource],
                                      meshIds[sourceIndex],
                                      mesh);
-        const auto& material = ltsLut->lookup(lts->material, meshIds[sourceIndex]).local;
+        const auto& material = *ltsLut->lookup(lts->material, meshIds[sourceIndex]).local;
         file.transform(sources, sourceIndex, clusterSource, material, memkind);
->>>>>>> bf6b5f70
       }
 
       sourceCluster[cluster] = makePointSourceCluster(
