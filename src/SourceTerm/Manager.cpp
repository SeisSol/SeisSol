/******************************************************************************
** Copyright (c) 2015, Intel Corporation                                     **
** All rights reserved.                                                      **
**                                                                           **
** Redistribution and use in source and binary forms, with or without        **
** modification, are permitted provided that the following conditions        **
** are met:                                                                  **
** 1. Redistributions of source code must retain the above copyright         **
**    notice, this list of conditions and the following disclaimer.          **
** 2. Redistributions in binary form must reproduce the above copyright      **
**    notice, this list of conditions and the following disclaimer in the    **
**    documentation and/or other materials provided with the distribution.   **
** 3. Neither the name of the copyright holder nor the names of its          **
**    contributors may be used to endorse or promote products derived        **
**    from this software without specific prior written permission.          **
**                                                                           **
** THIS SOFTWARE IS PROVIDED BY THE COPYRIGHT HOLDERS AND CONTRIBUTORS       **
** "AS IS" AND ANY EXPRESS OR IMPLIED WARRANTIES, INCLUDING, BUT NOT         **
** LIMITED TO, THE IMPLIED WARRANTIES OF MERCHANTABILITY AND FITNESS FOR     **
** A PARTICULAR PURPOSE ARE DISCLAIMED. IN NO EVENT SHALL THE COPYRIGHT      **
** HOLDER OR CONTRIBUTORS BE LIABLE FOR ANY DIRECT, INDIRECT, INCIDENTAL,    **
** SPECIAL, EXEMPLARY, OR CONSEQUENTIAL DAMAGES (INCLUDING, BUT NOT LIMITED  **
** TO, PROCUREMENT OF SUBSTITUTE GOODS OR SERVICES; LOSS OF USE, DATA, OR    **
** PROFITS; OR BUSINESS INTERRUPTION) HOWEVER CAUSED AND ON ANY THEORY OF    **
** LIABILITY, WHETHER IN CONTRACT, STRICT LIABILITY, OR TORT (INCLUDING      **
** NEGLIGENCE OR OTHERWISE) ARISING IN ANY WAY OUT OF THE USE OF THIS        **
** SOFTWARE, EVEN IF ADVISED OF THE POSSIBILITY OF SUCH DAMAGE.              **
******************************************************************************/
/* Alexander Heinecke (Intel Corp.)
******************************************************************************/
/**
 * @file
 * This file is part of SeisSol.
 *
 * @author Carsten Uphoff (c.uphoff AT tum.de,
 *http://www5.in.tum.de/wiki/index.php/Carsten_Uphoff,_M.Sc.)
 * @author Sebastian Rettenberger (sebastian.rettenberger AT tum.de,
 *http://www5.in.tum.de/wiki/index.php/Sebastian_Rettenberger)
 *
 * @section LICENSE
 * Copyright (c) 2015-2016, SeisSol Group
 * All rights reserved.
 *
 * Redistribution and use in source and binary forms, with or without
 * modification, are permitted provided that the following conditions are met:
 *
 * 1. Redistributions of source code must retain the above copyright notice,
 *    this list of conditions and the following disclaimer.
 *
 * 2. Redistributions in binary form must reproduce the above copyright notice,
 *    this list of conditions and the following disclaimer in the documentation
 *    and/or other materials provided with the distribution.
 *
 * 3. Neither the name of the copyright holder nor the names of its
 *    contributors may be used to endorse or promote products derived from this
 *    software without specific prior written permission.
 *
 * THIS SOFTWARE IS PROVIDED BY THE COPYRIGHT HOLDERS AND CONTRIBUTORS "AS IS"
 * AND ANY EXPRESS OR IMPLIED WARRANTIES, INCLUDING, BUT NOT LIMITED TO, THE
 * IMPLIED WARRANTIES OF MERCHANTABILITY AND FITNESS FOR A PARTICULAR PURPOSE
 * ARE DISCLAIMED. IN NO EVENT SHALL THE COPYRIGHT HOLDER OR CONTRIBUTORS BE
 * LIABLE FOR ANY DIRECT, INDIRECT, INCIDENTAL, SPECIAL, EXEMPLARY, OR
 * CONSEQUENTIAL DAMAGES (INCLUDING, BUT NOT LIMITED TO, PROCUREMENT OF
 * SUBSTITUTE GOODS OR SERVICES; LOSS OF USE, DATA, OR PROFITS; OR BUSINESS
 * INTERRUPTION) HOWEVER CAUSED AND ON ANY THEORY OF LIABILITY, WHETHER IN
 * CONTRACT, STRICT LIABILITY, OR TORT (INCLUDING NEGLIGENCE OR OTHERWISE)
 * ARISING IN ANY WAY OUT OF THE USE OF THIS SOFTWARE, EVEN IF ADVISED OF THE
 * POSSIBILITY OF SUCH DAMAGE.
 *
 * @section DESCRIPTION
 **/

#include "Parallel/MPI.h"

#include "FSRMReader.h"
#include "Initializer/PointMapper.h"
#include "Kernels/PointSourceClusterOnHost.h"
#include "Manager.h"
#include "Numerical/Transformation.h"
#include "Parallel/MPI.h"
#include "PointSource.h"
#include "generated_code/init.h"
#include "generated_code/kernel.h"
#include "generated_code/tensor.h"
#include <Common/Constants.h>
#include <Geometry/MeshReader.h>
#include <Geometry/MeshTools.h>
#include <Initializer/LTS.h>
#include <Initializer/MemoryAllocator.h>
#include <Initializer/Parameters/SourceParameters.h>
#include <Initializer/PointMapper.h>
#include <Initializer/Tree/LTSTree.h>
#include <Initializer/Tree/Layer.h>
#include <Initializer/Tree/Lut.h>
#include <Kernels/PointSourceCluster.h>
#include <Kernels/PointSourceClusterOnHost.h>
#include <Kernels/Precision.h>
#include <Model/CommonDatastructures.h>
#include <Numerical/BasisFunction.h>
#include <Solver/time_stepping/TimeManager.h>
#include <SourceTerm/NRF.h>
#include <SourceTerm/Typedefs.h>
#include <algorithm>
#include <array>
#include <cassert>
#include <cstring>
#include <limits>
#include <memory>
#include <string>
#include <unordered_map>
#include <utility>
#include <utils/logger.h>
#include <vector>

#include <Model/Datastructures.h> // IWYU pragma: keep

#ifdef USE_NETCDF
#include "NRFReader.h"
#include <mpi.h>
#endif

#ifdef ACL_DEVICE
#include "Kernels/PointSourceClusterOnDevice.h"
#include <Parallel/Helper.h>
#endif

namespace seissol::sourceterm {

/**
 * Computes mInvJInvPhisAtSources[i] = |J|^-1 * M_ii^-1 * phi_i(xi, eta, zeta),
 * where xi, eta, zeta is the point in the reference tetrahedron corresponding to x, y, z.
 */
void computeMInvJInvPhisAtSources(
    const Eigen::Vector3d& centre,
    seissol::memory::AlignedArray<real, tensor::mInvJInvPhisAtSources::size()>&
        mInvJInvPhisAtSources,
    unsigned meshId,
    const seissol::geometry::MeshReader& mesh) {
  const auto& elements = mesh.getElements();
  const auto& vertices = mesh.getVertices();

  const double* coords[4];
  for (unsigned v = 0; v < 4; ++v) {
    coords[v] = vertices[elements[meshId].vertices[v]].coords;
  }
  const auto xiEtaZeta = transformations::tetrahedronGlobalToReference(
      coords[0], coords[1], coords[2], coords[3], centre);
  const auto basisFunctionsAtPoint = basisFunction::SampledBasisFunctions<real>(
      ConvergenceOrder, xiEtaZeta(0), xiEtaZeta(1), xiEtaZeta(2));

  const double volume = MeshTools::volume(elements[meshId], vertices);
  const double jInv = 1.0 / (6.0 * volume);

  kernel::computeMInvJInvPhisAtSources krnl;
  krnl.basisFunctionsAtPoint = basisFunctionsAtPoint.m_data.data();
  krnl.M3inv = init::M3inv::Values;
  krnl.mInvJInvPhisAtSources = mInvJInvPhisAtSources.data();
  krnl.JInv = jInv;
  krnl.execute();
}

void transformNRFSourceToInternalSource(const Eigen::Vector3d& centre,
                                        unsigned meshId,
                                        const seissol::geometry::MeshReader& mesh,
                                        const Subfault& subfault,
                                        const Offsets& offsets,
                                        const Offsets& nextOffsets,
                                        const std::array<std::vector<double>, 3>& sliprates,
                                        seissol::model::Material* material,
                                        PointSources& pointSources,
                                        unsigned index,
                                        seissol::memory::Memkind memkind) {
  computeMInvJInvPhisAtSources(centre, pointSources.mInvJInvPhisAtSources[index], meshId, mesh);

  auto& faultBasis = pointSources.tensor[index];
  faultBasis[0] = subfault.tan1(0);
  faultBasis[1] = subfault.tan1(1);
  faultBasis[2] = subfault.tan1(2);
  faultBasis[3] = subfault.tan2(0);
  faultBasis[4] = subfault.tan2(1);
  faultBasis[5] = subfault.tan2(2);
  faultBasis[6] = subfault.normal(0);
  faultBasis[7] = subfault.normal(1);
  faultBasis[8] = subfault.normal(2);

  pointSources.A[index] = subfault.area;
  std::array<double, 81> stiffnessTensor;
  switch (material->getMaterialType()) {
  case seissol::model::MaterialType::Anisotropic:
    [[fallthrough]];
  case seissol::model::MaterialType::Poroelastic:
    if (subfault.mu != 0) {
      logError() << "There are specific fault parameters for the fault. This is only compatible "
                    "with isotropic (visco)elastic materials.";
    }
    material->getFullStiffnessTensor(stiffnessTensor);
    break;
  default:
    seissol::model::ElasticMaterial em = *dynamic_cast<seissol::model::ElasticMaterial*>(material);
    em.mu = (subfault.mu == 0.0) ? em.mu : subfault.mu;
    em.getFullStiffnessTensor(stiffnessTensor);
    break;
  }
  std::copy(
      stiffnessTensor.begin(), stiffnessTensor.end(), pointSources.stiffnessTensor[index].begin());
  pointSources.onsetTime[index] = subfault.tinit;
  pointSources.samplingInterval[index] = subfault.timestep;
  for (unsigned sr = 0; sr < Offsets().size(); ++sr) {
    std::copy(sliprates[sr].begin() + offsets[sr],
              sliprates[sr].begin() + nextOffsets[sr],
              pointSources.sample[sr].data() + pointSources.sampleOffsets[sr][index]);
    pointSources.sampleOffsets[sr][index + 1] =
        pointSources.sampleOffsets[sr][index] + nextOffsets[sr] - offsets[sr];
  }
}

auto mapClusterToMesh(ClusterMapping& clusterMapping,
                      const unsigned* meshIds,
                      seissol::initializer::LTSTree* ltsTree,
                      seissol::initializer::LTS* lts,
                      seissol::initializer::Lut* ltsLut,
                      seissol::initializer::AllocationPlace place) {
  unsigned clusterSource = 0;
  unsigned mapping = 0;
  while (clusterSource < clusterMapping.sources.size()) {
    const unsigned meshId = meshIds[clusterMapping.sources[clusterSource]];
    unsigned next = clusterSource + 1;
    while (next < clusterMapping.sources.size() &&
           meshIds[clusterMapping.sources[next]] == meshId) {
      ++next;
    }

    for (unsigned ltsId, dup = 0; dup < seissol::initializer::Lut::MaxDuplicates &&
                                  (ltsId = ltsLut->ltsId(lts->dofs.mask, meshId, dup)) !=
                                      std::numeric_limits<unsigned>::max();
         ++dup) {
      clusterMapping.cellToSources[mapping].dofs = &ltsTree->var(lts->dofs, place)[ltsId];
      clusterMapping.cellToSources[mapping].pointSourcesOffset = clusterSource;
      clusterMapping.cellToSources[mapping].numberOfPointSources = next - clusterSource;
      ++mapping;
    }

    clusterSource = next;
  }
  assert(mapping == clusterMapping.cellToSources.size());
}

auto mapPointSourcesToClusters(const unsigned* meshIds,
                               unsigned numberOfSources,
                               seissol::initializer::LTSTree* ltsTree,
                               seissol::initializer::LTS* lts,
                               seissol::initializer::Lut* ltsLut,
                               seissol::memory::Memkind memkind)
    -> std::unordered_map<LayerType, std::vector<ClusterMapping>> {
  auto layerClusterToPointSources =
      std::unordered_map<LayerType, std::vector<std::vector<unsigned>>>{};
  layerClusterToPointSources[Copy].resize(ltsTree->numChildren());
  layerClusterToPointSources[Interior].resize(ltsTree->numChildren());
  auto layerClusterToMeshIds = std::unordered_map<LayerType, std::vector<std::vector<unsigned>>>{};
  layerClusterToMeshIds[Copy].resize(ltsTree->numChildren());
  layerClusterToMeshIds[Interior].resize(ltsTree->numChildren());

  for (unsigned source = 0; source < numberOfSources; ++source) {
    const unsigned meshId = meshIds[source];
    const unsigned cluster = ltsLut->cluster(meshId);
    const LayerType layer = ltsLut->layer(meshId);
    assert(layer != Ghost);
    layerClusterToPointSources[layer][cluster].push_back(source);
    layerClusterToMeshIds[layer][cluster].push_back(meshId);
  }

  std::unordered_map<LayerType, std::vector<ClusterMapping>> layeredClusterMapping;
  for (auto layer : {Copy, Interior}) {
    layeredClusterMapping[layer].resize(ltsTree->numChildren(), ClusterMapping(memkind));
    auto& clusterToMeshIds = layerClusterToMeshIds[layer];
    auto& clusterToPointSources = layerClusterToPointSources[layer];
    auto& clusterMappings = layeredClusterMapping[layer];
    for (unsigned cluster = 0; cluster < ltsTree->numChildren(); ++cluster) {
      // Determine number of mappings by counting unique mesh Ids
      std::sort(clusterToMeshIds[cluster].begin(), clusterToMeshIds[cluster].end());
      auto last = std::unique(clusterToMeshIds[cluster].begin(), clusterToMeshIds[cluster].end());
      unsigned numberOfMappings = 0;
      for (auto it = clusterToMeshIds[cluster].begin(); it != last; ++it) {
        const unsigned meshId = *it;
        for (unsigned dup = 0;
             dup < seissol::initializer::Lut::MaxDuplicates &&
             ltsLut->ltsId(lts->dofs.mask, meshId, dup) != std::numeric_limits<unsigned>::max();
             ++dup) {
          ++numberOfMappings;
        }
      }

      clusterMappings[cluster].sources.resize(clusterToPointSources[cluster].size());
      clusterMappings[cluster].cellToSources.resize(numberOfMappings);

      for (unsigned source = 0; source < clusterToPointSources[cluster].size(); ++source) {
        clusterMappings[cluster].sources[source] = clusterToPointSources[cluster][source];
      }
      std::sort(clusterMappings[cluster].sources.begin(),
                clusterMappings[cluster].sources.end(),
                [&](unsigned i, unsigned j) { return meshIds[i] < meshIds[j]; });

      mapClusterToMesh(clusterMappings[cluster],
                       meshIds,
                       ltsTree,
                       lts,
                       ltsLut,
                       seissol::initializer::AllocationPlace::Host);
    }
  }

  return layeredClusterMapping;
}

auto makePointSourceCluster(ClusterMapping mapping,
                            PointSources sources,
                            const unsigned* meshIds,
                            seissol::initializer::LTSTree* ltsTree,
                            seissol::initializer::LTS* lts,
                            seissol::initializer::Lut* ltsLut)
    -> seissol::kernels::PointSourceClusterPair {
  auto hostData = std::pair<std::shared_ptr<ClusterMapping>, std::shared_ptr<PointSources>>(
      std::make_shared<ClusterMapping>(mapping), std::make_shared<PointSources>(sources));

#if defined(ACL_DEVICE) && !defined(MULTIPLE_SIMULATIONS)
  using GpuImpl = seissol::kernels::PointSourceClusterOnDevice;

  auto deviceData =
      [&]() -> std::pair<std::shared_ptr<ClusterMapping>, std::shared_ptr<PointSources>> {
    if (useUSM()) {
      return hostData;
    } else {
      constexpr auto GpuMemkind = seissol::memory::Memkind::DeviceGlobalMemory;
      auto predeviceClusterMapping = mapping;
      mapClusterToMesh(predeviceClusterMapping,
                       meshIds,
                       ltsTree,
                       lts,
                       ltsLut,
                       seissol::initializer::AllocationPlace::Device);
      auto deviceClusterMapping =
          std::make_shared<ClusterMapping>(predeviceClusterMapping, GpuMemkind);
      auto devicePointSources = std::make_shared<PointSources>(sources, GpuMemkind);
      return {deviceClusterMapping, devicePointSources};
    }
  }();
#else
  using GpuImpl = seissol::kernels::PointSourceClusterOnHost;
  auto deviceData = hostData;
#endif

  return seissol::kernels::PointSourceClusterPair{
      std::make_unique<kernels::PointSourceClusterOnHost>(hostData.first, hostData.second),
      std::make_unique<GpuImpl>(deviceData.first, deviceData.second)};
}

auto loadSourcesFromFSRM(const char* fileName,
                         const seissol::geometry::MeshReader& mesh,
                         seissol::initializer::LTSTree* ltsTree,
                         seissol::initializer::LTS* lts,
                         seissol::initializer::Lut* ltsLut,
                         seissol::memory::Memkind memkind)
    -> std::unordered_map<LayerType, std::vector<seissol::kernels::PointSourceClusterPair>> {
  // until further rewrite, we'll leave most of the raw pointers/arrays in here.

  const int rank = seissol::MPI::mpi.rank();

  seissol::sourceterm::FSRMSource fsrm;
  fsrm.read(std::string(fileName));

  logInfo(rank) << "Finding meshIds for point sources...";

  auto contained = std::vector<short>(fsrm.numberOfSources);
  auto meshIds = std::vector<unsigned>(fsrm.numberOfSources);

  initializer::findMeshIds(
      fsrm.centers.data(), mesh, fsrm.numberOfSources, contained.data(), meshIds.data());

#ifdef USE_MPI
  logInfo(rank) << "Cleaning possible double occurring point sources for MPI...";
  initializer::cleanDoubles(contained.data(), fsrm.numberOfSources);
#endif

  auto originalIndex = std::vector<unsigned>(fsrm.numberOfSources);
  unsigned numSources = 0;
  for (unsigned source = 0; source < fsrm.numberOfSources; ++source) {
    originalIndex[numSources] = source;
    meshIds[numSources] = meshIds[source];
    numSources += contained[source];
  }

  logInfo(rank) << "Mapping point sources to LTS cells...";
  auto layeredClusterMapping =
      mapPointSourcesToClusters(meshIds.data(), numSources, ltsTree, lts, ltsLut, memkind);
  std::unordered_map<LayerType, std::vector<seissol::kernels::PointSourceClusterPair>>
      layeredSourceClusters;

  for (auto layer : {Interior, Copy}) {
    auto& sourceCluster = layeredSourceClusters[layer];
    sourceCluster.resize(ltsTree->numChildren());
    auto& clusterMappings = layeredClusterMapping[layer];
    for (unsigned cluster = 0; cluster < ltsTree->numChildren(); ++cluster) {
      auto numberOfSources = clusterMappings[cluster].sources.size();
      auto sources = PointSources{memkind};
      sources.mode = PointSourceMode::Fsrm;
      sources.numberOfSources = numberOfSources;
      sources.mInvJInvPhisAtSources.resize(numberOfSources);
      sources.tensor.resize(numberOfSources);
      sources.originalIndex.resize(numberOfSources);
      sources.onsetTime.resize(numberOfSources);
      sources.samplingInterval.resize(numberOfSources);
      sources.sampleOffsets[0].resize(numberOfSources + 1);
      sources.sampleOffsets[0][0] = 0;
      sources.sample[0].resize(fsrm.numberOfSamples * numberOfSources);

      for (unsigned clusterSource = 0; clusterSource < numberOfSources; ++clusterSource) {
<<<<<<< HEAD
        unsigned sourceIndex = clusterMappings[cluster].sources[clusterSource];
        unsigned fsrmIndex = originalIndex[sourceIndex];
        sources.originalIndex[clusterSource] = fsrmIndex;
=======
        const unsigned sourceIndex = clusterMappings[cluster].sources[clusterSource];
        const unsigned fsrmIndex = originalIndex[sourceIndex];
>>>>>>> 5e75cf71

        computeMInvJInvPhisAtSources(fsrm.centers[fsrmIndex],
                                     sources.mInvJInvPhisAtSources[clusterSource],
                                     meshIds[sourceIndex],
                                     mesh);
        transformMomentTensor(fsrm.momentTensor,
                              fsrm.solidVelocityComponent,
                              fsrm.pressureComponent,
                              fsrm.fluidVelocityComponent,
                              fsrm.strikes[fsrmIndex],
                              fsrm.dips[fsrmIndex],
                              fsrm.rakes[fsrmIndex],
                              sources.tensor[clusterSource]);

        for (unsigned i = 0; i < PointSources::TensorSize; ++i) {
          sources.tensor[clusterSource][i] *= fsrm.areas[fsrmIndex];
        }
#ifndef USE_POROELASTIC
        const seissol::model::Material& material =
            ltsLut->lookup(lts->material, meshIds[sourceIndex] - 1).local;
        for (unsigned i = 0; i < 3; ++i) {
          sources.tensor[clusterSource][6 + i] /= material.rho;
        }
#else
        logWarning() << "The poroelastic equation does not scale the force components with the "
                        "density. For the definition of the sources in poroelastic media, we refer "
                        "to the documentation of SeisSol.";
#endif

        sources.onsetTime[clusterSource] = fsrm.onsets[fsrmIndex];
        sources.samplingInterval[clusterSource] = fsrm.timestep;
        std::copy(std::begin(fsrm.timeHistories[fsrmIndex]),
                  std::end(fsrm.timeHistories[fsrmIndex]),
                  sources.sample[0].data() + sources.sampleOffsets[0][clusterSource]);
        sources.sampleOffsets[0][clusterSource + 1] =
            sources.sampleOffsets[0][clusterSource] + fsrm.timeHistories[fsrmIndex].size();
      }

      sourceCluster[cluster] = makePointSourceCluster(
          std::move(clusterMappings[cluster]), sources, meshIds.data(), ltsTree, lts, ltsLut);
    }
  }

  logInfo(rank) << ".. finished point source initialization.";

  return layeredSourceClusters;
}

// TODO Add support for passive netCDF
#if defined(USE_NETCDF) && !defined(NETCDF_PASSIVE)
auto loadSourcesFromNRF(const char* fileName,
                        const seissol::geometry::MeshReader& mesh,
                        seissol::initializer::LTSTree* ltsTree,
                        seissol::initializer::LTS* lts,
                        seissol::initializer::Lut* ltsLut,
                        seissol::memory::Memkind memkind)
    -> std::unordered_map<LayerType, std::vector<seissol::kernels::PointSourceClusterPair>> {
  const int rank = seissol::MPI::mpi.rank();

  logInfo(rank) << "Reading" << fileName;
  NRF nrf;
  readNRF(fileName, nrf);

  auto contained = std::vector<short>(nrf.size());
  auto meshIds = std::vector<unsigned>(nrf.size());

  logInfo(rank) << "Finding meshIds for point sources...";
  initializer::findMeshIds(nrf.centres.data(), mesh, nrf.size(), contained.data(), meshIds.data());

#ifdef USE_MPI
  logInfo(rank) << "Cleaning possible double occurring point sources for MPI...";
  initializer::cleanDoubles(contained.data(), nrf.size());
#endif

  auto originalIndex = std::vector<unsigned>(nrf.size());
  unsigned numSources = 0;
  for (unsigned source = 0; source < nrf.size(); ++source) {
    originalIndex[numSources] = source;
    meshIds[numSources] = meshIds[source];
    numSources += contained[source];
  }

  // Checking that all sources are within the domain
  int globalnumSources = numSources;
#ifdef USE_MPI
  MPI_Reduce(&numSources, &globalnumSources, 1, MPI_INT, MPI_SUM, 0, seissol::MPI::mpi.comm());
#endif

  if (rank == 0) {
    const int numSourceOutside = nrf.size() - globalnumSources;
    if (numSourceOutside > 0) {
      logError() << nrf.size() - globalnumSources << " point sources are outside the domain.";
    }
  }

  logInfo(rank) << "Mapping point sources to LTS cells...";

  auto layeredClusterMapping =
      mapPointSourcesToClusters(meshIds.data(), numSources, ltsTree, lts, ltsLut, memkind);
  std::unordered_map<LayerType, std::vector<seissol::kernels::PointSourceClusterPair>>
      layeredSourceClusters;

  for (auto layer : {Interior, Copy}) {
    auto& sourceCluster = layeredSourceClusters[layer];
    sourceCluster.resize(ltsTree->numChildren());
    auto& clusterMappings = layeredClusterMapping[layer];
    for (unsigned cluster = 0; cluster < ltsTree->numChildren(); ++cluster) {
      auto numberOfSources = clusterMappings[cluster].sources.size();
      auto sources = PointSources{memkind};
      sources.mode = PointSourceMode::Nrf;
      sources.numberOfSources = numberOfSources;
      sources.mInvJInvPhisAtSources.resize(numberOfSources);
      sources.tensor.resize(numberOfSources);
      sources.A.resize(numberOfSources);
      sources.stiffnessTensor.resize(numberOfSources);
      sources.originalIndex.resize(numberOfSources);
      sources.onsetTime.resize(numberOfSources);
      sources.samplingInterval.resize(numberOfSources);
      for (auto& so : sources.sampleOffsets) {
        so.resize(numberOfSources + 1);
        so[0] = 0;
      }

      for (std::size_t i = 0; i < Offsets().size(); ++i) {
        std::size_t sampleSize = 0;
        for (unsigned clusterSource = 0; clusterSource < numberOfSources; ++clusterSource) {
          const unsigned sourceIndex = clusterMappings[cluster].sources[clusterSource];
          const unsigned nrfIndex = originalIndex[sourceIndex];
          sampleSize += nrf.sroffsets[nrfIndex + 1][i] - nrf.sroffsets[nrfIndex][i];
        }
        sources.sample[i].resize(sampleSize);
      }

      for (unsigned clusterSource = 0; clusterSource < numberOfSources; ++clusterSource) {
<<<<<<< HEAD
        unsigned sourceIndex = clusterMappings[cluster].sources[clusterSource];
        unsigned nrfIndex = originalIndex[sourceIndex];
        sources.originalIndex[clusterSource] = nrfIndex;
=======
        const unsigned sourceIndex = clusterMappings[cluster].sources[clusterSource];
        const unsigned nrfIndex = originalIndex[sourceIndex];
>>>>>>> 5e75cf71
        transformNRFSourceToInternalSource(
            nrf.centres[nrfIndex],
            meshIds[sourceIndex],
            mesh,
            nrf.subfaults[nrfIndex],
            nrf.sroffsets[nrfIndex],
            nrf.sroffsets[nrfIndex + 1],
            nrf.sliprates,
            &ltsLut->lookup(lts->material, meshIds[sourceIndex]).local,
            sources,
            clusterSource,
            memkind);
      }
      sourceCluster[cluster] = makePointSourceCluster(
          std::move(clusterMappings[cluster]), sources, meshIds.data(), ltsTree, lts, ltsLut);
    }
  }

  logInfo(rank) << ".. finished point source initialization.";

  return layeredSourceClusters;
}
#endif // defined(USE_NETCDF) && !defined(NETCDF_PASSIVE)

void Manager::loadSources(seissol::initializer::parameters::PointSourceType sourceType,
                          const char* fileName,
                          const seissol::geometry::MeshReader& mesh,
                          seissol::initializer::LTSTree* ltsTree,
                          seissol::initializer::LTS* lts,
                          seissol::initializer::Lut* ltsLut,
                          time_stepping::TimeManager& timeManager) {
#ifdef ACL_DEVICE
  auto memkind = useUSM() ? seissol::memory::DeviceUnifiedMemory : seissol::memory::Standard;
#else
  auto memkind = seissol::memory::Standard;
#endif
  auto sourceClusters =
      std::unordered_map<LayerType, std::vector<seissol::kernels::PointSourceClusterPair>>{};
  if (sourceType == seissol::initializer::parameters::PointSourceType::NrfSource) {
    logInfo(seissol::MPI::mpi.rank()) << "Reading an NRF source (type 42).";
#if defined(USE_NETCDF) && !defined(NETCDF_PASSIVE)
    sourceClusters = loadSourcesFromNRF(fileName, mesh, ltsTree, lts, ltsLut, memkind);
#else
    logError() << "NRF sources (type 42) need SeisSol to be linked with an (active) Netcdf "
                  "library. However, this is not the case for this build.";
#endif
  } else if (sourceType == seissol::initializer::parameters::PointSourceType::FsrmSource) {
    logInfo(seissol::MPI::mpi.rank()) << "Reading an FSRM source (type 50).";
    sourceClusters = loadSourcesFromFSRM(fileName, mesh, ltsTree, lts, ltsLut, memkind);
  } else if (sourceType == seissol::initializer::parameters::PointSourceType::None) {
    logInfo(seissol::MPI::mpi.rank()) << "No source term specified.";
  } else {
    logError() << "The source type" << static_cast<int>(sourceType)
               << "has been defined, but not yet been implemented in SeisSol.";
  }
  // otherwise, we do not have any source term.

  timeManager.setPointSourcesForClusters(std::move(sourceClusters));
}

} // namespace seissol::sourceterm<|MERGE_RESOLUTION|>--- conflicted
+++ resolved
@@ -414,14 +414,8 @@
       sources.sample[0].resize(fsrm.numberOfSamples * numberOfSources);
 
       for (unsigned clusterSource = 0; clusterSource < numberOfSources; ++clusterSource) {
-<<<<<<< HEAD
-        unsigned sourceIndex = clusterMappings[cluster].sources[clusterSource];
-        unsigned fsrmIndex = originalIndex[sourceIndex];
-        sources.originalIndex[clusterSource] = fsrmIndex;
-=======
         const unsigned sourceIndex = clusterMappings[cluster].sources[clusterSource];
         const unsigned fsrmIndex = originalIndex[sourceIndex];
->>>>>>> 5e75cf71
 
         computeMInvJInvPhisAtSources(fsrm.centers[fsrmIndex],
                                      sources.mInvJInvPhisAtSources[clusterSource],
@@ -556,14 +550,8 @@
       }
 
       for (unsigned clusterSource = 0; clusterSource < numberOfSources; ++clusterSource) {
-<<<<<<< HEAD
-        unsigned sourceIndex = clusterMappings[cluster].sources[clusterSource];
-        unsigned nrfIndex = originalIndex[sourceIndex];
-        sources.originalIndex[clusterSource] = nrfIndex;
-=======
         const unsigned sourceIndex = clusterMappings[cluster].sources[clusterSource];
         const unsigned nrfIndex = originalIndex[sourceIndex];
->>>>>>> 5e75cf71
         transformNRFSourceToInternalSource(
             nrf.centres[nrfIndex],
             meshIds[sourceIndex],
