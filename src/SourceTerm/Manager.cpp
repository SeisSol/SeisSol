// SPDX-FileCopyrightText: 2015 SeisSol Group
// SPDX-FileCopyrightText: 2015 Intel Corporation
//
// SPDX-License-Identifier: BSD-3-Clause
// SPDX-LicenseComments: Full text under /LICENSE and /LICENSES/
//
// SPDX-FileContributor: Author lists in /AUTHORS and /CITATION.cff
// SPDX-FileContributor: Carsten Uphoff
// SPDX-FileContributor: Alexander Heinecke (Intel Corp.)
// SPDX-FileContributor: Sebastian Rettenberger

#include "Manager.h"

#include "FSRMReader.h"
#include "Initializer/PointMapper.h"
#include "Kernels/PointSourceClusterOnHost.h"
#include "Numerical/Transformation.h"
#include "PointSource.h"
#include "generated_code/init.h"
#include "generated_code/kernel.h"
#include "generated_code/tensor.h"
#include <Common/Constants.h>
#include <Equations/Datastructures.h>
#include <Geometry/MeshReader.h>
#include <Geometry/MeshTools.h>
#include <Initializer/Parameters/SourceParameters.h>
#include <Kernels/PointSourceCluster.h>
#include <Kernels/Precision.h>
#include <Memory/Descriptor/LTS.h>
#include <Memory/MemoryAllocator.h>
#include <Memory/Tree/LTSTree.h>
#include <Memory/Tree/Layer.h>
#include <Memory/Tree/Lut.h>
#include <Model/CommonDatastructures.h>
#include <Numerical/BasisFunction.h>
#include <Solver/MultipleSimulations.h>
#include <Solver/time_stepping/TimeManager.h>
#include <SourceTerm/NRF.h>
#include <SourceTerm/Typedefs.h>
#include <algorithm>
#include <array>
#include <cassert>
#include <cstring>
#include <limits>
#include <memory>
#include <string>
#include <unordered_map>
#include <utility>
#include <utils/logger.h>
#include <vector>

#include <Model/Datastructures.h> // IWYU pragma: keep

#ifdef USE_NETCDF
#include "NRFReader.h"
#include "Parallel/MPI.h"
#include <mpi.h>
#endif

#ifdef ACL_DEVICE
#include "Kernels/PointSourceClusterOnDevice.h"
#include <Parallel/Helper.h>
#endif

namespace {

using namespace seissol::sourceterm;

/**
 * Computes mInvJInvPhisAtSources[i] = |J|^-1 * M_ii^-1 * phi_i(xi, eta, zeta),
 * where xi, eta, zeta is the point in the reference tetrahedron corresponding to x, y, z.
 */
void computeMInvJInvPhisAtSources(
    const Eigen::Vector3d& centre,
    seissol::memory::AlignedArray<real, tensor::mInvJInvPhisAtSources::size()>&
        mInvJInvPhisAtSources,
    unsigned meshId,
    const seissol::geometry::MeshReader& mesh) {
  const auto& elements = mesh.getElements();
  const auto& vertices = mesh.getVertices();

  const double* coords[4];
  for (unsigned v = 0; v < 4; ++v) {
    coords[v] = vertices[elements[meshId].vertices[v]].coords;
  }
  const auto xiEtaZeta = transformations::tetrahedronGlobalToReference(
      coords[0], coords[1], coords[2], coords[3], centre);
  const auto basisFunctionsAtPoint = basisFunction::SampledBasisFunctions<real>(
      ConvergenceOrder, xiEtaZeta(0), xiEtaZeta(1), xiEtaZeta(2));

  const double volume = MeshTools::volume(elements[meshId], vertices);
  const double jInv = 1.0 / (6.0 * volume);

  kernel::computeMInvJInvPhisAtSources krnl;
  krnl.basisFunctionsAtPoint = basisFunctionsAtPoint.m_data.data();
  krnl.M3inv = init::M3inv::Values;
  krnl.mInvJInvPhisAtSources = mInvJInvPhisAtSources.data();
  krnl.JInv = jInv;
  krnl.execute();
}

void transformNRFSourceToInternalSource(const Eigen::Vector3d& centre,
                                        unsigned meshId,
                                        const seissol::geometry::MeshReader& mesh,
                                        const Subfault& subfault,
                                        const Offsets& offsets,
                                        const Offsets& nextOffsets,
                                        const std::array<std::vector<double>, 3>& sliprates,
                                        seissol::model::Material* material,
                                        PointSources& pointSources,
                                        unsigned index,
                                        seissol::memory::Memkind memkind) {
  computeMInvJInvPhisAtSources(centre, pointSources.mInvJInvPhisAtSources[index], meshId, mesh);

  auto& faultBasis = pointSources.tensor[index];
  faultBasis[0] = subfault.tan1(0);
  faultBasis[1] = subfault.tan1(1);
  faultBasis[2] = subfault.tan1(2);
  faultBasis[3] = subfault.tan2(0);
  faultBasis[4] = subfault.tan2(1);
  faultBasis[5] = subfault.tan2(2);
  faultBasis[6] = subfault.normal(0);
  faultBasis[7] = subfault.normal(1);
  faultBasis[8] = subfault.normal(2);

  pointSources.A[index] = subfault.area;
  std::array<double, 81> stiffnessTensor{};
  switch (material->getMaterialType()) {
  case seissol::model::MaterialType::Anisotropic:
    [[fallthrough]];
  case seissol::model::MaterialType::Poroelastic:
    if (subfault.mu != 0) {
      logError() << "There are specific fault parameters for the fault. This is only compatible "
                    "with isotropic (visco)elastic materials.";
    }
    material->getFullStiffnessTensor(stiffnessTensor);
    break;
  default:
    seissol::model::ElasticMaterial em = *dynamic_cast<seissol::model::ElasticMaterial*>(material);
    em.mu = (subfault.mu == 0.0) ? em.mu : subfault.mu;
    em.getFullStiffnessTensor(stiffnessTensor);
    break;
  }
  std::copy(
      stiffnessTensor.begin(), stiffnessTensor.end(), pointSources.stiffnessTensor[index].begin());
  pointSources.onsetTime[index] = subfault.tinit;
  pointSources.samplingInterval[index] = subfault.timestep;
  for (unsigned sr = 0; sr < Offsets().size(); ++sr) {
    std::copy(sliprates[sr].begin() + offsets[sr],
              sliprates[sr].begin() + nextOffsets[sr],
              pointSources.sample[sr].data() + pointSources.sampleOffsets[sr][index]);
    pointSources.sampleOffsets[sr][index + 1] =
        pointSources.sampleOffsets[sr][index] + nextOffsets[sr] - offsets[sr];
  }
}

auto mapClusterToMesh(ClusterMapping& clusterMapping,
                      const std::size_t* meshIds,
                      seissol::initializer::LTSTree* ltsTree,
                      seissol::initializer::Lut* ltsLut,
                      seissol::initializer::AllocationPlace place) {
  unsigned clusterSource = 0;
  unsigned mapping = 0;
  while (clusterSource < clusterMapping.sources.size()) {
    const unsigned meshId = meshIds[clusterMapping.sources[clusterSource]];
    unsigned next = clusterSource + 1;
    while (next < clusterMapping.sources.size() &&
           meshIds[clusterMapping.sources[next]] == meshId) {
      ++next;
    }

    for (std::size_t ltsId = 0, dup = 0;
         dup < seissol::initializer::Lut::MaxDuplicates &&
<<<<<<< HEAD
         (ltsId = ltsLut->ltsId(ltsTree->info<LTS::Dofs>().mask, meshId, dup)) !=
             std::numeric_limits<unsigned>::max();
=======
         (ltsId = ltsLut->ltsId(ltsTree->info(lts->dofs).mask, meshId, dup)) !=
             std::numeric_limits<std::size_t>::max();
>>>>>>> 68f18eef
         ++dup) {
      clusterMapping.cellToSources[mapping].dofs = &ltsTree->var<LTS::Dofs>(place)[ltsId];
      clusterMapping.cellToSources[mapping].pointSourcesOffset = clusterSource;
      clusterMapping.cellToSources[mapping].numberOfPointSources = next - clusterSource;
      ++mapping;
    }

    clusterSource = next;
  }
  assert(mapping == clusterMapping.cellToSources.size());
}

auto mapPointSourcesToClusters(const std::size_t* meshIds,
                               unsigned numberOfSources,
                               seissol::initializer::LTSTree* ltsTree,
                               seissol::initializer::Lut* ltsLut,
                               seissol::memory::Memkind memkind)
    -> std::unordered_map<LayerType, std::vector<ClusterMapping>> {
  auto layerClusterToPointSources =
      std::unordered_map<LayerType, std::vector<std::vector<std::size_t>>>{};
  layerClusterToPointSources[Copy].resize(ltsTree->numChildren());
  layerClusterToPointSources[Interior].resize(ltsTree->numChildren());
  auto layerClusterToMeshIds =
      std::unordered_map<LayerType, std::vector<std::vector<std::size_t>>>{};
  layerClusterToMeshIds[Copy].resize(ltsTree->numChildren());
  layerClusterToMeshIds[Interior].resize(ltsTree->numChildren());

  for (unsigned source = 0; source < numberOfSources; ++source) {
    const unsigned meshId = meshIds[source];
    const unsigned cluster = ltsLut->cluster(meshId);
    const LayerType layer = ltsLut->layer(meshId);
    assert(layer != Ghost);
    layerClusterToPointSources[layer][cluster].push_back(source);
    layerClusterToMeshIds[layer][cluster].push_back(meshId);
  }

  std::unordered_map<LayerType, std::vector<ClusterMapping>> layeredClusterMapping;
  for (auto layer : {Copy, Interior}) {
    layeredClusterMapping[layer].resize(ltsTree->numChildren(), ClusterMapping(memkind));
    auto& clusterToMeshIds = layerClusterToMeshIds[layer];
    auto& clusterToPointSources = layerClusterToPointSources[layer];
    auto& clusterMappings = layeredClusterMapping[layer];
    for (unsigned cluster = 0; cluster < ltsTree->numChildren(); ++cluster) {
      // Determine number of mappings by counting unique mesh Ids
      std::sort(clusterToMeshIds[cluster].begin(), clusterToMeshIds[cluster].end());
      auto last = std::unique(clusterToMeshIds[cluster].begin(), clusterToMeshIds[cluster].end());
      unsigned numberOfMappings = 0;
      for (auto it = clusterToMeshIds[cluster].begin(); it != last; ++it) {
        const unsigned meshId = *it;
        for (unsigned dup = 0; dup < seissol::initializer::Lut::MaxDuplicates &&
<<<<<<< HEAD
                               ltsLut->ltsId(ltsTree->info<LTS::Dofs>().mask, meshId, dup) !=
                                   std::numeric_limits<unsigned>::max();
=======
                               ltsLut->ltsId(ltsTree->info(lts->dofs).mask, meshId, dup) !=
                                   std::numeric_limits<std::size_t>::max();
>>>>>>> 68f18eef
             ++dup) {
          ++numberOfMappings;
        }
      }

      clusterMappings[cluster].sources.resize(clusterToPointSources[cluster].size());
      clusterMappings[cluster].cellToSources.resize(numberOfMappings);

      for (unsigned source = 0; source < clusterToPointSources[cluster].size(); ++source) {
        clusterMappings[cluster].sources[source] = clusterToPointSources[cluster][source];
      }
      std::sort(clusterMappings[cluster].sources.begin(),
                clusterMappings[cluster].sources.end(),
                [&](unsigned i, unsigned j) { return meshIds[i] < meshIds[j]; });

      mapClusterToMesh(clusterMappings[cluster],
                       meshIds,
                       ltsTree,
                       ltsLut,
                       seissol::initializer::AllocationPlace::Host);
    }
  }

  return layeredClusterMapping;
}

auto makePointSourceCluster(const ClusterMapping& mapping,
                            const PointSources& sources,
                            const std::size_t* meshIds,
                            seissol::initializer::LTSTree* ltsTree,
                            seissol::initializer::Lut* ltsLut)
    -> seissol::kernels::PointSourceClusterPair {
  auto hostData = std::pair<std::shared_ptr<ClusterMapping>, std::shared_ptr<PointSources>>(
      std::make_shared<ClusterMapping>(mapping), std::make_shared<PointSources>(sources));

#if defined(ACL_DEVICE)
  using GpuImpl = seissol::kernels::PointSourceClusterOnDevice;

  auto deviceData =
      [&]() -> std::pair<std::shared_ptr<ClusterMapping>, std::shared_ptr<PointSources>> {
    if (useUSM()) {
      return hostData;
    } else {
      constexpr auto GpuMemkind = seissol::memory::Memkind::DeviceGlobalMemory;
      auto predeviceClusterMapping = mapping;
      mapClusterToMesh(predeviceClusterMapping,
                       meshIds,
                       ltsTree,
                       ltsLut,
                       seissol::initializer::AllocationPlace::Device);
      auto deviceClusterMapping =
          std::make_shared<ClusterMapping>(predeviceClusterMapping, GpuMemkind);
      auto devicePointSources = std::make_shared<PointSources>(sources, GpuMemkind);
      return {deviceClusterMapping, devicePointSources};
    }
  }();
#else
  using GpuImpl = seissol::kernels::PointSourceClusterOnHost;
  auto deviceData = hostData;
#endif

  return seissol::kernels::PointSourceClusterPair{
      std::make_unique<kernels::PointSourceClusterOnHost>(hostData.first, hostData.second),
      std::make_unique<GpuImpl>(deviceData.first, deviceData.second)};
}

auto loadSourcesFromFSRM(const char* fileName,
                         const seissol::geometry::MeshReader& mesh,
                         seissol::initializer::LTSTree* ltsTree,
                         seissol::initializer::Lut* ltsLut,
                         seissol::memory::Memkind memkind)
    -> std::unordered_map<LayerType, std::vector<seissol::kernels::PointSourceClusterPair>> {
  // until further rewrite, we'll leave most of the raw pointers/arrays in here.

  seissol::sourceterm::FSRMSource fsrm;
  fsrm.read(std::string(fileName));

  logInfo() << "Finding meshIds for point sources...";

  auto contained = std::vector<short>(fsrm.numberOfSources);
  auto meshIds = std::vector<std::size_t>(fsrm.numberOfSources);

  initializer::findMeshIds(
      fsrm.centers.data(), mesh, fsrm.numberOfSources, contained.data(), meshIds.data());

  logInfo() << "Cleaning possible double occurring point sources in multi-rank setups...";
  initializer::cleanDoubles(contained.data(), fsrm.numberOfSources);

  auto originalIndex = std::vector<std::size_t>(fsrm.numberOfSources);
  unsigned numSources = 0;
  for (unsigned source = 0; source < fsrm.numberOfSources; ++source) {
    originalIndex[numSources] = source;
    meshIds[numSources] = meshIds[source];
    numSources += contained[source];
  }

  logInfo() << "Mapping point sources to LTS cells...";
  auto layeredClusterMapping =
      mapPointSourcesToClusters(meshIds.data(), numSources, ltsTree, ltsLut, memkind);
  std::unordered_map<LayerType, std::vector<seissol::kernels::PointSourceClusterPair>>
      layeredSourceClusters;

  for (auto layer : {Interior, Copy}) {
    auto& sourceCluster = layeredSourceClusters[layer];
    sourceCluster.resize(ltsTree->numChildren());
    auto& clusterMappings = layeredClusterMapping[layer];
    for (unsigned cluster = 0; cluster < ltsTree->numChildren(); ++cluster) {
      auto numberOfSources = clusterMappings[cluster].sources.size();
      auto sources = PointSources{memkind};
      sources.mode = PointSourceMode::Fsrm;
      sources.numberOfSources = numberOfSources;
      sources.mInvJInvPhisAtSources.resize(numberOfSources);
      sources.tensor.resize(numberOfSources);
      sources.onsetTime.resize(numberOfSources);
      sources.samplingInterval.resize(numberOfSources);
      sources.sampleOffsets[0].resize(numberOfSources + 1);
      sources.sampleOffsets[0][0] = 0;
      sources.sample[0].resize(fsrm.numberOfSamples * numberOfSources);

      // only actively used in the case of fused simulations
      sources.simulationIndex.resize(numberOfSources);

      for (unsigned clusterSource = 0; clusterSource < numberOfSources; ++clusterSource) {
        const unsigned sourceIndex = clusterMappings[cluster].sources[clusterSource];
        const unsigned fsrmIndex = originalIndex[sourceIndex];
        sources.simulationIndex[clusterSource] = fsrmIndex % multisim::NumSimulations;
        computeMInvJInvPhisAtSources(fsrm.centers[fsrmIndex],
                                     sources.mInvJInvPhisAtSources[clusterSource],
                                     meshIds[sourceIndex],
                                     mesh);
        transformMomentTensor(fsrm.momentTensor,
                              fsrm.solidVelocityComponent,
                              fsrm.pressureComponent,
                              fsrm.fluidVelocityComponent,
                              fsrm.strikes[fsrmIndex],
                              fsrm.dips[fsrmIndex],
                              fsrm.rakes[fsrmIndex],
                              sources.tensor[clusterSource]);

        for (unsigned i = 0; i < PointSources::TensorSize; ++i) {
          sources.tensor[clusterSource][i] *= fsrm.areas[fsrmIndex];
        }
        if (model::MaterialT::Type != model::MaterialType::Poroelastic) {
          const seissol::model::Material& material =
              ltsLut->lookup<LTS::Material>(meshIds[sourceIndex] - 1).local;
          for (unsigned i = 0; i < 3; ++i) {
            sources.tensor[clusterSource][6 + i] /= material.rho;
          }
        } else {
          logWarning()
              << "The poroelastic equation does not scale the force components with the "
                 "density. For the definition of the sources in poroelastic media, we refer "
                 "to the documentation of SeisSol.";
        }

        sources.onsetTime[clusterSource] = fsrm.onsets[fsrmIndex];
        sources.samplingInterval[clusterSource] = fsrm.timestep;
        std::copy(std::begin(fsrm.timeHistories[fsrmIndex]),
                  std::end(fsrm.timeHistories[fsrmIndex]),
                  sources.sample[0].data() + sources.sampleOffsets[0][clusterSource]);
        sources.sampleOffsets[0][clusterSource + 1] =
            sources.sampleOffsets[0][clusterSource] + fsrm.timeHistories[fsrmIndex].size();
      }

      sourceCluster[cluster] = makePointSourceCluster(
          clusterMappings[cluster], sources, meshIds.data(), ltsTree, ltsLut);
    }
  }

  logInfo() << ".. finished point source initialization.";

  return layeredSourceClusters;
}

// TODO Add support for passive netCDF
#if defined(USE_NETCDF) && !defined(NETCDF_PASSIVE)
auto loadSourcesFromNRF(const char* fileName,
                        const seissol::geometry::MeshReader& mesh,
                        seissol::initializer::LTSTree* ltsTree,
                        seissol::initializer::Lut* ltsLut,
                        seissol::memory::Memkind memkind)
    -> std::unordered_map<LayerType, std::vector<seissol::kernels::PointSourceClusterPair>> {
  const int rank = seissol::MPI::mpi.rank();

  logInfo() << "Reading" << fileName;
  NRF nrf;
  readNRF(fileName, nrf);

  auto contained = std::vector<short>(nrf.size());
  auto meshIds = std::vector<std::size_t>(nrf.size());

  logInfo() << "Finding meshIds for point sources...";
  initializer::findMeshIds(nrf.centres.data(), mesh, nrf.size(), contained.data(), meshIds.data());

  logInfo() << "Cleaning possible double occurring point sources for multi-rank setups...";
  initializer::cleanDoubles(contained.data(), nrf.size());

  auto originalIndex = std::vector<std::size_t>(nrf.size());
  unsigned numSources = 0;
  for (unsigned source = 0; source < nrf.size(); ++source) {
    originalIndex[numSources] = source;
    meshIds[numSources] = meshIds[source];
    numSources += contained[source];
  }

  // Checking that all sources are within the domain
  unsigned globalnumSources = numSources;
  MPI_Reduce(&numSources, &globalnumSources, 1, MPI_UNSIGNED, MPI_SUM, 0, seissol::MPI::mpi.comm());

  if (rank == 0) {
    const int numSourceOutside = nrf.size() - globalnumSources;
    if (numSourceOutside > 0) {
      logError() << nrf.size() - globalnumSources << " point sources are outside the domain.";
    }
  }

  logInfo() << "Mapping point sources to LTS cells...";

  auto layeredClusterMapping =
      mapPointSourcesToClusters(meshIds.data(), numSources, ltsTree, ltsLut, memkind);
  std::unordered_map<LayerType, std::vector<seissol::kernels::PointSourceClusterPair>>
      layeredSourceClusters;

  for (auto layer : {Interior, Copy}) {
    auto& sourceCluster = layeredSourceClusters[layer];
    sourceCluster.resize(ltsTree->numChildren());
    auto& clusterMappings = layeredClusterMapping[layer];
    for (unsigned cluster = 0; cluster < ltsTree->numChildren(); ++cluster) {
      auto numberOfSources = clusterMappings[cluster].sources.size();
      auto sources = PointSources{memkind};
      sources.mode = PointSourceMode::Nrf;
      sources.numberOfSources = numberOfSources;
      sources.mInvJInvPhisAtSources.resize(numberOfSources);
      sources.tensor.resize(numberOfSources);
      sources.A.resize(numberOfSources);
      sources.stiffnessTensor.resize(numberOfSources);
      sources.onsetTime.resize(numberOfSources);
      sources.samplingInterval.resize(numberOfSources);
      for (auto& so : sources.sampleOffsets) {
        so.resize(numberOfSources + 1);
        so[0] = 0;
      }

      // only actively used in the case of fused simulations
      sources.simulationIndex.resize(numberOfSources);

      for (std::size_t i = 0; i < Offsets().size(); ++i) {
        std::size_t sampleSize = 0;
        for (unsigned clusterSource = 0; clusterSource < numberOfSources; ++clusterSource) {
          const unsigned sourceIndex = clusterMappings[cluster].sources[clusterSource];
          const unsigned nrfIndex = originalIndex[sourceIndex];
          sampleSize += nrf.sroffsets[nrfIndex + 1][i] - nrf.sroffsets[nrfIndex][i];
        }
        sources.sample[i].resize(sampleSize);
      }

      for (unsigned clusterSource = 0; clusterSource < numberOfSources; ++clusterSource) {
        const unsigned sourceIndex = clusterMappings[cluster].sources[clusterSource];
        const unsigned nrfIndex = originalIndex[sourceIndex];
        sources.simulationIndex[clusterSource] = nrfIndex % multisim::NumSimulations;
        transformNRFSourceToInternalSource(
            nrf.centres[nrfIndex],
            meshIds[sourceIndex],
            mesh,
            nrf.subfaults[nrfIndex],
            nrf.sroffsets[nrfIndex],
            nrf.sroffsets[nrfIndex + 1],
            nrf.sliprates,
            &ltsLut->lookup<LTS::Material>(meshIds[sourceIndex]).local,
            sources,
            clusterSource,
            memkind);
      }
      sourceCluster[cluster] = makePointSourceCluster(
          clusterMappings[cluster], sources, meshIds.data(), ltsTree, ltsLut);
    }
  }

  logInfo() << ".. finished point source initialization.";

  return layeredSourceClusters;
}
#endif // defined(USE_NETCDF) && !defined(NETCDF_PASSIVE)

} // namespace

namespace seissol::sourceterm {

void Manager::loadSources(seissol::initializer::parameters::PointSourceType sourceType,
                          const char* fileName,
                          const seissol::geometry::MeshReader& mesh,
                          seissol::initializer::LTSTree* ltsTree,
                          seissol::initializer::Lut* ltsLut,
                          time_stepping::TimeManager& timeManager) {
#ifdef ACL_DEVICE
  auto memkind = useUSM() ? seissol::memory::DeviceUnifiedMemory : seissol::memory::Standard;
#else
  auto memkind = seissol::memory::Standard;
#endif
  auto sourceClusters =
      std::unordered_map<LayerType, std::vector<seissol::kernels::PointSourceClusterPair>>{};
  if (sourceType == seissol::initializer::parameters::PointSourceType::NrfSource) {
    logInfo() << "Reading an NRF source (type 42).";
#if defined(USE_NETCDF) && !defined(NETCDF_PASSIVE)
    sourceClusters = loadSourcesFromNRF(fileName, mesh, ltsTree, ltsLut, memkind);
#else
    logError() << "NRF sources (type 42) need SeisSol to be linked with an (active) Netcdf "
                  "library. However, this is not the case for this build.";
#endif
  } else if (sourceType == seissol::initializer::parameters::PointSourceType::FsrmSource) {
    logInfo() << "Reading an FSRM source (type 50).";
    sourceClusters = loadSourcesFromFSRM(fileName, mesh, ltsTree, ltsLut, memkind);
  } else if (sourceType == seissol::initializer::parameters::PointSourceType::None) {
    logInfo() << "No source term specified.";
  } else {
    logError() << "The source type" << static_cast<int>(sourceType)
               << "has been defined, but not yet been implemented in SeisSol.";
  }
  // otherwise, we do not have any source term.

  timeManager.setPointSourcesForClusters(std::move(sourceClusters));
}

} // namespace seissol::sourceterm<|MERGE_RESOLUTION|>--- conflicted
+++ resolved
@@ -171,13 +171,8 @@
 
     for (std::size_t ltsId = 0, dup = 0;
          dup < seissol::initializer::Lut::MaxDuplicates &&
-<<<<<<< HEAD
          (ltsId = ltsLut->ltsId(ltsTree->info<LTS::Dofs>().mask, meshId, dup)) !=
-             std::numeric_limits<unsigned>::max();
-=======
-         (ltsId = ltsLut->ltsId(ltsTree->info(lts->dofs).mask, meshId, dup)) !=
              std::numeric_limits<std::size_t>::max();
->>>>>>> 68f18eef
          ++dup) {
       clusterMapping.cellToSources[mapping].dofs = &ltsTree->var<LTS::Dofs>(place)[ltsId];
       clusterMapping.cellToSources[mapping].pointSourcesOffset = clusterSource;
@@ -228,13 +223,8 @@
       for (auto it = clusterToMeshIds[cluster].begin(); it != last; ++it) {
         const unsigned meshId = *it;
         for (unsigned dup = 0; dup < seissol::initializer::Lut::MaxDuplicates &&
-<<<<<<< HEAD
                                ltsLut->ltsId(ltsTree->info<LTS::Dofs>().mask, meshId, dup) !=
-                                   std::numeric_limits<unsigned>::max();
-=======
-                               ltsLut->ltsId(ltsTree->info(lts->dofs).mask, meshId, dup) !=
                                    std::numeric_limits<std::size_t>::max();
->>>>>>> 68f18eef
              ++dup) {
           ++numberOfMappings;
         }
