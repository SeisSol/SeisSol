/******************************************************************************
** Copyright (c) 2015, Intel Corporation                                     **
** All rights reserved.                                                      **
**                                                                           **
** Redistribution and use in source and binary forms, with or without        **
** modification, are permitted provided that the following conditions        **
** are met:                                                                  **
** 1. Redistributions of source code must retain the above copyright         **
**    notice, this list of conditions and the following disclaimer.          **
** 2. Redistributions in binary form must reproduce the above copyright      **
**    notice, this list of conditions and the following disclaimer in the    **
**    documentation and/or other materials provided with the distribution.   **
** 3. Neither the name of the copyright holder nor the names of its          **
**    contributors may be used to endorse or promote products derived        **
**    from this software without specific prior written permission.          **
**                                                                           **
** THIS SOFTWARE IS PROVIDED BY THE COPYRIGHT HOLDERS AND CONTRIBUTORS       **
** "AS IS" AND ANY EXPRESS OR IMPLIED WARRANTIES, INCLUDING, BUT NOT         **
** LIMITED TO, THE IMPLIED WARRANTIES OF MERCHANTABILITY AND FITNESS FOR     **
** A PARTICULAR PURPOSE ARE DISCLAIMED. IN NO EVENT SHALL THE COPYRIGHT      **
** HOLDER OR CONTRIBUTORS BE LIABLE FOR ANY DIRECT, INDIRECT, INCIDENTAL,    **
** SPECIAL, EXEMPLARY, OR CONSEQUENTIAL DAMAGES (INCLUDING, BUT NOT LIMITED  **
** TO, PROCUREMENT OF SUBSTITUTE GOODS OR SERVICES; LOSS OF USE, DATA, OR    **
** PROFITS; OR BUSINESS INTERRUPTION) HOWEVER CAUSED AND ON ANY THEORY OF    **
** LIABILITY, WHETHER IN CONTRACT, STRICT LIABILITY, OR TORT (INCLUDING      **
** NEGLIGENCE OR OTHERWISE) ARISING IN ANY WAY OUT OF THE USE OF THIS        **
** SOFTWARE, EVEN IF ADVISED OF THE POSSIBILITY OF SUCH DAMAGE.              **
******************************************************************************/
/* Alexander Heinecke (Intel Corp.)
******************************************************************************/
/**
 * @file
 * This file is part of SeisSol.
 *
 * @author Carsten Uphoff (c.uphoff AT tum.de,
 *http://www5.in.tum.de/wiki/index.php/Carsten_Uphoff,_M.Sc.)
 * @author Sebastian Rettenberger (sebastian.rettenberger AT tum.de,
 *http://www5.in.tum.de/wiki/index.php/Sebastian_Rettenberger)
 *
 * @section LICENSE
 * Copyright (c) 2015-2016, SeisSol Group
 * All rights reserved.
 *
 * Redistribution and use in source and binary forms, with or without
 * modification, are permitted provided that the following conditions are met:
 *
 * 1. Redistributions of source code must retain the above copyright notice,
 *    this list of conditions and the following disclaimer.
 *
 * 2. Redistributions in binary form must reproduce the above copyright notice,
 *    this list of conditions and the following disclaimer in the documentation
 *    and/or other materials provided with the distribution.
 *
 * 3. Neither the name of the copyright holder nor the names of its
 *    contributors may be used to endorse or promote products derived from this
 *    software without specific prior written permission.
 *
 * THIS SOFTWARE IS PROVIDED BY THE COPYRIGHT HOLDERS AND CONTRIBUTORS "AS IS"
 * AND ANY EXPRESS OR IMPLIED WARRANTIES, INCLUDING, BUT NOT LIMITED TO, THE
 * IMPLIED WARRANTIES OF MERCHANTABILITY AND FITNESS FOR A PARTICULAR PURPOSE
 * ARE DISCLAIMED. IN NO EVENT SHALL THE COPYRIGHT HOLDER OR CONTRIBUTORS BE
 * LIABLE FOR ANY DIRECT, INDIRECT, INCIDENTAL, SPECIAL, EXEMPLARY, OR
 * CONSEQUENTIAL DAMAGES (INCLUDING, BUT NOT LIMITED TO, PROCUREMENT OF
 * SUBSTITUTE GOODS OR SERVICES; LOSS OF USE, DATA, OR PROFITS; OR BUSINESS
 * INTERRUPTION) HOWEVER CAUSED AND ON ANY THEORY OF LIABILITY, WHETHER IN
 * CONTRACT, STRICT LIABILITY, OR TORT (INCLUDING NEGLIGENCE OR OTHERWISE)
 * ARISING IN ANY WAY OUT OF THE USE OF THIS SOFTWARE, EVEN IF ADVISED OF THE
 * POSSIBILITY OF SUCH DAMAGE.
 *
 * @section DESCRIPTION
 **/

#include "Parallel/MPI.h"

#include "FSRMReader.h"
#include "Manager.h"
#include "NRFReader.h"
#include "Numerical_aux/Transformation.h"
#include "Parallel/MPI.h"
#include "PointSource.h"
#include "generated_code/init.h"
#include "generated_code/kernel.h"
#include "generated_code/tensor.h"

<<<<<<< HEAD
#include <Initializer/MemoryAllocator.h>
#include <Initializer/PointMapper.h>
#include <Initializer/tree/Layer.hpp>
#include <Kernels/PointSourceClusterOnHost.h>
#include <Parallel/Helper.hpp>
#include <SourceTerm/typedefs.hpp>
#include <memory>
#include <utils/logger.h>
#include <string>
=======
#include "Initializer/PointMapper.h"
#include "Kernels/PointSourceClusterOnHost.h"
>>>>>>> 474775ef
#include <cstring>
#include <string>
#include <utils/logger.h>

#ifdef ACL_DEVICE
<<<<<<< HEAD
#include <Kernels/PointSourceClusterOnDevice.h>
#include <Parallel/AcceleratorDevice.h>
=======
#include "Device/UsmAllocator.h"
#include "Kernels/PointSourceClusterOnDevice.h"
#include "Parallel/AcceleratorDevice.h"
>>>>>>> 474775ef
#endif

namespace seissol::sourceterm {

/**
 * Computes mInvJInvPhisAtSources[i] = |J|^-1 * M_ii^-1 * phi_i(xi, eta, zeta),
 * where xi, eta, zeta is the point in the reference tetrahedron corresponding to x, y, z.
 */
<<<<<<< HEAD
void computeMInvJInvPhisAtSources(
    Eigen::Vector3d const& centre,
    seissol::memory::AlignedArray<real, tensor::mInvJInvPhisAtSources::size()>&
        mInvJInvPhisAtSources,
=======
void seissol::sourceterm::computeMInvJInvPhisAtSources(
    const Eigen::Vector3d& centre,
    AlignedArray<real, tensor::mInvJInvPhisAtSources::size()>& mInvJInvPhisAtSources,
>>>>>>> 474775ef
    unsigned meshId,
    const seissol::geometry::MeshReader& mesh) {
  const auto& elements = mesh.getElements();
  const auto& vertices = mesh.getVertices();

  const double* coords[4];
  for (unsigned v = 0; v < 4; ++v) {
    coords[v] = vertices[elements[meshId].vertices[v]].coords;
  }
  const auto xiEtaZeta = transformations::tetrahedronGlobalToReference(
      coords[0], coords[1], coords[2], coords[3], centre);
  const auto basisFunctionsAtPoint = basisFunction::SampledBasisFunctions<real>(
      CONVERGENCE_ORDER, xiEtaZeta(0), xiEtaZeta(1), xiEtaZeta(2));

  double volume = MeshTools::volume(elements[meshId], vertices);
  double JInv = 1.0 / (6.0 * volume);

  kernel::computeMInvJInvPhisAtSources krnl;
  krnl.basisFunctionsAtPoint = basisFunctionsAtPoint.m_data.data();
  krnl.M3inv = init::M3inv::Values;
  krnl.mInvJInvPhisAtSources = mInvJInvPhisAtSources.data();
  krnl.JInv = JInv;
  krnl.execute();
}

<<<<<<< HEAD
void transformNRFSourceToInternalSource(Eigen::Vector3d const& centre,
                                        unsigned meshId,
                                        seissol::geometry::MeshReader const& mesh,
                                        Subfault const& subfault,
                                        Offsets const& offsets,
                                        Offsets const& nextOffsets,
                                        std::array<std::vector<double>, 3> const& sliprates,
                                        seissol::model::Material* material,
                                        PointSources& pointSources,
                                        unsigned index,
                                        seissol::memory::Memkind memkind) {
=======
void seissol::sourceterm::transformNRFSourceToInternalSource(
    const Eigen::Vector3d& centre,
    unsigned meshId,
    const seissol::geometry::MeshReader& mesh,
    const Subfault& subfault,
    const Offsets& offsets,
    const Offsets& nextOffsets,
    const std::array<std::vector<double>, 3>& sliprates,
    seissol::model::Material* material,
    PointSources& pointSources,
    unsigned index,
    const AllocatorT& alloc) {
>>>>>>> 474775ef
  computeMInvJInvPhisAtSources(centre, pointSources.mInvJInvPhisAtSources[index], meshId, mesh);

  auto& faultBasis = pointSources.tensor[index];
  faultBasis[0] = subfault.tan1(0);
  faultBasis[1] = subfault.tan1(1);
  faultBasis[2] = subfault.tan1(2);
  faultBasis[3] = subfault.tan2(0);
  faultBasis[4] = subfault.tan2(1);
  faultBasis[5] = subfault.tan2(2);
  faultBasis[6] = subfault.normal(0);
  faultBasis[7] = subfault.normal(1);
  faultBasis[8] = subfault.normal(2);

  pointSources.A[index] = subfault.area;
  switch (material->getMaterialType()) {
  case seissol::model::MaterialType::anisotropic:
    [[fallthrough]];
  case seissol::model::MaterialType::poroelastic:
    if (subfault.mu != 0) {
      logError() << "There are specific fault parameters for the fault. This is only compatible "
                    "with isotropic (visco)elastic materials.";
    }
    material->getFullStiffnessTensor(pointSources.stiffnessTensor[index]);
    break;
  default:
    seissol::model::ElasticMaterial em = *dynamic_cast<seissol::model::ElasticMaterial*>(material);
    em.mu = (subfault.mu == 0.0) ? em.mu : subfault.mu;
    em.getFullStiffnessTensor(pointSources.stiffnessTensor[index]);
    break;
  }
  pointSources.onsetTime[index] = subfault.tinit;
  pointSources.samplingInterval[index] = subfault.timestep;
  for (unsigned sr = 0; sr < Offsets().size(); ++sr) {
    std::copy(sliprates[sr].begin() + offsets[sr],
              sliprates[sr].begin() + nextOffsets[sr],
              pointSources.sample[sr].data() + pointSources.sampleOffsets[sr][index]);
    pointSources.sampleOffsets[sr][index + 1] =
        pointSources.sampleOffsets[sr][index] + nextOffsets[sr] - offsets[sr];
  }
}

auto mapClusterToMesh(ClusterMapping& clusterMapping,
                      const unsigned* meshIds,
                      seissol::initializer::LTSTree* ltsTree,
                      seissol::initializer::LTS* lts,
                      seissol::initializer::Lut* ltsLut,
                      seissol::initializer::AllocationPlace place) {
  unsigned clusterSource = 0;
  unsigned mapping = 0;
  while (clusterSource < clusterMapping.sources.size()) {
    unsigned meshId = meshIds[clusterMapping.sources[clusterSource]];
    unsigned next = clusterSource + 1;
    while (next < clusterMapping.sources.size() &&
           meshIds[clusterMapping.sources[next]] == meshId) {
      ++next;
    }

    for (unsigned ltsId, dup = 0; dup < seissol::initializer::Lut::MaxDuplicates &&
                                  (ltsId = ltsLut->ltsId(lts->dofs.mask, meshId, dup)) !=
                                      std::numeric_limits<unsigned>::max();
         ++dup) {
      clusterMapping.cellToSources[mapping].dofs = &ltsTree->var(lts->dofs, place)[ltsId];
      clusterMapping.cellToSources[mapping].pointSourcesOffset = clusterSource;
      clusterMapping.cellToSources[mapping].numberOfPointSources = next - clusterSource;
      ++mapping;
    }

    clusterSource = next;
  }
}

<<<<<<< HEAD
auto mapPointSourcesToClusters(const unsigned* meshIds,
                               unsigned numberOfSources,
                               seissol::initializer::LTSTree* ltsTree,
                               seissol::initializer::LTS* lts,
                               seissol::initializer::Lut* ltsLut,
                               seissol::memory::Memkind memkind)
=======
auto seissol::sourceterm::Manager::mapPointSourcesToClusters(const unsigned* meshIds,
                                                             unsigned numberOfSources,
                                                             seissol::initializer::LTSTree* ltsTree,
                                                             seissol::initializer::LTS* lts,
                                                             seissol::initializer::Lut* ltsLut,
                                                             const AllocatorT& alloc)
>>>>>>> 474775ef
    -> std::unordered_map<LayerType, std::vector<ClusterMapping>> {
  auto layerClusterToPointSources =
      std::unordered_map<LayerType, std::vector<std::vector<unsigned>>>{};
  layerClusterToPointSources[Copy].resize(ltsTree->numChildren());
  layerClusterToPointSources[Interior].resize(ltsTree->numChildren());
  auto layerClusterToMeshIds = std::unordered_map<LayerType, std::vector<std::vector<unsigned>>>{};
  layerClusterToMeshIds[Copy].resize(ltsTree->numChildren());
  layerClusterToMeshIds[Interior].resize(ltsTree->numChildren());

  for (unsigned source = 0; source < numberOfSources; ++source) {
    unsigned meshId = meshIds[source];
    unsigned cluster = ltsLut->cluster(meshId);
    LayerType layer = ltsLut->layer(meshId);
    assert(layer != Ghost);
    layerClusterToPointSources[layer][cluster].push_back(source);
    layerClusterToMeshIds[layer][cluster].push_back(meshId);
  }

  std::unordered_map<LayerType, std::vector<ClusterMapping>> layeredClusterMapping;
  for (auto layer : {Copy, Interior}) {
    layeredClusterMapping[layer].resize(ltsTree->numChildren(), ClusterMapping(memkind));
    auto& clusterToMeshIds = layerClusterToMeshIds[layer];
    auto& clusterToPointSources = layerClusterToPointSources[layer];
    auto& clusterMappings = layeredClusterMapping[layer];
    for (unsigned cluster = 0; cluster < ltsTree->numChildren(); ++cluster) {
      // Determine number of mappings by counting unique mesh Ids
      std::sort(clusterToMeshIds[cluster].begin(), clusterToMeshIds[cluster].end());
      auto last = std::unique(clusterToMeshIds[cluster].begin(), clusterToMeshIds[cluster].end());
      unsigned numberOfMappings = 0;
      for (auto it = clusterToMeshIds[cluster].begin(); it != last; ++it) {
        unsigned meshId = *it;
        for (unsigned dup = 0;
             dup < seissol::initializer::Lut::MaxDuplicates &&
             ltsLut->ltsId(lts->dofs.mask, meshId, dup) != std::numeric_limits<unsigned>::max();
             ++dup) {
          ++numberOfMappings;
        }
      }

      clusterMappings[cluster].sources.resize(clusterToPointSources[cluster].size());
      clusterMappings[cluster].cellToSources.resize(numberOfMappings);

      for (unsigned source = 0; source < clusterToPointSources[cluster].size(); ++source) {
        clusterMappings[cluster].sources[source] = clusterToPointSources[cluster][source];
      }
      std::sort(clusterMappings[cluster].sources.begin(),
                clusterMappings[cluster].sources.end(),
                [&](unsigned i, unsigned j) { return meshIds[i] < meshIds[j]; });

      mapClusterToMesh(clusterMappings[cluster],
                       meshIds,
                       ltsTree,
                       lts,
                       ltsLut,
                       seissol::initializer::AllocationPlace::Host);
      assert(mapping == clusterMappings[cluster].cellToSources.size());
    }
  }

  return layeredClusterMapping;
}

<<<<<<< HEAD
auto makePointSourceCluster(ClusterMapping mapping,
                            PointSources sources,
                            const unsigned* meshIds,
                            seissol::initializer::LTSTree* ltsTree,
                            seissol::initializer::LTS* lts,
                            seissol::initializer::Lut* ltsLut) -> PointSourceClusterPair {
  auto hostData = std::pair<std::shared_ptr<ClusterMapping>, std::shared_ptr<PointSources>>(
      std::make_shared<ClusterMapping>(mapping), std::make_shared<PointSources>(sources));

=======
void seissol::sourceterm::Manager::loadSources(
    seissol::initializer::parameters::PointSourceType sourceType,
    const char* fileName,
    const seissol::geometry::MeshReader& mesh,
    seissol::initializer::LTSTree* ltsTree,
    seissol::initializer::LTS* lts,
    seissol::initializer::Lut* ltsLut,
    time_stepping::TimeManager& timeManager) {
#ifdef ACL_DEVICE
  auto& instance = device::DeviceInstance::getInstance();
  auto alloc = device::UsmAllocator<real>(instance);
#else
  auto alloc = AllocatorT();
#endif
  auto sourceClusters =
      std::unordered_map<LayerType, std::vector<std::unique_ptr<kernels::PointSourceCluster>>>{};
  if (sourceType == seissol::initializer::parameters::PointSourceType::NrfSource) {
    logInfo(seissol::MPI::mpi.rank()) << "Reading an NRF source (type 42).";
#if defined(USE_NETCDF) && !defined(NETCDF_PASSIVE)
    sourceClusters = loadSourcesFromNRF(fileName, mesh, ltsTree, lts, ltsLut, alloc);
#else
    logError() << "NRF sources (type 42) need SeisSol to be linked with an (active) Netcdf "
                  "library. However, this is not the case for this build.";
#endif
  } else if (sourceType == seissol::initializer::parameters::PointSourceType::FsrmSource) {
    logInfo(seissol::MPI::mpi.rank()) << "Reading an FSRM source (type 50).";
    sourceClusters = loadSourcesFromFSRM(fileName, mesh, ltsTree, lts, ltsLut, alloc);
  } else if (sourceType == seissol::initializer::parameters::PointSourceType::None) {
    logInfo(seissol::MPI::mpi.rank()) << "No source term specified.";
  } else {
    logError() << "The source type" << static_cast<int>(sourceType)
               << "has been defined, but not yet been implemented in SeisSol.";
  }
  // otherwise, we do not have any source term.

  timeManager.setPointSourcesForClusters(std::move(sourceClusters));
}

auto seissol::sourceterm::Manager::makePointSourceCluster(
    ClusterMapping mapping, PointSources sources) -> std::unique_ptr<kernels::PointSourceCluster> {
>>>>>>> 474775ef
#if defined(ACL_DEVICE) && !defined(MULTIPLE_SIMULATIONS)
  using GpuImpl = seissol::kernels::PointSourceClusterOnDevice;

  auto deviceData =
      [&]() -> std::pair<std::shared_ptr<ClusterMapping>, std::shared_ptr<PointSources>> {
    if (useUSM()) {
      return hostData;
    } else {
      constexpr auto gpuMemkind = seissol::memory::Memkind::DeviceGlobalMemory;
      auto predeviceClusterMapping = mapping;
      mapClusterToMesh(predeviceClusterMapping,
                       meshIds,
                       ltsTree,
                       lts,
                       ltsLut,
                       seissol::initializer::AllocationPlace::Device);
      auto deviceClusterMapping =
          std::make_shared<ClusterMapping>(predeviceClusterMapping, gpuMemkind);
      auto devicePointSources = std::make_shared<PointSources>(sources, gpuMemkind);
      return {deviceClusterMapping, devicePointSources};
    }
  }();
#else
  using GpuImpl = seissol::kernels::PointSourceClusterOnHost;
  auto deviceData = hostData;
#endif

  return PointSourceClusterPair{
      std::make_unique<kernels::PointSourceClusterOnHost>(hostData.first, hostData.second),
      std::make_unique<GpuImpl>(deviceData.first, deviceData.second)};
}

<<<<<<< HEAD
auto loadSourcesFromFSRM(char const* fileName,
                         seissol::geometry::MeshReader const& mesh,
                         seissol::initializer::LTSTree* ltsTree,
                         seissol::initializer::LTS* lts,
                         seissol::initializer::Lut* ltsLut,
                         seissol::memory::Memkind memkind)
    -> std::unordered_map<LayerType, std::vector<PointSourceClusterPair>> {
=======
auto seissol::sourceterm::Manager::loadSourcesFromFSRM(const char* fileName,
                                                       const seissol::geometry::MeshReader& mesh,
                                                       seissol::initializer::LTSTree* ltsTree,
                                                       seissol::initializer::LTS* lts,
                                                       seissol::initializer::Lut* ltsLut,
                                                       const AllocatorT& alloc)
    -> std::unordered_map<LayerType, std::vector<std::unique_ptr<kernels::PointSourceCluster>>> {
>>>>>>> 474775ef
  // until further rewrite, we'll leave most of the raw pointers/arrays in here.

  int rank = seissol::MPI::mpi.rank();

  seissol::sourceterm::FSRMSource fsrm;
  fsrm.read(std::string(fileName));

  logInfo(rank) << "Finding meshIds for point sources...";

  auto contained = std::vector<short>(fsrm.numberOfSources);
  auto meshIds = std::vector<unsigned>(fsrm.numberOfSources);

  initializer::findMeshIds(
      fsrm.centers.data(), mesh, fsrm.numberOfSources, contained.data(), meshIds.data());

#ifdef USE_MPI
  logInfo(rank) << "Cleaning possible double occurring point sources for MPI...";
  initializer::cleanDoubles(contained.data(), fsrm.numberOfSources);
#endif

  auto originalIndex = std::vector<unsigned>(fsrm.numberOfSources);
  unsigned numSources = 0;
  for (unsigned source = 0; source < fsrm.numberOfSources; ++source) {
    originalIndex[numSources] = source;
    meshIds[numSources] = meshIds[source];
    numSources += contained[source];
  }

  logInfo(rank) << "Mapping point sources to LTS cells...";
  auto layeredClusterMapping =
      mapPointSourcesToClusters(meshIds.data(), numSources, ltsTree, lts, ltsLut, memkind);
  std::unordered_map<LayerType, std::vector<PointSourceClusterPair>> layeredSourceClusters;

  for (auto layer : {Interior, Copy}) {
    auto& sourceCluster = layeredSourceClusters[layer];
    sourceCluster.resize(ltsTree->numChildren());
    auto& clusterMappings = layeredClusterMapping[layer];
    for (unsigned cluster = 0; cluster < ltsTree->numChildren(); ++cluster) {
      auto numberOfSources = clusterMappings[cluster].sources.size();
      auto sources = PointSources{memkind};
      sources.mode = PointSources::FSRM;
      sources.numberOfSources = numberOfSources;
      sources.mInvJInvPhisAtSources.resize(numberOfSources);
      sources.tensor.resize(numberOfSources);
      sources.onsetTime.resize(numberOfSources);
      sources.samplingInterval.resize(numberOfSources);
      sources.sampleOffsets[0].resize(numberOfSources + 1);
      sources.sampleOffsets[0][0] = 0;
      sources.sample[0].resize(fsrm.numberOfSamples * numberOfSources);

      for (unsigned clusterSource = 0; clusterSource < numberOfSources; ++clusterSource) {
        unsigned sourceIndex = clusterMappings[cluster].sources[clusterSource];
        unsigned fsrmIndex = originalIndex[sourceIndex];

        computeMInvJInvPhisAtSources(fsrm.centers[fsrmIndex],
                                     sources.mInvJInvPhisAtSources[clusterSource],
                                     meshIds[sourceIndex],
                                     mesh);
        transformMomentTensor(fsrm.momentTensor,
                              fsrm.solidVelocityComponent,
                              fsrm.pressureComponent,
                              fsrm.fluidVelocityComponent,
                              fsrm.strikes[fsrmIndex],
                              fsrm.dips[fsrmIndex],
                              fsrm.rakes[fsrmIndex],
                              sources.tensor[clusterSource]);

        for (unsigned i = 0; i < PointSources::TensorSize; ++i) {
          sources.tensor[clusterSource][i] *= fsrm.areas[fsrmIndex];
        }
#ifndef USE_POROELASTIC
        seissol::model::Material& material =
            ltsLut->lookup(lts->material, meshIds[sourceIndex] - 1).local;
        for (unsigned i = 0; i < 3; ++i) {
          sources.tensor[clusterSource][6 + i] /= material.rho;
        }
#else
        logWarning() << "The poroelastic equation does not scale the force components with the "
                        "density. For the definition of the sources in poroelastic media, we refer "
                        "to the documentation of SeisSol.";
#endif

        sources.onsetTime[clusterSource] = fsrm.onsets[fsrmIndex];
        sources.samplingInterval[clusterSource] = fsrm.timestep;
        std::copy(std::begin(fsrm.timeHistories[fsrmIndex]),
                  std::end(fsrm.timeHistories[fsrmIndex]),
                  sources.sample[0].data() + sources.sampleOffsets[0][clusterSource]);
        sources.sampleOffsets[0][clusterSource + 1] =
            sources.sampleOffsets[0][clusterSource] + fsrm.timeHistories[fsrmIndex].size();
      }

      sourceCluster[cluster] = makePointSourceCluster(
          std::move(clusterMappings[cluster]), sources, meshIds.data(), ltsTree, lts, ltsLut);
    }
  }

  logInfo(rank) << ".. finished point source initialization.";

  return layeredSourceClusters;
}

// TODO Add support for passive netCDF
#if defined(USE_NETCDF) && !defined(NETCDF_PASSIVE)
<<<<<<< HEAD
auto loadSourcesFromNRF(char const* fileName,
                        seissol::geometry::MeshReader const& mesh,
                        seissol::initializer::LTSTree* ltsTree,
                        seissol::initializer::LTS* lts,
                        seissol::initializer::Lut* ltsLut,
                        seissol::memory::Memkind memkind)
    -> std::unordered_map<LayerType, std::vector<PointSourceClusterPair>> {
=======
auto seissol::sourceterm::Manager::loadSourcesFromNRF(const char* fileName,
                                                      const seissol::geometry::MeshReader& mesh,
                                                      seissol::initializer::LTSTree* ltsTree,
                                                      seissol::initializer::LTS* lts,
                                                      seissol::initializer::Lut* ltsLut,
                                                      const AllocatorT& alloc)
    -> std::unordered_map<LayerType, std::vector<std::unique_ptr<kernels::PointSourceCluster>>> {
>>>>>>> 474775ef
  int rank = seissol::MPI::mpi.rank();

  logInfo(rank) << "Reading" << fileName;
  NRF nrf;
  readNRF(fileName, nrf);

  auto contained = std::vector<short>(nrf.size());
  auto meshIds = std::vector<unsigned>(nrf.size());

  logInfo(rank) << "Finding meshIds for point sources...";
  initializer::findMeshIds(nrf.centres.data(), mesh, nrf.size(), contained.data(), meshIds.data());

#ifdef USE_MPI
  logInfo(rank) << "Cleaning possible double occurring point sources for MPI...";
  initializer::cleanDoubles(contained.data(), nrf.size());
#endif

  auto originalIndex = std::vector<unsigned>(nrf.size());
  unsigned numSources = 0;
  for (unsigned source = 0; source < nrf.size(); ++source) {
    originalIndex[numSources] = source;
    meshIds[numSources] = meshIds[source];
    numSources += contained[source];
  }

  // Checking that all sources are within the domain
  int globalnumSources = numSources;
#ifdef USE_MPI
  MPI_Reduce(&numSources, &globalnumSources, 1, MPI_INT, MPI_SUM, 0, seissol::MPI::mpi.comm());
#endif

  if (rank == 0) {
    int numSourceOutside = nrf.size() - globalnumSources;
    if (numSourceOutside > 0) {
      logError() << nrf.size() - globalnumSources << " point sources are outside the domain.";
    }
  }

  logInfo(rank) << "Mapping point sources to LTS cells...";

  auto layeredClusterMapping =
      mapPointSourcesToClusters(meshIds.data(), numSources, ltsTree, lts, ltsLut, memkind);
  std::unordered_map<LayerType, std::vector<PointSourceClusterPair>> layeredSourceClusters;

  for (auto layer : {Interior, Copy}) {
    auto& sourceCluster = layeredSourceClusters[layer];
    sourceCluster.resize(ltsTree->numChildren());
    auto& clusterMappings = layeredClusterMapping[layer];
    for (unsigned cluster = 0; cluster < ltsTree->numChildren(); ++cluster) {
      auto numberOfSources = clusterMappings[cluster].sources.size();
      auto sources = PointSources{memkind};
      sources.mode = PointSources::NRF;
      sources.numberOfSources = numberOfSources;
      sources.mInvJInvPhisAtSources.resize(numberOfSources);
      sources.tensor.resize(numberOfSources);
      sources.A.resize(numberOfSources);
      sources.stiffnessTensor.resize(numberOfSources);
      sources.onsetTime.resize(numberOfSources);
      sources.samplingInterval.resize(numberOfSources);
      for (auto& so : sources.sampleOffsets) {
        so.resize(numberOfSources + 1);
        so[0] = 0;
      }

      for (std::size_t i = 0; i < Offsets().size(); ++i) {
        std::size_t sampleSize = 0;
        for (unsigned clusterSource = 0; clusterSource < numberOfSources; ++clusterSource) {
          unsigned sourceIndex = clusterMappings[cluster].sources[clusterSource];
          unsigned nrfIndex = originalIndex[sourceIndex];
          sampleSize += nrf.sroffsets[nrfIndex + 1][i] - nrf.sroffsets[nrfIndex][i];
        }
        sources.sample[i].resize(sampleSize);
      }

      for (unsigned clusterSource = 0; clusterSource < numberOfSources; ++clusterSource) {
        unsigned sourceIndex = clusterMappings[cluster].sources[clusterSource];
        unsigned nrfIndex = originalIndex[sourceIndex];
        transformNRFSourceToInternalSource(
            nrf.centres[nrfIndex],
            meshIds[sourceIndex],
            mesh,
            nrf.subfaults[nrfIndex],
            nrf.sroffsets[nrfIndex],
            nrf.sroffsets[nrfIndex + 1],
            nrf.sliprates,
            &ltsLut->lookup(lts->material, meshIds[sourceIndex]).local,
            sources,
            clusterSource,
            memkind);
      }
      sourceCluster[cluster] = makePointSourceCluster(
          std::move(clusterMappings[cluster]), sources, meshIds.data(), ltsTree, lts, ltsLut);
    }
  }

  logInfo(rank) << ".. finished point source initialization.";

  return layeredSourceClusters;
}
#endif // defined(USE_NETCDF) && !defined(NETCDF_PASSIVE)

void Manager::loadSources(seissol::initializer::parameters::PointSourceType sourceType,
                          char const* fileName,
                          seissol::geometry::MeshReader const& mesh,
                          seissol::initializer::LTSTree* ltsTree,
                          seissol::initializer::LTS* lts,
                          seissol::initializer::Lut* ltsLut,
                          time_stepping::TimeManager& timeManager) {
#ifdef ACL_DEVICE
  auto memkind = useUSM() ? seissol::memory::DeviceUnifiedMemory : seissol::memory::Standard;
#else
  auto memkind = seissol::memory::Standard;
#endif
  auto sourceClusters = std::unordered_map<LayerType, std::vector<PointSourceClusterPair>>{};
  if (sourceType == seissol::initializer::parameters::PointSourceType::NrfSource) {
    logInfo(seissol::MPI::mpi.rank()) << "Reading an NRF source (type 42).";
#if defined(USE_NETCDF) && !defined(NETCDF_PASSIVE)
    sourceClusters = loadSourcesFromNRF(fileName, mesh, ltsTree, lts, ltsLut, memkind);
#else
    logError() << "NRF sources (type 42) need SeisSol to be linked with an (active) Netcdf "
                  "library. However, this is not the case for this build.";
#endif
  } else if (sourceType == seissol::initializer::parameters::PointSourceType::FsrmSource) {
    logInfo(seissol::MPI::mpi.rank()) << "Reading an FSRM source (type 50).";
    sourceClusters = loadSourcesFromFSRM(fileName, mesh, ltsTree, lts, ltsLut, memkind);
  } else if (sourceType == seissol::initializer::parameters::PointSourceType::None) {
    logInfo(seissol::MPI::mpi.rank()) << "No source term specified.";
  } else {
    logError() << "The source type" << static_cast<int>(sourceType)
               << "has been defined, but not yet been implemented in SeisSol.";
  }
  // otherwise, we do not have any source term.

  timeManager.setPointSourcesForClusters(std::move(sourceClusters));
}

} // namespace seissol::sourceterm<|MERGE_RESOLUTION|>--- conflicted
+++ resolved
@@ -73,6 +73,8 @@
 #include "Parallel/MPI.h"
 
 #include "FSRMReader.h"
+#include "Initializer/PointMapper.h"
+#include "Kernels/PointSourceClusterOnHost.h"
 #include "Manager.h"
 #include "NRFReader.h"
 #include "Numerical_aux/Transformation.h"
@@ -81,34 +83,21 @@
 #include "generated_code/init.h"
 #include "generated_code/kernel.h"
 #include "generated_code/tensor.h"
-
-<<<<<<< HEAD
 #include <Initializer/MemoryAllocator.h>
 #include <Initializer/PointMapper.h>
 #include <Initializer/tree/Layer.hpp>
 #include <Kernels/PointSourceClusterOnHost.h>
 #include <Parallel/Helper.hpp>
 #include <SourceTerm/typedefs.hpp>
+#include <cstring>
 #include <memory>
-#include <utils/logger.h>
 #include <string>
-=======
-#include "Initializer/PointMapper.h"
-#include "Kernels/PointSourceClusterOnHost.h"
->>>>>>> 474775ef
-#include <cstring>
 #include <string>
 #include <utils/logger.h>
+#include <utils/logger.h>
 
 #ifdef ACL_DEVICE
-<<<<<<< HEAD
-#include <Kernels/PointSourceClusterOnDevice.h>
-#include <Parallel/AcceleratorDevice.h>
-=======
-#include "Device/UsmAllocator.h"
 #include "Kernels/PointSourceClusterOnDevice.h"
-#include "Parallel/AcceleratorDevice.h"
->>>>>>> 474775ef
 #endif
 
 namespace seissol::sourceterm {
@@ -117,16 +106,10 @@
  * Computes mInvJInvPhisAtSources[i] = |J|^-1 * M_ii^-1 * phi_i(xi, eta, zeta),
  * where xi, eta, zeta is the point in the reference tetrahedron corresponding to x, y, z.
  */
-<<<<<<< HEAD
 void computeMInvJInvPhisAtSources(
     Eigen::Vector3d const& centre,
     seissol::memory::AlignedArray<real, tensor::mInvJInvPhisAtSources::size()>&
         mInvJInvPhisAtSources,
-=======
-void seissol::sourceterm::computeMInvJInvPhisAtSources(
-    const Eigen::Vector3d& centre,
-    AlignedArray<real, tensor::mInvJInvPhisAtSources::size()>& mInvJInvPhisAtSources,
->>>>>>> 474775ef
     unsigned meshId,
     const seissol::geometry::MeshReader& mesh) {
   const auto& elements = mesh.getElements();
@@ -152,7 +135,6 @@
   krnl.execute();
 }
 
-<<<<<<< HEAD
 void transformNRFSourceToInternalSource(Eigen::Vector3d const& centre,
                                         unsigned meshId,
                                         seissol::geometry::MeshReader const& mesh,
@@ -164,20 +146,6 @@
                                         PointSources& pointSources,
                                         unsigned index,
                                         seissol::memory::Memkind memkind) {
-=======
-void seissol::sourceterm::transformNRFSourceToInternalSource(
-    const Eigen::Vector3d& centre,
-    unsigned meshId,
-    const seissol::geometry::MeshReader& mesh,
-    const Subfault& subfault,
-    const Offsets& offsets,
-    const Offsets& nextOffsets,
-    const std::array<std::vector<double>, 3>& sliprates,
-    seissol::model::Material* material,
-    PointSources& pointSources,
-    unsigned index,
-    const AllocatorT& alloc) {
->>>>>>> 474775ef
   computeMInvJInvPhisAtSources(centre, pointSources.mInvJInvPhisAtSources[index], meshId, mesh);
 
   auto& faultBasis = pointSources.tensor[index];
@@ -249,21 +217,12 @@
   }
 }
 
-<<<<<<< HEAD
 auto mapPointSourcesToClusters(const unsigned* meshIds,
                                unsigned numberOfSources,
                                seissol::initializer::LTSTree* ltsTree,
                                seissol::initializer::LTS* lts,
                                seissol::initializer::Lut* ltsLut,
                                seissol::memory::Memkind memkind)
-=======
-auto seissol::sourceterm::Manager::mapPointSourcesToClusters(const unsigned* meshIds,
-                                                             unsigned numberOfSources,
-                                                             seissol::initializer::LTSTree* ltsTree,
-                                                             seissol::initializer::LTS* lts,
-                                                             seissol::initializer::Lut* ltsLut,
-                                                             const AllocatorT& alloc)
->>>>>>> 474775ef
     -> std::unordered_map<LayerType, std::vector<ClusterMapping>> {
   auto layerClusterToPointSources =
       std::unordered_map<LayerType, std::vector<std::vector<unsigned>>>{};
@@ -326,7 +285,6 @@
   return layeredClusterMapping;
 }
 
-<<<<<<< HEAD
 auto makePointSourceCluster(ClusterMapping mapping,
                             PointSources sources,
                             const unsigned* meshIds,
@@ -336,48 +294,6 @@
   auto hostData = std::pair<std::shared_ptr<ClusterMapping>, std::shared_ptr<PointSources>>(
       std::make_shared<ClusterMapping>(mapping), std::make_shared<PointSources>(sources));
 
-=======
-void seissol::sourceterm::Manager::loadSources(
-    seissol::initializer::parameters::PointSourceType sourceType,
-    const char* fileName,
-    const seissol::geometry::MeshReader& mesh,
-    seissol::initializer::LTSTree* ltsTree,
-    seissol::initializer::LTS* lts,
-    seissol::initializer::Lut* ltsLut,
-    time_stepping::TimeManager& timeManager) {
-#ifdef ACL_DEVICE
-  auto& instance = device::DeviceInstance::getInstance();
-  auto alloc = device::UsmAllocator<real>(instance);
-#else
-  auto alloc = AllocatorT();
-#endif
-  auto sourceClusters =
-      std::unordered_map<LayerType, std::vector<std::unique_ptr<kernels::PointSourceCluster>>>{};
-  if (sourceType == seissol::initializer::parameters::PointSourceType::NrfSource) {
-    logInfo(seissol::MPI::mpi.rank()) << "Reading an NRF source (type 42).";
-#if defined(USE_NETCDF) && !defined(NETCDF_PASSIVE)
-    sourceClusters = loadSourcesFromNRF(fileName, mesh, ltsTree, lts, ltsLut, alloc);
-#else
-    logError() << "NRF sources (type 42) need SeisSol to be linked with an (active) Netcdf "
-                  "library. However, this is not the case for this build.";
-#endif
-  } else if (sourceType == seissol::initializer::parameters::PointSourceType::FsrmSource) {
-    logInfo(seissol::MPI::mpi.rank()) << "Reading an FSRM source (type 50).";
-    sourceClusters = loadSourcesFromFSRM(fileName, mesh, ltsTree, lts, ltsLut, alloc);
-  } else if (sourceType == seissol::initializer::parameters::PointSourceType::None) {
-    logInfo(seissol::MPI::mpi.rank()) << "No source term specified.";
-  } else {
-    logError() << "The source type" << static_cast<int>(sourceType)
-               << "has been defined, but not yet been implemented in SeisSol.";
-  }
-  // otherwise, we do not have any source term.
-
-  timeManager.setPointSourcesForClusters(std::move(sourceClusters));
-}
-
-auto seissol::sourceterm::Manager::makePointSourceCluster(
-    ClusterMapping mapping, PointSources sources) -> std::unique_ptr<kernels::PointSourceCluster> {
->>>>>>> 474775ef
 #if defined(ACL_DEVICE) && !defined(MULTIPLE_SIMULATIONS)
   using GpuImpl = seissol::kernels::PointSourceClusterOnDevice;
 
@@ -410,7 +326,6 @@
       std::make_unique<GpuImpl>(deviceData.first, deviceData.second)};
 }
 
-<<<<<<< HEAD
 auto loadSourcesFromFSRM(char const* fileName,
                          seissol::geometry::MeshReader const& mesh,
                          seissol::initializer::LTSTree* ltsTree,
@@ -418,15 +333,6 @@
                          seissol::initializer::Lut* ltsLut,
                          seissol::memory::Memkind memkind)
     -> std::unordered_map<LayerType, std::vector<PointSourceClusterPair>> {
-=======
-auto seissol::sourceterm::Manager::loadSourcesFromFSRM(const char* fileName,
-                                                       const seissol::geometry::MeshReader& mesh,
-                                                       seissol::initializer::LTSTree* ltsTree,
-                                                       seissol::initializer::LTS* lts,
-                                                       seissol::initializer::Lut* ltsLut,
-                                                       const AllocatorT& alloc)
-    -> std::unordered_map<LayerType, std::vector<std::unique_ptr<kernels::PointSourceCluster>>> {
->>>>>>> 474775ef
   // until further rewrite, we'll leave most of the raw pointers/arrays in here.
 
   int rank = seissol::MPI::mpi.rank();
@@ -530,7 +436,6 @@
 
 // TODO Add support for passive netCDF
 #if defined(USE_NETCDF) && !defined(NETCDF_PASSIVE)
-<<<<<<< HEAD
 auto loadSourcesFromNRF(char const* fileName,
                         seissol::geometry::MeshReader const& mesh,
                         seissol::initializer::LTSTree* ltsTree,
@@ -538,15 +443,6 @@
                         seissol::initializer::Lut* ltsLut,
                         seissol::memory::Memkind memkind)
     -> std::unordered_map<LayerType, std::vector<PointSourceClusterPair>> {
-=======
-auto seissol::sourceterm::Manager::loadSourcesFromNRF(const char* fileName,
-                                                      const seissol::geometry::MeshReader& mesh,
-                                                      seissol::initializer::LTSTree* ltsTree,
-                                                      seissol::initializer::LTS* lts,
-                                                      seissol::initializer::Lut* ltsLut,
-                                                      const AllocatorT& alloc)
-    -> std::unordered_map<LayerType, std::vector<std::unique_ptr<kernels::PointSourceCluster>>> {
->>>>>>> 474775ef
   int rank = seissol::MPI::mpi.rank();
 
   logInfo(rank) << "Reading" << fileName;
