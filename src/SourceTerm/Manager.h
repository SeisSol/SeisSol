--- conflicted
+++ resolved
@@ -54,33 +54,6 @@
 #include <array>
 #include <vector>
 
-<<<<<<< HEAD
-namespace seissol {
-namespace sourceterm {
-void computeMInvJInvPhisAtSources(Eigen::Vector3d const& centre,
-                                  real* mInvJInvPhisAtSources,
-                                  unsigned meshId,
-                                  MeshReader const& mesh);
-void transformNRFSourceToInternalSource(Eigen::Vector3d const& centre,
-                                        unsigned meshId,
-                                        MeshReader const& mesh,
-                                        Subfault const& subfault,
-                                        Offsets const& offsets,
-                                        Offsets const& nextOffsets,
-                                        double* const sliprates[3],
-                                        seissol::model::Material* material,
-                                        PointSources& pointSources,
-                                        unsigned index);
-class Manager;
-} // namespace sourceterm
-} // namespace seissol
-
-class seissol::sourceterm::Manager {
-  private:
-  std::unordered_map<LayerType, std::vector<ClusterMapping>> layeredClusterMapping;
-  std::unordered_map<LayerType, std::vector<PointSources>> layeredSources;
-
-=======
 namespace seissol::sourceterm {
 
 void computeMInvJInvPhisAtSources(
@@ -103,46 +76,10 @@
 } // namespace seissol::sourceterm
 
 class seissol::sourceterm::Manager {
->>>>>>> cfd59610
   public:
   Manager() = default;
   ~Manager() = default;
 
-<<<<<<< HEAD
-  void mapPointSourcesToClusters(unsigned const* meshIds,
-                                 unsigned numberOfSources,
-                                 seissol::initializers::LTSTree* ltsTree,
-                                 seissol::initializers::LTS* lts,
-                                 seissol::initializers::Lut* ltsLut);
-
-  void loadSourcesFromFSRM(double const* momentTensor,
-                           double const* solidVelocityComponent,
-                           double const* pressureComponent,
-                           double const* fluidVelocityComponent,
-                           int numberOfSources,
-                           double const* centres,
-                           double const* strikes,
-                           double const* dips,
-                           double const* rakes,
-                           double const* onsets,
-                           double const* areas,
-                           double timestep,
-                           int numberOfSamples,
-                           double const* timeHistories,
-                           MeshReader const& mesh,
-                           seissol::initializers::LTSTree* ltsTree,
-                           seissol::initializers::LTS* lts,
-                           seissol::initializers::Lut* ltsLut,
-                           time_stepping::TimeManager& timeManager);
-
-#if defined(USE_NETCDF) && !defined(NETCDF_PASSIVE)
-  void loadSourcesFromNRF(char const* fileName,
-                          MeshReader const& mesh,
-                          seissol::initializers::LTSTree* ltsTree,
-                          seissol::initializers::LTS* lts,
-                          seissol::initializers::Lut* ltsLut,
-                          time_stepping::TimeManager& timeManager);
-=======
   void loadSources(seissol::initializer::parameters::PointSourceType sourceType,
                    char const* fileName,
                    seissol::geometry::MeshReader const& mesh,
@@ -179,7 +116,6 @@
                           seissol::initializer::Lut* ltsLut,
                           AllocatorT const& alloc)
       -> std::unordered_map<LayerType, std::vector<std::unique_ptr<kernels::PointSourceCluster>>>;
->>>>>>> cfd59610
 #endif
 };
 
