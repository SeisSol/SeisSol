/**
 * @file
 * This file is part of SeisSol.
 *
 * @author Carsten Uphoff (c.uphoff AT tum.de, http://www5.in.tum.de/wiki/index.php/Carsten_Uphoff,_M.Sc.)
 *
 * @section LICENSE
 * Copyright (c) 2015, SeisSol Group
 * All rights reserved.
 *
 * Redistribution and use in source and binary forms, with or without
 * modification, are permitted provided that the following conditions are met:
 *
 * 1. Redistributions of source code must retain the above copyright notice,
 *    this list of conditions and the following disclaimer.
 *
 * 2. Redistributions in binary form must reproduce the above copyright notice,
 *    this list of conditions and the following disclaimer in the documentation
 *    and/or other materials provided with the distribution.
 *
 * 3. Neither the name of the copyright holder nor the names of its
 *    contributors may be used to endorse or promote products derived from this
 *    software without specific prior written permission.
 *
 * THIS SOFTWARE IS PROVIDED BY THE COPYRIGHT HOLDERS AND CONTRIBUTORS "AS IS"
 * AND ANY EXPRESS OR IMPLIED WARRANTIES, INCLUDING, BUT NOT LIMITED TO, THE
 * IMPLIED WARRANTIES OF MERCHANTABILITY AND FITNESS FOR A PARTICULAR PURPOSE
 * ARE DISCLAIMED. IN NO EVENT SHALL THE COPYRIGHT HOLDER OR CONTRIBUTORS BE
 * LIABLE FOR ANY DIRECT, INDIRECT, INCIDENTAL, SPECIAL, EXEMPLARY, OR
 * CONSEQUENTIAL DAMAGES (INCLUDING, BUT NOT LIMITED TO, PROCUREMENT OF
 * SUBSTITUTE GOODS OR SERVICES; LOSS OF USE, DATA, OR PROFITS; OR BUSINESS
 * INTERRUPTION) HOWEVER CAUSED AND ON ANY THEORY OF LIABILITY, WHETHER IN
 * CONTRACT, STRICT LIABILITY, OR TORT (INCLUDING NEGLIGENCE OR OTHERWISE)
 * ARISING IN ANY WAY OUT OF THE USE OF THIS SOFTWARE, EVEN IF ADVISED OF THE
 * POSSIBILITY OF SUCH DAMAGE.
 *
 * @section DESCRIPTION
 **/

#ifndef SOURCETERM_MANAGER_H_
#define SOURCETERM_MANAGER_H_

#include "typedefs.hpp"
#include "NRF.h"

#include <Initializer/tree/Lut.hpp>
#include <Solver/time_stepping/TimeManager.h>
#include <Geometry/MeshReader.h>
#include <inttypes.h>

namespace seissol {
  namespace sourceterm {
<<<<<<< HEAD
    void transformNRFSourceToInternalSource( Eigen::Vector3d const&   centre,
                                             unsigned                 element,
                                             Subfault const&          subfault,
                                             Offsets const&           offsets,
                                             Offsets const&           nextOffsets,
                                             double *const            sliprates[3],
                                             seissol::model::Material material,
                                             PointSources&            pointSources,
                                             unsigned                 index );
=======
    void transformNRFSourceToInternalSource( glm::dvec3 const&         centre,
                                             unsigned                  element,
                                             Subfault const&           subfault,
                                             Offsets const&            offsets,
                                             Offsets const&            nextOffsets,
                                             double *const             sliprates[3],
                                             seissol::model::Material* material,
                                             PointSources&             pointSources,
                                             unsigned                  index );
>>>>>>> fe8c648b
    class Manager;
  }
}

class seissol::sourceterm::Manager {
private:
  ClusterMapping* cmps;
  PointSources* sources;

  void freeSources();

public:
  Manager() : cmps(NULL), sources(NULL) {}
  ~Manager() { freeSources(); }
  
  void mapPointSourcesToClusters( unsigned const*                 meshIds,
                                  unsigned                        numberOfSources,
                                  seissol::initializers::LTSTree* ltsTree,
                                  seissol::initializers::LTS*     lts,
                                  seissol::initializers::Lut*     ltsLut );

  void loadSourcesFromFSRM( double const*                   momentTensor,
                            double const*                   velocityComponent,
                            int                             numberOfSources,
                            double const*                   centres,
                            double const*                   strikes,
                            double const*                   dips,
                            double const*                   rakes,
                            double const*                   onsets,
                            double const*                   areas,
                            double                          timestep,
                            int                             numberOfSamples,
                            double const*                   timeHistories,
                            MeshReader const&               mesh,
                            seissol::initializers::LTSTree* ltsTree,
                            seissol::initializers::LTS*     lts,
                            seissol::initializers::Lut*     ltsLut,
                            time_stepping::TimeManager&     timeManager);

#if defined(USE_NETCDF) && !defined(NETCDF_PASSIVE)
  void loadSourcesFromNRF(  char const*                     fileName,
                            MeshReader const&               mesh,
                            seissol::initializers::LTSTree* ltsTree,
                            seissol::initializers::LTS*     lts,
                            seissol::initializers::Lut*     ltsLut,
                            time_stepping::TimeManager&     timeManager );
#endif
};

#endif<|MERGE_RESOLUTION|>--- conflicted
+++ resolved
@@ -50,27 +50,15 @@
 
 namespace seissol {
   namespace sourceterm {
-<<<<<<< HEAD
     void transformNRFSourceToInternalSource( Eigen::Vector3d const&   centre,
                                              unsigned                 element,
                                              Subfault const&          subfault,
                                              Offsets const&           offsets,
                                              Offsets const&           nextOffsets,
                                              double *const            sliprates[3],
-                                             seissol::model::Material material,
+                                             seissol::model::Material* material,
                                              PointSources&            pointSources,
                                              unsigned                 index );
-=======
-    void transformNRFSourceToInternalSource( glm::dvec3 const&         centre,
-                                             unsigned                  element,
-                                             Subfault const&           subfault,
-                                             Offsets const&            offsets,
-                                             Offsets const&            nextOffsets,
-                                             double *const             sliprates[3],
-                                             seissol::model::Material* material,
-                                             PointSources&             pointSources,
-                                             unsigned                  index );
->>>>>>> fe8c648b
     class Manager;
   }
 }
