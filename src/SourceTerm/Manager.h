/**
 * @file
 * This file is part of SeisSol.
 *
 * @author Carsten Uphoff (c.uphoff AT tum.de, http://www5.in.tum.de/wiki/index.php/Carsten_Uphoff,_M.Sc.)
 *
 * @section LICENSE
 * Copyright (c) 2015, SeisSol Group
 * All rights reserved.
 *
 * Redistribution and use in source and binary forms, with or without
 * modification, are permitted provided that the following conditions are met:
 *
 * 1. Redistributions of source code must retain the above copyright notice,
 *    this list of conditions and the following disclaimer.
 *
 * 2. Redistributions in binary form must reproduce the above copyright notice,
 *    this list of conditions and the following disclaimer in the documentation
 *    and/or other materials provided with the distribution.
 *
 * 3. Neither the name of the copyright holder nor the names of its
 *    contributors may be used to endorse or promote products derived from this
 *    software without specific prior written permission.
 *
 * THIS SOFTWARE IS PROVIDED BY THE COPYRIGHT HOLDERS AND CONTRIBUTORS "AS IS"
 * AND ANY EXPRESS OR IMPLIED WARRANTIES, INCLUDING, BUT NOT LIMITED TO, THE
 * IMPLIED WARRANTIES OF MERCHANTABILITY AND FITNESS FOR A PARTICULAR PURPOSE
 * ARE DISCLAIMED. IN NO EVENT SHALL THE COPYRIGHT HOLDER OR CONTRIBUTORS BE
 * LIABLE FOR ANY DIRECT, INDIRECT, INCIDENTAL, SPECIAL, EXEMPLARY, OR
 * CONSEQUENTIAL DAMAGES (INCLUDING, BUT NOT LIMITED TO, PROCUREMENT OF
 * SUBSTITUTE GOODS OR SERVICES; LOSS OF USE, DATA, OR PROFITS; OR BUSINESS
 * INTERRUPTION) HOWEVER CAUSED AND ON ANY THEORY OF LIABILITY, WHETHER IN
 * CONTRACT, STRICT LIABILITY, OR TORT (INCLUDING NEGLIGENCE OR OTHERWISE)
 * ARISING IN ANY WAY OUT OF THE USE OF THIS SOFTWARE, EVEN IF ADVISED OF THE
 * POSSIBILITY OF SUCH DAMAGE.
 *
 * @section DESCRIPTION
 **/

#ifndef SOURCETERM_MANAGER_H_
#define SOURCETERM_MANAGER_H_

#include "typedefs.hpp"
#include "NRF.h"

#include <Initializer/tree/Lut.hpp>
#include <Solver/time_stepping/TimeManager.h>
#include <Geometry/MeshReader.h>
#include <inttypes.h>

namespace seissol {
  namespace sourceterm {
    /** Finds the tetrahedrons that contain the point sources acting at centres.
     *  In "contained" we save if the point source is contained in the mesh.
     *  We use short here as bool and MPI has a smell of trouble (see cleanDoubles).
     */
    void findMeshIds( Vector3 const*    centres,
                      MeshReader const& mesh,
                      unsigned          numSources,
                      short*          contained,
                      unsigned*         meshId );
#ifdef USE_MPI
    void cleanDoubles(short* contained, unsigned numSources);
#endif

    void transformNRFSourceToInternalSource( Vector3 const&           centre,
                                             unsigned                 element,
                                             Subfault const&          subfault,
                                             Offsets const&           offsets,
                                             Offsets const&           nextOffsets,
                                             double *const            sliprates[3],
                                             seissol::model::Material material,
                                             PointSources&            pointSources,
                                             unsigned                 index );
    class Manager;
  }
}

class seissol::sourceterm::Manager {
private:
  ClusterMapping* cmps;
  PointSources* sources;

  void freeSources();

public:
  Manager() : cmps(NULL), sources(NULL) {}
  ~Manager() { freeSources(); }
<<<<<<< HEAD

  void mapPointSourcesToClusters( unsigned const*               meshIds,
                                  unsigned                      numberOfSources,
                                  unsigned const              (*meshToClusters)[2],
                                  unsigned const*               meshToCopyInterior,
                                  unsigned const*               copyInteriorToMesh,
                                  MeshStructure const*          meshStructure,
                                  unsigned                      numberOfClusters );

=======
  
  void mapPointSourcesToClusters( unsigned const*                 meshIds,
                                  unsigned                        numberOfSources,
                                  seissol::initializers::LTSTree* ltsTree,
                                  seissol::initializers::LTS*     lts,
                                  seissol::initializers::Lut*     ltsLut );
  
>>>>>>> 4caf899a
  /// \todo Throw this out
  void loadSourcesFromFSRM( double const*                   momentTensor,
                            int                             numberOfSources,
                            double const*                   centres,
                            double const*                   strikes,
                            double const*                   dips,
                            double const*                   rakes,
                            double const*                   onsets,
                            double const*                   areas,
                            double                          timestep,
                            int                             numberOfSamples,
                            double const*                   timeHistories,
                            MeshReader const&               mesh,
                            seissol::initializers::LTSTree* ltsTree,
                            seissol::initializers::LTS*     lts,
                            seissol::initializers::Lut*     ltsLut,
                            time_stepping::TimeManager&     timeManager);

<<<<<<< HEAD
#if defined(USE_NETCDF) && !defined(NETCDF_PASSIVE)
  void loadSourcesFromNRF( char const*                   fileName,
                           MeshReader const&             mesh,
                           CellMaterialData const*       materials,
                           unsigned const              (*meshToClusters)[2],
                           unsigned const*               meshToCopyInterior,
                           unsigned const*               copyInteriorToMesh,
                           MeshStructure const*          meshStructure,
                           unsigned                      numberOfClusters,
                           time_stepping::TimeManager&   timeManager );
=======
#ifdef USE_NETCDF
  void loadSourcesFromNRF(  char const*                     fileName,
                            MeshReader const&               mesh,
                            seissol::initializers::LTSTree* ltsTree,
                            seissol::initializers::LTS*     lts,
                            seissol::initializers::Lut*     ltsLut,
                            time_stepping::TimeManager&     timeManager );
>>>>>>> 4caf899a
#endif
};

#endif<|MERGE_RESOLUTION|>--- conflicted
+++ resolved
@@ -86,25 +86,13 @@
 public:
   Manager() : cmps(NULL), sources(NULL) {}
   ~Manager() { freeSources(); }
-<<<<<<< HEAD
-
-  void mapPointSourcesToClusters( unsigned const*               meshIds,
-                                  unsigned                      numberOfSources,
-                                  unsigned const              (*meshToClusters)[2],
-                                  unsigned const*               meshToCopyInterior,
-                                  unsigned const*               copyInteriorToMesh,
-                                  MeshStructure const*          meshStructure,
-                                  unsigned                      numberOfClusters );
-
-=======
   
   void mapPointSourcesToClusters( unsigned const*                 meshIds,
                                   unsigned                        numberOfSources,
                                   seissol::initializers::LTSTree* ltsTree,
                                   seissol::initializers::LTS*     lts,
                                   seissol::initializers::Lut*     ltsLut );
-  
->>>>>>> 4caf899a
+
   /// \todo Throw this out
   void loadSourcesFromFSRM( double const*                   momentTensor,
                             int                             numberOfSources,
@@ -123,26 +111,13 @@
                             seissol::initializers::Lut*     ltsLut,
                             time_stepping::TimeManager&     timeManager);
 
-<<<<<<< HEAD
 #if defined(USE_NETCDF) && !defined(NETCDF_PASSIVE)
-  void loadSourcesFromNRF( char const*                   fileName,
-                           MeshReader const&             mesh,
-                           CellMaterialData const*       materials,
-                           unsigned const              (*meshToClusters)[2],
-                           unsigned const*               meshToCopyInterior,
-                           unsigned const*               copyInteriorToMesh,
-                           MeshStructure const*          meshStructure,
-                           unsigned                      numberOfClusters,
-                           time_stepping::TimeManager&   timeManager );
-=======
-#ifdef USE_NETCDF
   void loadSourcesFromNRF(  char const*                     fileName,
                             MeshReader const&               mesh,
                             seissol::initializers::LTSTree* ltsTree,
                             seissol::initializers::LTS*     lts,
                             seissol::initializers::Lut*     ltsLut,
                             time_stepping::TimeManager&     timeManager );
->>>>>>> 4caf899a
 #endif
 };
 
