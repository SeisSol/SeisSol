/**
 * @file
 * This file is part of SeisSol.
 *
 * @author David Schneller
 *
 * @section LICENSE
 * Copyright (c) 2023, SeisSol Group
 * All rights reserved.
 *
 * Redistribution and use in source and binary forms, with or without
 * modification, are permitted provided that the following conditions are met:
 *
 * 1. Redistributions of source code must retain the above copyright notice,
 *    this list of conditions and the following disclaimer.
 *
 * 2. Redistributions in binary form must reproduce the above copyright notice,
 *    this list of conditions and the following disclaimer in the documentation
 *    and/or other materials provided with the distribution.
 *
 * 3. Neither the name of the copyright holder nor the names of its
 *    contributors may be used to endorse or promote products derived from this
 *    software without specific prior written permission.
 *
 * THIS SOFTWARE IS PROVIDED BY THE COPYRIGHT HOLDERS AND CONTRIBUTORS "AS IS"
 * AND ANY EXPRESS OR IMPLIED WARRANTIES, INCLUDING, BUT NOT LIMITED TO, THE
 * IMPLIED WARRANTIES OF MERCHANTABILITY AND FITNESS FOR A PARTICULAR PURPOSE
 * ARE DISCLAIMED. IN NO EVENT SHALL THE COPYRIGHT HOLDER OR CONTRIBUTORS BE
 * LIABLE FOR ANY DIRECT, INDIRECT, INCIDENTAL, SPECIAL, EXEMPLARY, OR
 * CONSEQUENTIAL DAMAGES (INCLUDING, BUT NOT LIMITED TO, PROCUREMENT OF
 * SUBSTITUTE GOODS OR SERVICES; LOSS OF USE, DATA, OR PROFITS; OR BUSINESS
 * INTERRUPTION) HOWEVER CAUSED AND ON ANY THEORY OF LIABILITY, WHETHER IN
 * CONTRACT, STRICT LIABILITY, OR TORT (INCLUDING NEGLIGENCE OR OTHERWISE)
 * ARISING IN ANY WAY OUT OF THE USE OF THIS SOFTWARE, EVEN IF ADVISED OF THE
 * POSSIBILITY OF SUCH DAMAGE.
 *
 * @section DESCRIPTION
 * Point source datastructure.
 **/

#ifndef READER_FSRMREADER_H_
#define READER_FSRMREADER_H_

#include <Eigen/Dense>
#include <cstddef>
#include <string>
#include <vector>

#include "Kernels/Precision.h"

namespace seissol::sourceterm {

// TODO: when refactoring, replace raw array types
struct FSRMSource {
  real momentTensor[3][3]{};
  real solidVelocityComponent[3]{};
  real pressureComponent{};
  real fluidVelocityComponent[3]{};
  size_t numberOfSources{};
  std::vector<Eigen::Vector3d> centers;
  std::vector<real> strikes;
  std::vector<real> dips;
  std::vector<real> rakes;
  std::vector<real> onsets;
  std::vector<real> areas;
<<<<<<< HEAD
  real timestep;
  size_t numberOfSamples;
  size_t numInVelComponents[3];
  std::vector<std::array<real, 3>> solidVel3cVector;
=======
  real timestep{};
  size_t numberOfSamples{};
>>>>>>> fb5f76a0
  std::vector<std::vector<real>> timeHistories;

  void read(const std::string& filename);
};
} // namespace seissol::sourceterm

#endif<|MERGE_RESOLUTION|>--- conflicted
+++ resolved
@@ -63,15 +63,10 @@
   std::vector<real> rakes;
   std::vector<real> onsets;
   std::vector<real> areas;
-<<<<<<< HEAD
-  real timestep;
-  size_t numberOfSamples;
-  size_t numInVelComponents[3];
-  std::vector<std::array<real, 3>> solidVel3cVector;
-=======
   real timestep{};
   size_t numberOfSamples{};
->>>>>>> fb5f76a0
+  size_t numInVelComponents[3]{};
+  std::vector<std::array<real, 3>> solidVel3cVector;
   std::vector<std::vector<real>> timeHistories;
 
   void read(const std::string& filename);
