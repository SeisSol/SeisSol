/**
 * @file
 * This file is part of SeisSol.
 *
 * @author Carsten Uphoff (c.uphoff AT tum.de,
 *http://www5.in.tum.de/wiki/index.php/Carsten_Uphoff,_M.Sc.)
 *
 * @section LICENSE
 * Copyright (c) 2015, SeisSol Group
 * Copyright (c) 2023, Intel corporation
 * All rights reserved.
 *
 * Redistribution and use in source and binary forms, with or without
 * modification, are permitted provided that the following conditions are met:
 *
 * 1. Redistributions of source code must retain the above copyright notice,
 *    this list of conditions and the following disclaimer.
 *
 * 2. Redistributions in binary form must reproduce the above copyright notice,
 *    this list of conditions and the following disclaimer in the documentation
 *    and/or other materials provided with the distribution.
 *
 * 3. Neither the name of the copyright holder nor the names of its
 *    contributors may be used to endorse or promote products derived from this
 *    software without specific prior written permission.
 *
 * THIS SOFTWARE IS PROVIDED BY THE COPYRIGHT HOLDERS AND CONTRIBUTORS "AS IS"
 * AND ANY EXPRESS OR IMPLIED WARRANTIES, INCLUDING, BUT NOT LIMITED TO, THE
 * IMPLIED WARRANTIES OF MERCHANTABILITY AND FITNESS FOR A PARTICULAR PURPOSE
 * ARE DISCLAIMED. IN NO EVENT SHALL THE COPYRIGHT HOLDER OR CONTRIBUTORS BE
 * LIABLE FOR ANY DIRECT, INDIRECT, INCIDENTAL, SPECIAL, EXEMPLARY, OR
 * CONSEQUENTIAL DAMAGES (INCLUDING, BUT NOT LIMITED TO, PROCUREMENT OF
 * SUBSTITUTE GOODS OR SERVICES; LOSS OF USE, DATA, OR PROFITS; OR BUSINESS
 * INTERRUPTION) HOWEVER CAUSED AND ON ANY THEORY OF LIABILITY, WHETHER IN
 * CONTRACT, STRICT LIABILITY, OR TORT (INCLUDING NEGLIGENCE OR OTHERWISE)
 * ARISING IN ANY WAY OUT OF THE USE OF THIS SOFTWARE, EVEN IF ADVISED OF THE
 * POSSIBILITY OF SUCH DAMAGE.
 *
 * @section DESCRIPTION
 * Point source computation.
 **/

#ifndef SOURCETERM_TYPEDEFS_HPP_
#define SOURCETERM_TYPEDEFS_HPP_

<<<<<<< HEAD
#include <Initializer/MemoryAllocator.h>
#include <Kernels/precision.hpp>
#include <array>
#include <cstdlib>
#include <generated_code/tensor.h>
#include <memory>
=======
#include "Kernels/precision.hpp"
#include "generated_code/tensor.h"
#include <array>
#include <cstdint>
#include <cstdlib>
>>>>>>> 474775ef
#include <vector>

#ifdef ACL_DEVICE
#include "Device/UsmAllocator.h"
#endif

namespace seissol::kernels {
class PointSourceCluster;
} // namespace seissol::kernels

namespace seissol::sourceterm {
<<<<<<< HEAD
struct PointSourceClusterPair {
  std::unique_ptr<kernels::PointSourceCluster> host{nullptr};
  std::unique_ptr<kernels::PointSourceCluster> device{nullptr};
=======
#ifdef ACL_DEVICE
using AllocatorT = device::UsmAllocator<real>;
#else
using AllocatorT = std::allocator<real>;
#endif
template <typename T>
using VectorT =
    std::vector<T, typename std::allocator_traits<AllocatorT>::template rebind_alloc<T>>;

template <typename T, std::size_t N>
class AlignedArray {
  public:
  inline T* data() { return data_; }
  inline const T* data() const { return data_; }
  constexpr T& operator[](std::size_t pos) { return data_[pos]; }
  constexpr const T& operator[](std::size_t pos) const { return data_[pos]; }
  constexpr std::size_t size() const noexcept { return N; }

  private:
  alignas(ALIGNMENT) T data_[N];
>>>>>>> 474775ef
};

/** Models point sources of the form
 *    S(xi, eta, zeta, t) := (1 / |J|) * S(t) * M * delta(xi-xi_s, eta-eta_s, zeta-zeta_s),
 * where S(t) : t -> \mathbb R is the moment time history,
 * M \in \mathbb R^{9} contains entries of the moment tensor,
 * and delta is the 3-dimensional dirac distribution.
 *
 * (The scaling factor (1 / |J|) is due to the coordinate transformation (x,y,z) -> (xi,eta,zeta).)
 **/
struct PointSources {
  constexpr static unsigned TensorSize =
      (tensor::momentFSRM::Size > 9) ? tensor::momentFSRM::Size : 9;
  enum Mode { NRF, FSRM };
  enum Mode mode = NRF;

  /** mInvJInvPhisAtSources[][k] := M_{kl}^-1 * |J|^-1 * phi_l(xi_s, eta_s, zeta_s), where phi_l is
   * the l-th basis function and xi_s, eta_s, and zeta_s are the space position
   *  of the point source in the reference tetrahedron. */
  seissol::memory::MemkindArray<
      seissol::memory::AlignedArray<real, tensor::mInvJInvPhisAtSources::size()>>
      mInvJInvPhisAtSources;

  /** NRF: Basis vectors of the fault.
   * 0-2: Tan1X-Z   = first fault tangent (main slip direction in most cases)
   * 3-5: Tan2X-Z   = second fault tangent
   * 6-8: NormalX-Z = fault normal
   *
   * FSRM: Moment tensor */
  seissol::memory::MemkindArray<seissol::memory::AlignedArray<real, TensorSize>> tensor;

  /// Area
  seissol::memory::MemkindArray<real> A;

  /// elasticity tensor
  seissol::memory::MemkindArray<std::array<real, 81>> stiffnessTensor;

  /// onset time
  seissol::memory::MemkindArray<double> onsetTime;

  /// sampling interval
  seissol::memory::MemkindArray<double> samplingInterval;

  /// offset into slip rate vector
  std::array<seissol::memory::MemkindArray<std::size_t>, 3u> sampleOffsets;

  /** NRF: slip rate in
   * 0: Tan1 direction
   * 1: Tan2 direction
   * 2: Normal direction
   *
   * FSRM: 0: slip rate (all directions) */
  std::array<seissol::memory::MemkindArray<real>, 3u> sample;

  /** Number of point sources in this struct. */
  unsigned numberOfSources = 0;

<<<<<<< HEAD
  PointSources(seissol::memory::Memkind memkind)
      : mInvJInvPhisAtSources(memkind), tensor(memkind), A(memkind), stiffnessTensor(memkind),
        onsetTime(memkind), samplingInterval(memkind),
        sampleOffsets{seissol::memory::MemkindArray<std::size_t>(memkind),
                      seissol::memory::MemkindArray<std::size_t>(memkind),
                      seissol::memory::MemkindArray<std::size_t>(memkind)},
        sample{seissol::memory::MemkindArray<real>(memkind),
               seissol::memory::MemkindArray<real>(memkind),
               seissol::memory::MemkindArray<real>(memkind)} {}
  PointSources(const PointSources& source, seissol::memory::Memkind memkind)
      : mInvJInvPhisAtSources(source.mInvJInvPhisAtSources, memkind),
        tensor(source.tensor, memkind), A(source.A, memkind),
        stiffnessTensor(source.stiffnessTensor, memkind), onsetTime(source.onsetTime, memkind),
        samplingInterval(source.samplingInterval, memkind),
        sampleOffsets{seissol::memory::MemkindArray<std::size_t>(source.sampleOffsets[0], memkind),
                      seissol::memory::MemkindArray<std::size_t>(source.sampleOffsets[1], memkind),
                      seissol::memory::MemkindArray<std::size_t>(source.sampleOffsets[2], memkind)},
        sample{seissol::memory::MemkindArray<real>(source.sample[0], memkind),
               seissol::memory::MemkindArray<real>(source.sample[1], memkind),
               seissol::memory::MemkindArray<real>(source.sample[2], memkind)} {}
=======
  PointSources(const AllocatorT& alloc)
      : mInvJInvPhisAtSources(decltype(mInvJInvPhisAtSources)::allocator_type(alloc)),
        tensor(decltype(tensor)::allocator_type(alloc)), A(alloc),
        stiffnessTensor(decltype(stiffnessTensor)::allocator_type(alloc)),
        onsetTime(decltype(onsetTime)::allocator_type(alloc)),
        samplingInterval(decltype(samplingInterval)::allocator_type(alloc)),
        sampleOffsets{VectorT<std::size_t>(VectorT<std::size_t>::allocator_type(alloc)),
                      VectorT<std::size_t>(VectorT<std::size_t>::allocator_type(alloc)),
                      VectorT<std::size_t>(VectorT<std::size_t>::allocator_type(alloc))},
        sample{VectorT<real>(alloc), VectorT<real>(alloc), VectorT<real>(alloc)} {}
>>>>>>> 474775ef
  ~PointSources() { numberOfSources = 0; }
};

struct CellToPointSourcesMapping {
  //! Pointer to DOFs
  real (*dofs)[tensor::Q::size()];
  //! First point source that has an effect on the cell
  unsigned pointSourcesOffset;
  /** The point sources buffer is ordered by cells, hence the point sources
   * that affect the cell with copyInteriorOffset reside in
   * {pointSourcesOffset, ..., pointSourcesOffset + numberOfPointSources - 1}
   * in the point sources buffer.
   **/
  unsigned numberOfPointSources;

  CellToPointSourcesMapping() : dofs(nullptr), pointSourcesOffset(0), numberOfPointSources(0) {}
};

struct ClusterMapping {
  seissol::memory::MemkindArray<unsigned> sources;
  seissol::memory::MemkindArray<CellToPointSourcesMapping> cellToSources;

<<<<<<< HEAD
  ClusterMapping(seissol::memory::Memkind memkind) : sources(memkind), cellToSources(memkind) {}
  ClusterMapping(const ClusterMapping& mapping, seissol::memory::Memkind memkind)
      : sources(mapping.sources, memkind), cellToSources(mapping.cellToSources, memkind) {}
=======
  ClusterMapping(const AllocatorT& alloc)
      : sources(alloc), cellToSources(decltype(cellToSources)::allocator_type(alloc)) {}
>>>>>>> 474775ef
};
} // namespace seissol::sourceterm

#endif<|MERGE_RESOLUTION|>--- conflicted
+++ resolved
@@ -43,57 +43,21 @@
 #ifndef SOURCETERM_TYPEDEFS_HPP_
 #define SOURCETERM_TYPEDEFS_HPP_
 
-<<<<<<< HEAD
-#include <Initializer/MemoryAllocator.h>
-#include <Kernels/precision.hpp>
+#include "Kernels/precision.hpp"
+#include "Initializer/MemoryAllocator.h"
+#include "generated_code/tensor.h"
 #include <array>
 #include <cstdlib>
-#include <generated_code/tensor.h>
 #include <memory>
-=======
-#include "Kernels/precision.hpp"
-#include "generated_code/tensor.h"
-#include <array>
-#include <cstdint>
-#include <cstdlib>
->>>>>>> 474775ef
-#include <vector>
-
-#ifdef ACL_DEVICE
-#include "Device/UsmAllocator.h"
-#endif
 
 namespace seissol::kernels {
 class PointSourceCluster;
 } // namespace seissol::kernels
 
 namespace seissol::sourceterm {
-<<<<<<< HEAD
 struct PointSourceClusterPair {
   std::unique_ptr<kernels::PointSourceCluster> host{nullptr};
   std::unique_ptr<kernels::PointSourceCluster> device{nullptr};
-=======
-#ifdef ACL_DEVICE
-using AllocatorT = device::UsmAllocator<real>;
-#else
-using AllocatorT = std::allocator<real>;
-#endif
-template <typename T>
-using VectorT =
-    std::vector<T, typename std::allocator_traits<AllocatorT>::template rebind_alloc<T>>;
-
-template <typename T, std::size_t N>
-class AlignedArray {
-  public:
-  inline T* data() { return data_; }
-  inline const T* data() const { return data_; }
-  constexpr T& operator[](std::size_t pos) { return data_[pos]; }
-  constexpr const T& operator[](std::size_t pos) const { return data_[pos]; }
-  constexpr std::size_t size() const noexcept { return N; }
-
-  private:
-  alignas(ALIGNMENT) T data_[N];
->>>>>>> 474775ef
 };
 
 /** Models point sources of the form
@@ -151,7 +115,6 @@
   /** Number of point sources in this struct. */
   unsigned numberOfSources = 0;
 
-<<<<<<< HEAD
   PointSources(seissol::memory::Memkind memkind)
       : mInvJInvPhisAtSources(memkind), tensor(memkind), A(memkind), stiffnessTensor(memkind),
         onsetTime(memkind), samplingInterval(memkind),
@@ -172,18 +135,6 @@
         sample{seissol::memory::MemkindArray<real>(source.sample[0], memkind),
                seissol::memory::MemkindArray<real>(source.sample[1], memkind),
                seissol::memory::MemkindArray<real>(source.sample[2], memkind)} {}
-=======
-  PointSources(const AllocatorT& alloc)
-      : mInvJInvPhisAtSources(decltype(mInvJInvPhisAtSources)::allocator_type(alloc)),
-        tensor(decltype(tensor)::allocator_type(alloc)), A(alloc),
-        stiffnessTensor(decltype(stiffnessTensor)::allocator_type(alloc)),
-        onsetTime(decltype(onsetTime)::allocator_type(alloc)),
-        samplingInterval(decltype(samplingInterval)::allocator_type(alloc)),
-        sampleOffsets{VectorT<std::size_t>(VectorT<std::size_t>::allocator_type(alloc)),
-                      VectorT<std::size_t>(VectorT<std::size_t>::allocator_type(alloc)),
-                      VectorT<std::size_t>(VectorT<std::size_t>::allocator_type(alloc))},
-        sample{VectorT<real>(alloc), VectorT<real>(alloc), VectorT<real>(alloc)} {}
->>>>>>> 474775ef
   ~PointSources() { numberOfSources = 0; }
 };
 
@@ -206,14 +157,9 @@
   seissol::memory::MemkindArray<unsigned> sources;
   seissol::memory::MemkindArray<CellToPointSourcesMapping> cellToSources;
 
-<<<<<<< HEAD
   ClusterMapping(seissol::memory::Memkind memkind) : sources(memkind), cellToSources(memkind) {}
   ClusterMapping(const ClusterMapping& mapping, seissol::memory::Memkind memkind)
       : sources(mapping.sources, memkind), cellToSources(mapping.cellToSources, memkind) {}
-=======
-  ClusterMapping(const AllocatorT& alloc)
-      : sources(alloc), cellToSources(decltype(cellToSources)::allocator_type(alloc)) {}
->>>>>>> 474775ef
 };
 } // namespace seissol::sourceterm
 
