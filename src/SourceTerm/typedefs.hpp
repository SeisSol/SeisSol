--- conflicted
+++ resolved
@@ -99,6 +99,10 @@
    *  of the point source in the reference tetrahedron. */
   VectorT<AlignedArray<real, tensor::mInvJInvPhisAtSources::size()>> mInvJInvPhisAtSources;
 
+  /** Original Index, i.e. the order in which the sources appear in the
+   * input files */
+  std::vector<unsigned> originalIndex;
+
   /** NRF: Basis vectors of the fault.
    * 0-2: Tan1X-Z   = first fault tangent (main slip direction in most cases)
    * 3-5: Tan2X-Z   = second fault tangent
@@ -153,95 +157,9 @@
   VectorT<unsigned> sources;
   VectorT<CellToPointSourcesMapping> cellToSources;
 
-<<<<<<< HEAD
-namespace seissol {
-  namespace sourceterm {    
-    /** Models point sources of the form
-     *    S(xi, eta, zeta, t) := (1 / |J|) * S(t) * M * delta(xi-xi_s, eta-eta_s, zeta-zeta_s),
-     * where S(t) : t -> \mathbb R is the moment time history,
-     * M \in \mathbb R^{9} contains entries of the moment tensor,
-     * and delta is the 3-dimensional dirac distribution.
-     * 
-     * (The scaling factor (1 / |J|) is due to the coordinate transformation (x,y,z) -> (xi,eta,zeta).)
-     **/
-    struct PointSources {
-      constexpr static unsigned TensorSize = (tensor::momentFSRM::Size > 9) ? tensor::momentFSRM::Size : 9;
-      enum Mode {
-        NRF,
-        FSRM
-      };
-      enum Mode mode;
-
-      /** mInvJInvPhisAtSources[][k] := M_{kl}^-1 * |J|^-1 * phi_l(xi_s, eta_s, zeta_s), where phi_l is the l-th
-       *  basis function and xi_s, eta_s, and zeta_s are the space position
-       *  of the point source in the reference tetrahedron. */
-      real (*mInvJInvPhisAtSources)[tensor::mInvJInvPhisAtSources::size()];
-
-      /** NRF: Basis vectors of the fault.
-       * 0-2: Tan1X-Z   = first fault tangent (main slip direction in most cases)
-       * 3-5: Tan2X-Z   = second fault tangent
-       * 6-8: NormalX-Z = fault normal
-       * 
-       * FSRM: Moment tensor */
-      real (*tensor)[TensorSize];
-
-      /// Area
-      std::vector<real> A;
-
-      /// elasticity tensor
-      std::vector<std::array<real, 81>> stiffnessTensor;
-
-      /** NRF: slip rate in
-       * 0: Tan1 direction
-       * 1: Tan2 direction
-       * 2: Normal direction
-       * 
-       * FSRM: 0: slip rate (all directions) */
-      std::vector<std::array<PiecewiseLinearFunction1D, 3>> slipRates;
-
-      /** Number of point sources in this struct. */
-      unsigned numberOfSources;
-      
-      /** Original Index, i.e. the order in which the sources appear in the 
-       * input files */
-      std::vector<unsigned> originalIndex;
-
-
-      PointSources() : mode(NRF), mInvJInvPhisAtSources(nullptr), tensor(nullptr), numberOfSources(0) {}
-      ~PointSources() { numberOfSources = 0; free(mInvJInvPhisAtSources); free(tensor); }
-    };
-
-    struct CellToPointSourcesMapping {
-      //! Pointer to DOFs
-      real (*dofs)[tensor::Q::size()];
-      //! First point source that has an effect on the cell
-      unsigned pointSourcesOffset;
-      /** The point sources buffer is ordered by cells, hence the point sources
-       * that affect the cell with copyInteriorOffset reside in
-       * [pointSourcesOffset, pointSourcesOffset + numberOfPointSources)
-       * in the point sources buffer.
-       **/
-      unsigned numberOfPointSources;
-      
-      CellToPointSourcesMapping() : dofs(nullptr), pointSourcesOffset(0), numberOfPointSources(0) {}
-    };
-    
-    struct ClusterMapping {
-      unsigned*                  sources;
-      unsigned                   numberOfSources;
-      CellToPointSourcesMapping* cellToSources;
-      unsigned                   numberOfMappings;
-      
-      ClusterMapping() : sources(nullptr), numberOfSources(0), cellToSources(nullptr), numberOfMappings(0) {}
-      ~ClusterMapping() { delete[] sources; numberOfSources = 0; delete[] cellToSources; numberOfMappings = 0; }
-    };
-  }
-}
-=======
   ClusterMapping(AllocatorT const& alloc)
       : sources(alloc), cellToSources(decltype(cellToSources)::allocator_type(alloc)) {}
 };
 } // namespace seissol::sourceterm
->>>>>>> 1579dfa1
 
 #endif