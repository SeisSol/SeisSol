--- conflicted
+++ resolved
@@ -43,11 +43,8 @@
 #ifndef SOURCETERM_TYPEDEFS_HPP_
 #define SOURCETERM_TYPEDEFS_HPP_
 
-<<<<<<< HEAD
 #include "Common/constants.hpp"
-=======
 #include "Initializer/MemoryAllocator.h"
->>>>>>> 00dd2c72
 #include "Kernels/precision.hpp"
 #include "generated_code/tensor.h"
 #include <array>
@@ -59,32 +56,9 @@
 } // namespace seissol::kernels
 
 namespace seissol::sourceterm {
-<<<<<<< HEAD
-#ifdef ACL_DEVICE
-using AllocatorT = device::UsmAllocator<real>;
-#else
-using AllocatorT = std::allocator<real>;
-#endif
-template <typename T>
-using VectorT =
-    std::vector<T, typename std::allocator_traits<AllocatorT>::template rebind_alloc<T>>;
-
-template <typename T, std::size_t N>
-class AlignedArray {
-  public:
-  inline T* data() { return data_; }
-  inline const T* data() const { return data_; }
-  constexpr T& operator[](std::size_t pos) { return data_[pos]; }
-  constexpr const T& operator[](std::size_t pos) const { return data_[pos]; }
-  constexpr std::size_t size() const noexcept { return N; }
-
-  private:
-  alignas(Alignment) T data_[N];
-=======
 struct PointSourceClusterPair {
   std::unique_ptr<kernels::PointSourceCluster> host{nullptr};
   std::unique_ptr<kernels::PointSourceCluster> device{nullptr};
->>>>>>> 00dd2c72
 };
 
 /** Models point sources of the form
