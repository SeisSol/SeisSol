--- conflicted
+++ resolved
@@ -41,13 +41,7 @@
       seissol::memory::AlignedArray<real, tensor::mInvJInvPhisAtSources::size()>>
       mInvJInvPhisAtSources;
 
-<<<<<<< HEAD
-  /** Original Index, i.e. the order in which the sources appear in the
-   * input files */
-  std::vector<unsigned> originalIndex;
-=======
   seissol::memory::MemkindArray<unsigned> simulationIndex;
->>>>>>> 6338c012
 
   /** NRF: Basis vectors of the fault.
    * 0-2: Tan1X-Z   = first fault tangent (main slip direction in most cases)
