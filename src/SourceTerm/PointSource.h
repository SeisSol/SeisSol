/**
 * @file
 * This file is part of SeisSol.
 *
 * @author Carsten Uphoff (c.uphoff AT tum.de,
 *http://www5.in.tum.de/wiki/index.php/Carsten_Uphoff,_M.Sc.)
 * @author Sebastian Wolf (wolf.sebastian AT tum.de,
 *https://www5.in.tum.de/wiki/index.php/Sebastian_Wolf,_M.Sc.)
 *
 * @section LICENSE
 * Copyright (c) 2015 - 2020, SeisSol Group
 * Copyright (c) 2023, Intel corporation
 * All rights reserved.
 *
 * Redistribution and use in source and binary forms, with or without
 * modification, are permitted provided that the following conditions are met:
 *
 * 1. Redistributions of source code must retain the above copyright notice,
 *    this list of conditions and the following disclaimer.
 *
 * 2. Redistributions in binary form must reproduce the above copyright notice,
 *    this list of conditions and the following disclaimer in the documentation
 *    and/or other materials provided with the distribution.
 *
 * 3. Neither the name of the copyright holder nor the names of its
 *    contributors may be used to endorse or promote products derived from this
 *    software without specific prior written permission.
 *
 * THIS SOFTWARE IS PROVIDED BY THE COPYRIGHT HOLDERS AND CONTRIBUTORS "AS IS"
 * AND ANY EXPRESS OR IMPLIED WARRANTIES, INCLUDING, BUT NOT LIMITED TO, THE
 * IMPLIED WARRANTIES OF MERCHANTABILITY AND FITNESS FOR A PARTICULAR PURPOSE
 * ARE DISCLAIMED. IN NO EVENT SHALL THE COPYRIGHT HOLDER OR CONTRIBUTORS BE
 * LIABLE FOR ANY DIRECT, INDIRECT, INCIDENTAL, SPECIAL, EXEMPLARY, OR
 * CONSEQUENTIAL DAMAGES (INCLUDING, BUT NOT LIMITED TO, PROCUREMENT OF
 * SUBSTITUTE GOODS OR SERVICES; LOSS OF USE, DATA, OR PROFITS; OR BUSINESS
 * INTERRUPTION) HOWEVER CAUSED AND ON ANY THEORY OF LIABILITY, WHETHER IN
 * CONTRACT, STRICT LIABILITY, OR TORT (INCLUDING NEGLIGENCE OR OTHERWISE)
 * ARISING IN ANY WAY OUT OF THE USE OF THIS SOFTWARE, EVEN IF ADVISED OF THE
 * POSSIBILITY OF SUCH DAMAGE.
 *
 * @section DESCRIPTION
 * Point source computation.
 **/

#ifndef SOURCETERM_POINTSOURCE_H_
#define SOURCETERM_POINTSOURCE_H_

<<<<<<< HEAD
=======
#include "Initializer/typedefs.hpp"
>>>>>>> 474775ef
#include "SourceTerm/typedefs.hpp"
#include <Initializer/typedefs.hpp>

namespace seissol::sourceterm {
/** The local moment tensor shall be transformed into the global coordinate system.
 *
 * The second order tensor (matrix) can be understood as a transform
 * on a vector, e.g. p_L = T_L * q_L. (Let L = Local moment tensor, M = Moment tensor.)
 * We are looking for the transformed tensor p_M = T_M * q_M, i.e.
 * the local moment tensor rotated by strike, dip, and rake.
 * Assume x_L = R * x_M, where R is an orthogonal matrix. Then
 * p_M = R^T * p_L = R^T * T_L * R * q_M and hence
 *   T_M = R^T * T_L * R.
 * Thus, the rotation matrix R is the transformation from the global (x,y,z)
 * coordinate system to local (fault plane) coordinate system and is obtained
 * by the successive rotations  strike (s) -> dip (d) -> rake (l).
 *
 *                   |  cos l  sin l    | | 1               |  |  cos s -sin s    |
 * R_l * R_d * R_s = | -sin l  cos l    | |    cos d -sin d |  |  sin s  cos s    |
 *                   |                1 | |    sin d  cos d |  |                1 |
 *
 **/
<<<<<<< HEAD
void transformMomentTensor(
    real const localMomentTensor[3][3],
    real const localSolidVelocityComponent[3],
    real localPressureComponent,
    real const localFluidVelocityComponent[3],
    real strike,
    real dip,
    real rake,
    seissol::memory::AlignedArray<real, PointSources::TensorSize>& forceComponents);
=======
void transformMomentTensor(const real i_localMomentTensor[3][3],
                           const real i_localSolidVelocityComponent[3],
                           real i_localPressureComponent,
                           const real i_localFluidVelocityComponent[3],
                           real strike,
                           real dip,
                           real rake,
                           AlignedArray<real, PointSources::TensorSize>& o_forceComponents);
>>>>>>> 474775ef
} // namespace seissol::sourceterm

#endif<|MERGE_RESOLUTION|>--- conflicted
+++ resolved
@@ -45,12 +45,8 @@
 #ifndef SOURCETERM_POINTSOURCE_H_
 #define SOURCETERM_POINTSOURCE_H_
 
-<<<<<<< HEAD
-=======
 #include "Initializer/typedefs.hpp"
->>>>>>> 474775ef
 #include "SourceTerm/typedefs.hpp"
-#include <Initializer/typedefs.hpp>
 
 namespace seissol::sourceterm {
 /** The local moment tensor shall be transformed into the global coordinate system.
@@ -71,7 +67,6 @@
  *                   |                1 | |    sin d  cos d |  |                1 |
  *
  **/
-<<<<<<< HEAD
 void transformMomentTensor(
     real const localMomentTensor[3][3],
     real const localSolidVelocityComponent[3],
@@ -81,16 +76,6 @@
     real dip,
     real rake,
     seissol::memory::AlignedArray<real, PointSources::TensorSize>& forceComponents);
-=======
-void transformMomentTensor(const real i_localMomentTensor[3][3],
-                           const real i_localSolidVelocityComponent[3],
-                           real i_localPressureComponent,
-                           const real i_localFluidVelocityComponent[3],
-                           real strike,
-                           real dip,
-                           real rake,
-                           AlignedArray<real, PointSources::TensorSize>& o_forceComponents);
->>>>>>> 474775ef
 } // namespace seissol::sourceterm
 
 #endif