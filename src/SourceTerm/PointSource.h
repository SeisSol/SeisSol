--- conflicted
+++ resolved
@@ -49,117 +49,6 @@
 #include "SourceTerm/typedefs.hpp"
 #include <array>
 
-<<<<<<< HEAD
-namespace seissol {
-  namespace sourceterm {
-    /** The local moment tensor shall be transformed into the global coordinate system.
-     * 
-     * The second order tensor (matrix) can be understood as a transform
-     * on a vector, e.g. p_L = T_L * q_L. (Let L = Local moment tensor, M = Moment tensor.)
-     * We are looking for the transformed tensor p_M = T_M * q_M, i.e.
-     * the local moment tensor rotated by strike, dip, and rake.
-     * Assume x_L = R * x_M, where R is an orthogonal matrix. Then
-     * p_M = R^T * p_L = R^T * T_L * R * q_M and hence
-     *   T_M = R^T * T_L * R.
-     * Thus, the rotation matrix R is the transformation from the global (x,y,z)
-     * coordinate system to local (fault plane) coordinate system and is obtained
-     * by the successive rotations  strike (s) -> dip (d) -> rake (l).
-     * 
-     *                   |  cos l  sin l    | | 1               |  |  cos s -sin s    |
-     * R_l * R_d * R_s = | -sin l  cos l    | |    cos d -sin d |  |  sin s  cos s    |
-     *                   |                1 | |    sin d  cos d |  |                1 |
-     *
-     **/    
-    void transformMomentTensor(real const i_localMomentTensor[3][3],
-                               real const i_localSolidVelocityComponent[3],
-                               real i_localPressureComponent,
-                               real const i_localFluidVelocityComponent[3],
-                               real strike,
-                               real dip,
-                               real rake,
-                               real o_forceComponents[seissol::sourceterm::PointSources::TensorSize]);
-
-    /** Converts equally spaced time samples to a one-dimensional
-     *  piecewise linear function.
-     */
-    template<typename real_from>
-    void samplesToPiecewiseLinearFunction1D(real_from const* i_samples,
-                                            unsigned i_numberOfSamples,
-                                            real i_onsetTime,
-                                            real i_samplingInterval,
-                                            PiecewiseLinearFunction1D* o_pwLF)
-    {
-      if (i_numberOfSamples == 0) {
-        o_pwLF->numberOfPieces = 0;
-        o_pwLF->slopes = NULL;
-        o_pwLF->intercepts = NULL;
-        return;        
-      }
-
-      unsigned l_np = i_numberOfSamples - 1;
-      
-      o_pwLF->slopes = new real[l_np];
-      o_pwLF->intercepts = new real[l_np];  
-      o_pwLF->onsetTime = i_onsetTime;
-      o_pwLF->numberOfPieces = l_np;
-      o_pwLF->samplingInterval = i_samplingInterval;
-      
-      
-      /* The piecewise linear function shall be f(t) = m_j * t + n_j,
-       * where I_j is the half-open interval [t_o + j*dt, t_o + j*dt).
-       * For the j-th sample (say S[j]) we have f(t_o + (j+1)*dt) := S[j].
-       * 
-       * Hence, S[j] = m_j * (t_o + j*dt) + n_j.
-       * Due to the continuity requirement of the PwLF we have
-       *        S[j+1] = m_j * (t_o + (j+1)*dt) + n_j
-       * Hence, S[j+1] - S[j] = (j+1)*dt*m_j - j*dt*m_j = m_j*dt and thus
-       *   
-       *   m_j = (S[j+1] - S[j]) / dt;
-       * 
-       * Further, S[j] = m_j * (t_o + j*dt) + n_j
-       * 
-       *   n_j = S[j] - m_j * (t_o + j*dt)
-       * 
-       */
-      for (unsigned j = 0; j < l_np; ++j) {
-        real m = (i_samples[j+1] - i_samples[j]) / i_samplingInterval;
-        o_pwLF->slopes[j] = m;
-        o_pwLF->intercepts[j] = i_samples[j] - m * (i_onsetTime + j * i_samplingInterval);
-      }
-    }
-
-    /** Returns integral_fromTime^toTime i_pwLF dt. */
-    real computePwLFTimeIntegral(PiecewiseLinearFunction1D const& i_pwLF,
-                                 double i_fromTime,
-                                 double i_toTime);
-
-    void addTimeIntegratedPointSourceNRF( real const i_mInvJInvPhisAtSources[tensor::mInvJInvPhisAtSources::size()],
-                                          real const faultBasis[9],
-                                          real A,
-                                          std::array<real, 81> const &stiffnessTensor,
-                                          std::array<PiecewiseLinearFunction1D, 3> const &slipRates,
-                                          double i_fromTime,
-                                          double i_toTime,
-                                          real o_dofUpdate[tensor::Q::size()],
-                                          unsigned int sourceNumber);
-    /**
-     * Point sources in SeisSol (\delta(x-x_s) * S(t)).
-     * 
-     * Computes Q_kl += int_a^b S(t) dt * phiAtSource[k] * momentTensor[l], where
-     * Q_kl is a DOF. phiAtSource times momentTensor is to be understood
-     * as outer product of two vectors (i.e. yields a rank-1 dof-update-matrix that shall
-     * be scaled with the time integral of the source term).
-     **/                                      
-    void addTimeIntegratedPointSourceFSRM( real const i_mInvJInvPhisAtSources[tensor::mInvJInvPhisAtSources::size()],
-                                           real const i_forceComponents[tensor::momentFSRM::size()],
-                                           PiecewiseLinearFunction1D const& i_pwLF,
-                                           double i_fromTime,
-                                           double i_toTime,
-                                           real o_dofUpdate[tensor::Q::size()],
-                                           unsigned int sourceNumber);
-  }
-}
-=======
 namespace seissol::sourceterm {
 /** The local moment tensor shall be transformed into the global coordinate system.
  *
@@ -188,6 +77,5 @@
                            real rake,
                            AlignedArray<real, PointSources::TensorSize>& o_forceComponents);
 } // namespace seissol::sourceterm
->>>>>>> 1579dfa1
 
 #endif