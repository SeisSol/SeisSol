--- conflicted
+++ resolved
@@ -111,19 +111,12 @@
   o_forceComponents[6] = f[0];
   o_forceComponents[7] = f[1];
   o_forceComponents[8] = f[2];
-<<<<<<< HEAD
-#if NUMBER_OF_QUANTITIES > 9
+#ifdef USE_POROELASTIC
   o_forceComponents[9] = i_localPressureComponent[0];
   o_forceComponents[10] = f[3];
   o_forceComponents[11] = f[4];
   o_forceComponents[12] = f[5];
 #endif
-=======
-
-  for (unsigned m = 9; m < seissol::sourceterm::PointSources::TensorSize; ++m) {
-    o_forceComponents[m] = 0.0;
-  }
->>>>>>> 1fd9f452
 }
 
 real seissol::sourceterm::computePwLFTimeIntegral(PiecewiseLinearFunction1D const& i_pwLF,
