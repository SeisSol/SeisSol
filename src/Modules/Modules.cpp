/**
 * @file
 * This file is part of SeisSol.
 *
 * @author Sebastian Rettenberger (sebastian.rettenberger AT tum.de,
 * http://www5.in.tum.de/wiki/index.php/Sebastian_Rettenberger)
 *
 * @section LICENSE
 * Copyright (c) 2016-2017, SeisSol Group
 * All rights reserved.
 *
 * Redistribution and use in source and binary forms, with or without
 * modification, are permitted provided that the following conditions are met:
 *
 * 1. Redistributions of source code must retain the above copyright notice,
 *    this list of conditions and the following disclaimer.
 *
 * 2. Redistributions in binary form must reproduce the above copyright notice,
 *    this list of conditions and the following disclaimer in the documentation
 *    and/or other materials provided with the distribution.
 *
 * 3. Neither the name of the copyright holder nor the names of its
 *    contributors may be used to endorse or promote products derived from this
 *    software without specific prior written permission.
 *
 * THIS SOFTWARE IS PROVIDED BY THE COPYRIGHT HOLDERS AND CONTRIBUTORS "AS IS"
 * AND ANY EXPRESS OR IMPLIED WARRANTIES, INCLUDING, BUT NOT LIMITED TO, THE
 * IMPLIED WARRANTIES OF MERCHANTABILITY AND FITNESS FOR A PARTICULAR PURPOSE
 * ARE DISCLAIMED. IN NO EVENT SHALL THE COPYRIGHT HOLDER OR CONTRIBUTORS BE
 * LIABLE FOR ANY DIRECT, INDIRECT, INCIDENTAL, SPECIAL, EXEMPLARY, OR
 * CONSEQUENTIAL DAMAGES (INCLUDING, BUT NOT LIMITED TO, PROCUREMENT OF
 * SUBSTITUTE GOODS OR SERVICES; LOSS OF USE, DATA, OR PROFITS; OR BUSINESS
 * INTERRUPTION) HOWEVER CAUSED AND ON ANY THEORY OF LIABILITY, WHETHER IN
 * CONTRACT, STRICT LIABILITY, OR TORT (INCLUDING NEGLIGENCE OR OTHERWISE)
 * ARISING IN ANY WAY OUT OF THE USE OF THIS SOFTWARE, EVEN IF ADVISED OF THE
 * POSSIBILITY OF SUCH DAMAGE.
 *
 * @section DESCRIPTION
 */

#include <cassert>

#include "Modules.h"

<<<<<<< HEAD
void seissol::Modules::_registerHook(Module& module, Hook hook, int priority) {
  assert(hook < MAX_HOOKS);

  if (m_nextHook >= MAX_INIT_HOOKS)
    logError() << "Trying to register for a hook after initialization phase";
  if (hook < m_nextHook)
    logError() << "Trying to register for hook" << strHook(hook)
               << "but SeisSol was already processing"
               << strHook(static_cast<Hook>(m_nextHook - 1));

  m_hooks[hook].insert(std::pair<int, Module*>(priority, &module));
}

const char* seissol::Modules::strHook(Hook hook) {
  switch (hook) {
  case PRE_MPI:
    return "PRE_MPI";
  case POST_MPI_INIT:
    return "POST_MPI_INIT";
  case POST_MESH:
    return "POST_MESH";
  case PRE_MODEL:
    return "PRE_MODEL";
  case POST_MODEL:
    return "POST_MODEL";
  case SIMULATION_START:
    return "SIMULATION_START";
  case SYNCHRONIZATION_POINT:
    return "SYNCHRONIZATION_POINT";
  default:
    return "unknown hook";
  }
}
=======
namespace seissol {

void Modules::_registerHook(Module& module, ModuleHook hook, ModulePriority priority) {
  assert(static_cast<int>(hook) < static_cast<int>(ModuleHook::MaxHooks));

  if (nextHook >= ModuleHook::MaxInitHooks) {
    logError() << "Trying to register for a hook after initialization phase";
  }
  if (hook < nextHook) {
    logError() << "Trying to register for hook" << strHook(hook)
               << "but SeisSol was already processing"
               << strHook(static_cast<ModuleHook>(static_cast<int>(nextHook) - 1));
  }

  hooks[static_cast<size_t>(hook)].insert(std::pair<ModulePriority, Module*>(priority, &module));
}

const char* Modules::strHook(ModuleHook hook) {
  switch (hook) {
  case ModuleHook::PreMPI:
    return "PRE_MPI";
  case ModuleHook::PostMPIInit:
    return "POST_MPI_INIT";
  case ModuleHook::PreMesh:
    return "PRE_MESH";
  case ModuleHook::PostMesh:
    return "POST_MESH";
  case ModuleHook::PreLtsInit:
    return "PRE_LTSINIT";
  case ModuleHook::PostLtsInit:
    return "POST_LTSINIT";
  case ModuleHook::PreModel:
    return "PRE_MODEL";
  case ModuleHook::PostModel:
    return "POST_MODEL";
  case ModuleHook::SimulationStart:
    return "SIMULATION_START";
  case ModuleHook::SynchronizationPoint:
    return "SYNCHRONIZATION_POINT";
  case ModuleHook::SimulationEnd:
    return "SIMULATION_END";
  case ModuleHook::Shutdown:
    return "SHUTDOWN";
  default:
    return "unknown hook";
  }
}

Modules::Modules() : nextHook(ModuleHook::FirstHook) {}

double Modules::_callSyncHook(double currentTime, double timeTolerance, bool forceSyncPoint) {
  double nextSyncTime = std::numeric_limits<double>::max();

  for (auto& [_, module] : hooks[static_cast<size_t>(ModuleHook::SynchronizationPoint)]) {
    nextSyncTime = std::min(nextSyncTime,
                            module->potentialSyncPoint(currentTime, timeTolerance, forceSyncPoint));
  }

  return nextSyncTime;
}

void Modules::_setSimulationStartTime(double time) {
  assert(static_cast<int>(nextHook) <= static_cast<int>(ModuleHook::SynchronizationPoint));

  // Set the simulation time in all modules that are called at synchronization points
  for (auto& [_, module] : hooks[static_cast<size_t>(ModuleHook::SynchronizationPoint)]) {
    module->setSimulationStartTime(time);
  }
}

Modules& Modules::instance() {
  static Modules instance;
  return instance;
}

void Modules::registerHook(Module& module, ModuleHook hook, ModulePriority priority) {
  instance()._registerHook(module, hook, priority);
}

double Modules::callSyncHook(double currentTime, double timeTolerance, bool forceSyncPoint) {
  return instance()._callSyncHook(currentTime, timeTolerance, forceSyncPoint);
}

void Modules::setSimulationStartTime(double time) {
  return instance()._setSimulationStartTime(time);
}

// Create all template instances for call
#define MODULES_CALL_INSTANCE(enum, func)                                                          \
  template <>                                                                                      \
  void Modules::call<enum>(Module * module) {                                                      \
    module->func();                                                                                \
  }

MODULES_CALL_INSTANCE(ModuleHook::PreMPI, preMPI)
MODULES_CALL_INSTANCE(ModuleHook::PostMPIInit, postMPIInit)
MODULES_CALL_INSTANCE(ModuleHook::PreMesh, preMesh)
MODULES_CALL_INSTANCE(ModuleHook::PostMesh, postMesh)
MODULES_CALL_INSTANCE(ModuleHook::PreLtsInit, preLtsInit)
MODULES_CALL_INSTANCE(ModuleHook::PostLtsInit, postLtsInit)
MODULES_CALL_INSTANCE(ModuleHook::PreModel, preModel)
MODULES_CALL_INSTANCE(ModuleHook::PostModel, postModel)
MODULES_CALL_INSTANCE(ModuleHook::SimulationStart, simulationStart)
MODULES_CALL_INSTANCE(ModuleHook::SimulationEnd, simulationEnd)
MODULES_CALL_INSTANCE(ModuleHook::Shutdown, shutdown)

} // namespace seissol
>>>>>>> cfd59610
<|MERGE_RESOLUTION|>--- conflicted
+++ resolved
@@ -42,41 +42,6 @@
 
 #include "Modules.h"
 
-<<<<<<< HEAD
-void seissol::Modules::_registerHook(Module& module, Hook hook, int priority) {
-  assert(hook < MAX_HOOKS);
-
-  if (m_nextHook >= MAX_INIT_HOOKS)
-    logError() << "Trying to register for a hook after initialization phase";
-  if (hook < m_nextHook)
-    logError() << "Trying to register for hook" << strHook(hook)
-               << "but SeisSol was already processing"
-               << strHook(static_cast<Hook>(m_nextHook - 1));
-
-  m_hooks[hook].insert(std::pair<int, Module*>(priority, &module));
-}
-
-const char* seissol::Modules::strHook(Hook hook) {
-  switch (hook) {
-  case PRE_MPI:
-    return "PRE_MPI";
-  case POST_MPI_INIT:
-    return "POST_MPI_INIT";
-  case POST_MESH:
-    return "POST_MESH";
-  case PRE_MODEL:
-    return "PRE_MODEL";
-  case POST_MODEL:
-    return "POST_MODEL";
-  case SIMULATION_START:
-    return "SIMULATION_START";
-  case SYNCHRONIZATION_POINT:
-    return "SYNCHRONIZATION_POINT";
-  default:
-    return "unknown hook";
-  }
-}
-=======
 namespace seissol {
 
 void Modules::_registerHook(Module& module, ModuleHook hook, ModulePriority priority) {
@@ -183,5 +148,4 @@
 MODULES_CALL_INSTANCE(ModuleHook::SimulationEnd, simulationEnd)
 MODULES_CALL_INSTANCE(ModuleHook::Shutdown, shutdown)
 
-} // namespace seissol
->>>>>>> cfd59610
+} // namespace seissol