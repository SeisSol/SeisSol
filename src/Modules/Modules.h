/**
 * @file
 * This file is part of SeisSol.
 *
 * @author Sebastian Rettenberger (sebastian.rettenberger AT tum.de,
 * http://www5.in.tum.de/wiki/index.php/Sebastian_Rettenberger)
 *
 * @section LICENSE
 * Copyright (c) 2016-2017, SeisSol Group
 * All rights reserved.
 *
 * Redistribution and use in source and binary forms, with or without
 * modification, are permitted provided that the following conditions are met:
 *
 * 1. Redistributions of source code must retain the above copyright notice,
 *    this list of conditions and the following disclaimer.
 *
 * 2. Redistributions in binary form must reproduce the above copyright notice,
 *    this list of conditions and the following disclaimer in the documentation
 *    and/or other materials provided with the distribution.
 *
 * 3. Neither the name of the copyright holder nor the names of its
 *    contributors may be used to endorse or promote products derived from this
 *    software without specific prior written permission.
 *
 * THIS SOFTWARE IS PROVIDED BY THE COPYRIGHT HOLDERS AND CONTRIBUTORS "AS IS"
 * AND ANY EXPRESS OR IMPLIED WARRANTIES, INCLUDING, BUT NOT LIMITED TO, THE
 * IMPLIED WARRANTIES OF MERCHANTABILITY AND FITNESS FOR A PARTICULAR PURPOSE
 * ARE DISCLAIMED. IN NO EVENT SHALL THE COPYRIGHT HOLDER OR CONTRIBUTORS BE
 * LIABLE FOR ANY DIRECT, INDIRECT, INCIDENTAL, SPECIAL, EXEMPLARY, OR
 * CONSEQUENTIAL DAMAGES (INCLUDING, BUT NOT LIMITED TO, PROCUREMENT OF
 * SUBSTITUTE GOODS OR SERVICES; LOSS OF USE, DATA, OR PROFITS; OR BUSINESS
 * INTERRUPTION) HOWEVER CAUSED AND ON ANY THEORY OF LIABILITY, WHETHER IN
 * CONTRACT, STRICT LIABILITY, OR TORT (INCLUDING NEGLIGENCE OR OTHERWISE)
 * ARISING IN ANY WAY OUT OF THE USE OF THIS SOFTWARE, EVEN IF ADVISED OF THE
 * POSSIBILITY OF SUCH DAMAGE.
 *
 * @section DESCRIPTION
 */

#ifndef MODULES_H
#define MODULES_H

#include "Module.h"

#include "utils/logger.h"
#include <array>
#include <limits>
#include <map>

<<<<<<< HEAD
#include "Module.h"

namespace seissol {
=======
namespace seissol {

enum class ModulePriority : int {
  Max = std::numeric_limits<int>::min(),
  Highest = -10000,
  Higher = -1000,
  High = -100,
  Default = 0,
  Low = 100,
  Lower = 1000,
  Lowest = 10000,
  Min = std::numeric_limits<int>::max()
};
>>>>>>> cfd59610

/**
 * Possible hooks for modules
 *
 * To add a new hook, add an additional enum entry here, add the corresponding
 * function to {@link Module}, add a specialization of {@link Modules::call(Module*)}
 * and update the function {@link Modules::strHook}.
 *
 * @warning The order of the hooks has to be the same they are called in SeisSol.
 */
<<<<<<< HEAD
enum Hook {
  PRE_MPI,
  POST_MPI_INIT,
  /** @warning This will be triggered only with C++ mesh readers (not when Gambit3D-mixed is used)
   */
  POST_MESH,
  PRE_MODEL,
  POST_MODEL,
=======
enum class ModuleHook : int {
  PreMPI,
  PostMPIInit,
  PreMesh,
  PostMesh,
  PreLtsInit,
  PostLtsInit,
  PreModel,
  PostModel,
>>>>>>> cfd59610
  /**
   * Called when the simulation starts.
   *
   * @warning Only called when the simulation is not loaded from a checkpoint.
<<<<<<< HEAD
   * @warning This will only be triggered in the generated kernels version.
   */
  SIMULATION_START,
=======
   */
  SimulationStart,
>>>>>>> cfd59610
  /**
   * Global synchronization point during simulation
   *
   * Registering for this hook requires setting the update interval.
<<<<<<< HEAD
   *
   * @warning This will only be triggered in the generated kernels version.
   */
  SYNCHRONIZATION_POINT,
  FIRST_HOOK = PRE_MPI,
  MAX_INIT_HOOKS = SIMULATION_START + 1,
  MAX_HOOKS = SYNCHRONIZATION_POINT + 1
=======
   */
  SynchronizationPoint,
  SimulationEnd,
  Shutdown,
  FirstHook = PreMPI,
  MaxInitHooks = SimulationStart + 1,
  MaxHooks = Shutdown + 1
>>>>>>> cfd59610
};

/**
 * Manages SeisSol modules
 */
class Modules {
  private:
<<<<<<< HEAD
  std::multimap<int, Module*> m_hooks[MAX_HOOKS];

  /** The hook that should be called next */
  Hook m_nextHook;

  private:
  Modules() : m_nextHook(FIRST_HOOK) {}
=======
  std::array<std::multimap<ModulePriority, Module*>, static_cast<size_t>(ModuleHook::MaxHooks)>
      hooks;

  /** The hook that should be called next */
  ModuleHook nextHook;

  private:
  Modules();
>>>>>>> cfd59610

  /**
   * Do the real work for registering for a hook
   */
<<<<<<< HEAD
  void _registerHook(Module& module, Hook hook, int priority);
=======
  void _registerHook(Module& module, ModuleHook hook, ModulePriority priority);
>>>>>>> cfd59610

  /**
   * Do the real work for handling a hook
   */
<<<<<<< HEAD
  template <Hook hook>
  void _callHook() {
    for (std::multimap<int, Module*>::iterator it = m_hooks[hook].begin();
         it != m_hooks[hook].end();
         it++) {
      call<hook>(it->second);
    }

    m_nextHook = static_cast<Hook>(hook + 1);
  }

  double _callSyncHook(double currentTime, double timeTolerance, bool forceSyncPoint) {
    double nextSyncTime = std::numeric_limits<double>::max();

    for (std::multimap<int, Module*>::iterator it = m_hooks[SYNCHRONIZATION_POINT].begin();
         it != m_hooks[SYNCHRONIZATION_POINT].end();
         it++) {
      nextSyncTime = std::min(
          nextSyncTime, it->second->potentialSyncPoint(currentTime, timeTolerance, forceSyncPoint));
    }

    return nextSyncTime;
  }
=======
  template <ModuleHook hook>
  void _callHook() {
    for (auto& [_, module] : hooks[static_cast<size_t>(ModuleHook::SynchronizationPoint)]) {
      call<hook>(module);
    }

    nextHook = static_cast<ModuleHook>(static_cast<int>(hook) + 1);
  }

  double _callSyncHook(double currentTime, double timeTolerance, bool forceSyncPoint);
>>>>>>> cfd59610

  /**
   * Set the simulation start time.
   *
   * This is required to handle synchronization points correctly when the simulation starts
   * from a checkpoint.
   */
<<<<<<< HEAD
  void _setSimulationStartTime(double time) {
    assert(m_nextHook <= SYNCHRONIZATION_POINT);

    // Set the simulation time in all modules that are called at synchronization points
    for (std::multimap<int, Module*>::iterator it = m_hooks[SYNCHRONIZATION_POINT].begin();
         it != m_hooks[SYNCHRONIZATION_POINT].end();
         it++) {
      it->second->setSimulationStartTime(time);
    }
  }

  private:
  template <Hook hook>
  static void call(Module* module);

  static const char* strHook(Hook hook);
=======
  void _setSimulationStartTime(double time);

  private:
  template <ModuleHook hook>
  static void call(Module* module);

  static const char* strHook(ModuleHook hook);
>>>>>>> cfd59610

  /**
   * The only instance of this class
   *
   * We need to use a static function to prevent the "static initialization order fiasco".
   */
<<<<<<< HEAD
  static Modules& instance() {
    static Modules _instance;
    return _instance;
  }

  // Public interface
  public:
  static void registerHook(Module& module, Hook hook, int priority = Module::DEFAULT) {
    instance()._registerHook(module, hook, priority);
  }

  template <Hook hook>
=======
  static Modules& instance();

  // Public interface
  public:
  static void registerHook(Module& module,
                           ModuleHook hook,
                           ModulePriority priority = ModulePriority::Default);

  template <ModuleHook hook>
>>>>>>> cfd59610
  static void callHook() {
    instance()._callHook<hook>();
  }

  /**
   * @param currentTime The current simulation time.
   * @param timeTolerance The time tolerance for time comparison
   * @return The next synchronization point
   *
   * @todo The time tolerance is global constant, maybe not necessary to pass it here
   */
<<<<<<< HEAD
  static double
      callSyncHook(double currentTime, double timeTolerance, bool forceSyncPoint = false) {
    return instance()._callSyncHook(currentTime, timeTolerance, forceSyncPoint);
  }
=======
  static double callSyncHook(double currentTime, double timeTolerance, bool forceSyncPoint = false);
>>>>>>> cfd59610

  /**
   * Set the simulation start time
   */
<<<<<<< HEAD
  static void setSimulationStartTime(double time) {
    return instance()._setSimulationStartTime(time);
  }
};

template <>
inline void seissol::Modules::_callHook<SYNCHRONIZATION_POINT>() {
  logError() << "Synchronization point hooks have to be called with \"callSyncHook\"";
}

// Create all template instances for call
#define MODULES_CALL_INSTANCE(enum, func)                                                          \
  template <>                                                                                      \
  inline void seissol::Modules::call<seissol::enum>(Module * module) {                             \
    module->func();                                                                                \
  }

MODULES_CALL_INSTANCE(PRE_MPI, preMPI)
MODULES_CALL_INSTANCE(POST_MPI_INIT, postMPIInit)
MODULES_CALL_INSTANCE(POST_MESH, postMesh)
MODULES_CALL_INSTANCE(PRE_MODEL, preModel)
MODULES_CALL_INSTANCE(POST_MODEL, postModel)
MODULES_CALL_INSTANCE(SIMULATION_START, simulationStart)

#undef MODULES_CALL_INSTANCE

=======
  static void setSimulationStartTime(double time);
};

template <>
inline void seissol::Modules::_callHook<ModuleHook::SynchronizationPoint>() {
  logError() << "Synchronization point hooks have to be called with \"callSyncHook\"";
}

>>>>>>> cfd59610
} // namespace seissol

#endif // MODULES_H<|MERGE_RESOLUTION|>--- conflicted
+++ resolved
@@ -48,11 +48,6 @@
 #include <limits>
 #include <map>
 
-<<<<<<< HEAD
-#include "Module.h"
-
-namespace seissol {
-=======
 namespace seissol {
 
 enum class ModulePriority : int {
@@ -66,7 +61,6 @@
   Lowest = 10000,
   Min = std::numeric_limits<int>::max()
 };
->>>>>>> cfd59610
 
 /**
  * Possible hooks for modules
@@ -77,16 +71,6 @@
  *
  * @warning The order of the hooks has to be the same they are called in SeisSol.
  */
-<<<<<<< HEAD
-enum Hook {
-  PRE_MPI,
-  POST_MPI_INIT,
-  /** @warning This will be triggered only with C++ mesh readers (not when Gambit3D-mixed is used)
-   */
-  POST_MESH,
-  PRE_MODEL,
-  POST_MODEL,
-=======
 enum class ModuleHook : int {
   PreMPI,
   PostMPIInit,
@@ -96,32 +80,16 @@
   PostLtsInit,
   PreModel,
   PostModel,
->>>>>>> cfd59610
   /**
    * Called when the simulation starts.
    *
    * @warning Only called when the simulation is not loaded from a checkpoint.
-<<<<<<< HEAD
-   * @warning This will only be triggered in the generated kernels version.
-   */
-  SIMULATION_START,
-=======
    */
   SimulationStart,
->>>>>>> cfd59610
   /**
    * Global synchronization point during simulation
    *
    * Registering for this hook requires setting the update interval.
-<<<<<<< HEAD
-   *
-   * @warning This will only be triggered in the generated kernels version.
-   */
-  SYNCHRONIZATION_POINT,
-  FIRST_HOOK = PRE_MPI,
-  MAX_INIT_HOOKS = SIMULATION_START + 1,
-  MAX_HOOKS = SYNCHRONIZATION_POINT + 1
-=======
    */
   SynchronizationPoint,
   SimulationEnd,
@@ -129,7 +97,6 @@
   FirstHook = PreMPI,
   MaxInitHooks = SimulationStart + 1,
   MaxHooks = Shutdown + 1
->>>>>>> cfd59610
 };
 
 /**
@@ -137,15 +104,6 @@
  */
 class Modules {
   private:
-<<<<<<< HEAD
-  std::multimap<int, Module*> m_hooks[MAX_HOOKS];
-
-  /** The hook that should be called next */
-  Hook m_nextHook;
-
-  private:
-  Modules() : m_nextHook(FIRST_HOOK) {}
-=======
   std::array<std::multimap<ModulePriority, Module*>, static_cast<size_t>(ModuleHook::MaxHooks)>
       hooks;
 
@@ -154,45 +112,15 @@
 
   private:
   Modules();
->>>>>>> cfd59610
 
   /**
    * Do the real work for registering for a hook
    */
-<<<<<<< HEAD
-  void _registerHook(Module& module, Hook hook, int priority);
-=======
   void _registerHook(Module& module, ModuleHook hook, ModulePriority priority);
->>>>>>> cfd59610
 
   /**
    * Do the real work for handling a hook
    */
-<<<<<<< HEAD
-  template <Hook hook>
-  void _callHook() {
-    for (std::multimap<int, Module*>::iterator it = m_hooks[hook].begin();
-         it != m_hooks[hook].end();
-         it++) {
-      call<hook>(it->second);
-    }
-
-    m_nextHook = static_cast<Hook>(hook + 1);
-  }
-
-  double _callSyncHook(double currentTime, double timeTolerance, bool forceSyncPoint) {
-    double nextSyncTime = std::numeric_limits<double>::max();
-
-    for (std::multimap<int, Module*>::iterator it = m_hooks[SYNCHRONIZATION_POINT].begin();
-         it != m_hooks[SYNCHRONIZATION_POINT].end();
-         it++) {
-      nextSyncTime = std::min(
-          nextSyncTime, it->second->potentialSyncPoint(currentTime, timeTolerance, forceSyncPoint));
-    }
-
-    return nextSyncTime;
-  }
-=======
   template <ModuleHook hook>
   void _callHook() {
     for (auto& [_, module] : hooks[static_cast<size_t>(ModuleHook::SynchronizationPoint)]) {
@@ -203,7 +131,6 @@
   }
 
   double _callSyncHook(double currentTime, double timeTolerance, bool forceSyncPoint);
->>>>>>> cfd59610
 
   /**
    * Set the simulation start time.
@@ -211,24 +138,6 @@
    * This is required to handle synchronization points correctly when the simulation starts
    * from a checkpoint.
    */
-<<<<<<< HEAD
-  void _setSimulationStartTime(double time) {
-    assert(m_nextHook <= SYNCHRONIZATION_POINT);
-
-    // Set the simulation time in all modules that are called at synchronization points
-    for (std::multimap<int, Module*>::iterator it = m_hooks[SYNCHRONIZATION_POINT].begin();
-         it != m_hooks[SYNCHRONIZATION_POINT].end();
-         it++) {
-      it->second->setSimulationStartTime(time);
-    }
-  }
-
-  private:
-  template <Hook hook>
-  static void call(Module* module);
-
-  static const char* strHook(Hook hook);
-=======
   void _setSimulationStartTime(double time);
 
   private:
@@ -236,27 +145,12 @@
   static void call(Module* module);
 
   static const char* strHook(ModuleHook hook);
->>>>>>> cfd59610
 
   /**
    * The only instance of this class
    *
    * We need to use a static function to prevent the "static initialization order fiasco".
    */
-<<<<<<< HEAD
-  static Modules& instance() {
-    static Modules _instance;
-    return _instance;
-  }
-
-  // Public interface
-  public:
-  static void registerHook(Module& module, Hook hook, int priority = Module::DEFAULT) {
-    instance()._registerHook(module, hook, priority);
-  }
-
-  template <Hook hook>
-=======
   static Modules& instance();
 
   // Public interface
@@ -266,7 +160,6 @@
                            ModulePriority priority = ModulePriority::Default);
 
   template <ModuleHook hook>
->>>>>>> cfd59610
   static void callHook() {
     instance()._callHook<hook>();
   }
@@ -278,46 +171,11 @@
    *
    * @todo The time tolerance is global constant, maybe not necessary to pass it here
    */
-<<<<<<< HEAD
-  static double
-      callSyncHook(double currentTime, double timeTolerance, bool forceSyncPoint = false) {
-    return instance()._callSyncHook(currentTime, timeTolerance, forceSyncPoint);
-  }
-=======
   static double callSyncHook(double currentTime, double timeTolerance, bool forceSyncPoint = false);
->>>>>>> cfd59610
 
   /**
    * Set the simulation start time
    */
-<<<<<<< HEAD
-  static void setSimulationStartTime(double time) {
-    return instance()._setSimulationStartTime(time);
-  }
-};
-
-template <>
-inline void seissol::Modules::_callHook<SYNCHRONIZATION_POINT>() {
-  logError() << "Synchronization point hooks have to be called with \"callSyncHook\"";
-}
-
-// Create all template instances for call
-#define MODULES_CALL_INSTANCE(enum, func)                                                          \
-  template <>                                                                                      \
-  inline void seissol::Modules::call<seissol::enum>(Module * module) {                             \
-    module->func();                                                                                \
-  }
-
-MODULES_CALL_INSTANCE(PRE_MPI, preMPI)
-MODULES_CALL_INSTANCE(POST_MPI_INIT, postMPIInit)
-MODULES_CALL_INSTANCE(POST_MESH, postMesh)
-MODULES_CALL_INSTANCE(PRE_MODEL, preModel)
-MODULES_CALL_INSTANCE(POST_MODEL, postModel)
-MODULES_CALL_INSTANCE(SIMULATION_START, simulationStart)
-
-#undef MODULES_CALL_INSTANCE
-
-=======
   static void setSimulationStartTime(double time);
 };
 
@@ -326,7 +184,6 @@
   logError() << "Synchronization point hooks have to be called with \"callSyncHook\"";
 }
 
->>>>>>> cfd59610
 } // namespace seissol
 
 #endif // MODULES_H