--- conflicted
+++ resolved
@@ -48,14 +48,11 @@
 #ifdef ACL_DEVICE
 inline bool useUSM(utils::Env& env) {
   return env.get<bool>("USM", device::DeviceInstance::getInstance().api->isUnifiedMemoryDefault());
-<<<<<<< HEAD
-=======
 }
 
 inline bool useUSM() {
   utils::Env env("SEISSOL_");
   return useUSM(env);
->>>>>>> 10f0001e
 }
 
 inline void printUSMInfo(utils::Env& env) {
@@ -69,14 +66,11 @@
 inline bool useMPIUSM(utils::Env& env) {
   return env.get<bool>("USM_MPI",
                        device::DeviceInstance::getInstance().api->isUnifiedMemoryDefault());
-<<<<<<< HEAD
-=======
 }
 
 inline bool useMPIUSM() {
   utils::Env env("SEISSOL_");
   return useMPIUSM(env);
->>>>>>> 10f0001e
 }
 
 inline void printMPIUSMInfo(utils::Env& env) {
