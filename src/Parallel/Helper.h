--- conflicted
+++ resolved
@@ -71,16 +71,6 @@
     logInfo() << "Using separate buffers for CPU-GPU MPI data.";
   }
 }
-<<<<<<< HEAD
-=======
-
-inline int deviceHostSwitch() { return utils::Env::get<int>("SEISSOL_DEVICE_HOST_SWITCH", 0); }
-
-inline void printDeviceHostSwitch() {
-  logInfo() << "Running clusters with" << deviceHostSwitch()
-            << "or more cells on the GPU (and on the CPU otherwise)";
-}
->>>>>>> f8db9b1e
 #endif
 
 } // namespace seissol
