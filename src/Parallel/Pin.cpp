--- conflicted
+++ resolved
@@ -2,13 +2,8 @@
  * @file
  * This file is part of SeisSol.
  *
-<<<<<<< HEAD
- * @author Carsten Uphoff (c.uphoff AT tum.de,
- *http://www5.in.tum.de/wiki/index.php/Carsten_Uphoff,_M.Sc.)
-=======
  * @author Carsten Uphoff (c.uphoff AT tum.de, http://www5.in.tum.de/wiki/index.php/Carsten_Uphoff,_M.Sc.)
  * @author Lukas Krenz
->>>>>>> 3cb48721
  *
  * @section LICENSE
  * Copyright (c) 2019-2022, SeisSol Group
@@ -46,16 +41,8 @@
 
 #include "Pin.h"
 
-<<<<<<< HEAD
-=======
 #include <fstream>
-#include <sched.h>
-#include <set>
-#include <sstream>
-#include <sys/sysinfo.h>
 #include <cassert>
-#include <cstdlib>
->>>>>>> 3cb48721
 #include "Parallel/MPI.h"
 #include "utils/logger.h"
 #include <cstdlib>
@@ -71,9 +58,6 @@
 #endif // __APPLE__
 
 namespace seissol::parallel {
-<<<<<<< HEAD
-using namespace async::as;
-=======
 
 using namespace async::as;
 
@@ -150,7 +134,6 @@
   return {};
 #endif
 }
->>>>>>> 3cb48721
 
 Pinning::Pinning() {
   // Affinity mask for the OpenMP workers
@@ -266,18 +249,11 @@
   }
 #else
   // Set now contains all unused cores on the machine.
-<<<<<<< HEAD
-  // Note that pinning of the communication thread is then not Numa-aware if there's more than one
-  // rank per node!
-  for (int cpu = 0; cpu < get_nprocs(); ++cpu) {
-    if (!CPU_ISSET(cpu, &(nodeOpenMpMask.set))) {
-=======
   // Note that pinning of the communication thread is then not Numa-aware if there's more than one rank per node!
   for (int cpu = 0; cpu < get_nprocs_conf(); ++cpu) {
     const bool isOnline = CPU_ISSET(cpu, &onlineMask.set);
     const bool isFree = !CPU_ISSET(cpu, &nodeOpenMpMask.set);
     if (isOnline && isFree) {
->>>>>>> 3cb48721
       CPU_SET(cpu, &freeMask);
     }
   }
@@ -320,13 +296,8 @@
 #ifndef __APPLE__
   const auto& set = mask.set;
   std::stringstream st;
-<<<<<<< HEAD
-  for (int cpu = 0; cpu < get_nprocs(); ++cpu) {
-    if (cpu % 10 == 0 && cpu != 0 && cpu != get_nprocs() - 1) {
-=======
   for (int cpu = 0; cpu < get_nprocs_conf(); ++cpu) {
     if (cpu % 10 == 0 && cpu != 0 && cpu != get_nprocs_conf()-1) {
->>>>>>> 3cb48721
       st << '|';
     }
     if (CPU_ISSET(cpu, &set)) {
@@ -347,13 +318,8 @@
   const auto workerMask = getWorkerUnionMask().set;
 
   // We have to use this due to the insanity of std::vector<bool>
-<<<<<<< HEAD
-  auto workerMaskArray = std::vector<char>(get_nprocs(), 0);
-  for (int cpu = 0; cpu < get_nprocs(); ++cpu) {
-=======
   auto workerMaskArray = std::vector<char>( get_nprocs_conf(), 0);
   for (int cpu = 0; cpu < get_nprocs_conf(); ++cpu) {
->>>>>>> 3cb48721
     workerMaskArray[cpu] = CPU_ISSET(cpu, &workerMask);
   }
 
