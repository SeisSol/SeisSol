#include "Parallel/AcceleratorDevice.h"
#include "Parallel/MPI.h"
#include "utils/logger.h"
#include <string>
#include <sstream>

namespace seissol {
void AcceleratorDevice::bindSyclDevice(int deviceId) {
  try {
#ifdef __DPCPP_COMPILER
    syclDevice = sycl::device(sycl::gpu_selector_v);
#elif defined(SYCL_PLATFORM_NVIDIA)
    syclDevice = sycl::make_device<sycl::backend::cuda>(deviceId);
#elif defined(SYCL_PLATFORM_AMD)
    syclDevice = sycl::make_device<sycl::backend::hip>(deviceId);
#else
    syclDevice = sycl::device(sycl::cpu_selector());
#endif // __DPCPP_COMPILER
  } catch (sycl::exception const& err) {
    {
      std::ostringstream warn;
      warn << "SYCL error: " << err.what();
      warnMessages.push_back(warn.str());
    }
#ifdef __DPCPP_COMPILER
    syclDevice = sycl::device(sycl::cpu_selector_v);
#else
    syclDevice = sycl::device(sycl::cpu_selector());
#endif
  }

  std::ostringstream info;
<<<<<<< HEAD
  info << "DR/Point Source SYCL device (GPU: " << std::boolalpha << syclDevice.is_gpu()
       << "): " << syclDevice.get_info<sycl::info::device::name>();
=======
  info << "SYCL device for Dynamic Rupture and Point sources (GPU: " << std::boolalpha
       << syclDevice.is_gpu() << "): " << syclDevice.get_info<sycl::info::device::name>();
>>>>>>> d8873f62
  infoMessages.push_back(info.str());

  sycl::property_list property{sycl::property::queue::in_order()};
  syclDefaultQueue = sycl::queue(syclDevice, property);
}

void AcceleratorDevice::bindNativeDevice(int deviceId) {
  device::DeviceInstance& device = device::DeviceInstance::getInstance();
  {
    std::ostringstream info;
    info << "Device API: " << device.api->getApiName();
    infoMessages.push_back(info.str());
  }
  {
    std::ostringstream info;
    info << "Device (rank=0): " << device.api->getDeviceName(deviceId);
    infoMessages.push_back(info.str());
  }
  device.api->setDevice(deviceId);
}

void AcceleratorDevice::printInfo() {
  const auto rank = seissol::MPI::mpi.rank();
  for (const auto& warn : warnMessages) {
    logWarning(rank) << warn.c_str();
  }
  for (const auto& info : infoMessages) {
    logInfo(rank) << info.c_str();
  }
}
} // namespace seissol<|MERGE_RESOLUTION|>--- conflicted
+++ resolved
@@ -30,13 +30,8 @@
   }
 
   std::ostringstream info;
-<<<<<<< HEAD
-  info << "DR/Point Source SYCL device (GPU: " << std::boolalpha << syclDevice.is_gpu()
-       << "): " << syclDevice.get_info<sycl::info::device::name>();
-=======
   info << "SYCL device for Dynamic Rupture and Point sources (GPU: " << std::boolalpha
        << syclDevice.is_gpu() << "): " << syclDevice.get_info<sycl::info::device::name>();
->>>>>>> d8873f62
   infoMessages.push_back(info.str());
 
   sycl::property_list property{sycl::property::queue::in_order()};
