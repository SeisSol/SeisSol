#include "Parallel/AcceleratorDevice.h"
#include "Parallel/MPI.h"
#include "utils/logger.h"
#include <string>
#include <sstream>

namespace seissol {
<<<<<<< HEAD
=======
void AcceleratorDevice::bindSyclDevice(int deviceId) {
  try {
#ifdef __DPCPP_COMPILER
    syclDevice = sycl::device(sycl::gpu_selector_v);
#elif defined(SYCL_PLATFORM_NVIDIA)
    syclDevice = sycl::make_device<sycl::backend::cuda>(deviceId);
#elif defined(SYCL_PLATFORM_AMD)
    syclDevice = sycl::make_device<sycl::backend::hip>(deviceId);
#else
    syclDevice = sycl::device(sycl::cpu_selector());
#endif // __DPCPP_COMPILER
  } catch (sycl::exception const& err) {
    {
      std::ostringstream warn;
      warn << "SYCL error: " << err.what();
      warnMessages.push_back(warn.str());
    }
#ifdef __DPCPP_COMPILER
    syclDevice = sycl::device(sycl::cpu_selector_v);
#else
    syclDevice = sycl::device(sycl::cpu_selector());
#endif
  }

  std::ostringstream info;
  info << "SYCL device for Dynamic Rupture and Point sources (GPU: " << std::boolalpha
       << syclDevice.is_gpu() << "): " << syclDevice.get_info<sycl::info::device::name>();
  infoMessages.push_back(info.str());

  sycl::property_list property{sycl::property::queue::in_order()};
  syclDefaultQueue = sycl::queue(syclDevice, property);
}
>>>>>>> 2f9e69f8

void AcceleratorDevice::bindNativeDevice(int deviceId) {
  device::DeviceInstance& device = device::DeviceInstance::getInstance();
  {
    std::ostringstream info;
    info << "Device API: " << device.api->getApiName();
    infoMessages.push_back(info.str());
  }
  {
    std::ostringstream info;
    info << "Device (rank=0): " << device.api->getDeviceName(deviceId);
    infoMessages.push_back(info.str());
  }
  device.api->setDevice(deviceId);
}

<<<<<<< HEAD
=======
void AcceleratorDevice::printInfo() {
  const auto rank = seissol::MPI::mpi.rank();
  for (const auto& warn : warnMessages) {
    logWarning(rank) << warn.c_str();
  }
  for (const auto& info : infoMessages) {
    logInfo(rank) << info.c_str();
  }
}
>>>>>>> 2f9e69f8
} // namespace seissol<|MERGE_RESOLUTION|>--- conflicted
+++ resolved
@@ -5,41 +5,8 @@
 #include <sstream>
 
 namespace seissol {
-<<<<<<< HEAD
-=======
 void AcceleratorDevice::bindSyclDevice(int deviceId) {
-  try {
-#ifdef __DPCPP_COMPILER
-    syclDevice = sycl::device(sycl::gpu_selector_v);
-#elif defined(SYCL_PLATFORM_NVIDIA)
-    syclDevice = sycl::make_device<sycl::backend::cuda>(deviceId);
-#elif defined(SYCL_PLATFORM_AMD)
-    syclDevice = sycl::make_device<sycl::backend::hip>(deviceId);
-#else
-    syclDevice = sycl::device(sycl::cpu_selector());
-#endif // __DPCPP_COMPILER
-  } catch (sycl::exception const& err) {
-    {
-      std::ostringstream warn;
-      warn << "SYCL error: " << err.what();
-      warnMessages.push_back(warn.str());
-    }
-#ifdef __DPCPP_COMPILER
-    syclDevice = sycl::device(sycl::cpu_selector_v);
-#else
-    syclDevice = sycl::device(sycl::cpu_selector());
-#endif
-  }
-
-  std::ostringstream info;
-  info << "SYCL device for Dynamic Rupture and Point sources (GPU: " << std::boolalpha
-       << syclDevice.is_gpu() << "): " << syclDevice.get_info<sycl::info::device::name>();
-  infoMessages.push_back(info.str());
-
-  sycl::property_list property{sycl::property::queue::in_order()};
-  syclDefaultQueue = sycl::queue(syclDevice, property);
 }
->>>>>>> 2f9e69f8
 
 void AcceleratorDevice::bindNativeDevice(int deviceId) {
   device::DeviceInstance& device = device::DeviceInstance::getInstance();
@@ -56,8 +23,6 @@
   device.api->setDevice(deviceId);
 }
 
-<<<<<<< HEAD
-=======
 void AcceleratorDevice::printInfo() {
   const auto rank = seissol::MPI::mpi.rank();
   for (const auto& warn : warnMessages) {
@@ -67,5 +32,4 @@
     logInfo(rank) << info.c_str();
   }
 }
->>>>>>> 2f9e69f8
 } // namespace seissol