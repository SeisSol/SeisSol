#include "Parallel/AcceleratorDevice.h"
#include "Parallel/MPI.h"
#include "utils/logger.h"
#include <sstream>
#include <string>

namespace {
static sycl::property_list derivePropertyList() {
#if (defined(ACPP_EXT_COARSE_GRAINED_EVENTS) || defined(SYCL_EXT_ACPP_COARSE_GRAINED_EVENTS)) &&   \
    !defined(SEISSOL_KERNELS_SYCL)
  return {sycl::property::queue::in_order(),
          sycl::property::queue::AdaptiveCpp_coarse_grained_events()};
#elif defined(HIPSYCL_EXT_COARSE_GRAINED_EVENTS) && !defined(SEISSOL_KERNELS_SYCL)
  return {sycl::property::queue::in_order(),
          sycl::property::queue::hipSYCL_coarse_grained_events()};
#else
  return {sycl::property::queue::in_order()};
#endif
}
} // namespace

namespace seissol {
void AcceleratorDevice::bindSyclDevice(int deviceId) {
  try {
#ifdef __DPCPP_COMPILER
    syclDevice = sycl::device(sycl::gpu_selector_v);
#elif defined(SYCL_PLATFORM_NVIDIA)
    syclDevice = sycl::make_device<sycl::backend::cuda>(deviceId);
#elif defined(SYCL_PLATFORM_AMD)
    syclDevice = sycl::make_device<sycl::backend::hip>(deviceId);
#else
    syclDevice = sycl::device(sycl::cpu_selector());
#endif // __DPCPP_COMPILER
  } catch (const sycl::exception& err) {
    {
      std::ostringstream warn;
      warn << "SYCL error: " << err.what();
      warnMessages.push_back(warn.str());
    }
#ifdef __DPCPP_COMPILER
    syclDevice = sycl::device(sycl::cpu_selector_v);
#else
    syclDevice = sycl::device(sycl::cpu_selector());
#endif
  }

  std::ostringstream info;
  info << "SYCL device for Dynamic Rupture and Point sources (GPU: " << std::boolalpha
       << syclDevice.is_gpu() << "): " << syclDevice.get_info<sycl::info::device::name>();
  infoMessages.push_back(info.str());

<<<<<<< HEAD
  auto property = derivePropertyList();
=======
#if (defined(ACPP_EXT_COARSE_GRAINED_EVENTS) || defined(SYCL_EXT_ACPP_COARSE_GRAINED_EVENTS)) &&   \
    !defined(SEISSOL_KERNELS_SYCL)
  const sycl::property_list property{sycl::property::queue::in_order(),
                                     sycl::property::queue::AdaptiveCpp_coarse_grained_events()};
#elif defined(HIPSYCL_EXT_COARSE_GRAINED_EVENTS) && !defined(SEISSOL_KERNELS_SYCL)
  const sycl::property_list property{sycl::property::queue::in_order(),
                                     sycl::property::queue::hipSYCL_coarse_grained_events()};
#else
  const sycl::property_list property{sycl::property::queue::in_order()};
#endif
>>>>>>> 1200e1ff

  syclDefaultQueue = sycl::queue(syclDevice, property);
}

void AcceleratorDevice::bindNativeDevice(int deviceId) {
  device::DeviceInstance& device = device::DeviceInstance::getInstance();
  {
    std::ostringstream info;
    info << "Device API: " << device.api->getApiName();
    infoMessages.push_back(info.str());
  }
  {
    std::ostringstream info;
    info << "Device (rank=0): " << device.api->getDeviceName(deviceId);
    infoMessages.push_back(info.str());
  }
  device.api->setDevice(deviceId);
}

sycl::queue AcceleratorDevice::getInorderSyclQueue() {
  auto property = derivePropertyList();
  return sycl::queue(syclDevice, property);
}

void AcceleratorDevice::printInfo() {
  const auto rank = seissol::MPI::mpi.rank();
  for (const auto& warn : warnMessages) {
    logWarning(rank) << warn.c_str();
  }
  for (const auto& info : infoMessages) {
    logInfo(rank) << info.c_str();
  }
}
} // namespace seissol<|MERGE_RESOLUTION|>--- conflicted
+++ resolved
@@ -49,9 +49,6 @@
        << syclDevice.is_gpu() << "): " << syclDevice.get_info<sycl::info::device::name>();
   infoMessages.push_back(info.str());
 
-<<<<<<< HEAD
-  auto property = derivePropertyList();
-=======
 #if (defined(ACPP_EXT_COARSE_GRAINED_EVENTS) || defined(SYCL_EXT_ACPP_COARSE_GRAINED_EVENTS)) &&   \
     !defined(SEISSOL_KERNELS_SYCL)
   const sycl::property_list property{sycl::property::queue::in_order(),
@@ -62,7 +59,6 @@
 #else
   const sycl::property_list property{sycl::property::queue::in_order()};
 #endif
->>>>>>> 1200e1ff
 
   syclDefaultQueue = sycl::queue(syclDevice, property);
 }
