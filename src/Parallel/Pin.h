/**
 * @file
 * This file is part of SeisSol.
 *
 * @author Carsten Uphoff (c.uphoff AT tum.de, http://www5.in.tum.de/wiki/index.php/Carsten_Uphoff,_M.Sc.)
 * 
 * @section LICENSE
 * Copyright (c) 2019, SeisSol Group
 * All rights reserved.
 * 
 * Redistribution and use in source and binary forms, with or without
 * modification, are permitted provided that the following conditions are met:
 * 
 * 1. Redistributions of source code must retain the above copyright notice,
 *    this list of conditions and the following disclaimer.
 * 
 * 2. Redistributions in binary form must reproduce the above copyright notice,
 *    this list of conditions and the following disclaimer in the documentation
 *    and/or other materials provided with the distribution.
 * 
 * 3. Neither the name of the copyright holder nor the names of its
 *    contributors may be used to endorse or promote products derived from this
 *    software without specific prior written permission.
 *
 * THIS SOFTWARE IS PROVIDED BY THE COPYRIGHT HOLDERS AND CONTRIBUTORS "AS IS"
 * AND ANY EXPRESS OR IMPLIED WARRANTIES, INCLUDING, BUT NOT LIMITED TO, THE
 * IMPLIED WARRANTIES OF MERCHANTABILITY AND FITNESS FOR A PARTICULAR PURPOSE
 * ARE DISCLAIMED. IN NO EVENT SHALL THE COPYRIGHT HOLDER OR CONTRIBUTORS BE
 * LIABLE FOR ANY DIRECT, INDIRECT, INCIDENTAL, SPECIAL, EXEMPLARY, OR
 * CONSEQUENTIAL DAMAGES (INCLUDING, BUT NOT LIMITED TO, PROCUREMENT OF
 * SUBSTITUTE GOODS OR SERVICES; LOSS OF USE, DATA, OR PROFITS; OR BUSINESS
 * INTERRUPTION) HOWEVER CAUSED AND ON ANY THEORY OF LIABILITY, WHETHER IN
 * CONTRACT, STRICT LIABILITY, OR TORT (INCLUDING NEGLIGENCE OR OTHERWISE)
 * ARISING IN ANY WAY OUT OF THE USE OF THIS SOFTWARE, EVEN IF ADVISED OF THE
 * POSSIBILITY OF SUCH DAMAGE.
 *
 * @section DESCRIPTION
 * 
 **/

#ifndef PARALLEL_PIN_H_
#define PARALLEL_PIN_H_

<<<<<<< HEAD
#include <sys/sysinfo.h>
=======
#include "async/as/Pin.h"
#include "Common/IntegerMaskParser.h"
#include <sched.h>
>>>>>>> 474775ef
#include <string>
#include <deque>

namespace seissol::parallel {

<<<<<<< HEAD
class Pinning {
private:
  cpu_set_t openmpMask{};
  cpu_set_t onlineMask{};

public:
  Pinning();

  static std::deque<bool> parseOnlineCpuMask(std::string mask, unsigned numberOfConfiguredCpus) ;
  cpu_set_t computeOnlineCpuMask() ;
  [[nodiscard]] static cpu_set_t getWorkerUnionMask() ;
  [[nodiscard]] cpu_set_t getFreeCPUsMask() const;
  static bool freeCPUsMaskEmpty(cpu_set_t const& set);
  [[nodiscard]] cpu_set_t getOnlineMask() const;
  [[nodiscard]] static bool areAllCpusOnline();
  void pinToFreeCPUs() const;
  static std::string maskToString(cpu_set_t const& set);
  [[nodiscard]] cpu_set_t getNodeMask() const;
=======
namespace seissol {
  namespace parallel {

class Pinning {
private:
  async::as::CpuMask openmpMask{};
  IntegerMaskParser::MaskType parsedFreeCPUsMask{};
public:
  Pinning();

  async::as::CpuMask getWorkerUnionMask() const;
  void checkEnvVariables();
  async::as::CpuMask getFreeCPUsMask() const;
  static bool freeCPUsMaskEmpty(const async::as::CpuMask& mask);
  void pinToFreeCPUs() const;
  static std::string maskToString(const async::as::CpuMask& mask);
  async::as::CpuMask getNodeMask() const;
>>>>>>> 474775ef
};

}

#endif<|MERGE_RESOLUTION|>--- conflicted
+++ resolved
@@ -41,58 +41,35 @@
 #ifndef PARALLEL_PIN_H_
 #define PARALLEL_PIN_H_
 
-<<<<<<< HEAD
-#include <sys/sysinfo.h>
-=======
 #include "async/as/Pin.h"
 #include "Common/IntegerMaskParser.h"
-#include <sched.h>
->>>>>>> 474775ef
+#include <deque>
 #include <string>
-#include <deque>
 
 namespace seissol::parallel {
 
-<<<<<<< HEAD
 class Pinning {
 private:
-  cpu_set_t openmpMask{};
-  cpu_set_t onlineMask{};
+  async::as::CpuMask openmpMask{};
+  async::as::CpuMask onlineMask{};
+  IntegerMaskParser::MaskType parsedFreeCPUsMask{};
 
 public:
   Pinning();
 
   static std::deque<bool> parseOnlineCpuMask(std::string mask, unsigned numberOfConfiguredCpus) ;
-  cpu_set_t computeOnlineCpuMask() ;
-  [[nodiscard]] static cpu_set_t getWorkerUnionMask() ;
-  [[nodiscard]] cpu_set_t getFreeCPUsMask() const;
-  static bool freeCPUsMaskEmpty(cpu_set_t const& set);
-  [[nodiscard]] cpu_set_t getOnlineMask() const;
+  async::as::CpuMask computeOnlineCpuMask() ;
+  [[nodiscard]] static async::as::CpuMask getWorkerUnionMask();
+  [[nodiscard]] async::as::CpuMask getFreeCPUsMask() const;
+  static bool freeCPUsMaskEmpty(const async::as::CpuMask& set);
+  [[nodiscard]] async::as::CpuMask getOnlineMask() const;
   [[nodiscard]] static bool areAllCpusOnline();
   void pinToFreeCPUs() const;
-  static std::string maskToString(cpu_set_t const& set);
-  [[nodiscard]] cpu_set_t getNodeMask() const;
-=======
-namespace seissol {
-  namespace parallel {
-
-class Pinning {
-private:
-  async::as::CpuMask openmpMask{};
-  IntegerMaskParser::MaskType parsedFreeCPUsMask{};
-public:
-  Pinning();
-
-  async::as::CpuMask getWorkerUnionMask() const;
+  static std::string maskToString(const async::as::CpuMask& set);
+  [[nodiscard]] async::as::CpuMask getNodeMask() const;
   void checkEnvVariables();
-  async::as::CpuMask getFreeCPUsMask() const;
-  static bool freeCPUsMaskEmpty(const async::as::CpuMask& mask);
-  void pinToFreeCPUs() const;
-  static std::string maskToString(const async::as::CpuMask& mask);
-  async::as::CpuMask getNodeMask() const;
->>>>>>> 474775ef
 };
 
-}
+} // namespace seissol::parallel
 
 #endif