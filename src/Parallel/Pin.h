--- conflicted
+++ resolved
@@ -45,14 +45,6 @@
 
 namespace seissol {
   namespace parallel {
-<<<<<<< HEAD
-    cpu_set_t getWorkerUnionMask();
-    cpu_set_t getFreeCPUsMask();
-    bool freeCPUsMaskEmpty(cpu_set_t const& set);
-    void pinToFreeCPUs();
-    void pinToCPUMask(const cpu_set_t& set);
-    std::string maskToString(cpu_set_t const& set);
-=======
 class Pinning {
 private:
   cpu_set_t openmpMask{};
@@ -66,8 +58,8 @@
   static std::string maskToString(cpu_set_t const& set);
   cpu_set_t getNodeMask() const;
 };
->>>>>>> 40c06d7e
-  }
+
+}
 }
 
 #endif