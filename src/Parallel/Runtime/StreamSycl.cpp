#include "Stream.h"

#include "Parallel/AcceleratorDevice.h"
#include "Parallel/SyclInterop.h"

namespace seissol::parallel::runtime {

void StreamRuntime::syncToSycl(void* queuePtr) {
}
void StreamRuntime::syncFromSycl(void* queuePtr) {
<<<<<<< HEAD
#ifdef SEISSOL_KERNELS_SYCL
  device().api->recordEventOnStream(joinEventSycl, queuePtr);
  device().api->syncStreamWithEvent(streamPtr, joinEventSycl);
#else
  sycl::queue* queue = static_cast<sycl::queue*>(queuePtr);
  auto syclEvent = syclNativeOperation(
      *queue, true, [=](void* stream) { device().api->recordEventOnStream(joinEventSycl, stream); });

  // needs a submission barrier here
  // a bit hacky right now; but it works
#if defined(ACPP_EXT_ENQUEUE_CUSTOM_OPERATION) || defined(SYCL_EXT_ACPP_ENQUEUE_CUSTOM_OPERATION)
  if (queue->get_context().AdaptiveCpp_runtime() != nullptr) {
    queue->get_context().AdaptiveCpp_runtime()->dag().flush_sync();
  }
#elif defined(HIPSYCL_EXT_ENQUEUE_CUSTOM_OPERATION)
  if (queue->get_context().hipSYCL_runtime() != nullptr) {
    queue->get_context().hipSYCL_runtime()->dag().flush_sync();
  }
#else
  // note that polling on the info value for "is not pending" may not advance the DAG
  // (at least in the case of AdaptiveCpp)
  syclEvent.wait();
#endif
  device().api->syncStreamWithEvent(streamPtr, joinEventSycl);
#endif

  /*
  // the following will not work, because SYCL may decide to postpone execution a bit
  // effectively, there may be no solution but removing SYCL entirely, or making SYCL the
  over-arching runtime
  // or, potentially OpenMP could play as glue, once it gains its interop functionality
  auto* localJoinEventSycl{joinEventSycl};
  syclNativeOperation(*queue, true, [=](void* stream) {
    device().api->recordEventOnStream(localJoinEventSycl, stream);
  });
  device().api->syncStreamWithEvent(streamPtr, localJoinEventSycl);
  */
=======
>>>>>>> cb520c7b
}

} // namespace seissol::parallel::runtime<|MERGE_RESOLUTION|>--- conflicted
+++ resolved
@@ -8,46 +8,6 @@
 void StreamRuntime::syncToSycl(void* queuePtr) {
 }
 void StreamRuntime::syncFromSycl(void* queuePtr) {
-<<<<<<< HEAD
-#ifdef SEISSOL_KERNELS_SYCL
-  device().api->recordEventOnStream(joinEventSycl, queuePtr);
-  device().api->syncStreamWithEvent(streamPtr, joinEventSycl);
-#else
-  sycl::queue* queue = static_cast<sycl::queue*>(queuePtr);
-  auto syclEvent = syclNativeOperation(
-      *queue, true, [=](void* stream) { device().api->recordEventOnStream(joinEventSycl, stream); });
-
-  // needs a submission barrier here
-  // a bit hacky right now; but it works
-#if defined(ACPP_EXT_ENQUEUE_CUSTOM_OPERATION) || defined(SYCL_EXT_ACPP_ENQUEUE_CUSTOM_OPERATION)
-  if (queue->get_context().AdaptiveCpp_runtime() != nullptr) {
-    queue->get_context().AdaptiveCpp_runtime()->dag().flush_sync();
-  }
-#elif defined(HIPSYCL_EXT_ENQUEUE_CUSTOM_OPERATION)
-  if (queue->get_context().hipSYCL_runtime() != nullptr) {
-    queue->get_context().hipSYCL_runtime()->dag().flush_sync();
-  }
-#else
-  // note that polling on the info value for "is not pending" may not advance the DAG
-  // (at least in the case of AdaptiveCpp)
-  syclEvent.wait();
-#endif
-  device().api->syncStreamWithEvent(streamPtr, joinEventSycl);
-#endif
-
-  /*
-  // the following will not work, because SYCL may decide to postpone execution a bit
-  // effectively, there may be no solution but removing SYCL entirely, or making SYCL the
-  over-arching runtime
-  // or, potentially OpenMP could play as glue, once it gains its interop functionality
-  auto* localJoinEventSycl{joinEventSycl};
-  syclNativeOperation(*queue, true, [=](void* stream) {
-    device().api->recordEventOnStream(localJoinEventSycl, stream);
-  });
-  device().api->syncStreamWithEvent(streamPtr, localJoinEventSycl);
-  */
-=======
->>>>>>> cb520c7b
 }
 
 } // namespace seissol::parallel::runtime