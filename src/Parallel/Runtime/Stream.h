// SPDX-FileCopyrightText: 2024 SeisSol Group
//
// SPDX-License-Identifier: BSD-3-Clause
// SPDX-LicenseComments: Full text under /LICENSE and /LICENSES/
//
// SPDX-FileContributor: Author lists in /AUTHORS and /CITATION.cff

#ifndef SEISSOL_SRC_PARALLEL_RUNTIME_STREAM_H_
#define SEISSOL_SRC_PARALLEL_RUNTIME_STREAM_H_

#include <Memory/Tree/Layer.h>
#include <Parallel/Host/CpuExecutor.h>
#include <Parallel/Host/SyncExecutor.h>
#include <functional>
#include <mutex>
#include <omp.h>
#include <queue>
#include <utility>

#ifdef ACL_DEVICE
#include "device.h"
#endif

namespace seissol::parallel::runtime {

#ifdef ACL_DEVICE
using EventT = void*;
#else
using EventT = std::vector<std::shared_ptr<host::Task>>;
#endif

template <typename T>
class StreamMemoryHandle;

class StreamRuntime {
  private:
  std::shared_ptr<seissol::parallel::host::CpuExecutor> cpu;
  static std::mutex mutexCPU;
#ifdef ACL_DEVICE
  private:
  static device::DeviceInstance& device() { return device::DeviceInstance::getInstance(); }

  public:
  static constexpr size_t RingbufferSize = 4;
  static constexpr size_t EventPoolSize = 100;

  StreamRuntime(const std::shared_ptr<seissol::parallel::host::CpuExecutor>& cpu =
                    std::make_shared<host::SyncExecutor>(),
                double priority = 0.0)
      : cpu(cpu), priority(priority) {
    streamPtr = device().api->createStream(priority);
    ringbufferPtr.resize(RingbufferSize);
<<<<<<< HEAD
    for (size_t i = 0; i < RingbufferSize; ++i) {
      ringbufferPtr[i] = device().api->createStream(priority);
=======
    events.resize(EventPoolSize);
    for (size_t i = 0; i < RingbufferSize; ++i) {
      ringbufferPtr[i] = device().api->createStream();
    }
    for (size_t i = 0; i < events.size(); ++i) {
      events[i] = device().api->createEvent();
>>>>>>> 047a9960
    }

    allStreams.resize(RingbufferSize + 1);
    allStreams[0] = streamPtr;
    for (size_t i = 0; i < RingbufferSize; ++i) {
      allStreams[i + 1] = ringbufferPtr[i];
    }
<<<<<<< HEAD

    // heuristic value
    constexpr std::size_t StartEvents = 10000;
    for (size_t i = 0; i < StartEvents; ++i) {
      events.push(device().api->createEvent());
    }
=======
>>>>>>> 047a9960
  }

  void dispose() {
    if (!disposed) {
      device().api->destroyGenericStream(streamPtr);
      for (size_t i = 0; i < RingbufferSize; ++i) {
        device().api->destroyGenericStream(ringbufferPtr[i]);
      }
<<<<<<< HEAD
      while (!events.empty()) {
        device().api->destroyEvent(events.front());
        events.pop();
      }
=======
      for (size_t i = 0; i < events.size(); ++i) {
        device().api->destroyEvent(events[i]);
      }
      disposed = true;
>>>>>>> 047a9960
    }
    disposed = true;
  }

  ~StreamRuntime() { dispose(); }

  StreamRuntime(const StreamRuntime&) = delete;
  StreamRuntime operator=(const StreamRuntime&) = delete;

  template <typename F>
  void env(F&& handler) {
    std::invoke(std::forward<F>(handler), streamPtr);
  }

  template <typename F>
  void enqueueHost(F&& handler) {
    device().api->streamHostFunction(streamPtr, std::forward<F>(handler));
  }

  template <typename F>
  void enqueueOmpFor(std::size_t elemCount, F&& handler) {
    if (elemCount > 0) {
      auto cpu = this->cpu;
      enqueueHost([cpu, elemCount, handler]() {
#pragma omp parallel for schedule(static)
        for (std::size_t i = 0; i < elemCount; ++i) {
          std::invoke(handler, i);
        }
        // cpu->add(0, elemCount, handler, {})->wait();
      });
    }
  }

  void* nextEvent() {
    const auto pos = eventpos;
    eventpos = (eventpos + 1) % events.size();
    return events[pos];
  }

  template <typename F>
  void envMany(size_t count, F&& handler) {
<<<<<<< HEAD
    for (size_t i = 0; i < std::min(count, ringbufferPtr.size()); ++i) {
      void* event = getEvent();
      device().api->recordEventOnStream(event, streamPtr);
      device().api->syncStreamWithEvent(ringbufferPtr[i], event);
    }
    for (size_t i = 0; i < count; ++i) {
      std::invoke(handler, ringbufferPtr[i % ringbufferPtr.size()], i);
    }
    for (size_t i = 0; i < std::min(count, ringbufferPtr.size()); ++i) {
      void* event = getEvent();
      device().api->recordEventOnStream(event, ringbufferPtr[i]);
      device().api->syncStreamWithEvent(streamPtr, event);
=======
    if constexpr (Backend != DeviceBackend::Hip) {
      void* forkEvent = nextEvent();
      device().api->recordEventOnStream(forkEvent, streamPtr);
      for (size_t i = 0; i < std::min(count, ringbufferPtr.size()); ++i) {
        device().api->syncStreamWithEvent(ringbufferPtr[i], forkEvent);
      }
      for (size_t i = 0; i < count; ++i) {
        std::invoke(handler, ringbufferPtr[i % ringbufferPtr.size()], i);
      }
      for (size_t i = 0; i < std::min(count, ringbufferPtr.size()); ++i) {
        void* joinEvent = nextEvent();
        device().api->recordEventOnStream(joinEvent, ringbufferPtr[i]);
        device().api->syncStreamWithEvent(streamPtr, joinEvent);
      }
    } else {
      for (size_t i = 0; i < count; ++i) {
        std::invoke(handler, streamPtr, i);
      }
>>>>>>> 047a9960
    }
  }

  void wait() { device().api->syncStreamWithHost(streamPtr); }

  void* stream() { return streamPtr; }

  template <typename F>
  void runGraphGeneric(device::DeviceGraphHandle& computeGraphHandle, F&& handler) {
    if (!computeGraphHandle.isInitialized()) {
      computeGraphHandle = device().api->streamBeginCapture(allStreams);

      std::invoke(std::forward<F>(handler), *this);

      device().api->streamEndCapture(computeGraphHandle);
    }

    if (computeGraphHandle.isInitialized()) {
      device().api->launchGraph(computeGraphHandle, streamPtr);
    }
  }

  template <typename F>
  void runGraph(seissol::initializer::GraphKey computeGraphKey,
                seissol::initializer::Layer& layer,
                F&& handler) {
    auto computeGraphHandle = layer.getDeviceComputeGraphHandle(computeGraphKey);

    bool needsUpdate = !computeGraphHandle.isInitialized();

    runGraphGeneric(computeGraphHandle, std::forward<F>(handler));

    if (needsUpdate && computeGraphHandle.isInitialized()) {
      layer.updateDeviceComputeGraphHandle(computeGraphKey, computeGraphHandle);
    }
  }

<<<<<<< HEAD
  void recycleEvent(void* eventPtr) { events.push(eventPtr); }

  void* getEvent() {
    constexpr std::size_t NextEvents = 100;
    if (events.size() < NextEvents) {
      for (size_t i = 0; i < NextEvents; ++i) {
        events.push(device().api->createEvent());
      }
    }
    void* newEvent = events.front();
    events.pop();
    return newEvent;
  }

  void* recordEvent() {
    void* newEvent = getEvent();
    device().api->recordEventOnStream(newEvent, stream());
    return newEvent;
  }

  void waitEvent(void* eventPtr) { device().api->syncStreamWithEvent(stream(), eventPtr); }

=======
>>>>>>> 047a9960
  template <typename T>
  T* allocMemory(std::size_t count) {
    return reinterpret_cast<T*>(device().api->allocMemAsync(count * sizeof(T), streamPtr));
  }

  template <typename T>
  void freeMemory(T* ptr) {
    device().api->freeMemAsync(ptr, streamPtr);
  }

  template <typename T>
  StreamMemoryHandle<T> memoryHandle(std::size_t count) {
    return StreamMemoryHandle<T>(count, *this);
  }

  private:
  bool disposed{};
  double priority;
  void* streamPtr;
  std::vector<void*> ringbufferPtr;
  std::vector<void*> allStreams;
<<<<<<< HEAD
  std::queue<void*> events;
=======
  std::vector<void*> events;
  std::size_t eventpos{0};
>>>>>>> 047a9960
#else
  public:
  StreamRuntime(const std::shared_ptr<seissol::parallel::host::CpuExecutor>& cpu =
                    std::make_shared<host::SyncExecutor>(),
                double priority = 0.0)
      : cpu(cpu) {}
  void wait() {
    for (auto& task : waitTasks) {
      task->wait();
    }
  }
  template <typename T>
  T* allocMemory(std::size_t count) {
    return new T[count];
  }
  template <typename T>
  void freeMemory(T* ptr) {
    delete[] ptr;
  }
  void dispose() {}

  template <typename F>
  void enqueueHost(F&& handler) {
    auto last = cpu->add(0, 1, [handler](std::size_t) { std::invoke(handler); }, waitTasks);
    waitTasks = std::vector<std::shared_ptr<host::Task>>();
    waitTasks.emplace_back(last);
  }

  template <typename F>
  void enqueueOmpFor(std::size_t elemCount, F&& handler) {
    if (elemCount > 0) {
      auto last = cpu->add(0, elemCount, handler, waitTasks);
      waitTasks = std::vector<std::shared_ptr<host::Task>>();
      waitTasks.emplace_back(last);
    }
  }

  void* getEvent() { return nullptr; }

  EventT recordEvent() { return waitTasks; }

  void waitEvent(EventT eventPtr) {
    for (const auto& event : eventPtr) {
      waitTasks.emplace_back(event);
    }
  }

  void recycleEvent(EventT eventPtr) {
    // nop
  }

  private:
  std::vector<std::shared_ptr<host::Task>> waitTasks;
#endif
};

template <typename T>
class StreamMemoryHandle {
  public:
  StreamMemoryHandle(std::size_t count, StreamRuntime& runtime)
      : data(runtime.allocMemory<T>(count)), runtime(runtime) {}

  StreamMemoryHandle(const StreamMemoryHandle&) = delete;
  auto operator=(const StreamMemoryHandle& stream) = delete;

  StreamMemoryHandle(StreamMemoryHandle&&) = default;
  auto operator=(StreamMemoryHandle&& stream) -> StreamMemoryHandle& = default;

  T* get() { return data; }

  const T* get() const { return data; }

  ~StreamMemoryHandle() { runtime.freeMemory(data); }

  private:
  T* data;
  StreamRuntime& runtime;
};

} // namespace seissol::parallel::runtime

#endif // SEISSOL_SRC_PARALLEL_RUNTIME_STREAM_H_<|MERGE_RESOLUTION|>--- conflicted
+++ resolved
@@ -50,17 +50,8 @@
       : cpu(cpu), priority(priority) {
     streamPtr = device().api->createStream(priority);
     ringbufferPtr.resize(RingbufferSize);
-<<<<<<< HEAD
     for (size_t i = 0; i < RingbufferSize; ++i) {
       ringbufferPtr[i] = device().api->createStream(priority);
-=======
-    events.resize(EventPoolSize);
-    for (size_t i = 0; i < RingbufferSize; ++i) {
-      ringbufferPtr[i] = device().api->createStream();
-    }
-    for (size_t i = 0; i < events.size(); ++i) {
-      events[i] = device().api->createEvent();
->>>>>>> 047a9960
     }
 
     allStreams.resize(RingbufferSize + 1);
@@ -68,15 +59,12 @@
     for (size_t i = 0; i < RingbufferSize; ++i) {
       allStreams[i + 1] = ringbufferPtr[i];
     }
-<<<<<<< HEAD
 
     // heuristic value
     constexpr std::size_t StartEvents = 10000;
     for (size_t i = 0; i < StartEvents; ++i) {
       events.push(device().api->createEvent());
     }
-=======
->>>>>>> 047a9960
   }
 
   void dispose() {
@@ -85,17 +73,10 @@
       for (size_t i = 0; i < RingbufferSize; ++i) {
         device().api->destroyGenericStream(ringbufferPtr[i]);
       }
-<<<<<<< HEAD
       while (!events.empty()) {
         device().api->destroyEvent(events.front());
         events.pop();
       }
-=======
-      for (size_t i = 0; i < events.size(); ++i) {
-        device().api->destroyEvent(events[i]);
-      }
-      disposed = true;
->>>>>>> 047a9960
     }
     disposed = true;
   }
@@ -129,30 +110,10 @@
     }
   }
 
-  void* nextEvent() {
-    const auto pos = eventpos;
-    eventpos = (eventpos + 1) % events.size();
-    return events[pos];
-  }
-
   template <typename F>
   void envMany(size_t count, F&& handler) {
-<<<<<<< HEAD
-    for (size_t i = 0; i < std::min(count, ringbufferPtr.size()); ++i) {
-      void* event = getEvent();
-      device().api->recordEventOnStream(event, streamPtr);
-      device().api->syncStreamWithEvent(ringbufferPtr[i], event);
-    }
-    for (size_t i = 0; i < count; ++i) {
-      std::invoke(handler, ringbufferPtr[i % ringbufferPtr.size()], i);
-    }
-    for (size_t i = 0; i < std::min(count, ringbufferPtr.size()); ++i) {
-      void* event = getEvent();
-      device().api->recordEventOnStream(event, ringbufferPtr[i]);
-      device().api->syncStreamWithEvent(streamPtr, event);
-=======
     if constexpr (Backend != DeviceBackend::Hip) {
-      void* forkEvent = nextEvent();
+      void* forkEvent = getEvent();
       device().api->recordEventOnStream(forkEvent, streamPtr);
       for (size_t i = 0; i < std::min(count, ringbufferPtr.size()); ++i) {
         device().api->syncStreamWithEvent(ringbufferPtr[i], forkEvent);
@@ -161,7 +122,7 @@
         std::invoke(handler, ringbufferPtr[i % ringbufferPtr.size()], i);
       }
       for (size_t i = 0; i < std::min(count, ringbufferPtr.size()); ++i) {
-        void* joinEvent = nextEvent();
+        void* joinEvent = getEvent();
         device().api->recordEventOnStream(joinEvent, ringbufferPtr[i]);
         device().api->syncStreamWithEvent(streamPtr, joinEvent);
       }
@@ -169,7 +130,6 @@
       for (size_t i = 0; i < count; ++i) {
         std::invoke(handler, streamPtr, i);
       }
->>>>>>> 047a9960
     }
   }
 
@@ -207,7 +167,6 @@
     }
   }
 
-<<<<<<< HEAD
   void recycleEvent(void* eventPtr) { events.push(eventPtr); }
 
   void* getEvent() {
@@ -230,8 +189,6 @@
 
   void waitEvent(void* eventPtr) { device().api->syncStreamWithEvent(stream(), eventPtr); }
 
-=======
->>>>>>> 047a9960
   template <typename T>
   T* allocMemory(std::size_t count) {
     return reinterpret_cast<T*>(device().api->allocMemAsync(count * sizeof(T), streamPtr));
@@ -253,12 +210,7 @@
   void* streamPtr;
   std::vector<void*> ringbufferPtr;
   std::vector<void*> allStreams;
-<<<<<<< HEAD
   std::queue<void*> events;
-=======
-  std::vector<void*> events;
-  std::size_t eventpos{0};
->>>>>>> 047a9960
 #else
   public:
   StreamRuntime(const std::shared_ptr<seissol::parallel::host::CpuExecutor>& cpu =
