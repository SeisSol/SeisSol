// SPDX-FileCopyrightText: 2024 SeisSol Group
//
// SPDX-License-Identifier: BSD-3-Clause
// SPDX-LicenseComments: Full text under /LICENSE and /LICENSES/
//
// SPDX-FileContributor: Author lists in /AUTHORS and /CITATION.cff

#ifndef SEISSOL_SRC_PARALLEL_RUNTIME_STREAM_H_
#define SEISSOL_SRC_PARALLEL_RUNTIME_STREAM_H_

#include <Memory/Tree/Layer.h>
#include <Parallel/Host/CpuExecutor.h>
#include <Parallel/Host/SyncExecutor.h>
#include <functional>
#include <mutex>
#include <omp.h>
#include <queue>
#include <utility>

#ifdef ACL_DEVICE
#include "device.h"
#endif

namespace seissol::parallel::runtime {

#ifdef ACL_DEVICE
using EventT = void*;
#else
using EventT = std::vector<std::shared_ptr<host::Task>>;
#endif

template <typename T>
class StreamMemoryHandle;

class StreamRuntime {
  private:
  std::shared_ptr<seissol::parallel::host::CpuExecutor> cpu;
  static std::mutex mutexCPU;
#ifdef ACL_DEVICE
  private:
  static device::DeviceInstance& device() { return device::DeviceInstance::getInstance(); }

  public:
  static constexpr size_t RingbufferSize = 4;

  StreamRuntime(const std::shared_ptr<seissol::parallel::host::CpuExecutor>& cpu =
                    std::make_shared<host::SyncExecutor>(),
                double priority = 0.0)
      : cpu(cpu), priority(priority) {
    streamPtr = device().api->createStream(priority);
    ringbufferPtr.resize(RingbufferSize);
    for (size_t i = 0; i < RingbufferSize; ++i) {
      ringbufferPtr[i] = device().api->createStream(priority);
    }

    allStreams.resize(RingbufferSize + 1);
    allStreams[0] = streamPtr;
    for (size_t i = 0; i < RingbufferSize; ++i) {
      allStreams[i + 1] = ringbufferPtr[i];
    }

    // heuristic value
    constexpr std::size_t StartEvents = 10000;
    for (size_t i = 0; i < StartEvents; ++i) {
      events.push(device().api->createEvent());
    }
  }

  void dispose() {
    if (!disposed) {
      device().api->destroyGenericStream(streamPtr);
      for (size_t i = 0; i < RingbufferSize; ++i) {
        device().api->destroyGenericStream(ringbufferPtr[i]);
      }
      while (!events.empty()) {
        device().api->destroyEvent(events.front());
        events.pop();
      }
    }
    disposed = true;
  }

  ~StreamRuntime() { dispose(); }

  StreamRuntime(const StreamRuntime&) = delete;
  StreamRuntime operator=(const StreamRuntime&) = delete;

  template <typename F>
  void env(F&& handler) {
    std::invoke(std::forward<F>(handler), streamPtr);
  }

  template <typename F>
  void enqueueHost(F&& handler) {
    device().api->streamHostFunction(streamPtr, std::forward<F>(handler));
  }

  template <typename F>
  void enqueueOmpFor(std::size_t elemCount, F&& handler) {
    if (elemCount > 0) {
      auto cpu = this->cpu;
      enqueueHost([cpu, elemCount, handler]() {
#pragma omp parallel for schedule(static)
        for (std::size_t i = 0; i < elemCount; ++i) {
          std::invoke(handler, i);
        }
        // cpu->add(0, elemCount, handler, {})->wait();
      });
    }
  }

  template <typename F>
  void envMany(size_t count, F&& handler) {
    for (size_t i = 0; i < std::min(count, ringbufferPtr.size()); ++i) {
      void* event = getEvent();
      device().api->recordEventOnStream(event, streamPtr);
      device().api->syncStreamWithEvent(ringbufferPtr[i], event);
    }
    for (size_t i = 0; i < count; ++i) {
      std::invoke(handler, ringbufferPtr[i % ringbufferPtr.size()], i);
    }
    for (size_t i = 0; i < std::min(count, ringbufferPtr.size()); ++i) {
      void* event = getEvent();
      device().api->recordEventOnStream(event, ringbufferPtr[i]);
      device().api->syncStreamWithEvent(streamPtr, event);
    }
  }

  void wait() { device().api->syncStreamWithHost(streamPtr); }

  void* stream() { return streamPtr; }

  template <typename F>
  void runGraphGeneric(device::DeviceGraphHandle& computeGraphHandle, F&& handler) {
    if (!computeGraphHandle.isInitialized()) {
      device().api->streamBeginCapture(allStreams);

      std::invoke(std::forward<F>(handler), *this);

      device().api->streamEndCapture();

      computeGraphHandle = device().api->getLastGraphHandle();
    }

    if (computeGraphHandle.isInitialized()) {
      device().api->launchGraph(computeGraphHandle, streamPtr);
    }
  }

  template <typename F>
  void runGraph(seissol::initializer::GraphKey computeGraphKey,
                seissol::initializer::Layer& layer,
                F&& handler) {
    auto computeGraphHandle = layer.getDeviceComputeGraphHandle(computeGraphKey);

    bool needsUpdate = !computeGraphHandle.isInitialized();

    runGraphGeneric(computeGraphHandle, std::forward<F>(handler));

    if (needsUpdate && computeGraphHandle.isInitialized()) {
      layer.updateDeviceComputeGraphHandle(computeGraphKey, computeGraphHandle);
    }
  }

  void recycleEvent(void* eventPtr) { events.push(eventPtr); }

  void* getEvent() {
    constexpr std::size_t NextEvents = 100;
    if (events.size() < NextEvents) {
      for (size_t i = 0; i < NextEvents; ++i) {
        events.push(device().api->createEvent());
      }
    }
    void* newEvent = events.front();
    events.pop();
    return newEvent;
  }

  void* recordEvent() {
    void* newEvent = getEvent();
    device().api->recordEventOnStream(newEvent, stream());
    return newEvent;
  }

  void waitEvent(void* eventPtr) { device().api->syncStreamWithEvent(stream(), eventPtr); }

  template <typename T>
  T* allocMemory(std::size_t count) {
    return reinterpret_cast<T*>(device().api->allocMemAsync(count * sizeof(T), streamPtr));
  }

  template <typename T>
  void freeMemory(T* ptr) {
    device().api->freeMemAsync(reinterpret_cast<T*>(ptr), streamPtr);
  }

  template <typename T>
  StreamMemoryHandle<T> memoryHandle(std::size_t count) {
    return StreamMemoryHandle<T>(count, *this);
  }

  private:
  bool disposed{};
  double priority;
  void* streamPtr;
  std::vector<void*> ringbufferPtr;
  std::vector<void*> allStreams;
  std::queue<void*> events;
#else
  public:
<<<<<<< HEAD
  StreamRuntime(const std::shared_ptr<seissol::parallel::host::CpuExecutor>& cpu =
                    std::make_shared<host::SyncExecutor>(),
                double priority = 0.0)
      : cpu(cpu) {}
  void wait() {
    for (auto& task : waitTasks) {
      task->wait();
    }
  }
=======
  template <typename T>
  T* allocMemory(std::size_t count) {
    return new T[count];
  }
  template <typename T>
  void freeMemory(T* ptr) {
    delete[] ptr;
  }
  void wait() {}
>>>>>>> 0a10a17e
  void dispose() {}

  template <typename F>
  void enqueueHost(F&& handler) {
    auto last = cpu->add(0, 1, [handler](std::size_t) { std::invoke(handler); }, waitTasks);
    waitTasks = std::vector<std::shared_ptr<host::Task>>();
    waitTasks.emplace_back(last);
  }

  template <typename F>
  void enqueueOmpFor(std::size_t elemCount, F&& handler) {
    if (elemCount > 0) {
      auto last = cpu->add(0, elemCount, handler, waitTasks);
      waitTasks = std::vector<std::shared_ptr<host::Task>>();
      waitTasks.emplace_back(last);
    }
  }

  void* getEvent() { return nullptr; }

  EventT recordEvent() { return waitTasks; }

  void waitEvent(EventT eventPtr) {
    for (const auto& event : eventPtr) {
      waitTasks.emplace_back(event);
    }
  }

  void recycleEvent(EventT eventPtr) {
    // nop
  }

  private:
  std::vector<std::shared_ptr<host::Task>> waitTasks;
#endif
};

template <typename T>
class StreamMemoryHandle {
  public:
  StreamMemoryHandle(std::size_t count, StreamRuntime& runtime)
      : data(runtime.allocMemory<T>(count)), runtime(runtime) {}

  StreamMemoryHandle(const StreamMemoryHandle&) = delete;
  auto operator=(const StreamMemoryHandle& stream) = delete;

  StreamMemoryHandle(StreamMemoryHandle&&) = default;
  auto operator=(StreamMemoryHandle&& stream) -> StreamMemoryHandle& = default;

  T* get() { return data; }

  const T* get() const { return data; }

  ~StreamMemoryHandle() { runtime.freeMemory(data); }

  private:
  T* data;
  StreamRuntime& runtime;
};

} // namespace seissol::parallel::runtime

#endif // SEISSOL_SRC_PARALLEL_RUNTIME_STREAM_H_<|MERGE_RESOLUTION|>--- conflicted
+++ resolved
@@ -191,7 +191,7 @@
 
   template <typename T>
   void freeMemory(T* ptr) {
-    device().api->freeMemAsync(reinterpret_cast<T*>(ptr), streamPtr);
+    device().api->freeMemAsync(ptr, streamPtr);
   }
 
   template <typename T>
@@ -208,7 +208,6 @@
   std::queue<void*> events;
 #else
   public:
-<<<<<<< HEAD
   StreamRuntime(const std::shared_ptr<seissol::parallel::host::CpuExecutor>& cpu =
                     std::make_shared<host::SyncExecutor>(),
                 double priority = 0.0)
@@ -218,7 +217,6 @@
       task->wait();
     }
   }
-=======
   template <typename T>
   T* allocMemory(std::size_t count) {
     return new T[count];
@@ -227,8 +225,6 @@
   void freeMemory(T* ptr) {
     delete[] ptr;
   }
-  void wait() {}
->>>>>>> 0a10a17e
   void dispose() {}
 
   template <typename F>
