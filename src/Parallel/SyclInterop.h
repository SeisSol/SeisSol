--- conflicted
+++ resolved
@@ -126,7 +126,6 @@
 #endif
   });
 }
-<<<<<<< HEAD
 
 sycl::event syclQueueSynchronize(sycl::queue& queueFrom, sycl::queue& queueTo) {
 #ifdef SYCL_EXT_ONEAPI_ENQUEUE_BARRIER
@@ -152,8 +151,5 @@
 }
 
 } // namespace seissol::parallel
-=======
-} // namespace seissol::parallel
 
-#endif // SEISSOL_SRC_PARALLEL_SYCLINTEROP_H_
->>>>>>> 36b6643f
+#endif // SEISSOL_SRC_PARALLEL_SYCLINTEROP_H_