#ifndef SEISSOL_DR_MISC_H
#define SEISSOL_DR_MISC_H

#include "Geometry/MeshDefinition.h"
#include "Kernels/Precision.h"

#include "generated_code/init.h"
#include <cmath>
#include <stdexcept>
#include <tuple>
#include <type_traits>

namespace seissol::dr::misc {
// TODO: this can be moved to yateto headers
template <typename Tensor, int Dim>
constexpr size_t dimSize() noexcept {
  return Tensor::Stop[Dim] - Tensor::Start[Dim];
}

template <typename Tensor>
constexpr size_t leadDim() noexcept {
  return dimSize<Tensor, 0>();
}

/**
 * Number of gauss points padded to match the vector register length.
 */
<<<<<<< HEAD
static constexpr inline size_t NumPaddedPoints = leadDim<init::QInterpolated>();
static constexpr inline size_t NumQuantities = misc::dimSize<init::QInterpolated, 1>();
=======
#pragma omp declare target
static constexpr inline size_t numPaddedPoints = leadDim<init::QInterpolated>();
static constexpr inline size_t numQuantities = misc::dimSize<init::QInterpolated, 1>();
#pragma omp end declare target
>>>>>>> fcc5a988

/**
 * Constants for Thermal Pressurization
 */
static constexpr size_t NumTpGridPoints = 60;
static constexpr real TpLogDz = 0.3;
static constexpr real TpMaxWaveNumber = 10.0;

/**
 * Number of gauss points on an element surface.
 */
static constexpr unsigned int NumBoundaryGaussPoints = init::QInterpolated::Shape[0];

template <class TupleT, class F, std::size_t... I>
constexpr F forEachImpl(TupleT&& tuple, F&& functor, std::index_sequence<I...> /*unused*/) {
  return (void)std::initializer_list<int>{
             (std::forward<F>(functor)(std::get<I>(std::forward<TupleT>(tuple)), I), 0)...},
         functor;
}

template <typename TupleT, typename F>
constexpr F forEach(TupleT&& tuple, F&& functor) {
  return forEachImpl(
      std::forward<TupleT>(tuple),
      std::forward<F>(functor),
      std::make_index_sequence<std::tuple_size<std::remove_reference_t<TupleT>>::value>{});
}
/**
 * Compute base^exp
 * Note: precision has to be double, otherwise we would loose too much precision.
 * @param base
 * @return
 */
template <size_t Exp, typename T>
inline auto power(T base) -> T {
  T result = static_cast<T>(1.0);
  for (size_t i = 0; i < Exp; ++i) {
    result *= base;
  }
  return result;
}

template <typename T>
inline std::enable_if_t<std::is_floating_point_v<T>, T> square(T t) {
  return t * t;
}

/**
 * Computes a squared sum of an N-dimensional vector
 * @return magnitude of the vector
 */
template <typename T, typename... Tn>
inline T square(T t1, Tn... tn) {
  return square(t1) + square(tn...);
}

/**
 * Computes the magnitude of an N-dimensional vector
 * @return magnitude of the vector
 */
template <typename T, typename... Tn>
inline T magnitude(T t1, Tn... tn) {
  return std::sqrt(square(t1) + square(tn...));
}

/**
 * Computes the arcus sinus hyperbolicus of x.
 * Note: precision has to be double, otherwise we would loose too much precision.
 * @param x
 * @return asinh(x)
 */
inline double asinh(double x) { return std::log(x + std::sqrt(x * x + 1.0)); }

/**
 * Create strike and dip unit vectors give a fault normal vector
 * Note: equations are explained in documentation -> left-lateral-right-lateral-normal-reverse
 * @param normal
 * @param strike
 * @param dip
 */
void computeStrikeAndDipVectors(const VrtxCoords normal, VrtxCoords strike, VrtxCoords dip);

namespace quantity_indices {
/**
 * Defines the indices under which one can find a specific quantity.
 * U, V, W: Velocities in x, y, z direction.
 * N, T1, T2: traction in normal and fault aligned directions.
 * XX, YY, ZZ, XY, YZ, XZ: Stress in cartesian coordinates
 * Use as:
 * ```
 * using namepace dr::misc::quantity_indices;
 * real quantities[9];
 * real normalStress = quantities[N];
 * ```
 * */
enum QuantityIndices : size_t {
  U = 6,
  V = 7,
  W = 8,
  N = 0,
  T1 = 3,
  T2 = 5,
  XX = 0,
  YY = 1,
  ZZ = 2,
  XY = 3,
  YZ = 4,
  XZ = 5,
};
} // namespace quantity_indices
} // namespace seissol::dr::misc

#endif // SEISSOL_DR_MISC_H<|MERGE_RESOLUTION|>--- conflicted
+++ resolved
@@ -25,15 +25,10 @@
 /**
  * Number of gauss points padded to match the vector register length.
  */
-<<<<<<< HEAD
+#pragma omp declare target
 static constexpr inline size_t NumPaddedPoints = leadDim<init::QInterpolated>();
 static constexpr inline size_t NumQuantities = misc::dimSize<init::QInterpolated, 1>();
-=======
-#pragma omp declare target
-static constexpr inline size_t numPaddedPoints = leadDim<init::QInterpolated>();
-static constexpr inline size_t numQuantities = misc::dimSize<init::QInterpolated, 1>();
 #pragma omp end declare target
->>>>>>> fcc5a988
 
 /**
  * Constants for Thermal Pressurization
