// SPDX-FileCopyrightText: 2022 SeisSol Group
//
// SPDX-License-Identifier: BSD-3-Clause
// SPDX-LicenseComments: Full text under /LICENSE and /LICENSES/
//
// SPDX-FileContributor: Author lists in /AUTHORS and /CITATION.cff

#include "ImposedSlipRatesInitializer.h"

#include "DynamicRupture/Misc.h"
#include "Geometry/MeshDefinition.h"
#include "Geometry/MeshTools.h"
#include "Initializer/ParameterDB.h"
#include "Kernels/Precision.h"
#include "Memory/Descriptor/DynamicRupture.h"
#include "Memory/Tree/Layer.h"
#include "SeisSol.h"
#include <Solver/MultipleSimulations.h>
#include <algorithm>
#include <array>
#include <cmath>
#include <cstddef>
#include <cstdint>
#include <string>
#include <unordered_map>
#include <utils/logger.h>
#include <vector>

namespace seissol::dr::initializer {
void ImposedSlipRatesInitializer::initializeFault(DynamicRupture::Tree* const dynRupTree) {
  logInfo() << "Initializing Fault, using a quadrature rule with " << misc::NumBoundaryGaussPoints
            << " points.";
  for (auto& layer : dynRupTree->leaves(Ghost)) {

    // parameters to be read from fault parameters yaml file
    std::unordered_map<std::string, real*> parameterToStorageMap;

    auto* imposedSlipDirection1 = layer.var<LTSImposedSlipRates::ImposedSlipDirection1>();
    auto* imposedSlipDirection2 = layer.var<LTSImposedSlipRates::ImposedSlipDirection2>();
    auto* onsetTime = layer.var<LTSImposedSlipRates::OnsetTime>();

    // First read slip in strike/dip direction. Later we will rotate this to the face aligned
    // coordinate system.
    using VectorOfArraysT = std::vector<std::array<real, misc::NumPaddedPoints>>;
    VectorOfArraysT strikeSlip(layer.size());
    VectorOfArraysT dipSlip(layer.size());
    parameterToStorageMap.insert({"strike_slip", strikeSlip.data()->data()});
    parameterToStorageMap.insert({"dip_slip", dipSlip.data()->data()});
    parameterToStorageMap.insert({"rupture_onset", reinterpret_cast<real*>(onsetTime)});

    // get additional parameters (for derived friction laws)
    addAdditionalParameters(parameterToStorageMap, layer);

    for (std::size_t i = 0; i < multisim::NumSimulations; ++i) {
      seissol::initializer::FaultParameterDB faultParameterDB(i);
      // read parameters from yaml file
      for (const auto& parameterStoragePair : parameterToStorageMap) {
        faultParameterDB.addParameter(parameterStoragePair.first, parameterStoragePair.second);
      }
      const auto faceIDs = getFaceIDsInIterator(layer);
      queryModel(faultParameterDB, faceIDs, i);
    }

    rotateSlipToFaultCS(layer, strikeSlip, dipSlip, imposedSlipDirection1, imposedSlipDirection2);

<<<<<<< HEAD
    auto* initialStressInFaultCS = layer.var<DynamicRupture::InitialStressInFaultCS>();
    auto* initialPressure = layer.var<DynamicRupture::InitialPressure>();
    for (unsigned int ltsFace = 0; ltsFace < layer.size(); ++ltsFace) {
      for (unsigned int pointIndex = 0; pointIndex < misc::NumPaddedPoints; ++pointIndex) {
=======
    auto* initialStressInFaultCS = layer.var(dynRup->initialStressInFaultCS);
    auto* initialPressure = layer.var(dynRup->initialPressure);
    for (std::size_t ltsFace = 0; ltsFace < layer.size(); ++ltsFace) {
      for (std::uint32_t pointIndex = 0; pointIndex < misc::NumPaddedPoints; ++pointIndex) {
>>>>>>> 77db23d4
        for (unsigned int dim = 0; dim < 6; ++dim) {
          initialStressInFaultCS[ltsFace][dim][pointIndex] = 0;
        }
        initialPressure[ltsFace][pointIndex] = 0;
      }
    }

    for (unsigned i = 0; i < drParameters->nucleationCount; ++i) {
<<<<<<< HEAD
      auto* nucleationStressInFaultCS = layer.var<DynamicRupture::NucleationStressInFaultCS>();
      auto* nucleationPressure = layer.var<DynamicRupture::NucleationPressure>();
      for (unsigned int ltsFace = 0; ltsFace < layer.size(); ++ltsFace) {
        for (unsigned int pointIndex = 0; pointIndex < misc::NumPaddedPoints; ++pointIndex) {
=======
      auto* nucleationStressInFaultCS = layer.var(dynRup->nucleationStressInFaultCS[i]);
      auto* nucleationPressure = layer.var(dynRup->nucleationPressure[i]);
      for (std::size_t ltsFace = 0; ltsFace < layer.size(); ++ltsFace) {
        for (std::uint32_t pointIndex = 0; pointIndex < misc::NumPaddedPoints; ++pointIndex) {
>>>>>>> 77db23d4
          for (unsigned int dim = 0; dim < 6; ++dim) {
            nucleationStressInFaultCS[ltsFace * drParameters->nucleationCount + i][dim]
                                     [pointIndex] = 0;
          }
          nucleationPressure[ltsFace * drParameters->nucleationCount + i][pointIndex] = 0;
        }
      }
    }

    // Set initial and nucleation stress to zero, these are not needed for this FL

    fixInterpolatedSTFParameters(layer);

    initializeOtherVariables(layer);
  }
}

void ImposedSlipRatesInitializer::rotateSlipToFaultCS(
    DynamicRupture::Layer& layer,
    const std::vector<std::array<real, misc::NumPaddedPoints>>& strikeSlip,
    const std::vector<std::array<real, misc::NumPaddedPoints>>& dipSlip,
    real (*imposedSlipDirection1)[misc::NumPaddedPoints],
    real (*imposedSlipDirection2)[misc::NumPaddedPoints]) {
<<<<<<< HEAD
  for (unsigned int ltsFace = 0; ltsFace < layer.size(); ++ltsFace) {
    const auto& drFaceInformation = layer.var<DynamicRupture::FaceInformation>();
    const unsigned meshFace = static_cast<int>(drFaceInformation[ltsFace].meshFace);
=======
  for (std::size_t ltsFace = 0; ltsFace < layer.size(); ++ltsFace) {
    const auto& drFaceInformation = layer.var(dynRup->faceInformation);
    const auto meshFace = drFaceInformation[ltsFace].meshFace;
>>>>>>> 77db23d4
    const Fault& fault = seissolInstance.meshReader().getFault().at(meshFace);

    VrtxCoords strikeVector{};
    VrtxCoords dipVector{};
    misc::computeStrikeAndDipVectors(fault.normal, strikeVector, dipVector);

    // cos^2 can be greater than 1 because of rounding errors
    const real cos = std::clamp(MeshTools::dot(strikeVector, fault.tangent1), -1.0, 1.0);
    VrtxCoords crossProduct{};
    MeshTools::cross(strikeVector, fault.tangent1, crossProduct);
    const real scalarProduct = MeshTools::dot(crossProduct, fault.normal);
    const real sin = std::sqrt(1 - cos * cos) * std::copysign(1.0, scalarProduct);
    for (uint32_t pointIndex = 0; pointIndex < misc::NumPaddedPoints; ++pointIndex) {
      imposedSlipDirection1[ltsFace][pointIndex] =
          cos * strikeSlip[ltsFace][pointIndex] + sin * dipSlip[ltsFace][pointIndex];
      imposedSlipDirection2[ltsFace][pointIndex] =
          -sin * strikeSlip[ltsFace][pointIndex] + cos * dipSlip[ltsFace][pointIndex];
    }
  }
}

void ImposedSlipRatesInitializer::fixInterpolatedSTFParameters(DynamicRupture::Layer& layer) {
  // do nothing
}

void ImposedSlipRatesYoffeInitializer::addAdditionalParameters(
    std::unordered_map<std::string, real*>& parameterToStorageMap, DynamicRupture::Layer& layer) {
  real(*tauS)[misc::NumPaddedPoints] = layer.var<LTSImposedSlipRatesYoffe::TauS>();
  real(*tauR)[misc::NumPaddedPoints] = layer.var<LTSImposedSlipRatesYoffe::TauR>();
  parameterToStorageMap.insert({"tau_S", reinterpret_cast<real*>(tauS)});
  parameterToStorageMap.insert({"tau_R", reinterpret_cast<real*>(tauR)});
}

void ImposedSlipRatesYoffeInitializer::fixInterpolatedSTFParameters(DynamicRupture::Layer& layer) {
  real(*tauS)[misc::NumPaddedPoints] = layer.var<LTSImposedSlipRatesYoffe::TauS>();
  real(*tauR)[misc::NumPaddedPoints] = layer.var<LTSImposedSlipRatesYoffe::TauR>();
  // ensure that tauR is larger than tauS and that tauS and tauR are greater than 0 (the contrary
  // can happen due to ASAGI interpolation)
  for (std::size_t ltsFace = 0; ltsFace < layer.size(); ++ltsFace) {
    for (std::uint32_t pointIndex = 0; pointIndex < misc::NumPaddedPoints; ++pointIndex) {
      tauS[ltsFace][pointIndex] = std::max(static_cast<real>(0.0), tauS[ltsFace][pointIndex]);
      tauR[ltsFace][pointIndex] = std::max(tauR[ltsFace][pointIndex], tauS[ltsFace][pointIndex]);
    }
  }
}

void ImposedSlipRatesGaussianInitializer::addAdditionalParameters(
    std::unordered_map<std::string, real*>& parameterToStorageMap, DynamicRupture::Layer& layer) {
  real(*riseTime)[misc::NumPaddedPoints] = layer.var<LTSImposedSlipRatesGaussian::RiseTime>();
  parameterToStorageMap.insert({"rupture_rise_time", reinterpret_cast<real*>(riseTime)});
}

void ImposedSlipRatesDeltaInitializer::addAdditionalParameters(
    std::unordered_map<std::string, real*>& parameterToStorageMap, DynamicRupture::Layer& layer) {}
} // namespace seissol::dr::initializer<|MERGE_RESOLUTION|>--- conflicted
+++ resolved
@@ -63,17 +63,10 @@
 
     rotateSlipToFaultCS(layer, strikeSlip, dipSlip, imposedSlipDirection1, imposedSlipDirection2);
 
-<<<<<<< HEAD
     auto* initialStressInFaultCS = layer.var<DynamicRupture::InitialStressInFaultCS>();
     auto* initialPressure = layer.var<DynamicRupture::InitialPressure>();
-    for (unsigned int ltsFace = 0; ltsFace < layer.size(); ++ltsFace) {
-      for (unsigned int pointIndex = 0; pointIndex < misc::NumPaddedPoints; ++pointIndex) {
-=======
-    auto* initialStressInFaultCS = layer.var(dynRup->initialStressInFaultCS);
-    auto* initialPressure = layer.var(dynRup->initialPressure);
     for (std::size_t ltsFace = 0; ltsFace < layer.size(); ++ltsFace) {
       for (std::uint32_t pointIndex = 0; pointIndex < misc::NumPaddedPoints; ++pointIndex) {
->>>>>>> 77db23d4
         for (unsigned int dim = 0; dim < 6; ++dim) {
           initialStressInFaultCS[ltsFace][dim][pointIndex] = 0;
         }
@@ -82,17 +75,10 @@
     }
 
     for (unsigned i = 0; i < drParameters->nucleationCount; ++i) {
-<<<<<<< HEAD
       auto* nucleationStressInFaultCS = layer.var<DynamicRupture::NucleationStressInFaultCS>();
       auto* nucleationPressure = layer.var<DynamicRupture::NucleationPressure>();
-      for (unsigned int ltsFace = 0; ltsFace < layer.size(); ++ltsFace) {
-        for (unsigned int pointIndex = 0; pointIndex < misc::NumPaddedPoints; ++pointIndex) {
-=======
-      auto* nucleationStressInFaultCS = layer.var(dynRup->nucleationStressInFaultCS[i]);
-      auto* nucleationPressure = layer.var(dynRup->nucleationPressure[i]);
       for (std::size_t ltsFace = 0; ltsFace < layer.size(); ++ltsFace) {
         for (std::uint32_t pointIndex = 0; pointIndex < misc::NumPaddedPoints; ++pointIndex) {
->>>>>>> 77db23d4
           for (unsigned int dim = 0; dim < 6; ++dim) {
             nucleationStressInFaultCS[ltsFace * drParameters->nucleationCount + i][dim]
                                      [pointIndex] = 0;
@@ -116,15 +102,9 @@
     const std::vector<std::array<real, misc::NumPaddedPoints>>& dipSlip,
     real (*imposedSlipDirection1)[misc::NumPaddedPoints],
     real (*imposedSlipDirection2)[misc::NumPaddedPoints]) {
-<<<<<<< HEAD
-  for (unsigned int ltsFace = 0; ltsFace < layer.size(); ++ltsFace) {
+  for (std::size_t ltsFace = 0; ltsFace < layer.size(); ++ltsFace) {
     const auto& drFaceInformation = layer.var<DynamicRupture::FaceInformation>();
-    const unsigned meshFace = static_cast<int>(drFaceInformation[ltsFace].meshFace);
-=======
-  for (std::size_t ltsFace = 0; ltsFace < layer.size(); ++ltsFace) {
-    const auto& drFaceInformation = layer.var(dynRup->faceInformation);
     const auto meshFace = drFaceInformation[ltsFace].meshFace;
->>>>>>> 77db23d4
     const Fault& fault = seissolInstance.meshReader().getFault().at(meshFace);
 
     VrtxCoords strikeVector{};
