--- conflicted
+++ resolved
@@ -73,15 +73,9 @@
       }
     }
 
-<<<<<<< HEAD
-    for (int i = 0; i < drParameters->nucleationCount; ++i) {
+    for (unsigned i = 0; i < drParameters->nucleationCount; ++i) {
       auto* nucleationStressInFaultCS = layer.var<DynamicRupture::NucleationStressInFaultCS>();
       auto* nucleationPressure = layer.var<DynamicRupture::NucleationPressure>();
-=======
-    for (unsigned i = 0; i < drParameters->nucleationCount; ++i) {
-      auto* nucleationStressInFaultCS = layer.var(dynRup->nucleationStressInFaultCS[i]);
-      auto* nucleationPressure = layer.var(dynRup->nucleationPressure[i]);
->>>>>>> d3ed8edd
       for (unsigned int ltsFace = 0; ltsFace < layer.size(); ++ltsFace) {
         for (unsigned int pointIndex = 0; pointIndex < misc::NumPaddedPoints; ++pointIndex) {
           for (unsigned int dim = 0; dim < 6; ++dim) {
