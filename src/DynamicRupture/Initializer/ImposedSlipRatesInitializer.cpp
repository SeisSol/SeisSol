--- conflicted
+++ resolved
@@ -15,13 +15,10 @@
 #include "Memory/Descriptor/DynamicRupture.h"
 #include "Memory/Tree/Layer.h"
 #include "SeisSol.h"
-<<<<<<< HEAD
+#include "Solver/MultipleSimulations.h"
+
 #include <Geometry/MeshReader.h>
 #include <Solver/MultipleSimulations.h>
-=======
-#include "Solver/MultipleSimulations.h"
-
->>>>>>> 0c079542
 #include <algorithm>
 #include <array>
 #include <cmath>
@@ -32,8 +29,9 @@
 #include <utils/logger.h>
 #include <vector>
 
+namespace seissol::dr::initializer {
+
 namespace {
-using namespace seissol::dr;
 /**
  * Rotate slip from strike/dip cooordinate system to the fault aligned coordinate system.
  * @param it
@@ -76,7 +74,6 @@
 }
 } // namespace
 
-namespace seissol::dr::initializer {
 void ImposedSlipRatesInitializer::initializeFault(DynamicRupture::Storage& drStorage) {
   logInfo() << "Initializing Fault...";
   for (auto& layer : drStorage.leaves(Ghost)) {
