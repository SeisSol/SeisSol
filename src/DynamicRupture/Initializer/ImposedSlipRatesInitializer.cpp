--- conflicted
+++ resolved
@@ -66,13 +66,12 @@
     rotateSlipToFaultCS(
         dynRup, layer, strikeSlip, dipSlip, imposedSlipDirection1, imposedSlipDirection2);
 
-<<<<<<< HEAD
     auto* initialStressInFaultCS = layer.var(dynRup->initialStressInFaultCS);
     auto* initialPressure = layer.var(dynRup->initialPressure);
     for (unsigned int ltsFace = 0; ltsFace < layer.getNumberOfCells(); ++ltsFace) {
       for (unsigned int pointIndex = 0; pointIndex < misc::NumPaddedPoints; ++pointIndex) {
         for (unsigned int dim = 0; dim < 6; ++dim) {
-          initialStressInFaultCS[ltsFace][pointIndex][dim] = 0;
+          initialStressInFaultCS[ltsFace][dim][pointIndex] = 0;
         }
         initialPressure[ltsFace][pointIndex] = 0;
       }
@@ -84,20 +83,9 @@
       for (unsigned int ltsFace = 0; ltsFace < layer.getNumberOfCells(); ++ltsFace) {
         for (unsigned int pointIndex = 0; pointIndex < misc::NumPaddedPoints; ++pointIndex) {
           for (unsigned int dim = 0; dim < 6; ++dim) {
-            nucleationStressInFaultCS[ltsFace][pointIndex][dim] = 0;
+            nucleationStressInFaultCS[ltsFace][dim][pointIndex] = 0;
           }
           nucleationPressure[ltsFace][pointIndex] = 0;
-=======
-    auto* nucleationStressInFaultCS = layer.var(dynRup->nucleationStressInFaultCS);
-    auto* initialStressInFaultCS = layer.var(dynRup->initialStressInFaultCS);
-
-    // Set initial and nucleation stress to zero, these are not needed for this FL
-    for (unsigned int ltsFace = 0; ltsFace < layer.getNumberOfCells(); ++ltsFace) {
-      for (unsigned int dim = 0; dim < 6; ++dim) {
-        for (unsigned int pointIndex = 0; pointIndex < misc::NumPaddedPoints; ++pointIndex) {
-          initialStressInFaultCS[ltsFace][dim][pointIndex] = 0;
-          nucleationStressInFaultCS[ltsFace][dim][pointIndex] = 0;
->>>>>>> 10f0001e
         }
       }
     }
