--- conflicted
+++ resolved
@@ -42,18 +42,13 @@
     real(*mu)[misc::NumPaddedPoints] = layer.var<LTSRateAndState::Mu>();
 
     real(*stateVariable)[misc::NumPaddedPoints] = layer.var<LTSRateAndState::StateVariable>();
-<<<<<<< HEAD
     const real(*rsSl0)[misc::NumPaddedPoints] = layer.var<LTSRateAndState::RsSl0>();
     const real(*rsA)[misc::NumPaddedPoints] = layer.var<LTSRateAndState::RsA>();
-=======
-    real(*rsSl0)[misc::NumPaddedPoints] = layer.var<LTSRateAndState::RsSl0>();
-    real(*rsA)[misc::NumPaddedPoints] = layer.var<LTSRateAndState::RsA>();
 
     auto* rsF0 = layer.var<LTSRateAndState::RsF0>();
     auto* rsMuW = layer.var<LTSRateAndState::RsMuW>();
     auto* rsB = layer.var<LTSRateAndState::RsB>();
 
->>>>>>> 6ea0e9a5
     auto* initialStressInFaultCS = layer.var<LTSRateAndState::InitialStressInFaultCS>();
 
     const real initialSlipRate =
