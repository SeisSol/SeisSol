--- conflicted
+++ resolved
@@ -32,22 +32,15 @@
     real(*slipRate2)[misc::NumPaddedPoints] = layer.var<LTSRateAndState::SlipRate2>();
     real(*mu)[misc::NumPaddedPoints] = layer.var<LTSRateAndState::Mu>();
 
-<<<<<<< HEAD
-    real(*stateVariable)[misc::NumPaddedPoints] = layer.var(concreteLts->stateVariable);
-    real(*rsSl0)[misc::NumPaddedPoints] = layer.var(concreteLts->rsSl0);
-    real(*rsA)[misc::NumPaddedPoints] = layer.var(concreteLts->rsA);
-
-    auto* rsF0 = layer.var(concreteLts->rsF0);
-    auto* rsMuW = layer.var(concreteLts->rsMuW);
-    auto* rsB = layer.var(concreteLts->rsB);
-
-    auto* initialStressInFaultCS = layer.var(concreteLts->initialStressInFaultCS);
-=======
     real(*stateVariable)[misc::NumPaddedPoints] = layer.var<LTSRateAndState::StateVariable>();
     real(*rsSl0)[misc::NumPaddedPoints] = layer.var<LTSRateAndState::RsSl0>();
     real(*rsA)[misc::NumPaddedPoints] = layer.var<LTSRateAndState::RsA>();
+
+    auto* rsF0 = layer.var<LTSRateAndState::RsF0>();
+    auto* rsMuW = layer.var<LTSRateAndState::RsMuW>();
+    auto* rsB = layer.var<LTSRateAndState::RsB>();
+
     auto* initialStressInFaultCS = layer.var<LTSRateAndState::InitialStressInFaultCS>();
->>>>>>> 2093a3f2
 
     const real initialSlipRate =
         misc::magnitude(drParameters->rsInitialSlipRate1, drParameters->rsInitialSlipRate2);
@@ -130,9 +123,9 @@
       parameterToStorageMap.insert({name, reinterpret_cast<real*>(var)});
     }
   };
-  insertIfPresent("rs_f0", layer.var(concreteLts->rsF0));
-  insertIfPresent("rs_muw", layer.var(concreteLts->rsMuW));
-  insertIfPresent("rs_b", layer.var(concreteLts->rsB));
+  insertIfPresent("rs_f0", layer.var<LTSRateAndState::RsF0>());
+  insertIfPresent("rs_muw", layer.var<LTSRateAndState::RsMuW>());
+  insertIfPresent("rs_b", layer.var<LTSRateAndState::RsB>());
 }
 
 RateAndStateInitializer::StateAndFriction
