// SPDX-FileCopyrightText: 2022 SeisSol Group
//
// SPDX-License-Identifier: BSD-3-Clause
// SPDX-LicenseComments: Full text under /LICENSE and /LICENSES/
//
// SPDX-FileContributor: Author lists in /AUTHORS and /CITATION.cff

#include "RateAndStateInitializer.h"

#include "DynamicRupture/Initializer/BaseDRInitializer.h"
#include "DynamicRupture/Misc.h"
#include "Kernels/Precision.h"
#include "Memory/Descriptor/DynamicRupture.h"
#include "Memory/Tree/Layer.h"
#include <Initializer/Parameters/DRParameters.h>
#include <cmath>
#include <cstdint>
#include <cstdlib>
#include <memory>
#include <set>
#include <string>
#include <unordered_map>
#include <utils/logger.h>
#include <vector>

namespace seissol::dr::initializer {
void RateAndStateInitializer::initializeFault(DynamicRupture::Storage& drStorage) {
  BaseDRInitializer::initializeFault(drStorage);

  const auto rsF0Param = !faultProvides("rs_f0");
  const auto rsMuWParam = !faultProvides("rs_muw");
  const auto rsBParam = !faultProvides("rs_b");

  logInfo() << "RS parameter source (1 == from parameter file, 0 == from easi file): f0"
            << rsF0Param << "- muW" << rsMuWParam << "- b" << rsBParam;

  for (auto& layer : drStorage.leaves(Ghost)) {
<<<<<<< HEAD
    layer.wrap([&](auto cfg) {
      using Cfg = decltype(cfg);
      using real = Real<Cfg>;
      auto* dynStressTimePending = layer.var<LTSRateAndState::DynStressTimePending>(cfg);
      real(*slipRate1)[misc::NumPaddedPoints<Cfg>] = layer.var<LTSRateAndState::SlipRate1>(cfg);
      real(*slipRate2)[misc::NumPaddedPoints<Cfg>] = layer.var<LTSRateAndState::SlipRate2>(cfg);
      real(*mu)[misc::NumPaddedPoints<Cfg>] = layer.var<LTSRateAndState::Mu>(cfg);

      real(*stateVariable)[misc::NumPaddedPoints<Cfg>] =
          layer.var<LTSRateAndState::StateVariable>(cfg);
      real(*rsSl0)[misc::NumPaddedPoints<Cfg>] = layer.var<LTSRateAndState::RsSl0>(cfg);
      real(*rsA)[misc::NumPaddedPoints<Cfg>] = layer.var<LTSRateAndState::RsA>(cfg);
      auto* initialStressInFaultCS = layer.var<LTSRateAndState::InitialStressInFaultCS>(cfg);

      const double initialSlipRate =
          misc::magnitude(drParameters->rsInitialSlipRate1, drParameters->rsInitialSlipRate2);

      using namespace dr::misc::quantity_indices;
      for (std::size_t ltsFace = 0; ltsFace < layer.size(); ++ltsFace) {
        for (std::uint32_t pointIndex = 0; pointIndex < misc::NumPaddedPoints<Cfg>; ++pointIndex) {
          dynStressTimePending[ltsFace][pointIndex] = true;
          slipRate1[ltsFace][pointIndex] = drParameters->rsInitialSlipRate1;
          slipRate2[ltsFace][pointIndex] = drParameters->rsInitialSlipRate2;
          // compute initial friction and state
          auto stateAndFriction =
              computeInitialStateAndFriction(initialStressInFaultCS[ltsFace][XY][pointIndex],
                                             initialStressInFaultCS[ltsFace][XZ][pointIndex],
                                             initialStressInFaultCS[ltsFace][XX][pointIndex],
                                             rsA[ltsFace][pointIndex],
                                             drParameters->rsB,
                                             rsSl0[ltsFace][pointIndex],
                                             drParameters->rsSr0,
                                             drParameters->rsF0,
                                             initialSlipRate);
          stateVariable[ltsFace][pointIndex] = stateAndFriction.stateVariable;
          mu[ltsFace][pointIndex] = stateAndFriction.frictionCoefficient;
        }
=======

    auto* dynStressTimePending = layer.var<LTSRateAndState::DynStressTimePending>();
    real(*slipRate1)[misc::NumPaddedPoints] = layer.var<LTSRateAndState::SlipRate1>();
    real(*slipRate2)[misc::NumPaddedPoints] = layer.var<LTSRateAndState::SlipRate2>();
    real(*mu)[misc::NumPaddedPoints] = layer.var<LTSRateAndState::Mu>();

    real(*stateVariable)[misc::NumPaddedPoints] = layer.var<LTSRateAndState::StateVariable>();
    const real(*rsSl0)[misc::NumPaddedPoints] = layer.var<LTSRateAndState::RsSl0>();
    const real(*rsA)[misc::NumPaddedPoints] = layer.var<LTSRateAndState::RsA>();

    auto* rsF0 = layer.var<LTSRateAndState::RsF0>();
    auto* rsMuW = layer.var<LTSRateAndState::RsMuW>();
    auto* rsB = layer.var<LTSRateAndState::RsB>();

    auto* initialStressInFaultCS = layer.var<LTSRateAndState::InitialStressInFaultCS>();

    const real initialSlipRate =
        misc::magnitude(drParameters->rsInitialSlipRate1, drParameters->rsInitialSlipRate2);

    using namespace dr::misc::quantity_indices;
    for (std::size_t ltsFace = 0; ltsFace < layer.size(); ++ltsFace) {
      for (std::uint32_t pointIndex = 0; pointIndex < misc::NumPaddedPoints; ++pointIndex) {
        dynStressTimePending[ltsFace][pointIndex] = true;
        slipRate1[ltsFace][pointIndex] = drParameters->rsInitialSlipRate1;
        slipRate2[ltsFace][pointIndex] = drParameters->rsInitialSlipRate2;

        if (rsF0Param) {
          rsF0[ltsFace][pointIndex] = drParameters->rsF0;
        }
        if (rsMuWParam) {
          rsMuW[ltsFace][pointIndex] = drParameters->muW;
        }
        if (rsBParam) {
          rsB[ltsFace][pointIndex] = drParameters->rsB;
        }

        // compute initial friction and state
        const auto stateAndFriction =
            computeInitialStateAndFriction(initialStressInFaultCS[ltsFace][XY][pointIndex],
                                           initialStressInFaultCS[ltsFace][XZ][pointIndex],
                                           initialStressInFaultCS[ltsFace][XX][pointIndex],
                                           rsA[ltsFace][pointIndex],
                                           rsB[ltsFace][pointIndex],
                                           rsSl0[ltsFace][pointIndex],
                                           drParameters->rsSr0,
                                           rsF0[ltsFace][pointIndex],
                                           initialSlipRate);
        stateVariable[ltsFace][pointIndex] = stateAndFriction.stateVariable;
        mu[ltsFace][pointIndex] = stateAndFriction.frictionCoefficient;
>>>>>>> 86cfbd80
      }
    });
  }
}

RateAndStateInitializer::StateAndFriction
    RateAndStateInitializer::computeInitialStateAndFriction(double traction1,
                                                            double traction2,
                                                            double pressure,
                                                            double rsA,
                                                            double rsB,
                                                            double rsSl0,
                                                            double rsSr0,
                                                            double rsF0,
                                                            double initialSlipRate) {
  StateAndFriction result{};
  const double absoluteTraction = misc::magnitude(traction1, traction2);
  const double tmp = std::abs(absoluteTraction / (rsA * pressure));
  result.stateVariable = rsSl0 / rsSr0 *
                         std::exp((rsA * std::log(std::exp(tmp) - std::exp(-tmp)) - rsF0 -
                                   rsA * std::log(initialSlipRate / rsSr0)) /
                                  rsB);
  if (result.stateVariable < 0) {
    logWarning()
        << "Found a negative state variable while initializing the fault. Are you sure your "
           "setup is correct?";
  }
  const double tmp2 = initialSlipRate * 0.5 / rsSr0 *
                      std::exp((rsF0 + rsB * std::log(rsSr0 * result.stateVariable / rsSl0)) / rsA);
  result.frictionCoefficient = rsA * std::asinh(tmp2);
  return result;
}

void RateAndStateInitializer::addAdditionalParameters(
<<<<<<< HEAD
    std::unordered_map<std::string, void*>& parameterToStorageMap, DynamicRupture::Layer& layer) {
  layer.wrap([&](auto cfg) {
    using Cfg = decltype(cfg);
    using real = Real<Cfg>;
    real(*rsSl0)[misc::NumPaddedPoints<Cfg>] = layer.var<LTSRateAndState::RsSl0>(cfg);
    real(*rsA)[misc::NumPaddedPoints<Cfg>] = layer.var<LTSRateAndState::RsA>(cfg);
    parameterToStorageMap.insert({"rs_sl0", reinterpret_cast<real*>(rsSl0)});
    parameterToStorageMap.insert({"rs_a", reinterpret_cast<real*>(rsA)});
  });
=======
    std::unordered_map<std::string, real*>& parameterToStorageMap, DynamicRupture::Layer& layer) {
  real(*rsSl0)[misc::NumPaddedPoints] = layer.var<LTSRateAndState::RsSl0>();
  real(*rsA)[misc::NumPaddedPoints] = layer.var<LTSRateAndState::RsA>();

  const auto sl0Name = faultNameAlternatives({"rs_sl0", "RS_sl0"});

  parameterToStorageMap.insert({sl0Name, reinterpret_cast<real*>(rsSl0)});
  parameterToStorageMap.insert({"rs_a", reinterpret_cast<real*>(rsA)});

  const auto insertIfPresent = [&](const auto& name, auto* var) {
    if (faultProvides(name)) {
      parameterToStorageMap.insert({name, reinterpret_cast<real*>(var)});
    }
  };
  insertIfPresent("rs_f0", layer.var<LTSRateAndState::RsF0>());
  insertIfPresent("rs_muw", layer.var<LTSRateAndState::RsMuW>());
  insertIfPresent("rs_b", layer.var<LTSRateAndState::RsB>());
>>>>>>> 86cfbd80
}

RateAndStateInitializer::StateAndFriction
    RateAndStateFastVelocityInitializer::computeInitialStateAndFriction(double traction1,
                                                                        double traction2,
                                                                        double pressure,
                                                                        double rsA,
                                                                        double rsB,
                                                                        double rsSl0,
                                                                        double rsSr0,
                                                                        double rsF0,
                                                                        double initialSlipRate) {
  StateAndFriction result{};
  const double absoluteTraction = misc::magnitude(traction1, traction2);
  const double tmp = std::abs(absoluteTraction / (rsA * pressure));
  result.stateVariable =
      rsA * std::log(2.0 * rsSr0 / initialSlipRate * (std::exp(tmp) - std::exp(-tmp)) / 2.0);
  if (result.stateVariable < 0) {
    logWarning()
        << "Found a negative state variable while initializing the fault. Are you sure your "
           "setup is correct?";
  }
  const double tmp2 = initialSlipRate * 0.5 / rsSr0 * std::exp(result.stateVariable / rsA);
  result.frictionCoefficient = rsA * std::asinh(tmp2);
  return result;
}

void RateAndStateFastVelocityInitializer::addAdditionalParameters(
    std::unordered_map<std::string, void*>& parameterToStorageMap, DynamicRupture::Layer& layer) {
  layer.wrap([&](auto cfg) {
    using Cfg = decltype(cfg);
    using real = Real<Cfg>;
    RateAndStateInitializer::addAdditionalParameters(parameterToStorageMap, layer);
    real(*rsSrW)[misc::NumPaddedPoints<Cfg>] =
        layer.var<LTSRateAndStateFastVelocityWeakening::RsSrW>(cfg);
    parameterToStorageMap.insert({"rs_srW", reinterpret_cast<real*>(rsSrW)});
  });
}

ThermalPressurizationInitializer::ThermalPressurizationInitializer(
    const std::shared_ptr<seissol::initializer::parameters::DRParameters>& drParameters,
    const std::set<std::string>& faultParameterNames)
    : drParameters(drParameters), faultParameterNames(faultParameterNames) {}

void ThermalPressurizationInitializer::initializeFault(DynamicRupture::Storage& drStorage) {
  for (auto& layer : drStorage.leaves(Ghost)) {
    layer.wrap([&](auto cfg) {
      using Cfg = decltype(cfg);
      using real = Real<Cfg>;
      real(*temperature)[misc::NumPaddedPoints<Cfg>] =
          layer.var<LTSThermalPressurization::Temperature>(cfg);
      real(*pressure)[misc::NumPaddedPoints<Cfg>] =
          layer.var<LTSThermalPressurization::Pressure>(cfg);
      auto* theta = layer.var<LTSThermalPressurization::Theta>(cfg);
      auto* sigma = layer.var<LTSThermalPressurization::Sigma>(cfg);

      for (std::size_t ltsFace = 0; ltsFace < layer.size(); ++ltsFace) {
        for (std::uint32_t pointIndex = 0; pointIndex < misc::NumPaddedPoints<Cfg>; ++pointIndex) {
          temperature[ltsFace][pointIndex] = drParameters->initialTemperature;
          pressure[ltsFace][pointIndex] = drParameters->initialPressure;
          for (unsigned tpGridPointIndex = 0; tpGridPointIndex < misc::NumTpGridPoints;
               ++tpGridPointIndex) {
            theta[ltsFace][tpGridPointIndex][pointIndex] = 0.0;
            sigma[ltsFace][tpGridPointIndex][pointIndex] = 0.0;
          }
        }
      }
    });
  }
}

void ThermalPressurizationInitializer::addAdditionalParameters(
<<<<<<< HEAD
    std::unordered_map<std::string, void*>& parameterToStorageMap, DynamicRupture::Layer& layer) {
  layer.wrap([&](auto cfg) {
    using Cfg = decltype(cfg);
    using real = Real<Cfg>;
    real(*halfWidthShearZone)[misc::NumPaddedPoints<Cfg>] =
        layer.var<LTSThermalPressurization::HalfWidthShearZone>(cfg);
    real(*hydraulicDiffusivity)[misc::NumPaddedPoints<Cfg>] =
        layer.var<LTSThermalPressurization::HydraulicDiffusivity>(cfg);
    parameterToStorageMap.insert(
        {"tp_halfWidthShearZone", reinterpret_cast<real*>(halfWidthShearZone)});
    parameterToStorageMap.insert(
        {"tp_hydraulicDiffusivity", reinterpret_cast<real*>(hydraulicDiffusivity)});
  });
=======
    std::unordered_map<std::string, real*>& parameterToStorageMap, DynamicRupture::Layer& layer) {
  real(*halfWidthShearZone)[misc::NumPaddedPoints] =
      layer.var<LTSThermalPressurization::HalfWidthShearZone>();
  real(*hydraulicDiffusivity)[misc::NumPaddedPoints] =
      layer.var<LTSThermalPressurization::HydraulicDiffusivity>();

  const auto halfWidthShearZoneName =
      faultNameAlternatives({"tp_halfWidthShearZone", "TP_half_width_shear_zone"});
  const auto hydraulicDiffusivityName =
      faultNameAlternatives({"tp_hydraulicDiffusivity", "alpha_hy"});

  parameterToStorageMap.insert(
      {halfWidthShearZoneName, reinterpret_cast<real*>(halfWidthShearZone)});
  parameterToStorageMap.insert(
      {hydraulicDiffusivityName, reinterpret_cast<real*>(hydraulicDiffusivity)});
>>>>>>> 86cfbd80
}

RateAndStateThermalPressurizationInitializer::RateAndStateThermalPressurizationInitializer(
    const std::shared_ptr<seissol::initializer::parameters::DRParameters>& drParameters,
    SeisSol& instance)
    : RateAndStateInitializer(drParameters, instance),
      ThermalPressurizationInitializer(drParameters, RateAndStateInitializer::faultParameterNames) {
}

void RateAndStateThermalPressurizationInitializer::initializeFault(
    DynamicRupture::Storage& drStorage) {
  RateAndStateInitializer::initializeFault(drStorage);
  ThermalPressurizationInitializer::initializeFault(drStorage);
}

void RateAndStateThermalPressurizationInitializer::addAdditionalParameters(
    std::unordered_map<std::string, void*>& parameterToStorageMap, DynamicRupture::Layer& layer) {
  RateAndStateInitializer::addAdditionalParameters(parameterToStorageMap, layer);
  ThermalPressurizationInitializer::addAdditionalParameters(parameterToStorageMap, layer);
}

RateAndStateFastVelocityThermalPressurizationInitializer::
    RateAndStateFastVelocityThermalPressurizationInitializer(
        const std::shared_ptr<seissol::initializer::parameters::DRParameters>& drParameters,
        SeisSol& instance)
    : RateAndStateFastVelocityInitializer(drParameters, instance),
      ThermalPressurizationInitializer(drParameters,
                                       RateAndStateFastVelocityInitializer::faultParameterNames) {}

void RateAndStateFastVelocityThermalPressurizationInitializer::initializeFault(
    DynamicRupture::Storage& drStorage) {
  RateAndStateFastVelocityInitializer::initializeFault(drStorage);
  ThermalPressurizationInitializer::initializeFault(drStorage);
}

void RateAndStateFastVelocityThermalPressurizationInitializer::addAdditionalParameters(
    std::unordered_map<std::string, void*>& parameterToStorageMap, DynamicRupture::Layer& layer) {
  RateAndStateFastVelocityInitializer::addAdditionalParameters(parameterToStorageMap, layer);
  ThermalPressurizationInitializer::addAdditionalParameters(parameterToStorageMap, layer);
}

std::string ThermalPressurizationInitializer::faultNameAlternatives(
    const std::vector<std::string>& parameter) {
  for (const auto& name : parameter) {
    if (faultParameterNames.find(name) != faultParameterNames.end()) {
      if (name != parameter[0]) {
        logWarning() << "You are using the deprecated fault parameter name" << name << "for"
                     << parameter[0];
      }
      return name;
    }
  }
  return parameter[0];
}

} // namespace seissol::dr::initializer<|MERGE_RESOLUTION|>--- conflicted
+++ resolved
@@ -35,7 +35,6 @@
             << rsF0Param << "- muW" << rsMuWParam << "- b" << rsBParam;
 
   for (auto& layer : drStorage.leaves(Ghost)) {
-<<<<<<< HEAD
     layer.wrap([&](auto cfg) {
       using Cfg = decltype(cfg);
       using real = Real<Cfg>;
@@ -50,6 +49,10 @@
       real(*rsA)[misc::NumPaddedPoints<Cfg>] = layer.var<LTSRateAndState::RsA>(cfg);
       auto* initialStressInFaultCS = layer.var<LTSRateAndState::InitialStressInFaultCS>(cfg);
 
+      auto* rsF0 = layer.var<LTSRateAndState::RsF0>(cfg);
+      auto* rsMuW = layer.var<LTSRateAndState::RsMuW>(cfg);
+      auto* rsB = layer.var<LTSRateAndState::RsB>(cfg);
+
       const double initialSlipRate =
           misc::magnitude(drParameters->rsInitialSlipRate1, drParameters->rsInitialSlipRate2);
 
@@ -59,6 +62,17 @@
           dynStressTimePending[ltsFace][pointIndex] = true;
           slipRate1[ltsFace][pointIndex] = drParameters->rsInitialSlipRate1;
           slipRate2[ltsFace][pointIndex] = drParameters->rsInitialSlipRate2;
+
+          if (rsF0Param) {
+            rsF0[ltsFace][pointIndex] = drParameters->rsF0;
+          }
+          if (rsMuWParam) {
+            rsMuW[ltsFace][pointIndex] = drParameters->muW;
+          }
+          if (rsBParam) {
+            rsB[ltsFace][pointIndex] = drParameters->rsB;
+          }
+
           // compute initial friction and state
           auto stateAndFriction =
               computeInitialStateAndFriction(initialStressInFaultCS[ltsFace][XY][pointIndex],
@@ -73,57 +87,6 @@
           stateVariable[ltsFace][pointIndex] = stateAndFriction.stateVariable;
           mu[ltsFace][pointIndex] = stateAndFriction.frictionCoefficient;
         }
-=======
-
-    auto* dynStressTimePending = layer.var<LTSRateAndState::DynStressTimePending>();
-    real(*slipRate1)[misc::NumPaddedPoints] = layer.var<LTSRateAndState::SlipRate1>();
-    real(*slipRate2)[misc::NumPaddedPoints] = layer.var<LTSRateAndState::SlipRate2>();
-    real(*mu)[misc::NumPaddedPoints] = layer.var<LTSRateAndState::Mu>();
-
-    real(*stateVariable)[misc::NumPaddedPoints] = layer.var<LTSRateAndState::StateVariable>();
-    const real(*rsSl0)[misc::NumPaddedPoints] = layer.var<LTSRateAndState::RsSl0>();
-    const real(*rsA)[misc::NumPaddedPoints] = layer.var<LTSRateAndState::RsA>();
-
-    auto* rsF0 = layer.var<LTSRateAndState::RsF0>();
-    auto* rsMuW = layer.var<LTSRateAndState::RsMuW>();
-    auto* rsB = layer.var<LTSRateAndState::RsB>();
-
-    auto* initialStressInFaultCS = layer.var<LTSRateAndState::InitialStressInFaultCS>();
-
-    const real initialSlipRate =
-        misc::magnitude(drParameters->rsInitialSlipRate1, drParameters->rsInitialSlipRate2);
-
-    using namespace dr::misc::quantity_indices;
-    for (std::size_t ltsFace = 0; ltsFace < layer.size(); ++ltsFace) {
-      for (std::uint32_t pointIndex = 0; pointIndex < misc::NumPaddedPoints; ++pointIndex) {
-        dynStressTimePending[ltsFace][pointIndex] = true;
-        slipRate1[ltsFace][pointIndex] = drParameters->rsInitialSlipRate1;
-        slipRate2[ltsFace][pointIndex] = drParameters->rsInitialSlipRate2;
-
-        if (rsF0Param) {
-          rsF0[ltsFace][pointIndex] = drParameters->rsF0;
-        }
-        if (rsMuWParam) {
-          rsMuW[ltsFace][pointIndex] = drParameters->muW;
-        }
-        if (rsBParam) {
-          rsB[ltsFace][pointIndex] = drParameters->rsB;
-        }
-
-        // compute initial friction and state
-        const auto stateAndFriction =
-            computeInitialStateAndFriction(initialStressInFaultCS[ltsFace][XY][pointIndex],
-                                           initialStressInFaultCS[ltsFace][XZ][pointIndex],
-                                           initialStressInFaultCS[ltsFace][XX][pointIndex],
-                                           rsA[ltsFace][pointIndex],
-                                           rsB[ltsFace][pointIndex],
-                                           rsSl0[ltsFace][pointIndex],
-                                           drParameters->rsSr0,
-                                           rsF0[ltsFace][pointIndex],
-                                           initialSlipRate);
-        stateVariable[ltsFace][pointIndex] = stateAndFriction.stateVariable;
-        mu[ltsFace][pointIndex] = stateAndFriction.frictionCoefficient;
->>>>>>> 86cfbd80
       }
     });
   }
@@ -158,35 +121,26 @@
 }
 
 void RateAndStateInitializer::addAdditionalParameters(
-<<<<<<< HEAD
     std::unordered_map<std::string, void*>& parameterToStorageMap, DynamicRupture::Layer& layer) {
   layer.wrap([&](auto cfg) {
     using Cfg = decltype(cfg);
     using real = Real<Cfg>;
     real(*rsSl0)[misc::NumPaddedPoints<Cfg>] = layer.var<LTSRateAndState::RsSl0>(cfg);
     real(*rsA)[misc::NumPaddedPoints<Cfg>] = layer.var<LTSRateAndState::RsA>(cfg);
-    parameterToStorageMap.insert({"rs_sl0", reinterpret_cast<real*>(rsSl0)});
+    const auto sl0Name = faultNameAlternatives({"rs_sl0", "RS_sl0"});
+
+    parameterToStorageMap.insert({sl0Name, reinterpret_cast<real*>(rsSl0)});
     parameterToStorageMap.insert({"rs_a", reinterpret_cast<real*>(rsA)});
+
+    const auto insertIfPresent = [&](const auto& name, auto* var) {
+      if (faultProvides(name)) {
+        parameterToStorageMap.insert({name, reinterpret_cast<real*>(var)});
+      }
+    };
+    insertIfPresent("rs_f0", layer.var<LTSRateAndState::RsF0>());
+    insertIfPresent("rs_muw", layer.var<LTSRateAndState::RsMuW>());
+    insertIfPresent("rs_b", layer.var<LTSRateAndState::RsB>());
   });
-=======
-    std::unordered_map<std::string, real*>& parameterToStorageMap, DynamicRupture::Layer& layer) {
-  real(*rsSl0)[misc::NumPaddedPoints] = layer.var<LTSRateAndState::RsSl0>();
-  real(*rsA)[misc::NumPaddedPoints] = layer.var<LTSRateAndState::RsA>();
-
-  const auto sl0Name = faultNameAlternatives({"rs_sl0", "RS_sl0"});
-
-  parameterToStorageMap.insert({sl0Name, reinterpret_cast<real*>(rsSl0)});
-  parameterToStorageMap.insert({"rs_a", reinterpret_cast<real*>(rsA)});
-
-  const auto insertIfPresent = [&](const auto& name, auto* var) {
-    if (faultProvides(name)) {
-      parameterToStorageMap.insert({name, reinterpret_cast<real*>(var)});
-    }
-  };
-  insertIfPresent("rs_f0", layer.var<LTSRateAndState::RsF0>());
-  insertIfPresent("rs_muw", layer.var<LTSRateAndState::RsMuW>());
-  insertIfPresent("rs_b", layer.var<LTSRateAndState::RsB>());
->>>>>>> 86cfbd80
 }
 
 RateAndStateInitializer::StateAndFriction
@@ -259,7 +213,6 @@
 }
 
 void ThermalPressurizationInitializer::addAdditionalParameters(
-<<<<<<< HEAD
     std::unordered_map<std::string, void*>& parameterToStorageMap, DynamicRupture::Layer& layer) {
   layer.wrap([&](auto cfg) {
     using Cfg = decltype(cfg);
@@ -268,28 +221,16 @@
         layer.var<LTSThermalPressurization::HalfWidthShearZone>(cfg);
     real(*hydraulicDiffusivity)[misc::NumPaddedPoints<Cfg>] =
         layer.var<LTSThermalPressurization::HydraulicDiffusivity>(cfg);
+    const auto halfWidthShearZoneName =
+        faultNameAlternatives({"tp_halfWidthShearZone", "TP_half_width_shear_zone"});
+    const auto hydraulicDiffusivityName =
+        faultNameAlternatives({"tp_hydraulicDiffusivity", "alpha_hy"});
+
     parameterToStorageMap.insert(
-        {"tp_halfWidthShearZone", reinterpret_cast<real*>(halfWidthShearZone)});
+        {halfWidthShearZoneName, reinterpret_cast<real*>(halfWidthShearZone)});
     parameterToStorageMap.insert(
-        {"tp_hydraulicDiffusivity", reinterpret_cast<real*>(hydraulicDiffusivity)});
+        {hydraulicDiffusivityName, reinterpret_cast<real*>(hydraulicDiffusivity)});
   });
-=======
-    std::unordered_map<std::string, real*>& parameterToStorageMap, DynamicRupture::Layer& layer) {
-  real(*halfWidthShearZone)[misc::NumPaddedPoints] =
-      layer.var<LTSThermalPressurization::HalfWidthShearZone>();
-  real(*hydraulicDiffusivity)[misc::NumPaddedPoints] =
-      layer.var<LTSThermalPressurization::HydraulicDiffusivity>();
-
-  const auto halfWidthShearZoneName =
-      faultNameAlternatives({"tp_halfWidthShearZone", "TP_half_width_shear_zone"});
-  const auto hydraulicDiffusivityName =
-      faultNameAlternatives({"tp_hydraulicDiffusivity", "alpha_hy"});
-
-  parameterToStorageMap.insert(
-      {halfWidthShearZoneName, reinterpret_cast<real*>(halfWidthShearZone)});
-  parameterToStorageMap.insert(
-      {hydraulicDiffusivityName, reinterpret_cast<real*>(hydraulicDiffusivity)});
->>>>>>> 86cfbd80
 }
 
 RateAndStateThermalPressurizationInitializer::RateAndStateThermalPressurizationInitializer(
