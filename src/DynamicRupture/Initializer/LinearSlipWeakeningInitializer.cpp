--- conflicted
+++ resolved
@@ -23,7 +23,6 @@
 void LinearSlipWeakeningInitializer::initializeFault(DynamicRupture::Storage& drStorage) {
   BaseDRInitializer::initializeFault(drStorage);
   for (auto& layer : drStorage.leaves(Ghost)) {
-<<<<<<< HEAD
     layer.wrap([&](auto cfg) {
       using Cfg = decltype(cfg);
       using real = Real<Cfg>;
@@ -34,7 +33,7 @@
       real(*slipRate2)[misc::NumPaddedPoints<Cfg>] =
           layer.var<LTSLinearSlipWeakening::SlipRate2>(cfg);
       real(*mu)[misc::NumPaddedPoints<Cfg>] = layer.var<LTSLinearSlipWeakening::Mu>(cfg);
-      real(*muS)[misc::NumPaddedPoints<Cfg>] = layer.var<LTSLinearSlipWeakening::MuS>(cfg);
+      const real(*muS)[misc::NumPaddedPoints<Cfg>] = layer.var<LTSLinearSlipWeakening::MuS>(cfg);
       real(*forcedRuptureTime)[misc::NumPaddedPoints<Cfg>] =
           layer.var<LTSLinearSlipWeakening::ForcedRuptureTime>(cfg);
       const bool providesForcedRuptureTime = this->faultProvides("forced_rupture_time");
@@ -49,27 +48,6 @@
           if (!providesForcedRuptureTime) {
             forcedRuptureTime[ltsFace][pointIndex] = std::numeric_limits<real>::max();
           }
-=======
-    bool (*dynStressTimePending)[misc::NumPaddedPoints] =
-        layer.var<LTSLinearSlipWeakening::DynStressTimePending>();
-    real(*slipRate1)[misc::NumPaddedPoints] = layer.var<LTSLinearSlipWeakening::SlipRate1>();
-    real(*slipRate2)[misc::NumPaddedPoints] = layer.var<LTSLinearSlipWeakening::SlipRate2>();
-    real(*mu)[misc::NumPaddedPoints] = layer.var<LTSLinearSlipWeakening::Mu>();
-    const real(*muS)[misc::NumPaddedPoints] = layer.var<LTSLinearSlipWeakening::MuS>();
-    real(*forcedRuptureTime)[misc::NumPaddedPoints] =
-        layer.var<LTSLinearSlipWeakening::ForcedRuptureTime>();
-    const bool providesForcedRuptureTime = this->faultProvides("forced_rupture_time");
-    for (std::size_t ltsFace = 0; ltsFace < layer.size(); ++ltsFace) {
-      // initialuint32_t pointIndexts for vectorization
-      for (std::size_t pointIndex = 0; pointIndex < misc::NumPaddedPoints; ++pointIndex) {
-        dynStressTimePending[ltsFace][pointIndex] = true;
-        slipRate1[ltsFace][pointIndex] = 0.0;
-        slipRate2[ltsFace][pointIndex] = 0.0;
-        // initial friction coefficient is static friction (no slip has yet occurred)
-        mu[ltsFace][pointIndex] = muS[ltsFace][pointIndex];
-        if (!providesForcedRuptureTime) {
-          forcedRuptureTime[ltsFace][pointIndex] = std::numeric_limits<real>::max();
->>>>>>> 86cfbd80
         }
       }
     });
@@ -101,24 +79,16 @@
 void LinearSlipWeakeningBimaterialInitializer::initializeFault(DynamicRupture::Storage& drStorage) {
   LinearSlipWeakeningInitializer::initializeFault(drStorage);
   for (auto& layer : drStorage.leaves(Ghost)) {
-<<<<<<< HEAD
     layer.wrap([&](auto cfg) {
       using Cfg = decltype(cfg);
       using real = Real<Cfg>;
       real(*regularizedStrength)[misc::NumPaddedPoints<Cfg>] =
           layer.var<LTSLinearSlipWeakeningBimaterial::RegularizedStrength>(cfg);
-      real(*mu)[misc::NumPaddedPoints<Cfg>] = layer.var<LTSLinearSlipWeakening::Mu>(cfg);
-      real(*cohesion)[misc::NumPaddedPoints<Cfg>] =
+      const real(*mu)[misc::NumPaddedPoints<Cfg>] = layer.var<LTSLinearSlipWeakening::Mu>(cfg);
+      const real(*cohesion)[misc::NumPaddedPoints<Cfg>] =
           layer.var<LTSLinearSlipWeakening::Cohesion>(cfg);
-      auto* initialStressInFaultCS = layer.var<LTSLinearSlipWeakening::InitialStressInFaultCS>(cfg);
-=======
-    real(*regularizedStrength)[misc::NumPaddedPoints] =
-        layer.var<LTSLinearSlipWeakeningBimaterial::RegularizedStrength>();
-    const real(*mu)[misc::NumPaddedPoints] = layer.var<LTSLinearSlipWeakening::Mu>();
-    const real(*cohesion)[misc::NumPaddedPoints] = layer.var<LTSLinearSlipWeakening::Cohesion>();
-    const auto* initialStressInFaultCS =
-        layer.var<LTSLinearSlipWeakening::InitialStressInFaultCS>();
->>>>>>> 86cfbd80
+      const auto* initialStressInFaultCS =
+          layer.var<LTSLinearSlipWeakening::InitialStressInFaultCS>(cfg);
 
       for (std::size_t ltsFace = 0; ltsFace < layer.size(); ++ltsFace) {
         for (std::uint32_t pointIndex = 0; pointIndex < misc::NumPaddedPoints<Cfg>; ++pointIndex) {
