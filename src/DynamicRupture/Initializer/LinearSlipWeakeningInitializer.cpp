// SPDX-FileCopyrightText: 2022 SeisSol Group
//
// SPDX-License-Identifier: BSD-3-Clause
// SPDX-LicenseComments: Full text under /LICENSE and /LICENSES/
//
// SPDX-FileContributor: Author lists in /AUTHORS and /CITATION.cff

#include "LinearSlipWeakeningInitializer.h"

#include "DynamicRupture/Initializer/BaseDRInitializer.h"
#include "DynamicRupture/Misc.h"
#include "Kernels/Precision.h"
#include "Memory/Descriptor/DynamicRupture.h"
#include "Memory/Tree/Layer.h"
#include <algorithm>
#include <cstddef>
#include <cstdint>
#include <limits>
#include <unordered_map>

namespace seissol::dr::initializer {

void LinearSlipWeakeningInitializer::initializeFault(DynamicRupture::Storage& drStorage) {
  BaseDRInitializer::initializeFault(drStorage);
  for (auto& layer : drStorage.leaves(Ghost)) {
    bool (*dynStressTimePending)[misc::NumPaddedPoints] =
<<<<<<< HEAD
        layer.var(concreteLts->dynStressTimePending);
    real(*slipRate1)[misc::NumPaddedPoints] = layer.var(concreteLts->slipRate1);
    real(*slipRate2)[misc::NumPaddedPoints] = layer.var(concreteLts->slipRate2);
    real(*mu)[misc::NumPaddedPoints] = layer.var(concreteLts->mu);
    const real(*muS)[misc::NumPaddedPoints] = layer.var(concreteLts->muS);
    real(*forcedRuptureTime)[misc::NumPaddedPoints] = layer.var(concreteLts->forcedRuptureTime);
=======
        layer.var<LTSLinearSlipWeakening::DynStressTimePending>();
    real(*slipRate1)[misc::NumPaddedPoints] = layer.var<LTSLinearSlipWeakening::SlipRate1>();
    real(*slipRate2)[misc::NumPaddedPoints] = layer.var<LTSLinearSlipWeakening::SlipRate2>();
    real(*mu)[misc::NumPaddedPoints] = layer.var<LTSLinearSlipWeakening::Mu>();
    real(*muS)[misc::NumPaddedPoints] = layer.var<LTSLinearSlipWeakening::MuS>();
    real(*forcedRuptureTime)[misc::NumPaddedPoints] =
        layer.var<LTSLinearSlipWeakening::ForcedRuptureTime>();
>>>>>>> 2093a3f2
    const bool providesForcedRuptureTime = this->faultProvides("forced_rupture_time");
    for (std::size_t ltsFace = 0; ltsFace < layer.size(); ++ltsFace) {
      // initialuint32_t pointIndexts for vectorization
      for (std::size_t pointIndex = 0; pointIndex < misc::NumPaddedPoints; ++pointIndex) {
        dynStressTimePending[ltsFace][pointIndex] = true;
        slipRate1[ltsFace][pointIndex] = 0.0;
        slipRate2[ltsFace][pointIndex] = 0.0;
        // initial friction coefficient is static friction (no slip has yet occurred)
        mu[ltsFace][pointIndex] = muS[ltsFace][pointIndex];
        if (!providesForcedRuptureTime) {
          forcedRuptureTime[ltsFace][pointIndex] = std::numeric_limits<real>::max();
        }
      }
    }
  }
}

void LinearSlipWeakeningInitializer::addAdditionalParameters(
    std::unordered_map<std::string, real*>& parameterToStorageMap, DynamicRupture::Layer& layer) {
  real(*dC)[misc::NumPaddedPoints] = layer.var<LTSLinearSlipWeakening::DC>();
  real(*muS)[misc::NumPaddedPoints] = layer.var<LTSLinearSlipWeakening::MuS>();
  real(*muD)[misc::NumPaddedPoints] = layer.var<LTSLinearSlipWeakening::MuD>();
  real(*cohesion)[misc::NumPaddedPoints] = layer.var<LTSLinearSlipWeakening::Cohesion>();
  parameterToStorageMap.insert({"d_c", reinterpret_cast<real*>(dC)});
  parameterToStorageMap.insert({"mu_s", reinterpret_cast<real*>(muS)});
  parameterToStorageMap.insert({"mu_d", reinterpret_cast<real*>(muD)});
  parameterToStorageMap.insert({"cohesion", reinterpret_cast<real*>(cohesion)});
  if (this->faultProvides("forced_rupture_time")) {
    real(*forcedRuptureTime)[misc::NumPaddedPoints] =
        layer.var<LTSLinearSlipWeakening::ForcedRuptureTime>();
    parameterToStorageMap.insert(
        {"forced_rupture_time", reinterpret_cast<real*>(forcedRuptureTime)});
  }
}

<<<<<<< HEAD
void LinearSlipWeakeningBimaterialInitializer::initializeFault(
    const seissol::initializer::DynamicRupture* const dynRup,
    seissol::initializer::LTSTree* const dynRupTree) {
  LinearSlipWeakeningInitializer::initializeFault(dynRup, dynRupTree);
  const auto* concreteLts =
      dynamic_cast<const seissol::initializer::LTSLinearSlipWeakeningBimaterial*>(dynRup);

  for (auto& layer : dynRupTree->leaves(Ghost)) {
    real(*regularizedStrength)[misc::NumPaddedPoints] = layer.var(concreteLts->regularizedStrength);
    const real(*mu)[misc::NumPaddedPoints] = layer.var(concreteLts->mu);
    const real(*cohesion)[misc::NumPaddedPoints] = layer.var(concreteLts->cohesion);
    const auto* initialStressInFaultCS = layer.var(concreteLts->initialStressInFaultCS);
=======
void LinearSlipWeakeningBimaterialInitializer::initializeFault(DynamicRupture::Storage& drStorage) {
  LinearSlipWeakeningInitializer::initializeFault(drStorage);
  for (auto& layer : drStorage.leaves(Ghost)) {
    real(*regularizedStrength)[misc::NumPaddedPoints] =
        layer.var<LTSLinearSlipWeakeningBimaterial::RegularizedStrength>();
    real(*mu)[misc::NumPaddedPoints] = layer.var<LTSLinearSlipWeakening::Mu>();
    real(*cohesion)[misc::NumPaddedPoints] = layer.var<LTSLinearSlipWeakening::Cohesion>();
    auto* initialStressInFaultCS = layer.var<LTSLinearSlipWeakening::InitialStressInFaultCS>();
>>>>>>> 2093a3f2

    for (std::size_t ltsFace = 0; ltsFace < layer.size(); ++ltsFace) {
      for (std::uint32_t pointIndex = 0; pointIndex < misc::NumPaddedPoints; ++pointIndex) {
        regularizedStrength[ltsFace][pointIndex] =
            -cohesion[ltsFace][pointIndex] -
            mu[ltsFace][pointIndex] *
                std::min(static_cast<real>(0.0), initialStressInFaultCS[ltsFace][0][pointIndex]);
      }
    }
  }
}
} // namespace seissol::dr::initializer<|MERGE_RESOLUTION|>--- conflicted
+++ resolved
@@ -24,22 +24,13 @@
   BaseDRInitializer::initializeFault(drStorage);
   for (auto& layer : drStorage.leaves(Ghost)) {
     bool (*dynStressTimePending)[misc::NumPaddedPoints] =
-<<<<<<< HEAD
-        layer.var(concreteLts->dynStressTimePending);
-    real(*slipRate1)[misc::NumPaddedPoints] = layer.var(concreteLts->slipRate1);
-    real(*slipRate2)[misc::NumPaddedPoints] = layer.var(concreteLts->slipRate2);
-    real(*mu)[misc::NumPaddedPoints] = layer.var(concreteLts->mu);
-    const real(*muS)[misc::NumPaddedPoints] = layer.var(concreteLts->muS);
-    real(*forcedRuptureTime)[misc::NumPaddedPoints] = layer.var(concreteLts->forcedRuptureTime);
-=======
         layer.var<LTSLinearSlipWeakening::DynStressTimePending>();
     real(*slipRate1)[misc::NumPaddedPoints] = layer.var<LTSLinearSlipWeakening::SlipRate1>();
     real(*slipRate2)[misc::NumPaddedPoints] = layer.var<LTSLinearSlipWeakening::SlipRate2>();
     real(*mu)[misc::NumPaddedPoints] = layer.var<LTSLinearSlipWeakening::Mu>();
-    real(*muS)[misc::NumPaddedPoints] = layer.var<LTSLinearSlipWeakening::MuS>();
+    const real(*muS)[misc::NumPaddedPoints] = layer.var<LTSLinearSlipWeakening::MuS>();
     real(*forcedRuptureTime)[misc::NumPaddedPoints] =
         layer.var<LTSLinearSlipWeakening::ForcedRuptureTime>();
->>>>>>> 2093a3f2
     const bool providesForcedRuptureTime = this->faultProvides("forced_rupture_time");
     for (std::size_t ltsFace = 0; ltsFace < layer.size(); ++ltsFace) {
       // initialuint32_t pointIndexts for vectorization
@@ -75,29 +66,15 @@
   }
 }
 
-<<<<<<< HEAD
-void LinearSlipWeakeningBimaterialInitializer::initializeFault(
-    const seissol::initializer::DynamicRupture* const dynRup,
-    seissol::initializer::LTSTree* const dynRupTree) {
-  LinearSlipWeakeningInitializer::initializeFault(dynRup, dynRupTree);
-  const auto* concreteLts =
-      dynamic_cast<const seissol::initializer::LTSLinearSlipWeakeningBimaterial*>(dynRup);
-
-  for (auto& layer : dynRupTree->leaves(Ghost)) {
-    real(*regularizedStrength)[misc::NumPaddedPoints] = layer.var(concreteLts->regularizedStrength);
-    const real(*mu)[misc::NumPaddedPoints] = layer.var(concreteLts->mu);
-    const real(*cohesion)[misc::NumPaddedPoints] = layer.var(concreteLts->cohesion);
-    const auto* initialStressInFaultCS = layer.var(concreteLts->initialStressInFaultCS);
-=======
 void LinearSlipWeakeningBimaterialInitializer::initializeFault(DynamicRupture::Storage& drStorage) {
   LinearSlipWeakeningInitializer::initializeFault(drStorage);
   for (auto& layer : drStorage.leaves(Ghost)) {
     real(*regularizedStrength)[misc::NumPaddedPoints] =
         layer.var<LTSLinearSlipWeakeningBimaterial::RegularizedStrength>();
-    real(*mu)[misc::NumPaddedPoints] = layer.var<LTSLinearSlipWeakening::Mu>();
-    real(*cohesion)[misc::NumPaddedPoints] = layer.var<LTSLinearSlipWeakening::Cohesion>();
-    auto* initialStressInFaultCS = layer.var<LTSLinearSlipWeakening::InitialStressInFaultCS>();
->>>>>>> 2093a3f2
+    const real(*mu)[misc::NumPaddedPoints] = layer.var<LTSLinearSlipWeakening::Mu>();
+    const real(*cohesion)[misc::NumPaddedPoints] = layer.var<LTSLinearSlipWeakening::Cohesion>();
+    const auto* initialStressInFaultCS =
+        layer.var<LTSLinearSlipWeakening::InitialStressInFaultCS>();
 
     for (std::size_t ltsFace = 0; ltsFace < layer.size(); ++ltsFace) {
       for (std::uint32_t pointIndex = 0; pointIndex < misc::NumPaddedPoints; ++pointIndex) {
