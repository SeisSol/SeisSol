// SPDX-FileCopyrightText: 2022 SeisSol Group
//
// SPDX-License-Identifier: BSD-3-Clause
// SPDX-LicenseComments: Full text under /LICENSE and /LICENSES/
//
// SPDX-FileContributor: Author lists in /AUTHORS and /CITATION.cff

#include "BaseDRInitializer.h"

#include "DynamicRupture/Misc.h"
#include "Geometry/MeshDefinition.h"
#include "Initializer/ParameterDB.h"
#include "Kernels/Precision.h"
#include "Memory/Descriptor/DynamicRupture.h"
#include "Memory/Tree/Layer.h"
#include "Numerical/Transformation.h"
#include "SeisSol.h"
#include "generated_code/kernel.h"
#include <Eigen/Dense>
#include <Equations/Datastructures.h>
#include <Model/CommonDatastructures.h>
#include <Solver/MultipleSimulations.h>
#include <cassert>
#include <cstddef>
#include <init.h>
#include <string>
#include <tuple>
#include <unordered_map>
#include <utility>
#include <utils/logger.h>
#include <vector>

#ifndef NDEBUG
#include <cmath>
#endif

namespace seissol::dr::initializer {
void BaseDRInitializer::initializeFault(DynamicRupture::Tree* const dynRupTree) {
  logInfo() << "Initializing Fault, using a quadrature rule with " << misc::NumBoundaryGaussPoints
            << " points.";
  for (auto& layer : dynRupTree->leaves(Ghost)) {
    // parameters to be read from fault parameters yaml file
    std::unordered_map<std::string, real*> parameterToStorageMap;

    // read initial stress and nucleation stress
    auto addStressesToStorageMap =
        [&parameterToStorageMap, &layer, this](StressTensor& initialStress, int readNucleation) {
          // return pointer to first element
          auto getRawData = [](StressTensor::VectorOfArraysT& vectorOfArrays) {
            return vectorOfArrays.data()->data();
          };
          // fault can be either initialized by traction or by cartesian stress
          // this method reads either the nucleation stress or the initial stress
          auto [identifiers, parametrization] = this->stressIdentifiers(readNucleation);
          const bool isFaultParameterizedByTraction = parametrization == Parametrization::Traction;
          if (isFaultParameterizedByTraction) {
            // only read traction in normal, strike and dip direction
            parameterToStorageMap.insert({identifiers[0], getRawData(initialStress.xx)});
            parameterToStorageMap.insert({identifiers[1], getRawData(initialStress.xy)});
            parameterToStorageMap.insert({identifiers[2], getRawData(initialStress.xz)});
            // set the rest to zero
            for (unsigned ltsFace = 0; ltsFace < layer.size(); ++ltsFace) {
              for (unsigned pointIndex = 0; pointIndex < misc::NumPaddedPoints; ++pointIndex) {
                initialStress.yy[ltsFace][pointIndex] = 0.0;
                initialStress.zz[ltsFace][pointIndex] = 0.0;
                initialStress.yz[ltsFace][pointIndex] = 0.0;
              }
            }
          } else { // read all stress components from the parameter file
            parameterToStorageMap.insert({identifiers[0], getRawData(initialStress.xx)});
            parameterToStorageMap.insert({identifiers[1], getRawData(initialStress.yy)});
            parameterToStorageMap.insert({identifiers[2], getRawData(initialStress.zz)});
            parameterToStorageMap.insert({identifiers[3], getRawData(initialStress.xy)});
            parameterToStorageMap.insert({identifiers[4], getRawData(initialStress.yz)});
            parameterToStorageMap.insert({identifiers[5], getRawData(initialStress.xz)});
          }
          if constexpr (model::MaterialT::Type == model::MaterialType::Poroelastic) {
            if (isFaultParameterizedByTraction) {
              parameterToStorageMap.insert({identifiers[3], getRawData(initialStress.p)});
            } else {
              parameterToStorageMap.insert({identifiers[6], getRawData(initialStress.p)});
            }
          } else {
            for (unsigned ltsFace = 0; ltsFace < layer.size(); ++ltsFace) {
              for (unsigned pointIndex = 0; pointIndex < misc::NumPaddedPoints; ++pointIndex) {
                initialStress.p[ltsFace][pointIndex] = 0.0;
              }
            }
          }

          return isFaultParameterizedByTraction;
        };

    StressTensor initialStress(layer.size());
    const bool initialStressParameterizedByTraction = addStressesToStorageMap(initialStress, 0);

    std::vector<bool> nucleationStressParameterizedByTraction(drParameters->nucleationCount);
    std::vector<StressTensor> nucleationStresses;
    nucleationStresses.reserve(drParameters->nucleationCount);
    for (unsigned i = 0; i < drParameters->nucleationCount; ++i) {
      nucleationStresses.emplace_back(layer.size());
      nucleationStressParameterizedByTraction[i] =
          addStressesToStorageMap(nucleationStresses[i], i + 1);
    }

    // get additional parameters (for derived friction laws)
    addAdditionalParameters(parameterToStorageMap, layer);

    for (std::size_t i = 0; i < multisim::NumSimulations; ++i) {
      seissol::initializer::FaultParameterDB faultParameterDB(i);
      // read parameters from yaml file
      for (const auto& parameterStoragePair : parameterToStorageMap) {
        faultParameterDB.addParameter(parameterStoragePair.first, parameterStoragePair.second);
      }
      const auto faceIDs = getFaceIDsInIterator(layer);
      queryModel(faultParameterDB, faceIDs, i);
    }

    // rotate initial stress to fault coordinate system
    if (initialStressParameterizedByTraction) {
      rotateTractionToCartesianStress(layer, initialStress);
    }

    auto* initialStressInFaultCS = layer.var<DynamicRupture::InitialStressInFaultCS>();
    rotateStressToFaultCS(layer, initialStressInFaultCS, 0, 1, initialStress);
    // rotate nucleation stress to fault coordinate system
    for (unsigned i = 0; i < drParameters->nucleationCount; ++i) {
      if (nucleationStressParameterizedByTraction[i]) {
        rotateTractionToCartesianStress(layer, nucleationStresses[i]);
      }
      auto* nucleationStressInFaultCS = layer.var<DynamicRupture::NucleationStressInFaultCS>();
      rotateStressToFaultCS(layer,
                            nucleationStressInFaultCS,
                            i,
                            drParameters->nucleationCount,
                            nucleationStresses[i]);
    }

    auto* initialPressure = layer.var<DynamicRupture::InitialPressure>();
    for (unsigned int ltsFace = 0; ltsFace < layer.size(); ++ltsFace) {
      for (unsigned int pointIndex = 0; pointIndex < misc::NumPaddedPoints; ++pointIndex) {
        initialPressure[ltsFace][pointIndex] = initialStress.p[ltsFace][pointIndex];
<<<<<<< HEAD
        for (int i = 0; i < drParameters->nucleationCount; ++i) {
          auto* nucleationPressure = layer.var<DynamicRupture::NucleationPressure>();
          nucleationPressure[ltsFace * drParameters->nucleationCount + i][pointIndex] =
              nucleationStresses[i].p[ltsFace][pointIndex];
=======
        for (unsigned i = 0; i < drParameters->nucleationCount; ++i) {
          auto* nucleationPressure = layer.var(dynRup->nucleationPressure[i]);
          nucleationPressure[ltsFace][pointIndex] = nucleationStresses[i].p[ltsFace][pointIndex];
>>>>>>> d3ed8edd
        }
      }
    }

    initializeOtherVariables(layer);
  }
}

std::vector<unsigned> BaseDRInitializer::getFaceIDsInIterator(DynamicRupture::Layer& layer) {
  const auto& drFaceInformation = layer.var<DynamicRupture::FaceInformation>();
  std::vector<unsigned> faceIDs;
  faceIDs.reserve(layer.size());
  // collect all face IDs within this lts leaf
  for (unsigned int ltsFace = 0; ltsFace < layer.size(); ++ltsFace) {
    faceIDs.push_back(drFaceInformation[ltsFace].meshFace);
  }
  return faceIDs;
}

void BaseDRInitializer::queryModel(seissol::initializer::FaultParameterDB& faultParameterDB,
                                   const std::vector<unsigned>& faceIDs,
                                   std::size_t simid) {
  // create a query and evaluate the model
  if (!drParameters->faultFileNames[simid].has_value()) {
    simid = 0;
  }
  {
    const seissol::initializer::FaultGPGenerator queryGen(seissolInstance.meshReader(), faceIDs);
    faultParameterDB.evaluateModel(drParameters->faultFileNames[simid].value(), queryGen);
  }
}

void BaseDRInitializer::rotateTractionToCartesianStress(DynamicRupture::Layer& layer,
                                                        StressTensor& stress) {
  // create rotation kernel
  real faultTractionToCartesianMatrixValues[init::stressRotationMatrix::size()];
  auto faultTractionToCartesianMatrixView =
      init::stressRotationMatrix::view::create(faultTractionToCartesianMatrixValues);
  dynamicRupture::kernel::rotateStress faultTractionToCartesianRotationKernel;
  faultTractionToCartesianRotationKernel.stressRotationMatrix =
      faultTractionToCartesianMatrixValues;

  for (unsigned int ltsFace = 0; ltsFace < layer.size(); ++ltsFace) {
    const auto& drFaceInformation = layer.var<DynamicRupture::FaceInformation>();
    const unsigned meshFace = static_cast<int>(drFaceInformation[ltsFace].meshFace);
    const Fault& fault = seissolInstance.meshReader().getFault().at(meshFace);

    // if we read the traction in strike, dip and normal direction, we first transform it to stress
    // in cartesian coordinates
    VrtxCoords strike{};
    VrtxCoords dip{};
    misc::computeStrikeAndDipVectors(fault.normal, strike, dip);
    seissol::transformations::symmetricTensor2RotationMatrix(
        fault.normal, strike, dip, faultTractionToCartesianMatrixView, 0, 0);

    using namespace dr::misc::quantity_indices;
    for (unsigned int pointIndex = 0; pointIndex < misc::NumPaddedPoints; ++pointIndex) {
      const real initialTraction[init::initialStress::size()] = {stress.xx[ltsFace][pointIndex],
                                                                 stress.yy[ltsFace][pointIndex],
                                                                 stress.zz[ltsFace][pointIndex],
                                                                 stress.xy[ltsFace][pointIndex],
                                                                 stress.yz[ltsFace][pointIndex],
                                                                 stress.xz[ltsFace][pointIndex]};
      assert(std::abs(initialTraction[YY]) < 1e-15);
      assert(std::abs(initialTraction[ZZ]) < 1e-15);
      assert(std::abs(initialTraction[YZ]) < 1e-15);

      real cartesianStress[init::initialStress::size()]{};
      faultTractionToCartesianRotationKernel.initialStress = initialTraction;
      faultTractionToCartesianRotationKernel.rotatedStress = cartesianStress;
      faultTractionToCartesianRotationKernel.execute();
      stress.xx[ltsFace][pointIndex] = cartesianStress[XX];
      stress.yy[ltsFace][pointIndex] = cartesianStress[YY];
      stress.zz[ltsFace][pointIndex] = cartesianStress[ZZ];
      stress.xy[ltsFace][pointIndex] = cartesianStress[XY];
      stress.yz[ltsFace][pointIndex] = cartesianStress[YZ];
      stress.xz[ltsFace][pointIndex] = cartesianStress[XZ];
    }
  }
}

void BaseDRInitializer::rotateStressToFaultCS(DynamicRupture::Layer& layer,
                                              real (*stressInFaultCS)[6][misc::NumPaddedPoints],
                                              std::size_t index,
                                              std::size_t count,
                                              const StressTensor& stress) {
  // create rotation kernel
  real cartesianToFaultCSMatrixValues[init::stressRotationMatrix::size()];
  auto cartesianToFaultCSMatrixView =
      init::stressRotationMatrix::view::create(cartesianToFaultCSMatrixValues);
  dynamicRupture::kernel::rotateStress cartesianToFaultCSRotationKernel;
  cartesianToFaultCSRotationKernel.stressRotationMatrix = cartesianToFaultCSMatrixValues;

  for (std::size_t ltsFace = 0; ltsFace < layer.size(); ++ltsFace) {
    constexpr unsigned int NumStressComponents = model::MaterialT::TractionQuantities;
    const auto& drFaceInformation = layer.var<DynamicRupture::FaceInformation>();
    const unsigned meshFace = static_cast<int>(drFaceInformation[ltsFace].meshFace);
    const Fault& fault = seissolInstance.meshReader().getFault().at(meshFace);

    // now rotate the stress in cartesian coordinates to the element aligned coordinate system.
    seissol::transformations::inverseSymmetricTensor2RotationMatrix(
        fault.normal, fault.tangent1, fault.tangent2, cartesianToFaultCSMatrixView, 0, 0);

    for (unsigned int pointIndex = 0; pointIndex < misc::NumPaddedPoints; ++pointIndex) {
      const real initialStress[init::initialStress::size()] = {stress.xx[ltsFace][pointIndex],
                                                               stress.yy[ltsFace][pointIndex],
                                                               stress.zz[ltsFace][pointIndex],
                                                               stress.xy[ltsFace][pointIndex],
                                                               stress.yz[ltsFace][pointIndex],
                                                               stress.xz[ltsFace][pointIndex]};
      real rotatedStress[init::initialStress::size()]{};
      cartesianToFaultCSRotationKernel.initialStress = initialStress;
      cartesianToFaultCSRotationKernel.rotatedStress = rotatedStress;
      cartesianToFaultCSRotationKernel.execute();
      for (unsigned int stressIndex = 0; stressIndex < NumStressComponents; ++stressIndex) {
        stressInFaultCS[ltsFace * count + index][stressIndex][pointIndex] =
            rotatedStress[stressIndex];
      }
    }
  }
}

void BaseDRInitializer::addAdditionalParameters(
    std::unordered_map<std::string, real*>& parameterToStorageMap, DynamicRupture::Layer& layer) {
  // do nothing for base friction law
}

void BaseDRInitializer::initializeOtherVariables(DynamicRupture::Layer& layer) {
  // initialize rupture front flag
  bool (*ruptureTimePending)[misc::NumPaddedPoints] =
      layer.var<DynamicRupture::RuptureTimePending>();
  for (unsigned int ltsFace = 0; ltsFace < layer.size(); ++ltsFace) {
    for (unsigned int pointIndex = 0; pointIndex < misc::NumPaddedPoints; ++pointIndex) {
      ruptureTimePending[ltsFace][pointIndex] = true;
    }
  }

  // initialize all other variables to zero
  real(*peakSlipRate)[misc::NumPaddedPoints] = layer.var<DynamicRupture::PeakSlipRate>();
  real(*ruptureTime)[misc::NumPaddedPoints] = layer.var<DynamicRupture::RuptureTime>();
  real(*dynStressTime)[misc::NumPaddedPoints] = layer.var<DynamicRupture::DynStressTime>();
  real(*accumulatedSlipMagnitude)[misc::NumPaddedPoints] =
      layer.var<DynamicRupture::AccumulatedSlipMagnitude>();
  real(*slip1)[misc::NumPaddedPoints] = layer.var<DynamicRupture::Slip1>();
  real(*slip2)[misc::NumPaddedPoints] = layer.var<DynamicRupture::Slip2>();
  real(*slipRateMagnitude)[misc::NumPaddedPoints] = layer.var<DynamicRupture::SlipRateMagnitude>();
  real(*traction1)[misc::NumPaddedPoints] = layer.var<DynamicRupture::Traction1>();
  real(*traction2)[misc::NumPaddedPoints] = layer.var<DynamicRupture::Traction2>();

  for (unsigned int ltsFace = 0; ltsFace < layer.size(); ++ltsFace) {
    for (unsigned int pointIndex = 0; pointIndex < misc::NumPaddedPoints; ++pointIndex) {
      peakSlipRate[ltsFace][pointIndex] = 0;
      ruptureTime[ltsFace][pointIndex] = 0;
      dynStressTime[ltsFace][pointIndex] = 0;
      accumulatedSlipMagnitude[ltsFace][pointIndex] = 0;
      slip1[ltsFace][pointIndex] = 0;
      slip2[ltsFace][pointIndex] = 0;
      slipRateMagnitude[ltsFace][pointIndex] = 0;
      traction1[ltsFace][pointIndex] = 0;
      traction2[ltsFace][pointIndex] = 0;
    }
  }
}

bool BaseDRInitializer::faultProvides(const std::string& parameter) {
  // TODO: Use C++20 contains
  return faultParameterNames.count(parameter) > 0;
}

std::pair<std::vector<std::string>, BaseDRInitializer::Parametrization>
    BaseDRInitializer::stressIdentifiers(int readNucleation) {
  std::vector<std::string> tractionNames;
  std::vector<std::string> cartesianNames;

  const std::string index = readNucleation > 1 ? std::to_string(readNucleation) : "";

  const auto insertIndex = [&](const std::string& name, const std::string& subscript) {
    return name + index + "_" + subscript;
  };

  if (readNucleation > 0) {
    tractionNames = {insertIndex("Tnuc", "n"), insertIndex("Tnuc", "s"), insertIndex("Tnuc", "d")};
    cartesianNames = {insertIndex("nuc", "xx"),
                      insertIndex("nuc", "yy"),
                      insertIndex("nuc", "zz"),
                      insertIndex("nuc", "xy"),
                      insertIndex("nuc", "yz"),
                      insertIndex("nuc", "xz")};
  } else {
    tractionNames = {"T_n", "T_s", "T_d"};
    cartesianNames = {"s_xx", "s_yy", "s_zz", "s_xy", "s_yz", "s_xz"};
  }
  if (model::MaterialT::Type == model::MaterialType::Poroelastic) {
    if (readNucleation > 0) {
      tractionNames.emplace_back(insertIndex("nuc", "p"));
      cartesianNames.emplace_back(insertIndex("nuc", "p"));
    } else {
      tractionNames.emplace_back("p");
      cartesianNames.emplace_back("p");
    }
  }

  bool allTractionParametersSupplied = true;
  bool allCartesianParametersSupplied = true;
  bool anyTractionParametersSupplied = false;
  bool anyCartesianParametersSupplied = false;
  for (size_t i = 0; i < 3; ++i) {
    const auto b = faultProvides(tractionNames[i]);
    allTractionParametersSupplied &= b;
    anyTractionParametersSupplied |= b;
  }
  for (size_t i = 0; i < 6; ++i) {
    const auto b = faultProvides(cartesianNames[i]);
    allCartesianParametersSupplied &= b;
    anyCartesianParametersSupplied |= b;
  }

  if (allCartesianParametersSupplied && !anyTractionParametersSupplied) {
    return {cartesianNames, Parametrization::Cartesian};
  } else if (allTractionParametersSupplied && !anyCartesianParametersSupplied) {
    return {tractionNames, Parametrization::Traction};
  } else {
    logError() << "Please specify a correct parametrization of the "
               << (readNucleation > 0
                       ? "nucleation stress " + std::to_string(readNucleation + 1) + "."
                       : "initial stress.")
               << "You have either not specified all parameters or an uncommom mixture of "
                  "parameters. Give either all of "
               << cartesianNames << "or all of" << tractionNames << ", but not a mixture of them.";
    return {};
  }
}

} // namespace seissol::dr::initializer<|MERGE_RESOLUTION|>--- conflicted
+++ resolved
@@ -140,16 +140,10 @@
     for (unsigned int ltsFace = 0; ltsFace < layer.size(); ++ltsFace) {
       for (unsigned int pointIndex = 0; pointIndex < misc::NumPaddedPoints; ++pointIndex) {
         initialPressure[ltsFace][pointIndex] = initialStress.p[ltsFace][pointIndex];
-<<<<<<< HEAD
-        for (int i = 0; i < drParameters->nucleationCount; ++i) {
+        for (unsigned i = 0; i < drParameters->nucleationCount; ++i) {
           auto* nucleationPressure = layer.var<DynamicRupture::NucleationPressure>();
           nucleationPressure[ltsFace * drParameters->nucleationCount + i][pointIndex] =
               nucleationStresses[i].p[ltsFace][pointIndex];
-=======
-        for (unsigned i = 0; i < drParameters->nucleationCount; ++i) {
-          auto* nucleationPressure = layer.var(dynRup->nucleationPressure[i]);
-          nucleationPressure[ltsFace][pointIndex] = nucleationStresses[i].p[ltsFace][pointIndex];
->>>>>>> d3ed8edd
         }
       }
     }
