// SPDX-FileCopyrightText: 2022-2024 SeisSol Group
//
// SPDX-License-Identifier: BSD-3-Clause
// SPDX-LicenseComments: Full text under /LICENSE and /LICENSES/
//
// SPDX-FileContributor: Author lists in /AUTHORS and /CITATION.cff

#include "BaseDRInitializer.h"

#include "DynamicRupture/Misc.h"
#include "Geometry/MeshDefinition.h"
#include "Initializer/DynamicRupture.h"
#include "Initializer/ParameterDB.h"
#include "Initializer/Tree/LTSTree.h"
#include "Initializer/Tree/Layer.h"
#include "Kernels/Precision.h"
#include "Numerical/Transformation.h"
#include "SeisSol.h"
#include "generated_code/kernel.h"
#include <Eigen/Dense>
#include <cassert>
#include <cmath>
#include <cstddef>
#include <init.h>
#include <string>
#include <tuple>
#include <unordered_map>
#include <utility>
#include <utils/logger.h>
#include <vector>

namespace seissol::dr::initializer {

BaseDRInitializer::BaseDRInitializer(
    std::shared_ptr<seissol::initializer::parameters::DRParameters> drParameters,
    seissol::SeisSol& seissolInstance)
    : seissolInstance(seissolInstance), drParameters(drParameters),
      faultParameterNames(
          seissol::initializer::FaultParameterDB::faultProvides(drParameters->faultFileName)) {};

void BaseDRInitializer::initializeFault(const seissol::initializer::DynamicRupture* const dynRup,
                                        seissol::initializer::LTSTree* const dynRupTree) {
  logInfo() << "Initializing Fault, using a quadrature rule with " << misc::NumBoundaryGaussPoints
            << " points.";
  seissol::initializer::FaultParameterDB faultParameterDB;
  for (auto& layer : dynRupTree->leaves(Ghost)) {
    // parameters to be read from fault parameters yaml file
    std::unordered_map<std::string, real*> parameterToStorageMap;

    // read initial stress and nucleation stress
    auto addStressesToStorageMap = [&parameterToStorageMap, &layer, this](
                                       StressTensor& initialStress, bool readNucleation) {
      // return pointer to first element
      auto getRawData = [](StressTensor::VectorOfArraysT& vectorOfArrays) {
        return vectorOfArrays.data()->data();
      };
      // fault can be either initialized by traction or by cartesian stress
      // this method reads either the nucleation stress or the initial stress
      auto [identifiers, parametrization] = this->stressIdentifiers(readNucleation);
      const bool isFaultParameterizedByTraction = parametrization == Parametrization::Traction;
      if (isFaultParameterizedByTraction) {
        // only read traction in normal, strike and dip direction
        parameterToStorageMap.insert({identifiers[0], getRawData(initialStress.xx)});
        parameterToStorageMap.insert({identifiers[1], getRawData(initialStress.xy)});
        parameterToStorageMap.insert({identifiers[2], getRawData(initialStress.xz)});
        // set the rest to zero
        for (unsigned ltsFace = 0; ltsFace < layer.getNumberOfCells(); ++ltsFace) {
          for (unsigned pointIndex = 0; pointIndex < init::QInterpolated::Stop[0]; ++pointIndex) {
            initialStress.yy[ltsFace][pointIndex] = 0.0;
            initialStress.zz[ltsFace][pointIndex] = 0.0;
            initialStress.yz[ltsFace][pointIndex] = 0.0;
          }
        }
      } else { // read all stress components from the parameter file
        parameterToStorageMap.insert({identifiers[0], getRawData(initialStress.xx)});
        parameterToStorageMap.insert({identifiers[1], getRawData(initialStress.yy)});
        parameterToStorageMap.insert({identifiers[2], getRawData(initialStress.zz)});
        parameterToStorageMap.insert({identifiers[3], getRawData(initialStress.xy)});
        parameterToStorageMap.insert({identifiers[4], getRawData(initialStress.yz)});
        parameterToStorageMap.insert({identifiers[5], getRawData(initialStress.xz)});
      }
#ifdef USE_POROELASTIC
      if (isFaultParameterizedByTraction) {
        parameterToStorageMap.insert({identifiers[3], getRawData(initialStress.p)});
      } else {
        parameterToStorageMap.insert({identifiers[6], getRawData(initialStress.p)});
      }
#else
      for (unsigned ltsFace = 0; ltsFace < layer.getNumberOfCells(); ++ltsFace) {
        for (unsigned pointIndex = 0; pointIndex < init::QInterpolated::Stop[0]; ++pointIndex) {
          initialStress.p[ltsFace][pointIndex] = 0.0;
        }
      }
#endif

      return isFaultParameterizedByTraction;
    };

    StressTensor initialStress(layer.getNumberOfCells());
    const bool initialStressParameterizedByTraction = addStressesToStorageMap(initialStress, false);
    StressTensor nucleationStress(layer.getNumberOfCells());
    const bool nucleationStressParameterizedByTraction =
        addStressesToStorageMap(nucleationStress, true);

    // get additional parameters (for derived friction laws)
    addAdditionalParameters(parameterToStorageMap, dynRup, layer);

    // read parameters from yaml file
    for (const auto& parameterStoragePair : parameterToStorageMap) {
      faultParameterDB.addParameter(parameterStoragePair.first, parameterStoragePair.second);
    }
    const auto faceIDs = getFaceIDsInIterator(dynRup, layer);
    queryModel(faultParameterDB, faceIDs);

    // rotate initial stress to fault coordinate system
    if (initialStressParameterizedByTraction) {
      rotateTractionToCartesianStress(dynRup, layer, initialStress);
    }

<<<<<<< HEAD
    auto* initialStressInFaultCS = it->var(dynRup->initialStressInFaultCS);
    rotateStressToFaultCS(dynRup, it, initialStressInFaultCS, initialStress); // initial stress in fault CS is same here too
=======
    auto* initialStressInFaultCS = layer.var(dynRup->initialStressInFaultCS);
    rotateStressToFaultCS(dynRup, layer, initialStressInFaultCS, initialStress);
>>>>>>> c19cf489
    // rotate nucleation stress to fault coordinate system
    if (nucleationStressParameterizedByTraction) {
      rotateTractionToCartesianStress(dynRup, layer, nucleationStress);
    }
    real(*nucleationStressInFaultCS)[misc::NumPaddedPoints][6] =
        layer.var(dynRup->nucleationStressInFaultCS);
    rotateStressToFaultCS(dynRup, layer, nucleationStressInFaultCS, nucleationStress);

    auto* initialPressure = layer.var(dynRup->initialPressure);
    auto* nucleationPressure = layer.var(dynRup->nucleationPressure);
    for (unsigned int ltsFace = 0; ltsFace < layer.getNumberOfCells(); ++ltsFace) {
      for (unsigned int pointIndex = 0; pointIndex < misc::NumPaddedPoints; ++pointIndex) {
        initialPressure[ltsFace][pointIndex] = initialStress.p[ltsFace][pointIndex];
        nucleationPressure[ltsFace][pointIndex] = nucleationStress.p[ltsFace][pointIndex];
      }
    }
    initializeOtherVariables(dynRup, layer);
  }
}

std::vector<unsigned> BaseDRInitializer::getFaceIDsInIterator(
    const seissol::initializer::DynamicRupture* const dynRup, seissol::initializer::Layer& layer) {
  const auto& drFaceInformation = layer.var(dynRup->faceInformation);
  std::vector<unsigned> faceIDs;
  faceIDs.reserve(layer.getNumberOfCells());
  // collect all face IDs within this lts leaf
  for (unsigned int ltsFace = 0; ltsFace < layer.getNumberOfCells(); ++ltsFace) {
    faceIDs.push_back(drFaceInformation[ltsFace].meshFace);
  }
  return faceIDs;
}

void BaseDRInitializer::queryModel(seissol::initializer::FaultParameterDB& faultParameterDB,
                                   const std::vector<unsigned>& faceIDs) {
  // create a query and evaluate the model
  const seissol::initializer::FaultGPGenerator queryGen(seissolInstance.meshReader(), faceIDs);
  faultParameterDB.evaluateModel(drParameters->faultFileName, queryGen);
}

void BaseDRInitializer::rotateTractionToCartesianStress(
    const seissol::initializer::DynamicRupture* const dynRup,
    seissol::initializer::Layer& layer,
    StressTensor& stress) {
  // create rotation kernel
  real faultTractionToCartesianMatrixValues[init::stressRotationMatrix::size()];
  auto faultTractionToCartesianMatrixView =
      init::stressRotationMatrix::view::create(faultTractionToCartesianMatrixValues);
  dynamicRupture::kernel::rotateStress faultTractionToCartesianRotationKernel;
  faultTractionToCartesianRotationKernel.stressRotationMatrix =
      faultTractionToCartesianMatrixValues;

  for (unsigned int ltsFace = 0; ltsFace < layer.getNumberOfCells(); ++ltsFace) {
    const auto& drFaceInformation = layer.var(dynRup->faceInformation);
    const unsigned meshFace = static_cast<int>(drFaceInformation[ltsFace].meshFace);
    const Fault& fault = seissolInstance.meshReader().getFault().at(meshFace);

    // if we read the traction in strike, dip and normal direction, we first transform it to stress
    // in cartesian coordinates
    VrtxCoords strike{};
    VrtxCoords dip{};
    misc::computeStrikeAndDipVectors(fault.normal, strike, dip);
    seissol::transformations::symmetricTensor2RotationMatrix(
        fault.normal, strike, dip, faultTractionToCartesianMatrixView, 0, 0);

    using namespace dr::misc::quantity_indices;
    for (unsigned int pointIndex = 0; pointIndex < misc::NumPaddedPoints; ++pointIndex) {
      const real initialTraction[init::initialStress::size()] = {stress.xx[ltsFace][pointIndex],
                                                                 stress.yy[ltsFace][pointIndex],
                                                                 stress.zz[ltsFace][pointIndex],
                                                                 stress.xy[ltsFace][pointIndex],
                                                                 stress.yz[ltsFace][pointIndex],
                                                                 stress.xz[ltsFace][pointIndex]};
      assert(std::abs(initialTraction[YY]) < 1e-15);
      assert(std::abs(initialTraction[ZZ]) < 1e-15);
      assert(std::abs(initialTraction[YZ]) < 1e-15);

      real cartesianStress[init::initialStress::size()]{};
      faultTractionToCartesianRotationKernel.initialStress = initialTraction;
      faultTractionToCartesianRotationKernel.rotatedStress = cartesianStress;
      faultTractionToCartesianRotationKernel.execute();
      stress.xx[ltsFace][pointIndex] = cartesianStress[XX];
      stress.yy[ltsFace][pointIndex] = cartesianStress[YY];
      stress.zz[ltsFace][pointIndex] = cartesianStress[ZZ];
      stress.xy[ltsFace][pointIndex] = cartesianStress[XY];
      stress.yz[ltsFace][pointIndex] = cartesianStress[YZ];
      stress.xz[ltsFace][pointIndex] = cartesianStress[XZ];
    }
  }
}

void BaseDRInitializer::rotateStressToFaultCS(
    const seissol::initializer::DynamicRupture* const dynRup,
    seissol::initializer::Layer& layer,
    real (*stressInFaultCS)[misc::NumPaddedPoints][6],
    const StressTensor& stress) {
  // create rotation kernel
  real cartesianToFaultCSMatrixValues[init::stressRotationMatrix::size()];
  auto cartesianToFaultCSMatrixView =
      init::stressRotationMatrix::view::create(cartesianToFaultCSMatrixValues);
  dynamicRupture::kernel::rotateStress cartesianToFaultCSRotationKernel;
  cartesianToFaultCSRotationKernel.stressRotationMatrix = cartesianToFaultCSMatrixValues;

  for (unsigned int ltsFace = 0; ltsFace < layer.getNumberOfCells(); ++ltsFace) {
    constexpr unsigned int NumStressComponents = 6;
    const auto& drFaceInformation = layer.var(dynRup->faceInformation);
    const unsigned meshFace = static_cast<int>(drFaceInformation[ltsFace].meshFace);
    const Fault& fault = seissolInstance.meshReader().getFault().at(meshFace);

    // now rotate the stress in cartesian coordinates to the element aligned coordinate system.
    seissol::transformations::inverseSymmetricTensor2RotationMatrix(
        fault.normal, fault.tangent1, fault.tangent2, cartesianToFaultCSMatrixView, 0, 0);

    for (unsigned int pointIndex = 0; pointIndex < misc::NumPaddedPoints; ++pointIndex) {
      const real initialStress[init::initialStress::size()] = {stress.xx[ltsFace][pointIndex],
                                                               stress.yy[ltsFace][pointIndex],
                                                               stress.zz[ltsFace][pointIndex],
                                                               stress.xy[ltsFace][pointIndex],
                                                               stress.yz[ltsFace][pointIndex],
                                                               stress.xz[ltsFace][pointIndex]};
      real rotatedStress[init::initialStress::size()]{};
      cartesianToFaultCSRotationKernel.initialStress = initialStress;
      cartesianToFaultCSRotationKernel.rotatedStress = rotatedStress;
      cartesianToFaultCSRotationKernel.execute();
      for (unsigned int stressIndex = 0; stressIndex < NumStressComponents; ++stressIndex) {
        stressInFaultCS[ltsFace][pointIndex][stressIndex] = rotatedStress[stressIndex];
      }
    }
  }
}

void BaseDRInitializer::addAdditionalParameters(
    std::unordered_map<std::string, real*>& parameterToStorageMap,
    const seissol::initializer::DynamicRupture* const dynRup,
    seissol::initializer::Layer& layer) {
  // do nothing for base friction law
}

void BaseDRInitializer::initializeOtherVariables(
    const seissol::initializer::DynamicRupture* const dynRup, seissol::initializer::Layer& layer) {
  // initialize rupture front flag
  bool(*ruptureTimePending)[misc::NumPaddedPoints] = layer.var(dynRup->ruptureTimePending);
  for (unsigned int ltsFace = 0; ltsFace < layer.getNumberOfCells(); ++ltsFace) {
    for (unsigned int pointIndex = 0; pointIndex < misc::NumPaddedPoints; ++pointIndex) {
      ruptureTimePending[ltsFace][pointIndex] = true;
    }
  }

  // initialize all other variables to zero
  real(*peakSlipRate)[misc::NumPaddedPoints] = layer.var(dynRup->peakSlipRate);
  real(*ruptureTime)[misc::NumPaddedPoints] = layer.var(dynRup->ruptureTime);
  real(*dynStressTime)[misc::NumPaddedPoints] = layer.var(dynRup->dynStressTime);
  real(*accumulatedSlipMagnitude)[misc::NumPaddedPoints] =
      layer.var(dynRup->accumulatedSlipMagnitude);
  real(*slip1)[misc::NumPaddedPoints] = layer.var(dynRup->slip1);
  real(*slip2)[misc::NumPaddedPoints] = layer.var(dynRup->slip2);
  real(*slipRateMagnitude)[misc::NumPaddedPoints] = layer.var(dynRup->slipRateMagnitude);
  real(*traction1)[misc::NumPaddedPoints] = layer.var(dynRup->traction1);
  real(*traction2)[misc::NumPaddedPoints] = layer.var(dynRup->traction2);

  for (unsigned int ltsFace = 0; ltsFace < layer.getNumberOfCells(); ++ltsFace) {
    for (unsigned int pointIndex = 0; pointIndex < misc::NumPaddedPoints; ++pointIndex) {
      peakSlipRate[ltsFace][pointIndex] = 0;
      ruptureTime[ltsFace][pointIndex] = 0;
      dynStressTime[ltsFace][pointIndex] = 0;
      accumulatedSlipMagnitude[ltsFace][pointIndex] = 0;
      slip1[ltsFace][pointIndex] = 0;
      slip2[ltsFace][pointIndex] = 0;
      slipRateMagnitude[ltsFace][pointIndex] = 0;
      traction1[ltsFace][pointIndex] = 0;
      traction2[ltsFace][pointIndex] = 0;
    }
  }
}

bool BaseDRInitializer::faultProvides(const std::string& parameter) {
  // TODO: Use C++20 contains
  return faultParameterNames.count(parameter) > 0;
}

std::pair<std::vector<std::string>, BaseDRInitializer::Parametrization>
    BaseDRInitializer::stressIdentifiers(bool readNucleation) {
  std::vector<std::string> tractionNames;
  std::vector<std::string> cartesianNames;
  if (readNucleation) {
    tractionNames = {"Tnuc_n", "Tnuc_s", "Tnuc_d"};
    cartesianNames = {"nuc_xx", "nuc_yy", "nuc_zz", "nuc_xy", "nuc_yz", "nuc_xz"};
  } else {
    tractionNames = {"T_n", "T_s", "T_d"};
    cartesianNames = {"s_xx", "s_yy", "s_zz", "s_xy", "s_yz", "s_xz"};
  }
#ifdef USE_POROELASTIC
  if (readNucleation) {
    tractionNames.push_back("nuc_p");
    cartesianNames.push_back("nuc_p");
  } else {
    tractionNames.push_back("p");
    cartesianNames.push_back("p");
  }
#endif

  bool allTractionParametersSupplied = true;
  bool allCartesianParametersSupplied = true;
  bool anyTractionParametersSupplied = false;
  bool anyCartesianParametersSupplied = false;
  for (size_t i = 0; i < 3; i++) {
    const auto b = faultProvides(tractionNames[i]);
    allTractionParametersSupplied &= b;
    anyTractionParametersSupplied |= b;
  }
  for (size_t i = 0; i < 6; i++) {
    const auto b = faultProvides(cartesianNames[i]);
    allCartesianParametersSupplied &= b;
    anyCartesianParametersSupplied |= b;
  }

  if (allCartesianParametersSupplied && !anyTractionParametersSupplied) {
    return {cartesianNames, Parametrization::Cartesian};
  } else if (allTractionParametersSupplied && !anyCartesianParametersSupplied) {
    return {tractionNames, Parametrization::Traction};
  } else {
    logError() << "Please specify a correct parametrization of the "
               << (readNucleation ? "nucleation stress." : "initial stress.")
               << "You have either not specified all parameters or an uncommom mixture of "
                  "parameters. Give either all of "
               << (readNucleation
                       ? "(nuc_xx, nuc_yy, nuc_zz, nuc_xy, nuc_yz, nuc_xz) or all of (Tnuc_n, "
                         "Tnuc_s, Tnuc_d)"
                       : "(s_xx, s_yy, s_zz, s_xy, s_yz, s_xz) or all of (T_n, T_s, T_d)")
               << ", but not a mixture";
    return {};
  }
}

} // namespace seissol::dr::initializer<|MERGE_RESOLUTION|>--- conflicted
+++ resolved
@@ -30,13 +30,6 @@
 #include <vector>
 
 namespace seissol::dr::initializer {
-
-BaseDRInitializer::BaseDRInitializer(
-    std::shared_ptr<seissol::initializer::parameters::DRParameters> drParameters,
-    seissol::SeisSol& seissolInstance)
-    : seissolInstance(seissolInstance), drParameters(drParameters),
-      faultParameterNames(
-          seissol::initializer::FaultParameterDB::faultProvides(drParameters->faultFileName)) {};
 
 void BaseDRInitializer::initializeFault(const seissol::initializer::DynamicRupture* const dynRup,
                                         seissol::initializer::LTSTree* const dynRupTree) {
@@ -116,14 +109,9 @@
     if (initialStressParameterizedByTraction) {
       rotateTractionToCartesianStress(dynRup, layer, initialStress);
     }
-
-<<<<<<< HEAD
-    auto* initialStressInFaultCS = it->var(dynRup->initialStressInFaultCS);
-    rotateStressToFaultCS(dynRup, it, initialStressInFaultCS, initialStress); // initial stress in fault CS is same here too
-=======
     auto* initialStressInFaultCS = layer.var(dynRup->initialStressInFaultCS);
     rotateStressToFaultCS(dynRup, layer, initialStressInFaultCS, initialStress);
->>>>>>> c19cf489
+
     // rotate nucleation stress to fault coordinate system
     if (nucleationStressParameterizedByTraction) {
       rotateTractionToCartesianStress(dynRup, layer, nucleationStress);
