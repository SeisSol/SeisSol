// SPDX-FileCopyrightText: 2022 SeisSol Group
//
// SPDX-License-Identifier: BSD-3-Clause
// SPDX-LicenseComments: Full text under /LICENSE and /LICENSES/
//
// SPDX-FileContributor: Author lists in /AUTHORS and /CITATION.cff

#include "BaseDRInitializer.h"

#include "DynamicRupture/Misc.h"
#include "GeneratedCode/init.h"
#include "GeneratedCode/kernel.h"
#include "Geometry/MeshDefinition.h"
#include "Initializer/ParameterDB.h"
#include "Kernels/Precision.h"
#include "Memory/Descriptor/DynamicRupture.h"
#include "Memory/Tree/Layer.h"
#include "Numerical/Transformation.h"
#include "SeisSol.h"
#include <Eigen/Dense>
#include <Equations/Datastructures.h>
#include <Geometry/MeshReader.h>
#include <Model/CommonDatastructures.h>
#include <Solver/MultipleSimulations.h>
#include <array>
#include <cassert>
#include <cstddef>
#include <cstdint>
#include <string>
#include <unordered_map>
#include <utility>
#include <utils/logger.h>
#include <vector>

#ifndef NDEBUG
#include <cmath>
#endif

namespace {
using namespace seissol::dr;

/**
 * Stores the initialStresses.
 */
template <typename Cfg>
struct StressTensor {
  explicit StressTensor(size_t size) {
    xx.resize(size);
    yy.resize(size);
    zz.resize(size);
    xy.resize(size);
    yz.resize(size);
    xz.resize(size);
    p.resize(size);
  }
  using VectorOfArraysT = std::vector<std::array<Real<Cfg>, misc::NumPaddedPoints<Cfg>>>;
  VectorOfArraysT xx;
  VectorOfArraysT yy;
  VectorOfArraysT zz;
  VectorOfArraysT xy;
  VectorOfArraysT yz;
  VectorOfArraysT xz;
  VectorOfArraysT p;
};

/**
 * Rotates the fault-aligned traction to cartesian stress coordinates
 * @param layer reference to an Storage layer
 * @param stress reference to a StressTensor
 * IN: stores traction in fault strike/dip coordinate system OUT: stores the the stress in
 * cartesian coordinates
 */
template <typename Cfg>
void rotateTractionToCartesianStress(DynamicRupture::Layer& layer,
                                     StressTensor<Cfg>& stress,
                                     const geometry::MeshReader& meshReader) {
  using real = Real<Cfg>;
  // create rotation kernel
  real faultTractionToCartesianMatrixValues[init::stressRotationMatrix<Cfg>::size()];
  auto faultTractionToCartesianMatrixView =
      init::stressRotationMatrix<Cfg>::view::create(faultTractionToCartesianMatrixValues);
  dynamicRupture::kernel::rotateStress<Cfg> faultTractionToCartesianRotationKernel;
  faultTractionToCartesianRotationKernel.stressRotationMatrix =
      faultTractionToCartesianMatrixValues;
  for (std::size_t ltsFace = 0; ltsFace < layer.size(); ++ltsFace) {
    const auto& drFaceInformation = layer.var<DynamicRupture::FaceInformation>();
    const auto meshFace = static_cast<int>(drFaceInformation[ltsFace].meshFace);
    const Fault& fault = meshReader.getFault().at(meshFace);

    // if we read the traction in strike, dip and normal direction, we first transform it to stress
    // in cartesian coordinates
    VrtxCoords strike{};
    VrtxCoords dip{};
    misc::computeStrikeAndDipVectors(fault.normal, strike, dip);
    seissol::transformations::symmetricTensor2RotationMatrix(
        fault.normal, strike, dip, faultTractionToCartesianMatrixView, 0, 0);

    using namespace dr::misc::quantity_indices;
    for (std::uint32_t pointIndex = 0; pointIndex < misc::NumPaddedPoints<Cfg>; ++pointIndex) {
      const real initialTraction[init::initialStress<Cfg>::size()] = {
          stress.xx[ltsFace][pointIndex],
          stress.yy[ltsFace][pointIndex],
          stress.zz[ltsFace][pointIndex],
          stress.xy[ltsFace][pointIndex],
          stress.yz[ltsFace][pointIndex],
          stress.xz[ltsFace][pointIndex]};
      assert(std::abs(initialTraction[YY]) < 1e-15);
      assert(std::abs(initialTraction[ZZ]) < 1e-15);
      assert(std::abs(initialTraction[YZ]) < 1e-15);

      real cartesianStress[init::initialStress<Cfg>::size()]{};
      faultTractionToCartesianRotationKernel.initialStress = initialTraction;
      faultTractionToCartesianRotationKernel.rotatedStress = cartesianStress;
      faultTractionToCartesianRotationKernel.execute();
      stress.xx[ltsFace][pointIndex] = cartesianStress[XX];
      stress.yy[ltsFace][pointIndex] = cartesianStress[YY];
      stress.zz[ltsFace][pointIndex] = cartesianStress[ZZ];
      stress.xy[ltsFace][pointIndex] = cartesianStress[XY];
      stress.yz[ltsFace][pointIndex] = cartesianStress[YZ];
      stress.xz[ltsFace][pointIndex] = cartesianStress[XZ];
    }
  }
}

/**
 * Rotates the stress tensor to a fault aligned coordinate system and stores it in stressInFaultCS
 * @param layer reference to an Storage layer
 * @param stressInFaultCS pointer to array of size [numCells][6][NumPaddedPoints<Cfg>], stores
 * rotated stress
 * @param stress reference to a StressTensor, stores the stress in cartesian coordinates
 */
template <typename Cfg>
void rotateStressToFaultCS(DynamicRupture::Layer& layer,
                           Real<Cfg> (*stressInFaultCS)[6][misc::NumPaddedPoints<Cfg>],
                           std::size_t index,
                           std::size_t count,
                           const StressTensor<Cfg>& stress,
                           const geometry::MeshReader& meshReader) {
  using real = Real<Cfg>;
  // create rotation kernel
  real cartesianToFaultCSMatrixValues[init::stressRotationMatrix<Cfg>::size()];
  auto cartesianToFaultCSMatrixView =
      init::stressRotationMatrix<Cfg>::view::create(cartesianToFaultCSMatrixValues);
  dynamicRupture::kernel::rotateStress<Cfg> cartesianToFaultCSRotationKernel;
  cartesianToFaultCSRotationKernel.stressRotationMatrix = cartesianToFaultCSMatrixValues;

  for (std::size_t ltsFace = 0; ltsFace < layer.size(); ++ltsFace) {
    constexpr unsigned int NumStressComponents = model::MaterialTT<Cfg>::TractionQuantities;
    const auto& drFaceInformation = layer.var<DynamicRupture::FaceInformation>();
    const unsigned meshFace = static_cast<int>(drFaceInformation[ltsFace].meshFace);
    const Fault& fault = meshReader.getFault().at(meshFace);

    // now rotate the stress in cartesian coordinates to the element aligned coordinate system.
    seissol::transformations::inverseSymmetricTensor2RotationMatrix(
        fault.normal, fault.tangent1, fault.tangent2, cartesianToFaultCSMatrixView, 0, 0);

    for (std::uint32_t pointIndex = 0; pointIndex < misc::NumPaddedPoints<Cfg>; ++pointIndex) {
      const real initialStress[init::initialStress<Cfg>::size()] = {stress.xx[ltsFace][pointIndex],
                                                                    stress.yy[ltsFace][pointIndex],
                                                                    stress.zz[ltsFace][pointIndex],
                                                                    stress.xy[ltsFace][pointIndex],
                                                                    stress.yz[ltsFace][pointIndex],
                                                                    stress.xz[ltsFace][pointIndex]};
      real rotatedStress[init::initialStress<Cfg>::size()]{};
      cartesianToFaultCSRotationKernel.initialStress = initialStress;
      cartesianToFaultCSRotationKernel.rotatedStress = rotatedStress;
      cartesianToFaultCSRotationKernel.execute();
      for (std::size_t stressIndex = 0; stressIndex < NumStressComponents; ++stressIndex) {
        stressInFaultCS[ltsFace * count + index][stressIndex][pointIndex] =
            rotatedStress[stressIndex];
      }
    }
  }
}

} // namespace

namespace seissol::dr::initializer {
void BaseDRInitializer::initializeFault(DynamicRupture::Storage& drStorage) {
  logInfo() << "Initializing Fault quadrature points...";
  for (auto& layer : drStorage.leaves(Ghost)) {
    layer.wrap([&](auto cfg) {
      using Cfg = decltype(cfg);
      using real = Real<Cfg>;
      // parameters to be read from fault parameters yaml file
      std::unordered_map<std::string, void*> parameterToStorageMap;

      // read initial stress and nucleation stress
      auto addStressesToStorageMap = [&parameterToStorageMap, &layer, this](
                                         StressTensor<Cfg>& initialStress, int readNucleation) {
        // return pointer to first element
        auto getRawData = [](typename StressTensor<Cfg>::VectorOfArraysT& vectorOfArrays) {
          return vectorOfArrays.data()->data();
        };
        // fault can be either initialized by traction or by cartesian stress
        // this method reads either the nucleation stress or the initial stress
        auto [identifiers, parametrization] =
            this->stressIdentifiers(readNucleation, model::MaterialTT<Cfg>::Type);
        const bool isFaultParameterizedByTraction = parametrization == Parametrization::Traction;
        if (isFaultParameterizedByTraction) {
          // only read traction in normal, strike and dip direction
          parameterToStorageMap.insert({identifiers[0], getRawData(initialStress.xx)});
          parameterToStorageMap.insert({identifiers[1], getRawData(initialStress.xy)});
          parameterToStorageMap.insert({identifiers[2], getRawData(initialStress.xz)});
          // set the rest to zero
          for (std::size_t ltsFace = 0; ltsFace < layer.size(); ++ltsFace) {
            for (std::uint32_t pointIndex = 0; pointIndex < misc::NumPaddedPoints<Cfg>;
                 ++pointIndex) {
              initialStress.yy[ltsFace][pointIndex] = 0.0;
              initialStress.zz[ltsFace][pointIndex] = 0.0;
              initialStress.yz[ltsFace][pointIndex] = 0.0;
            }
          }
        } else { // read all stress components from the parameter file
          parameterToStorageMap.insert({identifiers[0], getRawData(initialStress.xx)});
          parameterToStorageMap.insert({identifiers[1], getRawData(initialStress.yy)});
          parameterToStorageMap.insert({identifiers[2], getRawData(initialStress.zz)});
          parameterToStorageMap.insert({identifiers[3], getRawData(initialStress.xy)});
          parameterToStorageMap.insert({identifiers[4], getRawData(initialStress.yz)});
          parameterToStorageMap.insert({identifiers[5], getRawData(initialStress.xz)});
        }
        if constexpr (model::MaterialTT<Cfg>::Type == model::MaterialType::Poroelastic) {
          if (isFaultParameterizedByTraction) {
            parameterToStorageMap.insert({identifiers[3], getRawData(initialStress.p)});
          } else {
            parameterToStorageMap.insert({identifiers[6], getRawData(initialStress.p)});
          }
        } else {
          for (std::size_t ltsFace = 0; ltsFace < layer.size(); ++ltsFace) {
            for (std::uint32_t pointIndex = 0; pointIndex < misc::NumPaddedPoints<Cfg>;
                 ++pointIndex) {
              initialStress.p[ltsFace][pointIndex] = 0.0;
            }
          }
        }

        return isFaultParameterizedByTraction;
      };

      StressTensor<Cfg> initialStress(layer.size());
      const bool initialStressParameterizedByTraction = addStressesToStorageMap(initialStress, 0);

      std::vector<bool> nucleationStressParameterizedByTraction(drParameters->nucleationCount);
      std::vector<StressTensor<Cfg>> nucleationStresses;
      nucleationStresses.reserve(drParameters->nucleationCount);
      for (unsigned i = 0; i < drParameters->nucleationCount; ++i) {
        nucleationStresses.emplace_back(layer.size());
        nucleationStressParameterizedByTraction[i] =
            addStressesToStorageMap(nucleationStresses[i], i + 1);
      }

      // get additional parameters (for derived friction laws)
      addAdditionalParameters(parameterToStorageMap, layer);

      for (std::size_t i = 0; i < multisim::NumSimulations<Cfg>; ++i) {
        seissol::initializer::FaultParameterDB<Real<Cfg>> faultParameterDB(
            i, multisim::NumSimulations<Cfg>);
        // read parameters from yaml file
        for (const auto& parameterStoragePair : parameterToStorageMap) {
          faultParameterDB.addParameter(parameterStoragePair.first,
                                        reinterpret_cast<real*>(parameterStoragePair.second));
        }
        const auto faceIDs = getFaceIDsInIterator(layer);
        queryModel(faultParameterDB, faceIDs, i, layer.getIdentifier().config.index());
      }

      // rotate initial stress to fault coordinate system
      if (initialStressParameterizedByTraction) {
        rotateTractionToCartesianStress<Cfg>(layer, initialStress, seissolInstance.meshReader());
      }

      auto* initialStressInFaultCS = layer.var<DynamicRupture::InitialStressInFaultCS>(cfg);
      rotateStressToFaultCS<Cfg>(
          layer, initialStressInFaultCS, 0, 1, initialStress, seissolInstance.meshReader());
      // rotate nucleation stress to fault coordinate system
      for (unsigned i = 0; i < drParameters->nucleationCount; ++i) {
        if (nucleationStressParameterizedByTraction[i]) {
          rotateTractionToCartesianStress<Cfg>(
              layer, nucleationStresses[i], seissolInstance.meshReader());
        }
        auto* nucleationStressInFaultCS = layer.var<DynamicRupture::NucleationStressInFaultCS>(cfg);
        rotateStressToFaultCS<Cfg>(layer,
                                   nucleationStressInFaultCS,
                                   i,
                                   drParameters->nucleationCount,
                                   nucleationStresses[i],
                                   seissolInstance.meshReader());
      }

      auto* initialPressure = layer.var<DynamicRupture::InitialPressure>(cfg);
      for (std::size_t ltsFace = 0; ltsFace < layer.size(); ++ltsFace) {
        for (std::uint32_t pointIndex = 0; pointIndex < misc::NumPaddedPoints<Cfg>; ++pointIndex) {
          initialPressure[ltsFace][pointIndex] = initialStress.p[ltsFace][pointIndex];
          for (unsigned i = 0; i < drParameters->nucleationCount; ++i) {
            auto* nucleationPressure = layer.var<DynamicRupture::NucleationPressure>(cfg);
            nucleationPressure[ltsFace * drParameters->nucleationCount + i][pointIndex] =
                nucleationStresses[i].p[ltsFace][pointIndex];
          }
        }
      }

      initializeOtherVariables(layer);
    });
  }
}

std::vector<std::size_t> BaseDRInitializer::getFaceIDsInIterator(DynamicRupture::Layer& layer) {
  const auto& drFaceInformation = layer.var<DynamicRupture::FaceInformation>();
  std::vector<std::size_t> faceIDs;
  faceIDs.reserve(layer.size());
  // collect all face IDs within this lts leaf
  for (std::size_t ltsFace = 0; ltsFace < layer.size(); ++ltsFace) {
    faceIDs.push_back(drFaceInformation[ltsFace].meshFace);
  }
  return faceIDs;
}

void BaseDRInitializer::addAdditionalParameters(
    std::unordered_map<std::string, void*>& parameterToStorageMap, DynamicRupture::Layer& layer) {
  // do nothing for base friction law
}

void BaseDRInitializer::initializeOtherVariables(DynamicRupture::Layer& layer) {
  layer.wrap([&](auto cfg) {
    using Cfg = decltype(cfg);
    using real = Real<Cfg>;
    // initialize rupture front flag
    bool (*ruptureTimePending)[misc::NumPaddedPoints<Cfg>] =
        layer.var<DynamicRupture::RuptureTimePending>(Cfg());
    for (std::size_t ltsFace = 0; ltsFace < layer.size(); ++ltsFace) {
      for (std::uint32_t pointIndex = 0; pointIndex < misc::NumPaddedPoints<Cfg>; ++pointIndex) {
        ruptureTimePending[ltsFace][pointIndex] = true;
      }
    }

    // initialize all other variables to zero
    real(*peakSlipRate)[misc::NumPaddedPoints<Cfg>] =
        layer.var<DynamicRupture::PeakSlipRate>(Cfg());
    real(*ruptureTime)[misc::NumPaddedPoints<Cfg>] = layer.var<DynamicRupture::RuptureTime>(Cfg());
    real(*dynStressTime)[misc::NumPaddedPoints<Cfg>] =
        layer.var<DynamicRupture::DynStressTime>(Cfg());
    real(*accumulatedSlipMagnitude)[misc::NumPaddedPoints<Cfg>] =
        layer.var<DynamicRupture::AccumulatedSlipMagnitude>(Cfg());
    real(*slip1)[misc::NumPaddedPoints<Cfg>] = layer.var<DynamicRupture::Slip1>(Cfg());
    real(*slip2)[misc::NumPaddedPoints<Cfg>] = layer.var<DynamicRupture::Slip2>(Cfg());
    real(*slipRateMagnitude)[misc::NumPaddedPoints<Cfg>] =
        layer.var<DynamicRupture::SlipRateMagnitude>(Cfg());
    real(*traction1)[misc::NumPaddedPoints<Cfg>] = layer.var<DynamicRupture::Traction1>(Cfg());
    real(*traction2)[misc::NumPaddedPoints<Cfg>] = layer.var<DynamicRupture::Traction2>(Cfg());

    for (std::size_t ltsFace = 0; ltsFace < layer.size(); ++ltsFace) {
      for (std::uint32_t pointIndex = 0; pointIndex < misc::NumPaddedPoints<Cfg>; ++pointIndex) {
        peakSlipRate[ltsFace][pointIndex] = 0;
        ruptureTime[ltsFace][pointIndex] = 0;
        dynStressTime[ltsFace][pointIndex] = 0;
        accumulatedSlipMagnitude[ltsFace][pointIndex] = 0;
        slip1[ltsFace][pointIndex] = 0;
        slip2[ltsFace][pointIndex] = 0;
        slipRateMagnitude[ltsFace][pointIndex] = 0;
        traction1[ltsFace][pointIndex] = 0;
        traction2[ltsFace][pointIndex] = 0;
      }
    }
  });
}

bool BaseDRInitializer::faultProvides(const std::string& parameter) {
  // TODO: Use C++20 contains
  return faultParameterNames.count(parameter) > 0;
}

std::pair<std::vector<std::string>, BaseDRInitializer::Parametrization>
    BaseDRInitializer::stressIdentifiers(int readNucleation, model::MaterialType materialType) {
  std::vector<std::string> tractionNames;
  std::vector<std::string> cartesianNames;

  const std::string index = readNucleation > 1 ? std::to_string(readNucleation) : "";

  const auto insertIndex = [&](const std::string& name, const std::string& subscript) {
    return name + index + "_" + subscript;
  };

  if (readNucleation > 0) {
    tractionNames = {insertIndex("Tnuc", "n"), insertIndex("Tnuc", "s"), insertIndex("Tnuc", "d")};
    cartesianNames = {insertIndex("nuc", "xx"),
                      insertIndex("nuc", "yy"),
                      insertIndex("nuc", "zz"),
                      insertIndex("nuc", "xy"),
                      insertIndex("nuc", "yz"),
                      insertIndex("nuc", "xz")};
  } else {
    const auto tnName = faultNameAlternatives({"T_n", "Pn0"});
    const auto tsName = faultNameAlternatives({"T_s", "Ts0"});
    const auto tdName = faultNameAlternatives({"T_d", "Td0"});

    tractionNames = {tnName, tsName, tdName};
    cartesianNames = {"s_xx", "s_yy", "s_zz", "s_xy", "s_yz", "s_xz"};
  }
  if (materialType == model::MaterialType::Poroelastic) {
    if (readNucleation > 0) {
      tractionNames.emplace_back(insertIndex("nuc", "p"));
      cartesianNames.emplace_back(insertIndex("nuc", "p"));
    } else {
      tractionNames.emplace_back("p");
      cartesianNames.emplace_back("p");
    }
  }

  bool allTractionParametersSupplied = true;
  bool allCartesianParametersSupplied = true;
  bool anyTractionParametersSupplied = false;
  bool anyCartesianParametersSupplied = false;
  for (size_t i = 0; i < 3; ++i) {
    const auto b = faultProvides(tractionNames[i]);
    allTractionParametersSupplied &= b;
    anyTractionParametersSupplied |= b;
  }
  for (size_t i = 0; i < 6; ++i) {
    const auto b = faultProvides(cartesianNames[i]);
    allCartesianParametersSupplied &= b;
    anyCartesianParametersSupplied |= b;
  }

  if (allCartesianParametersSupplied && !anyTractionParametersSupplied) {
    return {cartesianNames, Parametrization::Cartesian};
  } else if (allTractionParametersSupplied && !anyCartesianParametersSupplied) {
    return {tractionNames, Parametrization::Traction};
  } else {
    logError() << "Please specify a correct parametrization of the "
               << (readNucleation > 0
                       ? "nucleation stress " + std::to_string(readNucleation + 1) + "."
                       : "initial stress.")
               << "You have either not specified all parameters or an uncommom mixture of "
                  "parameters. Give either all of "
               << cartesianNames << "or all of" << tractionNames << ", but not a mixture of them.";
    return {};
  }
}

<<<<<<< HEAD
template <typename T>
void BaseDRInitializer::queryModel(seissol::initializer::FaultParameterDB<T>& faultParameterDB,
                                   const std::vector<std::size_t>& faceIDs,
                                   std::size_t simid,
                                   std::size_t configId) {
  // create a query and evaluate the model
  if (drParameters->faultFileNames.size() <= simid ||
      !drParameters->faultFileNames[simid].has_value()) {
    simid = 0;
  }
  {
    const seissol::initializer::FaultGPGenerator queryGen(
        seissolInstance.meshReader(), faceIDs, configId);
    faultParameterDB.evaluateModel(drParameters->faultFileNames[simid].value(), queryGen);
  }
}

template void
    BaseDRInitializer::queryModel(seissol::initializer::FaultParameterDB<float>& faultParameterDB,
                                  const std::vector<std::size_t>& faceIDs,
                                  std::size_t simid,
                                  std::size_t configId);

template void
    BaseDRInitializer::queryModel(seissol::initializer::FaultParameterDB<double>& faultParameterDB,
                                  const std::vector<std::size_t>& faceIDs,
                                  std::size_t simid,
                                  std::size_t configId);

=======
std::string BaseDRInitializer::faultNameAlternatives(const std::vector<std::string>& parameter) {
  for (const auto& name : parameter) {
    if (faultProvides(name)) {
      if (name != parameter[0]) {
        logWarning() << "You are using the deprecated fault parameter name" << name << "for"
                     << parameter[0];
      }
      return name;
    }
  }
  return parameter[0];
}

>>>>>>> 86cfbd80
} // namespace seissol::dr::initializer<|MERGE_RESOLUTION|>--- conflicted
+++ resolved
@@ -437,7 +437,6 @@
   }
 }
 
-<<<<<<< HEAD
 template <typename T>
 void BaseDRInitializer::queryModel(seissol::initializer::FaultParameterDB<T>& faultParameterDB,
                                    const std::vector<std::size_t>& faceIDs,
@@ -467,7 +466,6 @@
                                   std::size_t simid,
                                   std::size_t configId);
 
-=======
 std::string BaseDRInitializer::faultNameAlternatives(const std::vector<std::string>& parameter) {
   for (const auto& name : parameter) {
     if (faultProvides(name)) {
@@ -481,5 +479,4 @@
   return parameter[0];
 }
 
->>>>>>> 86cfbd80
 } // namespace seissol::dr::initializer