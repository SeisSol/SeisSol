#include "Factory.h"

#include <Solver/Interoperability.h>
#include "FrictionLaws/FrictionLaws.h"

namespace seissol::dr::factory {
std::unique_ptr<AbstractFactory> getFactory(dr::DRParameters& drParameters) {
  switch (drParameters.frictionLawType) {
  case FrictionLawType::no_fault:
    return std::make_unique<NoFaultFactory>(drParameters);
  case FrictionLawType::imposed_slip_rates:
    return std::make_unique<ImposedSlipRatesFactory>(drParameters);
  case FrictionLawType::linear_slip_weakening:
    return std::make_unique<LinearSlipWeakeningFactory>(drParameters);
  case FrictionLawType::linear_slip_weakening_forced_rupture_time:
    return std::make_unique<LinearSlipWeakeningForcedRuptureTimeFactory>(drParameters);
  // Prakash-Clifton regularisation for bimaterial faults: see (Pelties et al. 2014)
  case FrictionLawType::linear_slip_weakening_bimaterial:
    return std::make_unique<LinearSlipWeakeningBimaterialFactory>(drParameters);
  case FrictionLawType::rate_and_state_aging_law:
    return std::make_unique<RateAndStateAgingFactory>(drParameters);
  case FrictionLawType::rate_and_state_slip_law:
    return std::make_unique<RateAndStateSlipFactory>(drParameters);
  case FrictionLawType::rate_and_state_velocity_weakening:
    logError() << "friction law 7 currently disabled";
    return std::unique_ptr<AbstractFactory>(nullptr);
  case FrictionLawType::rate_and_state_aging_nucleation:
    logError() << "friction law 101 currently disabled";
    return std::unique_ptr<AbstractFactory>(nullptr);
  case FrictionLawType::rate_and_state_fast_velocity_weakening:
    if (drParameters.isThermalPressureOn == false)
      return std::make_unique<RateAndStateFastVelocityWeakeningFactory>(drParameters);
    else
      return std::make_unique<RateAndStateThermalPressurisationFactory>(drParameters);
  default:
    logError() << "unknown friction law";
    return nullptr;
  }
}

products NoFaultFactory::produce() {
  return {std::make_unique<seissol::initializers::DynamicRupture>(),
          std::make_unique<initializers::NoFaultInitializer>(drParameters),
          std::make_unique<friction_law::NoFault>(drParameters),
          std::make_unique<output::NoFault>()};
}

products LinearSlipWeakeningFactory::produce() {
  return {std::make_unique<seissol::initializers::LTS_LinearSlipWeakening>(),
          std::make_unique<initializers::LinearSlipWeakeningInitializer>(drParameters),
          std::make_unique<friction_law::LinearSlipWeakeningLaw>(drParameters),
          std::make_unique<output::LinearSlipWeakening>()};
}

products RateAndStateAgingFactory::produce() {
  return {std::make_unique<seissol::initializers::LTS_RateAndState>(),
          std::make_unique<initializers::RateAndStateInitializer>(drParameters),
          std::make_unique<friction_law::AgingLaw>(drParameters),
          std::make_unique<output::RateAndState>()};
}

products RateAndStateSlipFactory::produce() {
  return {std::make_unique<seissol::initializers::LTS_RateAndState>(),
          std::make_unique<initializers::RateAndStateInitializer>(drParameters),
          std::make_unique<friction_law::SlipLaw>(drParameters),
          std::make_unique<output::RateAndState>()};
}

products LinearSlipWeakeningBimaterialFactory::produce() {
  return {std::make_unique<seissol::initializers::LTS_LinearSlipWeakeningBimaterial>(),
          std::make_unique<initializers::LinearSlipWeakeningBimaterialInitializer>(drParameters),
          std::make_unique<friction_law::LinearSlipWeakeningLawBimaterial>(drParameters),
          std::make_unique<output::LinearSlipWeakeningBimaterial>()};
}

products LinearSlipWeakeningForcedRuptureTimeFactory::produce() {
  return {
      std::make_unique<seissol::initializers::LTS_LinearSlipWeakeningForcedRuptureTime>(),
      std::make_unique<initializers::LinearSlipWeakeningForcedRuptureTimeInitializer>(drParameters),
      std::make_unique<friction_law::LinearSlipWeakeningLawForcedRuptureTime>(drParameters),
      std::make_unique<output::LinearSlipWeakening>()};
}

products ImposedSlipRatesFactory::produce() {
  return {std::make_unique<seissol::initializers::LTS_ImposedSlipRates>(),
          std::make_unique<initializers::ImposedSlipRatesInitializer>(drParameters),
          std::make_unique<friction_law::ImposedSlipRates>(drParameters),
          std::make_unique<output::ImposedSlipRates>()};
}

products RateAndStateFastVelocityWeakeningFactory::produce() {
  return {std::make_unique<seissol::initializers::LTS_RateAndStateFastVelocityWeakening>(),
          std::make_unique<initializers::RateAndStateFastVelocityInitializer>(drParameters),
<<<<<<< HEAD
          std::make_unique<friction_law::FastVelocityWeakeningLaw>(drParameters),
          std::make_unique<output::OutputRateAndState>(drParameters)};
=======
          std::make_unique<friction_law::RateAndStateFastVelocityWeakeningLaw>(drParameters),
          std::make_unique<output::RateAndState>()};
>>>>>>> 6f3e3f84
}

products RateAndStateThermalPressurisationFactory::produce() {
  return {
      std::make_unique<seissol::initializers::LTS_RateAndStateThermalPressurisation>(),
      std::make_unique<initializers::RateAndStateThermalPressurisationInitializer>(drParameters),
      std::make_unique<friction_law::RateAndStateThermalPressurizationLaw>(drParameters),
      std::make_unique<output::RateAndStateThermalPressurisation>()};
}
} // namespace seissol::dr::factory<|MERGE_RESOLUTION|>--- conflicted
+++ resolved
@@ -91,13 +91,8 @@
 products RateAndStateFastVelocityWeakeningFactory::produce() {
   return {std::make_unique<seissol::initializers::LTS_RateAndStateFastVelocityWeakening>(),
           std::make_unique<initializers::RateAndStateFastVelocityInitializer>(drParameters),
-<<<<<<< HEAD
           std::make_unique<friction_law::FastVelocityWeakeningLaw>(drParameters),
-          std::make_unique<output::OutputRateAndState>(drParameters)};
-=======
-          std::make_unique<friction_law::RateAndStateFastVelocityWeakeningLaw>(drParameters),
           std::make_unique<output::RateAndState>()};
->>>>>>> 6f3e3f84
 }
 
 products RateAndStateThermalPressurisationFactory::produce() {
