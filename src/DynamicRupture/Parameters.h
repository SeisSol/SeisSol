#ifndef SEISSOL_PARAMETERS_H
#define SEISSOL_PARAMETERS_H

#include <yaml-cpp/yaml.h>

#include "DynamicRupture/Typedefs.hpp"
#include "Initializer/InputAux.hpp"
#include "Kernels/precision.hpp"
#include "Typedefs.hpp"

#include <Eigen/Dense>

namespace seissol::dr {
/**
 * Saves all dynamic rupture parameter read from parameter.par file
 * if values are not defined they are set to an initial value (mostly 0)
 */
struct DRParameters {
  bool isDynamicRuptureEnabled{true};
  int outputPointType{3};
  Eigen::Vector3d referencePoint;
  int slipRateOutputType{1};
  FrictionLawType frictionLawType{0};
  int backgroundType{0};
  bool isRfOutputOn{false};
  bool isDsOutputOn{false};
  bool isThermalPressureOn{false};
  real t0{0.0};
  real rsF0{0.0};
  real rsA{0.0};
  real rsB{0.0};
  real rsSr0{0.0};
  real rsInitialSlipRate1{0.0};
  real rsInitialSlipRate2{0.0};
  real muW{0.0};
  real thermalDiffusivity{0.0};
  real heatCapacity{0.0};
  real undrainedTPResponse{0.0};
  real initialTemperature{0.0};
  real initialPressure{0.0};
  real vStar{0.0}; // Prakash-Clifton regularization parameter
  real prakashLength{0.0};
  std::string faultFileName{""};
};

inline std::unique_ptr<DRParameters> readParametersFromYaml(std::shared_ptr<YAML::Node>& params) {
  std::unique_ptr<DRParameters> drParameters = std::make_unique<DRParameters>();
  const YAML::Node& yamlDrParams = (*params)["dynamicrupture"];

  using namespace seissol::initializers;

  if ((*params)["dynamicrupture"]) {
    double xref = getWithDefault(yamlDrParams, "xref", 0.0);
    double yref = getWithDefault(yamlDrParams, "yref", 0.0);
    double zref = getWithDefault(yamlDrParams, "zref", 0.0);
    drParameters->referencePoint = {xref, yref, zref};

<<<<<<< HEAD
    initializers::updateIfExists(yamlDrParams, "outputpointtype", drParameters->outputPointType);
    initializers::updateIfExists(
        yamlDrParams, "sliprateoutputtype", drParameters->slipRateOutputType);
    initializers::updateIfExists(yamlDrParams, "fl", drParameters->frictionLawType);
    initializers::updateIfExists(yamlDrParams, "backgroundtype", drParameters->backgroundType);
    initializers::updateIfExists(yamlDrParams, "thermalpress", drParameters->isThermalPressureOn);
    initializers::updateIfExists(yamlDrParams, "t_0", drParameters->t0);
    initializers::updateIfExists(yamlDrParams, "rs_f0", drParameters->rsF0);
    initializers::updateIfExists(yamlDrParams, "rs_a", drParameters->rsA);
    initializers::updateIfExists(yamlDrParams, "rs_b", drParameters->rsB);
    initializers::updateIfExists(yamlDrParams, "rs_sr0", drParameters->rsSr0);
    initializers::updateIfExists(yamlDrParams, "rs_inisliprate1", drParameters->rsInitialSlipRate1);
    initializers::updateIfExists(yamlDrParams, "rs_inisliprate2", drParameters->rsInitialSlipRate2);
    initializers::updateIfExists(yamlDrParams, "rs_muw", drParameters->muW);

    // Thermal Pressurization parameters
    initializers::updateIfExists(
        yamlDrParams, "tp_thermaldiffusivity", drParameters->thermalDiffusivity);
    initializers::updateIfExists(yamlDrParams, "tp_heatcapacity", drParameters->heatCapacity);
    initializers::updateIfExists(
        yamlDrParams, "tp_undrainedtpresponse", drParameters->undrainedTPResponse);
    initializers::updateIfExists(yamlDrParams, "tp_initemp", drParameters->initialTemperature);
    initializers::updateIfExists(yamlDrParams, "tp_inipressure", drParameters->initialPressure);

    // Prakash-Clifton regularization parameters
    initializers::updateIfExists(yamlDrParams, "pc_vstar", drParameters->vStar);
    initializers::updateIfExists(yamlDrParams, "pc_prakashlength", drParameters->prakashLength);
=======
    drParameters->outputPointType = getWithDefault(yamlDrParams, "outputpointtype", 3);
    drParameters->slipRateOutputType = getWithDefault(yamlDrParams, "sliprateoutputtype", 1);
    drParameters->frictionLawType =
        static_cast<FrictionLawType>(getWithDefault(yamlDrParams, "fl", 0));
    drParameters->backgroundType = getWithDefault(yamlDrParams, "backgroundtype", 0);
    drParameters->isThermalPressureOn = getWithDefault(yamlDrParams, "thermalpress", false);
    drParameters->t0 = getWithDefault(yamlDrParams, "t_0", 0.0);
    drParameters->rsF0 = getWithDefault(yamlDrParams, "rs_f0", 0.0);
    drParameters->rsA = getWithDefault(yamlDrParams, "rs_a", 0.0);
    drParameters->rsB = getWithDefault(yamlDrParams, "rs_b", 0.0);
    drParameters->rsSr0 = getWithDefault(yamlDrParams, "rs_sr0", 0.0);
    drParameters->rsInitialSlipRate1 = getWithDefault(yamlDrParams, "rs_inisliprate1", 0.0);
    drParameters->rsInitialSlipRate2 = getWithDefault(yamlDrParams, "rs_inisliprate2", 0.0);
    drParameters->muW = getWithDefault(yamlDrParams, "mu_w", 0.0);

    // Thermal Pressurization parameters
    drParameters->thermalDiffusivity = getWithDefault(yamlDrParams, "alpha_th", 0.0);
    drParameters->heatCapacity = getWithDefault(yamlDrParams, "rho_c", 0.0);
    drParameters->undrainedTPResponse = getWithDefault(yamlDrParams, "tp_lambda", 0.0);
    drParameters->initialTemperature = getWithDefault(yamlDrParams, "initemp", 0.0);
    drParameters->initialPressure = getWithDefault(yamlDrParams, "inipressure", 0.0);

    // Prakash-Clifton regularization parameters
    drParameters->vStar = getWithDefault(yamlDrParams, "vstar", 0.0);
    drParameters->prakashLength = getWithDefault(yamlDrParams, "prakashlength", 0.0);
>>>>>>> 9a1ec147

    // filename of the yaml file describing the fault parameters
    drParameters->faultFileName = getWithDefault(yamlDrParams, "modelfilename", std::string(""));
  }

  const YAML::Node& yamlElementwiseParams = (*params)["elementwise"];
  if ((*params)["elementwise"]) {
    // check whether we need rupture time and dynamic stress time outputs
    std::array<bool, 12> mask;
    initializers::convertStringToMask(yamlElementwiseParams["outputmask"].as<std::string>(), mask);
    drParameters->isRfOutputOn = drParameters->isRfOutputOn || mask[9];
    drParameters->isDsOutputOn = drParameters->isDsOutputOn || mask[10];
  }
  const YAML::Node& yamlPickpointParams = (*params)["pickpoint"];
  if ((*params)["pickpoint"]) {
    std::array<bool, 12> mask;
    initializers::convertStringToMask(yamlPickpointParams["outputmask"].as<std::string>(), mask);
    drParameters->isRfOutputOn = drParameters->isRfOutputOn || mask[9];
    drParameters->isDsOutputOn = drParameters->isDsOutputOn || mask[10];
  }
  // if there is no filename given for the fault, assume that we do not use dynamic rupture
  if (drParameters->faultFileName == "") {
    drParameters->isDynamicRuptureEnabled = false;
  }

  return drParameters;
}
} // namespace seissol::dr
#endif // SEISSOL_PARAMETERS_H<|MERGE_RESOLUTION|>--- conflicted
+++ resolved
@@ -55,35 +55,6 @@
     double zref = getWithDefault(yamlDrParams, "zref", 0.0);
     drParameters->referencePoint = {xref, yref, zref};
 
-<<<<<<< HEAD
-    initializers::updateIfExists(yamlDrParams, "outputpointtype", drParameters->outputPointType);
-    initializers::updateIfExists(
-        yamlDrParams, "sliprateoutputtype", drParameters->slipRateOutputType);
-    initializers::updateIfExists(yamlDrParams, "fl", drParameters->frictionLawType);
-    initializers::updateIfExists(yamlDrParams, "backgroundtype", drParameters->backgroundType);
-    initializers::updateIfExists(yamlDrParams, "thermalpress", drParameters->isThermalPressureOn);
-    initializers::updateIfExists(yamlDrParams, "t_0", drParameters->t0);
-    initializers::updateIfExists(yamlDrParams, "rs_f0", drParameters->rsF0);
-    initializers::updateIfExists(yamlDrParams, "rs_a", drParameters->rsA);
-    initializers::updateIfExists(yamlDrParams, "rs_b", drParameters->rsB);
-    initializers::updateIfExists(yamlDrParams, "rs_sr0", drParameters->rsSr0);
-    initializers::updateIfExists(yamlDrParams, "rs_inisliprate1", drParameters->rsInitialSlipRate1);
-    initializers::updateIfExists(yamlDrParams, "rs_inisliprate2", drParameters->rsInitialSlipRate2);
-    initializers::updateIfExists(yamlDrParams, "rs_muw", drParameters->muW);
-
-    // Thermal Pressurization parameters
-    initializers::updateIfExists(
-        yamlDrParams, "tp_thermaldiffusivity", drParameters->thermalDiffusivity);
-    initializers::updateIfExists(yamlDrParams, "tp_heatcapacity", drParameters->heatCapacity);
-    initializers::updateIfExists(
-        yamlDrParams, "tp_undrainedtpresponse", drParameters->undrainedTPResponse);
-    initializers::updateIfExists(yamlDrParams, "tp_initemp", drParameters->initialTemperature);
-    initializers::updateIfExists(yamlDrParams, "tp_inipressure", drParameters->initialPressure);
-
-    // Prakash-Clifton regularization parameters
-    initializers::updateIfExists(yamlDrParams, "pc_vstar", drParameters->vStar);
-    initializers::updateIfExists(yamlDrParams, "pc_prakashlength", drParameters->prakashLength);
-=======
     drParameters->outputPointType = getWithDefault(yamlDrParams, "outputpointtype", 3);
     drParameters->slipRateOutputType = getWithDefault(yamlDrParams, "sliprateoutputtype", 1);
     drParameters->frictionLawType =
@@ -97,19 +68,18 @@
     drParameters->rsSr0 = getWithDefault(yamlDrParams, "rs_sr0", 0.0);
     drParameters->rsInitialSlipRate1 = getWithDefault(yamlDrParams, "rs_inisliprate1", 0.0);
     drParameters->rsInitialSlipRate2 = getWithDefault(yamlDrParams, "rs_inisliprate2", 0.0);
-    drParameters->muW = getWithDefault(yamlDrParams, "mu_w", 0.0);
+    drParameters->muW = getWithDefault(yamlDrParams, "rs_muw", 0.0);
 
     // Thermal Pressurization parameters
-    drParameters->thermalDiffusivity = getWithDefault(yamlDrParams, "alpha_th", 0.0);
-    drParameters->heatCapacity = getWithDefault(yamlDrParams, "rho_c", 0.0);
-    drParameters->undrainedTPResponse = getWithDefault(yamlDrParams, "tp_lambda", 0.0);
-    drParameters->initialTemperature = getWithDefault(yamlDrParams, "initemp", 0.0);
-    drParameters->initialPressure = getWithDefault(yamlDrParams, "inipressure", 0.0);
+    drParameters->thermalDiffusivity = getWithDefault(yamlDrParams, "tp_thermaldiffusivity", 0.0);
+    drParameters->heatCapacity = getWithDefault(yamlDrParams, "tp_heatcapacity", 0.0);
+    drParameters->undrainedTPResponse = getWithDefault(yamlDrParams, "tp_undrainedtpresponse", 0.0);
+    drParameters->initialTemperature = getWithDefault(yamlDrParams, "tp_initemp", 0.0);
+    drParameters->initialPressure = getWithDefault(yamlDrParams, "tp_inipressure", 0.0);
 
     // Prakash-Clifton regularization parameters
-    drParameters->vStar = getWithDefault(yamlDrParams, "vstar", 0.0);
-    drParameters->prakashLength = getWithDefault(yamlDrParams, "prakashlength", 0.0);
->>>>>>> 9a1ec147
+    drParameters->vStar = getWithDefault(yamlDrParams, "pc_vstar", 0.0);
+    drParameters->prakashLength = getWithDefault(yamlDrParams, "pc_prakashlength", 0.0);
 
     // filename of the yaml file describing the fault parameters
     drParameters->faultFileName = getWithDefault(yamlDrParams, "modelfilename", std::string(""));
