--- conflicted
+++ resolved
@@ -8,11 +8,8 @@
 #include "Initializer/Parameters/SeisSolParameters.h"
 #include "Initializer/tree/Lut.hpp"
 
-<<<<<<< HEAD
 #include <DynamicRupture/Output/DataTypes.hpp>
-=======
 #include <DynamicRupture/Misc.h>
->>>>>>> 5849d62e
 #include <memory>
 #include <tensor.h>
 #include <vector>
@@ -89,15 +86,6 @@
     ReceiverOutputData* state;
   };
 
-<<<<<<< HEAD
-  #ifdef MULTIPLE_SIMULATIONS
-  void getDofs(real (&dofs)[tensor::Q::Shape[1]*tensor::Q::Shape[2]], int meshId, unsigned int nFused=0.0);
-  void getNeighbourDofs(real (&dofs)[tensor::Q::Shape[1]*tensor::Q::Shape[2]], int meshId, int side, unsigned int nFused=0.0);
-  #else
-  void getDofs(real (&dofs)[tensor::Q::size()], int meshId);
-  void getNeighbourDofs(real (&dofs)[tensor::Q::size()], int meshId, int side);
-  #endif
-=======
   template <typename T>
   std::remove_extent_t<T>* getCellData(const LocalInfo& local,
                                        const seissol::initializer::Variable<T>& variable) {
@@ -110,9 +98,13 @@
     }
   }
 
+  #ifdef MULTIPLE_SIMULATIONS
+  void getDofs(real (&dofs)[tensor::Q::Shape[1]*tensor::Q::Shape[2]], int meshId, unsigned int nFused=0.0);
+  void getNeighbourDofs(real (&dofs)[tensor::Q::Shape[1]*tensor::Q::Shape[2]], int meshId, int side, unsigned int nFused=0.0);
+  #else
   void getDofs(real dofs[tensor::Q::size()], int meshId);
   void getNeighbourDofs(real dofs[tensor::Q::size()], int meshId, int side);
->>>>>>> 5849d62e
+  #endif
   void computeLocalStresses(LocalInfo& local);
   virtual real computeLocalStrength(LocalInfo& local) = 0;
   virtual real computeFluidPressure(LocalInfo& local) { return 0.0; }
