#include "DynamicRupture/Output/OutputManager.h"
#include "Common/Filesystem.h"
#include "DynamicRupture/Misc.h"
#include "DynamicRupture/Output/Builders/ElementWiseBuilder.h"
#include "DynamicRupture/Output/Builders/PickPointBuilder.h"
#include "DynamicRupture/Output/DataTypes.h"
#include "DynamicRupture/Output/Geometry.h"
#include "DynamicRupture/Output/OutputAux.h"
#include "DynamicRupture/Output/ReceiverBasedOutput.h"
#include "IO/Instance/Mesh/VtkHdf.h"
#include "IO/Writer/Writer.h"
#include "Initializer/DynamicRupture.h"
#include "Initializer/LTS.h"
#include "Initializer/Parameters/DRParameters.h"
#include "Initializer/Parameters/OutputParameters.h"
#include "Initializer/Parameters/SeisSolParameters.h"
#include "Initializer/Tree/LTSTree.h"
#include "Initializer/Tree/Layer.h"
#include "Initializer/Tree/Lut.h"
#include "Initializer/Typedefs.h"
#include "Kernels/Precision.h"
#include "ResultWriter/FaultWriterExecutor.h"
#include "SeisSol.h"
#include <algorithm>
#include <array>
#include <cstddef>
#include <cstring>
#include <ctime>
#include <fstream>
#include <init.h>
#include <iomanip>
#include <ios>
#include <kernel.h>
#include <memory>
#include <ostream>
#include <sstream>
#include <string>
#include <tuple>
#include <type_traits>
#include <utility>
#include <utils/logger.h>
#include <utils/timeutils.h>
#include <vector>

namespace {

struct NativeFormat {};
struct WideFormat {};
template <typename T, typename U = NativeFormat>
struct FormattedBuildinType {
  T value;
};

template <typename T, typename U = NativeFormat>
auto makeFormatted(T value) {
  return FormattedBuildinType<T, U>{value};
}

template <typename T, typename U = NativeFormat>
std::ostream& operator<<(std::ostream& stream, FormattedBuildinType<T, U> obj) {
  if constexpr (std::is_floating_point_v<T>) {
    stream << std::setprecision(16) << std::scientific << obj.value;
  } else if constexpr (std::is_integral_v<T> && std::is_same_v<U, WideFormat>) {
    stream << std::setw(5) << std::setfill('0') << obj.value;
  } else {
    stream << obj.value;
  }
  return stream;
}

std::string buildFileName(const std::string& namePrefix,
                          const std::string& nameSuffix,
                          const std::string& fileExtension = std::string()) {
  std::stringstream fileName;
  fileName << namePrefix << '-' << nameSuffix;
  if (fileExtension.empty()) {
    return fileName.str();
  } else {
    fileName << '.' << fileExtension;
    return fileName.str();
  }
}

std::string buildIndexedMPIFileName(const std::string& namePrefix,
                                    int index,
                                    const std::string& nameSuffix,
                                    const std::string& fileExtension = std::string()) {
  std::stringstream suffix;
#ifdef PARALLEL
  suffix << nameSuffix << '-' << makeFormatted<int, WideFormat>(index) << '-'
         << makeFormatted<int, WideFormat>(MPI::mpi.rank());
#else
  suffix << nameSuffix << '-' << makeFormatted<int, WideFormat>(index);
#endif
  return buildFileName(namePrefix, suffix.str(), fileExtension);
}

} // namespace

namespace seissol::dr::output {

OutputManager::OutputManager(std::unique_ptr<ReceiverOutput> concreteImpl,
                             seissol::SeisSol& seissolInstance)
    : seissolInstance(seissolInstance), ewOutputData(std::make_shared<ReceiverOutputData>()),
      ppOutputData(std::make_shared<ReceiverOutputData>()), impl(std::move(concreteImpl)) {
  backupTimeStamp = utils::TimeUtils::timeAsString("%Y-%m-%d_%H-%M-%S", time(nullptr));
}

OutputManager::~OutputManager() { flushPickpointDataToFile(); }

void OutputManager::setInputParam(seissol::geometry::MeshReader& userMesher) {
  using namespace initializer;
  meshReader = &userMesher;

  impl->setMeshReader(&userMesher);

  const auto& seissolParameters = seissolInstance.getSeisSolParameters();
  const bool bothEnabled = seissolParameters.drParameters.outputPointType ==
                           seissol::initializer::parameters::OutputType::AtPickpointAndElementwise;
  const bool pointEnabled = seissolParameters.drParameters.outputPointType ==
                                seissol::initializer::parameters::OutputType::AtPickpoint ||
                            bothEnabled;
  const bool elementwiseEnabled = seissolParameters.drParameters.outputPointType ==
                                      seissol::initializer::parameters::OutputType::Elementwise ||
                                  bothEnabled;
  const int rank = seissol::MPI::mpi.rank();
  if (pointEnabled) {
    logInfo(rank) << "Enabling on-fault receiver output";
    ppOutputBuilder = std::make_unique<PickPointBuilder>();
    ppOutputBuilder->setMeshReader(&userMesher);
    ppOutputBuilder->setParams(seissolParameters.output.pickpointParameters);
  }
  if (elementwiseEnabled) {
    logInfo(rank) << "Enabling 2D fault output";
    ewOutputBuilder = std::make_unique<ElementWiseBuilder>();
    ewOutputBuilder->setMeshReader(&userMesher);
    ewOutputBuilder->setParams(seissolParameters.output.elementwiseParameters);
  }
  if (!elementwiseEnabled && !pointEnabled) {
    logInfo(rank) << "No dynamic rupture output enabled";
  }
}

void OutputManager::setLtsData(seissol::initializer::LTSTree* userWpTree,
                               seissol::initializer::LTS* userWpDescr,
                               seissol::initializer::Lut* userWpLut,
                               seissol::initializer::LTSTree* userDrTree,
                               seissol::initializer::DynamicRupture* userDrDescr) {
  wpDescr = userWpDescr;
  wpTree = userWpTree;
  wpLut = userWpLut;
  drTree = userDrTree;
  drDescr = userDrDescr;
  impl->setLtsData(wpTree, wpDescr, wpLut, drTree, drDescr);
  initFaceToLtsMap();
  const auto& seissolParameters = seissolInstance.getSeisSolParameters();
  const bool bothEnabled = seissolParameters.drParameters.outputPointType ==
                           seissol::initializer::parameters::OutputType::AtPickpointAndElementwise;
  const bool pointEnabled = seissolParameters.drParameters.outputPointType ==
                                seissol::initializer::parameters::OutputType::AtPickpoint ||
                            bothEnabled;
  const bool elementwiseEnabled = seissolParameters.drParameters.outputPointType ==
                                      seissol::initializer::parameters::OutputType::Elementwise ||
                                  bothEnabled;
  if (pointEnabled) {
    ppOutputBuilder->setLtsData(userWpTree, userWpDescr, userWpLut, userDrTree, userDrDescr);
    ppOutputBuilder->setVariableList(impl->getOutputVariables());
    ppOutputBuilder->setFaceToLtsMap(&globalFaceToLtsMap);
  }
  if (elementwiseEnabled) {
    ewOutputBuilder->setLtsData(userWpTree, userWpDescr, userWpLut, userDrTree, userDrDescr);
    ewOutputBuilder->setFaceToLtsMap(&globalFaceToLtsMap);
  }
}

void OutputManager::initElementwiseOutput() {
  ewOutputBuilder->build(ewOutputData);
  const auto& seissolParameters = seissolInstance.getSeisSolParameters();

  const auto& receiverPoints = ewOutputData->receiverPoints;
  const auto cellConnectivity = getCellConnectivity(receiverPoints);
  const auto faultTags = getFaultTags(receiverPoints);
  const auto vertices = getAllVertices(receiverPoints);
  constexpr auto MaxNumVars = std::tuple_size<DrVarsT>::value;
  const auto outputMask = seissolParameters.output.elementwiseParameters.outputMask;
  const auto intMask = convertMaskFromBoolToInt<MaxNumVars>(outputMask);

  const double printTime = seissolParameters.output.elementwiseParameters.printTimeIntervalSec;
  const auto backendType = seissolParameters.output.xdmfWriterBackend;

<<<<<<< HEAD
  std::vector<real*> dataPointers;
  auto recordPointers = [&dataPointers](auto& var, int) {
    if (var.isActive) {
      for (int dim = 0; dim < var.dim(); ++dim) {
        dataPointers.push_back(var.data[dim]);
      }
=======
  if (seissolParameters.output.elementwiseParameters.vtkorder < 0) {
    std::vector<real*> dataPointers;
    auto recordPointers = [&dataPointers](auto& var, int) {
      if (var.isActive) {
        for (int dim = 0; dim < var.dim(); ++dim)
          dataPointers.push_back(var.data[dim]);
      }
    };
    misc::forEach(ewOutputData->vars, recordPointers);

    seissolInstance.faultWriter().init(cellConnectivity.data(),
                                       vertices.data(),
                                       faultTags.data(),
                                       static_cast<unsigned int>(receiverPoints.size()),
                                       static_cast<unsigned int>(3 * receiverPoints.size()),
                                       &intMask[0],
                                       const_cast<const real**>(dataPointers.data()),
                                       seissolParameters.output.prefix.data(),
                                       printTime,
                                       backendType,
                                       backupTimeStamp);

    seissolInstance.faultWriter().setupCallbackObject(this);
  } else {
    // Code to be refactored.

    auto order = seissolParameters.output.elementwiseParameters.vtkorder;
    if (order == 0) {
      logError() << "VTK order 0 is currently not supported for the elementwise fault output.";
>>>>>>> e08e4c52
    }

    io::instance::mesh::VtkHdfWriter writer("fault-elementwise",
                                            receiverPoints.size() /
                                                seissol::init::vtk2d::Shape[order][1],
                                            2,
                                            order);

    writer.addPointProjector([=](double* target, std::size_t index) {
      for (std::size_t i = 0; i < seissol::init::vtk2d::Shape[order][1]; ++i) {
        for (int j = 0; j < 3; ++j) {
          target[i * 3 + j] =
              receiverPoints[seissol::init::vtk2d::Shape[order][1] * index + i].global.coords[j];
        }
      }
    });

    misc::forEach(ewOutputData->vars, [&](auto& var, int i) {
      if (var.isActive) {
        for (int d = 0; d < var.dim(); ++d) {
          auto* data = var.data[d];
          writer.addPointData<real>(VariableLabels[i][d],
                                    std::vector<std::size_t>(),
                                    [=](real* target, std::size_t index) {
                                      std::memcpy(
                                          target,
                                          data + seissol::init::vtk2d::Shape[order][1] * index,
                                          sizeof(real) * seissol::init::vtk2d::Shape[order][1]);
                                    });
        }
      }
    });

    auto& self = *this;
    writer.addHook([&](std::size_t, double) { self.updateElementwiseOutput(); });

    io::writer::ScheduledWriter schedWriter;
    schedWriter.interval = printTime;
    schedWriter.name = "fault-elementwise";
    schedWriter.planWrite = writer.makeWriter();

    seissolInstance.getOutputManager().addOutput(schedWriter);
  }
}

void OutputManager::initPickpointOutput() {
  ppOutputBuilder->build(ppOutputData);
  const auto& seissolParameters = seissolInstance.getSeisSolParameters();

  if (seissolParameters.output.pickpointParameters.collectiveio) {
    logError() << "Collective IO for the Fault Pickpoint output is still under construction.";
  }

  std::stringstream baseHeader;
  baseHeader << "VARIABLES = \"Time\"";
  size_t labelCounter = 0;
  auto collectVariableNames = [&baseHeader, &labelCounter](auto& var, int) {
    if (var.isActive) {
      for (int dim = 0; dim < var.dim(); ++dim) {
        baseHeader << " ,\"" << writer::FaultWriterExecutor::getLabelName(labelCounter) << '\"';
        ++labelCounter;
      }
    } else {
      labelCounter += var.dim();
    }
  };
  misc::forEach(ppOutputData->vars, collectVariableNames);

  auto& outputData = ppOutputData;
  for (size_t i = 0; i < outputData->receiverPoints.size(); ++i) {
    const auto& receiver = outputData->receiverPoints[i];
    const size_t globalIndex = receiver.globalReceiverIndex + 1;

    auto fileName =
        buildIndexedMPIFileName(seissolParameters.output.prefix, globalIndex, "faultreceiver");
    seissol::generateBackupFileIfNecessary(fileName, "dat", {backupTimeStamp});
    fileName += ".dat";

    if (!seissol::filesystem::exists(fileName)) {
      std::ofstream file(fileName, std::ios_base::out);
      if (file.is_open()) {
        std::stringstream title;
        title << "TITLE = \"Temporal Signal for fault receiver number " << globalIndex << "\"";

        file << title.str() << '\n';
        file << baseHeader.str() << '\n';

        const auto& point = const_cast<ExtVrtxCoords&>(receiver.global);

        // output coordinates
        file << "# x1\t" << makeFormatted(point[0]) << '\n';
        file << "# x2\t" << makeFormatted(point[1]) << '\n';
        file << "# x3\t" << makeFormatted(point[2]) << '\n';

        // stress info
        std::array<real, 6> rotatedInitialStress{};

        {
          auto [layer, face] = faceToLtsMap.at(receiver.faultFaceIndex);

          const auto* initialStressVar = layer->var(drDescr->initialStressInFaultCS);
          const auto initialStress = reinterpret_cast<const real*>(initialStressVar[face]);

          seissol::dynamicRupture::kernel::rotateInitStress alignAlongDipAndStrikeKernel;
          alignAlongDipAndStrikeKernel.stressRotationMatrix =
              outputData->stressGlbToDipStrikeAligned[i].data();
          alignAlongDipAndStrikeKernel.reducedFaceAlignedMatrix =
              outputData->stressFaceAlignedToGlb[i].data();

          alignAlongDipAndStrikeKernel.initialStress = initialStress;
          alignAlongDipAndStrikeKernel.rotatedStress = rotatedInitialStress.data();
          alignAlongDipAndStrikeKernel.execute();
        }

        file << "# P_0\t" << makeFormatted(rotatedInitialStress[0]) << '\n';
        file << "# T_s\t" << makeFormatted(rotatedInitialStress[3]) << '\n';
        file << "# T_d\t" << makeFormatted(rotatedInitialStress[5]) << '\n';

      } else {
        logError() << "cannot open " << fileName;
      }
      file.close();
    }
  }
}

void OutputManager::init() {
  if (ewOutputBuilder) {
    initElementwiseOutput();
  }
  if (ppOutputBuilder) {
    initPickpointOutput();
  }
}

void OutputManager::initFaceToLtsMap() {
  if (drTree != nullptr) {
    const size_t readerFaultSize = meshReader->getFault().size();
    const size_t ltsFaultSize = drTree->getNumberOfCells(Ghost);

    faceToLtsMap.resize(std::max(readerFaultSize, ltsFaultSize));
    globalFaceToLtsMap.resize(faceToLtsMap.size());
    for (auto& layer : drTree->leaves(Ghost)) {

      DRFaceInformation* faceInformation = layer.var(drDescr->faceInformation);
      for (size_t ltsFace = 0; ltsFace < layer.getNumberOfCells(); ++ltsFace) {
        faceToLtsMap[faceInformation[ltsFace].meshFace] = std::make_pair(&layer, ltsFace);
      }
    }

    DRFaceInformation* faceInformation = drTree->var(drDescr->faceInformation);
    for (size_t ltsFace = 0; ltsFace < ltsFaultSize; ++ltsFace) {
      globalFaceToLtsMap[faceInformation[ltsFace].meshFace] = ltsFace;
    }
  }
  impl->setFaceToLtsMap(&faceToLtsMap);
}

bool OutputManager::isAtPickpoint(double time, double dt) {
  const auto& seissolParameters = seissolInstance.getSeisSolParameters();
  const bool isFirstStep = iterationStep == 0;
  const double abortTime = seissolParameters.timeStepping.endTime;
  const bool isCloseToTimeOut = (abortTime - time) < (dt * timeMargin);

  const int printTimeInterval = seissolParameters.output.pickpointParameters.printTimeInterval;
  const bool isOutputIteration = iterationStep % printTimeInterval == 0;

  return (isFirstStep || isOutputIteration || isCloseToTimeOut);
}

void OutputManager::writePickpointOutput(double time, double dt) {
  const auto& seissolParameters = seissolInstance.getSeisSolParameters();
  if (this->ppOutputBuilder) {
    if (this->isAtPickpoint(time, dt)) {

      const auto& outputData = ppOutputData;
      impl->calcFaultOutput(seissol::initializer::parameters::OutputType::AtPickpoint,
                            seissolParameters.drParameters.slipRateOutputType,
                            ppOutputData,
                            time);

      const bool isMaxCacheLevel =
          outputData->currentCacheLevel >=
          static_cast<size_t>(seissolParameters.output.pickpointParameters.maxPickStore);
      const bool isCloseToEnd = (seissolParameters.timeStepping.endTime - time) < dt * timeMargin;

      if (isMaxCacheLevel || isCloseToEnd) {
        this->flushPickpointDataToFile();
      }
    }
    ++iterationStep;
  }
}

void OutputManager::flushPickpointDataToFile() {
  auto& outputData = ppOutputData;
  const auto& seissolParameters = seissolInstance.getSeisSolParameters();

  for (size_t pointId = 0; pointId < outputData->receiverPoints.size(); ++pointId) {
    std::stringstream data;
    for (size_t level = 0; level < outputData->currentCacheLevel; ++level) {
      data << makeFormatted(outputData->cachedTime[level]) << '\t';
      auto recordResults = [pointId, level, &data](auto& var, int) {
        if (var.isActive) {
          for (int dim = 0; dim < var.dim(); ++dim) {
            data << makeFormatted(var(dim, level, pointId)) << '\t';
          }
        }
      };
      misc::forEach(outputData->vars, recordResults);
      data << '\n';
    }

    const auto globalIndex = outputData->receiverPoints[pointId].globalReceiverIndex + 1;
    const auto fileName = buildIndexedMPIFileName(
        seissolParameters.output.prefix, globalIndex, "faultreceiver", "dat");

    std::ofstream file(fileName, std::ios_base::app);
    if (file.is_open()) {
      file << data.str();
    } else {
      logError() << "cannot open " << fileName;
    }
    file.close();
  }
  outputData->currentCacheLevel = 0;
}

void OutputManager::updateElementwiseOutput() {
  if (this->ewOutputBuilder) {
    const auto& seissolParameters = seissolInstance.getSeisSolParameters();
    impl->calcFaultOutput(seissol::initializer::parameters::OutputType::Elementwise,
                          seissolParameters.drParameters.slipRateOutputType,
                          ewOutputData);
  }
}
} // namespace seissol::dr::output<|MERGE_RESOLUTION|>--- conflicted
+++ resolved
@@ -188,20 +188,13 @@
   const double printTime = seissolParameters.output.elementwiseParameters.printTimeIntervalSec;
   const auto backendType = seissolParameters.output.xdmfWriterBackend;
 
-<<<<<<< HEAD
-  std::vector<real*> dataPointers;
-  auto recordPointers = [&dataPointers](auto& var, int) {
-    if (var.isActive) {
-      for (int dim = 0; dim < var.dim(); ++dim) {
-        dataPointers.push_back(var.data[dim]);
-      }
-=======
   if (seissolParameters.output.elementwiseParameters.vtkorder < 0) {
     std::vector<real*> dataPointers;
     auto recordPointers = [&dataPointers](auto& var, int) {
       if (var.isActive) {
-        for (int dim = 0; dim < var.dim(); ++dim)
+        for (int dim = 0; dim < var.dim(); ++dim) {
           dataPointers.push_back(var.data[dim]);
+        }
       }
     };
     misc::forEach(ewOutputData->vars, recordPointers);
@@ -225,7 +218,6 @@
     auto order = seissolParameters.output.elementwiseParameters.vtkorder;
     if (order == 0) {
       logError() << "VTK order 0 is currently not supported for the elementwise fault output.";
->>>>>>> e08e4c52
     }
 
     io::instance::mesh::VtkHdfWriter writer("fault-elementwise",
