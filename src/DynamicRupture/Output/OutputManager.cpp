--- conflicted
+++ resolved
@@ -221,7 +221,7 @@
     };
     misc::forEach(ewOutputData->vars, recordPointers);
 
-    seissolInstance.faultWriter().init(cellConnectivity.data(),
+    seissolInstance.faultWriter()[numFused]->init(cellConnectivity.data(),
                                        vertices.data(),
                                        faultTags.data(),
                                        static_cast<unsigned int>(receiverPoints.size()),
@@ -233,33 +233,14 @@
                                        backendType,
                                        backupTimeStamp);
 
-    seissolInstance.faultWriter().setupCallbackObject(this);
-  } else {
+    seissolInstance.faultWriter()[numFused]->setupCallbackObject(this);
+  } else { // This is with higher order output -> currently not using for fused-simulations
     // Code to be refactored.
 
     auto order = seissolParameters.output.elementwiseParameters.vtkorder;
     if (order == 0) {
       logError() << "VTK order 0 is currently not supported for the elementwise fault output.";
     }
-<<<<<<< HEAD
-  };
-  misc::forEach(ewOutputData->vars, recordPointers);
-  // This should not be in a loop but should be tracked by the number of Simulation and then put
-  // there
-  seissolInstance.faultWriter()[numFused]->init(
-      cellConnectivity.data(),
-      vertices.data(),
-      faultTags.data(),
-      static_cast<unsigned int>(receiverPoints.size()),
-      static_cast<unsigned int>(3 * receiverPoints.size()),
-      &intMask[0],
-      const_cast<const real**>(dataPointers.data()),
-      seissolParameters.output.prefix.data(),
-      printTime,
-      backendType,
-      backupTimeStamp);
-  seissolInstance.faultWriter()[numFused]->setupCallbackObject(this);
-=======
 
     io::instance::mesh::VtkHdfWriter writer("fault-elementwise",
                                             receiverPoints.size() /
@@ -302,7 +283,6 @@
 
     seissolInstance.getOutputManager().addOutput(schedWriter);
   }
->>>>>>> 5e75cf71
 }
 
 void OutputManager::initPickpointOutput() {
