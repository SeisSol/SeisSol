--- conflicted
+++ resolved
@@ -49,7 +49,6 @@
 #include <utils/timeutils.h>
 #include <vector>
 
-<<<<<<< HEAD
 std::string intToStringWithFixedDigits(int number, int width) {
   std::string str = std::to_string(number);
   if (str.length() < width) {
@@ -57,9 +56,9 @@
   }
   return str;
 }
-=======
+
 namespace {
->>>>>>> c19cf489
+
 
 struct NativeFormat {};
 struct WideFormat {};
@@ -100,7 +99,6 @@
 
 std::string buildIndexedMPIFileName(const std::string& namePrefix,
                                     int index,
-<<<<<<< HEAD
                                     int numFused,
                                     std::string nameSuffix,
                                     std::string fileExtension = std::string()) {
@@ -109,14 +107,7 @@
   suffix << nameSuffix << '-' << makeFormatted<int, WideFormat>(index) << '-'
          << makeFormatted<int, WideFormat>(numFused) << '-'
          << makeFormatted<int, WideFormat>(MPI::mpi.rank());
-=======
-                                    const std::string& nameSuffix,
-                                    const std::string& fileExtension = std::string()) {
-  std::stringstream suffix;
-#ifdef PARALLEL
-  suffix << nameSuffix << '-' << makeFormatted<int, WideFormat>(index) << '-'
-         << makeFormatted<int, WideFormat>(seissol::MPI::mpi.rank());
->>>>>>> c19cf489
+
 #else
   suffix << nameSuffix << '-' << makeFormatted<int, WideFormat>(index) << '-'
          << makeFormatted<int, WideFormat>(numFused);
@@ -132,17 +123,12 @@
                              seissol::SeisSol& seissolInstance,
                              unsigned int numFused)
     : seissolInstance(seissolInstance), ewOutputData(std::make_shared<ReceiverOutputData>()),
-<<<<<<< HEAD
       ppOutputData(std::make_shared<ReceiverOutputData>()), impl(std::move(concreteImpl)),
       numFused(numFused) {
 
   logInfo(seissol::MPI::mpi.rank()) << "Receiver output called for simulation: " << numFused;
 
   backupTimeStamp = utils::TimeUtils::timeAsString("%Y-%m-%d_%H-%M-%S", time(0L));
-=======
-      ppOutputData(std::make_shared<ReceiverOutputData>()), impl(std::move(concreteImpl)) {
-  backupTimeStamp = utils::TimeUtils::timeAsString("%Y-%m-%d_%H-%M-%S", time(nullptr));
->>>>>>> c19cf489
 }
 
 OutputManager::~OutputManager() { flushPickpointDataToFile(); }
