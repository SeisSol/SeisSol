--- conflicted
+++ resolved
@@ -407,26 +407,12 @@
             const size_t simIndex = receiver.simIndex;
             const auto& point = const_cast<ExtVrtxCoords&>(receiver.global);
 
-<<<<<<< HEAD
             // output coordinates
             if (simIndex == 0) {
               file << "# Receiver number " << globalIndex << '\n';
               file << "# x1\t" << makeFormatted(point[0]) << '\n';
               file << "# x2\t" << makeFormatted(point[1]) << '\n';
               file << "# x3\t" << makeFormatted(point[2]) << '\n';
-=======
-          // stress info
-          std::array<real, 6> rotatedInitialStress{};
-          {
-            auto [layer, face] = faceToLtsMap.at(receiver.faultFaceIndex);
-
-            const auto* initialStressVar = layer->var<DynamicRupture::InitialStressInFaultCS>();
-            const auto* initialStress = initialStressVar[face];
-            std::array<real, 6> unrotatedInitialStress{};
-            for (std::size_t stressVar = 0; stressVar < unrotatedInitialStress.size();
-                 ++stressVar) {
-              unrotatedInitialStress[stressVar] = initialStress[stressVar][receiver.gpIndex];
->>>>>>> 2093a3f2
             }
 
             // stress info
@@ -434,7 +420,7 @@
             {
               auto [layer, face] = faceToLtsMap.at(receiver.faultFaceIndex);
 
-              const auto* initialStressVar = layer->var(drDescr->initialStressInFaultCS);
+              const auto* initialStressVar = layer->var<DynamicRupture::InitialStressInFaultCS>();
               const auto* initialStress = initialStressVar[face];
               std::array<real, 6> unrotatedInitialStress{};
               for (std::size_t stressVar = 0; stressVar < unrotatedInitialStress.size();
