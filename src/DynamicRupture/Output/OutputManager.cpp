// SPDX-FileCopyrightText: 2022 SeisSol Group
//
// SPDX-License-Identifier: BSD-3-Clause
// SPDX-LicenseComments: Full text under /LICENSE and /LICENSES/
//
// SPDX-FileContributor: Author lists in /AUTHORS and /CITATION.cff

#include "DynamicRupture/Output/OutputManager.h"

#include "Common/Filesystem.h"
#include "DynamicRupture/Misc.h"
#include "DynamicRupture/Output/Builders/ElementWiseBuilder.h"
#include "DynamicRupture/Output/Builders/PickPointBuilder.h"
#include "DynamicRupture/Output/DataTypes.h"
#include "DynamicRupture/Output/Geometry.h"
#include "DynamicRupture/Output/OutputAux.h"
#include "DynamicRupture/Output/ReceiverBasedOutput.h"
#include "GeneratedCode/init.h"
#include "GeneratedCode/kernel.h"
#include "IO/Instance/Geometry/Geometry.h"
<<<<<<< HEAD
#include "IO/Instance/Mesh/VtkHdf.h"
=======
#include "IO/Instance/Geometry/Typedefs.h"
>>>>>>> 0c079542
#include "IO/Writer/Writer.h"
#include "Initializer/Parameters/DRParameters.h"
#include "Initializer/Parameters/OutputParameters.h"
#include "Initializer/Parameters/SeisSolParameters.h"
#include "Initializer/Typedefs.h"
#include "Kernels/Precision.h"
#include "Memory/Descriptor/DynamicRupture.h"
#include "Memory/Descriptor/LTS.h"
#include "Memory/Tree/Layer.h"
<<<<<<< HEAD
#include "SeisSol.h"
#include <Common/ConfigHelper.h>
#include <Config.h>
#include <IO/Instance/Geometry/Typedefs.h>
#include <Memory/Descriptor/LTS.h>
#include <Parallel/Runtime/Stream.h>
=======
#include "Parallel/Runtime/Stream.h"
#include "SeisSol.h"
#include "Solver/MultipleSimulations.h"

>>>>>>> 0c079542
#include <algorithm>
#include <array>
#include <cassert>
#include <cstddef>
#include <cstdint>
#include <cstring>
#include <ctime>
#include <fstream>
#include <iomanip>
#include <ios>
#include <memory>
#include <mpi.h>
#include <numeric>
#include <ostream>
#include <sstream>
#include <string>
#include <tuple>
#include <type_traits>
#include <unordered_map>
#include <utility>
#include <utils/logger.h>
#include <utils/timeutils.h>
#include <variant>
#include <vector>

namespace {

struct NativeFormat {};
struct WideFormat {};
template <typename T, typename U = NativeFormat>
struct FormattedBuildinType {
  T value;
};

template <typename T, typename U = NativeFormat>
auto makeFormatted(T value) {
  return FormattedBuildinType<T, U>{value};
}

template <typename T, typename U = NativeFormat>
std::ostream& operator<<(std::ostream& stream, FormattedBuildinType<T, U> obj) {
  if constexpr (std::is_floating_point_v<T>) {
    stream << std::setprecision(16) << std::scientific << obj.value;
  } else if constexpr (std::is_integral_v<T> && std::is_same_v<U, WideFormat>) {
    stream << std::setw(5) << std::setfill('0') << obj.value;
  } else {
    stream << obj.value;
  }
  return stream;
}

std::string buildFileName(const std::string& namePrefix,
                          const std::string& nameSuffix,
                          const std::string& fileExtension = std::string()) {
  std::stringstream fileName;
  fileName << namePrefix << '-' << nameSuffix;
  if (fileExtension.empty()) {
    return fileName.str();
  } else {
    fileName << '.' << fileExtension;
    return fileName.str();
  }
}

std::string buildIndexedMPIFileName(const std::string& namePrefix,
                                    int index,
                                    const std::string& nameSuffix,
                                    const std::string& fileExtension = std::string()) {
  std::stringstream suffix;
  if (index >= 0) {
    suffix << nameSuffix << '-' << makeFormatted<int, WideFormat>(index);
  } else {
    suffix << nameSuffix << "-r" << makeFormatted<int, WideFormat>(seissol::Mpi::mpi.rank());
  }
  return buildFileName(namePrefix, suffix.str(), fileExtension);
}

} // namespace

namespace seissol::dr::output {

OutputManager::OutputManager(std::unique_ptr<ReceiverOutput> concreteImpl,
                             seissol::SeisSol& seissolInstance)
    : seissolInstance(seissolInstance), ewOutputData(std::make_shared<ReceiverOutputData>()),
      impl(std::move(concreteImpl)) {
  backupTimeStamp = utils::TimeUtils::timeAsString("%Y-%m-%d_%H-%M-%S", time(nullptr));
}

OutputManager::~OutputManager() {
  for (const auto& [id, _] : ppOutputData) {
    flushPickpointDataToFile(id);
  }
}

void OutputManager::setInputParam(seissol::geometry::MeshReader& userMesher) {
  using namespace initializer;
  meshReader = &userMesher;

  impl->setMeshReader(&userMesher);

  const auto& seissolParameters = seissolInstance.getSeisSolParameters();
  const bool bothEnabled = seissolParameters.drParameters.outputPointType ==
                           seissol::initializer::parameters::OutputType::AtPickpointAndElementwise;
  const bool pointEnabled = seissolParameters.drParameters.outputPointType ==
                                seissol::initializer::parameters::OutputType::AtPickpoint ||
                            bothEnabled;
  const bool elementwiseEnabled = seissolParameters.drParameters.outputPointType ==
                                      seissol::initializer::parameters::OutputType::Elementwise ||
                                  bothEnabled;
  if (pointEnabled) {
    logInfo() << "Enabling on-fault receiver output";
    ppOutputBuilder = std::make_unique<PickPointBuilder>();
    ppOutputBuilder->setMeshReader(&userMesher);
    ppOutputBuilder->setParams(seissolParameters.output.pickpointParameters);
  }
  if (elementwiseEnabled) {
    logInfo() << "Enabling 2D fault output";
    ewOutputBuilder = std::make_unique<ElementWiseBuilder>();
    ewOutputBuilder->setMeshReader(&userMesher);
    ewOutputBuilder->setParams(seissolParameters.output.elementwiseParameters);
  }
  if (!elementwiseEnabled && !pointEnabled) {
    logInfo() << "No dynamic rupture output enabled";
  }
}

void OutputManager::setLtsData(LTS::Storage& userWpStorage,
                               LTS::Backmap& userWpBackmap,
                               DynamicRupture::Storage& userDrStorage) {
  wpStorage = &userWpStorage;
  wpBackmap = &userWpBackmap;
  drStorage = &userDrStorage;
  impl->setLtsData(userWpStorage, userWpBackmap, userDrStorage);
  initFaceToLtsMap();
  const auto& seissolParameters = seissolInstance.getSeisSolParameters();
  const bool bothEnabled = seissolParameters.drParameters.outputPointType ==
                           seissol::initializer::parameters::OutputType::AtPickpointAndElementwise;
  const bool pointEnabled = seissolParameters.drParameters.outputPointType ==
                                seissol::initializer::parameters::OutputType::AtPickpoint ||
                            bothEnabled;
  const bool elementwiseEnabled = seissolParameters.drParameters.outputPointType ==
                                      seissol::initializer::parameters::OutputType::Elementwise ||
                                  bothEnabled;
  if (pointEnabled) {
    ppOutputBuilder->setLtsData(userWpStorage, userWpBackmap, userDrStorage);
    ppOutputBuilder->setVariableList(impl->getOutputVariables());
    ppOutputBuilder->setFaceToLtsMap(&globalFaceToLtsMap);
  }
  if (elementwiseEnabled) {
    ewOutputBuilder->setLtsData(userWpStorage, userWpBackmap, userDrStorage);
    ewOutputBuilder->setFaceToLtsMap(&globalFaceToLtsMap);
  }
}

void OutputManager::initElementwiseOutput() {
  logInfo() << "Setting up the fault output.";
  ewOutputBuilder->build(ewOutputData);
  const auto& seissolParameters = seissolInstance.getSeisSolParameters();

  const auto& receiverPoints = ewOutputData->receiverPoints;
  const auto cellConnectivity = getCellConnectivity(receiverPoints);
  const auto faultTags = getFaultTags(receiverPoints);
  const auto vertices = getAllVertices(receiverPoints);
  constexpr auto MaxNumVars = std::tuple_size_v<DrVarsT>;
  const auto outputMask = seissolParameters.output.elementwiseParameters.outputMask;
  const auto intMask = convertMaskFromBoolToInt<MaxNumVars>(outputMask);

  const double printTime = seissolParameters.output.elementwiseParameters.printTimeIntervalSec;
<<<<<<< HEAD
  const auto backendType = seissolParameters.output.xdmfWriterBackend;

  auto order = seissolParameters.output.elementwiseParameters.vtkorder;

  // explicitly take the first config here
  using Cfg0 = Config0;
  const auto pointCount = order > 1 ? seissol::init::vtk2d<Cfg0>::Shape[order][1]
                                    : seissol::init::vtk2d<Cfg0>::Shape[1][1];
  const auto dataCount = order > 1 ? seissol::init::vtk2d<Cfg0>::Shape[order][1] : 1;

  io::instance::geometry::GeometryWriter writer("fault-elementwise",
                                                receiverPoints.size() / pointCount,
                                                io::instance::geometry::Shape::Triangle,
                                                order);

=======

  auto order = seissolParameters.output.elementwiseParameters.vtkorder;

  const auto pointCount =
      order > 1 ? seissol::init::vtk2d::Shape[order][1] : seissol::init::vtk2d::Shape[1][1];
  const auto dataCount = order > 1 ? seissol::init::vtk2d::Shape[order][1] : 1;

  io::instance::geometry::GeometryWriter writer("fault-elementwise",
                                                receiverPoints.size() / pointCount,
                                                io::instance::geometry::Shape::Triangle,
                                                order);

>>>>>>> 0c079542
  writer.addPointProjector([=](double* target, std::size_t index) {
    for (std::size_t i = 0; i < pointCount; ++i) {
      for (int j = 0; j < 3; ++j) {
        target[i * 3 + j] = receiverPoints[pointCount * index + i].global.coords[j];
      }
    }
  });

<<<<<<< HEAD
  const auto rank = seissol::MPI::mpi.rank();
  writer.addCellData<int>(
      "partition", {}, true, [=](int* target, std::size_t index) { target[0] = rank; });
=======
  const auto rank = seissol::Mpi::mpi.rank();
  writer.addCellData<int>(
      "partition", {}, true, [=](int* target, std::size_t /*index*/) { target[0] = rank; });
>>>>>>> 0c079542

  writer.addCellData<int>(
      "fault-tag", {}, true, [=, &receiverPoints](int* target, std::size_t index) {
        *target = receiverPoints[index].faultTag;
      });

  writer.addCellData<std::size_t>(
      "global-id", {}, true, [=, &receiverPoints](std::size_t* target, std::size_t index) {
        *target =
            receiverPoints[index].elementGlobalIndex * 4 + receiverPoints[index].localFaceSideId;
      });

  misc::forEach(ewOutputData->vars, [&](auto& var, int i) {
    if (var.isActive) {
      for (std::size_t d = 0; d < var.dim(); ++d) {
        auto* data = var.data[d];
<<<<<<< HEAD
        writer.addGeometryOutput<float>(VariableLabels[i][d],
                                        std::vector<std::size_t>(),
                                        false,
                                        [=](float* target, std::size_t index) {
                                          std::copy_n(data + dataCount * index, dataCount, target);
                                        });
=======
        writer.addGeometryOutput<real>(
            VariableLabels[i][d],
            std::vector<std::size_t>(),
            false,
            [=](real* target, std::size_t index) {
              std::memcpy(target, data + dataCount * index, sizeof(real) * dataCount);
            });
>>>>>>> 0c079542
      }
    }
  });

  auto& self = *this;
  writer.addHook([&](std::size_t, double) { self.updateElementwiseOutput(); });

  io::writer::ScheduledWriter schedWriter;
  schedWriter.interval = printTime;
  schedWriter.name = "fault-elementwise";
  schedWriter.planWrite = writer.makeWriter();

  seissolInstance.getOutputManager().addOutput(schedWriter);
}

void OutputManager::initPickpointOutput() {
  logInfo() << "Setting up on-fault receivers.";
  ppOutputBuilder->build(ppOutputData);
  const auto& seissolParameters = seissolInstance.getSeisSolParameters();

  if (seissolParameters.output.pickpointParameters.collectiveio) {
    logError() << "Collective IO for the on-fault receiver output is still under construction.";
  }

  std::size_t maxSims = 1;
  for (const auto& element : seissolInstance.meshReader().getElements()) {
    std::visit(
        [&](auto cfg) {
          using Cfg = decltype(cfg);
          maxSims = std::max(maxSims, Cfg::NumSimulations);
        },
        ConfigVariantList[element.configId]);
  }
  MPI_Allreduce(MPI_IN_PLACE,
                &maxSims,
                1,
                seissol::MPI::castToMpiType<std::size_t>(),
                MPI_MAX,
                seissol::MPI::mpi.comm());

  for (auto& [id, outputData] : ppOutputData) {
    const bool allReceiversInOneFilePerRank =
        seissolParameters.output.pickpointParameters.aggregate;
    auto& files = ppFiles[id];

    if (allReceiversInOneFilePerRank) {
      // aggregate all receivers per rank

      files.resize(1);
      auto fileName = buildIndexedMPIFileName(seissolParameters.output.prefix, -1, "faultreceiver");
      fileName += ".dat";
      std::vector<std::size_t> receivers(outputData->receiverPoints.size());
      std::iota(receivers.begin(), receivers.end(), 0);
      files[0] = PickpointFile{fileName, receivers};
    } else {
      // aggregate at least all fused simulations

      std::unordered_map<std::size_t, std::vector<std::size_t>> globalIndexMap;
      for (size_t i = 0; i < outputData->receiverPoints.size(); ++i) {
        globalIndexMap[outputData->receiverPoints[i].globalReceiverIndex].push_back(i);
      }

      files.resize(globalIndexMap.size());
      std::size_t counter = 0;
      for (const auto& [index, receivers] : globalIndexMap) {
        auto fileName =
            buildIndexedMPIFileName(seissolParameters.output.prefix, index + 1, "faultreceiver");
        seissol::generateBackupFileIfNecessary(fileName, "dat", {backupTimeStamp});
        fileName += ".dat";

        files[counter] = PickpointFile{fileName, receivers};
        ++counter;
      }
    }

    std::stringstream baseHeader;

    auto suffix = [&allReceiversInOneFilePerRank, maxSims](auto pointIndex, auto simIndex) {
      std::string suffix;

      if (allReceiversInOneFilePerRank) {
        suffix += "-" + std::to_string(pointIndex);
      }

      if (maxSims > 1) {
        suffix += "-" + std::to_string(simIndex);
      }

<<<<<<< HEAD
      return suffix;
    };

    const size_t actualPointCount =
        allReceiversInOneFilePerRank ? outputData->receiverPoints.size() / maxSims : 1;

    for (std::size_t pointIndex = 0; pointIndex < actualPointCount; ++pointIndex) {
      for (std::size_t simIndex = 0; simIndex < maxSims; ++simIndex) {
        size_t labelCounter = 0;
        auto collectVariableNames =
            [&baseHeader, &labelCounter, &simIndex, &pointIndex, suffix](auto& var, int index) {
              if (var.isActive) {
                for (std::size_t dim = 0; dim < var.dim(); ++dim) {
                  baseHeader << " ,\"" << VariableLabels[index][dim]
                             << suffix(pointIndex + 1, simIndex + 1) << '\"';
                  ++labelCounter;
                }
              } else {
                labelCounter += var.dim();
=======
    return suffix;
  };

  const size_t actualPointCount =
      allReceiversInOneFilePerRank ? ppOutputData->receiverPoints.size() / multisim::NumSimulations
                                   : 1;

  for (std::uint32_t pointIndex = 0; pointIndex < actualPointCount; ++pointIndex) {
    for (std::size_t simIndex = 0; simIndex < multisim::NumSimulations; ++simIndex) {
      size_t labelCounter = 0;
      auto collectVariableNames =
          [&baseHeader, &labelCounter, &simIndex, &pointIndex, suffix](auto& var, int index) {
            if (var.isActive) {
              for (std::size_t dim = 0; dim < var.dim(); ++dim) {
                baseHeader << " ,\"" << VariableLabels[index][dim]
                           << suffix(pointIndex + 1, simIndex + 1) << '\"';
                ++labelCounter;
>>>>>>> 0c079542
              }
            };
        misc::forEach(outputData->vars, collectVariableNames);
      }
    }

    for (size_t i = 0; i < files.size(); ++i) {
      const auto& receiver = outputData->receiverPoints[i];

      const auto& ppfile = files[i];

      if (!seissol::filesystem::exists(ppfile.fileName)) {
        std::ofstream file(ppfile.fileName, std::ios_base::out);
        if (file.is_open()) {
          std::stringstream title;

          title << "TITLE = \"Temporal Signal for fault receiver number(s) and simulation(s)";
          for (const auto& gIdx : ppfile.indices) {
            const auto& receiver = outputData->receiverPoints[gIdx];
            const size_t globalIndex = receiver.globalReceiverIndex + 1;
            const size_t simIndex = receiver.simIndex + 1;
            title << " " << globalIndex << "," << simIndex << ";";
          }
          title << "\"";

          file << title.str() << '\n';
          file << "VARIABLES = \"Time\"";

          file << baseHeader.str();

          file << '\n';

          for (const auto& gIdx : ppfile.indices) {
            const auto& receiver = outputData->receiverPoints[gIdx];
            const size_t globalIndex = receiver.globalReceiverIndex + 1;
            const size_t simIndex = receiver.simIndex;
            const auto& point = const_cast<ExtVrtxCoords&>(receiver.global);

            // output coordinates
            if (simIndex == 0) {
              file << "# Receiver number " << globalIndex << '\n';
              file << "# x1\t" << makeFormatted(point[0]) << '\n';
              file << "# x2\t" << makeFormatted(point[1]) << '\n';
              file << "# x3\t" << makeFormatted(point[2]) << '\n';
            }

            // stress info
            auto [layer, face] = faceToLtsMap.at(receiver.faultFaceIndex);
            layer->wrap([&](auto cfg) {
              using Cfg = decltype(cfg);
              using real = Real<Cfg>;

              std::array<real, 6> rotatedInitialStress{};
              {
                auto [layer, face] = faceToLtsMap.at(receiver.faultFaceIndex);

                const auto* initialStressVar =
                    layer->var<DynamicRupture::InitialStressInFaultCS>(Cfg());
                const auto* initialStress = initialStressVar[face];
                std::array<real, 6> unrotatedInitialStress{};
                for (std::size_t stressVar = 0; stressVar < unrotatedInitialStress.size();
                     ++stressVar) {
                  unrotatedInitialStress[stressVar] = initialStress[stressVar][receiver.gpIndex];
                }

                const auto& transformData =
                    std::get<TransformData<Cfg>>(outputData->transformData[i]);

                seissol::dynamicRupture::kernel::rotateInitStress<Cfg> alignAlongDipAndStrikeKernel;
                alignAlongDipAndStrikeKernel.stressRotationMatrix =
                    transformData.stressGlbToDipStrikeAligned.data();
                alignAlongDipAndStrikeKernel.reducedFaceAlignedMatrix =
                    transformData.stressFaceAlignedToGlb.data();

                alignAlongDipAndStrikeKernel.initialStress = unrotatedInitialStress.data();
                alignAlongDipAndStrikeKernel.rotatedStress = rotatedInitialStress.data();
                alignAlongDipAndStrikeKernel.execute();
              }

              file << "# P_0" << simIndex + 1 << "\t" << makeFormatted(rotatedInitialStress[0])
                   << '\n';
              file << "# T_s" << simIndex + 1 << "\t" << makeFormatted(rotatedInitialStress[3])
                   << '\n';
              file << "# T_d" << simIndex + 1 << "\t" << makeFormatted(rotatedInitialStress[5])
                   << '\n';
            });
          }
        } else {
          logError() << "cannot open " << ppfile.fileName;
        }
        file.close();
      }
    }
  }
}

void OutputManager::init() {
  if (ewOutputBuilder) {
    initElementwiseOutput();
  }
  if (ppOutputBuilder) {
    initPickpointOutput();
  }
}

void OutputManager::initFaceToLtsMap() {
  if (drStorage != nullptr) {
    const size_t readerFaultSize = meshReader->getFault().size();
    const size_t ltsFaultSize = drStorage->size(Ghost);

    faceToLtsMap.resize(std::max(readerFaultSize, ltsFaultSize));
    globalFaceToLtsMap.resize(faceToLtsMap.size());
    for (auto& layer : drStorage->leaves(Ghost)) {

      const auto* faceInformation = layer.var<DynamicRupture::FaceInformation>();
      for (size_t ltsFace = 0; ltsFace < layer.size(); ++ltsFace) {
        faceToLtsMap[faceInformation[ltsFace].meshFace] = std::make_pair(&layer, ltsFace);
      }
    }

    const auto* faceInformation = drStorage->var<DynamicRupture::FaceInformation>();
    for (size_t ltsFace = 0; ltsFace < ltsFaultSize; ++ltsFace) {
      globalFaceToLtsMap[faceInformation[ltsFace].meshFace] = ltsFace;
    }
  }
  impl->setFaceToLtsMap(&faceToLtsMap);
}

bool OutputManager::isAtPickpoint(double time, double dt) {
  const auto& seissolParameters = seissolInstance.getSeisSolParameters();
  const bool isFirstStep = iterationStep == 0;
  const double abortTime = seissolParameters.timeStepping.endTime;
  const bool isCloseToTimeOut = (abortTime - time) < (dt * TimeMargin);

  const int printTimeInterval = seissolParameters.output.pickpointParameters.printTimeInterval;
  const bool isOutputIteration = iterationStep % printTimeInterval == 0;

  return (isFirstStep || isOutputIteration || isCloseToTimeOut);
}

void OutputManager::writePickpointOutput(int64_t clusterId,
                                         double time,
                                         double dt,
                                         parallel::runtime::StreamRuntime& runtime) {
  const auto& seissolParameters = seissolInstance.getSeisSolParameters();
  if (this->ppOutputBuilder) {
    if (this->isAtPickpoint(time, dt)) {
      const auto findResult = ppOutputData.find(clusterId);
      if (findResult != ppOutputData.end()) {
        const auto& outputData = findResult->second;

        impl->calcFaultOutput(seissol::initializer::parameters::OutputType::AtPickpoint,
                              seissolParameters.drParameters.slipRateOutputType,
                              outputData,
                              runtime,
                              time);

        const bool isMaxCacheLevel =
            outputData->currentCacheLevel >=
            static_cast<size_t>(seissolParameters.output.pickpointParameters.maxPickStore);
        const bool isCloseToEnd = (seissolParameters.timeStepping.endTime - time) < dt * TimeMargin;

        if (isMaxCacheLevel || isCloseToEnd) {
          // we need to wait for all data to be (internally) written to write it out
          auto& callRuntime =
              outputData->extraRuntime.has_value() ? outputData->extraRuntime.value() : runtime;
          callRuntime.wait();

          this->flushPickpointDataToFile(clusterId);
        }
      }
    }
    ++iterationStep;
  }
}

void OutputManager::writePickpointOutput(double time, double dt) {
  for (const auto& [id, _] : ppOutputData) {
    writePickpointOutput(id, time, dt, runtime);
  }
  runtime.wait();
}

void OutputManager::flushPickpointDataToFile(int64_t clusterId) {
  auto& outputData = ppOutputData.at(clusterId);

  for (const auto& ppfile : ppFiles.at(clusterId)) {
    std::stringstream data;
    for (size_t level = 0; level < outputData->currentCacheLevel; ++level) {
      data << makeFormatted(outputData->cachedTime[level]) << '\t';
      for (std::size_t pointId : ppfile.indices) {
        auto recordResults = [pointId, level, &data](auto& var, int) {
          if (var.isActive) {
            for (std::size_t dim = 0; dim < var.dim(); ++dim) {
              data << makeFormatted(var(dim, level, pointId)) << '\t';
            }
          }
        };
        misc::forEach(outputData->vars, recordResults);
      }
      data << '\n';
    }

    std::ofstream file(ppfile.fileName, std::ios_base::app);
    if (file.is_open()) {
      file << data.str();
    } else {
      logError() << "cannot open " << ppfile.fileName;
    }
    file.close();
  }
  outputData->currentCacheLevel = 0;
}

void OutputManager::updateElementwiseOutput() {
  if (this->ewOutputBuilder) {
    const auto& seissolParameters = seissolInstance.getSeisSolParameters();
    impl->calcFaultOutput(seissol::initializer::parameters::OutputType::Elementwise,
                          seissolParameters.drParameters.slipRateOutputType,
                          ewOutputData,
                          runtime);
    runtime.wait();
  }
}
} // namespace seissol::dr::output<|MERGE_RESOLUTION|>--- conflicted
+++ resolved
@@ -8,6 +8,7 @@
 #include "DynamicRupture/Output/OutputManager.h"
 
 #include "Common/Filesystem.h"
+#include "Config.h"
 #include "DynamicRupture/Misc.h"
 #include "DynamicRupture/Output/Builders/ElementWiseBuilder.h"
 #include "DynamicRupture/Output/Builders/PickPointBuilder.h"
@@ -18,11 +19,7 @@
 #include "GeneratedCode/init.h"
 #include "GeneratedCode/kernel.h"
 #include "IO/Instance/Geometry/Geometry.h"
-<<<<<<< HEAD
-#include "IO/Instance/Mesh/VtkHdf.h"
-=======
 #include "IO/Instance/Geometry/Typedefs.h"
->>>>>>> 0c079542
 #include "IO/Writer/Writer.h"
 #include "Initializer/Parameters/DRParameters.h"
 #include "Initializer/Parameters/OutputParameters.h"
@@ -32,19 +29,14 @@
 #include "Memory/Descriptor/DynamicRupture.h"
 #include "Memory/Descriptor/LTS.h"
 #include "Memory/Tree/Layer.h"
-<<<<<<< HEAD
+#include "Parallel/Runtime/Stream.h"
 #include "SeisSol.h"
+#include "Solver/MultipleSimulations.h"
+
 #include <Common/ConfigHelper.h>
-#include <Config.h>
 #include <IO/Instance/Geometry/Typedefs.h>
 #include <Memory/Descriptor/LTS.h>
 #include <Parallel/Runtime/Stream.h>
-=======
-#include "Parallel/Runtime/Stream.h"
-#include "SeisSol.h"
-#include "Solver/MultipleSimulations.h"
-
->>>>>>> 0c079542
 #include <algorithm>
 #include <array>
 #include <cassert>
@@ -213,8 +205,6 @@
   const auto intMask = convertMaskFromBoolToInt<MaxNumVars>(outputMask);
 
   const double printTime = seissolParameters.output.elementwiseParameters.printTimeIntervalSec;
-<<<<<<< HEAD
-  const auto backendType = seissolParameters.output.xdmfWriterBackend;
 
   auto order = seissolParameters.output.elementwiseParameters.vtkorder;
 
@@ -229,20 +219,6 @@
                                                 io::instance::geometry::Shape::Triangle,
                                                 order);
 
-=======
-
-  auto order = seissolParameters.output.elementwiseParameters.vtkorder;
-
-  const auto pointCount =
-      order > 1 ? seissol::init::vtk2d::Shape[order][1] : seissol::init::vtk2d::Shape[1][1];
-  const auto dataCount = order > 1 ? seissol::init::vtk2d::Shape[order][1] : 1;
-
-  io::instance::geometry::GeometryWriter writer("fault-elementwise",
-                                                receiverPoints.size() / pointCount,
-                                                io::instance::geometry::Shape::Triangle,
-                                                order);
-
->>>>>>> 0c079542
   writer.addPointProjector([=](double* target, std::size_t index) {
     for (std::size_t i = 0; i < pointCount; ++i) {
       for (int j = 0; j < 3; ++j) {
@@ -251,15 +227,9 @@
     }
   });
 
-<<<<<<< HEAD
-  const auto rank = seissol::MPI::mpi.rank();
-  writer.addCellData<int>(
-      "partition", {}, true, [=](int* target, std::size_t index) { target[0] = rank; });
-=======
   const auto rank = seissol::Mpi::mpi.rank();
   writer.addCellData<int>(
       "partition", {}, true, [=](int* target, std::size_t /*index*/) { target[0] = rank; });
->>>>>>> 0c079542
 
   writer.addCellData<int>(
       "fault-tag", {}, true, [=, &receiverPoints](int* target, std::size_t index) {
@@ -276,22 +246,12 @@
     if (var.isActive) {
       for (std::size_t d = 0; d < var.dim(); ++d) {
         auto* data = var.data[d];
-<<<<<<< HEAD
         writer.addGeometryOutput<float>(VariableLabels[i][d],
                                         std::vector<std::size_t>(),
                                         false,
                                         [=](float* target, std::size_t index) {
                                           std::copy_n(data + dataCount * index, dataCount, target);
                                         });
-=======
-        writer.addGeometryOutput<real>(
-            VariableLabels[i][d],
-            std::vector<std::size_t>(),
-            false,
-            [=](real* target, std::size_t index) {
-              std::memcpy(target, data + dataCount * index, sizeof(real) * dataCount);
-            });
->>>>>>> 0c079542
       }
     }
   });
@@ -328,9 +288,9 @@
   MPI_Allreduce(MPI_IN_PLACE,
                 &maxSims,
                 1,
-                seissol::MPI::castToMpiType<std::size_t>(),
+                seissol::Mpi::castToMpiType<std::size_t>(),
                 MPI_MAX,
-                seissol::MPI::mpi.comm());
+                seissol::Mpi::mpi.comm());
 
   for (auto& [id, outputData] : ppOutputData) {
     const bool allReceiversInOneFilePerRank =
@@ -380,7 +340,6 @@
         suffix += "-" + std::to_string(simIndex);
       }
 
-<<<<<<< HEAD
       return suffix;
     };
 
@@ -400,25 +359,6 @@
                 }
               } else {
                 labelCounter += var.dim();
-=======
-    return suffix;
-  };
-
-  const size_t actualPointCount =
-      allReceiversInOneFilePerRank ? ppOutputData->receiverPoints.size() / multisim::NumSimulations
-                                   : 1;
-
-  for (std::uint32_t pointIndex = 0; pointIndex < actualPointCount; ++pointIndex) {
-    for (std::size_t simIndex = 0; simIndex < multisim::NumSimulations; ++simIndex) {
-      size_t labelCounter = 0;
-      auto collectVariableNames =
-          [&baseHeader, &labelCounter, &simIndex, &pointIndex, suffix](auto& var, int index) {
-            if (var.isActive) {
-              for (std::size_t dim = 0; dim < var.dim(); ++dim) {
-                baseHeader << " ,\"" << VariableLabels[index][dim]
-                           << suffix(pointIndex + 1, simIndex + 1) << '\"';
-                ++labelCounter;
->>>>>>> 0c079542
               }
             };
         misc::forEach(outputData->vars, collectVariableNames);
