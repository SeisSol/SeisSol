// SPDX-FileCopyrightText: 2022 SeisSol Group
//
// SPDX-License-Identifier: BSD-3-Clause
// SPDX-LicenseComments: Full text under /LICENSE and /LICENSES/
//
// SPDX-FileContributor: Author lists in /AUTHORS and /CITATION.cff

#include "DynamicRupture/Output/OutputManager.h"
#include "Common/Filesystem.h"
#include "DynamicRupture/Misc.h"
#include "DynamicRupture/Output/Builders/ElementWiseBuilder.h"
#include "DynamicRupture/Output/Builders/PickPointBuilder.h"
#include "DynamicRupture/Output/DataTypes.h"
#include "DynamicRupture/Output/Geometry.h"
#include "DynamicRupture/Output/OutputAux.h"
#include "DynamicRupture/Output/ReceiverBasedOutput.h"
#include "IO/Instance/Geometry/Geometry.h"
#include "IO/Writer/Writer.h"
#include "Initializer/Parameters/DRParameters.h"
#include "Initializer/Parameters/OutputParameters.h"
#include "Initializer/Parameters/SeisSolParameters.h"
#include "Initializer/Typedefs.h"
#include "Kernels/Precision.h"
#include "Memory/Descriptor/DynamicRupture.h"
#include "Memory/Descriptor/LTS.h"
#include "Memory/Tree/LTSTree.h"
#include "Memory/Tree/Layer.h"
#include "Memory/Tree/Lut.h"
#include "SeisSol.h"
#include <algorithm>
#include <array>
#include <cstddef>
#include <cstring>
#include <ctime>
#include <fstream>
#include <init.h>
#include <iomanip>
#include <ios>
#include <kernel.h>
#include <memory>
#include <numeric>
#include <ostream>
#include <sstream>
#include <string>
#include <tuple>
#include <type_traits>
#include <unordered_map>
#include <utility>
#include <utils/logger.h>
#include <utils/timeutils.h>
#include <vector>

namespace {

struct NativeFormat {};
struct WideFormat {};
template <typename T, typename U = NativeFormat>
struct FormattedBuildinType {
  T value;
};

template <typename T, typename U = NativeFormat>
auto makeFormatted(T value) {
  return FormattedBuildinType<T, U>{value};
}

template <typename T, typename U = NativeFormat>
std::ostream& operator<<(std::ostream& stream, FormattedBuildinType<T, U> obj) {
  if constexpr (std::is_floating_point_v<T>) {
    stream << std::setprecision(16) << std::scientific << obj.value;
  } else if constexpr (std::is_integral_v<T> && std::is_same_v<U, WideFormat>) {
    stream << std::setw(5) << std::setfill('0') << obj.value;
  } else {
    stream << obj.value;
  }
  return stream;
}

std::string buildFileName(const std::string& namePrefix,
                          const std::string& nameSuffix,
                          const std::string& fileExtension = std::string()) {
  std::stringstream fileName;
  fileName << namePrefix << '-' << nameSuffix;
  if (fileExtension.empty()) {
    return fileName.str();
  } else {
    fileName << '.' << fileExtension;
    return fileName.str();
  }
}

std::string buildIndexedMPIFileName(const std::string& namePrefix,
                                    int index,
                                    const std::string& nameSuffix,
                                    const std::string& fileExtension = std::string()) {
  std::stringstream suffix;
  if (index >= 0) {
    suffix << nameSuffix << '-' << makeFormatted<int, WideFormat>(index);
  } else {
    suffix << nameSuffix << "-r" << makeFormatted<int, WideFormat>(seissol::MPI::mpi.rank());
  }
  return buildFileName(namePrefix, suffix.str(), fileExtension);
}

} // namespace

namespace seissol::dr::output {

OutputManager::OutputManager(std::unique_ptr<ReceiverOutput> concreteImpl,
                             seissol::SeisSol& seissolInstance)
    : seissolInstance(seissolInstance), ewOutputData(std::make_shared<ReceiverOutputData>()),
      ppOutputData(std::make_shared<ReceiverOutputData>()), impl(std::move(concreteImpl)) {
  backupTimeStamp = utils::TimeUtils::timeAsString("%Y-%m-%d_%H-%M-%S", time(nullptr));
}

OutputManager::~OutputManager() { flushPickpointDataToFile(); }

void OutputManager::setInputParam(seissol::geometry::MeshReader& userMesher) {
  using namespace initializer;
  meshReader = &userMesher;

  impl->setMeshReader(&userMesher);

  const auto& seissolParameters = seissolInstance.getSeisSolParameters();
  const bool bothEnabled = seissolParameters.drParameters.outputPointType ==
                           seissol::initializer::parameters::OutputType::AtPickpointAndElementwise;
  const bool pointEnabled = seissolParameters.drParameters.outputPointType ==
                                seissol::initializer::parameters::OutputType::AtPickpoint ||
                            bothEnabled;
  const bool elementwiseEnabled = seissolParameters.drParameters.outputPointType ==
                                      seissol::initializer::parameters::OutputType::Elementwise ||
                                  bothEnabled;
  if (pointEnabled) {
    logInfo() << "Enabling on-fault receiver output";
    ppOutputBuilder = std::make_unique<PickPointBuilder>();
    ppOutputBuilder->setMeshReader(&userMesher);
    ppOutputBuilder->setParams(seissolParameters.output.pickpointParameters);
  }
  if (elementwiseEnabled) {
    logInfo() << "Enabling 2D fault output";
    ewOutputBuilder = std::make_unique<ElementWiseBuilder>();
    ewOutputBuilder->setMeshReader(&userMesher);
    ewOutputBuilder->setParams(seissolParameters.output.elementwiseParameters);
  }
  if (!elementwiseEnabled && !pointEnabled) {
    logInfo() << "No dynamic rupture output enabled";
  }
}

void OutputManager::setLtsData(seissol::initializer::LTSTree* userWpTree,
                               seissol::initializer::LTS* userWpDescr,
                               seissol::initializer::Lut* userWpLut,
                               seissol::initializer::LTSTree* userDrTree,
                               seissol::initializer::DynamicRupture* userDrDescr) {
  wpDescr = userWpDescr;
  wpTree = userWpTree;
  wpLut = userWpLut;
  drTree = userDrTree;
  drDescr = userDrDescr;
  impl->setLtsData(wpTree, wpDescr, wpLut, drTree, drDescr);
  initFaceToLtsMap();
  const auto& seissolParameters = seissolInstance.getSeisSolParameters();
  const bool bothEnabled = seissolParameters.drParameters.outputPointType ==
                           seissol::initializer::parameters::OutputType::AtPickpointAndElementwise;
  const bool pointEnabled = seissolParameters.drParameters.outputPointType ==
                                seissol::initializer::parameters::OutputType::AtPickpoint ||
                            bothEnabled;
  const bool elementwiseEnabled = seissolParameters.drParameters.outputPointType ==
                                      seissol::initializer::parameters::OutputType::Elementwise ||
                                  bothEnabled;
  if (pointEnabled) {
    ppOutputBuilder->setLtsData(userWpTree, userWpDescr, userWpLut, userDrTree, userDrDescr);
    ppOutputBuilder->setVariableList(impl->getOutputVariables());
    ppOutputBuilder->setFaceToLtsMap(&globalFaceToLtsMap);
  }
  if (elementwiseEnabled) {
    ewOutputBuilder->setLtsData(userWpTree, userWpDescr, userWpLut, userDrTree, userDrDescr);
    ewOutputBuilder->setFaceToLtsMap(&globalFaceToLtsMap);
  }
}

void OutputManager::initElementwiseOutput() {
  logInfo() << "Setting up the fault output.";
  ewOutputBuilder->build(ewOutputData);
  const auto& seissolParameters = seissolInstance.getSeisSolParameters();

  const auto& receiverPoints = ewOutputData->receiverPoints;
  const auto cellConnectivity = getCellConnectivity(receiverPoints);
  const auto faultTags = getFaultTags(receiverPoints);
  const auto vertices = getAllVertices(receiverPoints);
  constexpr auto MaxNumVars = std::tuple_size<DrVarsT>::value;
  const auto outputMask = seissolParameters.output.elementwiseParameters.outputMask;
  const auto intMask = convertMaskFromBoolToInt<MaxNumVars>(outputMask);

  const double printTime = seissolParameters.output.elementwiseParameters.printTimeIntervalSec;
  const auto backendType = seissolParameters.output.xdmfWriterBackend;

  auto order = seissolParameters.output.elementwiseParameters.vtkorder;

  io::instance::geometry::GeometryWriter writer(
      "fault-elementwise", receiverPoints.size() / seissol::init::vtk2d::Shape[order][1], 2, order);

  writer.addPointProjector([=](double* target, std::size_t index) {
    for (std::size_t i = 0; i < seissol::init::vtk2d::Shape[order][1]; ++i) {
      for (int j = 0; j < 3; ++j) {
        target[i * 3 + j] =
            receiverPoints[seissol::init::vtk2d::Shape[order][1] * index + i].global.coords[j];
      }
    }
  });

  misc::forEach(ewOutputData->vars, [&](auto& var, int i) {
    if (var.isActive) {
      for (int d = 0; d < var.dim(); ++d) {
        auto* data = var.data[d];
        writer.addGeometryOutput<real>(
            VariableLabels[i][d], std::vector<std::size_t>(), [=](real* target, std::size_t index) {
              std::memcpy(target,
                          data + seissol::init::vtk2d::Shape[order][1] * index,
                          sizeof(real) * seissol::init::vtk2d::Shape[order][1]);
            });
      }
    }
  });

  auto& self = *this;
  writer.addHook([&](std::size_t, double) { self.updateElementwiseOutput(); });

  io::writer::ScheduledWriter schedWriter;
  schedWriter.interval = printTime;
  schedWriter.name = "fault-elementwise";
  schedWriter.planWrite = writer.makeWriter();

  seissolInstance.getOutputManager().addOutput(schedWriter);
}

void OutputManager::initPickpointOutput() {
  logInfo() << "Setting up on-fault receivers.";
  ppOutputBuilder->build(ppOutputData);
  const auto& seissolParameters = seissolInstance.getSeisSolParameters();

  if (seissolParameters.output.pickpointParameters.collectiveio) {
    logError() << "Collective IO for the on-fault receiver output is still under construction.";
  }

  std::stringstream baseHeader;
<<<<<<< HEAD
  baseHeader << "VARIABLES = \"Time\"";
  auto collectVariableNames = [&baseHeader](auto& var, int index) {
    if (var.isActive) {
      for (int dim = 0; dim < var.dim(); ++dim) {
        baseHeader << " ,\"" << VariableLabels[index][dim] << '\"';
=======
  size_t labelCounter = 0;
  auto collectVariableNames = [&baseHeader, &labelCounter](auto& var, int) {
    if (var.isActive) {
      for (int dim = 0; dim < var.dim(); ++dim) {
        baseHeader << ", \"" << writer::FaultWriterExecutor::getLabelName(labelCounter) << '\"';
        ++labelCounter;
>>>>>>> b3e8c77d
      }
    }
  };
  misc::forEach(ppOutputData->vars, collectVariableNames);
  auto& outputData = ppOutputData;

  const bool allReceiversInOneFilePerRank = seissolParameters.output.pickpointParameters.aggregate;
  if (allReceiversInOneFilePerRank) {
    // aggregate all receivers per rank

    ppFiles.resize(1);
    auto fileName = buildIndexedMPIFileName(seissolParameters.output.prefix, -1, "faultreceiver");
    fileName += ".dat";
    std::vector<std::size_t> receivers(ppOutputData->receiverPoints.size());
    std::iota(receivers.begin(), receivers.end(), 0);
    ppFiles[0] = PickpointFile{fileName, receivers};
  } else {
    // aggregate at least all fused simulations

    std::unordered_map<std::size_t, std::vector<std::size_t>> globalIndexMap;
    for (size_t i = 0; i < outputData->receiverPoints.size(); ++i) {
      globalIndexMap[outputData->receiverPoints[i].globalReceiverIndex].push_back(i);
    }

    ppFiles.resize(globalIndexMap.size());
    std::size_t counter = 0;
    for (const auto& [index, receivers] : globalIndexMap) {
      auto fileName =
          buildIndexedMPIFileName(seissolParameters.output.prefix, index, "faultreceiver");
      seissol::generateBackupFileIfNecessary(fileName, "dat", {backupTimeStamp});
      fileName += ".dat";

      ppFiles[counter] = PickpointFile{fileName, receivers};
      ++counter;
    }
  }

  for (size_t i = 0; i < ppFiles.size(); ++i) {
    const auto& receiver = outputData->receiverPoints[i];
    const size_t globalIndex = receiver.globalReceiverIndex + 1;

    const auto& ppfile = ppFiles[i];

    if (!seissol::filesystem::exists(ppfile.fileName)) {
      std::ofstream file(ppfile.fileName, std::ios_base::out);
      if (file.is_open()) {
        std::stringstream title;

        title << "TITLE = \"Temporal Signal for fault receiver number(s) and simulation(s)";
        for (const auto& gIdx : ppfile.indices) {
          const auto& receiver = outputData->receiverPoints[gIdx];
          const size_t globalIndex = receiver.globalReceiverIndex + 1;
          const size_t simIndex = receiver.simIndex + 1;
          title << " " << globalIndex << "," << simIndex << ";";
        }
        title << "\"";

        file << title.str() << '\n';
        file << "VARIABLES = \"Time\"";
        for (const auto& _ [[maybe_unused]] : ppfile.indices) {
          file << baseHeader.str();
        }
        file << '\n';

        for (const auto& gIdx : ppfile.indices) {
          const auto& receiver = outputData->receiverPoints[gIdx];
          const size_t globalIndex = receiver.globalReceiverIndex + 1;
          const size_t simIndex = receiver.simIndex + 1;
          const auto& point = const_cast<ExtVrtxCoords&>(receiver.global);

          // output coordinates
          file << "# " << globalIndex << "," << simIndex << " x1\t" << makeFormatted(point[0])
               << '\n';
          file << "# " << globalIndex << "," << simIndex << " x2\t" << makeFormatted(point[1])
               << '\n';
          file << "# " << globalIndex << "," << simIndex << " x3\t" << makeFormatted(point[2])
               << '\n';

          // stress info
          std::array<real, 6> rotatedInitialStress{};

          {
            auto [layer, face] = faceToLtsMap.at(receiver.faultFaceIndex);

            const auto* initialStressVar = layer->var(drDescr->initialStressInFaultCS);
            const auto* initialStress = initialStressVar[face];
            std::array<real, 6> unrotatedInitialStress{};
            for (std::size_t stressVar = 0; stressVar < unrotatedInitialStress.size();
                 ++stressVar) {
              unrotatedInitialStress[stressVar] = initialStress[stressVar][receiver.nearestGpIndex];
            }

            seissol::dynamicRupture::kernel::rotateInitStress alignAlongDipAndStrikeKernel;
            alignAlongDipAndStrikeKernel.stressRotationMatrix =
                outputData->stressGlbToDipStrikeAligned[i].data();
            alignAlongDipAndStrikeKernel.reducedFaceAlignedMatrix =
                outputData->stressFaceAlignedToGlb[i].data();

            alignAlongDipAndStrikeKernel.initialStress = unrotatedInitialStress.data();
            alignAlongDipAndStrikeKernel.rotatedStress = rotatedInitialStress.data();
            alignAlongDipAndStrikeKernel.execute();
          }

          file << "# " << globalIndex << "," << simIndex << " P_0\t"
               << makeFormatted(rotatedInitialStress[0]) << '\n';
          file << "# " << globalIndex << "," << simIndex << " T_s\t"
               << makeFormatted(rotatedInitialStress[3]) << '\n';
          file << "# " << globalIndex << "," << simIndex << " T_d\t"
               << makeFormatted(rotatedInitialStress[5]) << '\n';
        }
      } else {
        logError() << "cannot open " << ppfile.fileName;
      }
      file.close();
    }
  }
}

void OutputManager::init() {
  if (ewOutputBuilder) {
    initElementwiseOutput();
  }
  if (ppOutputBuilder) {
    initPickpointOutput();
  }
}

void OutputManager::initFaceToLtsMap() {
  if (drTree != nullptr) {
    const size_t readerFaultSize = meshReader->getFault().size();
    const size_t ltsFaultSize = drTree->size(Ghost);

    faceToLtsMap.resize(std::max(readerFaultSize, ltsFaultSize));
    globalFaceToLtsMap.resize(faceToLtsMap.size());
    for (auto& layer : drTree->leaves(Ghost)) {

      DRFaceInformation* faceInformation = layer.var(drDescr->faceInformation);
      for (size_t ltsFace = 0; ltsFace < layer.size(); ++ltsFace) {
        faceToLtsMap[faceInformation[ltsFace].meshFace] = std::make_pair(&layer, ltsFace);
      }
    }

    DRFaceInformation* faceInformation = drTree->var(drDescr->faceInformation);
    for (size_t ltsFace = 0; ltsFace < ltsFaultSize; ++ltsFace) {
      globalFaceToLtsMap[faceInformation[ltsFace].meshFace] = ltsFace;
    }
  }
  impl->setFaceToLtsMap(&faceToLtsMap);
}

bool OutputManager::isAtPickpoint(double time, double dt) {
  const auto& seissolParameters = seissolInstance.getSeisSolParameters();
  const bool isFirstStep = iterationStep == 0;
  const double abortTime = seissolParameters.timeStepping.endTime;
  const bool isCloseToTimeOut = (abortTime - time) < (dt * timeMargin);

  const int printTimeInterval = seissolParameters.output.pickpointParameters.printTimeInterval;
  const bool isOutputIteration = iterationStep % printTimeInterval == 0;

  return (isFirstStep || isOutputIteration || isCloseToTimeOut);
}

void OutputManager::writePickpointOutput(double time, double dt) {
  const auto& seissolParameters = seissolInstance.getSeisSolParameters();
  if (this->ppOutputBuilder) {
    if (this->isAtPickpoint(time, dt)) {

      const auto& outputData = ppOutputData;
      impl->calcFaultOutput(seissol::initializer::parameters::OutputType::AtPickpoint,
                            seissolParameters.drParameters.slipRateOutputType,
                            ppOutputData,
                            time);

      const bool isMaxCacheLevel =
          outputData->currentCacheLevel >=
          static_cast<size_t>(seissolParameters.output.pickpointParameters.maxPickStore);
      const bool isCloseToEnd = (seissolParameters.timeStepping.endTime - time) < dt * timeMargin;

      if (isMaxCacheLevel || isCloseToEnd) {
        this->flushPickpointDataToFile();
      }
    }
    ++iterationStep;
  }
}

void OutputManager::flushPickpointDataToFile() {
  auto& outputData = ppOutputData;
  const auto& seissolParameters = seissolInstance.getSeisSolParameters();

  for (const auto& ppfile : ppFiles) {
    std::stringstream data;
    for (size_t level = 0; level < outputData->currentCacheLevel; ++level) {
      data << makeFormatted(outputData->cachedTime[level]) << '\t';
      for (std::size_t pointId : ppfile.indices) {
        auto recordResults = [pointId, level, &data](auto& var, int) {
          if (var.isActive) {
            for (int dim = 0; dim < var.dim(); ++dim) {
              data << makeFormatted(var(dim, level, pointId)) << '\t';
            }
          }
        };
        misc::forEach(outputData->vars, recordResults);
      }
      data << '\n';
    }

    std::ofstream file(ppfile.fileName, std::ios_base::app);
    if (file.is_open()) {
      file << data.str();
    } else {
      logError() << "cannot open " << ppfile.fileName;
    }
    file.close();
  }
  outputData->currentCacheLevel = 0;
}

void OutputManager::updateElementwiseOutput() {
  if (this->ewOutputBuilder) {
    const auto& seissolParameters = seissolInstance.getSeisSolParameters();
    impl->calcFaultOutput(seissol::initializer::parameters::OutputType::Elementwise,
                          seissolParameters.drParameters.slipRateOutputType,
                          ewOutputData);
  }
}
} // namespace seissol::dr::output<|MERGE_RESOLUTION|>--- conflicted
+++ resolved
@@ -244,20 +244,11 @@
   }
 
   std::stringstream baseHeader;
-<<<<<<< HEAD
   baseHeader << "VARIABLES = \"Time\"";
   auto collectVariableNames = [&baseHeader](auto& var, int index) {
     if (var.isActive) {
       for (int dim = 0; dim < var.dim(); ++dim) {
         baseHeader << " ,\"" << VariableLabels[index][dim] << '\"';
-=======
-  size_t labelCounter = 0;
-  auto collectVariableNames = [&baseHeader, &labelCounter](auto& var, int) {
-    if (var.isActive) {
-      for (int dim = 0; dim < var.dim(); ++dim) {
-        baseHeader << ", \"" << writer::FaultWriterExecutor::getLabelName(labelCounter) << '\"';
-        ++labelCounter;
->>>>>>> b3e8c77d
       }
     }
   };
