// SPDX-FileCopyrightText: 2022 SeisSol Group
//
// SPDX-License-Identifier: BSD-3-Clause
// SPDX-LicenseComments: Full text under /LICENSE and /LICENSES/
//
// SPDX-FileContributor: Author lists in /AUTHORS and /CITATION.cff

#include "DynamicRupture/Output/OutputManager.h"
#include "Common/Filesystem.h"
#include "DynamicRupture/Misc.h"
#include "DynamicRupture/Output/Builders/ElementWiseBuilder.h"
#include "DynamicRupture/Output/Builders/PickPointBuilder.h"
#include "DynamicRupture/Output/DataTypes.h"
#include "DynamicRupture/Output/Geometry.h"
#include "DynamicRupture/Output/OutputAux.h"
#include "DynamicRupture/Output/ReceiverBasedOutput.h"
#include "GeneratedCode/init.h"
#include "GeneratedCode/kernel.h"
#include "IO/Instance/Mesh/VtkHdf.h"
#include "IO/Writer/Writer.h"
#include "Initializer/Parameters/DRParameters.h"
#include "Initializer/Parameters/OutputParameters.h"
#include "Initializer/Parameters/SeisSolParameters.h"
#include "Initializer/Typedefs.h"
#include "Kernels/Precision.h"
#include "Memory/Descriptor/DynamicRupture.h"
#include "Memory/Tree/Layer.h"
#include "ResultWriter/FaultWriterExecutor.h"
#include "SeisSol.h"
#include <Memory/Descriptor/LTS.h>
#include <Memory/Tree/Backmap.h>
#include <Parallel/Runtime/Stream.h>
#include <Solver/MultipleSimulations.h>
#include <algorithm>
#include <array>
#include <cstddef>
#include <cstdint>
#include <cstring>
#include <ctime>
#include <fstream>
#include <iomanip>
#include <ios>
#include <memory>
#include <numeric>
#include <ostream>
#include <sstream>
#include <string>
#include <tuple>
#include <type_traits>
#include <unordered_map>
#include <utility>
#include <utils/logger.h>
#include <utils/timeutils.h>
#include <vector>

namespace {

struct NativeFormat {};
struct WideFormat {};
template <typename T, typename U = NativeFormat>
struct FormattedBuildinType {
  T value;
};

template <typename T, typename U = NativeFormat>
auto makeFormatted(T value) {
  return FormattedBuildinType<T, U>{value};
}

template <typename T, typename U = NativeFormat>
std::ostream& operator<<(std::ostream& stream, FormattedBuildinType<T, U> obj) {
  if constexpr (std::is_floating_point_v<T>) {
    stream << std::setprecision(16) << std::scientific << obj.value;
  } else if constexpr (std::is_integral_v<T> && std::is_same_v<U, WideFormat>) {
    stream << std::setw(5) << std::setfill('0') << obj.value;
  } else {
    stream << obj.value;
  }
  return stream;
}

std::string buildFileName(const std::string& namePrefix,
                          const std::string& nameSuffix,
                          const std::string& fileExtension = std::string()) {
  std::stringstream fileName;
  fileName << namePrefix << '-' << nameSuffix;
  if (fileExtension.empty()) {
    return fileName.str();
  } else {
    fileName << '.' << fileExtension;
    return fileName.str();
  }
}

std::string buildIndexedMPIFileName(const std::string& namePrefix,
                                    int index,
                                    const std::string& nameSuffix,
                                    const std::string& fileExtension = std::string()) {
  std::stringstream suffix;
  if (index >= 0) {
    suffix << nameSuffix << '-' << makeFormatted<int, WideFormat>(index);
  } else {
    suffix << nameSuffix << "-r" << makeFormatted<int, WideFormat>(seissol::MPI::mpi.rank());
  }
  return buildFileName(namePrefix, suffix.str(), fileExtension);
}

} // namespace

namespace seissol::dr::output {

OutputManager::OutputManager(std::unique_ptr<ReceiverOutput> concreteImpl,
                             seissol::SeisSol& seissolInstance)
    : seissolInstance(seissolInstance), ewOutputData(std::make_shared<ReceiverOutputData>()),
      impl(std::move(concreteImpl)) {
  backupTimeStamp = utils::TimeUtils::timeAsString("%Y-%m-%d_%H-%M-%S", time(nullptr));
}

OutputManager::~OutputManager() {
  for (const auto& [id, _] : ppOutputData) {
    flushPickpointDataToFile(id);
  }
}

void OutputManager::setInputParam(seissol::geometry::MeshReader& userMesher) {
  using namespace initializer;
  meshReader = &userMesher;

  impl->setMeshReader(&userMesher);

  const auto& seissolParameters = seissolInstance.getSeisSolParameters();
  const bool bothEnabled = seissolParameters.drParameters.outputPointType ==
                           seissol::initializer::parameters::OutputType::AtPickpointAndElementwise;
  const bool pointEnabled = seissolParameters.drParameters.outputPointType ==
                                seissol::initializer::parameters::OutputType::AtPickpoint ||
                            bothEnabled;
  const bool elementwiseEnabled = seissolParameters.drParameters.outputPointType ==
                                      seissol::initializer::parameters::OutputType::Elementwise ||
                                  bothEnabled;
  if (pointEnabled) {
    logInfo() << "Enabling on-fault receiver output";
    ppOutputBuilder = std::make_unique<PickPointBuilder>();
    ppOutputBuilder->setMeshReader(&userMesher);
    ppOutputBuilder->setParams(seissolParameters.output.pickpointParameters);
  }
  if (elementwiseEnabled) {
    logInfo() << "Enabling 2D fault output";
    ewOutputBuilder = std::make_unique<ElementWiseBuilder>();
    ewOutputBuilder->setMeshReader(&userMesher);
    ewOutputBuilder->setParams(seissolParameters.output.elementwiseParameters);
  }
  if (!elementwiseEnabled && !pointEnabled) {
    logInfo() << "No dynamic rupture output enabled";
  }
}

void OutputManager::setLtsData(LTS::Storage& userWpStorage,
                               LTS::Backmap& userWpBackmap,
                               DynamicRupture::Storage& userDrStorage) {
  wpStorage = &userWpStorage;
  wpBackmap = &userWpBackmap;
  drStorage = &userDrStorage;
  impl->setLtsData(userWpStorage, userWpBackmap, userDrStorage);
  initFaceToLtsMap();
  const auto& seissolParameters = seissolInstance.getSeisSolParameters();
  const bool bothEnabled = seissolParameters.drParameters.outputPointType ==
                           seissol::initializer::parameters::OutputType::AtPickpointAndElementwise;
  const bool pointEnabled = seissolParameters.drParameters.outputPointType ==
                                seissol::initializer::parameters::OutputType::AtPickpoint ||
                            bothEnabled;
  const bool elementwiseEnabled = seissolParameters.drParameters.outputPointType ==
                                      seissol::initializer::parameters::OutputType::Elementwise ||
                                  bothEnabled;
  if (pointEnabled) {
    ppOutputBuilder->setLtsData(userWpStorage, userWpBackmap, userDrStorage);
    ppOutputBuilder->setVariableList(impl->getOutputVariables());
    ppOutputBuilder->setFaceToLtsMap(&globalFaceToLtsMap);
  }
  if (elementwiseEnabled) {
    ewOutputBuilder->setLtsData(userWpStorage, userWpBackmap, userDrStorage);
    ewOutputBuilder->setFaceToLtsMap(&globalFaceToLtsMap);
  }
}

void OutputManager::initElementwiseOutput() {
  logInfo() << "Setting up the fault output.";
  ewOutputBuilder->build(ewOutputData);
  const auto& seissolParameters = seissolInstance.getSeisSolParameters();

  const auto& receiverPoints = ewOutputData->receiverPoints;
  const auto cellConnectivity = getCellConnectivity(receiverPoints);
  const auto faultTags = getFaultTags(receiverPoints);
  const auto vertices = getAllVertices(receiverPoints);
  constexpr auto MaxNumVars = std::tuple_size_v<DrVarsT>;
  const auto outputMask = seissolParameters.output.elementwiseParameters.outputMask;
  const auto intMask = convertMaskFromBoolToInt<MaxNumVars>(outputMask);

  const double printTime = seissolParameters.output.elementwiseParameters.printTimeIntervalSec;
  const auto backendType = seissolParameters.output.xdmfWriterBackend;

  if (seissolParameters.output.elementwiseParameters.vtkorder < 0) {
    std::vector<real*> dataPointers;
    auto recordPointers = [&dataPointers](auto& var, int) {
      if (var.isActive) {
        for (std::size_t dim = 0; dim < var.dim(); ++dim) {
          dataPointers.push_back(var.data[dim]);
        }
      }
    };
    misc::forEach(ewOutputData->vars, recordPointers);

    std::vector<unsigned> faceIdentifiers(receiverPoints.size());
#ifdef _OPENMP
#pragma omp parallel for schedule(static)
#endif
    for (std::size_t i = 0; i < faceIdentifiers.size(); ++i) {
      faceIdentifiers[i] =
          receiverPoints[i].elementGlobalIndex * 4 + receiverPoints[i].localFaceSideId;
    }

    seissolInstance.faultWriter().init(cellConnectivity.data(),
                                       vertices.data(),
                                       faultTags.data(),
                                       faceIdentifiers.data(),
                                       static_cast<unsigned int>(receiverPoints.size()),
                                       static_cast<unsigned int>(3 * receiverPoints.size()),
                                       &intMask[0],
                                       const_cast<const real**>(dataPointers.data()),
                                       seissolParameters.output.prefix.data(),
                                       printTime,
                                       backendType,
                                       backupTimeStamp);

    seissolInstance.faultWriter().setupCallbackObject(this);
  } else {
    // Code to be refactored.

    auto order = seissolParameters.output.elementwiseParameters.vtkorder;
    if (order == 0) {
      logError() << "VTK order 0 is currently not supported for the elementwise fault output.";
    }

    io::instance::mesh::VtkHdfWriter writer("fault-elementwise",
                                            receiverPoints.size() /
                                                seissol::init::vtk2d::Shape[order][1],
                                            2,
                                            order);

    writer.addPointProjector([=](double* target, std::size_t index) {
      for (std::size_t i = 0; i < seissol::init::vtk2d::Shape[order][1]; ++i) {
        for (int j = 0; j < 3; ++j) {
          target[i * 3 + j] =
              receiverPoints[seissol::init::vtk2d::Shape[order][1] * index + i].global.coords[j];
        }
      }
    });

    writer.addCellData<int>("fault-tag", {}, [=, &receiverPoints](int* target, std::size_t index) {
      *target = receiverPoints[index].faultTag;
    });

    writer.addCellData<std::size_t>(
        "global-id", {}, [=, &receiverPoints](std::size_t* target, std::size_t index) {
          *target =
              receiverPoints[index].elementGlobalIndex * 4 + receiverPoints[index].localFaceSideId;
        });

    misc::forEach(ewOutputData->vars, [&](auto& var, int i) {
      if (var.isActive) {
        for (std::size_t d = 0; d < var.dim(); ++d) {
          auto* data = var.data[d];
          writer.addPointData<real>(VariableLabels[i][d],
                                    std::vector<std::size_t>(),
                                    [=](real* target, std::size_t index) {
                                      std::memcpy(
                                          target,
                                          data + seissol::init::vtk2d::Shape[order][1] * index,
                                          sizeof(real) * seissol::init::vtk2d::Shape[order][1]);
                                    });
        }
      }
    });

    auto& self = *this;
    writer.addHook([&](std::size_t, double) { self.updateElementwiseOutput(); });

    io::writer::ScheduledWriter schedWriter;
    schedWriter.interval = printTime;
    schedWriter.name = "fault-elementwise";
    schedWriter.planWrite = writer.makeWriter();

    seissolInstance.getOutputManager().addOutput(schedWriter);
  }
}

void OutputManager::initPickpointOutput() {
  logInfo() << "Setting up on-fault receivers.";
  ppOutputBuilder->build(ppOutputData);
  const auto& seissolParameters = seissolInstance.getSeisSolParameters();

  if (seissolParameters.output.pickpointParameters.collectiveio) {
    logError() << "Collective IO for the on-fault receiver output is still under construction.";
  }

  for (auto& [id, outputData] : ppOutputData) {
    const bool allReceiversInOneFilePerRank =
        seissolParameters.output.pickpointParameters.aggregate;
    auto& files = ppFiles[id];

    if (allReceiversInOneFilePerRank) {
      // aggregate all receivers per rank

      files.resize(1);
      auto fileName = buildIndexedMPIFileName(seissolParameters.output.prefix, -1, "faultreceiver");
      fileName += ".dat";
      std::vector<std::size_t> receivers(outputData->receiverPoints.size());
      std::iota(receivers.begin(), receivers.end(), 0);
      files[0] = PickpointFile{fileName, receivers};
    } else {
      // aggregate at least all fused simulations

      std::unordered_map<std::size_t, std::vector<std::size_t>> globalIndexMap;
      for (size_t i = 0; i < outputData->receiverPoints.size(); ++i) {
        globalIndexMap[outputData->receiverPoints[i].globalReceiverIndex].push_back(i);
      }

      files.resize(globalIndexMap.size());
      std::size_t counter = 0;
      for (const auto& [index, receivers] : globalIndexMap) {
        auto fileName =
            buildIndexedMPIFileName(seissolParameters.output.prefix, index + 1, "faultreceiver");
        seissol::generateBackupFileIfNecessary(fileName, "dat", {backupTimeStamp});
        fileName += ".dat";

        files[counter] = PickpointFile{fileName, receivers};
        ++counter;
      }
    }

    std::stringstream baseHeader;

    auto suffix = [&allReceiversInOneFilePerRank](auto pointIndex, auto simIndex) {
      std::string suffix;

      if (allReceiversInOneFilePerRank) {
        suffix += "-" + std::to_string(pointIndex);
      }

      if constexpr (seissol::multisim::MultisimEnabled) {
        suffix += "-" + std::to_string(simIndex);
      }

      return suffix;
    };

    const size_t actualPointCount =
        allReceiversInOneFilePerRank ? outputData->receiverPoints.size() / multisim::NumSimulations
                                     : 1;

    for (std::size_t pointIndex = 0; pointIndex < actualPointCount; ++pointIndex) {
      for (std::size_t simIndex = 0; simIndex < multisim::NumSimulations; ++simIndex) {
        size_t labelCounter = 0;
        auto collectVariableNames =
            [&baseHeader, &labelCounter, &simIndex, &pointIndex, suffix](auto& var, int) {
              if (var.isActive) {
                for (std::size_t dim = 0; dim < var.dim(); ++dim) {
                  baseHeader << " ,\"" << writer::FaultWriterExecutor::getLabelName(labelCounter)
                             << suffix(pointIndex + 1, simIndex + 1) << '\"';
                  ++labelCounter;
                }
              } else {
                labelCounter += var.dim();
              }
            };
        misc::forEach(outputData->vars, collectVariableNames);
      }
    }

    for (size_t i = 0; i < files.size(); ++i) {
      const auto& receiver = outputData->receiverPoints[i];

      const auto& ppfile = files[i];

      if (!seissol::filesystem::exists(ppfile.fileName)) {
        std::ofstream file(ppfile.fileName, std::ios_base::out);
        if (file.is_open()) {
          std::stringstream title;

          title << "TITLE = \"Temporal Signal for fault receiver number(s) and simulation(s)";
          for (const auto& gIdx : ppfile.indices) {
            const auto& receiver = outputData->receiverPoints[gIdx];
            const size_t globalIndex = receiver.globalReceiverIndex + 1;
            const size_t simIndex = receiver.simIndex + 1;
            title << " " << globalIndex << "," << simIndex << ";";
          }
          title << "\"";

          file << title.str() << '\n';
          file << "VARIABLES = \"Time\"";

          file << baseHeader.str();

          file << '\n';

          for (const auto& gIdx : ppfile.indices) {
            const auto& receiver = outputData->receiverPoints[gIdx];
            const size_t globalIndex = receiver.globalReceiverIndex + 1;
            const size_t simIndex = receiver.simIndex;
            const auto& point = const_cast<ExtVrtxCoords&>(receiver.global);

            // output coordinates
            if (simIndex == 0) {
              file << "# Receiver number " << globalIndex << '\n';
              file << "# x1\t" << makeFormatted(point[0]) << '\n';
              file << "# x2\t" << makeFormatted(point[1]) << '\n';
              file << "# x3\t" << makeFormatted(point[2]) << '\n';
            }

            // stress info
            std::array<real, 6> rotatedInitialStress{};
            {
              auto [layer, face] = faceToLtsMap.at(receiver.faultFaceIndex);

              const auto* initialStressVar = layer->var<DynamicRupture::InitialStressInFaultCS>();
              const auto* initialStress = initialStressVar[face];
              std::array<real, 6> unrotatedInitialStress{};
              for (std::size_t stressVar = 0; stressVar < unrotatedInitialStress.size();
                   ++stressVar) {
                unrotatedInitialStress[stressVar] = initialStress[stressVar][receiver.gpIndex];
              }

              seissol::dynamicRupture::kernel::rotateInitStress alignAlongDipAndStrikeKernel;
              alignAlongDipAndStrikeKernel.stressRotationMatrix =
                  outputData->stressGlbToDipStrikeAligned[i].data();
              alignAlongDipAndStrikeKernel.reducedFaceAlignedMatrix =
                  outputData->stressFaceAlignedToGlb[i].data();

              alignAlongDipAndStrikeKernel.initialStress = unrotatedInitialStress.data();
              alignAlongDipAndStrikeKernel.rotatedStress = rotatedInitialStress.data();
              alignAlongDipAndStrikeKernel.execute();
            }

            file << "# P_0" << simIndex + 1 << "\t" << makeFormatted(rotatedInitialStress[0])
                 << '\n';
            file << "# T_s" << simIndex + 1 << "\t" << makeFormatted(rotatedInitialStress[3])
                 << '\n';
            file << "# T_d" << simIndex + 1 << "\t" << makeFormatted(rotatedInitialStress[5])
                 << '\n';
          }
        } else {
          logError() << "cannot open " << ppfile.fileName;
        }
        file.close();
      }
    }
  }
}

void OutputManager::init() {
  if (ewOutputBuilder) {
    initElementwiseOutput();
  }
  if (ppOutputBuilder) {
    initPickpointOutput();
  }
}

void OutputManager::initFaceToLtsMap() {
  if (drStorage != nullptr) {
    const size_t readerFaultSize = meshReader->getFault().size();
    const size_t ltsFaultSize = drStorage->size(Ghost);

    ::seissol::initializer::StorageBackmap<1> backmap;
    backmap.setSize(meshReader->getFault().size());

    faceToLtsMap.resize(meshReader->getFault().size());
    globalFaceToLtsMap.resize(faceToLtsMap.size());

<<<<<<< HEAD
    const auto* globalFaceInformation = drStorage->var<DynamicRupture::FaceInformation>();
    for (auto& layer : drStorage->leaves()) {
=======
>>>>>>> 89110b3b
      const auto* faceInformation = layer.var<DynamicRupture::FaceInformation>();
      for (size_t ltsFace = 0; ltsFace < layer.size(); ++ltsFace) {
        faceToLtsMap[faceInformation[ltsFace].meshFace] = std::make_pair(&layer, ltsFace);
        backmap.addElement(layer.id(),
                           globalFaceInformation,
                           faceInformation,
                           faceInformation[ltsFace].meshFace,
                           ltsFace);
      }
    }

<<<<<<< HEAD
    DRFaceInformation* faceInformation = drStorage->var<DynamicRupture::FaceInformation>();
    for (size_t i = 0; i < meshReader->getFault().size(); ++i) {
      globalFaceToLtsMap[i] = backmap.get(i);
=======
    const auto* faceInformation = drStorage->var<DynamicRupture::FaceInformation>();
    for (size_t ltsFace = 0; ltsFace < ltsFaultSize; ++ltsFace) {
      globalFaceToLtsMap[faceInformation[ltsFace].meshFace] = ltsFace;
>>>>>>> 89110b3b
    }
  }
  impl->setFaceToLtsMap(&faceToLtsMap);
}

bool OutputManager::isAtPickpoint(double time, double dt) {
  const auto& seissolParameters = seissolInstance.getSeisSolParameters();
  const bool isFirstStep = iterationStep == 0;
  const double abortTime = seissolParameters.timeStepping.endTime;
  const bool isCloseToTimeOut = (abortTime - time) < (dt * TimeMargin);

  const int printTimeInterval = seissolParameters.output.pickpointParameters.printTimeInterval;
  const bool isOutputIteration = iterationStep % printTimeInterval == 0;

  return (isFirstStep || isOutputIteration || isCloseToTimeOut);
}

void OutputManager::writePickpointOutput(std::size_t layerId,
                                         double time,
                                         double dt,
                                         double meshDt,
                                         double meshInDt,
                                         parallel::runtime::StreamRuntime& runtime) {
  const auto& seissolParameters = seissolInstance.getSeisSolParameters();
  if (this->ppOutputBuilder) {
    if (this->isAtPickpoint(time, dt)) {
<<<<<<< HEAD
      const auto findResult = ppOutputData.find(layerId);
      if (findResult != ppOutputData.end()) {
        const auto& outputData = findResult->second;

        impl->calcFaultOutput(seissol::initializer::parameters::OutputType::AtPickpoint,
                              seissolParameters.drParameters.slipRateOutputType,
                              outputData,
                              runtime,
                              time,
                              meshDt,
                              meshInDt);

        const bool isMaxCacheLevel =
            outputData->currentCacheLevel >=
            static_cast<size_t>(seissolParameters.output.pickpointParameters.maxPickStore);
        const bool isCloseToEnd = (seissolParameters.timeStepping.endTime - time) < dt * TimeMargin;

        if (isMaxCacheLevel || isCloseToEnd) {
          // we need to wait for all data to be (internally) written to write it out
          auto& callRuntime =
              outputData->extraRuntime.has_value() ? outputData->extraRuntime.value() : runtime;
          callRuntime.wait();

          this->flushPickpointDataToFile(layerId);
        }
=======

      const auto& outputData = ppOutputData;
      impl->calcFaultOutput(seissol::initializer::parameters::OutputType::AtPickpoint,
                            seissolParameters.drParameters.slipRateOutputType,
                            ppOutputData,
                            runtime,
                            time);

      const bool isMaxCacheLevel =
          outputData->currentCacheLevel >=
          static_cast<size_t>(seissolParameters.output.pickpointParameters.maxPickStore);
      const bool isCloseToEnd = (seissolParameters.timeStepping.endTime - time) < dt * TimeMargin;

      if (isMaxCacheLevel || isCloseToEnd) {
        // we need to wait for all data to be (internally) written to write it out
        auto& callRuntime =
            outputData->extraRuntime.has_value() ? outputData->extraRuntime.value() : runtime;
        callRuntime.wait();

        this->flushPickpointDataToFile();
>>>>>>> 89110b3b
      }
    }
    ++iterationStep;
  }
}

void OutputManager::writePickpointOutput(double time, double dt) {
  for (const auto& [id, _] : ppOutputData) {
    writePickpointOutput(id, time, dt, 0, 1, runtime);
  }
}

void OutputManager::flushPickpointDataToFile(std::size_t layerId) {
  auto& outputData = ppOutputData.at(layerId);

  for (const auto& ppfile : ppFiles.at(layerId)) {
    std::stringstream data;
    for (size_t level = 0; level < outputData->currentCacheLevel; ++level) {
      data << makeFormatted(outputData->cachedTime[level]) << '\t';
      for (std::size_t pointId : ppfile.indices) {
        auto recordResults = [pointId, level, &data](auto& var, int) {
          if (var.isActive) {
            for (std::size_t dim = 0; dim < var.dim(); ++dim) {
              data << makeFormatted(var(dim, level, pointId)) << '\t';
            }
          }
        };
        misc::forEach(outputData->vars, recordResults);
      }
      data << '\n';
    }

    std::ofstream file(ppfile.fileName, std::ios_base::app);
    if (file.is_open()) {
      file << data.str();
    } else {
      logError() << "cannot open " << ppfile.fileName;
    }
    file.close();
  }
  outputData->currentCacheLevel = 0;
}

void OutputManager::updateElementwiseOutput() {
  if (this->ewOutputBuilder) {
    const auto& seissolParameters = seissolInstance.getSeisSolParameters();
    impl->calcFaultOutput(seissol::initializer::parameters::OutputType::Elementwise,
                          seissolParameters.drParameters.slipRateOutputType,
                          ewOutputData,
                          runtime);
    runtime.wait();
  }
}
} // namespace seissol::dr::output<|MERGE_RESOLUTION|>--- conflicted
+++ resolved
@@ -476,11 +476,8 @@
     faceToLtsMap.resize(meshReader->getFault().size());
     globalFaceToLtsMap.resize(faceToLtsMap.size());
 
-<<<<<<< HEAD
     const auto* globalFaceInformation = drStorage->var<DynamicRupture::FaceInformation>();
     for (auto& layer : drStorage->leaves()) {
-=======
->>>>>>> 89110b3b
       const auto* faceInformation = layer.var<DynamicRupture::FaceInformation>();
       for (size_t ltsFace = 0; ltsFace < layer.size(); ++ltsFace) {
         faceToLtsMap[faceInformation[ltsFace].meshFace] = std::make_pair(&layer, ltsFace);
@@ -492,15 +489,8 @@
       }
     }
 
-<<<<<<< HEAD
-    DRFaceInformation* faceInformation = drStorage->var<DynamicRupture::FaceInformation>();
     for (size_t i = 0; i < meshReader->getFault().size(); ++i) {
       globalFaceToLtsMap[i] = backmap.get(i);
-=======
-    const auto* faceInformation = drStorage->var<DynamicRupture::FaceInformation>();
-    for (size_t ltsFace = 0; ltsFace < ltsFaultSize; ++ltsFace) {
-      globalFaceToLtsMap[faceInformation[ltsFace].meshFace] = ltsFace;
->>>>>>> 89110b3b
     }
   }
   impl->setFaceToLtsMap(&faceToLtsMap);
@@ -527,7 +517,6 @@
   const auto& seissolParameters = seissolInstance.getSeisSolParameters();
   if (this->ppOutputBuilder) {
     if (this->isAtPickpoint(time, dt)) {
-<<<<<<< HEAD
       const auto findResult = ppOutputData.find(layerId);
       if (findResult != ppOutputData.end()) {
         const auto& outputData = findResult->second;
@@ -553,28 +542,6 @@
 
           this->flushPickpointDataToFile(layerId);
         }
-=======
-
-      const auto& outputData = ppOutputData;
-      impl->calcFaultOutput(seissol::initializer::parameters::OutputType::AtPickpoint,
-                            seissolParameters.drParameters.slipRateOutputType,
-                            ppOutputData,
-                            runtime,
-                            time);
-
-      const bool isMaxCacheLevel =
-          outputData->currentCacheLevel >=
-          static_cast<size_t>(seissolParameters.output.pickpointParameters.maxPickStore);
-      const bool isCloseToEnd = (seissolParameters.timeStepping.endTime - time) < dt * TimeMargin;
-
-      if (isMaxCacheLevel || isCloseToEnd) {
-        // we need to wait for all data to be (internally) written to write it out
-        auto& callRuntime =
-            outputData->extraRuntime.has_value() ? outputData->extraRuntime.value() : runtime;
-        callRuntime.wait();
-
-        this->flushPickpointDataToFile();
->>>>>>> 89110b3b
       }
     }
     ++iterationStep;
