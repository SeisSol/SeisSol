--- conflicted
+++ resolved
@@ -166,23 +166,9 @@
   };
   misc::forEach(ewOutputData->vars, recordPointers);
 
-<<<<<<< HEAD
-  seissol::SeisSol::main.faultWriter().init(cellConnectivity.data(),
-                                            vertices.data(),
-                                            faultTags.data(),
-                                            static_cast<unsigned int>(receiverPoints.size()),
-                                            static_cast<unsigned int>(3 * receiverPoints.size()),
-                                            &intMask[0],
-                                            const_cast<const real**>(dataPointers.data()),
-                                            generalParams.outputFilePrefix.data(),
-                                            printTime,
-                                            backendType,
-                                            backupTimeStamp);
-
-  seissol::SeisSol::main.faultWriter().setupCallbackObject(this);
-=======
   seissolInstance.faultWriter().init(cellConnectivity.data(),
                                      vertices.data(),
+                                     faultTags.data(),
                                      static_cast<unsigned int>(receiverPoints.size()),
                                      static_cast<unsigned int>(3 * receiverPoints.size()),
                                      &intMask[0],
@@ -193,7 +179,6 @@
                                      backupTimeStamp);
 
   seissolInstance.faultWriter().setupCallbackObject(this);
->>>>>>> ac0dfa90
 }
 
 void OutputManager::initPickpointOutput() {
