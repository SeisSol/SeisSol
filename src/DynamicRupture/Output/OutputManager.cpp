// SPDX-FileCopyrightText: 2022 SeisSol Group
//
// SPDX-License-Identifier: BSD-3-Clause
// SPDX-LicenseComments: Full text under /LICENSE and /LICENSES/
//
// SPDX-FileContributor: Author lists in /AUTHORS and /CITATION.cff

#include "DynamicRupture/Output/OutputManager.h"
#include "Common/Filesystem.h"
#include "DynamicRupture/Misc.h"
#include "DynamicRupture/Output/Builders/ElementWiseBuilder.h"
#include "DynamicRupture/Output/Builders/PickPointBuilder.h"
#include "DynamicRupture/Output/DataTypes.h"
#include "DynamicRupture/Output/Geometry.h"
#include "DynamicRupture/Output/OutputAux.h"
#include "DynamicRupture/Output/ReceiverBasedOutput.h"
#include "IO/Instance/Geometry/Geometry.h"
#include "IO/Writer/Writer.h"
#include "Initializer/Parameters/DRParameters.h"
#include "Initializer/Parameters/OutputParameters.h"
#include "Initializer/Parameters/SeisSolParameters.h"
#include "Initializer/Typedefs.h"
#include "Kernels/Precision.h"
#include "Memory/Descriptor/DynamicRupture.h"
#include "Memory/Descriptor/LTS.h"
#include "Memory/Tree/LTSTree.h"
#include "Memory/Tree/Layer.h"
#include "Memory/Tree/Lut.h"
#include "SeisSol.h"
#include <IO/Instance/Geometry/Typedefs.h>
#include <Solver/MultipleSimulations.h>
#include <algorithm>
#include <array>
#include <cstddef>
#include <cstdint>
#include <cstring>
#include <ctime>
#include <fstream>
#include <init.h>
#include <iomanip>
#include <ios>
#include <kernel.h>
#include <memory>
#include <numeric>
#include <ostream>
#include <sstream>
#include <string>
#include <tuple>
#include <type_traits>
#include <unordered_map>
#include <utility>
#include <utils/logger.h>
#include <utils/timeutils.h>
#include <vector>

namespace {

struct NativeFormat {};
struct WideFormat {};
template <typename T, typename U = NativeFormat>
struct FormattedBuildinType {
  T value;
};

template <typename T, typename U = NativeFormat>
auto makeFormatted(T value) {
  return FormattedBuildinType<T, U>{value};
}

template <typename T, typename U = NativeFormat>
std::ostream& operator<<(std::ostream& stream, FormattedBuildinType<T, U> obj) {
  if constexpr (std::is_floating_point_v<T>) {
    stream << std::setprecision(16) << std::scientific << obj.value;
  } else if constexpr (std::is_integral_v<T> && std::is_same_v<U, WideFormat>) {
    stream << std::setw(5) << std::setfill('0') << obj.value;
  } else {
    stream << obj.value;
  }
  return stream;
}

std::string buildFileName(const std::string& namePrefix,
                          const std::string& nameSuffix,
                          const std::string& fileExtension = std::string()) {
  std::stringstream fileName;
  fileName << namePrefix << '-' << nameSuffix;
  if (fileExtension.empty()) {
    return fileName.str();
  } else {
    fileName << '.' << fileExtension;
    return fileName.str();
  }
}

std::string buildIndexedMPIFileName(const std::string& namePrefix,
                                    int index,
                                    const std::string& nameSuffix,
                                    const std::string& fileExtension = std::string()) {
  std::stringstream suffix;
  if (index >= 0) {
    suffix << nameSuffix << '-' << makeFormatted<int, WideFormat>(index);
  } else {
    suffix << nameSuffix << "-r" << makeFormatted<int, WideFormat>(seissol::MPI::mpi.rank());
  }
  return buildFileName(namePrefix, suffix.str(), fileExtension);
}

} // namespace

namespace seissol::dr::output {

OutputManager::OutputManager(std::unique_ptr<ReceiverOutput> concreteImpl,
                             seissol::SeisSol& seissolInstance)
    : seissolInstance(seissolInstance), ewOutputData(std::make_shared<ReceiverOutputData>()),
      ppOutputData(std::make_shared<ReceiverOutputData>()), impl(std::move(concreteImpl)) {
  backupTimeStamp = utils::TimeUtils::timeAsString("%Y-%m-%d_%H-%M-%S", time(nullptr));
}

OutputManager::~OutputManager() { flushPickpointDataToFile(); }

void OutputManager::setInputParam(seissol::geometry::MeshReader& userMesher) {
  using namespace initializer;
  meshReader = &userMesher;

  impl->setMeshReader(&userMesher);

  const auto& seissolParameters = seissolInstance.getSeisSolParameters();
  const bool bothEnabled = seissolParameters.drParameters.outputPointType ==
                           seissol::initializer::parameters::OutputType::AtPickpointAndElementwise;
  const bool pointEnabled = seissolParameters.drParameters.outputPointType ==
                                seissol::initializer::parameters::OutputType::AtPickpoint ||
                            bothEnabled;
  const bool elementwiseEnabled = seissolParameters.drParameters.outputPointType ==
                                      seissol::initializer::parameters::OutputType::Elementwise ||
                                  bothEnabled;
  if (pointEnabled) {
    logInfo() << "Enabling on-fault receiver output";
    ppOutputBuilder = std::make_unique<PickPointBuilder>();
    ppOutputBuilder->setMeshReader(&userMesher);
    ppOutputBuilder->setParams(seissolParameters.output.pickpointParameters);
  }
  if (elementwiseEnabled) {
    logInfo() << "Enabling 2D fault output";
    ewOutputBuilder = std::make_unique<ElementWiseBuilder>();
    ewOutputBuilder->setMeshReader(&userMesher);
    ewOutputBuilder->setParams(seissolParameters.output.elementwiseParameters);
  }
  if (!elementwiseEnabled && !pointEnabled) {
    logInfo() << "No dynamic rupture output enabled";
  }
}

void OutputManager::setLtsData(seissol::initializer::LTSTree* userWpTree,
                               seissol::initializer::LTS* userWpDescr,
                               seissol::initializer::Lut* userWpLut,
                               seissol::initializer::LTSTree* userDrTree,
                               seissol::initializer::DynamicRupture* userDrDescr) {
  wpDescr = userWpDescr;
  wpTree = userWpTree;
  wpLut = userWpLut;
  drTree = userDrTree;
  drDescr = userDrDescr;
  impl->setLtsData(wpTree, wpDescr, wpLut, drTree, drDescr);
  initFaceToLtsMap();
  const auto& seissolParameters = seissolInstance.getSeisSolParameters();
  const bool bothEnabled = seissolParameters.drParameters.outputPointType ==
                           seissol::initializer::parameters::OutputType::AtPickpointAndElementwise;
  const bool pointEnabled = seissolParameters.drParameters.outputPointType ==
                                seissol::initializer::parameters::OutputType::AtPickpoint ||
                            bothEnabled;
  const bool elementwiseEnabled = seissolParameters.drParameters.outputPointType ==
                                      seissol::initializer::parameters::OutputType::Elementwise ||
                                  bothEnabled;
  if (pointEnabled) {
    ppOutputBuilder->setLtsData(userWpTree, userWpDescr, userWpLut, userDrTree, userDrDescr);
    ppOutputBuilder->setVariableList(impl->getOutputVariables());
    ppOutputBuilder->setFaceToLtsMap(&globalFaceToLtsMap);
  }
  if (elementwiseEnabled) {
    ewOutputBuilder->setLtsData(userWpTree, userWpDescr, userWpLut, userDrTree, userDrDescr);
    ewOutputBuilder->setFaceToLtsMap(&globalFaceToLtsMap);
  }
}

void OutputManager::initElementwiseOutput() {
  logInfo() << "Setting up the fault output.";
  ewOutputBuilder->build(ewOutputData);
  const auto& seissolParameters = seissolInstance.getSeisSolParameters();

  const auto& receiverPoints = ewOutputData->receiverPoints;
  const auto cellConnectivity = getCellConnectivity(receiverPoints);
  const auto faultTags = getFaultTags(receiverPoints);
  const auto vertices = getAllVertices(receiverPoints);
  constexpr auto MaxNumVars = std::tuple_size<DrVarsT>::value;
  const auto outputMask = seissolParameters.output.elementwiseParameters.outputMask;
  const auto intMask = convertMaskFromBoolToInt<MaxNumVars>(outputMask);

  const double printTime = seissolParameters.output.elementwiseParameters.printTimeIntervalSec;
  const auto backendType = seissolParameters.output.xdmfWriterBackend;

<<<<<<< HEAD
  auto order = seissolParameters.output.elementwiseParameters.vtkorder;
=======
  if (seissolParameters.output.elementwiseParameters.vtkorder < 0) {
    std::vector<real*> dataPointers;
    auto recordPointers = [&dataPointers](auto& var, int) {
      if (var.isActive) {
        for (std::size_t dim = 0; dim < var.dim(); ++dim) {
          dataPointers.push_back(var.data[dim]);
        }
      }
    };
    misc::forEach(ewOutputData->vars, recordPointers);

    std::vector<unsigned> faceIdentifiers(receiverPoints.size());
#ifdef _OPENMP
#pragma omp parallel for schedule(static)
#endif
    for (std::size_t i = 0; i < faceIdentifiers.size(); ++i) {
      faceIdentifiers[i] =
          receiverPoints[i].elementGlobalIndex * 4 + receiverPoints[i].localFaceSideId;
    }
>>>>>>> 43916e76

  const auto pointCount =
      order > 1 ? seissol::init::vtk2d::Shape[order][1] : seissol::init::vtk2d::Shape[1][1];
  const auto dataCount = order > 1 ? seissol::init::vtk2d::Shape[order][1] : 1;

  io::instance::geometry::GeometryWriter writer("fault-elementwise",
                                                receiverPoints.size() / pointCount,
                                                io::instance::geometry::Shape::Triangle,
                                                order);

  writer.addPointProjector([=](double* target, std::size_t index) {
    for (std::size_t i = 0; i < pointCount; ++i) {
      for (int j = 0; j < 3; ++j) {
        target[i * 3 + j] = receiverPoints[pointCount * index + i].global.coords[j];
      }
<<<<<<< HEAD
    }
  });

  writer.addCellData<int>(
      "fault-tag", {}, true, [=, &receiverPoints](int* target, std::size_t index) {
        *target = receiverPoints[index].faultTag;
      });

  writer.addCellData<std::size_t>(
      "global-id", {}, true, [=, &receiverPoints](std::size_t* target, std::size_t index) {
        *target =
            receiverPoints[index].elementGlobalIndex * 4 + receiverPoints[index].localFaceSideId;
      });

  misc::forEach(ewOutputData->vars, [&](auto& var, int i) {
    if (var.isActive) {
      for (int d = 0; d < var.dim(); ++d) {
        auto* data = var.data[d];
        writer.addGeometryOutput<real>(
            VariableLabels[i][d],
            std::vector<std::size_t>(),
            false,
            [=](real* target, std::size_t index) {
              std::memcpy(target, data + dataCount * index, sizeof(real) * dataCount);
            });
=======
    });

    writer.addCellData<int>("fault-tag", {}, [=, &receiverPoints](int* target, std::size_t index) {
      *target = receiverPoints[index].faultTag;
    });

    writer.addCellData<std::size_t>(
        "global-id", {}, [=, &receiverPoints](std::size_t* target, std::size_t index) {
          *target =
              receiverPoints[index].elementGlobalIndex * 4 + receiverPoints[index].localFaceSideId;
        });

    misc::forEach(ewOutputData->vars, [&](auto& var, int i) {
      if (var.isActive) {
        for (std::size_t d = 0; d < var.dim(); ++d) {
          auto* data = var.data[d];
          writer.addPointData<real>(VariableLabels[i][d],
                                    std::vector<std::size_t>(),
                                    [=](real* target, std::size_t index) {
                                      std::memcpy(
                                          target,
                                          data + seissol::init::vtk2d::Shape[order][1] * index,
                                          sizeof(real) * seissol::init::vtk2d::Shape[order][1]);
                                    });
        }
>>>>>>> 43916e76
      }
    }
  });

  auto& self = *this;
  writer.addHook([&](std::size_t, double) { self.updateElementwiseOutput(); });

  io::writer::ScheduledWriter schedWriter;
  schedWriter.interval = printTime;
  schedWriter.name = "fault-elementwise";
  schedWriter.planWrite = writer.makeWriter();

  seissolInstance.getOutputManager().addOutput(schedWriter);
}

void OutputManager::initPickpointOutput() {
  logInfo() << "Setting up on-fault receivers.";
  ppOutputBuilder->build(ppOutputData);
  const auto& seissolParameters = seissolInstance.getSeisSolParameters();

  if (seissolParameters.output.pickpointParameters.collectiveio) {
    logError() << "Collective IO for the on-fault receiver output is still under construction.";
  }

  auto& outputData = ppOutputData;
  const bool allReceiversInOneFilePerRank = seissolParameters.output.pickpointParameters.aggregate;

  if (allReceiversInOneFilePerRank) {
    // aggregate all receivers per rank

    ppFiles.resize(1);
    auto fileName = buildIndexedMPIFileName(seissolParameters.output.prefix, -1, "faultreceiver");
    fileName += ".dat";
    std::vector<std::size_t> receivers(ppOutputData->receiverPoints.size());
    std::iota(receivers.begin(), receivers.end(), 0);
    ppFiles[0] = PickpointFile{fileName, receivers};
  } else {
    // aggregate at least all fused simulations

    std::unordered_map<std::size_t, std::vector<std::size_t>> globalIndexMap;
    for (size_t i = 0; i < outputData->receiverPoints.size(); ++i) {
      globalIndexMap[outputData->receiverPoints[i].globalReceiverIndex].push_back(i);
    }

    ppFiles.resize(globalIndexMap.size());
    std::size_t counter = 0;
    for (const auto& [index, receivers] : globalIndexMap) {
      auto fileName =
          buildIndexedMPIFileName(seissolParameters.output.prefix, index + 1, "faultreceiver");
      seissol::generateBackupFileIfNecessary(fileName, "dat", {backupTimeStamp});
      fileName += ".dat";

      ppFiles[counter] = PickpointFile{fileName, receivers};
      ++counter;
    }
  }

  std::stringstream baseHeader;

  auto suffix = [&allReceiversInOneFilePerRank](auto pointIndex, auto simIndex) {
    std::string suffix;

    if (allReceiversInOneFilePerRank) {
      suffix += "-" + std::to_string(pointIndex);
    }

    if constexpr (seissol::multisim::MultisimEnabled) {
      suffix += "-" + std::to_string(simIndex);
    }

    return suffix;
  };

  const size_t actualPointCount =
      allReceiversInOneFilePerRank ? ppOutputData->receiverPoints.size() / multisim::NumSimulations
                                   : 1;

  for (std::uint32_t pointIndex = 0; pointIndex < actualPointCount; ++pointIndex) {
    for (std::size_t simIndex = 0; simIndex < multisim::NumSimulations; ++simIndex) {
      size_t labelCounter = 0;
      auto collectVariableNames =
          [&baseHeader, &labelCounter, &simIndex, &pointIndex, suffix](auto& var, int index) {
            if (var.isActive) {
<<<<<<< HEAD
              for (int dim = 0; dim < var.dim(); ++dim) {
                baseHeader << " ,\"" << VariableLabels[index][dim]
=======
              for (std::size_t dim = 0; dim < var.dim(); ++dim) {
                baseHeader << " ,\"" << writer::FaultWriterExecutor::getLabelName(labelCounter)
>>>>>>> 43916e76
                           << suffix(pointIndex + 1, simIndex + 1) << '\"';
                ++labelCounter;
              }
            } else {
              labelCounter += var.dim();
            }
          };
      misc::forEach(ppOutputData->vars, collectVariableNames);
    }
  }

  for (size_t i = 0; i < ppFiles.size(); ++i) {
    const auto& ppfile = ppFiles[i];

    if (!seissol::filesystem::exists(ppfile.fileName)) {
      std::ofstream file(ppfile.fileName, std::ios_base::out);
      if (file.is_open()) {
        std::stringstream title;

        title << "TITLE = \"Temporal Signal for fault receiver number(s) and simulation(s)";
        for (const auto& gIdx : ppfile.indices) {
          const auto& receiver = outputData->receiverPoints[gIdx];
          const size_t globalIndex = receiver.globalReceiverIndex + 1;
          const size_t simIndex = receiver.simIndex + 1;
          title << " " << globalIndex << "," << simIndex << ";";
        }
        title << "\"";

        file << title.str() << '\n';
        file << "VARIABLES = \"Time\"";

        file << baseHeader.str();

        file << '\n';

        for (const auto& gIdx : ppfile.indices) {
          const auto& receiver = outputData->receiverPoints[gIdx];
          const size_t globalIndex = receiver.globalReceiverIndex + 1;
          const size_t simIndex = receiver.simIndex;
          const auto& point = const_cast<ExtVrtxCoords&>(receiver.global);

          // output coordinates
          if (simIndex == 0) {
            file << "# Receiver number " << globalIndex << '\n';
            file << "# x1\t" << makeFormatted(point[0]) << '\n';
            file << "# x2\t" << makeFormatted(point[1]) << '\n';
            file << "# x3\t" << makeFormatted(point[2]) << '\n';
          }

          // stress info
          std::array<real, 6> rotatedInitialStress{};
          {
            auto [layer, face] = faceToLtsMap.at(receiver.faultFaceIndex);

            const auto* initialStressVar = layer->var(drDescr->initialStressInFaultCS);
            const auto* initialStress = initialStressVar[face];
            std::array<real, 6> unrotatedInitialStress{};
            for (std::size_t stressVar = 0; stressVar < unrotatedInitialStress.size();
                 ++stressVar) {
              unrotatedInitialStress[stressVar] = initialStress[stressVar][receiver.gpIndex];
            }

            seissol::dynamicRupture::kernel::rotateInitStress alignAlongDipAndStrikeKernel;
            alignAlongDipAndStrikeKernel.stressRotationMatrix =
                outputData->stressGlbToDipStrikeAligned[i].data();
            alignAlongDipAndStrikeKernel.reducedFaceAlignedMatrix =
                outputData->stressFaceAlignedToGlb[i].data();

            alignAlongDipAndStrikeKernel.initialStress = unrotatedInitialStress.data();
            alignAlongDipAndStrikeKernel.rotatedStress = rotatedInitialStress.data();
            alignAlongDipAndStrikeKernel.execute();
          }

          file << "# P_0" << simIndex + 1 << "\t" << makeFormatted(rotatedInitialStress[0]) << '\n';
          file << "# T_s" << simIndex + 1 << "\t" << makeFormatted(rotatedInitialStress[3]) << '\n';
          file << "# T_d" << simIndex + 1 << "\t" << makeFormatted(rotatedInitialStress[5]) << '\n';
        }
      } else {
        logError() << "cannot open " << ppfile.fileName;
      }
      file.close();
    }
  }
}

void OutputManager::init() {
  if (ewOutputBuilder) {
    initElementwiseOutput();
  }
  if (ppOutputBuilder) {
    initPickpointOutput();
  }
}

void OutputManager::initFaceToLtsMap() {
  if (drTree != nullptr) {
    const size_t readerFaultSize = meshReader->getFault().size();
    const size_t ltsFaultSize = drTree->size(Ghost);

    faceToLtsMap.resize(std::max(readerFaultSize, ltsFaultSize));
    globalFaceToLtsMap.resize(faceToLtsMap.size());
    for (auto& layer : drTree->leaves(Ghost)) {

      DRFaceInformation* faceInformation = layer.var(drDescr->faceInformation);
      for (size_t ltsFace = 0; ltsFace < layer.size(); ++ltsFace) {
        faceToLtsMap[faceInformation[ltsFace].meshFace] = std::make_pair(&layer, ltsFace);
      }
    }

    DRFaceInformation* faceInformation = drTree->var(drDescr->faceInformation);
    for (size_t ltsFace = 0; ltsFace < ltsFaultSize; ++ltsFace) {
      globalFaceToLtsMap[faceInformation[ltsFace].meshFace] = ltsFace;
    }
  }
  impl->setFaceToLtsMap(&faceToLtsMap);
}

bool OutputManager::isAtPickpoint(double time, double dt) {
  const auto& seissolParameters = seissolInstance.getSeisSolParameters();
  const bool isFirstStep = iterationStep == 0;
  const double abortTime = seissolParameters.timeStepping.endTime;
  const bool isCloseToTimeOut = (abortTime - time) < (dt * timeMargin);

  const int printTimeInterval = seissolParameters.output.pickpointParameters.printTimeInterval;
  const bool isOutputIteration = iterationStep % printTimeInterval == 0;

  return (isFirstStep || isOutputIteration || isCloseToTimeOut);
}

void OutputManager::writePickpointOutput(double time, double dt) {
  const auto& seissolParameters = seissolInstance.getSeisSolParameters();
  if (this->ppOutputBuilder) {
    if (this->isAtPickpoint(time, dt)) {

      const auto& outputData = ppOutputData;
      impl->calcFaultOutput(seissol::initializer::parameters::OutputType::AtPickpoint,
                            seissolParameters.drParameters.slipRateOutputType,
                            ppOutputData,
                            time);

      const bool isMaxCacheLevel =
          outputData->currentCacheLevel >=
          static_cast<size_t>(seissolParameters.output.pickpointParameters.maxPickStore);
      const bool isCloseToEnd = (seissolParameters.timeStepping.endTime - time) < dt * timeMargin;

      if (isMaxCacheLevel || isCloseToEnd) {
        this->flushPickpointDataToFile();
      }
    }
    ++iterationStep;
  }
}

void OutputManager::flushPickpointDataToFile() {
  auto& outputData = ppOutputData;

  for (const auto& ppfile : ppFiles) {
    std::stringstream data;
    for (size_t level = 0; level < outputData->currentCacheLevel; ++level) {
      data << makeFormatted(outputData->cachedTime[level]) << '\t';
      for (std::size_t pointId : ppfile.indices) {
        auto recordResults = [pointId, level, &data](auto& var, int) {
          if (var.isActive) {
            for (std::size_t dim = 0; dim < var.dim(); ++dim) {
              data << makeFormatted(var(dim, level, pointId)) << '\t';
            }
          }
        };
        misc::forEach(outputData->vars, recordResults);
      }
      data << '\n';
    }

    std::ofstream file(ppfile.fileName, std::ios_base::app);
    if (file.is_open()) {
      file << data.str();
    } else {
      logError() << "cannot open " << ppfile.fileName;
    }
    file.close();
  }
  outputData->currentCacheLevel = 0;
}

void OutputManager::updateElementwiseOutput() {
  if (this->ewOutputBuilder) {
    const auto& seissolParameters = seissolInstance.getSeisSolParameters();
    impl->calcFaultOutput(seissol::initializer::parameters::OutputType::Elementwise,
                          seissolParameters.drParameters.slipRateOutputType,
                          ewOutputData);
  }
}
} // namespace seissol::dr::output<|MERGE_RESOLUTION|>--- conflicted
+++ resolved
@@ -198,29 +198,7 @@
   const double printTime = seissolParameters.output.elementwiseParameters.printTimeIntervalSec;
   const auto backendType = seissolParameters.output.xdmfWriterBackend;
 
-<<<<<<< HEAD
   auto order = seissolParameters.output.elementwiseParameters.vtkorder;
-=======
-  if (seissolParameters.output.elementwiseParameters.vtkorder < 0) {
-    std::vector<real*> dataPointers;
-    auto recordPointers = [&dataPointers](auto& var, int) {
-      if (var.isActive) {
-        for (std::size_t dim = 0; dim < var.dim(); ++dim) {
-          dataPointers.push_back(var.data[dim]);
-        }
-      }
-    };
-    misc::forEach(ewOutputData->vars, recordPointers);
-
-    std::vector<unsigned> faceIdentifiers(receiverPoints.size());
-#ifdef _OPENMP
-#pragma omp parallel for schedule(static)
-#endif
-    for (std::size_t i = 0; i < faceIdentifiers.size(); ++i) {
-      faceIdentifiers[i] =
-          receiverPoints[i].elementGlobalIndex * 4 + receiverPoints[i].localFaceSideId;
-    }
->>>>>>> 43916e76
 
   const auto pointCount =
       order > 1 ? seissol::init::vtk2d::Shape[order][1] : seissol::init::vtk2d::Shape[1][1];
@@ -236,7 +214,6 @@
       for (int j = 0; j < 3; ++j) {
         target[i * 3 + j] = receiverPoints[pointCount * index + i].global.coords[j];
       }
-<<<<<<< HEAD
     }
   });
 
@@ -253,7 +230,7 @@
 
   misc::forEach(ewOutputData->vars, [&](auto& var, int i) {
     if (var.isActive) {
-      for (int d = 0; d < var.dim(); ++d) {
+      for (std::size_t d = 0; d < var.dim(); ++d) {
         auto* data = var.data[d];
         writer.addGeometryOutput<real>(
             VariableLabels[i][d],
@@ -262,33 +239,6 @@
             [=](real* target, std::size_t index) {
               std::memcpy(target, data + dataCount * index, sizeof(real) * dataCount);
             });
-=======
-    });
-
-    writer.addCellData<int>("fault-tag", {}, [=, &receiverPoints](int* target, std::size_t index) {
-      *target = receiverPoints[index].faultTag;
-    });
-
-    writer.addCellData<std::size_t>(
-        "global-id", {}, [=, &receiverPoints](std::size_t* target, std::size_t index) {
-          *target =
-              receiverPoints[index].elementGlobalIndex * 4 + receiverPoints[index].localFaceSideId;
-        });
-
-    misc::forEach(ewOutputData->vars, [&](auto& var, int i) {
-      if (var.isActive) {
-        for (std::size_t d = 0; d < var.dim(); ++d) {
-          auto* data = var.data[d];
-          writer.addPointData<real>(VariableLabels[i][d],
-                                    std::vector<std::size_t>(),
-                                    [=](real* target, std::size_t index) {
-                                      std::memcpy(
-                                          target,
-                                          data + seissol::init::vtk2d::Shape[order][1] * index,
-                                          sizeof(real) * seissol::init::vtk2d::Shape[order][1]);
-                                    });
-        }
->>>>>>> 43916e76
       }
     }
   });
@@ -372,13 +322,8 @@
       auto collectVariableNames =
           [&baseHeader, &labelCounter, &simIndex, &pointIndex, suffix](auto& var, int index) {
             if (var.isActive) {
-<<<<<<< HEAD
-              for (int dim = 0; dim < var.dim(); ++dim) {
+              for (std::size_t dim = 0; dim < var.dim(); ++dim) {
                 baseHeader << " ,\"" << VariableLabels[index][dim]
-=======
-              for (std::size_t dim = 0; dim < var.dim(); ++dim) {
-                baseHeader << " ,\"" << writer::FaultWriterExecutor::getLabelName(labelCounter)
->>>>>>> 43916e76
                            << suffix(pointIndex + 1, simIndex + 1) << '\"';
                 ++labelCounter;
               }
