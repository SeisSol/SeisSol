// SPDX-FileCopyrightText: 2022 SeisSol Group
//
// SPDX-License-Identifier: BSD-3-Clause
// SPDX-LicenseComments: Full text under /LICENSE and /LICENSES/
//
// SPDX-FileContributor: Author lists in /AUTHORS and /CITATION.cff

#include "DynamicRupture/Output/OutputManager.h"
#include "Common/Filesystem.h"
#include "DynamicRupture/Misc.h"
#include "DynamicRupture/Output/Builders/ElementWiseBuilder.h"
#include "DynamicRupture/Output/Builders/PickPointBuilder.h"
#include "DynamicRupture/Output/DataTypes.h"
#include "DynamicRupture/Output/Geometry.h"
#include "DynamicRupture/Output/OutputAux.h"
#include "DynamicRupture/Output/ReceiverBasedOutput.h"
#include "GeneratedCode/init.h"
#include "GeneratedCode/kernel.h"
#include "IO/Instance/Geometry/Geometry.h"
#include "IO/Instance/Mesh/VtkHdf.h"
#include "IO/Writer/Writer.h"
#include "Initializer/Parameters/DRParameters.h"
#include "Initializer/Parameters/OutputParameters.h"
#include "Initializer/Parameters/SeisSolParameters.h"
#include "Initializer/Typedefs.h"
#include "Kernels/Precision.h"
#include "Memory/Descriptor/DynamicRupture.h"
#include "Memory/Tree/Layer.h"
#include "SeisSol.h"
<<<<<<< HEAD
#include <Common/ConfigHelper.h>
#include <Config.h>
=======
>>>>>>> 55a5e30c
#include <IO/Instance/Geometry/Typedefs.h>
#include <Memory/Descriptor/LTS.h>
#include <Parallel/Runtime/Stream.h>
#include <algorithm>
#include <array>
#include <cassert>
#include <cstddef>
#include <cstdint>
#include <cstring>
#include <ctime>
#include <fstream>
#include <iomanip>
#include <ios>
#include <memory>
#include <mpi.h>
#include <numeric>
#include <ostream>
#include <sstream>
#include <string>
#include <tuple>
#include <type_traits>
#include <unordered_map>
#include <utility>
#include <utils/logger.h>
#include <utils/timeutils.h>
#include <variant>
#include <vector>

namespace {

struct NativeFormat {};
struct WideFormat {};
template <typename T, typename U = NativeFormat>
struct FormattedBuildinType {
  T value;
};

template <typename T, typename U = NativeFormat>
auto makeFormatted(T value) {
  return FormattedBuildinType<T, U>{value};
}

template <typename T, typename U = NativeFormat>
std::ostream& operator<<(std::ostream& stream, FormattedBuildinType<T, U> obj) {
  if constexpr (std::is_floating_point_v<T>) {
    stream << std::setprecision(16) << std::scientific << obj.value;
  } else if constexpr (std::is_integral_v<T> && std::is_same_v<U, WideFormat>) {
    stream << std::setw(5) << std::setfill('0') << obj.value;
  } else {
    stream << obj.value;
  }
  return stream;
}

std::string buildFileName(const std::string& namePrefix,
                          const std::string& nameSuffix,
                          const std::string& fileExtension = std::string()) {
  std::stringstream fileName;
  fileName << namePrefix << '-' << nameSuffix;
  if (fileExtension.empty()) {
    return fileName.str();
  } else {
    fileName << '.' << fileExtension;
    return fileName.str();
  }
}

std::string buildIndexedMPIFileName(const std::string& namePrefix,
                                    int index,
                                    const std::string& nameSuffix,
                                    const std::string& fileExtension = std::string()) {
  std::stringstream suffix;
  if (index >= 0) {
    suffix << nameSuffix << '-' << makeFormatted<int, WideFormat>(index);
  } else {
    suffix << nameSuffix << "-r" << makeFormatted<int, WideFormat>(seissol::MPI::mpi.rank());
  }
  return buildFileName(namePrefix, suffix.str(), fileExtension);
}

} // namespace

namespace seissol::dr::output {

OutputManager::OutputManager(std::unique_ptr<ReceiverOutput> concreteImpl,
                             seissol::SeisSol& seissolInstance)
    : seissolInstance(seissolInstance), ewOutputData(std::make_shared<ReceiverOutputData>()),
      impl(std::move(concreteImpl)) {
  backupTimeStamp = utils::TimeUtils::timeAsString("%Y-%m-%d_%H-%M-%S", time(nullptr));
}

OutputManager::~OutputManager() {
  for (const auto& [id, _] : ppOutputData) {
    flushPickpointDataToFile(id);
  }
}

void OutputManager::setInputParam(seissol::geometry::MeshReader& userMesher) {
  using namespace initializer;
  meshReader = &userMesher;

  impl->setMeshReader(&userMesher);

  const auto& seissolParameters = seissolInstance.getSeisSolParameters();
  const bool bothEnabled = seissolParameters.drParameters.outputPointType ==
                           seissol::initializer::parameters::OutputType::AtPickpointAndElementwise;
  const bool pointEnabled = seissolParameters.drParameters.outputPointType ==
                                seissol::initializer::parameters::OutputType::AtPickpoint ||
                            bothEnabled;
  const bool elementwiseEnabled = seissolParameters.drParameters.outputPointType ==
                                      seissol::initializer::parameters::OutputType::Elementwise ||
                                  bothEnabled;
  if (pointEnabled) {
    logInfo() << "Enabling on-fault receiver output";
    ppOutputBuilder = std::make_unique<PickPointBuilder>();
    ppOutputBuilder->setMeshReader(&userMesher);
    ppOutputBuilder->setParams(seissolParameters.output.pickpointParameters);
  }
  if (elementwiseEnabled) {
    logInfo() << "Enabling 2D fault output";
    ewOutputBuilder = std::make_unique<ElementWiseBuilder>();
    ewOutputBuilder->setMeshReader(&userMesher);
    ewOutputBuilder->setParams(seissolParameters.output.elementwiseParameters);
  }
  if (!elementwiseEnabled && !pointEnabled) {
    logInfo() << "No dynamic rupture output enabled";
  }
}

void OutputManager::setLtsData(LTS::Storage& userWpStorage,
                               LTS::Backmap& userWpBackmap,
                               DynamicRupture::Storage& userDrStorage) {
  wpStorage = &userWpStorage;
  wpBackmap = &userWpBackmap;
  drStorage = &userDrStorage;
  impl->setLtsData(userWpStorage, userWpBackmap, userDrStorage);
  initFaceToLtsMap();
  const auto& seissolParameters = seissolInstance.getSeisSolParameters();
  const bool bothEnabled = seissolParameters.drParameters.outputPointType ==
                           seissol::initializer::parameters::OutputType::AtPickpointAndElementwise;
  const bool pointEnabled = seissolParameters.drParameters.outputPointType ==
                                seissol::initializer::parameters::OutputType::AtPickpoint ||
                            bothEnabled;
  const bool elementwiseEnabled = seissolParameters.drParameters.outputPointType ==
                                      seissol::initializer::parameters::OutputType::Elementwise ||
                                  bothEnabled;
  if (pointEnabled) {
    ppOutputBuilder->setLtsData(userWpStorage, userWpBackmap, userDrStorage);
    ppOutputBuilder->setVariableList(impl->getOutputVariables());
    ppOutputBuilder->setFaceToLtsMap(&globalFaceToLtsMap);
  }
  if (elementwiseEnabled) {
    ewOutputBuilder->setLtsData(userWpStorage, userWpBackmap, userDrStorage);
    ewOutputBuilder->setFaceToLtsMap(&globalFaceToLtsMap);
  }
}

void OutputManager::initElementwiseOutput() {
  logInfo() << "Setting up the fault output.";
  ewOutputBuilder->build(ewOutputData);
  const auto& seissolParameters = seissolInstance.getSeisSolParameters();

  const auto& receiverPoints = ewOutputData->receiverPoints;
  const auto cellConnectivity = getCellConnectivity(receiverPoints);
  const auto faultTags = getFaultTags(receiverPoints);
  const auto vertices = getAllVertices(receiverPoints);
  constexpr auto MaxNumVars = std::tuple_size_v<DrVarsT>;
  const auto outputMask = seissolParameters.output.elementwiseParameters.outputMask;
  const auto intMask = convertMaskFromBoolToInt<MaxNumVars>(outputMask);

  const double printTime = seissolParameters.output.elementwiseParameters.printTimeIntervalSec;
  const auto backendType = seissolParameters.output.xdmfWriterBackend;

  auto order = seissolParameters.output.elementwiseParameters.vtkorder;

<<<<<<< HEAD
  // explicitly take the first config here
  using Cfg0 = Config0;
  const auto pointCount = order > 1 ? seissol::init::vtk2d<Cfg0>::Shape[order][1]
                                    : seissol::init::vtk2d<Cfg0>::Shape[1][1];
  const auto dataCount = order > 1 ? seissol::init::vtk2d<Cfg0>::Shape[order][1] : 1;
=======
  const auto pointCount =
      order > 1 ? seissol::init::vtk2d::Shape[order][1] : seissol::init::vtk2d::Shape[1][1];
  const auto dataCount = order > 1 ? seissol::init::vtk2d::Shape[order][1] : 1;
>>>>>>> 55a5e30c

  io::instance::geometry::GeometryWriter writer("fault-elementwise",
                                                receiverPoints.size() / pointCount,
                                                io::instance::geometry::Shape::Triangle,
                                                order);

  writer.addPointProjector([=](double* target, std::size_t index) {
    for (std::size_t i = 0; i < pointCount; ++i) {
      for (int j = 0; j < 3; ++j) {
        target[i * 3 + j] = receiverPoints[pointCount * index + i].global.coords[j];
      }
    }
  });

<<<<<<< HEAD
=======
  const auto rank = seissol::MPI::mpi.rank();
  writer.addCellData<int>(
      "partition", {}, true, [=](int* target, std::size_t index) { target[0] = rank; });

>>>>>>> 55a5e30c
  writer.addCellData<int>(
      "fault-tag", {}, true, [=, &receiverPoints](int* target, std::size_t index) {
        *target = receiverPoints[index].faultTag;
      });

  writer.addCellData<std::size_t>(
      "global-id", {}, true, [=, &receiverPoints](std::size_t* target, std::size_t index) {
        *target =
            receiverPoints[index].elementGlobalIndex * 4 + receiverPoints[index].localFaceSideId;
      });

  misc::forEach(ewOutputData->vars, [&](auto& var, int i) {
    if (var.isActive) {
      for (std::size_t d = 0; d < var.dim(); ++d) {
        auto* data = var.data[d];
<<<<<<< HEAD
        writer.addGeometryOutput<float>(VariableLabels[i][d],
                                        std::vector<std::size_t>(),
                                        false,
                                        [=](float* target, std::size_t index) {
                                          std::copy_n(data + dataCount * index, dataCount, target);
                                        });
=======
        writer.addGeometryOutput<real>(
            VariableLabels[i][d],
            std::vector<std::size_t>(),
            false,
            [=](real* target, std::size_t index) {
              std::memcpy(target, data + dataCount * index, sizeof(real) * dataCount);
            });
>>>>>>> 55a5e30c
      }
    }
  });

  auto& self = *this;
  writer.addHook([&](std::size_t, double) { self.updateElementwiseOutput(); });

  io::writer::ScheduledWriter schedWriter;
  schedWriter.interval = printTime;
  schedWriter.name = "fault-elementwise";
  schedWriter.planWrite = writer.makeWriter();

  seissolInstance.getOutputManager().addOutput(schedWriter);
}

void OutputManager::initPickpointOutput() {
  logInfo() << "Setting up on-fault receivers.";
  ppOutputBuilder->build(ppOutputData);
  const auto& seissolParameters = seissolInstance.getSeisSolParameters();

  if (seissolParameters.output.pickpointParameters.collectiveio) {
    logError() << "Collective IO for the on-fault receiver output is still under construction.";
  }

  std::size_t maxSims = 1;
  for (const auto& element : seissolInstance.meshReader().getElements()) {
    std::visit(
        [&](auto cfg) {
          using Cfg = decltype(cfg);
          maxSims = std::max(maxSims, Cfg::NumSimulations);
        },
        ConfigVariantList[element.configId]);
  }
  MPI_Allreduce(MPI_IN_PLACE,
                &maxSims,
                1,
                seissol::MPI::castToMpiType<std::size_t>(),
                MPI_MAX,
                seissol::MPI::mpi.comm());

  for (auto& [id, outputData] : ppOutputData) {
    const bool allReceiversInOneFilePerRank =
        seissolParameters.output.pickpointParameters.aggregate;
    auto& files = ppFiles[id];

    if (allReceiversInOneFilePerRank) {
      // aggregate all receivers per rank

      files.resize(1);
      auto fileName = buildIndexedMPIFileName(seissolParameters.output.prefix, -1, "faultreceiver");
      fileName += ".dat";
      std::vector<std::size_t> receivers(outputData->receiverPoints.size());
      std::iota(receivers.begin(), receivers.end(), 0);
      files[0] = PickpointFile{fileName, receivers};
    } else {
      // aggregate at least all fused simulations

      std::unordered_map<std::size_t, std::vector<std::size_t>> globalIndexMap;
      for (size_t i = 0; i < outputData->receiverPoints.size(); ++i) {
        globalIndexMap[outputData->receiverPoints[i].globalReceiverIndex].push_back(i);
      }

      files.resize(globalIndexMap.size());
      std::size_t counter = 0;
      for (const auto& [index, receivers] : globalIndexMap) {
        auto fileName =
            buildIndexedMPIFileName(seissolParameters.output.prefix, index + 1, "faultreceiver");
        seissol::generateBackupFileIfNecessary(fileName, "dat", {backupTimeStamp});
        fileName += ".dat";

        files[counter] = PickpointFile{fileName, receivers};
        ++counter;
      }
    }

    std::stringstream baseHeader;

    auto suffix = [&allReceiversInOneFilePerRank, maxSims](auto pointIndex, auto simIndex) {
      std::string suffix;

      if (allReceiversInOneFilePerRank) {
        suffix += "-" + std::to_string(pointIndex);
      }

      if (maxSims > 1) {
        suffix += "-" + std::to_string(simIndex);
      }

<<<<<<< HEAD
      return suffix;
    };
=======
    return suffix;
  };

  const size_t actualPointCount =
      allReceiversInOneFilePerRank ? ppOutputData->receiverPoints.size() / multisim::NumSimulations
                                   : 1;

  for (std::uint32_t pointIndex = 0; pointIndex < actualPointCount; ++pointIndex) {
    for (std::size_t simIndex = 0; simIndex < multisim::NumSimulations; ++simIndex) {
      size_t labelCounter = 0;
      auto collectVariableNames =
          [&baseHeader, &labelCounter, &simIndex, &pointIndex, suffix](auto& var, int index) {
            if (var.isActive) {
              for (std::size_t dim = 0; dim < var.dim(); ++dim) {
                baseHeader << " ,\"" << VariableLabels[index][dim]
                           << suffix(pointIndex + 1, simIndex + 1) << '\"';
                ++labelCounter;
              }
            } else {
              labelCounter += var.dim();
            }
          };
      misc::forEach(ppOutputData->vars, collectVariableNames);
    }
  }
>>>>>>> 55a5e30c

    const size_t actualPointCount =
        allReceiversInOneFilePerRank ? outputData->receiverPoints.size() / maxSims : 1;

    for (std::size_t pointIndex = 0; pointIndex < actualPointCount; ++pointIndex) {
      for (std::size_t simIndex = 0; simIndex < maxSims; ++simIndex) {
        auto collectVariableNames = [&baseHeader, &simIndex, &pointIndex, suffix](auto& var,
                                                                                  int index) {
          if (var.isActive) {
            for (std::size_t dim = 0; dim < var.dim(); ++dim) {
              baseHeader << " ,\"" << VariableLabels[index][dim]
                         << suffix(pointIndex + 1, simIndex + 1) << '\"';
            }
          }
        };
        misc::forEach(outputData->vars, collectVariableNames);
      }
    }

    for (size_t i = 0; i < files.size(); ++i) {
      const auto& receiver = outputData->receiverPoints[i];

      const auto& ppfile = files[i];

      if (!seissol::filesystem::exists(ppfile.fileName)) {
        std::ofstream file(ppfile.fileName, std::ios_base::out);
        if (file.is_open()) {
          std::stringstream title;

          title << "TITLE = \"Temporal Signal for fault receiver number(s) and simulation(s)";
          for (const auto& gIdx : ppfile.indices) {
            const auto& receiver = outputData->receiverPoints[gIdx];
            const size_t globalIndex = receiver.globalReceiverIndex + 1;
            const size_t simIndex = receiver.simIndex + 1;
            title << " " << globalIndex << "," << simIndex << ";";
          }
          title << "\"";

          file << title.str() << '\n';
          file << "VARIABLES = \"Time\"";

          file << baseHeader.str();

          file << '\n';

          for (const auto& gIdx : ppfile.indices) {
            const auto& receiver = outputData->receiverPoints[gIdx];
            const size_t globalIndex = receiver.globalReceiverIndex + 1;
            const size_t simIndex = receiver.simIndex;
            const auto& point = const_cast<ExtVrtxCoords&>(receiver.global);

            // output coordinates
            if (simIndex == 0) {
              file << "# Receiver number " << globalIndex << '\n';
              file << "# x1\t" << makeFormatted(point[0]) << '\n';
              file << "# x2\t" << makeFormatted(point[1]) << '\n';
              file << "# x3\t" << makeFormatted(point[2]) << '\n';
            }

            // stress info
            auto [layer, face] = faceToLtsMap.at(receiver.faultFaceIndex);
            layer->wrap([&](auto cfg) {
              using Cfg = decltype(cfg);
              using real = Real<Cfg>;

              std::array<real, 6> rotatedInitialStress{};
              {
                auto [layer, face] = faceToLtsMap.at(receiver.faultFaceIndex);

                const auto* initialStressVar =
                    layer->var<DynamicRupture::InitialStressInFaultCS>(Cfg());
                const auto* initialStress = initialStressVar[face];
                std::array<real, 6> unrotatedInitialStress{};
                for (std::size_t stressVar = 0; stressVar < unrotatedInitialStress.size();
                     ++stressVar) {
                  unrotatedInitialStress[stressVar] = initialStress[stressVar][receiver.gpIndex];
                }

                const auto& transformData =
                    std::get<TransformData<Cfg>>(outputData->transformData[i]);

                seissol::dynamicRupture::kernel::rotateInitStress<Cfg> alignAlongDipAndStrikeKernel;
                alignAlongDipAndStrikeKernel.stressRotationMatrix =
                    transformData.stressGlbToDipStrikeAligned.data();
                alignAlongDipAndStrikeKernel.reducedFaceAlignedMatrix =
                    transformData.stressFaceAlignedToGlb.data();

                alignAlongDipAndStrikeKernel.initialStress = unrotatedInitialStress.data();
                alignAlongDipAndStrikeKernel.rotatedStress = rotatedInitialStress.data();
                alignAlongDipAndStrikeKernel.execute();
              }

              file << "# P_0" << simIndex + 1 << "\t" << makeFormatted(rotatedInitialStress[0])
                   << '\n';
              file << "# T_s" << simIndex + 1 << "\t" << makeFormatted(rotatedInitialStress[3])
                   << '\n';
              file << "# T_d" << simIndex + 1 << "\t" << makeFormatted(rotatedInitialStress[5])
                   << '\n';
            });
          }
        } else {
          logError() << "cannot open " << ppfile.fileName;
        }
        file.close();
      }
    }
  }
}

void OutputManager::init() {
  if (ewOutputBuilder) {
    initElementwiseOutput();
  }
  if (ppOutputBuilder) {
    initPickpointOutput();
  }
}

void OutputManager::initFaceToLtsMap() {
  if (drStorage != nullptr) {
    const size_t readerFaultSize = meshReader->getFault().size();
    const size_t ltsFaultSize = drStorage->size(Ghost);

    faceToLtsMap.resize(std::max(readerFaultSize, ltsFaultSize));
    globalFaceToLtsMap.resize(faceToLtsMap.size());
    for (auto& layer : drStorage->leaves(Ghost)) {

      const auto* faceInformation = layer.var<DynamicRupture::FaceInformation>();
      for (size_t ltsFace = 0; ltsFace < layer.size(); ++ltsFace) {
        faceToLtsMap[faceInformation[ltsFace].meshFace] = std::make_pair(&layer, ltsFace);
      }
    }

    const auto* faceInformation = drStorage->var<DynamicRupture::FaceInformation>();
    for (size_t ltsFace = 0; ltsFace < ltsFaultSize; ++ltsFace) {
      globalFaceToLtsMap[faceInformation[ltsFace].meshFace] = ltsFace;
    }
  }
  impl->setFaceToLtsMap(&faceToLtsMap);
}

bool OutputManager::isAtPickpoint(double time, double dt) {
  const auto& seissolParameters = seissolInstance.getSeisSolParameters();
  const bool isFirstStep = iterationStep == 0;
  const double abortTime = seissolParameters.timeStepping.endTime;
  const bool isCloseToTimeOut = (abortTime - time) < (dt * TimeMargin);

  const int printTimeInterval = seissolParameters.output.pickpointParameters.printTimeInterval;
  const bool isOutputIteration = iterationStep % printTimeInterval == 0;

  return (isFirstStep || isOutputIteration || isCloseToTimeOut);
}

void OutputManager::writePickpointOutput(int64_t clusterId,
                                         double time,
                                         double dt,
                                         parallel::runtime::StreamRuntime& runtime) {
  const auto& seissolParameters = seissolInstance.getSeisSolParameters();
  if (this->ppOutputBuilder) {
    if (this->isAtPickpoint(time, dt)) {
      const auto findResult = ppOutputData.find(clusterId);
      if (findResult != ppOutputData.end()) {
        const auto& outputData = findResult->second;

        impl->calcFaultOutput(seissol::initializer::parameters::OutputType::AtPickpoint,
                              seissolParameters.drParameters.slipRateOutputType,
                              outputData,
                              runtime,
                              time);

        const bool isMaxCacheLevel =
            outputData->currentCacheLevel >=
            static_cast<size_t>(seissolParameters.output.pickpointParameters.maxPickStore);
        const bool isCloseToEnd = (seissolParameters.timeStepping.endTime - time) < dt * TimeMargin;

        if (isMaxCacheLevel || isCloseToEnd) {
          // we need to wait for all data to be (internally) written to write it out
          auto& callRuntime =
              outputData->extraRuntime.has_value() ? outputData->extraRuntime.value() : runtime;
          callRuntime.wait();

          this->flushPickpointDataToFile(clusterId);
        }
      }
    }
    ++iterationStep;
  }
}

void OutputManager::writePickpointOutput(double time, double dt) {
  for (const auto& [id, _] : ppOutputData) {
    writePickpointOutput(id, time, dt, runtime);
  }
  runtime.wait();
}

void OutputManager::flushPickpointDataToFile(int64_t clusterId) {
  auto& outputData = ppOutputData.at(clusterId);

  for (const auto& ppfile : ppFiles.at(clusterId)) {
    std::stringstream data;
    for (size_t level = 0; level < outputData->currentCacheLevel; ++level) {
      data << makeFormatted(outputData->cachedTime[level]) << '\t';
      for (std::size_t pointId : ppfile.indices) {
        auto recordResults = [pointId, level, &data](auto& var, int) {
          if (var.isActive) {
            for (std::size_t dim = 0; dim < var.dim(); ++dim) {
              data << makeFormatted(var(dim, level, pointId)) << '\t';
            }
          }
        };
        misc::forEach(outputData->vars, recordResults);
      }
      data << '\n';
    }

    std::ofstream file(ppfile.fileName, std::ios_base::app);
    if (file.is_open()) {
      file << data.str();
    } else {
      logError() << "cannot open " << ppfile.fileName;
    }
    file.close();
  }
  outputData->currentCacheLevel = 0;
}

void OutputManager::updateElementwiseOutput() {
  if (this->ewOutputBuilder) {
    const auto& seissolParameters = seissolInstance.getSeisSolParameters();
    impl->calcFaultOutput(seissol::initializer::parameters::OutputType::Elementwise,
                          seissolParameters.drParameters.slipRateOutputType,
                          ewOutputData,
                          runtime);
    runtime.wait();
  }
}
} // namespace seissol::dr::output<|MERGE_RESOLUTION|>--- conflicted
+++ resolved
@@ -27,11 +27,8 @@
 #include "Memory/Descriptor/DynamicRupture.h"
 #include "Memory/Tree/Layer.h"
 #include "SeisSol.h"
-<<<<<<< HEAD
 #include <Common/ConfigHelper.h>
 #include <Config.h>
-=======
->>>>>>> 55a5e30c
 #include <IO/Instance/Geometry/Typedefs.h>
 #include <Memory/Descriptor/LTS.h>
 #include <Parallel/Runtime/Stream.h>
@@ -207,17 +204,11 @@
 
   auto order = seissolParameters.output.elementwiseParameters.vtkorder;
 
-<<<<<<< HEAD
   // explicitly take the first config here
   using Cfg0 = Config0;
   const auto pointCount = order > 1 ? seissol::init::vtk2d<Cfg0>::Shape[order][1]
                                     : seissol::init::vtk2d<Cfg0>::Shape[1][1];
   const auto dataCount = order > 1 ? seissol::init::vtk2d<Cfg0>::Shape[order][1] : 1;
-=======
-  const auto pointCount =
-      order > 1 ? seissol::init::vtk2d::Shape[order][1] : seissol::init::vtk2d::Shape[1][1];
-  const auto dataCount = order > 1 ? seissol::init::vtk2d::Shape[order][1] : 1;
->>>>>>> 55a5e30c
 
   io::instance::geometry::GeometryWriter writer("fault-elementwise",
                                                 receiverPoints.size() / pointCount,
@@ -232,13 +223,10 @@
     }
   });
 
-<<<<<<< HEAD
-=======
   const auto rank = seissol::MPI::mpi.rank();
   writer.addCellData<int>(
       "partition", {}, true, [=](int* target, std::size_t index) { target[0] = rank; });
 
->>>>>>> 55a5e30c
   writer.addCellData<int>(
       "fault-tag", {}, true, [=, &receiverPoints](int* target, std::size_t index) {
         *target = receiverPoints[index].faultTag;
@@ -254,22 +242,12 @@
     if (var.isActive) {
       for (std::size_t d = 0; d < var.dim(); ++d) {
         auto* data = var.data[d];
-<<<<<<< HEAD
         writer.addGeometryOutput<float>(VariableLabels[i][d],
                                         std::vector<std::size_t>(),
                                         false,
                                         [=](float* target, std::size_t index) {
                                           std::copy_n(data + dataCount * index, dataCount, target);
                                         });
-=======
-        writer.addGeometryOutput<real>(
-            VariableLabels[i][d],
-            std::vector<std::size_t>(),
-            false,
-            [=](real* target, std::size_t index) {
-              std::memcpy(target, data + dataCount * index, sizeof(real) * dataCount);
-            });
->>>>>>> 55a5e30c
       }
     }
   });
@@ -358,51 +336,27 @@
         suffix += "-" + std::to_string(simIndex);
       }
 
-<<<<<<< HEAD
       return suffix;
     };
-=======
-    return suffix;
-  };
-
-  const size_t actualPointCount =
-      allReceiversInOneFilePerRank ? ppOutputData->receiverPoints.size() / multisim::NumSimulations
-                                   : 1;
-
-  for (std::uint32_t pointIndex = 0; pointIndex < actualPointCount; ++pointIndex) {
-    for (std::size_t simIndex = 0; simIndex < multisim::NumSimulations; ++simIndex) {
-      size_t labelCounter = 0;
-      auto collectVariableNames =
-          [&baseHeader, &labelCounter, &simIndex, &pointIndex, suffix](auto& var, int index) {
-            if (var.isActive) {
-              for (std::size_t dim = 0; dim < var.dim(); ++dim) {
-                baseHeader << " ,\"" << VariableLabels[index][dim]
-                           << suffix(pointIndex + 1, simIndex + 1) << '\"';
-                ++labelCounter;
-              }
-            } else {
-              labelCounter += var.dim();
-            }
-          };
-      misc::forEach(ppOutputData->vars, collectVariableNames);
-    }
-  }
->>>>>>> 55a5e30c
 
     const size_t actualPointCount =
         allReceiversInOneFilePerRank ? outputData->receiverPoints.size() / maxSims : 1;
 
     for (std::size_t pointIndex = 0; pointIndex < actualPointCount; ++pointIndex) {
       for (std::size_t simIndex = 0; simIndex < maxSims; ++simIndex) {
-        auto collectVariableNames = [&baseHeader, &simIndex, &pointIndex, suffix](auto& var,
-                                                                                  int index) {
-          if (var.isActive) {
-            for (std::size_t dim = 0; dim < var.dim(); ++dim) {
-              baseHeader << " ,\"" << VariableLabels[index][dim]
-                         << suffix(pointIndex + 1, simIndex + 1) << '\"';
-            }
-          }
-        };
+        size_t labelCounter = 0;
+        auto collectVariableNames =
+            [&baseHeader, &labelCounter, &simIndex, &pointIndex, suffix](auto& var, int index) {
+              if (var.isActive) {
+                for (std::size_t dim = 0; dim < var.dim(); ++dim) {
+                  baseHeader << " ,\"" << VariableLabels[index][dim]
+                             << suffix(pointIndex + 1, simIndex + 1) << '\"';
+                  ++labelCounter;
+                }
+              } else {
+                labelCounter += var.dim();
+              }
+            };
         misc::forEach(outputData->vars, collectVariableNames);
       }
     }
