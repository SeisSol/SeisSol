// SPDX-FileCopyrightText: 2022 SeisSol Group
//
// SPDX-License-Identifier: BSD-3-Clause
// SPDX-LicenseComments: Full text under /LICENSE and /LICENSES/
//
// SPDX-FileContributor: Author lists in /AUTHORS and /CITATION.cff

#include "DynamicRupture/Output/OutputManager.h"
#include "Common/Filesystem.h"
#include "DynamicRupture/Misc.h"
#include "DynamicRupture/Output/Builders/ElementWiseBuilder.h"
#include "DynamicRupture/Output/Builders/PickPointBuilder.h"
#include "DynamicRupture/Output/DataTypes.h"
#include "DynamicRupture/Output/Geometry.h"
#include "DynamicRupture/Output/OutputAux.h"
#include "DynamicRupture/Output/ReceiverBasedOutput.h"
#include "GeneratedCode/init.h"
#include "GeneratedCode/kernel.h"
#include "IO/Instance/Mesh/VtkHdf.h"
#include "IO/Writer/Writer.h"
#include "Initializer/Parameters/DRParameters.h"
#include "Initializer/Parameters/OutputParameters.h"
#include "Initializer/Parameters/SeisSolParameters.h"
#include "Initializer/Typedefs.h"
#include "Kernels/Precision.h"
#include "Memory/Descriptor/DynamicRupture.h"
#include "Memory/Tree/Layer.h"
#include "ResultWriter/FaultWriterExecutor.h"
#include "SeisSol.h"
#include <Memory/Descriptor/LTS.h>
#include <Parallel/Runtime/Stream.h>
#include <Solver/MultipleSimulations.h>
#include <algorithm>
#include <array>
#include <cstddef>
#include <cstdint>
#include <cstring>
#include <ctime>
#include <fstream>
#include <iomanip>
#include <ios>
#include <memory>
#include <numeric>
#include <ostream>
#include <sstream>
#include <string>
#include <tuple>
#include <type_traits>
#include <unordered_map>
#include <utility>
#include <utils/logger.h>
#include <utils/timeutils.h>
#include <vector>

namespace {

struct NativeFormat {};
struct WideFormat {};
template <typename T, typename U = NativeFormat>
struct FormattedBuildinType {
  T value;
};

template <typename T, typename U = NativeFormat>
auto makeFormatted(T value) {
  return FormattedBuildinType<T, U>{value};
}

template <typename T, typename U = NativeFormat>
std::ostream& operator<<(std::ostream& stream, FormattedBuildinType<T, U> obj) {
  if constexpr (std::is_floating_point_v<T>) {
    stream << std::setprecision(16) << std::scientific << obj.value;
  } else if constexpr (std::is_integral_v<T> && std::is_same_v<U, WideFormat>) {
    stream << std::setw(5) << std::setfill('0') << obj.value;
  } else {
    stream << obj.value;
  }
  return stream;
}

std::string buildFileName(const std::string& namePrefix,
                          const std::string& nameSuffix,
                          const std::string& fileExtension = std::string()) {
  std::stringstream fileName;
  fileName << namePrefix << '-' << nameSuffix;
  if (fileExtension.empty()) {
    return fileName.str();
  } else {
    fileName << '.' << fileExtension;
    return fileName.str();
  }
}

std::string buildIndexedMPIFileName(const std::string& namePrefix,
                                    int index,
                                    const std::string& nameSuffix,
                                    const std::string& fileExtension = std::string()) {
  std::stringstream suffix;
  if (index >= 0) {
    suffix << nameSuffix << '-' << makeFormatted<int, WideFormat>(index);
  } else {
    suffix << nameSuffix << "-r" << makeFormatted<int, WideFormat>(seissol::MPI::mpi.rank());
  }
  return buildFileName(namePrefix, suffix.str(), fileExtension);
}

} // namespace

namespace seissol::dr::output {

OutputManager::OutputManager(std::unique_ptr<ReceiverOutput> concreteImpl,
                             seissol::SeisSol& seissolInstance)
    : seissolInstance(seissolInstance), ewOutputData(std::make_shared<ReceiverOutputData>()),
      ppOutputData(std::make_shared<ReceiverOutputData>()), impl(std::move(concreteImpl)) {
  backupTimeStamp = utils::TimeUtils::timeAsString("%Y-%m-%d_%H-%M-%S", time(nullptr));
}

OutputManager::~OutputManager() { flushPickpointDataToFile(); }

void OutputManager::setInputParam(seissol::geometry::MeshReader& userMesher) {
  using namespace initializer;
  meshReader = &userMesher;

  impl->setMeshReader(&userMesher);

  const auto& seissolParameters = seissolInstance.getSeisSolParameters();
  const bool bothEnabled = seissolParameters.drParameters.outputPointType ==
                           seissol::initializer::parameters::OutputType::AtPickpointAndElementwise;
  const bool pointEnabled = seissolParameters.drParameters.outputPointType ==
                                seissol::initializer::parameters::OutputType::AtPickpoint ||
                            bothEnabled;
  const bool elementwiseEnabled = seissolParameters.drParameters.outputPointType ==
                                      seissol::initializer::parameters::OutputType::Elementwise ||
                                  bothEnabled;
  if (pointEnabled) {
    logInfo() << "Enabling on-fault receiver output";
    ppOutputBuilder = std::make_unique<PickPointBuilder>();
    ppOutputBuilder->setMeshReader(&userMesher);
    ppOutputBuilder->setParams(seissolParameters.output.pickpointParameters);
  }
  if (elementwiseEnabled) {
    logInfo() << "Enabling 2D fault output";
    ewOutputBuilder = std::make_unique<ElementWiseBuilder>();
    ewOutputBuilder->setMeshReader(&userMesher);
    ewOutputBuilder->setParams(seissolParameters.output.elementwiseParameters);
  }
  if (!elementwiseEnabled && !pointEnabled) {
    logInfo() << "No dynamic rupture output enabled";
  }
}

void OutputManager::setLtsData(LTS::Storage& userWpStorage,
                               LTS::Backmap& userWpBackmap,
                               DynamicRupture::Storage& userDrStorage) {
  wpStorage = &userWpStorage;
  wpBackmap = &userWpBackmap;
  drStorage = &userDrStorage;
  impl->setLtsData(userWpStorage, userWpBackmap, userDrStorage);
  initFaceToLtsMap();
  const auto& seissolParameters = seissolInstance.getSeisSolParameters();
  const bool bothEnabled = seissolParameters.drParameters.outputPointType ==
                           seissol::initializer::parameters::OutputType::AtPickpointAndElementwise;
  const bool pointEnabled = seissolParameters.drParameters.outputPointType ==
                                seissol::initializer::parameters::OutputType::AtPickpoint ||
                            bothEnabled;
  const bool elementwiseEnabled = seissolParameters.drParameters.outputPointType ==
                                      seissol::initializer::parameters::OutputType::Elementwise ||
                                  bothEnabled;
  if (pointEnabled) {
    ppOutputBuilder->setLtsData(userWpStorage, userWpBackmap, userDrStorage);
    ppOutputBuilder->setVariableList(impl->getOutputVariables());
    ppOutputBuilder->setFaceToLtsMap(&globalFaceToLtsMap);
  }
  if (elementwiseEnabled) {
    ewOutputBuilder->setLtsData(userWpStorage, userWpBackmap, userDrStorage);
    ewOutputBuilder->setFaceToLtsMap(&globalFaceToLtsMap);
  }
}

void OutputManager::initElementwiseOutput() {
  logInfo() << "Setting up the fault output.";
  ewOutputBuilder->build(ewOutputData);
  const auto& seissolParameters = seissolInstance.getSeisSolParameters();

  const auto& receiverPoints = ewOutputData->receiverPoints;
  const auto cellConnectivity = getCellConnectivity(receiverPoints);
  const auto faultTags = getFaultTags(receiverPoints);
  const auto vertices = getAllVertices(receiverPoints);
  constexpr auto MaxNumVars = std::tuple_size_v<DrVarsT>;
  const auto outputMask = seissolParameters.output.elementwiseParameters.outputMask;
  const auto intMask = convertMaskFromBoolToInt<MaxNumVars>(outputMask);

  const double printTime = seissolParameters.output.elementwiseParameters.printTimeIntervalSec;
  const auto backendType = seissolParameters.output.xdmfWriterBackend;

  if (seissolParameters.output.elementwiseParameters.vtkorder < 0) {
    std::vector<real*> dataPointers;
    auto recordPointers = [&dataPointers](auto& var, int) {
      if (var.isActive) {
        for (std::size_t dim = 0; dim < var.dim(); ++dim) {
          dataPointers.push_back(var.data[dim]);
        }
      }
    };
    misc::forEach(ewOutputData->vars, recordPointers);

    std::vector<unsigned> faceIdentifiers(receiverPoints.size());
#ifdef _OPENMP
#pragma omp parallel for schedule(static)
#endif
    for (std::size_t i = 0; i < faceIdentifiers.size(); ++i) {
      faceIdentifiers[i] =
          receiverPoints[i].elementGlobalIndex * 4 + receiverPoints[i].localFaceSideId;
    }

    seissolInstance.faultWriter().init(cellConnectivity.data(),
                                       vertices.data(),
                                       faultTags.data(),
                                       faceIdentifiers.data(),
                                       static_cast<unsigned int>(receiverPoints.size()),
                                       static_cast<unsigned int>(3 * receiverPoints.size()),
                                       &intMask[0],
                                       const_cast<const real**>(dataPointers.data()),
                                       seissolParameters.output.prefix.data(),
                                       printTime,
                                       backendType,
                                       backupTimeStamp);

    seissolInstance.faultWriter().setupCallbackObject(this);
  } else {
    // Code to be refactored.

    auto order = seissolParameters.output.elementwiseParameters.vtkorder;
    if (order == 0) {
      logError() << "VTK order 0 is currently not supported for the elementwise fault output.";
    }

    io::instance::mesh::VtkHdfWriter writer("fault-elementwise",
                                            receiverPoints.size() /
                                                seissol::init::vtk2d::Shape[order][1],
                                            2,
                                            order);

    writer.addPointProjector([=](double* target, std::size_t index) {
      for (std::size_t i = 0; i < seissol::init::vtk2d::Shape[order][1]; ++i) {
        for (int j = 0; j < 3; ++j) {
          target[i * 3 + j] =
              receiverPoints[seissol::init::vtk2d::Shape[order][1] * index + i].global.coords[j];
        }
      }
    });

    writer.addCellData<int>("fault-tag", {}, [=, &receiverPoints](int* target, std::size_t index) {
      *target = receiverPoints[index].faultTag;
    });

    writer.addCellData<std::size_t>(
        "global-id", {}, [=, &receiverPoints](std::size_t* target, std::size_t index) {
          *target =
              receiverPoints[index].elementGlobalIndex * 4 + receiverPoints[index].localFaceSideId;
        });

    misc::forEach(ewOutputData->vars, [&](auto& var, int i) {
      if (var.isActive) {
        for (std::size_t d = 0; d < var.dim(); ++d) {
          auto* data = var.data[d];
          writer.addPointData<real>(VariableLabels[i][d],
                                    std::vector<std::size_t>(),
                                    [=](real* target, std::size_t index) {
                                      std::memcpy(
                                          target,
                                          data + seissol::init::vtk2d::Shape[order][1] * index,
                                          sizeof(real) * seissol::init::vtk2d::Shape[order][1]);
                                    });
        }
      }
    });

    auto& self = *this;
    writer.addHook([&](std::size_t, double) { self.updateElementwiseOutput(); });

    io::writer::ScheduledWriter schedWriter;
    schedWriter.interval = printTime;
    schedWriter.name = "fault-elementwise";
    schedWriter.planWrite = writer.makeWriter();

    seissolInstance.getOutputManager().addOutput(schedWriter);
  }
}

void OutputManager::initPickpointOutput() {
  logInfo() << "Setting up on-fault receivers.";
  ppOutputBuilder->build(ppOutputData);
  const auto& seissolParameters = seissolInstance.getSeisSolParameters();

  if (seissolParameters.output.pickpointParameters.collectiveio) {
    logError() << "Collective IO for the on-fault receiver output is still under construction.";
  }

  auto& outputData = ppOutputData;
  const bool allReceiversInOneFilePerRank = seissolParameters.output.pickpointParameters.aggregate;

  if (allReceiversInOneFilePerRank) {
    // aggregate all receivers per rank

    ppFiles.resize(1);
    auto fileName = buildIndexedMPIFileName(seissolParameters.output.prefix, -1, "faultreceiver");
    fileName += ".dat";
    std::vector<std::size_t> receivers(ppOutputData->receiverPoints.size());
    std::iota(receivers.begin(), receivers.end(), 0);
    ppFiles[0] = PickpointFile{fileName, receivers};
  } else {
    // aggregate at least all fused simulations

    std::unordered_map<std::size_t, std::vector<std::size_t>> globalIndexMap;
    for (size_t i = 0; i < outputData->receiverPoints.size(); ++i) {
      globalIndexMap[outputData->receiverPoints[i].globalReceiverIndex].push_back(i);
    }

    ppFiles.resize(globalIndexMap.size());
    std::size_t counter = 0;
    for (const auto& [index, receivers] : globalIndexMap) {
      auto fileName =
          buildIndexedMPIFileName(seissolParameters.output.prefix, index + 1, "faultreceiver");
      seissol::generateBackupFileIfNecessary(fileName, "dat", {backupTimeStamp});
      fileName += ".dat";

      ppFiles[counter] = PickpointFile{fileName, receivers};
      ++counter;
    }
  }

  std::stringstream baseHeader;

  auto suffix = [&allReceiversInOneFilePerRank](auto pointIndex, auto simIndex) {
    std::string suffix;

    if (allReceiversInOneFilePerRank) {
      suffix += "-" + std::to_string(pointIndex);
    }

    if constexpr (seissol::multisim::MultisimEnabled) {
      suffix += "-" + std::to_string(simIndex);
    }

    return suffix;
  };

  const size_t actualPointCount =
      allReceiversInOneFilePerRank ? ppOutputData->receiverPoints.size() / multisim::NumSimulations
                                   : 1;

  for (std::uint32_t pointIndex = 0; pointIndex < actualPointCount; ++pointIndex) {
    for (std::size_t simIndex = 0; simIndex < multisim::NumSimulations; ++simIndex) {
      size_t labelCounter = 0;
      auto collectVariableNames =
          [&baseHeader, &labelCounter, &simIndex, &pointIndex, suffix](auto& var, int) {
            if (var.isActive) {
              for (std::size_t dim = 0; dim < var.dim(); ++dim) {
                baseHeader << " ,\"" << writer::FaultWriterExecutor::getLabelName(labelCounter)
                           << suffix(pointIndex + 1, simIndex + 1) << '\"';
                ++labelCounter;
              }
            } else {
              labelCounter += var.dim();
            }
          };
      misc::forEach(ppOutputData->vars, collectVariableNames);
    }
  }

  for (size_t i = 0; i < ppFiles.size(); ++i) {
    const auto& ppfile = ppFiles[i];

    if (!seissol::filesystem::exists(ppfile.fileName)) {
      std::ofstream file(ppfile.fileName, std::ios_base::out);
      if (file.is_open()) {
        std::stringstream title;

        title << "TITLE = \"Temporal Signal for fault receiver number(s) and simulation(s)";
        for (const auto& gIdx : ppfile.indices) {
          const auto& receiver = outputData->receiverPoints[gIdx];
          const size_t globalIndex = receiver.globalReceiverIndex + 1;
          const size_t simIndex = receiver.simIndex + 1;
          title << " " << globalIndex << "," << simIndex << ";";
        }
        title << "\"";

        file << title.str() << '\n';
        file << "VARIABLES = \"Time\"";

        file << baseHeader.str();

        file << '\n';

        for (const auto& gIdx : ppfile.indices) {
          const auto& receiver = outputData->receiverPoints[gIdx];
          const size_t globalIndex = receiver.globalReceiverIndex + 1;
          const size_t simIndex = receiver.simIndex;
          const auto& point = const_cast<ExtVrtxCoords&>(receiver.global);

          // output coordinates
          if (simIndex == 0) {
            file << "# Receiver number " << globalIndex << '\n';
            file << "# x1\t" << makeFormatted(point[0]) << '\n';
            file << "# x2\t" << makeFormatted(point[1]) << '\n';
            file << "# x3\t" << makeFormatted(point[2]) << '\n';
          }

          // stress info
          std::array<real, 6> rotatedInitialStress{};
          {
            auto [layer, face] = faceToLtsMap.at(receiver.faultFaceIndex);

            const auto* initialStressVar = layer->var<DynamicRupture::InitialStressInFaultCS>();
            const auto* initialStress = initialStressVar[face];
            std::array<real, 6> unrotatedInitialStress{};
            for (std::size_t stressVar = 0; stressVar < unrotatedInitialStress.size();
                 ++stressVar) {
              unrotatedInitialStress[stressVar] = initialStress[stressVar][receiver.gpIndex];
            }

            seissol::dynamicRupture::kernel::rotateInitStress alignAlongDipAndStrikeKernel;
            alignAlongDipAndStrikeKernel.stressRotationMatrix =
                outputData->stressGlbToDipStrikeAligned[i].data();
            alignAlongDipAndStrikeKernel.reducedFaceAlignedMatrix =
                outputData->stressFaceAlignedToGlb[i].data();

            alignAlongDipAndStrikeKernel.initialStress = unrotatedInitialStress.data();
            alignAlongDipAndStrikeKernel.rotatedStress = rotatedInitialStress.data();
            alignAlongDipAndStrikeKernel.execute();
          }

          file << "# P_0" << simIndex + 1 << "\t" << makeFormatted(rotatedInitialStress[0]) << '\n';
          file << "# T_s" << simIndex + 1 << "\t" << makeFormatted(rotatedInitialStress[3]) << '\n';
          file << "# T_d" << simIndex + 1 << "\t" << makeFormatted(rotatedInitialStress[5]) << '\n';
        }
      } else {
        logError() << "cannot open " << ppfile.fileName;
      }
      file.close();
    }
  }
}

void OutputManager::init() {
  if (ewOutputBuilder) {
    initElementwiseOutput();
  }
  if (ppOutputBuilder) {
    initPickpointOutput();
  }
}

void OutputManager::initFaceToLtsMap() {
  if (drStorage != nullptr) {
    const size_t readerFaultSize = meshReader->getFault().size();
    const size_t ltsFaultSize = drStorage->size(Ghost);

    faceToLtsMap.resize(std::max(readerFaultSize, ltsFaultSize));
    globalFaceToLtsMap.resize(faceToLtsMap.size());
    for (auto& layer : drStorage->leaves(Ghost)) {

<<<<<<< HEAD
      const auto* faceInformation = layer.var(drDescr->faceInformation);
=======
      DRFaceInformation* faceInformation = layer.var<DynamicRupture::FaceInformation>();
>>>>>>> 2093a3f2
      for (size_t ltsFace = 0; ltsFace < layer.size(); ++ltsFace) {
        faceToLtsMap[faceInformation[ltsFace].meshFace] = std::make_pair(&layer, ltsFace);
      }
    }

<<<<<<< HEAD
    const auto* faceInformation = drTree->var(drDescr->faceInformation);
=======
    DRFaceInformation* faceInformation = drStorage->var<DynamicRupture::FaceInformation>();
>>>>>>> 2093a3f2
    for (size_t ltsFace = 0; ltsFace < ltsFaultSize; ++ltsFace) {
      globalFaceToLtsMap[faceInformation[ltsFace].meshFace] = ltsFace;
    }
  }
  impl->setFaceToLtsMap(&faceToLtsMap);
}

bool OutputManager::isAtPickpoint(double time, double dt) {
  const auto& seissolParameters = seissolInstance.getSeisSolParameters();
  const bool isFirstStep = iterationStep == 0;
  const double abortTime = seissolParameters.timeStepping.endTime;
  const bool isCloseToTimeOut = (abortTime - time) < (dt * TimeMargin);

  const int printTimeInterval = seissolParameters.output.pickpointParameters.printTimeInterval;
  const bool isOutputIteration = iterationStep % printTimeInterval == 0;

  return (isFirstStep || isOutputIteration || isCloseToTimeOut);
}

void OutputManager::writePickpointOutput(double time,
                                         double dt,
                                         parallel::runtime::StreamRuntime& runtime) {
  const auto& seissolParameters = seissolInstance.getSeisSolParameters();
  if (this->ppOutputBuilder) {
    if (this->isAtPickpoint(time, dt)) {

      const auto& outputData = ppOutputData;
      impl->calcFaultOutput(seissol::initializer::parameters::OutputType::AtPickpoint,
                            seissolParameters.drParameters.slipRateOutputType,
                            ppOutputData,
                            runtime,
                            time);

      const bool isMaxCacheLevel =
          outputData->currentCacheLevel >=
          static_cast<size_t>(seissolParameters.output.pickpointParameters.maxPickStore);
      const bool isCloseToEnd = (seissolParameters.timeStepping.endTime - time) < dt * TimeMargin;

      if (isMaxCacheLevel || isCloseToEnd) {
        // we need to wait for all data to be (internally) written to write it out
        auto& callRuntime =
            outputData->extraRuntime.has_value() ? outputData->extraRuntime.value() : runtime;
        callRuntime.wait();

        this->flushPickpointDataToFile();
      }
    }
    ++iterationStep;
  }
}

void OutputManager::flushPickpointDataToFile() {
  auto& outputData = ppOutputData;

  for (const auto& ppfile : ppFiles) {
    std::stringstream data;
    for (size_t level = 0; level < outputData->currentCacheLevel; ++level) {
      data << makeFormatted(outputData->cachedTime[level]) << '\t';
      for (std::size_t pointId : ppfile.indices) {
        auto recordResults = [pointId, level, &data](auto& var, int) {
          if (var.isActive) {
            for (std::size_t dim = 0; dim < var.dim(); ++dim) {
              data << makeFormatted(var(dim, level, pointId)) << '\t';
            }
          }
        };
        misc::forEach(outputData->vars, recordResults);
      }
      data << '\n';
    }

    std::ofstream file(ppfile.fileName, std::ios_base::app);
    if (file.is_open()) {
      file << data.str();
    } else {
      logError() << "cannot open " << ppfile.fileName;
    }
    file.close();
  }
  outputData->currentCacheLevel = 0;
}

void OutputManager::updateElementwiseOutput() {
  if (this->ewOutputBuilder) {
    const auto& seissolParameters = seissolInstance.getSeisSolParameters();
    impl->calcFaultOutput(seissol::initializer::parameters::OutputType::Elementwise,
                          seissolParameters.drParameters.slipRateOutputType,
                          ewOutputData,
                          runtime);
    runtime.wait();
  }
}
} // namespace seissol::dr::output<|MERGE_RESOLUTION|>--- conflicted
+++ resolved
@@ -461,21 +461,13 @@
     globalFaceToLtsMap.resize(faceToLtsMap.size());
     for (auto& layer : drStorage->leaves(Ghost)) {
 
-<<<<<<< HEAD
-      const auto* faceInformation = layer.var(drDescr->faceInformation);
-=======
-      DRFaceInformation* faceInformation = layer.var<DynamicRupture::FaceInformation>();
->>>>>>> 2093a3f2
+      const auto* faceInformation = layer.var<DynamicRupture::FaceInformation>();
       for (size_t ltsFace = 0; ltsFace < layer.size(); ++ltsFace) {
         faceToLtsMap[faceInformation[ltsFace].meshFace] = std::make_pair(&layer, ltsFace);
       }
     }
 
-<<<<<<< HEAD
-    const auto* faceInformation = drTree->var(drDescr->faceInformation);
-=======
-    DRFaceInformation* faceInformation = drStorage->var<DynamicRupture::FaceInformation>();
->>>>>>> 2093a3f2
+    const auto* faceInformation = drStorage->var<DynamicRupture::FaceInformation>();
     for (size_t ltsFace = 0; ltsFace < ltsFaultSize; ++ltsFace) {
       globalFaceToLtsMap[faceInformation[ltsFace].meshFace] = ltsFace;
     }
