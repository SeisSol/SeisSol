#include "Common/filesystem.h"
#include "DynamicRupture/Output/OutputManager.hpp"
#include "DynamicRupture/Output/ReceiverBasedOutput.hpp"
#include "SeisSol.h"
#include <Initializer/Parameters/OutputParameters.h>
#include <Initializer/Parameters/SeisSolParameters.h>
#include <fstream>
#include <type_traits>
#include <unordered_map>

struct NativeFormat {};
struct WideFormat {};
template <typename T, typename U = NativeFormat>
struct FormattedBuildinType {
  T value;
};

template <typename T, typename U = NativeFormat>
auto makeFormatted(T value) {
  return FormattedBuildinType<T, U>{value};
}

template <typename T, typename U = NativeFormat>
std::ostream& operator<<(std::ostream& stream, FormattedBuildinType<T, U> obj) {
  if constexpr (std::is_floating_point_v<T>) {
    stream << std::setprecision(16) << std::scientific << obj.value;
  } else if constexpr (std::is_integral_v<T> && std::is_same_v<U, WideFormat>) {
    stream << std::setw(5) << std::setfill('0') << obj.value;
  } else {
    stream << obj.value;
  }
  return stream;
}

namespace seissol::dr::output {
std::string buildFileName(std::string namePrefix,
                          std::string nameSuffix,
                          std::string fileExtension = std::string()) {
  std::stringstream fileName;
  fileName << namePrefix << '-' << nameSuffix;
  if (fileExtension.empty()) {
    return fileName.str();
  } else {
    fileName << '.' << fileExtension;
    return fileName.str();
  }
}

std::string buildMPIFileName(std::string namePrefix,
                             std::string nameSuffix,
                             std::string fileExtension = std::string()) {
#ifdef PARALLEL
  std::stringstream suffix;
  suffix << nameSuffix << '-' << makeFormatted<int, WideFormat>(MPI::mpi.rank());
  return buildFileName(namePrefix, suffix.str(), fileExtension);
#else
  return buildFileName(namePrefix, nameSuffix, fileExtension);
#endif
}

std::string buildIndexedMPIFileName(std::string namePrefix,
                                    int index,
                                    std::string nameSuffix,
                                    std::string fileExtension = std::string()) {
  std::stringstream suffix;
#ifdef PARALLEL
  suffix << nameSuffix << '-' << makeFormatted<int, WideFormat>(index) << '-'
         << makeFormatted<int, WideFormat>(MPI::mpi.rank());
#else
  suffix << nameSuffix << '-' << makeFormatted<int, WideFormat>(index);
#endif
  return buildFileName(namePrefix, suffix.str(), fileExtension);
}

OutputManager::OutputManager(std::unique_ptr<ReceiverOutput> concreteImpl,
                             seissol::SeisSol& seissolInstance)
    : seissolInstance(seissolInstance), ewOutputData(std::make_shared<ReceiverOutputData>()),
      ppOutputData(std::make_shared<ReceiverOutputData>()), impl(std::move(concreteImpl)) {
  backupTimeStamp = utils::TimeUtils::timeAsString("%Y-%m-%d_%H-%M-%S", time(0L));
}

OutputManager::~OutputManager() { flushPickpointDataToFile(); }

void OutputManager::setInputParam(seissol::geometry::MeshReader& userMesher) {
  using namespace initializer;
  meshReader = &userMesher;

  impl->setMeshReader(&userMesher);

  const auto& seissolParameters = seissolInstance.getSeisSolParameters();
  const bool bothEnabled = seissolParameters.drParameters.outputPointType ==
                           seissol::initializer::parameters::OutputType::AtPickpointAndElementwise;
  const bool pointEnabled = seissolParameters.drParameters.outputPointType ==
                                seissol::initializer::parameters::OutputType::AtPickpoint ||
                            bothEnabled;
  const bool elementwiseEnabled = seissolParameters.drParameters.outputPointType ==
                                      seissol::initializer::parameters::OutputType::Elementwise ||
                                  bothEnabled;
  const int rank = seissol::MPI::mpi.rank();
  if (pointEnabled) {
    logInfo(rank) << "Enabling on-fault receiver output";
    ppOutputBuilder = std::make_unique<PickPointBuilder>();
    ppOutputBuilder->setMeshReader(&userMesher);
    ppOutputBuilder->setParams(seissolParameters.output.pickpointParameters);
  }
  if (elementwiseEnabled) {
    logInfo(rank) << "Enabling 2D fault output";
    ewOutputBuilder = std::make_unique<ElementWiseBuilder>();
    ewOutputBuilder->setMeshReader(&userMesher);
    ewOutputBuilder->setParams(seissolParameters.output.elementwiseParameters);
  }
  if (!elementwiseEnabled && !pointEnabled) {
    logInfo(rank) << "No dynamic rupture output enabled";
  }
}

void OutputManager::setLtsData(seissol::initializer::LTSTree* userWpTree,
                               seissol::initializer::LTS* userWpDescr,
                               seissol::initializer::Lut* userWpLut,
                               seissol::initializer::LTSTree* userDrTree,
                               seissol::initializer::DynamicRupture* userDrDescr) {
  wpDescr = userWpDescr;
  wpTree = userWpTree;
  wpLut = userWpLut;
  drTree = userDrTree;
  drDescr = userDrDescr;
  impl->setLtsData(wpTree, wpDescr, wpLut, drTree, drDescr);
  const auto& seissolParameters = seissolInstance.getSeisSolParameters();
  const bool bothEnabled = seissolParameters.drParameters.outputPointType ==
                           seissol::initializer::parameters::OutputType::AtPickpointAndElementwise;
  const bool pointEnabled = seissolParameters.drParameters.outputPointType ==
                                seissol::initializer::parameters::OutputType::AtPickpoint ||
                            bothEnabled;
  const bool elementwiseEnabled = seissolParameters.drParameters.outputPointType ==
                                      seissol::initializer::parameters::OutputType::Elementwise ||
                                  bothEnabled;
  if (pointEnabled) {
    ppOutputBuilder->setLtsData(userWpTree, userWpDescr, userWpLut);
  }
  if (elementwiseEnabled) {
    ewOutputBuilder->setLtsData(userWpTree, userWpDescr, userWpLut);
  }
}

void OutputManager::initElementwiseOutput() {
  ewOutputBuilder->build(ewOutputData);
  const auto& seissolParameters = seissolInstance.getSeisSolParameters();

  const auto& receiverPoints = ewOutputData->receiverPoints;
  const auto cellConnectivity = getCellConnectivity(receiverPoints);
  const auto faultTags = getFaultTags(receiverPoints);
  const auto vertices = getAllVertices(receiverPoints);
  constexpr auto maxNumVars = std::tuple_size<DrVarsT>::value;
  const auto outputMask = seissolParameters.output.elementwiseParameters.outputMask;
  const auto intMask = convertMaskFromBoolToInt<maxNumVars>(outputMask);

  const double printTime = seissolParameters.output.elementwiseParameters.printTimeIntervalSec;
  const auto backendType = seissolParameters.output.xdmfWriterBackend;

  std::vector<real*> dataPointers;
  auto recordPointers = [&dataPointers](auto& var, int) {
    if (var.isActive) {
      for (int dim = 0; dim < var.dim(); ++dim)
        dataPointers.push_back(var.data[dim]);
    }
  };
  misc::forEach(ewOutputData->vars, recordPointers);

  seissolInstance.faultWriter().init(cellConnectivity.data(),
                                     vertices.data(),
                                     faultTags.data(),
                                     static_cast<unsigned int>(receiverPoints.size()),
                                     static_cast<unsigned int>(3 * receiverPoints.size()),
                                     &intMask[0],
                                     const_cast<const real**>(dataPointers.data()),
                                     seissolParameters.output.prefix.data(),
                                     printTime,
                                     backendType,
                                     backupTimeStamp);

  seissolInstance.faultWriter().setupCallbackObject(this);
}

void OutputManager::initPickpointOutput() {
  ppOutputBuilder->build(ppOutputData);
  const auto& seissolParameters = seissolInstance.getSeisSolParameters();

  std::stringstream baseHeader;
  baseHeader << "VARIABLES = \"Time\"";
  size_t labelCounter = 0;
  auto collectVariableNames = [&baseHeader, &labelCounter](auto& var, int) {
    if (var.isActive) {
      for (int dim = 0; dim < var.dim(); ++dim) {
        baseHeader << " ,\"" << writer::FaultWriterExecutor::getLabelName(labelCounter) << '\"';
        ++labelCounter;
      }
    } else {
      labelCounter += var.dim();
    }
  };
  misc::forEach(ppOutputData->vars, collectVariableNames);

  auto& outputData = ppOutputData;
  for (const auto& receiver : outputData->receiverPoints) {
    const size_t globalIndex = receiver.globalReceiverIndex + 1;

    auto fileName =
        buildIndexedMPIFileName(seissolParameters.output.prefix, globalIndex, "faultreceiver");
    seissol::generateBackupFileIfNecessary(fileName, "dat", {backupTimeStamp});
    fileName += ".dat";

    if (!seissol::filesystem::exists(fileName)) {
      std::ofstream file(fileName, std::ios_base::out);
      if (file.is_open()) {
        std::stringstream title;
        title << "TITLE = \"Temporal Signal for fault receiver number " << globalIndex << "\"";

        file << title.str() << '\n';
        file << baseHeader.str() << '\n';

        const auto& point = const_cast<ExtVrtxCoords&>(receiver.global);
        file << "# x1\t" << makeFormatted(point[0]) << '\n';
        file << "# x2\t" << makeFormatted(point[1]) << '\n';
        file << "# x3\t" << makeFormatted(point[2]) << '\n';

      } else {
        logError() << "cannot open " << fileName;
      }
      file.close();
    }
  }
}

void OutputManager::init() {
  if (ewOutputBuilder) {
    initElementwiseOutput();
  }
  if (ppOutputBuilder) {
    initPickpointOutput();
  }
  impl->allocateMemory({ppOutputData, ewOutputData});
}

void OutputManager::initFaceToLtsMap() {
  if (drTree) {
    const size_t readerFaultSize = meshReader->getFault().size();
    const size_t ltsFaultSize = drTree->getNumberOfCells(Ghost);

    faceToLtsMap.resize(std::max(readerFaultSize, ltsFaultSize));
    for (auto it = drTree->beginLeaf(seissol::initializer::LayerMask(Ghost));
         it != drTree->endLeaf();
         ++it) {

      DRFaceInformation* faceInformation = it->var(drDescr->faceInformation);
      for (size_t ltsFace = 0; ltsFace < it->getNumberOfCells(); ++ltsFace) {
        faceToLtsMap[faceInformation[ltsFace].meshFace] = std::make_pair(&(*it), ltsFace);
      }
    }
  }
  impl->setFaceToLtsMap(&faceToLtsMap);
}

bool OutputManager::isAtPickpoint(double time, double dt) {
  const auto& seissolParameters = seissolInstance.getSeisSolParameters();
  const bool isFirstStep = iterationStep == 0;
  const double abortTime = seissolParameters.timeStepping.endTime;
  const bool isCloseToTimeOut = (abortTime - time) < (dt * timeMargin);

  const int printTimeInterval = seissolParameters.output.pickpointParameters.printTimeInterval;
  const bool isOutputIteration = iterationStep % printTimeInterval == 0;

  return (isFirstStep || isOutputIteration || isCloseToTimeOut);
}

void OutputManager::writePickpointOutput(double time, double dt) {
  const auto& seissolParameters = seissolInstance.getSeisSolParameters();
  const auto& damagedElasticParameters =
      seissolInstance.getSeisSolParameters().model.damagedElasticParameters;
  if (this->ppOutputBuilder) {
    if (this->isAtPickpoint(time, dt)) {

      const auto& outputData = ppOutputData;
      impl->calcFaultOutput(seissol::initializer::parameters::OutputType::AtPickpoint,
                            seissolParameters.drParameters.slipRateOutputType,
                            ppOutputData,
<<<<<<< HEAD
                            seissolParameters.model.damagedElasticParameters,
=======
                            damagedElasticParameters,
>>>>>>> 8225f6e9
                            time);

      const bool isMaxCacheLevel =
          outputData->currentCacheLevel >=
          static_cast<size_t>(seissolParameters.output.pickpointParameters.maxPickStore);
      const bool isCloseToEnd = (seissolParameters.timeStepping.endTime - time) < dt * timeMargin;

      if (isMaxCacheLevel || isCloseToEnd) {
        this->flushPickpointDataToFile();
      }
    }
    ++iterationStep;
  }
}

void OutputManager::flushPickpointDataToFile() {
  auto& outputData = ppOutputData;
  const auto& seissolParameters = seissolInstance.getSeisSolParameters();

  for (size_t pointId = 0; pointId < outputData->receiverPoints.size(); ++pointId) {
    std::stringstream data;
    for (size_t level = 0; level < outputData->currentCacheLevel; ++level) {
      data << makeFormatted(outputData->cachedTime[level]) << '\t';
      auto recordResults = [pointId, level, &data](auto& var, int) {
        if (var.isActive) {
          for (int dim = 0; dim < var.dim(); ++dim) {
            data << makeFormatted(var(dim, level, pointId)) << '\t';
          }
        }
      };
      misc::forEach(outputData->vars, recordResults);
      data << '\n';
    }

    const auto globalIndex = outputData->receiverPoints[pointId].globalReceiverIndex + 1;
    const auto fileName = buildIndexedMPIFileName(
        seissolParameters.output.prefix, globalIndex, "faultreceiver", "dat");

    std::ofstream file(fileName, std::ios_base::app);
    if (file.is_open()) {
      file << data.str();
    } else {
      logError() << "cannot open " << fileName;
    }
    file.close();
  }
  outputData->currentCacheLevel = 0;
}

void OutputManager::updateElementwiseOutput() {
  if (this->ewOutputBuilder) {
    const auto& seissolParameters = seissolInstance.getSeisSolParameters();
    const auto& damagedElasticParameters =
        seissolInstance.getSeisSolParameters().model.damagedElasticParameters;
    impl->calcFaultOutput(seissol::initializer::parameters::OutputType::Elementwise,
                          seissolParameters.drParameters.slipRateOutputType,
                          ewOutputData,
<<<<<<< HEAD
                          seissolParameters.model.damagedElasticParameters);
=======
                          damagedElasticParameters);
>>>>>>> 8225f6e9
  }
}
} // namespace seissol::dr::output<|MERGE_RESOLUTION|>--- conflicted
+++ resolved
@@ -283,11 +283,7 @@
       impl->calcFaultOutput(seissol::initializer::parameters::OutputType::AtPickpoint,
                             seissolParameters.drParameters.slipRateOutputType,
                             ppOutputData,
-<<<<<<< HEAD
                             seissolParameters.model.damagedElasticParameters,
-=======
-                            damagedElasticParameters,
->>>>>>> 8225f6e9
                             time);
 
       const bool isMaxCacheLevel =
@@ -345,11 +341,7 @@
     impl->calcFaultOutput(seissol::initializer::parameters::OutputType::Elementwise,
                           seissolParameters.drParameters.slipRateOutputType,
                           ewOutputData,
-<<<<<<< HEAD
                           seissolParameters.model.damagedElasticParameters);
-=======
-                          damagedElasticParameters);
->>>>>>> 8225f6e9
   }
 }
 } // namespace seissol::dr::output