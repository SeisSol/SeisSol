--- conflicted
+++ resolved
@@ -106,8 +106,7 @@
   // Generate triangle quadrature points and weights (Factory Method)
   auto pointsView = init::quadpoints::view::create(const_cast<real*>(init::quadpoints::Values));
   auto weightsView = init::quadweights::view::create(const_cast<real*>(init::quadweights::Values));
-<<<<<<< HEAD
-  // TODO: Understand why the dimension changes with MULTIPLE_SIMULATIONS
+  // TODO: Understand why the dimension changes with MULTIPLE_SIMULATIONS. This is also probably wrong. Needs to be corrected when DR is implemented
   auto getWeights = [&weightsView](size_t index) {
 #ifdef MULTIPLE_SIMULATIONS
     return weightsView(index, 0);
@@ -117,11 +116,7 @@
   };
 
   auto* reshapedPoints = unsafe_reshape<2>(&data.points[0]);
-  for (size_t i = 0; i < data.size; ++i) {
-=======
-  auto* reshapedPoints = unsafe_reshape<2>(data.points.data());
-  for (size_t i = 0; i < seissol::dr::TriangleQuadratureData::Size; ++i) {
->>>>>>> 36b6643f
+  for (size_t i = 0; i < data.Size; ++i) {
     reshapedPoints[i][0] = pointsView(i, 0);
     reshapedPoints[i][1] = pointsView(i, 1);
     data.weights[i] = getWeights(i);
