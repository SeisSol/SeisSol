--- conflicted
+++ resolved
@@ -124,7 +124,6 @@
     }
   }
 
-<<<<<<< HEAD
   template <typename Cfg>
   void getDofs(Real<Cfg> dofs[tensor::Q<Cfg>::size()], int meshId);
 
@@ -148,37 +147,23 @@
 
   template <typename Cfg>
   static void computeSlipRate(LocalInfo<Cfg>& local,
-=======
-  void getDofs(real dofs[tensor::Q::size()], int meshId);
-  void getNeighborDofs(real dofs[tensor::Q::size()], int meshId, int side);
-  void computeLocalStresses(LocalInfo& local);
-  virtual real computeLocalStrength(LocalInfo& local) = 0;
-  virtual real computeFluidPressure(LocalInfo& /*local*/) { return 0.0; }
-  virtual real computeStateVariable(LocalInfo& /*local*/) { return 0.0; }
-  static void updateLocalTractions(LocalInfo& local, real strength);
-  real computeRuptureVelocity(const Eigen::Matrix<real, 2, 2>& jacobiT2d, const LocalInfo& local);
-  virtual void computeSlipRate(LocalInfo& local,
-                               const std::array<real, 6>& /*rotatedUpdatedStress*/,
-                               const std::array<real, 6>& /*rotatedStress*/);
-  static void computeSlipRate(LocalInfo& local,
->>>>>>> 0c079542
                               const std::array<double, 3>& tangent1,
                               const std::array<double, 3>& tangent2,
                               const std::array<double, 3>& strike,
                               const std::array<double, 3>& dip);
 
   template <typename Cfg>
-  Real<Cfg> computeLocalStrength(LocalInfo<Cfg>& local) {
+  Real<Cfg> computeLocalStrength(LocalInfo<Cfg>& /*local*/) {
     return 0;
   }
 
   template <typename Cfg>
-  Real<Cfg> computeFluidPressure(LocalInfo<Cfg>& local) {
+  Real<Cfg> computeFluidPressure(LocalInfo<Cfg>& /*local*/) {
     return 0;
   }
 
   template <typename Cfg>
-  Real<Cfg> computeStateVariable(LocalInfo<Cfg>& local) {
+  Real<Cfg> computeStateVariable(LocalInfo<Cfg>& /*local*/) {
     return 0;
   }
 
