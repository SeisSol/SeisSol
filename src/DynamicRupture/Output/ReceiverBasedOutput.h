// SPDX-FileCopyrightText: 2022-2024 SeisSol Group
//
// SPDX-License-Identifier: BSD-3-Clause
// SPDX-LicenseComments: Full text under /LICENSE and /LICENSES/
//
// SPDX-FileContributor: Author lists in /AUTHORS and /CITATION.cff

#ifndef SEISSOL_SRC_DYNAMICRUPTURE_OUTPUT_RECEIVERBASEDOUTPUT_H_
#define SEISSOL_SRC_DYNAMICRUPTURE_OUTPUT_RECEIVERBASEDOUTPUT_H_

#include "DynamicRupture/Output/ParametersInitializer.h"
#include "Geometry/MeshReader.h"
#include "Initializer/DynamicRupture.h"
#include "Initializer/LTS.h"
#include "Initializer/Parameters/SeisSolParameters.h"
#include "Initializer/Tree/Lut.h"

#include <DynamicRupture/Misc.h>
#include <DynamicRupture/Output/DataTypes.h>
#include <memory>
#include <tensor.h>
#include <vector>

namespace seissol::dr::output {
class ReceiverOutput {
  public:
  virtual ~ReceiverOutput() = default;

  void setLtsData(seissol::initializer::LTSTree* userWpTree,
                  seissol::initializer::LTS* userWpDescr,
                  seissol::initializer::Lut* userWpLut,
                  seissol::initializer::LTSTree* userDrTree,
                  seissol::initializer::DynamicRupture* userDrDescr);

  void setMeshReader(seissol::geometry::MeshReader* userMeshReader) { meshReader = userMeshReader; }
  void setFaceToLtsMap(FaceToLtsMapType* map) { faceToLtsMap = map; }
  void calcFaultOutput(seissol::initializer::parameters::OutputType outputType,
                       seissol::initializer::parameters::SlipRateOutputType slipRateOutputType,
<<<<<<< HEAD
                       std::shared_ptr<ReceiverOutputData> state,
                       unsigned int nFused = 0.0,
=======
                       std::shared_ptr<ReceiverOutputData> outputData,
>>>>>>> c19cf489
                       double time = 0.0);

  [[nodiscard]] virtual std::vector<std::size_t> getOutputVariables() const;

  protected:
  seissol::initializer::LTS* wpDescr{nullptr};
  seissol::initializer::LTSTree* wpTree{nullptr};
  seissol::initializer::Lut* wpLut{nullptr};
  seissol::initializer::LTSTree* drTree{nullptr};
  seissol::initializer::DynamicRupture* drDescr{nullptr};
  seissol::geometry::MeshReader* meshReader{nullptr};
  FaceToLtsMapType* faceToLtsMap{nullptr};
  real* deviceCopyMemory{nullptr};

  struct LocalInfo {
    seissol::initializer::Layer* layer{};
    size_t ltsId{};
    int nearestGpIndex{};
    int nearestInternalGpIndex{};

    std::size_t index{};

    real iniTraction1{};
    real iniTraction2{};

    real transientNormalTraction{};
    real iniNormalTraction{};
    real fluidPressure{};

    real frictionCoefficient{};
    real stateVariable{};

    real faultNormalVelocity{};

    real faceAlignedStress22{};
    real faceAlignedStress33{};
    real faceAlignedStress12{};
    real faceAlignedStress13{};
    real faceAlignedStress23{};

    real updatedTraction1{};
    real updatedTraction2{};

    real slipRateStrike{};
    real slipRateDip{};

    real faceAlignedValuesPlus[tensor::QAtPoint::size()]{};
    real faceAlignedValuesMinus[tensor::QAtPoint::size()]{};

    model::IsotropicWaveSpeeds* waveSpeedsPlus{};
    model::IsotropicWaveSpeeds* waveSpeedsMinus{};

    ReceiverOutputData* state{};
  };

  template <typename T>
  std::remove_extent_t<T>* getCellData(const LocalInfo& local,
                                       const seissol::initializer::Variable<T>& variable) {
    auto devVar = local.state->deviceVariables.find(variable.index);
    if (devVar != local.state->deviceVariables.end()) {
      return reinterpret_cast<std::remove_extent_t<T>*>(
          devVar->second->get(local.state->deviceIndices[local.index]));
    } else {
      return local.layer->var(variable)[local.ltsId];
    }
  }

#ifdef MULTIPLE_SIMULATIONS
  void getDofs(real (&dofs)[tensor::Q::Shape[1] * tensor::Q::Shape[2]],
               int meshId,
               unsigned int nFused = 0.0);
  void getNeighbourDofs(real (&dofs)[tensor::Q::Shape[1] * tensor::Q::Shape[2]],
                        int meshId,
                        int side,
                        unsigned int nFused = 0.0);
#else
  void getDofs(real dofs[tensor::Q::size()], int meshId);
  void getNeighbourDofs(real dofs[tensor::Q::size()], int meshId, int side);
#endif
  void computeLocalStresses(LocalInfo& local);
  virtual real computeLocalStrength(LocalInfo& local) = 0;
  virtual real computeFluidPressure(LocalInfo& local) { return 0.0; }
  virtual real computeStateVariable(LocalInfo& local) { return 0.0; }
  static void updateLocalTractions(LocalInfo& local, real strength);
  real computeRuptureVelocity(Eigen::Matrix<real, 2, 2>& jacobiT2d, const LocalInfo& local);
  virtual void computeSlipRate(LocalInfo& local,
                               const std::array<real, 6>& /*rotatedUpdatedStress*/,
                               const std::array<real, 6>& /*rotatedStress*/);
  static void computeSlipRate(LocalInfo& local,
                              const std::array<double, 3>& tangent1,
                              const std::array<double, 3>& tangent2,
                              const std::array<double, 3>& strike,
                              const std::array<double, 3>& dip);
  virtual void outputSpecifics(std::shared_ptr<ReceiverOutputData>& data,
                               const LocalInfo& local,
                               size_t outputSpecifics,
                               size_t receiverIdx) {}
  virtual void adjustRotatedUpdatedStress(std::array<real, 6>& rotatedUpdatedStress,
                                          const std::array<real, 6>& rotatedStress) {};
};
} // namespace seissol::dr::output

#endif // SEISSOL_SRC_DYNAMICRUPTURE_OUTPUT_RECEIVERBASEDOUTPUT_H_<|MERGE_RESOLUTION|>--- conflicted
+++ resolved
@@ -36,12 +36,8 @@
   void setFaceToLtsMap(FaceToLtsMapType* map) { faceToLtsMap = map; }
   void calcFaultOutput(seissol::initializer::parameters::OutputType outputType,
                        seissol::initializer::parameters::SlipRateOutputType slipRateOutputType,
-<<<<<<< HEAD
-                       std::shared_ptr<ReceiverOutputData> state,
+                       std::shared_ptr<ReceiverOutputData> outputData,
                        unsigned int nFused = 0.0,
-=======
-                       std::shared_ptr<ReceiverOutputData> outputData,
->>>>>>> c19cf489
                        double time = 0.0);
 
   [[nodiscard]] virtual std::vector<std::size_t> getOutputVariables() const;
