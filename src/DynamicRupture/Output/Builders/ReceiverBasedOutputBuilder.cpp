#include "DynamicRupture/Output/Builders/ReceiverBasedOutputBuilder.hpp"
#include <Parallel/DataCollector.h>
#include <memory>
#include <unordered_map>

namespace seissol::dr::output {
void ReceiverBasedOutputBuilder::setMeshReader(const seissol::geometry::MeshReader* reader) {
  meshReader = reader;
  localRank = MPI::mpi.rank();
}

void ReceiverBasedOutputBuilder::setLtsData(seissol::initializer::LTSTree* userWpTree,
                                            seissol::initializer::LTS* userWpDescr,
                                            seissol::initializer::Lut* userWpLut) {
  wpTree = userWpTree;
  wpDescr = userWpDescr;
  wpLut = userWpLut;
}

namespace {
struct GhostElement {
  std::pair<std::size_t, int> data;
  std::size_t index;
};

template <typename T1, typename T2>
struct HashPair {
  std::size_t operator()(const std::pair<T1, T2>& data) const {
    // Taken from: https://stackoverflow.com/questions/2590677/how-do-i-combine-hash-values-in-c0x
    // (probably any other lcg-like hash function would work as well)
    std::hash<T1> hasher1;
    std::hash<T2> hasher2;
    std::size_t seed = hasher1(data.first);
    seed ^= hasher2(data.second) + 0x9e3779b9 + (seed << 6) + (seed >> 2);
    return seed;
  }
};
} // namespace

void ReceiverBasedOutputBuilder::initBasisFunctions() {
  const auto& faultInfo = meshReader->getFault();
  const auto& elementsInfo = meshReader->getElements();
  const auto& verticesInfo = meshReader->getVertices();
  const auto& mpiGhostMetadata = meshReader->getGhostlayerMetadata();

  std::unordered_map<std::size_t, std::size_t> elementIndices;
  std::unordered_map<std::pair<int, std::size_t>, GhostElement, HashPair<int, std::size_t>>
      elementIndicesGhost;
  std::size_t foundPoints = 0;

  constexpr size_t numVertices{4};
  for (const auto& point : outputData->receiverPoints) {
    if (point.isInside) {
      ++foundPoints;
      const auto elementIndex = faultInfo[point.faultFaceIndex].element;
      const auto& element = elementsInfo[elementIndex];

      if (elementIndices.find(elementIndex) == elementIndices.end()) {
        const auto index = elementIndices.size();
        elementIndices[elementIndex] = index;
      }

      const auto neighborElementIndex = faultInfo[point.faultFaceIndex].neighborElement;

      const VrtxCoords* elemCoords[numVertices]{};
      for (size_t vertexIdx = 0; vertexIdx < numVertices; ++vertexIdx) {
        const auto address = elementsInfo[elementIndex].vertices[vertexIdx];
        elemCoords[vertexIdx] = &(verticesInfo[address].coords);
      }

      const VrtxCoords* neighborElemCoords[numVertices]{};
      if (neighborElementIndex >= 0) {
        if (elementIndices.find(neighborElementIndex) == elementIndices.end()) {
          const auto index = elementIndices.size();
          elementIndices[neighborElementIndex] = index;
        }
        for (size_t vertexIdx = 0; vertexIdx < numVertices; ++vertexIdx) {
          const auto address = elementsInfo[neighborElementIndex].vertices[vertexIdx];
          neighborElemCoords[vertexIdx] = &(verticesInfo[address].coords);
        }
      } else {
        const auto faultSide = faultInfo[point.faultFaceIndex].side;
        const auto neighborRank = element.neighborRanks[faultSide];
        const auto& ghostMetadataItr = mpiGhostMetadata.find(neighborRank);
        assert(ghostMetadataItr != mpiGhostMetadata.end());

        const auto neighborIndex = element.mpiIndices[faultSide];

        const auto ghostIndex = std::pair<int, std::size_t>(neighborRank, neighborIndex);
        if (elementIndicesGhost.find(ghostIndex) == elementIndicesGhost.end()) {
          const auto index = elementIndicesGhost.size();
          elementIndicesGhost[ghostIndex] =
              GhostElement{std::pair<std::size_t, int>(elementIndex, faultSide), index};
        }

        for (size_t vertexIdx = 0; vertexIdx < numVertices; ++vertexIdx) {
          const auto& array3d = ghostMetadataItr->second[neighborIndex].vertices[vertexIdx];
          auto* data = const_cast<double*>(array3d);
          neighborElemCoords[vertexIdx] = reinterpret_cast<double(*)[3]>(data);
        }
      }

      outputData->basisFunctions.emplace_back(
          getPlusMinusBasisFunctions(point.global.coords, elemCoords, neighborElemCoords));
    }
  }

  outputData->cellCount = elementIndices.size() + elementIndicesGhost.size();

#ifdef ACL_DEVICE
  std::vector<real*> indexPtrs(outputData->cellCount);

  for (const auto& [index, arrayIndex] : elementIndices) {
<<<<<<< HEAD
    indexPtrs[arrayIndex] = wpLut->lookup(wpDescr->derivatives, index);
    assert(indexPtrs[arrayIndex] != nullptr);
=======
    preDofPtr[arrayIndex] = wpLut->lookup(wpDescr->derivativesDevice, index);
    assert(preDofPtr[arrayIndex] != nullptr);
>>>>>>> e4ee26a2
  }
  for (const auto& [_, ghost] : elementIndicesGhost) {
    const auto neighbor = ghost.data;
    const auto arrayIndex = ghost.index + elementIndices.size();
<<<<<<< HEAD
    indexPtrs[arrayIndex] = wpLut->lookup(wpDescr->faceNeighbors, neighbor.first)[neighbor.second];
    assert(indexPtrs[arrayIndex] != nullptr);
=======
    preDofPtr[arrayIndex] =
        wpLut->lookup(wpDescr->faceNeighborsDevice, neighbor.first)[neighbor.second];
    assert(preDofPtr[arrayIndex] != nullptr);
>>>>>>> e4ee26a2
  }

  outputData->deviceDataCollector =
      std::make_unique<seissol::parallel::DataCollector>(indexPtrs, seissol::tensor::Q::size());
#endif

  outputData->deviceDataPlus.resize(foundPoints);
  outputData->deviceDataMinus.resize(foundPoints);
  std::size_t pointCounter = 0;
  for (std::size_t i = 0; i < outputData->receiverPoints.size(); ++i) {
    const auto& point = outputData->receiverPoints[i];
    if (point.isInside) {
      const auto elementIndex = faultInfo[point.faultFaceIndex].element;
      const auto& element = elementsInfo[elementIndex];
      outputData->deviceDataPlus[pointCounter] = elementIndices.at(elementIndex);

      const auto neighborElementIndex = faultInfo[point.faultFaceIndex].neighborElement;
      if (neighborElementIndex >= 0) {
        outputData->deviceDataMinus[pointCounter] = elementIndices.at(neighborElementIndex);
      } else {
        const auto faultSide = faultInfo[point.faultFaceIndex].side;
        const auto neighborRank = element.neighborRanks[faultSide];
        const auto neighborIndex = element.mpiIndices[faultSide];
        outputData->deviceDataMinus[pointCounter] =
            elementIndices.size() +
            elementIndicesGhost.at(std::pair<int, std::size_t>(neighborRank, neighborIndex)).index;
      }

      ++pointCounter;
    }
  }
}

void ReceiverBasedOutputBuilder::initFaultDirections() {
  const size_t nReceiverPoints = outputData->receiverPoints.size();
  outputData->faultDirections.resize(nReceiverPoints);
  const auto& faultInfo = meshReader->getFault();

  for (size_t receiverId = 0; receiverId < nReceiverPoints; ++receiverId) {
    const size_t globalIndex = outputData->receiverPoints[receiverId].faultFaceIndex;

    auto& faceNormal = outputData->faultDirections[receiverId].faceNormal;
    auto& tangent1 = outputData->faultDirections[receiverId].tangent1;
    auto& tangent2 = outputData->faultDirections[receiverId].tangent2;

    std::copy_n(&faultInfo[globalIndex].normal[0], 3, faceNormal.begin());
    std::copy_n(&faultInfo[globalIndex].tangent1[0], 3, tangent1.begin());
    std::copy_n(&faultInfo[globalIndex].tangent2[0], 3, tangent2.begin());

    auto& strike = outputData->faultDirections[receiverId].strike;
    auto& dip = outputData->faultDirections[receiverId].dip;
    misc::computeStrikeAndDipVectors(faceNormal.data(), strike.data(), dip.data());
  }
}

void ReceiverBasedOutputBuilder::initRotationMatrices() {
  using namespace seissol::transformations;
  using RotationMatrixViewT = yateto::DenseTensorView<2, real, unsigned>;

  // allocate Rotation Matrices
  // Note: several receiver can share the same rotation matrix
  const size_t nReceiverPoints = outputData->receiverPoints.size();
  outputData->stressGlbToDipStrikeAligned.resize(nReceiverPoints);
  outputData->stressFaceAlignedToGlb.resize(nReceiverPoints);
  outputData->faceAlignedToGlbData.resize(nReceiverPoints);
  outputData->glbToFaceAlignedData.resize(nReceiverPoints);

  // init Rotation Matrices
  for (size_t receiverId = 0; receiverId < nReceiverPoints; ++receiverId) {
    const auto& faceNormal = outputData->faultDirections[receiverId].faceNormal;
    const auto& strike = outputData->faultDirections[receiverId].strike;
    const auto& dip = outputData->faultDirections[receiverId].dip;
    const auto& tangent1 = outputData->faultDirections[receiverId].tangent1;
    const auto& tangent2 = outputData->faultDirections[receiverId].tangent2;

    {
      auto* memorySpace = outputData->stressGlbToDipStrikeAligned[receiverId].data();
      RotationMatrixViewT rotationMatrixView(memorySpace, {6, 6});
      inverseSymmetricTensor2RotationMatrix(
          faceNormal.data(), strike.data(), dip.data(), rotationMatrixView, 0, 0);
    }
    {
      auto* memorySpace = outputData->stressFaceAlignedToGlb[receiverId].data();
      RotationMatrixViewT rotationMatrixView(memorySpace, {6, 6});
      symmetricTensor2RotationMatrix(
          faceNormal.data(), tangent1.data(), tangent2.data(), rotationMatrixView, 0, 0);
    }
    {
      auto faceAlignedToGlb =
          init::T::view::create(outputData->faceAlignedToGlbData[receiverId].data());
      auto glbToFaceAligned =
          init::Tinv::view::create(outputData->glbToFaceAlignedData[receiverId].data());

      seissol::model::getFaceRotationMatrix(
          faceNormal.data(), tangent1.data(), tangent2.data(), faceAlignedToGlb, glbToFaceAligned);
    }
  }
}

void ReceiverBasedOutputBuilder::initOutputVariables(
    std::array<bool, std::tuple_size<DrVarsT>::value>& outputMask) {
  auto assignMask = [&outputMask](auto& var, int receiverId) {
    var.isActive = outputMask[receiverId];
  };
  misc::forEach(outputData->vars, assignMask);

  auto allocateVariables = [this](auto& var, int) {
    var.maxCacheLevel = outputData->maxCacheLevel;
    var.allocateData(this->outputData->receiverPoints.size());
  };
  misc::forEach(outputData->vars, allocateVariables);
}

void ReceiverBasedOutputBuilder::initJacobian2dMatrices() {
  const auto& faultInfo = meshReader->getFault();
  const auto& verticesInfo = meshReader->getVertices();
  const auto& elementsInfo = meshReader->getElements();

  const size_t nReceiverPoints = outputData->receiverPoints.size();
  outputData->jacobianT2d.resize(nReceiverPoints);

  for (size_t receiverId = 0; receiverId < nReceiverPoints; ++receiverId) {
    const auto side = outputData->receiverPoints[receiverId].localFaceSideId;
    const auto elementIndex = outputData->receiverPoints[receiverId].elementIndex;

    assert(elementIndex >= 0);

    const auto& element = elementsInfo[elementIndex];
    auto face = getGlobalTriangle(side, element, verticesInfo);

    VrtxCoords xab, xac;
    {
      constexpr size_t x{0}, y{1}, z{2};
      xab[x] = face.point(1)[x] - face.point(0)[x];
      xab[y] = face.point(1)[y] - face.point(0)[y];
      xab[z] = face.point(1)[z] - face.point(0)[z];

      xac[x] = face.point(2)[x] - face.point(0)[x];
      xac[y] = face.point(2)[y] - face.point(0)[y];
      xac[z] = face.point(2)[z] - face.point(0)[z];
    }

    const auto faultIndex = outputData->receiverPoints[receiverId].faultFaceIndex;
    const auto* tangent1 = faultInfo[faultIndex].tangent1;
    const auto* tangent2 = faultInfo[faultIndex].tangent2;

    Eigen::Matrix<real, 2, 2> matrix;
    matrix(0, 0) = MeshTools::dot(tangent1, xab);
    matrix(0, 1) = MeshTools::dot(tangent2, xab);
    matrix(1, 0) = MeshTools::dot(tangent1, xac);
    matrix(1, 1) = MeshTools::dot(tangent2, xac);
    outputData->jacobianT2d[receiverId] = matrix.inverse();
  }
}

void ReceiverBasedOutputBuilder::assignNearestInternalGaussianPoints() {
  auto& geoPoints = outputData->receiverPoints;
  constexpr int numPoly = CONVERGENCE_ORDER - 1;

  for (auto& geoPoint : geoPoints) {
    assert(geoPoint.nearestGpIndex != -1 && "nearestGpIndex must be initialized first");
#ifdef stroud
    geoPoint.nearestInternalGpIndex = getClosestInternalStroudGp(geoPoint.nearestGpIndex, numPoly);
#else
    geoPoint.nearestInternalGpIndex = geoPoint.nearestGpIndex;
#endif
  }
}

void ReceiverBasedOutputBuilder::assignFaultTags() {
  auto& geoPoints = outputData->receiverPoints;
  const auto& faultInfo = meshReader->getFault();
  for (auto& geoPoint : geoPoints) {
    geoPoint.faultTag = faultInfo[geoPoint.faultFaceIndex].tag;
  }
}

} // namespace seissol::dr::output<|MERGE_RESOLUTION|>--- conflicted
+++ resolved
@@ -111,25 +111,14 @@
   std::vector<real*> indexPtrs(outputData->cellCount);
 
   for (const auto& [index, arrayIndex] : elementIndices) {
-<<<<<<< HEAD
-    indexPtrs[arrayIndex] = wpLut->lookup(wpDescr->derivatives, index);
+    indexPtrs[arrayIndex] = wpLut->lookup(wpDescr->derivativesDevice, index);
     assert(indexPtrs[arrayIndex] != nullptr);
-=======
-    preDofPtr[arrayIndex] = wpLut->lookup(wpDescr->derivativesDevice, index);
-    assert(preDofPtr[arrayIndex] != nullptr);
->>>>>>> e4ee26a2
   }
   for (const auto& [_, ghost] : elementIndicesGhost) {
     const auto neighbor = ghost.data;
     const auto arrayIndex = ghost.index + elementIndices.size();
-<<<<<<< HEAD
-    indexPtrs[arrayIndex] = wpLut->lookup(wpDescr->faceNeighbors, neighbor.first)[neighbor.second];
+    indexPtrs[arrayIndex] = wpLut->lookup(wpDescr->faceNeighborsDevice, neighbor.first)[neighbor.second];
     assert(indexPtrs[arrayIndex] != nullptr);
-=======
-    preDofPtr[arrayIndex] =
-        wpLut->lookup(wpDescr->faceNeighborsDevice, neighbor.first)[neighbor.second];
-    assert(preDofPtr[arrayIndex] != nullptr);
->>>>>>> e4ee26a2
   }
 
   outputData->deviceDataCollector =
