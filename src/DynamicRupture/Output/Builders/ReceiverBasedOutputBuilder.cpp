// SPDX-FileCopyrightText: 2022 SeisSol Group
//
// SPDX-License-Identifier: BSD-3-Clause
// SPDX-LicenseComments: Full text under /LICENSE and /LICENSES/
//
// SPDX-FileContributor: Author lists in /AUTHORS and /CITATION.cff

#include "DynamicRupture/Output/Builders/ReceiverBasedOutputBuilder.h"
#include "Common/Constants.h"
#include "DynamicRupture/Misc.h"
#include "DynamicRupture/Output/DataTypes.h"
#include "DynamicRupture/Output/OutputAux.h"
#include "Equations/Datastructures.h" // IWYU pragma: keep
#include "Equations/Setup.h"          // IWYU pragma: keep
#include "Geometry/MeshDefinition.h"
#include "Geometry/MeshReader.h"
#include "Geometry/MeshTools.h"
#include "Kernels/Precision.h"
#include "Memory/Descriptor/DynamicRupture.h"
#include "Memory/Descriptor/LTS.h"
#include "Memory/Tree/LTSTree.h"
#include "Memory/Tree/Lut.h"
#include "Model/Common.h"
#include "Numerical/Transformation.h"
<<<<<<< HEAD
=======
#include <Common/Typedefs.h>
>>>>>>> 58e05fb4
#include <Config.h>
#include <algorithm>
#include <array>
#include <cassert>
#include <cstddef>
#include <functional>
#include <init.h>
#include <tuple>
#include <unordered_map>
#include <utility>
#include <vector>
#include <yateto.h>

#ifdef ACL_DEVICE
#include "Parallel/DataCollector.h"
#include "Parallel/Helper.h"
#include <Memory/Tree/Layer.h>
#include <memory>
#include <tensor.h>
#endif

namespace seissol::dr::output {
void ReceiverBasedOutputBuilder::setMeshReader(const seissol::geometry::MeshReader* reader) {
  meshReader = reader;
  localRank = MPI::mpi.rank();
}

void ReceiverBasedOutputBuilder::setLtsData(seissol::initializer::LTSTree* userWpTree,
                                            seissol::initializer::LTS* userWpDescr,
                                            seissol::initializer::Lut* userWpLut,
                                            seissol::initializer::LTSTree* userDrTree,
                                            seissol::initializer::DynamicRupture* userDrDescr) {
  wpTree = userWpTree;
  wpDescr = userWpDescr;
  wpLut = userWpLut;
  drTree = userDrTree;
  drDescr = userDrDescr;
}

void ReceiverBasedOutputBuilder::setVariableList(const std::vector<std::size_t>& variables) {
  this->variables = variables;
}

void ReceiverBasedOutputBuilder::setFaceToLtsMap(std::vector<std::size_t>* faceToLtsMap) {
  this->faceToLtsMap = faceToLtsMap;
}

namespace {
struct GhostElement {
  std::pair<std::size_t, int> data;
  std::size_t index{};
};

template <typename T1, typename T2>
struct HashPair {
  std::size_t operator()(const std::pair<T1, T2>& data) const {
    // Taken from: https://stackoverflow.com/questions/2590677/how-do-i-combine-hash-values-in-c0x
    // (probably any other lcg-like hash function would work as well)
    const std::hash<T1> hasher1;
    const std::hash<T2> hasher2;
    std::size_t seed = hasher1(data.first);
    seed ^= hasher2(data.second) + 0x9e3779b9 + (seed << 6U) + (seed >> 2U);
    return seed;
  }
};
} // namespace

void ReceiverBasedOutputBuilder::initBasisFunctions() {
  const auto& faultInfo = meshReader->getFault();
  const auto& elementsInfo = meshReader->getElements();
  const auto& verticesInfo = meshReader->getVertices();
  const auto& mpiGhostMetadata = meshReader->getGhostlayerMetadata();

  std::unordered_map<std::size_t, std::size_t> faceIndices;
  std::unordered_map<std::size_t, std::size_t> elementIndices;
  std::unordered_map<std::pair<int, std::size_t>, GhostElement, HashPair<int, std::size_t>>
      elementIndicesGhost;
  std::size_t foundPoints = 0;

  constexpr size_t NumVertices{4};
  for (const auto& point : outputData->receiverPoints) {
    if (point.isInside) {
      if (faceIndices.find(faceToLtsMap->at(point.faultFaceIndex)) == faceIndices.end()) {
        const auto faceIndex = faceIndices.size();
        faceIndices[faceToLtsMap->at(point.faultFaceIndex)] = faceIndex;
      }

      ++foundPoints;
      const auto elementIndex = faultInfo[point.faultFaceIndex].element;
      const auto& element = elementsInfo[elementIndex];

      if (elementIndices.find(elementIndex) == elementIndices.end()) {
        const auto index = elementIndices.size();
        elementIndices[elementIndex] = index;
      }

      const auto neighborElementIndex = faultInfo[point.faultFaceIndex].neighborElement;

      const VrtxCoords* elemCoords[NumVertices]{};
      for (size_t vertexIdx = 0; vertexIdx < NumVertices; ++vertexIdx) {
        const auto address = elementsInfo[elementIndex].vertices[vertexIdx];
        elemCoords[vertexIdx] = &(verticesInfo[address].coords);
      }

      const VrtxCoords* neighborElemCoords[NumVertices]{};
      if (neighborElementIndex >= 0) {
        if (elementIndices.find(neighborElementIndex) == elementIndices.end()) {
          const auto index = elementIndices.size();
          elementIndices[neighborElementIndex] = index;
        }
        for (size_t vertexIdx = 0; vertexIdx < NumVertices; ++vertexIdx) {
          const auto address = elementsInfo[neighborElementIndex].vertices[vertexIdx];
          neighborElemCoords[vertexIdx] = &(verticesInfo[address].coords);
        }
      } else {
        const auto faultSide = faultInfo[point.faultFaceIndex].side;
        const auto neighborRank = element.neighborRanks[faultSide];
        const auto& ghostMetadataItr = mpiGhostMetadata.find(neighborRank);
        assert(ghostMetadataItr != mpiGhostMetadata.end());

        const auto neighborIndex = element.mpiIndices[faultSide];

        const auto ghostIndex = std::pair<int, std::size_t>(neighborRank, neighborIndex);
        if (elementIndicesGhost.find(ghostIndex) == elementIndicesGhost.end()) {
          const auto index = elementIndicesGhost.size();
          elementIndicesGhost[ghostIndex] =
              GhostElement{std::pair<std::size_t, int>(elementIndex, faultSide), index};
        }

        for (size_t vertexIdx = 0; vertexIdx < NumVertices; ++vertexIdx) {
          const auto& array3d = ghostMetadataItr->second[neighborIndex].vertices[vertexIdx];
          auto* data = const_cast<double*>(array3d);
          neighborElemCoords[vertexIdx] = reinterpret_cast<double (*)[3]>(data);
        }
      }

      outputData->basisFunctions.emplace_back(
          getPlusMinusBasisFunctions(point.global.coords, elemCoords, neighborElemCoords));
    }
  }

  outputData->cellCount = elementIndices.size() + elementIndicesGhost.size();

#ifdef ACL_DEVICE
  std::vector<real*> indexPtrs(outputData->cellCount);

  for (const auto& [index, arrayIndex] : elementIndices) {
    indexPtrs[arrayIndex] = wpLut->lookup(wpDescr->derivativesDevice, index);
    assert(indexPtrs[arrayIndex] != nullptr);
  }
  for (const auto& [_, ghost] : elementIndicesGhost) {
    const auto neighbor = ghost.data;
    const auto arrayIndex = ghost.index + elementIndices.size();
    indexPtrs[arrayIndex] =
        wpLut->lookup(wpDescr->faceNeighborsDevice, neighbor.first)[neighbor.second];
    assert(indexPtrs[arrayIndex] != nullptr);
  }

  outputData->deviceDataCollector = std::make_unique<seissol::parallel::DataCollector>(
      indexPtrs, seissol::tensor::Q::size(), useMPIUSM());

  for (const auto& variable : variables) {
    auto* var = drTree->varUntyped(variable, initializer::AllocationPlace::Device);
    const std::size_t elementSize = drTree->info(variable).elemsize;

    assert(elementSize % sizeof(real) == 0);

    const std::size_t elementCount = elementSize / sizeof(real);
    std::vector<real*> dataPointers(faceIndices.size());
    for (const auto& [index, arrayIndex] : faceIndices) {
      dataPointers[arrayIndex] = reinterpret_cast<real*>(var) + elementCount * index;
    }
    outputData->deviceVariables[variable] =
        std::make_unique<seissol::parallel::DataCollector>(dataPointers, elementCount, useUSM());
  }
#endif

  outputData->deviceDataPlus.resize(foundPoints);
  outputData->deviceDataMinus.resize(foundPoints);
  outputData->deviceIndices.resize(foundPoints);
  std::size_t pointCounter = 0;
  for (std::size_t i = 0; i < outputData->receiverPoints.size(); ++i) {
    const auto& point = outputData->receiverPoints[i];
    if (point.isInside) {
      const auto elementIndex = faultInfo[point.faultFaceIndex].element;
      const auto& element = elementsInfo[elementIndex];
      outputData->deviceIndices[pointCounter] =
          faceIndices.at(faceToLtsMap->at(point.faultFaceIndex));

      outputData->deviceDataPlus[pointCounter] = elementIndices.at(elementIndex);

      const auto neighborElementIndex = faultInfo[point.faultFaceIndex].neighborElement;
      if (neighborElementIndex >= 0) {
        outputData->deviceDataMinus[pointCounter] = elementIndices.at(neighborElementIndex);
      } else {
        const auto faultSide = faultInfo[point.faultFaceIndex].side;
        const auto neighborRank = element.neighborRanks[faultSide];
        const auto neighborIndex = element.mpiIndices[faultSide];
        outputData->deviceDataMinus[pointCounter] =
            elementIndices.size() +
            elementIndicesGhost.at(std::pair<int, std::size_t>(neighborRank, neighborIndex)).index;
      }

      ++pointCounter;
    }
  }
}

void ReceiverBasedOutputBuilder::initFaultDirections() {
  const size_t nReceiverPoints = outputData->receiverPoints.size();
  outputData->faultDirections.resize(nReceiverPoints);
  const auto& faultInfo = meshReader->getFault();

  for (size_t receiverId = 0; receiverId < nReceiverPoints; ++receiverId) {
    const size_t globalIndex = outputData->receiverPoints[receiverId].faultFaceIndex;

    auto& faceNormal = outputData->faultDirections[receiverId].faceNormal;
    auto& tangent1 = outputData->faultDirections[receiverId].tangent1;
    auto& tangent2 = outputData->faultDirections[receiverId].tangent2;

    std::copy_n(&faultInfo[globalIndex].normal[0], 3, faceNormal.begin());
    std::copy_n(&faultInfo[globalIndex].tangent1[0], 3, tangent1.begin());
    std::copy_n(&faultInfo[globalIndex].tangent2[0], 3, tangent2.begin());

    auto& strike = outputData->faultDirections[receiverId].strike;
    auto& dip = outputData->faultDirections[receiverId].dip;
    misc::computeStrikeAndDipVectors(faceNormal.data(), strike.data(), dip.data());
  }
}

void ReceiverBasedOutputBuilder::initRotationMatrices() {
  using namespace seissol::transformations;
  using RotationMatrixViewT = yateto::DenseTensorView<2, real, unsigned>;

  // allocate Rotation Matrices
  // Note: several receiver can share the same rotation matrix
  const size_t nReceiverPoints = outputData->receiverPoints.size();
  outputData->stressGlbToDipStrikeAligned.resize(nReceiverPoints);
  outputData->stressFaceAlignedToGlb.resize(nReceiverPoints);
  outputData->faceAlignedToGlbData.resize(nReceiverPoints);
  outputData->glbToFaceAlignedData.resize(nReceiverPoints);

  // init Rotation Matrices
  for (size_t receiverId = 0; receiverId < nReceiverPoints; ++receiverId) {
    const auto& faceNormal = outputData->faultDirections[receiverId].faceNormal;
    const auto& strike = outputData->faultDirections[receiverId].strike;
    const auto& dip = outputData->faultDirections[receiverId].dip;
    const auto& tangent1 = outputData->faultDirections[receiverId].tangent1;
    const auto& tangent2 = outputData->faultDirections[receiverId].tangent2;

    {
      auto* memorySpace = outputData->stressGlbToDipStrikeAligned[receiverId].data();
      RotationMatrixViewT rotationMatrixView(memorySpace, {6, 6});
      inverseSymmetricTensor2RotationMatrix(
          faceNormal.data(), strike.data(), dip.data(), rotationMatrixView, 0, 0);
    }
    {
      auto* memorySpace = outputData->stressFaceAlignedToGlb[receiverId].data();
      RotationMatrixViewT rotationMatrixView(memorySpace, {6, 6});
      symmetricTensor2RotationMatrix(
          faceNormal.data(), tangent1.data(), tangent2.data(), rotationMatrixView, 0, 0);
    }
    {
      auto faceAlignedToGlb =
          init::T::view::create(outputData->faceAlignedToGlbData[receiverId].data());
      auto glbToFaceAligned =
          init::Tinv::view::create(outputData->glbToFaceAlignedData[receiverId].data());

      seissol::model::getFaceRotationMatrix(
          faceNormal.data(), tangent1.data(), tangent2.data(), faceAlignedToGlb, glbToFaceAligned);
    }
  }
}

void ReceiverBasedOutputBuilder::initOutputVariables(
    std::array<bool, std::tuple_size<DrVarsT>::value>& outputMask) {
  auto assignMask = [&outputMask](auto& var, int receiverId) {
    var.isActive = outputMask[receiverId];
  };
  misc::forEach(outputData->vars, assignMask);

  auto allocateVariables = [this](auto& var, int) {
    var.maxCacheLevel = outputData->maxCacheLevel;
    var.allocateData(this->outputData->receiverPoints.size());
  };
  misc::forEach(outputData->vars, allocateVariables);
}

void ReceiverBasedOutputBuilder::initJacobian2dMatrices() {
  const auto& faultInfo = meshReader->getFault();
  const auto& verticesInfo = meshReader->getVertices();
  const auto& elementsInfo = meshReader->getElements();

  const size_t nReceiverPoints = outputData->receiverPoints.size();
  outputData->jacobianT2d.resize(nReceiverPoints);

  for (size_t receiverId = 0; receiverId < nReceiverPoints; ++receiverId) {
    const auto side = outputData->receiverPoints[receiverId].localFaceSideId;
    const auto elementIndex = outputData->receiverPoints[receiverId].elementIndex;

    assert(elementIndex >= 0);

    const auto& element = elementsInfo[elementIndex];
    auto face = getGlobalTriangle(side, element, verticesInfo);

    VrtxCoords xab;
    VrtxCoords xac;
    {
      constexpr size_t X{0};
      constexpr size_t Y{1};
      constexpr size_t Z{2};
      xab[X] = face.point(1)[X] - face.point(0)[X];
      xab[Y] = face.point(1)[Y] - face.point(0)[Y];
      xab[Z] = face.point(1)[Z] - face.point(0)[Z];

      xac[X] = face.point(2)[X] - face.point(0)[X];
      xac[Y] = face.point(2)[Y] - face.point(0)[Y];
      xac[Z] = face.point(2)[Z] - face.point(0)[Z];
    }

    const auto faultIndex = outputData->receiverPoints[receiverId].faultFaceIndex;
    const auto* tangent1 = faultInfo[faultIndex].tangent1;
    const auto* tangent2 = faultInfo[faultIndex].tangent2;

    Eigen::Matrix<real, 2, 2> matrix;
    matrix(0, 0) = MeshTools::dot(tangent1, xab);
    matrix(0, 1) = MeshTools::dot(tangent2, xab);
    matrix(1, 0) = MeshTools::dot(tangent1, xac);
    matrix(1, 1) = MeshTools::dot(tangent2, xac);
    outputData->jacobianT2d[receiverId] = matrix.inverse();
  }
}

void ReceiverBasedOutputBuilder::assignNearestInternalGaussianPoints() {
  auto& geoPoints = outputData->receiverPoints;
  constexpr int NumPoly = ConvergenceOrder - 1;

  for (auto& geoPoint : geoPoints) {
    assert(geoPoint.nearestGpIndex != -1 && "nearestGpIndex must be initialized first");
<<<<<<< HEAD
    if constexpr (DRQuadRule == DRQuadRuleType::Stroud) {
=======
    if constexpr (Config::DRQuadRule == DRQuadRuleType::Stroud) {
>>>>>>> 58e05fb4
      geoPoint.nearestInternalGpIndex =
          getClosestInternalStroudGp(geoPoint.nearestGpIndex, NumPoly);
    } else {
      geoPoint.nearestInternalGpIndex = geoPoint.nearestGpIndex;
    }
  }
}

void ReceiverBasedOutputBuilder::assignFaultTags() {
  auto& geoPoints = outputData->receiverPoints;
  const auto& faultInfo = meshReader->getFault();
  for (auto& geoPoint : geoPoints) {
    geoPoint.faultTag = faultInfo[geoPoint.faultFaceIndex].tag;
  }
}

} // namespace seissol::dr::output<|MERGE_RESOLUTION|>--- conflicted
+++ resolved
@@ -22,10 +22,7 @@
 #include "Memory/Tree/Lut.h"
 #include "Model/Common.h"
 #include "Numerical/Transformation.h"
-<<<<<<< HEAD
-=======
 #include <Common/Typedefs.h>
->>>>>>> 58e05fb4
 #include <Config.h>
 #include <algorithm>
 #include <array>
@@ -365,11 +362,7 @@
 
   for (auto& geoPoint : geoPoints) {
     assert(geoPoint.nearestGpIndex != -1 && "nearestGpIndex must be initialized first");
-<<<<<<< HEAD
-    if constexpr (DRQuadRule == DRQuadRuleType::Stroud) {
-=======
     if constexpr (Config::DRQuadRule == DRQuadRuleType::Stroud) {
->>>>>>> 58e05fb4
       geoPoint.nearestInternalGpIndex =
           getClosestInternalStroudGp(geoPoint.nearestGpIndex, NumPoly);
     } else {
