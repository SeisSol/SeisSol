// SPDX-FileCopyrightText: 2021 SeisSol Group
//
// SPDX-License-Identifier: BSD-3-Clause
// SPDX-LicenseComments: Full text under /LICENSE and /LICENSES/
//
// SPDX-FileContributor: Author lists in /AUTHORS and /CITATION.cff

#ifndef SEISSOL_SRC_DYNAMICRUPTURE_OUTPUT_BUILDERS_PICKPOINTBUILDER_H_
#define SEISSOL_SRC_DYNAMICRUPTURE_OUTPUT_BUILDERS_PICKPOINTBUILDER_H_

#include "Common/Iterator.h"
#include "Initializer/InputAux.h"
#include "Initializer/Parameters/OutputParameters.h"
#include "Initializer/PointMapper.h"
#include "Parallel/Runtime/Stream.h"
#include "ReceiverBasedOutputBuilder.h"

<<<<<<< HEAD
#include <Common/Iterator.h>
#include <Geometry/CellTransform.h>
=======
#include <exception>
>>>>>>> 1c7b449f
#include <memory>
#include <optional>

namespace seissol::dr::output {
class PickPointBuilder : public ReceiverBasedOutputBuilder {
  public:
  ~PickPointBuilder() override = default;
  void setParams(seissol::initializer::parameters::PickpointParameters params) {
    pickpointParams = std::move(params);
  }
  void build(std::shared_ptr<ReceiverOutputData> pickPointOutputData) override {
    outputData = pickPointOutputData;

    // TODO: enable after #1407 has been merged
    // outputData->extraRuntime.emplace(0);

    readCoordsFromFile();
    initReceiverLocations();
    assignNearestGaussianPoints(outputData->receiverPoints);
    assignNearestInternalGaussianPoints();
    assignFusedIndices();
    assignFaultTags();
    initTimeCaching();
    initFaultDirections();
    initOutputVariables(pickpointParams.outputMask);
    initRotationMatrices();
    initBasisFunctions();
    initJacobian2dMatrices();
    outputData->isActive = true;
  }

  protected:
  void readCoordsFromFile() {
    using seissol::initializer::convertStringToMask;
    using seissol::initializer::FileProcessor;

    if (!pickpointParams.pickpointFileName.has_value()) {
      logError() << "Pickpoint/on-fault receiver file requested, but not given in the parameters.";
    }

    auto content = FileProcessor::getFileAsStrings(pickpointParams.pickpointFileName.value(),
                                                   "pickpoint/on-fault receiver file");
    FileProcessor::removeEmptyLines(content);

    // iterate line by line and initialize DrRecordPoints
    for (const auto& line : content) {
      std::array<real, 3> coords{};
      convertStringToMask(line, coords);

      ReceiverPoint point{};
      for (int i = 0; i < 3; ++i) {
        point.global.coords[i] = coords[i];
      }

      potentialReceivers.push_back(point);
    }
  }

  void initReceiverLocations() {
    const auto numReceiverPoints = potentialReceivers.size();

    const auto& meshElements = meshReader->getElements();
    const auto& meshVertices = meshReader->getVertices();
    const auto& faultInfos = meshReader->getFault();

    std::vector<short> contained(potentialReceivers.size());

#ifdef _OPENMP
#pragma omp parallel for schedule(static)
#endif
    for (size_t receiverIdx = 0; receiverIdx < numReceiverPoints; ++receiverIdx) {
<<<<<<< HEAD
      auto& receiver = potentialReceivers[receiverIdx];

      const auto closest = findClosestFaultIndex(receiver.global);

      if (closest.has_value()) {
        const auto& faultItem = faultInfos.at(closest.value());
        const auto& element = meshElements.at(faultItem.element);

        receiver.globalTriangle = getGlobalTriangle(faultItem.side, element, meshVertices);
        projectPointToFace(receiver.global, receiver.globalTriangle, faultItem.normal);

        contained[receiverIdx] = 1;
        receiver.isInside = true;
        receiver.faultFaceIndex = closest.value();
        receiver.localFaceSideId = faultItem.side;
        receiver.globalReceiverIndex = receiverIdx;
        receiver.elementIndex = element.localId;
        receiver.elementGlobalIndex = element.globalId;

        const auto transform =
            seissol::geometry::AffineTransform::fromMeshCell(faultItem.element, *meshReader);

        receiver.reference = transform.spaceToRef(receiver.global.getAsEigen3LibVector());
=======
      try {
        auto& receiver = potentialReceivers[receiverIdx];

        const auto closest = findClosestFaultIndex(receiver.global);

        if (closest.has_value()) {
          const auto& faultItem = faultInfos.at(closest.value());
          const auto& element = meshElements.at(faultItem.element);

          receiver.globalTriangle = getGlobalTriangle(faultItem.side, element, meshVertices);
          projectPointToFace(receiver.global, receiver.globalTriangle, faultItem.normal);

          contained[receiverIdx] = 1;
          receiver.isInside = true;
          receiver.faultFaceIndex = closest.value();
          receiver.localFaceSideId = faultItem.side;
          receiver.globalReceiverIndex = receiverIdx;
          receiver.elementIndex = element.localId;
          receiver.elementGlobalIndex = element.globalId;

          receiver.reference = transformations::tetrahedronGlobalToReference(
              meshVertices[element.vertices[0]].coords,
              meshVertices[element.vertices[1]].coords,
              meshVertices[element.vertices[2]].coords,
              meshVertices[element.vertices[3]].coords,
              receiver.global.getAsEigen3LibVector());
        }
      } catch (const std::exception& error) {
        logError() << "An error occurred while trying to find an on-fault receiver point:"
                   << std::string(error.what());
>>>>>>> 1c7b449f
      }
    }

    reportFoundReceivers(contained);
    for (auto& receiver : potentialReceivers) {
      if (receiver.isInside) {
        for (std::size_t i = 0; i < seissol::multisim::NumSimulations; ++i) {
          auto singleReceiver = receiver;
          singleReceiver.simIndex = i;
          outputData->receiverPoints.push_back(singleReceiver);
        }
      }
    }
  }

  std::optional<size_t> findClosestFaultIndex(const ExtVrtxCoords& point) {
    const auto& meshElements = meshReader->getElements();
    const auto& meshVertices = meshReader->getVertices();
    const auto& fault = meshReader->getFault();

    auto minDistance = std::numeric_limits<double>::max();
    auto closest = std::optional<std::size_t>();

    for (auto [faceIdx, faultItem] : seissol::common::enumerate(fault)) {
      if (faultItem.element >= 0) {
        const auto face =
            getGlobalTriangle(faultItem.side, meshElements.at(faultItem.element), meshVertices);
        const auto insideQuantifier = isInsideFace(point, face, faultItem.normal);

        if (insideQuantifier > -1e-12) {
          const auto distance = getDistanceFromPointToFace(point, face, faultItem.normal);
          if (minDistance > distance) {
            minDistance = distance;
            closest = faceIdx;
          }
        }
      }
    }
    return closest;
  }

  void initTimeCaching() override {
    outputData->maxCacheLevel = pickpointParams.maxPickStore;
    outputData->cachedTime.resize(outputData->maxCacheLevel, 0.0);
    outputData->currentCacheLevel = 0;
  }

  void reportFoundReceivers(std::vector<short>& localContainVector) {
    const auto size = localContainVector.size();
    std::vector<short> globalContainVector(size);

<<<<<<< HEAD
    auto* comm = MPI::mpi.comm();
=======
    MPI_Comm comm = Mpi::mpi.comm();
>>>>>>> 1c7b449f
    MPI_Reduce(const_cast<short*>(localContainVector.data()),
               const_cast<short*>(globalContainVector.data()),
               size,
               MPI_SHORT,
               MPI_SUM,
               0,
               comm);

    if (localRank == 0) {
      bool allReceiversFound{true};
      std::size_t missing = 0;
      for (size_t idx{0}; idx < size; ++idx) {
        const auto isFound = globalContainVector[idx];
        if (isFound == 0) {
          logWarning() << "On-fault receiver " << idx
                       << " is not inside any element along the rupture surface";
          allReceiversFound = false;
          ++missing;
        }
      }
      if (allReceiversFound) {
        logInfo() << "All point receivers found along the fault";
      } else {
        logError() << missing << "on-fault receivers have not been found.";
      }
    }
  }

  private:
  seissol::initializer::parameters::PickpointParameters pickpointParams;
  std::vector<ReceiverPoint> potentialReceivers;
};
} // namespace seissol::dr::output

#endif // SEISSOL_SRC_DYNAMICRUPTURE_OUTPUT_BUILDERS_PICKPOINTBUILDER_H_<|MERGE_RESOLUTION|>--- conflicted
+++ resolved
@@ -9,18 +9,14 @@
 #define SEISSOL_SRC_DYNAMICRUPTURE_OUTPUT_BUILDERS_PICKPOINTBUILDER_H_
 
 #include "Common/Iterator.h"
+#include "Geometry/CellTransform.h"
 #include "Initializer/InputAux.h"
 #include "Initializer/Parameters/OutputParameters.h"
 #include "Initializer/PointMapper.h"
 #include "Parallel/Runtime/Stream.h"
 #include "ReceiverBasedOutputBuilder.h"
 
-<<<<<<< HEAD
-#include <Common/Iterator.h>
-#include <Geometry/CellTransform.h>
-=======
 #include <exception>
->>>>>>> 1c7b449f
 #include <memory>
 #include <optional>
 
@@ -92,31 +88,6 @@
 #pragma omp parallel for schedule(static)
 #endif
     for (size_t receiverIdx = 0; receiverIdx < numReceiverPoints; ++receiverIdx) {
-<<<<<<< HEAD
-      auto& receiver = potentialReceivers[receiverIdx];
-
-      const auto closest = findClosestFaultIndex(receiver.global);
-
-      if (closest.has_value()) {
-        const auto& faultItem = faultInfos.at(closest.value());
-        const auto& element = meshElements.at(faultItem.element);
-
-        receiver.globalTriangle = getGlobalTriangle(faultItem.side, element, meshVertices);
-        projectPointToFace(receiver.global, receiver.globalTriangle, faultItem.normal);
-
-        contained[receiverIdx] = 1;
-        receiver.isInside = true;
-        receiver.faultFaceIndex = closest.value();
-        receiver.localFaceSideId = faultItem.side;
-        receiver.globalReceiverIndex = receiverIdx;
-        receiver.elementIndex = element.localId;
-        receiver.elementGlobalIndex = element.globalId;
-
-        const auto transform =
-            seissol::geometry::AffineTransform::fromMeshCell(faultItem.element, *meshReader);
-
-        receiver.reference = transform.spaceToRef(receiver.global.getAsEigen3LibVector());
-=======
       try {
         auto& receiver = potentialReceivers[receiverIdx];
 
@@ -137,17 +108,14 @@
           receiver.elementIndex = element.localId;
           receiver.elementGlobalIndex = element.globalId;
 
-          receiver.reference = transformations::tetrahedronGlobalToReference(
-              meshVertices[element.vertices[0]].coords,
-              meshVertices[element.vertices[1]].coords,
-              meshVertices[element.vertices[2]].coords,
-              meshVertices[element.vertices[3]].coords,
-              receiver.global.getAsEigen3LibVector());
+          const auto transform =
+              seissol::geometry::AffineTransform::fromMeshCell(faultItem.element, *meshReader);
+
+          receiver.reference = transform.spaceToRef(receiver.global.getAsEigen3LibVector());
         }
       } catch (const std::exception& error) {
         logError() << "An error occurred while trying to find an on-fault receiver point:"
                    << std::string(error.what());
->>>>>>> 1c7b449f
       }
     }
 
@@ -172,7 +140,7 @@
     auto closest = std::optional<std::size_t>();
 
     for (auto [faceIdx, faultItem] : seissol::common::enumerate(fault)) {
-      if (faultItem.element >= 0) {
+      if (faultItem.element < meshElements.size()) {
         const auto face =
             getGlobalTriangle(faultItem.side, meshElements.at(faultItem.element), meshVertices);
         const auto insideQuantifier = isInsideFace(point, face, faultItem.normal);
@@ -199,11 +167,7 @@
     const auto size = localContainVector.size();
     std::vector<short> globalContainVector(size);
 
-<<<<<<< HEAD
-    auto* comm = MPI::mpi.comm();
-=======
     MPI_Comm comm = Mpi::mpi.comm();
->>>>>>> 1c7b449f
     MPI_Reduce(const_cast<short*>(localContainVector.data()),
                const_cast<short*>(globalContainVector.data()),
                size,
