// SPDX-FileCopyrightText: 2021 SeisSol Group
//
// SPDX-License-Identifier: BSD-3-Clause
// SPDX-LicenseComments: Full text under /LICENSE and /LICENSES/
//
// SPDX-FileContributor: Author lists in /AUTHORS and /CITATION.cff

#ifndef SEISSOL_SRC_DYNAMICRUPTURE_OUTPUT_BUILDERS_PICKPOINTBUILDER_H_
#define SEISSOL_SRC_DYNAMICRUPTURE_OUTPUT_BUILDERS_PICKPOINTBUILDER_H_

#include "Initializer/Parameters/OutputParameters.h"
#include "Initializer/PointMapper.h"
#include "ReceiverBasedOutputBuilder.h"

#include <Common/Iterator.h>
<<<<<<< HEAD
#include <DynamicRupture/Output/DataTypes.h>
=======
#include <Parallel/Runtime/Stream.h>
>>>>>>> 4f2134b9
#include <memory>
#include <optional>

namespace seissol::dr::output {
class PickPointBuilder : public ReceiverBasedOutputBuilder {
  public:
  ~PickPointBuilder() override = default;
  void setParams(seissol::initializer::parameters::PickpointParameters params) {
    pickpointParams = std::move(params);
  }
<<<<<<< HEAD
  void
      build(std::unordered_map<int64_t, std::shared_ptr<ReceiverOutputData>>& pickPointOutputData) {
=======
  void build(std::shared_ptr<ReceiverOutputData> pickPointOutputData) override {
    outputData = pickPointOutputData;

    // TODO: enable after #1407 has been merged
    // outputData->extraRuntime.emplace(0);

>>>>>>> 4f2134b9
    readCoordsFromFile();
    initReceiverLocations(pickPointOutputData);
    for (auto& [id, singleClusterOutputData] : pickPointOutputData) {
      singleClusterOutputData->clusterId = id;
      outputData = singleClusterOutputData;
      assignNearestGaussianPoints(outputData->receiverPoints);
      assignNearestInternalGaussianPoints();
      assignFusedIndices();
      assignFaultTags();
      initTimeCaching();
      initFaultDirections();
      initOutputVariables(pickpointParams.outputMask);
      initRotationMatrices();
      initBasisFunctions();
      initJacobian2dMatrices();
      outputData->isActive = true;
    }
  }

  protected:
  void readCoordsFromFile() {
    using namespace seissol::initializer;
    StringsType content = FileProcessor::getFileAsStrings(pickpointParams.pickpointFileName,
                                                          "pickpoint/on-fault receiver file");
    FileProcessor::removeEmptyLines(content);

    // iterate line by line and initialize DrRecordPoints
    for (const auto& line : content) {
      std::array<double, 3> coords{};
      convertStringToMask(line, coords);

      ReceiverPoint point{};
      for (int i = 0; i < 3; ++i) {
        point.global.coords[i] = coords[i];
      }

      potentialReceivers.push_back(point);
    }
  }

  void initReceiverLocations(
      std::unordered_map<int64_t, std::shared_ptr<ReceiverOutputData>>& outputDataPerCluster) {
    const auto numReceiverPoints = potentialReceivers.size();

    const auto& meshElements = meshReader->getElements();
    const auto& meshVertices = meshReader->getVertices();
    const auto& faultInfos = meshReader->getFault();

    std::vector<short> contained(potentialReceivers.size());

#ifdef _OPENMP
#pragma omp parallel for schedule(static)
#endif
    for (size_t receiverIdx = 0; receiverIdx < numReceiverPoints; ++receiverIdx) {
      auto& receiver = potentialReceivers[receiverIdx];

      const auto closest = findClosestFaultIndex(receiver.global);

      if (closest.has_value()) {
        const auto& faultItem = faultInfos.at(closest.value());
        const auto& element = meshElements.at(faultItem.element);

        receiver.globalTriangle = getGlobalTriangle(faultItem.side, element, meshVertices);
        projectPointToFace(receiver.global, receiver.globalTriangle, faultItem.normal);

        contained[receiverIdx] = 1;
        receiver.isInside = true;
        receiver.faultFaceIndex = closest.value();
        receiver.localFaceSideId = faultItem.side;
        receiver.globalReceiverIndex = receiverIdx;
        receiver.elementIndex = element.localId;
        receiver.elementGlobalIndex = element.globalId;

        receiver.reference =
            transformations::tetrahedronGlobalToReference(meshVertices[element.vertices[0]].coords,
                                                          meshVertices[element.vertices[1]].coords,
                                                          meshVertices[element.vertices[2]].coords,
                                                          meshVertices[element.vertices[3]].coords,
                                                          receiver.global.getAsEigen3LibVector());
      }
    }

    reportFoundReceivers(contained);
    for (auto& receiver : potentialReceivers) {
      if (receiver.isInside) {
        for (std::size_t i = 0; i < seissol::multisim::NumSimulations; ++i) {
          auto singleReceiver = receiver;
          const auto& element = meshElements.at(receiver.elementIndex);
          singleReceiver.simIndex = i;
          if (outputDataPerCluster[element.clusterId] == nullptr) {
            outputDataPerCluster[element.clusterId] = std::make_shared<ReceiverOutputData>();
          }
          outputDataPerCluster[element.clusterId]->receiverPoints.push_back(singleReceiver);
        }
      }
    }
  }

  std::optional<size_t> findClosestFaultIndex(const ExtVrtxCoords& point) {
    const auto& meshElements = meshReader->getElements();
    const auto& meshVertices = meshReader->getVertices();
    const auto& fault = meshReader->getFault();

    auto minDistance = std::numeric_limits<double>::max();
    auto closest = std::optional<std::size_t>();

    for (auto [faceIdx, faultItem] : seissol::common::enumerate(fault)) {
      if (faultItem.element >= 0) {
        const auto face =
            getGlobalTriangle(faultItem.side, meshElements.at(faultItem.element), meshVertices);
        const auto insideQuantifier = isInsideFace(point, face, faultItem.normal);

        if (insideQuantifier > -1e-12) {
          const auto distance = getDistanceFromPointToFace(point, face, faultItem.normal);
          if (minDistance > distance) {
            minDistance = distance;
            closest = faceIdx;
          }
        }
      }
    }
    return closest;
  }

  void initTimeCaching() override {
    outputData->maxCacheLevel = pickpointParams.maxPickStore;
    outputData->cachedTime.resize(outputData->maxCacheLevel, 0.0);
    outputData->currentCacheLevel = 0;
  }

  void reportFoundReceivers(std::vector<short>& localContainVector) {
    const auto size = localContainVector.size();
    std::vector<short> globalContainVector(size);

    MPI_Comm comm = MPI::mpi.comm();
    MPI_Reduce(const_cast<short*>(localContainVector.data()),
               const_cast<short*>(globalContainVector.data()),
               size,
               MPI_SHORT,
               MPI_SUM,
               0,
               comm);

    if (localRank == 0) {
      bool allReceiversFound{true};
      std::size_t missing = 0;
      for (size_t idx{0}; idx < size; ++idx) {
        const auto isFound = globalContainVector[idx];
        if (isFound == 0) {
          logWarning() << "On-fault receiver " << idx
                       << " is not inside any element along the rupture surface";
          allReceiversFound = false;
          ++missing;
        }
      }
      if (allReceiversFound) {
        logInfo() << "All point receivers found along the fault";
      } else {
        logError() << missing << "on-fault receivers have not been found.";
      }
    }
  }

  private:
  seissol::initializer::parameters::PickpointParameters pickpointParams;
  std::vector<ReceiverPoint> potentialReceivers;
};
} // namespace seissol::dr::output

#endif // SEISSOL_SRC_DYNAMICRUPTURE_OUTPUT_BUILDERS_PICKPOINTBUILDER_H_<|MERGE_RESOLUTION|>--- conflicted
+++ resolved
@@ -13,11 +13,8 @@
 #include "ReceiverBasedOutputBuilder.h"
 
 #include <Common/Iterator.h>
-<<<<<<< HEAD
 #include <DynamicRupture/Output/DataTypes.h>
-=======
 #include <Parallel/Runtime/Stream.h>
->>>>>>> 4f2134b9
 #include <memory>
 #include <optional>
 
@@ -28,22 +25,15 @@
   void setParams(seissol::initializer::parameters::PickpointParameters params) {
     pickpointParams = std::move(params);
   }
-<<<<<<< HEAD
   void
       build(std::unordered_map<int64_t, std::shared_ptr<ReceiverOutputData>>& pickPointOutputData) {
-=======
-  void build(std::shared_ptr<ReceiverOutputData> pickPointOutputData) override {
-    outputData = pickPointOutputData;
-
-    // TODO: enable after #1407 has been merged
-    // outputData->extraRuntime.emplace(0);
-
->>>>>>> 4f2134b9
     readCoordsFromFile();
     initReceiverLocations(pickPointOutputData);
     for (auto& [id, singleClusterOutputData] : pickPointOutputData) {
       singleClusterOutputData->clusterId = id;
       outputData = singleClusterOutputData;
+      outputData->extraRuntime.emplace(0);
+
       assignNearestGaussianPoints(outputData->receiverPoints);
       assignNearestInternalGaussianPoints();
       assignFusedIndices();
