--- conflicted
+++ resolved
@@ -13,11 +13,8 @@
 #include "ReceiverBasedOutputBuilder.h"
 
 #include <Common/Iterator.h>
-<<<<<<< HEAD
 #include <Parallel/Runtime/Stream.h>
-=======
 #include <DynamicRupture/Output/DataTypes.h>
->>>>>>> f450d333
 #include <memory>
 #include <optional>
 
@@ -28,22 +25,15 @@
   void setParams(seissol::initializer::parameters::PickpointParameters params) {
     pickpointParams = std::move(params);
   }
-<<<<<<< HEAD
-  void build(std::shared_ptr<ReceiverOutputData> pickPointOutputData) override {
-    outputData = pickPointOutputData;
-
-    // TODO: enable after #1407 has been merged
-    // outputData->extraRuntime.emplace(0);
-
-=======
   void
       build(std::unordered_map<int64_t, std::shared_ptr<ReceiverOutputData>>& pickPointOutputData) {
->>>>>>> f450d333
     readCoordsFromFile();
     initReceiverLocations(pickPointOutputData);
     for (auto& [id, singleClusterOutputData] : pickPointOutputData) {
       singleClusterOutputData->clusterId = id;
       outputData = singleClusterOutputData;
+      outputData->extraRuntime.emplace(0);
+      
       assignNearestGaussianPoints(outputData->receiverPoints);
       assignNearestInternalGaussianPoints();
       assignFusedIndices();
