#ifndef SEISSOL_DR_OUTPUT_PICKPOINT_BUILDER_HPP
#define SEISSOL_DR_OUTPUT_PICKPOINT_BUILDER_HPP

#include "Initializer/Parameters/OutputParameters.h"
#include "Initializer/PointMapper.h"
#include "ReceiverBasedOutputBuilder.h"

namespace seissol::dr::output {
class PickPointBuilder : public ReceiverBasedOutputBuilder {
  public:
  ~PickPointBuilder() override = default;
  void setParams(seissol::initializer::parameters::PickpointParameters params) {
    pickpointParams = std::move(params);
  }
  void build(std::shared_ptr<ReceiverOutputData> pickPointOutputData) override {
    outputData = pickPointOutputData;
    readCoordsFromFile();
    initReceiverLocations();
    assignNearestGaussianPoints(outputData->receiverPoints);
    assignNearestInternalGaussianPoints();
    assignFaultTags();
    initTimeCaching();
    initFaultDirections();
    initOutputVariables(pickpointParams.outputMask);
    initRotationMatrices();
    initBasisFunctions();
    initJacobian2dMatrices();
    outputData->isActive = true;
  }

  protected:
  void readCoordsFromFile() {
    using namespace seissol::initializer;
    StringsType content = FileProcessor::getFileAsStrings(pickpointParams.pickpointFileName);
    FileProcessor::removeEmptyLines(content);

    // iterate line by line and initialize DrRecordPoints
    for (const auto& line : content) {
      std::array<real, 3> coords{};
      convertStringToMask(line, coords);

      ReceiverPoint point{};
      for (int i = 0; i < 3; ++i) {
        point.global.coords[i] = coords[i];
      }

      potentialReceivers.push_back(point);
    }
  }

  void initReceiverLocations() {
    const auto numReceiverPoints = potentialReceivers.size();

    // findMeshIds expects a vector of eigenPoints.
    // Therefore, we need to convert
    std::vector<Eigen::Vector3d> eigenPoints(numReceiverPoints);
    for (size_t receiverId{0}; receiverId < numReceiverPoints; ++receiverId) {
      const auto& receiverPoint = potentialReceivers[receiverId];
      eigenPoints[receiverId] = receiverPoint.global.getAsEigen3LibVector();
    }

    std::vector<short> contained(numReceiverPoints);
    std::vector<unsigned> localIds(numReceiverPoints, std::numeric_limits<unsigned>::max());

    const auto [faultVertices, faultElements, elementToFault] = getElementsAlongFault();

    // TODO: refactor to check for face containment directly, (will remove half of the code in this
    // file here)
    seissol::initializer::findMeshIds(eigenPoints.data(),
                                      faultVertices,
                                      faultElements,
                                      numReceiverPoints,
                                      contained.data(),
                                      localIds.data(),
                                      1e-12);

    const auto& meshElements = meshReader->getElements();
    const auto& meshVertices = meshReader->getVertices();
    const auto& faultInfos = meshReader->getFault();

    for (size_t receiverIdx{0}; receiverIdx < numReceiverPoints; ++receiverIdx) {
      auto& receiver = potentialReceivers[receiverIdx];

      if (static_cast<bool>(contained[receiverIdx])) {
        const auto localId = localIds[receiverIdx];

        const auto faultIndicesIt = elementToFault.find(localId);
        assert(faultIndicesIt != elementToFault.end());
        const auto& faultIndices = faultIndicesIt->second;

        const auto firstFaultIdx = faultIndices.at(0);

        // find the original element which contains a fault face
        // note: this allows to project a receiver to the plus side
        //       even if it was found in the negative one
        const auto& element = meshElements[faultInfos[firstFaultIdx].element];

        const auto closest = findClosestFaultIndex(receiver.global, element, faultIndices);
        const auto& faultItem = faultInfos.at(closest);

        receiver.globalTriangle = getGlobalTriangle(faultItem.side, element, meshVertices);
        projectPointToFace(receiver.global, receiver.globalTriangle, faultItem.normal);

        receiver.isInside = true;
        receiver.faultFaceIndex = closest;
        receiver.localFaceSideId = faultItem.side;
        receiver.globalReceiverIndex = receiverIdx;
        receiver.elementIndex = element.localId;

        receiver.reference =
            transformations::tetrahedronGlobalToReference(meshVertices[element.vertices[0]].coords,
                                                          meshVertices[element.vertices[1]].coords,
                                                          meshVertices[element.vertices[2]].coords,
                                                          meshVertices[element.vertices[3]].coords,
                                                          receiver.global.getAsEigen3LibVector());
      }
    }

    reportFoundReceivers(contained);
    for (auto& receiver : potentialReceivers) {
      if (receiver.isInside) {
        outputData->receiverPoints.push_back(receiver);
      }
    }
  }

  std::tuple<std::vector<Vertex>,
             std::vector<Element>,
             std ::unordered_map<size_t, std::vector<size_t>>>
      getElementsAlongFault() {
    const auto& fault = meshReader->getFault();
    const auto numFaultElements = fault.size();

    auto meshElements = meshReader->getElements();
    auto meshVertices = meshReader->getVertices();

    constexpr int NumSides{2};
    constexpr int NumVertices{4};

    std::vector<Vertex> faultVertices;
    faultVertices.reserve(NumVertices * numFaultElements * NumSides);

    std::vector<Element> faultElements;
    faultElements.reserve(numFaultElements * NumSides);

    std::vector<size_t> filtertedToOrigIndices;
    filtertedToOrigIndices.reserve(2 * numFaultElements);

    // note: an element can have multiple fault faces
    std::unordered_map<size_t, std::vector<size_t>> elementToFault{};

    const auto handleElementFace = [&](std::size_t id, std::size_t faultIdx) {
      // element copy done on purpose because we are recording
      // a new vertex array and thus we need to modify vertex indices
      // inside of each element
      auto element = meshElements.at(id);

      for (size_t vertexIdx{0}; vertexIdx < NumVertices; ++vertexIdx) {
        faultVertices.push_back(meshVertices[element.vertices[vertexIdx]]);
        element.vertices[vertexIdx] = faultVertices.size() - 1;
      }
      faultElements.push_back(element);
      elementToFault[element.localId].push_back(faultIdx);
    };

    for (size_t faultIdx{0}; faultIdx < numFaultElements; ++faultIdx) {
      const auto& faultItem = fault[faultIdx];

      if (faultItem.element >= 0) {
        handleElementFace(faultItem.element, faultIdx);
        // we only care about the negative side, if the positive side is also present locally
        if (faultItem.neighborElement >= 0) {
          handleElementFace(faultItem.neighborElement, faultIdx);
        }
      }
    }
    faultVertices.shrink_to_fit();
    faultElements.shrink_to_fit();
    return std::make_tuple(faultVertices, faultElements, elementToFault);
  }

  size_t findClosestFaultIndex(const ExtVrtxCoords& point,
                               const Element& element,
                               const std::vector<size_t>& faultIndices) {
    assert(!faultIndices.empty() && "an element must contain some rupture faces");

    // Note: it is not so common to have an element with multiple rupture faces.
    //       Handling a trivial solution
    if (faultIndices.size() == 1) {
      return faultIndices[0];
    }

    const auto meshVertices = meshReader->getVertices();
    const auto& fault = meshReader->getFault();

    auto minDistance = std::numeric_limits<double>::max();
    auto closest = std::numeric_limits<size_t>::max();

    for (auto faceIdx : faultIndices) {
      const auto& faultItem = fault[faceIdx];

      const auto face = getGlobalTriangle(faultItem.side, element, meshVertices);

      const auto distance = getDistanceFromPointToFace(point, face, faultItem.normal);
      if (minDistance > distance) {
        minDistance = distance;
        closest = faceIdx;
      }
    }
    return closest;
  }

  void initTimeCaching() override {
    outputData->maxCacheLevel = pickpointParams.maxPickStore;
    outputData->cachedTime.resize(outputData->maxCacheLevel, 0.0);
    outputData->currentCacheLevel = 0;
  }

  protected:
  void reportFoundReceivers(std::vector<short>& localContainVector) {
    const auto size = localContainVector.size();
    std::vector<short> globalContainVector(size);

    auto comm = MPI::mpi.comm();
    MPI_Reduce(const_cast<short*>(&localContainVector[0]),
               const_cast<short*>(&globalContainVector[0]),
               size,
               MPI_SHORT,
               MPI_SUM,
               0,
               comm);

    if (localRank == 0) {
      bool allReceiversFound{true};
      std::size_t missing = 0;
      for (size_t idx{0}; idx < size; ++idx) {
        const auto isFound = globalContainVector[idx];
        if (!isFound) {
          logWarning(localRank) << "On-fault receiver " << idx
                                << " is not inside any element along the rupture surface";
          allReceiversFound = false;
          ++missing;
        }
      }
      if (allReceiversFound) {
        logInfo(localRank) << "All point receivers found along the fault";
<<<<<<< HEAD
=======
      } else {
        logError() << missing << "on-fault receivers have not been found.";
>>>>>>> 5d88567c
      }
    }
  }

  private:
  seissol::initializer::parameters::PickpointParameters pickpointParams;
  std::vector<ReceiverPoint> potentialReceivers{};
};
} // namespace seissol::dr::output
#endif // SEISSOL_DR_OUTPUT_PICKPOINT_BUILDER_HPP<|MERGE_RESOLUTION|>--- conflicted
+++ resolved
@@ -244,11 +244,8 @@
       }
       if (allReceiversFound) {
         logInfo(localRank) << "All point receivers found along the fault";
-<<<<<<< HEAD
-=======
       } else {
         logError() << missing << "on-fault receivers have not been found.";
->>>>>>> 5d88567c
       }
     }
   }
