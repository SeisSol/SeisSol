// SPDX-FileCopyrightText: 2021 SeisSol Group
//
// SPDX-License-Identifier: BSD-3-Clause
// SPDX-LicenseComments: Full text under /LICENSE and /LICENSES/
//
// SPDX-FileContributor: Author lists in /AUTHORS and /CITATION.cff

#ifndef SEISSOL_SRC_DYNAMICRUPTURE_OUTPUT_BUILDERS_ELEMENTWISEBUILDER_H_
#define SEISSOL_SRC_DYNAMICRUPTURE_OUTPUT_BUILDERS_ELEMENTWISEBUILDER_H_

#include "DynamicRupture/Output/FaultRefiner/FaultRefiners.h"
#include "DynamicRupture/Output/Geometry.h"
#include "DynamicRupture/Output/OutputAux.h"
#include "GeneratedCode/init.h"
#include "Initializer/Parameters/OutputParameters.h"
#include "Numerical/Transformation.h"
#include "ReceiverBasedOutputBuilder.h"
#include <Common/ConfigHelper.h>

namespace seissol::dr::output {
class ElementWiseBuilder : public ReceiverBasedOutputBuilder {
  public:
  ~ElementWiseBuilder() override = default;
  void setParams(const seissol::initializer::parameters::ElementwiseFaultParameters& params) {
    elementwiseParams = params;
  }
  void build(std::shared_ptr<ReceiverOutputData> elementwiseOutputData) {
    outputData = std::move(elementwiseOutputData);
    initReceiverLocations();
    assignNearestGaussianPoints(outputData->receiverPoints, *meshReader);
    assignNearestInternalGaussianPoints();
    assignFusedIndices();
    assignFaultTags();
    initTimeCaching();
    initOutputVariables(elementwiseParams.outputMask);
    initFaultDirections();
    initRotationMatrices();
    initBasisFunctions();
    initJacobian2dMatrices();
    outputData->isActive = true;
  }

  protected:
  void initTimeCaching() override {
    outputData->maxCacheLevel = ElementWiseBuilder::MaxAllowedCacheLevel;
    outputData->currentCacheLevel = 0;
  }

  void initReceiverLocations() {
    if (elementwiseParams.vtkorder < 0) {
      auto faultRefiner = refiner::get(elementwiseParams.refinementStrategy);

      const auto numFaultElements = meshReader->getFault().size();
      const auto numSubTriangles = faultRefiner->getNumSubTriangles();

      logInfo() << "Initializing Fault output."
                << "Number of sub-triangles:" << numSubTriangles;

      // get arrays of elements and vertices from the meshReader
      const auto& faultInfo = meshReader->getFault();
      const auto& elementsInfo = meshReader->getElements();
      const auto& verticesInfo = meshReader->getVertices();

      // iterate through each fault side
      for (size_t faceIdx = 0; faceIdx < numFaultElements; ++faceIdx) {

        // get a global element ID for the current fault face
        const auto& fault = faultInfo[faceIdx];
        const auto elementIdx = fault.element;

        if (elementIdx >= 0) {
          const auto& element = elementsInfo[elementIdx];

          // store coords of vertices of the current ELEMENT
          constexpr size_t NumVertices{4};
          std::array<const double*, NumVertices> elementVerticesCoords{};
          for (size_t vertexIdx = 0; vertexIdx < NumVertices; ++vertexIdx) {
            auto globalVertexIdx = element.vertices[vertexIdx];
            elementVerticesCoords[vertexIdx] = verticesInfo[globalVertexIdx].coords;
          }

          const auto faceSideIdx = fault.side;

          // init reference coordinates of the fault face
          const ExtTriangle referenceTriangle = getReferenceTriangle(faceSideIdx);

          // init global coordinates of the fault face
          const ExtTriangle globalFace = getGlobalTriangle(faceSideIdx, element, verticesInfo);

          faultRefiner->refineAndAccumulate({elementwiseParams.refinement,
                                             static_cast<int>(faceIdx),
                                             faceSideIdx,
                                             elementIdx,
                                             element.globalId},
                                            std::make_pair(globalFace, referenceTriangle));
        }
      }

      // retrieve all receivers from a fault face refiner
      outputData->receiverPoints = faultRefiner->moveAllReceiverPoints();
      faultRefiner.reset(nullptr);
    } else {
      const auto order = elementwiseParams.vtkorder;

      const auto numFaultElements = meshReader->getFault().size();

      // get arrays of elements and vertices from the meshReader
      const auto& faultInfo = meshReader->getFault();
      const auto& elementsInfo = meshReader->getElements();
      const auto& verticesInfo = meshReader->getVertices();

      std::size_t pointCount = 0;
      for (size_t faceIdx = 0; faceIdx < numFaultElements; ++faceIdx) {

        // get a global element ID for the current fault face
        const auto& fault = faultInfo[faceIdx];
        const auto elementIdx = fault.element;

        if (elementIdx >= 0) {
          std::visit(
              [&](auto cfg) {
                using Cfg = decltype(cfg);
                pointCount += seissol::init::vtk2d<Cfg>::Shape[order][1];
              },
              ConfigVariantList[elementsInfo[elementIdx].configId]);
        }
      }

      outputData->receiverPoints.resize(pointCount);
      std::size_t faceOffset = 0;

      // iterate through each fault side
      for (size_t faceIdx = 0; faceIdx < numFaultElements; ++faceIdx) {

        // get a global element ID for the current fault face
        const auto& fault = faultInfo[faceIdx];
        const auto elementIdx = fault.element;

        if (elementIdx >= 0) {
          const auto& element = elementsInfo[elementIdx];

          // store coords of vertices of the current ELEMENT
          constexpr size_t NumVertices{4};
          std::array<const double*, NumVertices> vertices{};
          for (size_t vertexIdx = 0; vertexIdx < NumVertices; ++vertexIdx) {
            auto globalVertexIdx = element.vertices[vertexIdx];
            vertices[vertexIdx] = verticesInfo[globalVertexIdx].coords;
          }

          const auto faceSideIdx = fault.side;

          // init reference coordinates of the fault face
          const ExtTriangle referenceTriangle = getReferenceTriangle(faceSideIdx);

          // init global coordinates of the fault face
          const ExtTriangle globalFace = getGlobalTriangle(faceSideIdx, element, verticesInfo);

<<<<<<< HEAD
          std::visit(
              [&](auto cfg) {
                using Cfg = decltype(cfg);
                using real = Real<Cfg>;

                for (std::size_t i = 0; i < seissol::init::vtk2d<Cfg>::Shape[order][1]; ++i) {
                  auto& receiverPoint = outputData->receiverPoints[faceOffset + i];
                  real nullpoint[2] = {0, 0};
                  const real* prepoint =
                      i > 0 ? (seissol::init::vtk2d<Cfg>::Values[order] + (i - 1) * 2) : nullpoint;
                  double point[2] = {prepoint[0], prepoint[1]};
                  transformations::chiTau2XiEtaZeta(
                      faceSideIdx, point, receiverPoint.reference.coords);
                  transformations::tetrahedronReferenceToGlobal(vertices[0],
                                                                vertices[1],
                                                                vertices[2],
                                                                vertices[3],
                                                                receiverPoint.reference.coords,
                                                                receiverPoint.global.coords);
                  receiverPoint.globalTriangle = globalFace;
                  receiverPoint.isInside = true;
                  receiverPoint.faultFaceIndex = faceIdx;
                  receiverPoint.localFaceSideId = faceSideIdx;
                  receiverPoint.elementIndex = element.localId;
                  receiverPoint.elementGlobalIndex = element.globalId;
                  receiverPoint.globalReceiverIndex = faceOffset + i;
                  receiverPoint.faultTag = fault.tag;
                }

                faceOffset += seissol::init::vtk2d<Cfg>::Shape[order][1];
              },
              ConfigVariantList[element.configId]);
=======
          for (std::size_t i = 0; i < seissol::init::vtk2d::Shape[order][1]; ++i) {
            auto& receiverPoint =
                outputData->receiverPoints[faceOffset * seissol::init::vtk2d::Shape[order][1] + i];
            const real nullpoint[2] = {0, 0};
            const real* prepoint =
                i > 0 ? (seissol::init::vtk2d::Values[order] + (i - 1) * 2) : nullpoint;
            double point[2] = {prepoint[0], prepoint[1]};
            transformations::chiTau2XiEtaZeta(faceSideIdx, point, receiverPoint.reference.coords);
            transformations::tetrahedronReferenceToGlobal(vertices[0],
                                                          vertices[1],
                                                          vertices[2],
                                                          vertices[3],
                                                          receiverPoint.reference.coords,
                                                          receiverPoint.global.coords);
            receiverPoint.globalTriangle = globalFace;
            receiverPoint.isInside = true;
            receiverPoint.faultFaceIndex = faceIdx;
            receiverPoint.localFaceSideId = faceSideIdx;
            receiverPoint.elementIndex = element.localId;
            receiverPoint.elementGlobalIndex = element.globalId;
            receiverPoint.globalReceiverIndex =
                faceOffset * seissol::init::vtk2d::Shape[order][1] + i;
            receiverPoint.faultTag = fault.tag;
          }

          ++faceOffset;
>>>>>>> 86cfbd80
        }
      }
    }
  }

  inline const static size_t MaxAllowedCacheLevel = 1;

  private:
  seissol::initializer::parameters::ElementwiseFaultParameters elementwiseParams;
};
} // namespace seissol::dr::output

#endif // SEISSOL_SRC_DYNAMICRUPTURE_OUTPUT_BUILDERS_ELEMENTWISEBUILDER_H_<|MERGE_RESOLUTION|>--- conflicted
+++ resolved
@@ -155,14 +155,16 @@
           // init global coordinates of the fault face
           const ExtTriangle globalFace = getGlobalTriangle(faceSideIdx, element, verticesInfo);
 
-<<<<<<< HEAD
           std::visit(
               [&](auto cfg) {
                 using Cfg = decltype(cfg);
                 using real = Real<Cfg>;
 
                 for (std::size_t i = 0; i < seissol::init::vtk2d<Cfg>::Shape[order][1]; ++i) {
-                  auto& receiverPoint = outputData->receiverPoints[faceOffset + i];
+                  auto& receiverPoint =
+                      outputData
+                          ->receiverPoints[faceOffset * seissol::init::vtk2d<Cfg>::Shape[order][1] +
+                                           i];
                   real nullpoint[2] = {0, 0};
                   const real* prepoint =
                       i > 0 ? (seissol::init::vtk2d<Cfg>::Values[order] + (i - 1) * 2) : nullpoint;
@@ -181,41 +183,14 @@
                   receiverPoint.localFaceSideId = faceSideIdx;
                   receiverPoint.elementIndex = element.localId;
                   receiverPoint.elementGlobalIndex = element.globalId;
-                  receiverPoint.globalReceiverIndex = faceOffset + i;
+                  receiverPoint.globalReceiverIndex =
+                      faceOffset * seissol::init::vtk2d<Cfg>::Shape[order][1] + i;
                   receiverPoint.faultTag = fault.tag;
                 }
 
                 faceOffset += seissol::init::vtk2d<Cfg>::Shape[order][1];
               },
               ConfigVariantList[element.configId]);
-=======
-          for (std::size_t i = 0; i < seissol::init::vtk2d::Shape[order][1]; ++i) {
-            auto& receiverPoint =
-                outputData->receiverPoints[faceOffset * seissol::init::vtk2d::Shape[order][1] + i];
-            const real nullpoint[2] = {0, 0};
-            const real* prepoint =
-                i > 0 ? (seissol::init::vtk2d::Values[order] + (i - 1) * 2) : nullpoint;
-            double point[2] = {prepoint[0], prepoint[1]};
-            transformations::chiTau2XiEtaZeta(faceSideIdx, point, receiverPoint.reference.coords);
-            transformations::tetrahedronReferenceToGlobal(vertices[0],
-                                                          vertices[1],
-                                                          vertices[2],
-                                                          vertices[3],
-                                                          receiverPoint.reference.coords,
-                                                          receiverPoint.global.coords);
-            receiverPoint.globalTriangle = globalFace;
-            receiverPoint.isInside = true;
-            receiverPoint.faultFaceIndex = faceIdx;
-            receiverPoint.localFaceSideId = faceSideIdx;
-            receiverPoint.elementIndex = element.localId;
-            receiverPoint.elementGlobalIndex = element.globalId;
-            receiverPoint.globalReceiverIndex =
-                faceOffset * seissol::init::vtk2d::Shape[order][1] + i;
-            receiverPoint.faultTag = fault.tag;
-          }
-
-          ++faceOffset;
->>>>>>> 86cfbd80
         }
       }
     }
