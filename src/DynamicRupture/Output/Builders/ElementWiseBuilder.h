// SPDX-FileCopyrightText: 2021 SeisSol Group
//
// SPDX-License-Identifier: BSD-3-Clause
// SPDX-LicenseComments: Full text under /LICENSE and /LICENSES/
//
// SPDX-FileContributor: Author lists in /AUTHORS and /CITATION.cff

#ifndef SEISSOL_SRC_DYNAMICRUPTURE_OUTPUT_BUILDERS_ELEMENTWISEBUILDER_H_
#define SEISSOL_SRC_DYNAMICRUPTURE_OUTPUT_BUILDERS_ELEMENTWISEBUILDER_H_

#include "DynamicRupture/Output/FaultRefiner/FaultRefiners.h"
#include "DynamicRupture/Output/Geometry.h"
#include "DynamicRupture/Output/OutputAux.h"
#include "GeneratedCode/init.h"
#include "Initializer/Parameters/OutputParameters.h"
#include "Numerical/Transformation.h"
#include "ReceiverBasedOutputBuilder.h"
<<<<<<< HEAD
#include <Geometry/CellTransform.h>
#include <init.h>
=======
>>>>>>> 1c7b449f

namespace seissol::dr::output {
class ElementWiseBuilder : public ReceiverBasedOutputBuilder {
  public:
  ~ElementWiseBuilder() override = default;
  void setParams(const seissol::initializer::parameters::ElementwiseFaultParameters& params) {
    elementwiseParams = params;
  }
  void build(std::shared_ptr<ReceiverOutputData> elementwiseOutputData) override {
    outputData = elementwiseOutputData;
    initReceiverLocations();
    assignNearestGaussianPoints(outputData->receiverPoints);
    assignNearestInternalGaussianPoints();
    assignFusedIndices();
    assignFaultTags();
    initTimeCaching();
    initOutputVariables(elementwiseParams.outputMask);
    initFaultDirections();
    initRotationMatrices();
    initBasisFunctions();
    initJacobian2dMatrices();
    outputData->isActive = true;
  }

  protected:
  void initTimeCaching() override {
    outputData->maxCacheLevel = ElementWiseBuilder::MaxAllowedCacheLevel;
    outputData->currentCacheLevel = 0;
  }

  void initReceiverLocations() {
    if (elementwiseParams.vtkorder < 0) {
      auto faultRefiner = refiner::get(elementwiseParams.refinementStrategy);

      const auto numFaultElements = meshReader->getFault().size();
      const auto numSubTriangles = faultRefiner->getNumSubTriangles();

      logInfo() << "Initializing Fault output."
                << "Number of sub-triangles:" << numSubTriangles;

      // get arrays of elements and vertices from the meshReader
      const auto& faultInfo = meshReader->getFault();
      const auto& elementsInfo = meshReader->getElements();
      const auto& verticesInfo = meshReader->getVertices();

      // iterate through each fault side
      for (size_t faceIdx = 0; faceIdx < numFaultElements; ++faceIdx) {

        // get a global element ID for the current fault face
        const auto& fault = faultInfo[faceIdx];
        const auto elementIdx = fault.element;

        if (elementIdx >= 0) {
          const auto& element = elementsInfo[elementIdx];

          const auto faceSideIdx = fault.side;

          // init reference coordinates of the fault face
          const ExtTriangle referenceTriangle = getReferenceTriangle(faceSideIdx);

          // init global coordinates of the fault face
          const ExtTriangle globalFace = getGlobalTriangle(faceSideIdx, element, verticesInfo);

          faultRefiner->refineAndAccumulate({elementwiseParams.refinement,
                                             static_cast<int>(faceIdx),
                                             faceSideIdx,
                                             elementIdx,
                                             element.globalId},
                                            std::make_pair(globalFace, referenceTriangle));
        }
      }

      // retrieve all receivers from a fault face refiner
      outputData->receiverPoints = faultRefiner->moveAllReceiverPoints();
      faultRefiner.reset(nullptr);
    } else {
      const auto order = elementwiseParams.vtkorder;

      const auto numFaultElements = meshReader->getFault().size();

      // get arrays of elements and vertices from the meshReader
      const auto& faultInfo = meshReader->getFault();
      const auto& elementsInfo = meshReader->getElements();
      const auto& verticesInfo = meshReader->getVertices();

      std::size_t faceCount = 0;
      for (size_t faceIdx = 0; faceIdx < numFaultElements; ++faceIdx) {

        // get a global element ID for the current fault face
        const auto& fault = faultInfo[faceIdx];
        const auto elementIdx = fault.element;

        if (elementIdx >= 0) {
          ++faceCount;
        }
      }

      outputData->receiverPoints.resize(faceCount * seissol::init::vtk2d::Shape[order][1]);
      std::size_t faceOffset = 0;

      // iterate through each fault side
      for (size_t faceIdx = 0; faceIdx < numFaultElements; ++faceIdx) {

        // get a global element ID for the current fault face
        const auto& fault = faultInfo[faceIdx];
        const auto elementIdx = fault.element;

        if (elementIdx >= 0) {
          const auto& element = elementsInfo[elementIdx];

          const auto transform =
              seissol::geometry::AffineTransform::fromMeshCell(elementIdx, *meshReader);

          const auto faceSideIdx = fault.side;

          // init global coordinates of the fault face
          const ExtTriangle globalFace = getGlobalTriangle(faceSideIdx, element, verticesInfo);

          for (std::size_t i = 0; i < seissol::init::vtk2d::Shape[order][1]; ++i) {
            auto& receiverPoint =
                outputData->receiverPoints[faceOffset * seissol::init::vtk2d::Shape[order][1] + i];
            const real nullpoint[2] = {0, 0};
            const real* prepoint =
                i > 0 ? (seissol::init::vtk2d::Values[order] + (i - 1) * 2) : nullpoint;
            std::array<double, 2> point = {prepoint[0], prepoint[1]};
            transformations::chiTau2XiEtaZeta(faceSideIdx, point, receiverPoint.reference.coords);
            receiverPoint.global.coords = transform.refToSpace(receiverPoint.reference.coords);
            receiverPoint.globalTriangle = globalFace;
            receiverPoint.isInside = true;
            receiverPoint.faultFaceIndex = faceIdx;
            receiverPoint.localFaceSideId = faceSideIdx;
            receiverPoint.elementIndex = element.localId;
            receiverPoint.elementGlobalIndex = element.globalId;
            receiverPoint.globalReceiverIndex =
                faceOffset * seissol::init::vtk2d::Shape[order][1] + i;
            receiverPoint.faultTag = fault.tag;
          }

          ++faceOffset;
        }
      }
    }
  }

  inline const static size_t MaxAllowedCacheLevel = 1;

  private:
  seissol::initializer::parameters::ElementwiseFaultParameters elementwiseParams;
};
} // namespace seissol::dr::output

#endif // SEISSOL_SRC_DYNAMICRUPTURE_OUTPUT_BUILDERS_ELEMENTWISEBUILDER_H_<|MERGE_RESOLUTION|>--- conflicted
+++ resolved
@@ -12,14 +12,10 @@
 #include "DynamicRupture/Output/Geometry.h"
 #include "DynamicRupture/Output/OutputAux.h"
 #include "GeneratedCode/init.h"
+#include "Geometry/CellTransform.h"
 #include "Initializer/Parameters/OutputParameters.h"
 #include "Numerical/Transformation.h"
 #include "ReceiverBasedOutputBuilder.h"
-<<<<<<< HEAD
-#include <Geometry/CellTransform.h>
-#include <init.h>
-=======
->>>>>>> 1c7b449f
 
 namespace seissol::dr::output {
 class ElementWiseBuilder : public ReceiverBasedOutputBuilder {
@@ -72,7 +68,7 @@
         const auto& fault = faultInfo[faceIdx];
         const auto elementIdx = fault.element;
 
-        if (elementIdx >= 0) {
+        if (elementIdx < elementsInfo.size()) {
           const auto& element = elementsInfo[elementIdx];
 
           const auto faceSideIdx = fault.side;
@@ -112,7 +108,7 @@
         const auto& fault = faultInfo[faceIdx];
         const auto elementIdx = fault.element;
 
-        if (elementIdx >= 0) {
+        if (elementIdx < elementsInfo.size()) {
           ++faceCount;
         }
       }
@@ -127,7 +123,7 @@
         const auto& fault = faultInfo[faceIdx];
         const auto elementIdx = fault.element;
 
-        if (elementIdx >= 0) {
+        if (elementIdx < elementsInfo.size()) {
           const auto& element = elementsInfo[elementIdx];
 
           const auto transform =
