--- conflicted
+++ resolved
@@ -14,13 +14,7 @@
 class LinearSlipWeakening : public ReceiverOutput {
   protected:
   real computeLocalStrength(LocalInfo& local) override {
-<<<<<<< HEAD
-    using DrLtsDescrType = seissol::initializer::LTSLinearSlipWeakening;
-    const auto* const cohesions =
-        local.layer->var(dynamic_cast<DrLtsDescrType*>(drDescr)->cohesion);
-=======
     const auto* const cohesions = local.layer->var<LTSLinearSlipWeakening::Cohesion>();
->>>>>>> 2093a3f2
     const auto cohesion = cohesions[local.ltsId][local.gpIndex];
 
     const auto effectiveNormalStress =
