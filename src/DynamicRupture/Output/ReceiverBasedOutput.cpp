// SPDX-FileCopyrightText: 2022 SeisSol Group
//
// SPDX-License-Identifier: BSD-3-Clause
// SPDX-LicenseComments: Full text under /LICENSE and /LICENSES/
//
// SPDX-FileContributor: Author lists in /AUTHORS and /CITATION.cff

#include "ReceiverBasedOutput.h"
#include "Common/Constants.h"
#include "DynamicRupture/Misc.h"
#include "DynamicRupture/Output/DataTypes.h"
#include "Geometry/MeshDefinition.h"
#include "Geometry/MeshTools.h"
#include "Initializer/Parameters/DRParameters.h"
#include "Initializer/PreProcessorMacros.h"
#include "Kernels/Precision.h"
#include "Memory/Descriptor/DynamicRupture.h"
#include "Memory/Descriptor/LTS.h"
#include "Memory/Tree/LTSTree.h"
#include "Memory/Tree/Layer.h"
#include "Memory/Tree/Lut.h"
#include "Numerical/BasisFunction.h"
#include "generated_code/kernel.h"
#include "generated_code/tensor.h"
<<<<<<< HEAD
#include <Common/Constants.h>
=======
#include <Solver/MultipleSimulations.h>
>>>>>>> 6338c012
#include <algorithm>
#include <array>
#include <cassert>
#include <cmath>
#include <cstdlib>
#include <cstring>
#include <init.h>
#include <memory>
#include <utils/logger.h>
#include <vector>

using namespace seissol::dr::misc::quantity_indices;

namespace seissol::dr::output {
void ReceiverOutput::setLtsData(seissol::initializer::LTSTree* userWpTree,
                                seissol::initializer::LTS* userWpDescr,
                                seissol::initializer::Lut* userWpLut,
                                seissol::initializer::LTSTree* userDrTree,
                                seissol::initializer::DynamicRupture* userDrDescr) {
  wpTree = userWpTree;
  wpDescr = userWpDescr;
  wpLut = userWpLut;
  drTree = userDrTree;
  drDescr = userDrDescr;
}
#ifdef MULTIPLE_SIMULATIONS
void ReceiverOutput::getDofs(real (&dofs)[tensor::Q::Shape[1] * tensor::Q::Shape[2]],
                             int meshId,
                             unsigned int nFused)
#else
void ReceiverOutput::getDofs(real dofs[tensor::Q::size()], int meshId, unsigned int nFused)
#endif
{
  // get DOFs from 0th derivatives
  assert((wpLut->lookup(wpDescr->cellInformation, meshId).ltsSetup >> 9) % 2 == 1);

  real* derivatives = wpLut->lookup(wpDescr->derivatives, meshId);
#ifdef ACL_DEVICE
  device::DeviceInstance::getInstance().api->copyFrom(
      &dofs[0], &derivatives[0], sizeof(real) * tensor::dQ::Size[0]);
#else
  #ifdef MULTIPLE_SIMULATIONS
  real dummydofs[tensor::Q::size()] = {0.0};
  kernel::dofsModified dofsModifiedKrnl;
  dofsModifiedKrnl.Q = derivatives;
  dofsModifiedKrnl.Q_ijs = dummydofs;
  dofsModifiedKrnl.execute();

  std::copy(dummydofs + NumBasisFunctions * tensor::Q::Shape[2] * nFused,
            dummydofs + NumBasisFunctions * tensor::Q::Shape[2] * (nFused + 1),
            &dofs[0]);
  #else
  std::copy(&derivatives[0], &derivatives[tensor::dQ::Size[0]], &dofs[0]);
  #endif
#endif
}
#ifdef MULTIPLE_SIMULATIONS
void ReceiverOutput::getNeighbourDofs(real (&dofs)[tensor::Q::Shape[1] * tensor::Q::Shape[2]],
                                      int meshId,
                                      int side,
                                      unsigned int nFused)
#else
void ReceiverOutput::getNeighbourDofs(real dofs[tensor::Q::size()], int meshId, int side, unsigned int nFused)
#endif
{
  real* derivatives = wpLut->lookup(wpDescr->faceNeighbors, meshId)[side];
  assert(derivatives != nullptr);

#ifdef ACL_DEVICE
  device::DeviceInstance::getInstance().api->copyFrom(
      &dofs[0], &derivatives[0], sizeof(real) * tensor::dQ::Size[0]);
#else
  //(TODO Discuss: check and verify if this is right)
  #ifdef MULTIPLE_SIMULATIONS
  real dummydofs[tensor::Q::size()] = {0.0};
  kernel::dofsModified dofsModifiedKrnl;
  dofsModifiedKrnl.Q = derivatives;
  dofsModifiedKrnl.Q_ijs = dummydofs;
  dofsModifiedKrnl.execute();

  std::copy(dummydofs + NumBasisFunctions * tensor::Q::Shape[2] * nFused,
            dummydofs + NumBasisFunctions * tensor::Q::Shape[2] * (nFused + 1),
            &dofs[0]);
  #else
  std::copy(&derivatives[0], &derivatives[tensor::dQ::Size[0]], &dofs[0]);
  #endif
#endif
}

void ReceiverOutput::calcFaultOutput(
    seissol::initializer::parameters::OutputType outputType,
    seissol::initializer::parameters::SlipRateOutputType slipRateOutputType,
    std::shared_ptr<ReceiverOutputData> outputData,
    unsigned int nFused,
    double time) {

  const size_t level = (outputType == seissol::initializer::parameters::OutputType::AtPickpoint)
                           ? outputData->currentCacheLevel
                           : 0;
  const auto& faultInfos = meshReader->getFault();

#ifdef ACL_DEVICE
  void* stream = device::DeviceInstance::getInstance().api->getDefaultStream();
  outputData->deviceDataCollector->gatherToHost(stream);
  for (auto& [_, dataCollector] : outputData->deviceVariables) {
    dataCollector->gatherToHost(stream);
  }
  device::DeviceInstance::getInstance().api->syncDefaultStreamWithHost();
#endif

#if defined(_OPENMP) && !NVHPC_AVOID_OMP
#pragma omp parallel for
#endif
  for (size_t i = 0; i < outputData->receiverPoints.size(); ++i) {
#ifdef MULTIPLE_SIMULATIONS
    alignas(Alignment) real dofsPlus[tensor::Q::Shape[1] * tensor::Q::Shape[2]]{};
    alignas(Alignment) real dofsMinus[tensor::Q::Shape[1] * tensor::Q::Shape[2]]{};
#else
    alignas(ALIGNMENT) real dofsPlus[tensor::Q::size()]{};
    alignas(ALIGNMENT) real dofsMinus[tensor::Q::size()]{};
#endif
    assert(outputData->receiverPoints[i].isInside == true &&
           "a receiver is not within any tetrahedron adjacent to a fault");

    const auto faceIndex = outputData->receiverPoints[i].faultFaceIndex;
    assert(faceIndex != -1 && "receiver is not initialized");
    LocalInfo local{};
    auto [layer, ltsId] = (*faceToLtsMap)[faceIndex];
    local.layer = layer;
    local.ltsId = ltsId;
    local.index = i;
    local.state = outputData.get();

    local.nearestGpIndex = outputData->receiverPoints[i].nearestGpIndex;
    local.nearestInternalGpIndex = outputData->receiverPoints[i].nearestInternalGpIndex;

    local.waveSpeedsPlus = &((local.layer->var(drDescr->waveSpeedsPlus))[local.ltsId]);
    local.waveSpeedsMinus = &((local.layer->var(drDescr->waveSpeedsMinus))[local.ltsId]);

    const auto& faultInfo = faultInfos[faceIndex];

#ifdef ACL_DEVICE
    {
      real* dofsPlusData = outputData->deviceDataCollector->get(outputData->deviceDataPlus[i]);
      real* dofsMinusData = outputData->deviceDataCollector->get(outputData->deviceDataMinus[i]);

      std::memcpy(dofsPlus, dofsPlusData, sizeof(dofsPlus));
      std::memcpy(dofsMinus, dofsMinusData, sizeof(dofsMinus));
    }
#else

    getDofs(dofsPlus, faultInfo.element, nFused);

    if (faultInfo.neighborElement >= 0) {
      getDofs(dofsMinus, faultInfo.neighborElement, nFused);
    } else {
      getNeighbourDofs(dofsMinus, faultInfo.element, faultInfo.side, nFused);
    }
#endif

    const auto* initStresses = getCellData(local, drDescr->initialStressInFaultCS);

    local.frictionCoefficient = getCellData(local, drDescr->mu)[local.nearestGpIndex];
    local.stateVariable = this->computeStateVariable(local);

    local.iniTraction1 = initStresses[QuantityIndices::XY][local.nearestGpIndex];
    local.iniTraction2 = initStresses[QuantityIndices::XZ][local.nearestGpIndex];
    local.iniNormalTraction = initStresses[QuantityIndices::XX][local.nearestGpIndex];
    local.fluidPressure = this->computeFluidPressure(local);

    const auto& normal = outputData->faultDirections[i].faceNormal;
    const auto& tangent1 = outputData->faultDirections[i].tangent1;
    const auto& tangent2 = outputData->faultDirections[i].tangent2;
    const auto& strike = outputData->faultDirections[i].strike;
    const auto& dip = outputData->faultDirections[i].dip;

    auto* phiPlusSide = outputData->basisFunctions[i].plusSide.data();
    auto* phiMinusSide = outputData->basisFunctions[i].minusSide.data();

    seissol::dynamicRupture::kernel::evaluateFaceAlignedDOFSAtPoint kernel;
    kernel.Tinv = outputData->glbToFaceAlignedData[i].data();

    kernel.singleSimQ = dofsPlus;
    kernel.basisFunctionsAtPoint = phiPlusSide;
    kernel.QAtPoint = local.faceAlignedValuesPlus;
    kernel.execute();

    kernel.singleSimQ = dofsMinus;
    kernel.basisFunctionsAtPoint = phiMinusSide;
    kernel.QAtPoint = local.faceAlignedValuesMinus;
    kernel.execute();

    this->computeLocalStresses(local);
    const real strength = this->computeLocalStrength(local);
    seissol::dr::output::ReceiverOutput::updateLocalTractions(local, strength);

    seissol::dynamicRupture::kernel::rotateInitStress alignAlongDipAndStrikeKernel;
    alignAlongDipAndStrikeKernel.stressRotationMatrix =
        outputData->stressGlbToDipStrikeAligned[i].data();
    alignAlongDipAndStrikeKernel.reducedFaceAlignedMatrix =
        outputData->stressFaceAlignedToGlb[i].data();

    std::array<real, 6> updatedStress{};
    updatedStress[QuantityIndices::XX] = local.transientNormalTraction;
    updatedStress[QuantityIndices::YY] = local.faceAlignedStress22;
    updatedStress[QuantityIndices::ZZ] = local.faceAlignedStress33;
    updatedStress[QuantityIndices::XY] = local.updatedTraction1;
    updatedStress[QuantityIndices::YZ] = local.faceAlignedStress23;
    updatedStress[QuantityIndices::XZ] = local.updatedTraction2;

    alignAlongDipAndStrikeKernel.initialStress = updatedStress.data();
    std::array<real, 6> rotatedUpdatedStress{};
    alignAlongDipAndStrikeKernel.rotatedStress = rotatedUpdatedStress.data();
    alignAlongDipAndStrikeKernel.execute();

    std::array<real, 6> stress{};
    stress[QuantityIndices::XX] = local.transientNormalTraction;
    stress[QuantityIndices::YY] = local.faceAlignedStress22;
    stress[QuantityIndices::ZZ] = local.faceAlignedStress33;
    stress[QuantityIndices::XY] = local.faceAlignedStress12;
    stress[QuantityIndices::YZ] = local.faceAlignedStress23;
    stress[QuantityIndices::XZ] = local.faceAlignedStress13;

    alignAlongDipAndStrikeKernel.initialStress = stress.data();
    std::array<real, 6> rotatedStress{};
    alignAlongDipAndStrikeKernel.rotatedStress = rotatedStress.data();
    alignAlongDipAndStrikeKernel.execute();

    switch (slipRateOutputType) {
    case seissol::initializer::parameters::SlipRateOutputType::TractionsAndFailure: {
      this->computeSlipRate(local, rotatedUpdatedStress, rotatedStress);
      break;
    }
    case seissol::initializer::parameters::SlipRateOutputType::VelocityDifference: {
      seissol::dr::output::ReceiverOutput::computeSlipRate(local, tangent1, tangent2, strike, dip);
      break;
    }
    }

    adjustRotatedUpdatedStress(rotatedUpdatedStress, rotatedStress);

    auto& slipRate = std::get<VariableID::SlipRate>(outputData->vars);
    if (slipRate.isActive) {
      slipRate(DirectionID::Strike, level, i) = local.slipRateStrike;
      slipRate(DirectionID::Dip, level, i) = local.slipRateDip;
    }

    auto& transientTractions = std::get<VariableID::TransientTractions>(outputData->vars);
    if (transientTractions.isActive) {
      transientTractions(DirectionID::Strike, level, i) = rotatedUpdatedStress[QuantityIndices::XY];
      transientTractions(DirectionID::Dip, level, i) = rotatedUpdatedStress[QuantityIndices::XZ];
      transientTractions(DirectionID::Normal, level, i) =
          local.transientNormalTraction - local.fluidPressure;
    }

    auto& frictionAndState = std::get<VariableID::FrictionAndState>(outputData->vars);
    if (frictionAndState.isActive) {
      frictionAndState(ParamID::FrictionCoefficient, level, i) = local.frictionCoefficient;
      frictionAndState(ParamID::State, level, i) = local.stateVariable;
    }

    auto& ruptureTime = std::get<VariableID::RuptureTime>(outputData->vars);
    if (ruptureTime.isActive) {
      auto* rt = getCellData(local, drDescr->ruptureTime);
      ruptureTime(level, i) = rt[local.nearestGpIndex];
    }

    auto& normalVelocity = std::get<VariableID::NormalVelocity>(outputData->vars);
    if (normalVelocity.isActive) {
      normalVelocity(level, i) = local.faultNormalVelocity;
    }

    auto& accumulatedSlip = std::get<VariableID::AccumulatedSlip>(outputData->vars);
    if (accumulatedSlip.isActive) {
      auto* slip = getCellData(local, drDescr->accumulatedSlipMagnitude);
      accumulatedSlip(level, i) = slip[local.nearestGpIndex];
    }

    auto& totalTractions = std::get<VariableID::TotalTractions>(outputData->vars);
    if (totalTractions.isActive) {
      std::array<real, tensor::initialStress::size()> unrotatedInitStress{};
      std::array<real, tensor::rotatedStress::size()> rotatedInitStress{};
      for (std::size_t i = 0; i < unrotatedInitStress.size(); ++i) {
        unrotatedInitStress[i] = initStresses[i][local.nearestGpIndex];
      }
      alignAlongDipAndStrikeKernel.initialStress = unrotatedInitStress.data();
      alignAlongDipAndStrikeKernel.rotatedStress = rotatedInitStress.data();
      alignAlongDipAndStrikeKernel.execute();

      totalTractions(DirectionID::Strike, level, i) =
          rotatedUpdatedStress[QuantityIndices::XY] + rotatedInitStress[QuantityIndices::XY];
      totalTractions(DirectionID::Dip, level, i) =
          rotatedUpdatedStress[QuantityIndices::XZ] + rotatedInitStress[QuantityIndices::XZ];
      totalTractions(DirectionID::Normal, level, i) = local.transientNormalTraction -
                                                      local.fluidPressure +
                                                      rotatedInitStress[QuantityIndices::XX];
    }

    auto& ruptureVelocity = std::get<VariableID::RuptureVelocity>(outputData->vars);
    if (ruptureVelocity.isActive) {
      auto& jacobiT2d = outputData->jacobianT2d[i];
      ruptureVelocity(level, i) = this->computeRuptureVelocity(jacobiT2d, local);
    }

    auto& peakSlipsRate = std::get<VariableID::PeakSlipRate>(outputData->vars);
    if (peakSlipsRate.isActive) {
      auto* peakSR = getCellData(local, drDescr->peakSlipRate);
      peakSlipsRate(level, i) = peakSR[local.nearestGpIndex];
    }

    auto& dynamicStressTime = std::get<VariableID::DynamicStressTime>(outputData->vars);
    if (dynamicStressTime.isActive) {
      auto* dynStressTime = getCellData(local, drDescr->dynStressTime);
      dynamicStressTime(level, i) = dynStressTime[local.nearestGpIndex];
    }

    auto& slipVectors = std::get<VariableID::Slip>(outputData->vars);
    if (slipVectors.isActive) {
      VrtxCoords crossProduct = {0.0, 0.0, 0.0};
      MeshTools::cross(strike.data(), tangent1.data(), crossProduct);

      const double cos1 = MeshTools::dot(strike.data(), tangent1.data());
      const double scalarProd = MeshTools::dot(crossProduct, normal.data());

      // Note: cos1**2 can be greater than 1.0 because of rounding errors -> min
      double sin1 = std::sqrt(1.0 - std::min(1.0, cos1 * cos1));
      sin1 = (scalarProd > 0) ? sin1 : -sin1;

      auto* slip1 = getCellData(local, drDescr->slip1);
      auto* slip2 = getCellData(local, drDescr->slip2);

      slipVectors(DirectionID::Strike, level, i) =
          cos1 * slip1[local.nearestGpIndex] - sin1 * slip2[local.nearestGpIndex];

      slipVectors(DirectionID::Dip, level, i) =
          sin1 * slip1[local.nearestGpIndex] + cos1 * slip2[local.nearestGpIndex];
    }
    this->outputSpecifics(outputData, local, level, i);
  }

  if (outputType == seissol::initializer::parameters::OutputType::AtPickpoint) {
    outputData->cachedTime[outputData->currentCacheLevel] = time;
    outputData->currentCacheLevel += 1;
  }
}

void ReceiverOutput::computeLocalStresses(LocalInfo& local) {
  const auto& impAndEta = ((local.layer->var(drDescr->impAndEta))[local.ltsId]);
  const real normalDivisor = 1.0 / (impAndEta.zpNeig + impAndEta.zp);
  const real shearDivisor = 1.0 / (impAndEta.zsNeig + impAndEta.zs);

  auto diff = [&local](int i) {
    return local.faceAlignedValuesMinus[i] - local.faceAlignedValuesPlus[i];
  };

  local.faceAlignedStress12 =
      local.faceAlignedValuesPlus[QuantityIndices::XY] +
      ((diff(QuantityIndices::XY) + impAndEta.zsNeig * diff(QuantityIndices::V)) * impAndEta.zs) *
          shearDivisor;

  local.faceAlignedStress13 =
      local.faceAlignedValuesPlus[QuantityIndices::XZ] +
      ((diff(QuantityIndices::XZ) + impAndEta.zsNeig * diff(QuantityIndices::W)) * impAndEta.zs) *
          shearDivisor;

  local.transientNormalTraction =
      local.faceAlignedValuesPlus[QuantityIndices::XX] +
      ((diff(QuantityIndices::XX) + impAndEta.zpNeig * diff(QuantityIndices::U)) * impAndEta.zp) *
          normalDivisor;

  local.faultNormalVelocity =
      local.faceAlignedValuesPlus[QuantityIndices::U] +
      (local.transientNormalTraction - local.faceAlignedValuesPlus[QuantityIndices::XX]) *
          impAndEta.invZp;

  real missingSigmaValues =
      (local.transientNormalTraction - local.faceAlignedValuesPlus[QuantityIndices::XX]);
  missingSigmaValues *= (1.0 - 2.0 * std::pow(local.waveSpeedsPlus->sWaveVelocity /
                                                  local.waveSpeedsPlus->pWaveVelocity,
                                              2));

  local.faceAlignedStress22 = local.faceAlignedValuesPlus[QuantityIndices::YY] + missingSigmaValues;
  local.faceAlignedStress33 = local.faceAlignedValuesPlus[QuantityIndices::ZZ] + missingSigmaValues;
  local.faceAlignedStress23 = local.faceAlignedValuesPlus[QuantityIndices::YZ];
}

void ReceiverOutput::updateLocalTractions(LocalInfo& local, real strength) {
  const auto component1 = local.iniTraction1 + local.faceAlignedStress12;
  const auto component2 = local.iniTraction2 + local.faceAlignedStress13;
  const auto tracEla = misc::magnitude(component1, component2);

  if (tracEla > std::abs(strength)) {
    local.updatedTraction1 =
        ((local.iniTraction1 + local.faceAlignedStress12) / tracEla) * strength;
    local.updatedTraction2 =
        ((local.iniTraction2 + local.faceAlignedStress13) / tracEla) * strength;

    // update stress change
    local.updatedTraction1 -= local.iniTraction1;
    local.updatedTraction2 -= local.iniTraction2;
  } else {
    local.updatedTraction1 = local.faceAlignedStress12;
    local.updatedTraction2 = local.faceAlignedStress13;
  }
}

void ReceiverOutput::computeSlipRate(LocalInfo& local,
                                     const std::array<real, 6>& rotatedUpdatedStress,
                                     const std::array<real, 6>& rotatedStress) {

  const auto& impAndEta = ((local.layer->var(drDescr->impAndEta))[local.ltsId]);
  local.slipRateStrike = -impAndEta.invEtaS * (rotatedUpdatedStress[QuantityIndices::XY] -
                                               rotatedStress[QuantityIndices::XY]);
  local.slipRateDip = -impAndEta.invEtaS * (rotatedUpdatedStress[QuantityIndices::XZ] -
                                            rotatedStress[QuantityIndices::XZ]);
}

void ReceiverOutput::computeSlipRate(LocalInfo& local,
                                     const std::array<double, 3>& tangent1,
                                     const std::array<double, 3>& tangent2,
                                     const std::array<double, 3>& strike,
                                     const std::array<double, 3>& dip) {
  local.slipRateStrike = static_cast<real>(0.0);
  local.slipRateDip = static_cast<real>(0.0);

  for (size_t i = 0; i < 3; ++i) {
    const real factorMinus = (local.faceAlignedValuesMinus[QuantityIndices::V] * tangent1[i] +
                              local.faceAlignedValuesMinus[QuantityIndices::W] * tangent2[i]);

    const real factorPlus = (local.faceAlignedValuesPlus[QuantityIndices::V] * tangent1[i] +
                             local.faceAlignedValuesPlus[QuantityIndices::W] * tangent2[i]);

    local.slipRateStrike += (factorMinus - factorPlus) * strike[i];
    local.slipRateDip += (factorMinus - factorPlus) * dip[i];
  }
}

real ReceiverOutput::computeRuptureVelocity(Eigen::Matrix<real, 2, 2>& jacobiT2d,
                                            const LocalInfo& local) {
  auto* ruptureTime = getCellData(local, drDescr->ruptureTime);
  real ruptureVelocity = 0.0;

  bool needsUpdate{true};
  for (size_t point = 0; point < misc::NumBoundaryGaussPoints; ++point) {
    if (ruptureTime[point] == 0.0) {
      needsUpdate = false;
    }
  }

  if (needsUpdate) {
    constexpr int NumPoly = ConvergenceOrder - 1;
    constexpr int NumDegFr2d = (NumPoly + 1) * (NumPoly + 2) / 2;
    std::array<double, NumDegFr2d> projectedRT{};
    projectedRT.fill(0.0);

    std::array<double, 2 * NumDegFr2d> phiAtPoint{};
    phiAtPoint.fill(0.0);

    auto chiTau2dPoints =
        init::quadpoints::view::create(const_cast<real*>(init::quadpoints::Values));
    auto weights = init::quadweights::view::create(const_cast<real*>(init::quadweights::Values));
    /// TODO: Understand why the dimension changes with MULTIPLE_SIMULATIONS
    auto getWeights = [&weights](size_t index) {
#ifdef MULTIPLE_SIMULATIONS
      // return weights(index, 0);
      return weights(0, index);
#else
      return weights(index);
#endif
    };

    auto* rt = getCellData(local, drDescr->ruptureTime);
    for (size_t jBndGP = 0; jBndGP < misc::NumBoundaryGaussPoints; ++jBndGP) {
      #ifdef MULTIPLE_SIMULATIONS
      const real chi = chiTau2dPoints(0, jBndGP);
      const real tau = chiTau2dPoints(1, jBndGP);
      #else
      const real chi = chiTau2dPoints(jBndGP, 0);
      const real tau = chiTau2dPoints(jBndGP, 1);
      #endif
      
      basisFunction::tri_dubiner::evaluatePolynomials(phiAtPoint.data(), chi, tau, NumPoly);
      
      for (size_t d = 0; d < NumDegFr2d; ++d) {
<<<<<<< HEAD
        projectedRT[d] += getWeights(jBndGP) * rt[jBndGP] * phiAtPoint[d];
=======
        projectedRT[d] +=
            seissol::multisim::multisimWrap(weights, 0, jBndGP) * rt[jBndGP] * phiAtPoint[d];
>>>>>>> 6338c012
      }
    }

    auto m2inv =
        seissol::init::M2inv::view::create(const_cast<real*>(seissol::init::M2inv::Values));
    for (size_t d = 0; d < NumDegFr2d; ++d) {
      projectedRT[d] *= m2inv(d, d);
    }
    #ifdef MULTIPLE_SIMULATIONS
    const real chi = chiTau2dPoints(0, local.nearestInternalGpIndex);
    const real tau = chiTau2dPoints(1, local.nearestInternalGpIndex);
    #else
    const real chi = chiTau2dPoints(local.nearestInternalGpIndex, 0);
    const real tau = chiTau2dPoints(local.nearestInternalGpIndex, 1);
    #endif

    basisFunction::tri_dubiner::evaluateGradPolynomials(phiAtPoint.data(), chi, tau, NumPoly);

    real dTdChi{0.0};
    real dTdTau{0.0};
    for (size_t d = 0; d < NumDegFr2d; ++d) {
      dTdChi += projectedRT[d] * phiAtPoint[2 * d];
      dTdTau += projectedRT[d] * phiAtPoint[2 * d + 1];
    }
    const real dTdX = jacobiT2d(0, 0) * dTdChi + jacobiT2d(0, 1) * dTdTau;
    const real dTdY = jacobiT2d(1, 0) * dTdChi + jacobiT2d(1, 1) * dTdTau;

    const real slowness = misc::magnitude(dTdX, dTdY);
    ruptureVelocity = (slowness == 0.0) ? 0.0 : 1.0 / slowness;
  }

  return ruptureVelocity;
}

std::vector<std::size_t> ReceiverOutput::getOutputVariables() const {
  return {drDescr->initialStressInFaultCS.index,
          drDescr->mu.index,
          drDescr->ruptureTime.index,
          drDescr->accumulatedSlipMagnitude.index,
          drDescr->peakSlipRate.index,
          drDescr->dynStressTime.index,
          drDescr->slip1.index,
          drDescr->slip2.index};
}
} // namespace seissol::dr::output<|MERGE_RESOLUTION|>--- conflicted
+++ resolved
@@ -22,11 +22,7 @@
 #include "Numerical/BasisFunction.h"
 #include "generated_code/kernel.h"
 #include "generated_code/tensor.h"
-<<<<<<< HEAD
-#include <Common/Constants.h>
-=======
 #include <Solver/MultipleSimulations.h>
->>>>>>> 6338c012
 #include <algorithm>
 #include <array>
 #include <cassert>
@@ -511,12 +507,7 @@
       basisFunction::tri_dubiner::evaluatePolynomials(phiAtPoint.data(), chi, tau, NumPoly);
       
       for (size_t d = 0; d < NumDegFr2d; ++d) {
-<<<<<<< HEAD
         projectedRT[d] += getWeights(jBndGP) * rt[jBndGP] * phiAtPoint[d];
-=======
-        projectedRT[d] +=
-            seissol::multisim::multisimWrap(weights, 0, jBndGP) * rt[jBndGP] * phiAtPoint[d];
->>>>>>> 6338c012
       }
     }
 
