--- conflicted
+++ resolved
@@ -117,7 +117,6 @@
     assert(faceIndex != -1 && "receiver is not initialized");
 
     auto [layer, ltsId] = (*faceToLtsMap)[faceIndex];
-<<<<<<< HEAD
     layer->wrap([&](auto cfg) {
       using Cfg = decltype(cfg);
       using real = Real<Cfg>;
@@ -146,41 +145,13 @@
       const auto& faultInfo = faultInfos[faceIndex];
 
       if constexpr (isDeviceOn()) {
-        real* dofsPlusData = outputData->deviceDataCollector->get(outputData->deviceDataPlus[i]);
-        real* dofsMinusData = outputData->deviceDataCollector->get(outputData->deviceDataMinus[i]);
+        const real* dofsPlusData =
+            outputData->deviceDataCollector->get(outputData->deviceDataPlus[i]);
+        const real* dofsMinusData =
+            outputData->deviceDataCollector->get(outputData->deviceDataMinus[i]);
 
         std::memcpy(dofsPlus, dofsPlusData, sizeof(dofsPlus));
         std::memcpy(dofsMinus, dofsMinusData, sizeof(dofsMinus));
-=======
-    local.layer = layer;
-    local.ltsId = ltsId;
-    local.index = i;
-    local.fusedIndex = outputData->receiverPoints[i].simIndex;
-    local.state = outputData.get();
-
-    local.nearestGpIndex = outputData->receiverPoints[i].nearestGpIndex;
-    local.gpIndex = outputData->receiverPoints[i].gpIndex;
-    local.nearestInternalGpIndex = outputData->receiverPoints[i].nearestInternalGpIndex;
-    local.internalGpIndexFused = outputData->receiverPoints[i].internalGpIndexFused;
-
-    local.waveSpeedsPlus = &((local.layer->var<DynamicRupture::WaveSpeedsPlus>())[local.ltsId]);
-    local.waveSpeedsMinus = &((local.layer->var<DynamicRupture::WaveSpeedsMinus>())[local.ltsId]);
-
-    const auto& faultInfo = faultInfos[faceIndex];
-
-    if constexpr (isDeviceOn()) {
-      const real* dofsPlusData =
-          outputData->deviceDataCollector->get(outputData->deviceDataPlus[i]);
-      const real* dofsMinusData =
-          outputData->deviceDataCollector->get(outputData->deviceDataMinus[i]);
-
-      std::memcpy(dofsPlus, dofsPlusData, sizeof(dofsPlus));
-      std::memcpy(dofsMinus, dofsMinusData, sizeof(dofsMinus));
-    } else {
-      getDofs(dofsPlus, faultInfo.element);
-      if (faultInfo.neighborElement >= 0) {
-        getDofs(dofsMinus, faultInfo.neighborElement);
->>>>>>> 86cfbd80
       } else {
         getDofs<Cfg>(dofsPlus, faultInfo.element);
         if (faultInfo.neighborElement >= 0) {
@@ -206,12 +177,7 @@
       const auto& strike = outputData->faultDirections[i].strike;
       const auto& dip = outputData->faultDirections[i].dip;
 
-<<<<<<< HEAD
       const auto& transformData = std::get<TransformData<Cfg>>(outputData->transformData[i]);
-=======
-    const auto* phiPlusSide = outputData->basisFunctions[i].plusSide.data();
-    const auto* phiMinusSide = outputData->basisFunctions[i].minusSide.data();
->>>>>>> 86cfbd80
 
       auto* phiPlusSide = transformData.basisFunctions.plusSide.data();
       auto* phiMinusSide = transformData.basisFunctions.minusSide.data();
@@ -290,19 +256,11 @@
       static_cast<Derived*>(this)->template adjustRotatedUpdatedStress<Cfg>(rotatedUpdatedStress,
                                                                             rotatedStress);
 
-<<<<<<< HEAD
       auto& slipRate = std::get<VariableID::SlipRate>(outputData->vars);
       if (slipRate.isActive) {
         slipRate(DirectionID::Strike, level, i) = local.slipRateStrike;
         slipRate(DirectionID::Dip, level, i) = local.slipRateDip;
       }
-=======
-    auto& ruptureTime = std::get<VariableID::RuptureTime>(outputData->vars);
-    if (ruptureTime.isActive) {
-      const auto* rt = getCellData<DynamicRupture::RuptureTime>(local);
-      ruptureTime(level, i) = rt[local.gpIndex];
-    }
->>>>>>> 86cfbd80
 
       auto& transientTractions = std::get<VariableID::TransientTractions>(outputData->vars);
       if (transientTractions.isActive) {
@@ -313,23 +271,15 @@
             local.transientNormalTraction - local.fluidPressure;
       }
 
-<<<<<<< HEAD
       auto& frictionAndState = std::get<VariableID::FrictionAndState>(outputData->vars);
       if (frictionAndState.isActive) {
         frictionAndState(ParamID::FrictionCoefficient, level, i) = local.frictionCoefficient;
         frictionAndState(ParamID::State, level, i) = local.stateVariable;
       }
-=======
-    auto& accumulatedSlip = std::get<VariableID::AccumulatedSlip>(outputData->vars);
-    if (accumulatedSlip.isActive) {
-      const auto* slip = getCellData<DynamicRupture::AccumulatedSlipMagnitude>(local);
-      accumulatedSlip(level, i) = slip[local.gpIndex];
-    }
->>>>>>> 86cfbd80
 
       auto& ruptureTime = std::get<VariableID::RuptureTime>(outputData->vars);
       if (ruptureTime.isActive) {
-        auto* rt = getCellData<DynamicRupture::RuptureTime>(cfg, local);
+        const auto* rt = getCellData<DynamicRupture::RuptureTime>(cfg, local);
         ruptureTime(level, i) = rt[local.gpIndex];
       }
 
@@ -338,10 +288,9 @@
         normalVelocity(level, i) = local.faultNormalVelocity;
       }
 
-<<<<<<< HEAD
       auto& accumulatedSlip = std::get<VariableID::AccumulatedSlip>(outputData->vars);
       if (accumulatedSlip.isActive) {
-        auto* slip = getCellData<DynamicRupture::AccumulatedSlipMagnitude>(cfg, local);
+        const auto* slip = getCellData<DynamicRupture::AccumulatedSlipMagnitude>(cfg, local);
         accumulatedSlip(level, i) = slip[local.gpIndex];
       }
 
@@ -370,36 +319,16 @@
         const auto& jacobiT2d = transformData.jacobianT2d;
         ruptureVelocity(level, i) = this->computeRuptureVelocity<Cfg>(jacobiT2d, local);
       }
-=======
-    auto& ruptureVelocity = std::get<VariableID::RuptureVelocity>(outputData->vars);
-    if (ruptureVelocity.isActive) {
-      const auto& jacobiT2d = outputData->jacobianT2d[i];
-      ruptureVelocity(level, i) = this->computeRuptureVelocity(jacobiT2d, local);
-    }
-
-    auto& peakSlipsRate = std::get<VariableID::PeakSlipRate>(outputData->vars);
-    if (peakSlipsRate.isActive) {
-      const auto* peakSR = getCellData<DynamicRupture::PeakSlipRate>(local);
-      peakSlipsRate(level, i) = peakSR[local.gpIndex];
-    }
-
-    auto& dynamicStressTime = std::get<VariableID::DynamicStressTime>(outputData->vars);
-    if (dynamicStressTime.isActive) {
-      const auto* dynStressTime = getCellData<DynamicRupture::DynStressTime>(local);
-      dynamicStressTime(level, i) = dynStressTime[local.gpIndex];
-    }
->>>>>>> 86cfbd80
 
       auto& peakSlipsRate = std::get<VariableID::PeakSlipRate>(outputData->vars);
       if (peakSlipsRate.isActive) {
-        auto* peakSR = getCellData<DynamicRupture::PeakSlipRate>(cfg, local);
+        const auto* peakSR = getCellData<DynamicRupture::PeakSlipRate>(cfg, local);
         peakSlipsRate(level, i) = peakSR[local.gpIndex];
       }
 
-<<<<<<< HEAD
       auto& dynamicStressTime = std::get<VariableID::DynamicStressTime>(outputData->vars);
       if (dynamicStressTime.isActive) {
-        auto* dynStressTime = getCellData<DynamicRupture::DynStressTime>(cfg, local);
+        const auto* dynStressTime = getCellData<DynamicRupture::DynStressTime>(cfg, local);
         dynamicStressTime(level, i) = dynStressTime[local.gpIndex];
       }
 
@@ -426,25 +355,6 @@
       }
       static_cast<Derived*>(this)->template outputSpecifics<Cfg>(outputData, local, level, i);
     });
-=======
-      const double cos1t = MeshTools::dot(strike.data(), tangent1.data());
-      const double scalarProd = MeshTools::dot(crossProduct, normal.data());
-
-      // Note: cos1t**2 can be greater than 1.0 because of rounding errors -> min
-      double sin1t = std::sqrt(1.0 - std::min(1.0, cos1t * cos1t));
-      sin1t = (scalarProd > 0) ? sin1t : -sin1t;
-
-      const auto* slip1 = getCellData<DynamicRupture::Slip1>(local);
-      const auto* slip2 = getCellData<DynamicRupture::Slip2>(local);
-
-      slipVectors(DirectionID::Strike, level, i) =
-          cos1t * slip1[local.gpIndex] - sin1t * slip2[local.gpIndex];
-
-      slipVectors(DirectionID::Dip, level, i) =
-          sin1t * slip1[local.gpIndex] + cos1t * slip2[local.gpIndex];
-    }
-    this->outputSpecifics(outputData, local, level, i);
->>>>>>> 86cfbd80
   };
 
   callRuntime.enqueueLoop(points, handler);
@@ -560,18 +470,12 @@
   }
 }
 
-<<<<<<< HEAD
 template <typename Derived>
 template <typename Cfg>
 Real<Cfg> ReceiverOutputImpl<Derived>::computeRuptureVelocity(
     const Eigen::Matrix<Real<Cfg>, 2, 2>& jacobiT2d, const LocalInfo<Cfg>& local) {
   using real = Real<Cfg>;
-  auto* ruptureTime = getCellData<DynamicRupture::RuptureTime>(Cfg(), local);
-=======
-real ReceiverOutput::computeRuptureVelocity(const Eigen::Matrix<real, 2, 2>& jacobiT2d,
-                                            const LocalInfo& local) {
-  const auto* ruptureTime = getCellData<DynamicRupture::RuptureTime>(local);
->>>>>>> 86cfbd80
+  const auto* ruptureTime = getCellData<DynamicRupture::RuptureTime>(Cfg(), local);
   real ruptureVelocity = 0.0;
 
   bool needsUpdate{true};
@@ -595,17 +499,10 @@
     auto weights =
         init::quadweights<Cfg>::view::create(const_cast<real*>(init::quadweights<Cfg>::Values));
 
-<<<<<<< HEAD
-    auto* rt = getCellData<DynamicRupture::RuptureTime>(Cfg(), local);
+    const auto* rt = getCellData<DynamicRupture::RuptureTime>(Cfg(), local);
     for (size_t jBndGP = 0; jBndGP < misc::NumBoundaryGaussPoints<Cfg>; ++jBndGP) {
       const real chi = seissol::multisim::multisimTranspose<Cfg>(chiTau2dPoints, jBndGP, 0);
       const real tau = seissol::multisim::multisimTranspose<Cfg>(chiTau2dPoints, jBndGP, 1);
-=======
-    const auto* rt = getCellData<DynamicRupture::RuptureTime>(local);
-    for (size_t jBndGP = 0; jBndGP < misc::NumBoundaryGaussPoints; ++jBndGP) {
-      const real chi = seissol::multisim::multisimTranspose(chiTau2dPoints, jBndGP, 0);
-      const real tau = seissol::multisim::multisimTranspose(chiTau2dPoints, jBndGP, 1);
->>>>>>> 86cfbd80
 
       basisFunction::tri_dubiner::evaluatePolynomials(phiAtPoint.data(), chi, tau, NumPoly);
 
