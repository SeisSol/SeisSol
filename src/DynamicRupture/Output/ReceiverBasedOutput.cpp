#include "Initializer/tree/Layer.hpp"
#include "Initializer/preProcessorMacros.hpp"
#include "Numerical_aux/BasisFunction.h"
#include "ReceiverBasedOutput.hpp"
#include "generated_code/kernel.h"
#include "generated_code/tensor.h"

using namespace seissol::dr::misc::quantity_indices;

namespace seissol::dr::output {
void ReceiverOutput::setLtsData(seissol::initializers::LTSTree* userWpTree,
                                seissol::initializers::LTS* userWpDescr,
                                seissol::initializers::Lut* userWpLut,
                                seissol::initializers::LTSTree* userDrTree,
                                seissol::initializers::DynamicRupture* userDrDescr) {
  wpTree = userWpTree;
  wpDescr = userWpDescr;
  wpLut = userWpLut;
  drTree = userDrTree;
  drDescr = userDrDescr;
}

void ReceiverOutput::getDofs(real dofs[tensor::Q::size()], int meshId) {
  // get DOFs from 0th derivatives
  assert((wpLut->lookup(wpDescr->cellInformation, meshId).ltsSetup >> 9) % 2 == 1);

  real* derivatives = wpLut->lookup(wpDescr->derivatives, meshId);
#ifdef ACL_DEVICE
  device::DeviceInstance::getInstance().api->copyFrom(
      &dofs[0], &derivatives[0], sizeof(real) * tensor::dQ::Size[0]);
#else
  std::copy(&derivatives[0], &derivatives[tensor::dQ::Size[0]], &dofs[0]);
#endif
}

void ReceiverOutput::getNeighbourDofs(real dofs[tensor::Q::size()], int meshId, int side) {
  real* derivatives = wpLut->lookup(wpDescr->faceNeighbors, meshId)[side];
  assert(derivatives != nullptr);

#ifdef ACL_DEVICE
  device::DeviceInstance::getInstance().api->copyFrom(
      &dofs[0], &derivatives[0], sizeof(real) * tensor::dQ::Size[0]);
#else
  std::copy(&derivatives[0], &derivatives[tensor::dQ::Size[0]], &dofs[0]);
#endif
}

void ReceiverOutput::calcFaultOutput(const OutputType type,
                                     std::shared_ptr<ReceiverOutputData> outputData,
                                     const GeneralParams& generalParams,
                                     double time) {

  const size_t level = (type == OutputType::AtPickpoint) ? outputData->currentCacheLevel : 0;
  const auto faultInfos = meshReader->getFault();

<<<<<<< HEAD
  real* dofsPlus;
  real* dofsMinus;

#ifdef ACL_DEVICE
  real* dofsCopied =
      reinterpret_cast<real*>(device::DeviceInstance::getInstance().api->allocPinnedMem(
          sizeof(real) * tensor::Q::size() * outputData->cellCount));

  void* stream = device::DeviceInstance::getInstance().api->getDefaultStream();
  device::DeviceInstance::getInstance().algorithms.copyScatterToUniform(outputData->deviceDataPtr,
                                                                        dofsCopied,
                                                                        tensor::Q::size(),
                                                                        tensor::Q::size(),
                                                                        outputData->cellCount,
                                                                        stream);
  device::DeviceInstance::getInstance().api->syncDefaultStreamWithHost();
#endif

=======
#if defined(_OPENMP) && !NVHPC_AVOID_OMP
>>>>>>> a09d3832
#pragma omp parallel for
#endif
  for (size_t i = 0; i < outputData->receiverPoints.size(); ++i) {

#ifndef ACL_DEVICE
    alignas(ALIGNMENT) real dofsPlusData[tensor::Q::size()]{};
    alignas(ALIGNMENT) real dofsMinusData[tensor::Q::size()]{};

    dofsPlus = dofsPlusData;
    dofsMinus = dofsMinusData;
#endif

    assert(outputData->receiverPoints[i].isInside == true &&
           "a receiver is not within any tetrahedron adjacent to a fault");

    const auto faceIndex = outputData->receiverPoints[i].faultFaceIndex;
    assert(faceIndex != -1 && "receiver is not initialized");
    LocalInfo local{};

    auto [layer, ltsId] = (*faceToLtsMap)[faceIndex];
    local.layer = layer;
    local.ltsId = ltsId;

    local.nearestGpIndex = outputData->receiverPoints[i].nearestGpIndex;
    local.nearestInternalGpIndex = outputData->receiverPoints[i].nearestInternalGpIndex;

    local.waveSpeedsPlus = &((local.layer->var(drDescr->waveSpeedsPlus))[local.ltsId]);
    local.waveSpeedsMinus = &((local.layer->var(drDescr->waveSpeedsMinus))[local.ltsId]);

    const auto faultInfo = faultInfos[faceIndex];

#ifdef ACL_DEVICE
    dofsPlus = dofsCopied + tensor::Q::size() * outputData->deviceDataPlus[i];
    dofsMinus = dofsCopied + tensor::Q::size() * outputData->deviceDataMinus[i];
#else
    getDofs(dofsPlus, faultInfo.element);
    if (faultInfo.neighborElement >= 0) {
      getDofs(dofsMinus, faultInfo.neighborElement);
    } else {
      getNeighbourDofs(dofsMinus, faultInfo.element, faultInfo.side);
    }
#endif

    const auto* initStresses = local.layer->var(drDescr->initialStressInFaultCS);
    const auto* initStress = initStresses[local.ltsId][local.nearestGpIndex];

    local.frictionCoefficient = (local.layer->var(drDescr->mu))[local.ltsId][local.nearestGpIndex];
    local.stateVariable = this->computeStateVariable(local);

    local.iniTraction1 = initStress[QuantityIndices::XY];
    local.iniTraction2 = initStress[QuantityIndices::XZ];
    local.iniNormalTraction = initStress[QuantityIndices::XX];
    local.fluidPressure = this->computeFluidPressure(local);

    const auto& normal = outputData->faultDirections[i].faceNormal;
    const auto& tangent1 = outputData->faultDirections[i].tangent1;
    const auto& tangent2 = outputData->faultDirections[i].tangent2;
    const auto& strike = outputData->faultDirections[i].strike;
    const auto& dip = outputData->faultDirections[i].dip;

    auto* phiPlusSide = outputData->basisFunctions[i].plusSide.data();
    auto* phiMinusSide = outputData->basisFunctions[i].minusSide.data();

    seissol::dynamicRupture::kernel::evaluateFaceAlignedDOFSAtPoint kernel;
    kernel.Tinv = outputData->glbToFaceAlignedData[i].data();

    kernel.Q = dofsPlus;
    kernel.basisFunctionsAtPoint = phiPlusSide;
    kernel.QAtPoint = local.faceAlignedValuesPlus;
    kernel.execute();

    kernel.Q = dofsMinus;
    kernel.basisFunctionsAtPoint = phiMinusSide;
    kernel.QAtPoint = local.faceAlignedValuesMinus;
    kernel.execute();

    this->computeLocalStresses(local);
    const real strength = this->computeLocalStrength(local);
    this->updateLocalTractions(local, strength);

    seissol::dynamicRupture::kernel::rotateInitStress alignAlongDipAndStrikeKernel;
    alignAlongDipAndStrikeKernel.stressRotationMatrix =
        outputData->stressGlbToDipStrikeAligned[i].data();
    alignAlongDipAndStrikeKernel.reducedFaceAlignedMatrix =
        outputData->stressFaceAlignedToGlb[i].data();

    std::array<real, 6> updatedStress{};
    updatedStress[QuantityIndices::XX] = local.transientNormalTraction;
    updatedStress[QuantityIndices::YY] = local.faceAlignedStress22;
    updatedStress[QuantityIndices::ZZ] = local.faceAlignedStress33;
    updatedStress[QuantityIndices::XY] = local.updatedTraction1;
    updatedStress[QuantityIndices::YZ] = local.faceAlignedStress23;
    updatedStress[QuantityIndices::XZ] = local.updatedTraction2;

    alignAlongDipAndStrikeKernel.initialStress = updatedStress.data();
    std::array<real, 6> rotatedUpdatedStress{};
    alignAlongDipAndStrikeKernel.rotatedStress = rotatedUpdatedStress.data();
    alignAlongDipAndStrikeKernel.execute();

    std::array<real, 6> stress{};
    stress[QuantityIndices::XX] = local.transientNormalTraction;
    stress[QuantityIndices::YY] = local.faceAlignedStress22;
    stress[QuantityIndices::ZZ] = local.faceAlignedStress33;
    stress[QuantityIndices::XY] = local.faceAlignedStress12;
    stress[QuantityIndices::YZ] = local.faceAlignedStress23;
    stress[QuantityIndices::XZ] = local.faceAlignedStress13;

    alignAlongDipAndStrikeKernel.initialStress = stress.data();
    std::array<real, 6> rotatedStress{};
    alignAlongDipAndStrikeKernel.rotatedStress = rotatedStress.data();
    alignAlongDipAndStrikeKernel.execute();

    switch (generalParams.slipRateOutputType) {
    case SlipRateOutputType::TractionsAndFailure: {
      this->computeSlipRate(local, rotatedUpdatedStress, rotatedStress);
      break;
    }
    case SlipRateOutputType::VelocityDifference: {
      this->computeSlipRate(local, tangent1, tangent2, strike, dip);
      break;
    }
    }

    adjustRotatedUpdatedStress(rotatedUpdatedStress, rotatedStress);

    auto& slipRate = std::get<VariableID::SlipRate>(outputData->vars);
    if (slipRate.isActive) {
      slipRate(DirectionID::Strike, level, i) = local.slipRateStrike;
      slipRate(DirectionID::Dip, level, i) = local.slipRateDip;
    }

    auto& transientTractions = std::get<VariableID::TransientTractions>(outputData->vars);
    if (transientTractions.isActive) {
      transientTractions(DirectionID::Strike, level, i) = rotatedUpdatedStress[QuantityIndices::XY];
      transientTractions(DirectionID::Dip, level, i) = rotatedUpdatedStress[QuantityIndices::XZ];
      transientTractions(DirectionID::Normal, level, i) =
          local.transientNormalTraction - local.fluidPressure;
    }

    auto& frictionAndState = std::get<VariableID::FrictionAndState>(outputData->vars);
    if (frictionAndState.isActive) {
      frictionAndState(ParamID::FrictionCoefficient, level, i) = local.frictionCoefficient;
      frictionAndState(ParamID::State, level, i) = local.stateVariable;
    }

    auto& ruptureTime = std::get<VariableID::RuptureTime>(outputData->vars);
    if (ruptureTime.isActive) {
      auto* rt = local.layer->var(drDescr->ruptureTime);
      ruptureTime(level, i) = rt[local.ltsId][local.nearestGpIndex];
    }

    auto& normalVelocity = std::get<VariableID::NormalVelocity>(outputData->vars);
    if (normalVelocity.isActive) {
      normalVelocity(level, i) = local.faultNormalVelocity;
    }

    auto& accumulatedSlip = std::get<VariableID::AccumulatedSlip>(outputData->vars);
    if (accumulatedSlip.isActive) {
      auto* slip = local.layer->var(drDescr->accumulatedSlipMagnitude);
      accumulatedSlip(level, i) = slip[local.ltsId][local.nearestGpIndex];
    }

    auto& totalTractions = std::get<VariableID::TotalTractions>(outputData->vars);
    if (totalTractions.isActive) {
      std::array<real, tensor::rotatedStress::size()> rotatedInitStress{};
      alignAlongDipAndStrikeKernel.initialStress = initStress;
      alignAlongDipAndStrikeKernel.rotatedStress = rotatedInitStress.data();
      alignAlongDipAndStrikeKernel.execute();

      totalTractions(DirectionID::Strike, level, i) =
          rotatedUpdatedStress[QuantityIndices::XY] + rotatedInitStress[QuantityIndices::XY];
      totalTractions(DirectionID::Dip, level, i) =
          rotatedUpdatedStress[QuantityIndices::XZ] + rotatedInitStress[QuantityIndices::XZ];
      totalTractions(DirectionID::Normal, level, i) = local.transientNormalTraction -
                                                      local.fluidPressure +
                                                      rotatedInitStress[QuantityIndices::XX];
    }

    auto& ruptureVelocity = std::get<VariableID::RuptureVelocity>(outputData->vars);
    if (ruptureVelocity.isActive) {
      auto& jacobiT2d = outputData->jacobianT2d[i];
      ruptureVelocity(level, i) = this->computeRuptureVelocity(jacobiT2d, local);
    }

    auto& peakSlipsRate = std::get<VariableID::PeakSlipRate>(outputData->vars);
    if (peakSlipsRate.isActive) {
      auto* peakSR = local.layer->var(drDescr->peakSlipRate);
      peakSlipsRate(level, i) = peakSR[local.ltsId][local.nearestGpIndex];
    }

    auto& dynamicStressTime = std::get<VariableID::DynamicStressTime>(outputData->vars);
    if (dynamicStressTime.isActive) {
      auto* dynStressTime = (local.layer->var(drDescr->dynStressTime));
      dynamicStressTime(level, i) = dynStressTime[local.ltsId][local.nearestGpIndex];
    }

    auto& slipVectors = std::get<VariableID::Slip>(outputData->vars);
    if (slipVectors.isActive) {
      VrtxCoords crossProduct = {0.0, 0.0, 0.0};
      MeshTools::cross(strike.data(), tangent1.data(), crossProduct);

      const double cos1 = MeshTools::dot(strike.data(), tangent1.data());
      const double scalarProd = MeshTools::dot(crossProduct, normal.data());

      // Note: cos1**2 can be greater than 1.0 because of rounding errors -> min
      double sin1 = std::sqrt(1.0 - std::min(1.0, cos1 * cos1));
      sin1 = (scalarProd > 0) ? sin1 : -sin1;

      auto* slip1 = local.layer->var(drDescr->slip1);
      auto* slip2 = local.layer->var(drDescr->slip2);

      slipVectors(DirectionID::Strike, level, i) = cos1 * slip1[local.ltsId][local.nearestGpIndex] -
                                                   sin1 * slip2[local.ltsId][local.nearestGpIndex];

      slipVectors(DirectionID::Dip, level, i) = sin1 * slip1[local.ltsId][local.nearestGpIndex] +
                                                cos1 * slip2[local.ltsId][local.nearestGpIndex];
    }
    this->outputSpecifics(outputData, local, level, i);
  }

  if (type == OutputType::AtPickpoint) {
    outputData->cachedTime[outputData->currentCacheLevel] = time;
    outputData->currentCacheLevel += 1;
  }

#ifdef ACL_DEVICE
  device::DeviceInstance::getInstance().api->freePinnedMem(dofsCopied);
#endif
}

void ReceiverOutput::computeLocalStresses(LocalInfo& local) {
  const auto& impAndEta = ((local.layer->var(drDescr->impAndEta))[local.ltsId]);
  const real normalDivisor = 1.0 / (impAndEta.zpNeig + impAndEta.zp);
  const real shearDivisor = 1.0 / (impAndEta.zsNeig + impAndEta.zs);

  auto diff = [&local](int i) {
    return local.faceAlignedValuesMinus[i] - local.faceAlignedValuesPlus[i];
  };

  local.faceAlignedStress12 =
      local.faceAlignedValuesPlus[QuantityIndices::XY] +
      ((diff(QuantityIndices::XY) + impAndEta.zsNeig * diff(QuantityIndices::V)) * impAndEta.zs) *
          shearDivisor;

  local.faceAlignedStress13 =
      local.faceAlignedValuesPlus[QuantityIndices::XZ] +
      ((diff(QuantityIndices::XZ) + impAndEta.zsNeig * diff(QuantityIndices::W)) * impAndEta.zs) *
          shearDivisor;

  local.transientNormalTraction =
      local.faceAlignedValuesPlus[QuantityIndices::XX] +
      ((diff(QuantityIndices::XX) + impAndEta.zpNeig * diff(QuantityIndices::U)) * impAndEta.zp) *
          normalDivisor;

  local.faultNormalVelocity =
      local.faceAlignedValuesPlus[QuantityIndices::U] +
      (local.transientNormalTraction - local.faceAlignedValuesPlus[QuantityIndices::XX]) *
          impAndEta.invZp;

  real missingSigmaValues =
      (local.transientNormalTraction - local.faceAlignedValuesPlus[QuantityIndices::XX]);
  missingSigmaValues *= (1.0 - 2.0 * std::pow(local.waveSpeedsPlus->sWaveVelocity /
                                                  local.waveSpeedsPlus->pWaveVelocity,
                                              2));

  local.faceAlignedStress22 = local.faceAlignedValuesPlus[QuantityIndices::YY] + missingSigmaValues;
  local.faceAlignedStress33 = local.faceAlignedValuesPlus[QuantityIndices::ZZ] + missingSigmaValues;
  local.faceAlignedStress23 = local.faceAlignedValuesPlus[QuantityIndices::YZ];
}

void ReceiverOutput::updateLocalTractions(LocalInfo& local, real strength) {
  const auto component1 = local.iniTraction1 + local.faceAlignedStress12;
  const auto component2 = local.iniTraction2 + local.faceAlignedStress13;
  const auto tracEla = misc::magnitude(component1, component2);

  if (tracEla > std::abs(strength)) {
    local.updatedTraction1 =
        ((local.iniTraction1 + local.faceAlignedStress12) / tracEla) * strength;
    local.updatedTraction2 =
        ((local.iniTraction2 + local.faceAlignedStress13) / tracEla) * strength;

    // update stress change
    local.updatedTraction1 -= local.iniTraction1;
    local.updatedTraction2 -= local.iniTraction2;
  } else {
    local.updatedTraction1 = local.faceAlignedStress12;
    local.updatedTraction2 = local.faceAlignedStress13;
  }
}

void ReceiverOutput::computeSlipRate(LocalInfo& local,
                                     const std::array<real, 6>& rotatedUpdatedStress,
                                     const std::array<real, 6>& rotatedStress) {

  const auto& impAndEta = ((local.layer->var(drDescr->impAndEta))[local.ltsId]);
  local.slipRateStrike = -impAndEta.invEtaS * (rotatedUpdatedStress[QuantityIndices::XY] -
                                               rotatedStress[QuantityIndices::XY]);
  local.slipRateDip = -impAndEta.invEtaS * (rotatedUpdatedStress[QuantityIndices::XZ] -
                                            rotatedStress[QuantityIndices::XZ]);
}

void ReceiverOutput::computeSlipRate(LocalInfo& local,
                                     const std::array<double, 3>& tangent1,
                                     const std::array<double, 3>& tangent2,
                                     const std::array<double, 3>& strike,
                                     const std::array<double, 3>& dip) {
  local.slipRateStrike = static_cast<real>(0.0);
  local.slipRateDip = static_cast<real>(0.0);

  for (size_t i = 0; i < 3; ++i) {
    const real factorMinus = (local.faceAlignedValuesMinus[QuantityIndices::V] * tangent1[i] +
                              local.faceAlignedValuesMinus[QuantityIndices::W] * tangent2[i]);

    const real factorPlus = (local.faceAlignedValuesPlus[QuantityIndices::V] * tangent1[i] +
                             local.faceAlignedValuesPlus[QuantityIndices::W] * tangent2[i]);

    local.slipRateStrike += (factorMinus - factorPlus) * strike[i];
    local.slipRateDip += (factorMinus - factorPlus) * dip[i];
  }
}

real ReceiverOutput::computeRuptureVelocity(Eigen::Matrix<real, 2, 2>& jacobiT2d,
                                            const LocalInfo& local) {
  auto* ruptureTime = (local.layer->var(drDescr->ruptureTime))[local.ltsId];
  real ruptureVelocity = 0.0;

  bool needsUpdate{true};
  for (size_t point = 0; point < misc::numberOfBoundaryGaussPoints; ++point) {
    if (ruptureTime[point] == 0.0) {
      needsUpdate = false;
    }
  }

  if (needsUpdate) {
    constexpr int numPoly = CONVERGENCE_ORDER - 1;
    constexpr int numDegFr2d = (numPoly + 1) * (numPoly + 2) / 2;
    std::array<double, numDegFr2d> projectedRT{};
    projectedRT.fill(0.0);

    std::array<double, 2 * numDegFr2d> phiAtPoint{};
    phiAtPoint.fill(0.0);

    auto chiTau2dPoints =
        init::quadpoints::view::create(const_cast<real*>(init::quadpoints::Values));
    auto weights = init::quadweights::view::create(const_cast<real*>(init::quadweights::Values));

    auto* rt = local.layer->var(drDescr->ruptureTime);
    for (size_t jBndGP = 0; jBndGP < misc::numberOfBoundaryGaussPoints; ++jBndGP) {
      real chi = chiTau2dPoints(jBndGP, 0);
      real tau = chiTau2dPoints(jBndGP, 1);
      basisFunction::tri_dubiner::evaluatePolynomials(phiAtPoint.data(), chi, tau, numPoly);

      for (size_t d = 0; d < numDegFr2d; ++d) {
        projectedRT[d] += weights(jBndGP) * rt[local.ltsId][jBndGP] * phiAtPoint[d];
      }
    }

    auto m2inv =
        seissol::init::M2inv::view::create(const_cast<real*>(seissol::init::M2inv::Values));
    for (size_t d = 0; d < numDegFr2d; ++d) {
      projectedRT[d] *= m2inv(d, d);
    }

    const real chi = chiTau2dPoints(local.nearestInternalGpIndex, 0);
    const real tau = chiTau2dPoints(local.nearestInternalGpIndex, 1);

    basisFunction::tri_dubiner::evaluateGradPolynomials(phiAtPoint.data(), chi, tau, numPoly);

    real dTdChi{0.0};
    real dTdTau{0.0};
    for (size_t d = 0; d < numDegFr2d; ++d) {
      dTdChi += projectedRT[d] * phiAtPoint[2 * d];
      dTdTau += projectedRT[d] * phiAtPoint[2 * d + 1];
    }
    const real dTdX = jacobiT2d(0, 0) * dTdChi + jacobiT2d(0, 1) * dTdTau;
    const real dTdY = jacobiT2d(1, 0) * dTdChi + jacobiT2d(1, 1) * dTdTau;

    const real slowness = misc::magnitude(dTdX, dTdY);
    ruptureVelocity = (slowness == 0.0) ? 0.0 : 1.0 / slowness;
  }

  return ruptureVelocity;
}
} // namespace seissol::dr::output<|MERGE_RESOLUTION|>--- conflicted
+++ resolved
@@ -53,7 +53,6 @@
   const size_t level = (type == OutputType::AtPickpoint) ? outputData->currentCacheLevel : 0;
   const auto faultInfos = meshReader->getFault();
 
-<<<<<<< HEAD
   real* dofsPlus;
   real* dofsMinus;
 
@@ -72,9 +71,7 @@
   device::DeviceInstance::getInstance().api->syncDefaultStreamWithHost();
 #endif
 
-=======
 #if defined(_OPENMP) && !NVHPC_AVOID_OMP
->>>>>>> a09d3832
 #pragma omp parallel for
 #endif
   for (size_t i = 0; i < outputData->receiverPoints.size(); ++i) {
