#include "Initializer/tree/Layer.hpp"
#include "Initializer/preProcessorMacros.hpp"
#include "Numerical_aux/BasisFunction.h"
#include "ReceiverBasedOutput.hpp"
#include "generated_code/kernel.h"
#include "generated_code/tensor.h"
#include <cstring>

using namespace seissol::dr::misc::quantity_indices;

namespace seissol::dr::output {
void ReceiverOutput::setLtsData(seissol::initializer::LTSTree* userWpTree,
                                seissol::initializer::LTS* userWpDescr,
                                seissol::initializer::Lut* userWpLut,
                                seissol::initializer::LTSTree* userDrTree,
                                seissol::initializer::DynamicRupture* userDrDescr) {
  wpTree = userWpTree;
  wpDescr = userWpDescr;
  wpLut = userWpLut;
  drTree = userDrTree;
  drDescr = userDrDescr;
}

void ReceiverOutput::getDofs(real dofs[tensor::Q::size()], int meshId) {
  // get DOFs from 0th derivatives
  assert((wpLut->lookup(wpDescr->cellInformation, meshId).ltsSetup >> 9) % 2 == 1);

  real* derivatives = wpLut->lookup(wpDescr->derivatives, meshId);
#ifdef ACL_DEVICE
  device::DeviceInstance::getInstance().api->copyFrom(
      &dofs[0], &derivatives[0], sizeof(real) * tensor::dQ::Size[0]);
#else
  std::copy(&derivatives[0], &derivatives[tensor::dQ::Size[0]], &dofs[0]);
#endif
}

void ReceiverOutput::getNeighbourDofs(real dofs[tensor::Q::size()], int meshId, int side) {
  real* derivatives = wpLut->lookup(wpDescr->faceNeighbors, meshId)[side];
  assert(derivatives != nullptr);

#ifdef ACL_DEVICE
  device::DeviceInstance::getInstance().api->copyFrom(
      &dofs[0], &derivatives[0], sizeof(real) * tensor::dQ::Size[0]);
#else
  std::copy(&derivatives[0], &derivatives[tensor::dQ::Size[0]], &dofs[0]);
#endif
}

void ReceiverOutput::allocateMemory(
    const std::vector<std::shared_ptr<ReceiverOutputData>>& states) {
#ifdef ACL_DEVICE
  std::size_t maxCellCount = 0;
  for (const auto& state : states) {
    if (state) {
      maxCellCount = std::max(state->cellCount, maxCellCount);
    }
  }
  deviceCopyMemory =
      reinterpret_cast<real*>(device::DeviceInstance::getInstance().api->allocPinnedMem(
          sizeof(real) * tensor::Q::size() * maxCellCount));
#endif
}

ReceiverOutput::~ReceiverOutput() {
  if (deviceCopyMemory != nullptr) {
#ifdef ACL_DEVICE
    device::DeviceInstance::getInstance().api->freePinnedMem(deviceCopyMemory);
#endif
    deviceCopyMemory = nullptr;
  }
}

void ReceiverOutput::calcFaultOutput(
    seissol::initializer::parameters::OutputType outputType,
    seissol::initializer::parameters::SlipRateOutputType slipRateOutputType,
    std::shared_ptr<ReceiverOutputData> outputData,
    double time) {

  const size_t level = (outputType == seissol::initializer::parameters::OutputType::AtPickpoint)
                           ? outputData->currentCacheLevel
                           : 0;
  const auto faultInfos = meshReader->getFault();

<<<<<<< HEAD
#pragma omp parallel for
=======
#ifdef ACL_DEVICE
  if (outputData->cellCount > 0) {
    void* stream = device::DeviceInstance::getInstance().api->getDefaultStream();
    device::DeviceInstance::getInstance().algorithms.copyScatterToUniform(outputData->deviceDataPtr,
                                                                          deviceCopyMemory,
                                                                          tensor::Q::size(),
                                                                          tensor::Q::size(),
                                                                          outputData->cellCount,
                                                                          stream);
    device::DeviceInstance::getInstance().api->syncDefaultStreamWithHost();
  }
#endif

#if defined(_OPENMP) && !NVHPC_AVOID_OMP
#pragma omp parallel for
#endif
>>>>>>> cfd59610
  for (size_t i = 0; i < outputData->receiverPoints.size(); ++i) {
    alignas(ALIGNMENT) real dofsPlus[tensor::Q::size()]{};
    alignas(ALIGNMENT) real dofsMinus[tensor::Q::size()]{};

    assert(outputData->receiverPoints[i].isInside == true &&
           "a receiver is not within any tetrahedron adjacent to a fault");

    const auto faceIndex = outputData->receiverPoints[i].faultFaceIndex;
    assert(faceIndex != -1 && "receiver is not initialized");
    LocalInfo local{};

    auto [layer, ltsId] = (*faceToLtsMap)[faceIndex];
    local.layer = layer;
    local.ltsId = ltsId;

    local.nearestGpIndex = outputData->receiverPoints[i].nearestGpIndex;
    local.nearestInternalGpIndex = outputData->receiverPoints[i].nearestInternalGpIndex;

    local.waveSpeedsPlus = &((local.layer->var(drDescr->waveSpeedsPlus))[local.ltsId]);
    local.waveSpeedsMinus = &((local.layer->var(drDescr->waveSpeedsMinus))[local.ltsId]);

    const auto faultInfo = faultInfos[faceIndex];

#ifdef ACL_DEVICE
    {
      real* dofsPlusData = deviceCopyMemory + tensor::Q::size() * outputData->deviceDataPlus[i];
      real* dofsMinusData = deviceCopyMemory + tensor::Q::size() * outputData->deviceDataMinus[i];

      std::memcpy(dofsPlus, dofsPlusData, sizeof(dofsPlus));
      std::memcpy(dofsMinus, dofsMinusData, sizeof(dofsMinus));
    }
#else
    getDofs(dofsPlus, faultInfo.element);
    if (faultInfo.neighborElement >= 0) {
      getDofs(dofsMinus, faultInfo.neighborElement);
    } else {
      getNeighbourDofs(dofsMinus, faultInfo.element, faultInfo.side);
    }
#endif

    // Derive stress solutions from strain
    real dofsNPlus[tensor::Q::size()]{};
    real dofsNMinus[tensor::Q::size()]{};

    kernel::damageConvertToNodal d_converToKrnl;
    d_converToKrnl.v = init::v::Values;
    d_converToKrnl.QNodal = dofsNPlus;
    d_converToKrnl.Q = dofsPlus;
    d_converToKrnl.execute();

    d_converToKrnl.QNodal = dofsNMinus;
    d_converToKrnl.Q = dofsMinus;
    d_converToKrnl.execute();

    real dofsStressNPlus[tensor::Q::size()]{};
    real dofsStressNMinus[tensor::Q::size()]{};

    seissol::dr::ImpedancesAndEta* impAndEtaGet =
        &((local.layer->var(drDescr->impAndEta))[local.ltsId]);

    // TODO(NONLINEAR) What are these numbers?
    real epsInitxx = 3.7986e-4;  // eps_xx0
    real epsInityy = -1.0383e-3; // eps_yy0
    real epsInitzz = -1.0072e-3; // eps_zz0
    real epsInitxy = 1.0909e-3;  // eps_xy0
    real epsInityz = -0e-1;      // eps_yz0
    real epsInitzx = -0e-1;      // eps_zx0

    real lambda0P = impAndEtaGet->lambda0P;
    real mu0P = impAndEtaGet->mu0P;
    real lambda0M = impAndEtaGet->lambda0M;
    real mu0M = impAndEtaGet->mu0M;

    // TODO(NONLINEAR) What are these numbers?
    real aB0 = 7.43e9;
    real aB1 = -12.14e9;
    real aB2 = 18.93e9;
    real aB3 = -5.067e9;

    for (unsigned int q = 0; q < NUMBER_OF_ALIGNED_BASIS_FUNCTIONS; q++) {
      real EspIp = (dofsNPlus[0 * NUMBER_OF_ALIGNED_BASIS_FUNCTIONS + q] + epsInitxx) +
                   (dofsNPlus[1 * NUMBER_OF_ALIGNED_BASIS_FUNCTIONS + q] + epsInityy) +
                   (dofsNPlus[2 * NUMBER_OF_ALIGNED_BASIS_FUNCTIONS + q] + epsInitzz);
      real EspIIp = (dofsNPlus[0 * NUMBER_OF_ALIGNED_BASIS_FUNCTIONS + q] + epsInitxx) *
                        (dofsNPlus[0 * NUMBER_OF_ALIGNED_BASIS_FUNCTIONS + q] + epsInitxx) +
                    (dofsNPlus[1 * NUMBER_OF_ALIGNED_BASIS_FUNCTIONS + q] + epsInityy) *
                        (dofsNPlus[1 * NUMBER_OF_ALIGNED_BASIS_FUNCTIONS + q] + epsInityy) +
                    (dofsNPlus[2 * NUMBER_OF_ALIGNED_BASIS_FUNCTIONS + q] + epsInitzz) *
                        (dofsNPlus[2 * NUMBER_OF_ALIGNED_BASIS_FUNCTIONS + q] + epsInitzz) +
                    2 * (dofsNPlus[3 * NUMBER_OF_ALIGNED_BASIS_FUNCTIONS + q] + epsInitxy) *
                        (dofsNPlus[3 * NUMBER_OF_ALIGNED_BASIS_FUNCTIONS + q] + epsInitxy) +
                    2 * (dofsNPlus[4 * NUMBER_OF_ALIGNED_BASIS_FUNCTIONS + q] + epsInityz) *
                        (dofsNPlus[4 * NUMBER_OF_ALIGNED_BASIS_FUNCTIONS + q] + epsInityz) +
                    2 * (dofsNPlus[5 * NUMBER_OF_ALIGNED_BASIS_FUNCTIONS + q] + epsInitzx) *
                        (dofsNPlus[5 * NUMBER_OF_ALIGNED_BASIS_FUNCTIONS + q] + epsInitzx);
      real alphap = dofsNPlus[9 * NUMBER_OF_ALIGNED_BASIS_FUNCTIONS + q];
      real xip;
      if (EspIIp > 1e-30) {
        xip = EspIp / std::sqrt(EspIIp);
      } else {
        xip = 0.0;
      }

      // damage stress impAndEtaGet->gammaRP, mu0P
      real mu_eff = mu0P - alphap * impAndEtaGet->gammaRP * impAndEtaGet->xi0P -
                    0.5 * alphap * impAndEtaGet->gammaRP * xip;
      real sxx_sp = lambda0P * EspIp - alphap * impAndEtaGet->gammaRP * std::sqrt(EspIIp) +
                    2 * mu_eff * (dofsNPlus[0 * NUMBER_OF_ALIGNED_BASIS_FUNCTIONS + q] + epsInitxx);
      real syy_sp = lambda0P * EspIp - alphap * impAndEtaGet->gammaRP * std::sqrt(EspIIp) +
                    2 * mu_eff * (dofsNPlus[1 * NUMBER_OF_ALIGNED_BASIS_FUNCTIONS + q] + epsInityy);
      real szz_sp = lambda0P * EspIp - alphap * impAndEtaGet->gammaRP * std::sqrt(EspIIp) +
                    2 * mu_eff * (dofsNPlus[2 * NUMBER_OF_ALIGNED_BASIS_FUNCTIONS + q] + epsInitzz);

      real sxy_sp = 2 * mu_eff * (dofsNPlus[3 * NUMBER_OF_ALIGNED_BASIS_FUNCTIONS + q] + epsInitxy);
      real syz_sp = 2 * mu_eff * (dofsNPlus[4 * NUMBER_OF_ALIGNED_BASIS_FUNCTIONS + q] + epsInityz);
      real szx_sp = 2 * mu_eff * (dofsNPlus[5 * NUMBER_OF_ALIGNED_BASIS_FUNCTIONS + q] + epsInitzx);

      // breakage stress
      real sxx_bp = (2.0 * aB2 + 3.0 * xip * aB3) * EspIp + aB1 * std::sqrt(EspIIp) +
                    (2.0 * aB0 + aB1 * xip - aB3 * xip * xip * xip) *
                        (dofsNPlus[0 * NUMBER_OF_ALIGNED_BASIS_FUNCTIONS + q] + epsInitxx);
      real syy_bp = (2.0 * aB2 + 3.0 * xip * aB3) * EspIp + aB1 * std::sqrt(EspIIp) +
                    (2.0 * aB0 + aB1 * xip - aB3 * xip * xip * xip) *
                        (dofsNPlus[1 * NUMBER_OF_ALIGNED_BASIS_FUNCTIONS + q] + epsInityy);
      real szz_bp = (2.0 * aB2 + 3.0 * xip * aB3) * EspIp + aB1 * std::sqrt(EspIIp) +
                    (2.0 * aB0 + aB1 * xip - aB3 * xip * xip * xip) *
                        (dofsNPlus[2 * NUMBER_OF_ALIGNED_BASIS_FUNCTIONS + q] + epsInitzz);

      real sxy_bp = (2.0 * aB0 + aB1 * xip - aB3 * xip * xip * xip) *
                    (dofsNPlus[3 * NUMBER_OF_ALIGNED_BASIS_FUNCTIONS + q] + epsInitxy);
      real syz_bp = (2.0 * aB0 + aB1 * xip - aB3 * xip * xip * xip) *
                    (dofsNPlus[4 * NUMBER_OF_ALIGNED_BASIS_FUNCTIONS + q] + epsInityz);
      real szx_bp = (2.0 * aB0 + aB1 * xip - aB3 * xip * xip * xip) *
                    (dofsNPlus[5 * NUMBER_OF_ALIGNED_BASIS_FUNCTIONS + q] + epsInitzx);

      dofsStressNPlus[0 * NUMBER_OF_ALIGNED_BASIS_FUNCTIONS + q] =
          (1 - dofsNPlus[10 * NUMBER_OF_ALIGNED_BASIS_FUNCTIONS + q]) * sxx_sp +
          dofsNPlus[10 * NUMBER_OF_ALIGNED_BASIS_FUNCTIONS + q] * sxx_bp;

      dofsStressNPlus[1 * NUMBER_OF_ALIGNED_BASIS_FUNCTIONS + q] =
          (1 - dofsNPlus[10 * NUMBER_OF_ALIGNED_BASIS_FUNCTIONS + q]) * syy_sp +
          dofsNPlus[10 * NUMBER_OF_ALIGNED_BASIS_FUNCTIONS + q] * syy_bp;

      dofsStressNPlus[2 * NUMBER_OF_ALIGNED_BASIS_FUNCTIONS + q] =
          (1 - dofsNPlus[10 * NUMBER_OF_ALIGNED_BASIS_FUNCTIONS + q]) * szz_sp +
          dofsNPlus[10 * NUMBER_OF_ALIGNED_BASIS_FUNCTIONS + q] * szz_bp;

      dofsStressNPlus[3 * NUMBER_OF_ALIGNED_BASIS_FUNCTIONS + q] =
          (1 - dofsNPlus[10 * NUMBER_OF_ALIGNED_BASIS_FUNCTIONS + q]) * sxy_sp +
          dofsNPlus[10 * NUMBER_OF_ALIGNED_BASIS_FUNCTIONS + q] * sxy_bp;

      dofsStressNPlus[4 * NUMBER_OF_ALIGNED_BASIS_FUNCTIONS + q] =
          (1 - dofsNPlus[10 * NUMBER_OF_ALIGNED_BASIS_FUNCTIONS + q]) * syz_sp +
          dofsNPlus[10 * NUMBER_OF_ALIGNED_BASIS_FUNCTIONS + q] * syz_bp;

      dofsStressNPlus[5 * NUMBER_OF_ALIGNED_BASIS_FUNCTIONS + q] =
          (1 - dofsNPlus[10 * NUMBER_OF_ALIGNED_BASIS_FUNCTIONS + q]) * szx_sp +
          dofsNPlus[10 * NUMBER_OF_ALIGNED_BASIS_FUNCTIONS + q] * szx_bp;

      real EspIm = (dofsNMinus[0 * NUMBER_OF_ALIGNED_BASIS_FUNCTIONS + q] + epsInitxx) +
                   (dofsNMinus[1 * NUMBER_OF_ALIGNED_BASIS_FUNCTIONS + q] + epsInityy) +
                   (dofsNMinus[2 * NUMBER_OF_ALIGNED_BASIS_FUNCTIONS + q] + epsInitzz);
      real EspIIm = (dofsNMinus[0 * NUMBER_OF_ALIGNED_BASIS_FUNCTIONS + q] + epsInitxx) *
                        (dofsNMinus[0 * NUMBER_OF_ALIGNED_BASIS_FUNCTIONS + q] + epsInitxx) +
                    (dofsNMinus[1 * NUMBER_OF_ALIGNED_BASIS_FUNCTIONS + q] + epsInityy) *
                        (dofsNMinus[1 * NUMBER_OF_ALIGNED_BASIS_FUNCTIONS + q] + epsInityy) +
                    (dofsNMinus[2 * NUMBER_OF_ALIGNED_BASIS_FUNCTIONS + q] + epsInitzz) *
                        (dofsNMinus[2 * NUMBER_OF_ALIGNED_BASIS_FUNCTIONS + q] + epsInitzz) +
                    2 * (dofsNMinus[3 * NUMBER_OF_ALIGNED_BASIS_FUNCTIONS + q] + epsInitxy) *
                        (dofsNMinus[3 * NUMBER_OF_ALIGNED_BASIS_FUNCTIONS + q] + epsInitxy) +
                    2 * (dofsNMinus[4 * NUMBER_OF_ALIGNED_BASIS_FUNCTIONS + q] + epsInityz) *
                        (dofsNMinus[4 * NUMBER_OF_ALIGNED_BASIS_FUNCTIONS + q] + epsInityz) +
                    2 * (dofsNMinus[5 * NUMBER_OF_ALIGNED_BASIS_FUNCTIONS + q] + epsInitzx) *
                        (dofsNMinus[5 * NUMBER_OF_ALIGNED_BASIS_FUNCTIONS + q] + epsInitzx);
      real alpham = dofsNMinus[9];
      real xim;
      if (EspIIm > 1e-30) {
        xim = EspIIm / std::sqrt(EspIIm);
      } else {
        xim = 0.0;
      }

      // damage stress minus
      mu_eff = mu0M - alpham * impAndEtaGet->gammaRM * impAndEtaGet->xi0M -
               0.5 * alpham * impAndEtaGet->gammaRM * xim;
      real sxx_sm =
          lambda0M * EspIm - alpham * impAndEtaGet->gammaRM * std::sqrt(EspIIm) +
          2 * mu_eff * (dofsNMinus[0 * NUMBER_OF_ALIGNED_BASIS_FUNCTIONS + q] + epsInitxx);
      real syy_sm =
          lambda0M * EspIm - alpham * impAndEtaGet->gammaRM * std::sqrt(EspIIm) +
          2 * mu_eff * (dofsNMinus[1 * NUMBER_OF_ALIGNED_BASIS_FUNCTIONS + q] + epsInityy);
      real szz_sm =
          lambda0M * EspIm - alpham * impAndEtaGet->gammaRM * std::sqrt(EspIIm) +
          2 * mu_eff * (dofsNMinus[2 * NUMBER_OF_ALIGNED_BASIS_FUNCTIONS + q] + epsInitzz);

      real sxy_sm =
          2 * mu_eff * (dofsNMinus[3 * NUMBER_OF_ALIGNED_BASIS_FUNCTIONS + q] + epsInitxy);
      real syz_sm =
          2 * mu_eff * (dofsNMinus[4 * NUMBER_OF_ALIGNED_BASIS_FUNCTIONS + q] + epsInityz);
      real szx_sm =
          2 * mu_eff * (dofsNMinus[5 * NUMBER_OF_ALIGNED_BASIS_FUNCTIONS + q] + epsInitzx);

      // breakage stress
      real sxx_bm = (2.0 * aB2 + 3.0 * xim * aB3) * EspIm + aB1 * std::sqrt(EspIIm) +
                    (2.0 * aB0 + aB1 * xim - aB3 * xim * xim * xim) *
                        (dofsNMinus[0 * NUMBER_OF_ALIGNED_BASIS_FUNCTIONS + q] + epsInitxx);
      real syy_bm = (2.0 * aB2 + 3.0 * xim * aB3) * EspIm + aB1 * std::sqrt(EspIIm) +
                    (2.0 * aB0 + aB1 * xim - aB3 * xim * xim * xim) *
                        (dofsNMinus[1 * NUMBER_OF_ALIGNED_BASIS_FUNCTIONS + q] + epsInityy);
      real szz_bm = (2.0 * aB2 + 3.0 * xim * aB3) * EspIm + aB1 * std::sqrt(EspIIm) +
                    (2.0 * aB0 + aB1 * xim - aB3 * xim * xim * xim) *
                        (dofsNMinus[2 * NUMBER_OF_ALIGNED_BASIS_FUNCTIONS + q] + epsInitzz);

      real sxy_bm = (2.0 * aB0 + aB1 * xim - aB3 * xim * xim * xim) *
                    (dofsNMinus[3 * NUMBER_OF_ALIGNED_BASIS_FUNCTIONS + q] + epsInitxy);
      real syz_bm = (2.0 * aB0 + aB1 * xim - aB3 * xim * xim * xim) *
                    (dofsNMinus[4 * NUMBER_OF_ALIGNED_BASIS_FUNCTIONS + q] + epsInityz);
      real szx_bm = (2.0 * aB0 + aB1 * xim - aB3 * xim * xim * xim) *
                    (dofsNMinus[5 * NUMBER_OF_ALIGNED_BASIS_FUNCTIONS + q] + epsInitzx);

      dofsStressNMinus[0 * NUMBER_OF_ALIGNED_BASIS_FUNCTIONS + q] =
          (1 - dofsNMinus[10 * NUMBER_OF_ALIGNED_BASIS_FUNCTIONS + q]) * sxx_sm +
          dofsNMinus[10 * NUMBER_OF_ALIGNED_BASIS_FUNCTIONS + q] * sxx_bm;

      dofsStressNMinus[1 * NUMBER_OF_ALIGNED_BASIS_FUNCTIONS + q] =
          (1 - dofsNMinus[10 * NUMBER_OF_ALIGNED_BASIS_FUNCTIONS + q]) * syy_sm +
          dofsNMinus[10 * NUMBER_OF_ALIGNED_BASIS_FUNCTIONS + q] * syy_bm;

      dofsStressNMinus[2 * NUMBER_OF_ALIGNED_BASIS_FUNCTIONS + q] =
          (1 - dofsNMinus[10 * NUMBER_OF_ALIGNED_BASIS_FUNCTIONS + q]) * szz_sm +
          dofsNMinus[10 * NUMBER_OF_ALIGNED_BASIS_FUNCTIONS + q] * szz_bm;

      dofsStressNMinus[3 * NUMBER_OF_ALIGNED_BASIS_FUNCTIONS + q] =
          (1 - dofsNMinus[10 * NUMBER_OF_ALIGNED_BASIS_FUNCTIONS + q]) * sxy_sm +
          dofsNMinus[10 * NUMBER_OF_ALIGNED_BASIS_FUNCTIONS + q] * sxy_bm;

      dofsStressNMinus[4 * NUMBER_OF_ALIGNED_BASIS_FUNCTIONS + q] =
          (1 - dofsNMinus[10 * NUMBER_OF_ALIGNED_BASIS_FUNCTIONS + q]) * syz_sm +
          dofsNMinus[10 * NUMBER_OF_ALIGNED_BASIS_FUNCTIONS + q] * syz_bm;

      dofsStressNMinus[5 * NUMBER_OF_ALIGNED_BASIS_FUNCTIONS + q] =
          (1 - dofsNMinus[10 * NUMBER_OF_ALIGNED_BASIS_FUNCTIONS + q]) * szx_sm +
          dofsNMinus[10 * NUMBER_OF_ALIGNED_BASIS_FUNCTIONS + q] * szx_bm;

      dofsStressNPlus[6 * NUMBER_OF_ALIGNED_BASIS_FUNCTIONS + q] =
          dofsNPlus[6 * NUMBER_OF_ALIGNED_BASIS_FUNCTIONS + q];
      dofsStressNPlus[7 * NUMBER_OF_ALIGNED_BASIS_FUNCTIONS + q] =
          dofsNPlus[7 * NUMBER_OF_ALIGNED_BASIS_FUNCTIONS + q];
      dofsStressNPlus[8 * NUMBER_OF_ALIGNED_BASIS_FUNCTIONS + q] =
          dofsNPlus[8 * NUMBER_OF_ALIGNED_BASIS_FUNCTIONS + q];
      dofsStressNPlus[9 * NUMBER_OF_ALIGNED_BASIS_FUNCTIONS + q] =
          dofsNPlus[9 * NUMBER_OF_ALIGNED_BASIS_FUNCTIONS + q];
      dofsStressNPlus[10 * NUMBER_OF_ALIGNED_BASIS_FUNCTIONS + q] =
          dofsNPlus[10 * NUMBER_OF_ALIGNED_BASIS_FUNCTIONS + q];

      dofsStressNMinus[6 * NUMBER_OF_ALIGNED_BASIS_FUNCTIONS + q] =
          dofsNMinus[6 * NUMBER_OF_ALIGNED_BASIS_FUNCTIONS + q];
      dofsStressNMinus[7 * NUMBER_OF_ALIGNED_BASIS_FUNCTIONS + q] =
          dofsNMinus[7 * NUMBER_OF_ALIGNED_BASIS_FUNCTIONS + q];
      dofsStressNMinus[8 * NUMBER_OF_ALIGNED_BASIS_FUNCTIONS + q] =
          dofsNMinus[8 * NUMBER_OF_ALIGNED_BASIS_FUNCTIONS + q];
      dofsStressNMinus[9 * NUMBER_OF_ALIGNED_BASIS_FUNCTIONS + q] =
          dofsNMinus[9 * NUMBER_OF_ALIGNED_BASIS_FUNCTIONS + q];
      dofsStressNMinus[10 * NUMBER_OF_ALIGNED_BASIS_FUNCTIONS + q] =
          dofsNMinus[10 * NUMBER_OF_ALIGNED_BASIS_FUNCTIONS + q];
    }

    real dofsStressPlus[tensor::Q::size()]{};
    real dofsStressMinus[tensor::Q::size()]{};

    kernel::damageAssignFToDQ d_convertBackKrnl;
    d_convertBackKrnl.vInv = init::vInv::Values;
    d_convertBackKrnl.FNodal = dofsStressNPlus;
    d_convertBackKrnl.dQModal = dofsStressPlus;
    d_convertBackKrnl.execute();

    d_convertBackKrnl.FNodal = dofsStressNMinus;
    d_convertBackKrnl.dQModal = dofsStressMinus;
    d_convertBackKrnl.execute();

    const auto* initStresses = local.layer->var(drDescr->initialStressInFaultCS);
    const auto* initStress = initStresses[local.ltsId][local.nearestGpIndex];

    local.frictionCoefficient = (local.layer->var(drDescr->mu))[local.ltsId][local.nearestGpIndex];
    local.stateVariable = this->computeStateVariable(local);

    local.iniTraction1 = initStress[QuantityIndices::XY];
    local.iniTraction2 = initStress[QuantityIndices::XZ];
    local.iniNormalTraction = initStress[QuantityIndices::XX];
    local.fluidPressure = this->computeFluidPressure(local);

    const auto& normal = outputData->faultDirections[i].faceNormal;
    const auto& tangent1 = outputData->faultDirections[i].tangent1;
    const auto& tangent2 = outputData->faultDirections[i].tangent2;
    const auto& strike = outputData->faultDirections[i].strike;
    const auto& dip = outputData->faultDirections[i].dip;

    auto* phiPlusSide = outputData->basisFunctions[i].plusSide.data();
    auto* phiMinusSide = outputData->basisFunctions[i].minusSide.data();

    seissol::dynamicRupture::kernel::evaluateFaceAlignedDOFSAtPoint kernel;
    kernel.Tinv = outputData->glbToFaceAlignedData[i].data();

    kernel.Q = dofsStressPlus;
    kernel.basisFunctionsAtPoint = phiPlusSide;
    kernel.QAtPoint = local.faceAlignedValuesPlus;
    kernel.execute();

    kernel.Q = dofsStressMinus;
    kernel.basisFunctionsAtPoint = phiMinusSide;
    kernel.QAtPoint = local.faceAlignedValuesMinus;
    kernel.execute();

    this->computeLocalStresses(local);
    const real strength = this->computeLocalStrength(local);
    this->updateLocalTractions(local, strength);

    seissol::dynamicRupture::kernel::rotateInitStress alignAlongDipAndStrikeKernel;
    alignAlongDipAndStrikeKernel.stressRotationMatrix =
        outputData->stressGlbToDipStrikeAligned[i].data();
    alignAlongDipAndStrikeKernel.reducedFaceAlignedMatrix =
        outputData->stressFaceAlignedToGlb[i].data();

    std::array<real, 6> updatedStress{};
    updatedStress[QuantityIndices::XX] = local.transientNormalTraction;
    updatedStress[QuantityIndices::YY] = local.faceAlignedStress22;
    updatedStress[QuantityIndices::ZZ] = local.faceAlignedStress33;
    updatedStress[QuantityIndices::XY] = local.updatedTraction1;
    updatedStress[QuantityIndices::YZ] = local.faceAlignedStress23;
    updatedStress[QuantityIndices::XZ] = local.updatedTraction2;

    alignAlongDipAndStrikeKernel.initialStress = updatedStress.data();
    std::array<real, 6> rotatedUpdatedStress{};
    alignAlongDipAndStrikeKernel.rotatedStress = rotatedUpdatedStress.data();
    alignAlongDipAndStrikeKernel.execute();

    std::array<real, 6> stress{};
    stress[QuantityIndices::XX] = local.transientNormalTraction;
    stress[QuantityIndices::YY] = local.faceAlignedStress22;
    stress[QuantityIndices::ZZ] = local.faceAlignedStress33;
    stress[QuantityIndices::XY] = local.faceAlignedStress12;
    stress[QuantityIndices::YZ] = local.faceAlignedStress23;
    stress[QuantityIndices::XZ] = local.faceAlignedStress13;

    alignAlongDipAndStrikeKernel.initialStress = stress.data();
    std::array<real, 6> rotatedStress{};
    alignAlongDipAndStrikeKernel.rotatedStress = rotatedStress.data();
    alignAlongDipAndStrikeKernel.execute();

    switch (slipRateOutputType) {
    case seissol::initializer::parameters::SlipRateOutputType::TractionsAndFailure: {
      this->computeSlipRate(local, rotatedUpdatedStress, rotatedStress);
      break;
    }
    case seissol::initializer::parameters::SlipRateOutputType::VelocityDifference: {
      this->computeSlipRate(local, tangent1, tangent2, strike, dip);
      break;
    }
    }

    adjustRotatedUpdatedStress(rotatedUpdatedStress, rotatedStress);

    auto& slipRate = std::get<VariableID::SlipRate>(outputData->vars);
    if (slipRate.isActive) {
      slipRate(DirectionID::Strike, level, i) = local.slipRateStrike;
      slipRate(DirectionID::Dip, level, i) = local.slipRateDip;
    }

    auto& transientTractions = std::get<VariableID::TransientTractions>(outputData->vars);
    if (transientTractions.isActive) {
      transientTractions(DirectionID::Strike, level, i) = rotatedUpdatedStress[QuantityIndices::XY];
      transientTractions(DirectionID::Dip, level, i) = rotatedUpdatedStress[QuantityIndices::XZ];
      transientTractions(DirectionID::Normal, level, i) =
          local.transientNormalTraction - local.fluidPressure;
    }

    auto& frictionAndState = std::get<VariableID::FrictionAndState>(outputData->vars);
    if (frictionAndState.isActive) {
      frictionAndState(ParamID::FrictionCoefficient, level, i) = local.frictionCoefficient;
      frictionAndState(ParamID::State, level, i) = local.stateVariable;
    }

    auto& ruptureTime = std::get<VariableID::RuptureTime>(outputData->vars);
    if (ruptureTime.isActive) {
      auto* rt = local.layer->var(drDescr->ruptureTime);
      ruptureTime(level, i) = rt[local.ltsId][local.nearestGpIndex];
    }

    auto& normalVelocity = std::get<VariableID::NormalVelocity>(outputData->vars);
    if (normalVelocity.isActive) {
      // normalVelocity(level, i) = local.faultNormalVelocity;
      normalVelocity(level, i) =
          std::max(local.faceAlignedValuesPlus[9], local.faceAlignedValuesMinus[9]);
    }

    auto& accumulatedSlip = std::get<VariableID::AccumulatedSlip>(outputData->vars);
    if (accumulatedSlip.isActive) {
      auto* slip = local.layer->var(drDescr->accumulatedSlipMagnitude);
      accumulatedSlip(level, i) = slip[local.ltsId][local.nearestGpIndex];
    }

    auto& totalTractions = std::get<VariableID::TotalTractions>(outputData->vars);
    if (totalTractions.isActive) {
      std::array<real, tensor::rotatedStress::size()> rotatedInitStress{};
      alignAlongDipAndStrikeKernel.initialStress = initStress;
      alignAlongDipAndStrikeKernel.rotatedStress = rotatedInitStress.data();
      alignAlongDipAndStrikeKernel.execute();

      totalTractions(DirectionID::Strike, level, i) =
          rotatedUpdatedStress[QuantityIndices::XY] + rotatedInitStress[QuantityIndices::XY];
      totalTractions(DirectionID::Dip, level, i) =
          rotatedUpdatedStress[QuantityIndices::XZ] + rotatedInitStress[QuantityIndices::XZ];
      totalTractions(DirectionID::Normal, level, i) = local.transientNormalTraction -
                                                      local.fluidPressure +
                                                      rotatedInitStress[QuantityIndices::XX];
    }

    auto& ruptureVelocity = std::get<VariableID::RuptureVelocity>(outputData->vars);
    if (ruptureVelocity.isActive) {
      auto& jacobiT2d = outputData->jacobianT2d[i];
      // ruptureVelocity(level, i) = this->computeRuptureVelocity(jacobiT2d, local);
      ruptureVelocity(level, i) =
          std::max(local.faceAlignedValuesPlus[10], local.faceAlignedValuesMinus[10]);
    }

    auto& peakSlipsRate = std::get<VariableID::PeakSlipRate>(outputData->vars);
    if (peakSlipsRate.isActive) {
      auto* peakSR = local.layer->var(drDescr->peakSlipRate);
      peakSlipsRate(level, i) = peakSR[local.ltsId][local.nearestGpIndex];
    }

    auto& dynamicStressTime = std::get<VariableID::DynamicStressTime>(outputData->vars);
    if (dynamicStressTime.isActive) {
      auto* dynStressTime = (local.layer->var(drDescr->dynStressTime));
      dynamicStressTime(level, i) = dynStressTime[local.ltsId][local.nearestGpIndex];
    }

    auto& slipVectors = std::get<VariableID::Slip>(outputData->vars);
    if (slipVectors.isActive) {
      VrtxCoords crossProduct = {0.0, 0.0, 0.0};
      MeshTools::cross(strike.data(), tangent1.data(), crossProduct);

      const double cos1 = MeshTools::dot(strike.data(), tangent1.data());
      const double scalarProd = MeshTools::dot(crossProduct, normal.data());

      // Note: cos1**2 can be greater than 1.0 because of rounding errors -> min
      double sin1 = std::sqrt(1.0 - std::min(1.0, cos1 * cos1));
      sin1 = (scalarProd > 0) ? sin1 : -sin1;

      auto* slip1 = local.layer->var(drDescr->slip1);
      auto* slip2 = local.layer->var(drDescr->slip2);

      slipVectors(DirectionID::Strike, level, i) = cos1 * slip1[local.ltsId][local.nearestGpIndex] -
                                                   sin1 * slip2[local.ltsId][local.nearestGpIndex];

      slipVectors(DirectionID::Dip, level, i) = sin1 * slip1[local.ltsId][local.nearestGpIndex] +
                                                cos1 * slip2[local.ltsId][local.nearestGpIndex];
    }
    this->outputSpecifics(outputData, local, level, i);
  }

  if (outputType == seissol::initializer::parameters::OutputType::AtPickpoint) {
    outputData->cachedTime[outputData->currentCacheLevel] = time;
    outputData->currentCacheLevel += 1;
  }
}

void ReceiverOutput::computeLocalStresses(LocalInfo& local) {
  const auto& impAndEta = ((local.layer->var(drDescr->impAndEta))[local.ltsId]);
  const real normalDivisor = 1.0 / (impAndEta.zpNeig + impAndEta.zp);
  const real shearDivisor = 1.0 / (impAndEta.zsNeig + impAndEta.zs);

  auto diff = [&local](int i) {
    return local.faceAlignedValuesMinus[i] - local.faceAlignedValuesPlus[i];
  };

  local.faceAlignedStress12 =
      local.faceAlignedValuesPlus[QuantityIndices::XY] +
      ((diff(QuantityIndices::XY) + impAndEta.zsNeig * diff(QuantityIndices::V)) * impAndEta.zs) *
          shearDivisor;

  local.faceAlignedStress13 =
      local.faceAlignedValuesPlus[QuantityIndices::XZ] +
      ((diff(QuantityIndices::XZ) + impAndEta.zsNeig * diff(QuantityIndices::W)) * impAndEta.zs) *
          shearDivisor;

  local.transientNormalTraction =
      local.faceAlignedValuesPlus[QuantityIndices::XX] +
      ((diff(QuantityIndices::XX) + impAndEta.zpNeig * diff(QuantityIndices::U)) * impAndEta.zp) *
          normalDivisor;

  local.faultNormalVelocity =
      local.faceAlignedValuesPlus[QuantityIndices::U] +
      (local.transientNormalTraction - local.faceAlignedValuesPlus[QuantityIndices::XX]) *
          impAndEta.invZp;

  real missingSigmaValues =
      (local.transientNormalTraction - local.faceAlignedValuesPlus[QuantityIndices::XX]);
  missingSigmaValues *= (1.0 - 2.0 * std::pow(local.waveSpeedsPlus->sWaveVelocity /
                                                  local.waveSpeedsPlus->pWaveVelocity,
                                              2));

  local.faceAlignedStress22 = local.faceAlignedValuesPlus[QuantityIndices::YY] + missingSigmaValues;
  local.faceAlignedStress33 = local.faceAlignedValuesPlus[QuantityIndices::ZZ] + missingSigmaValues;
  local.faceAlignedStress23 = local.faceAlignedValuesPlus[QuantityIndices::YZ];
}

void ReceiverOutput::updateLocalTractions(LocalInfo& local, real strength) {
  const auto component1 = local.iniTraction1 + local.faceAlignedStress12;
  const auto component2 = local.iniTraction2 + local.faceAlignedStress13;
  const auto tracEla = misc::magnitude(component1, component2);

  if (tracEla > std::abs(strength)) {
    local.updatedTraction1 =
        ((local.iniTraction1 + local.faceAlignedStress12) / tracEla) * strength;
    local.updatedTraction2 =
        ((local.iniTraction2 + local.faceAlignedStress13) / tracEla) * strength;

    // update stress change
    local.updatedTraction1 -= local.iniTraction1;
    local.updatedTraction2 -= local.iniTraction2;
  } else {
    local.updatedTraction1 = local.faceAlignedStress12;
    local.updatedTraction2 = local.faceAlignedStress13;
  }
}

void ReceiverOutput::computeSlipRate(LocalInfo& local,
                                     const std::array<real, 6>& rotatedUpdatedStress,
                                     const std::array<real, 6>& rotatedStress) {

  const auto& impAndEta = ((local.layer->var(drDescr->impAndEta))[local.ltsId]);
  local.slipRateStrike = -impAndEta.invEtaS * (rotatedUpdatedStress[QuantityIndices::XY] -
                                               rotatedStress[QuantityIndices::XY]);
  local.slipRateDip = -impAndEta.invEtaS * (rotatedUpdatedStress[QuantityIndices::XZ] -
                                            rotatedStress[QuantityIndices::XZ]);
}

void ReceiverOutput::computeSlipRate(LocalInfo& local,
                                     const std::array<double, 3>& tangent1,
                                     const std::array<double, 3>& tangent2,
                                     const std::array<double, 3>& strike,
                                     const std::array<double, 3>& dip) {
  local.slipRateStrike = static_cast<real>(0.0);
  local.slipRateDip = static_cast<real>(0.0);

  for (size_t i = 0; i < 3; ++i) {
    const real factorMinus = (local.faceAlignedValuesMinus[QuantityIndices::V] * tangent1[i] +
                              local.faceAlignedValuesMinus[QuantityIndices::W] * tangent2[i]);

    const real factorPlus = (local.faceAlignedValuesPlus[QuantityIndices::V] * tangent1[i] +
                             local.faceAlignedValuesPlus[QuantityIndices::W] * tangent2[i]);

    local.slipRateStrike += (factorMinus - factorPlus) * strike[i];
    local.slipRateDip += (factorMinus - factorPlus) * dip[i];
  }
}

real ReceiverOutput::computeRuptureVelocity(Eigen::Matrix<real, 2, 2>& jacobiT2d,
                                            const LocalInfo& local) {
  auto* ruptureTime = (local.layer->var(drDescr->ruptureTime))[local.ltsId];
  real ruptureVelocity = 0.0;

  bool needsUpdate{true};
  for (size_t point = 0; point < misc::numberOfBoundaryGaussPoints; ++point) {
    if (ruptureTime[point] == 0.0) {
      needsUpdate = false;
    }
  }

  if (needsUpdate) {
    constexpr int numPoly = CONVERGENCE_ORDER - 1;
    constexpr int numDegFr2d = (numPoly + 1) * (numPoly + 2) / 2;
    std::array<double, numDegFr2d> projectedRT{};
    projectedRT.fill(0.0);

    std::array<double, 2 * numDegFr2d> phiAtPoint{};
    phiAtPoint.fill(0.0);

    auto chiTau2dPoints =
        init::quadpoints::view::create(const_cast<real*>(init::quadpoints::Values));
    auto weights = init::quadweights::view::create(const_cast<real*>(init::quadweights::Values));

    auto* rt = local.layer->var(drDescr->ruptureTime);
    for (size_t jBndGP = 0; jBndGP < misc::numberOfBoundaryGaussPoints; ++jBndGP) {
      const real chi = chiTau2dPoints(jBndGP, 0);
      const real tau = chiTau2dPoints(jBndGP, 1);
      basisFunction::tri_dubiner::evaluatePolynomials(phiAtPoint.data(), chi, tau, numPoly);

      for (size_t d = 0; d < numDegFr2d; ++d) {
        projectedRT[d] += weights(jBndGP) * rt[local.ltsId][jBndGP] * phiAtPoint[d];
      }
    }

    auto m2inv =
        seissol::init::M2inv::view::create(const_cast<real*>(seissol::init::M2inv::Values));
    for (size_t d = 0; d < numDegFr2d; ++d) {
      projectedRT[d] *= m2inv(d, d);
    }

    const real chi = chiTau2dPoints(local.nearestInternalGpIndex, 0);
    const real tau = chiTau2dPoints(local.nearestInternalGpIndex, 1);

    basisFunction::tri_dubiner::evaluateGradPolynomials(phiAtPoint.data(), chi, tau, numPoly);

    real dTdChi{0.0};
    real dTdTau{0.0};
    for (size_t d = 0; d < numDegFr2d; ++d) {
      dTdChi += projectedRT[d] * phiAtPoint[2 * d];
      dTdTau += projectedRT[d] * phiAtPoint[2 * d + 1];
    }
    const real dTdX = jacobiT2d(0, 0) * dTdChi + jacobiT2d(0, 1) * dTdTau;
    const real dTdY = jacobiT2d(1, 0) * dTdChi + jacobiT2d(1, 1) * dTdTau;

    const real slowness = misc::magnitude(dTdX, dTdY);
    ruptureVelocity = (slowness == 0.0) ? 0.0 : 1.0 / slowness;
  }

  return ruptureVelocity;
}
} // namespace seissol::dr::output<|MERGE_RESOLUTION|>--- conflicted
+++ resolved
@@ -26,29 +26,29 @@
   assert((wpLut->lookup(wpDescr->cellInformation, meshId).ltsSetup >> 9) % 2 == 1);
 
   real* derivatives = wpLut->lookup(wpDescr->derivatives, meshId);
-#ifdef ACL_DEVICE
+#ifdef ACL_DEVICE // okay
   device::DeviceInstance::getInstance().api->copyFrom(
       &dofs[0], &derivatives[0], sizeof(real) * tensor::dQ::Size[0]);
-#else
+#else  // ACL_DEVICE
   std::copy(&derivatives[0], &derivatives[tensor::dQ::Size[0]], &dofs[0]);
-#endif
+#endif // ACL_DEVICE
 }
 
 void ReceiverOutput::getNeighbourDofs(real dofs[tensor::Q::size()], int meshId, int side) {
   real* derivatives = wpLut->lookup(wpDescr->faceNeighbors, meshId)[side];
   assert(derivatives != nullptr);
 
-#ifdef ACL_DEVICE
+#ifdef ACL_DEVICE // okay
   device::DeviceInstance::getInstance().api->copyFrom(
       &dofs[0], &derivatives[0], sizeof(real) * tensor::dQ::Size[0]);
-#else
+#else  // ACL_DEVICE
   std::copy(&derivatives[0], &derivatives[tensor::dQ::Size[0]], &dofs[0]);
-#endif
+#endif // ACL_DEVICE
 }
 
 void ReceiverOutput::allocateMemory(
     const std::vector<std::shared_ptr<ReceiverOutputData>>& states) {
-#ifdef ACL_DEVICE
+#ifdef ACL_DEVICE // okay
   std::size_t maxCellCount = 0;
   for (const auto& state : states) {
     if (state) {
@@ -58,14 +58,14 @@
   deviceCopyMemory =
       reinterpret_cast<real*>(device::DeviceInstance::getInstance().api->allocPinnedMem(
           sizeof(real) * tensor::Q::size() * maxCellCount));
-#endif
+#endif // ACL_DEVICE
 }
 
 ReceiverOutput::~ReceiverOutput() {
   if (deviceCopyMemory != nullptr) {
-#ifdef ACL_DEVICE
+#ifdef ACL_DEVICE // okay
     device::DeviceInstance::getInstance().api->freePinnedMem(deviceCopyMemory);
-#endif
+#endif // ACL_DEVICE
     deviceCopyMemory = nullptr;
   }
 }
@@ -81,10 +81,10 @@
                            : 0;
   const auto faultInfos = meshReader->getFault();
 
-<<<<<<< HEAD
+#ifdef ACL_DEVICE // okay
+#if defined(_OPENMP) && !NVHPC_AVOID_OMP
 #pragma omp parallel for
-=======
-#ifdef ACL_DEVICE
+#endif // defined(_OPENMP) && !NVHPC_AVOID_OMP
   if (outputData->cellCount > 0) {
     void* stream = device::DeviceInstance::getInstance().api->getDefaultStream();
     device::DeviceInstance::getInstance().algorithms.copyScatterToUniform(outputData->deviceDataPtr,
@@ -95,12 +95,11 @@
                                                                           stream);
     device::DeviceInstance::getInstance().api->syncDefaultStreamWithHost();
   }
-#endif
+#endif // ACL_DEVICE
 
 #if defined(_OPENMP) && !NVHPC_AVOID_OMP
 #pragma omp parallel for
 #endif
->>>>>>> cfd59610
   for (size_t i = 0; i < outputData->receiverPoints.size(); ++i) {
     alignas(ALIGNMENT) real dofsPlus[tensor::Q::size()]{};
     alignas(ALIGNMENT) real dofsMinus[tensor::Q::size()]{};
@@ -139,8 +138,13 @@
     } else {
       getNeighbourDofs(dofsMinus, faultInfo.element, faultInfo.side);
     }
-#endif
-
+
+    seissol::dr::ImpedancesAndEta* impAndEtaGet =
+        &((local.layer->var(drDescr->impAndEta))[local.ltsId]);
+
+    real dofsStressPlus[tensor::Q::size()]{};
+    real dofsStressMinus[tensor::Q::size()]{};
+#ifdef USE_DAMAGEDELASTIC
     // Derive stress solutions from strain
     real dofsNPlus[tensor::Q::size()]{};
     real dofsNMinus[tensor::Q::size()]{};
@@ -157,10 +161,6 @@
 
     real dofsStressNPlus[tensor::Q::size()]{};
     real dofsStressNMinus[tensor::Q::size()]{};
-
-    seissol::dr::ImpedancesAndEta* impAndEtaGet =
-        &((local.layer->var(drDescr->impAndEta))[local.ltsId]);
-
     // TODO(NONLINEAR) What are these numbers?
     real epsInitxx = 3.7986e-4;  // eps_xx0
     real epsInityy = -1.0383e-3; // eps_yy0
@@ -368,9 +368,6 @@
           dofsNMinus[10 * NUMBER_OF_ALIGNED_BASIS_FUNCTIONS + q];
     }
 
-    real dofsStressPlus[tensor::Q::size()]{};
-    real dofsStressMinus[tensor::Q::size()]{};
-
     kernel::damageAssignFToDQ d_convertBackKrnl;
     d_convertBackKrnl.vInv = init::vInv::Values;
     d_convertBackKrnl.FNodal = dofsStressNPlus;
@@ -380,7 +377,9 @@
     d_convertBackKrnl.FNodal = dofsStressNMinus;
     d_convertBackKrnl.dQModal = dofsStressMinus;
     d_convertBackKrnl.execute();
-
+#endif // USE_DAMAGEDELASTIC
+
+#endif
     const auto* initStresses = local.layer->var(drDescr->initialStressInFaultCS);
     const auto* initStress = initStresses[local.ltsId][local.nearestGpIndex];
 
@@ -491,9 +490,12 @@
 
     auto& normalVelocity = std::get<VariableID::NormalVelocity>(outputData->vars);
     if (normalVelocity.isActive) {
-      // normalVelocity(level, i) = local.faultNormalVelocity;
+#ifndef USE_DAMAGEDELASTIC
+      normalVelocity(level, i) = local.faultNormalVelocity;
+#else
       normalVelocity(level, i) =
           std::max(local.faceAlignedValuesPlus[9], local.faceAlignedValuesMinus[9]);
+#endif
     }
 
     auto& accumulatedSlip = std::get<VariableID::AccumulatedSlip>(outputData->vars);
@@ -521,9 +523,12 @@
     auto& ruptureVelocity = std::get<VariableID::RuptureVelocity>(outputData->vars);
     if (ruptureVelocity.isActive) {
       auto& jacobiT2d = outputData->jacobianT2d[i];
-      // ruptureVelocity(level, i) = this->computeRuptureVelocity(jacobiT2d, local);
+#ifndef USE_DAMAGEDELASTIC
+      ruptureVelocity(level, i) = this->computeRuptureVelocity(jacobiT2d, local);
+#else
       ruptureVelocity(level, i) =
           std::max(local.faceAlignedValuesPlus[10], local.faceAlignedValuesMinus[10]);
+#endif
     }
 
     auto& peakSlipsRate = std::get<VariableID::PeakSlipRate>(outputData->vars);
