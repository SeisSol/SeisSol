--- conflicted
+++ resolved
@@ -425,7 +425,7 @@
     auto chiTau2dPoints =
         init::quadpoints::view::create(const_cast<real*>(init::quadpoints::Values));
     auto weights = init::quadweights::view::create(const_cast<real*>(init::quadweights::Values));
-    // TODO: Understand why the dimension changes with MULTIPLE_SIMULATIONS
+    // TODO: Understand why the dimension changes with MULTIPLE_SIMULATIONS. This is also probably wrong. Needs to be corrected when DR is implemented for fused-simulations
     auto getWeights = [&weights](size_t index) {
 #ifdef MULTIPLE_SIMULATIONS
       return weights(index, 0);
@@ -440,13 +440,8 @@
       const real tau = chiTau2dPoints(jBndGP, 1);
       basisFunction::tri_dubiner::evaluatePolynomials(phiAtPoint.data(), chi, tau, NumPoly);
 
-<<<<<<< HEAD
-      for (size_t d = 0; d < numDegFr2d; ++d) {
-        projectedRT[d] += getWeights(jBndGP) * rt[local.ltsId][jBndGP] * phiAtPoint[d];
-=======
       for (size_t d = 0; d < NumDegFr2d; ++d) {
-        projectedRT[d] += weights(jBndGP) * rt[jBndGP] * phiAtPoint[d];
->>>>>>> 36b6643f
+        projectedRT[d] += getWeights(jBndGP) * rt[jBndGP] * phiAtPoint[d];
       }
     }
 
