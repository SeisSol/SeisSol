// SPDX-FileCopyrightText: 2022 SeisSol Group
//
// SPDX-License-Identifier: BSD-3-Clause
// SPDX-LicenseComments: Full text under /LICENSE and /LICENSES/
//
// SPDX-FileContributor: Author lists in /AUTHORS and /CITATION.cff

#include "ReceiverBasedOutput.h"
#include "Common/Constants.h"
#include "DynamicRupture/Misc.h"
#include "DynamicRupture/Output/DataTypes.h"
#include "GeneratedCode/init.h"
#include "GeneratedCode/kernel.h"
#include "GeneratedCode/tensor.h"
#include "Geometry/MeshDefinition.h"
#include "Geometry/MeshTools.h"
#include "Initializer/Parameters/DRParameters.h"
#include "Kernels/Precision.h"
#include "Memory/Descriptor/DynamicRupture.h"
#include "Memory/Descriptor/LTS.h"
#include "Memory/Tree/Layer.h"
#include "Numerical/BasisFunction.h"
#include <Alignment.h>
<<<<<<< HEAD
#include <Kernels/Solver.h>
=======
#include <Kernels/Common.h>
#include <Parallel/Runtime/Stream.h>
>>>>>>> 2093a3f2
#include <Solver/MultipleSimulations.h>
#include <algorithm>
#include <array>
#include <cassert>
#include <cmath>
#include <cstddef>
#include <cstdlib>
#include <cstring>
#include <memory>
#include <vector>

using namespace seissol::dr::misc::quantity_indices;

namespace seissol::dr::output {
void ReceiverOutput::setLtsData(LTS::Storage& userWpStorage,
                                LTS::Backmap& userWpBackmap,
                                DynamicRupture::Storage& userDrStorage) {
  wpStorage = &userWpStorage;
  wpBackmap = &userWpBackmap;
  drStorage = &userDrStorage;
}

<<<<<<< HEAD
void ReceiverOutput::getDofs(real dofs[tensor::Q::size()],
                             const std::vector<real>& timeCoeffs,
                             std::size_t meshId) {
=======
void ReceiverOutput::getDofs(real dofs[tensor::Q::size()], int meshId) {
  const auto position = wpBackmap->get(meshId);
  auto& layer = wpStorage->layer(position.color);
>>>>>>> 2093a3f2
  // get DOFs from 0th derivatives
  assert((layer.var<LTS::CellInformation>()[position.cell].ltsSetup >> 9) % 2 == 1);

<<<<<<< HEAD
  real* derivatives = wpLut->lookup(wpDescr->derivatives, meshId);

  timeKernel.evaluate(timeCoeffs.data(), derivatives, dofs);
}

void ReceiverOutput::getNeighborDofs(real dofs[tensor::Q::size()],
                                     const std::vector<real>& timeCoeffs,
                                     std::size_t meshId,
                                     std::size_t side) {
  real* derivatives = wpLut->lookup(wpDescr->faceNeighbors, meshId)[side];
=======
  real* derivatives = layer.var<LTS::Derivatives>()[position.cell];
  std::copy(&derivatives[0], &derivatives[tensor::dQ::Size[0]], &dofs[0]);
}

void ReceiverOutput::getNeighborDofs(real dofs[tensor::Q::size()], int meshId, int side) {
  const auto position = wpBackmap->get(meshId);
  auto& layer = wpStorage->layer(position.color);
  auto* derivatives = layer.var<LTS::FaceNeighbors>()[position.cell][side];
>>>>>>> 2093a3f2
  assert(derivatives != nullptr);

  timeKernel.evaluate(timeCoeffs.data(), derivatives, dofs);
}

void ReceiverOutput::calcFaultOutput(
    seissol::initializer::parameters::OutputType outputType,
    seissol::initializer::parameters::SlipRateOutputType slipRateOutputType,
    const std::shared_ptr<ReceiverOutputData>& outputData,
    parallel::runtime::StreamRuntime& runtime,
    double time) {

  const size_t level = (outputType == seissol::initializer::parameters::OutputType::AtPickpoint)
                           ? outputData->currentCacheLevel
                           : 0;
  const auto& faultInfos = meshReader->getFault();

<<<<<<< HEAD
  // TODO: replace by the true timestep? (only needed if we don't want position 0)
  const auto timeCoeffs = kernels::timeBasis().point(0, 1);

#ifdef ACL_DEVICE
  void* stream = device::DeviceInstance::getInstance().api->getDefaultStream();
  outputData->deviceDataCollector->gatherToHost(stream);
  for (auto& [_, dataCollector] : outputData->deviceVariables) {
    dataCollector->gatherToHost(stream);
=======
  auto& callRuntime =
      outputData->extraRuntime.has_value() ? outputData->extraRuntime.value() : runtime;

  if constexpr (isDeviceOn()) {
    if (outputData->extraRuntime.has_value()) {
      runtime.eventSync(outputData->extraRuntime->eventRecord());
    }
    outputData->deviceDataCollector->gatherToHost(runtime.stream());
    for (auto& [_, dataCollector] : outputData->deviceVariables) {
      dataCollector->gatherToHost(runtime.stream());
    }
    if (outputData->extraRuntime.has_value()) {
      outputData->extraRuntime->eventSync(runtime.eventRecord());
    }
>>>>>>> 2093a3f2
  }

  const auto points = outputData->receiverPoints.size();
  const auto handler = [this, outputData, &faultInfos, outputType, slipRateOutputType, level](
                           std::size_t i) {
    // TODO: query the dofs, only once per simulation; once per face
    alignas(Alignment) real dofsPlus[tensor::Q::size()]{};
    alignas(Alignment) real dofsMinus[tensor::Q::size()]{};

    assert(outputData->receiverPoints[i].isInside == true &&
           "a receiver is not within any tetrahedron adjacent to a fault");

    const auto faceIndex = outputData->receiverPoints[i].faultFaceIndex;
    assert(faceIndex != -1 && "receiver is not initialized");
    LocalInfo local{};

    auto [layer, ltsId] = (*faceToLtsMap)[faceIndex];
    local.layer = layer;
    local.ltsId = ltsId;
    local.index = i;
    local.fusedIndex = outputData->receiverPoints[i].simIndex;
    local.state = outputData.get();

    local.nearestGpIndex = outputData->receiverPoints[i].nearestGpIndex;
    local.gpIndex = outputData->receiverPoints[i].gpIndex;
    local.nearestInternalGpIndex = outputData->receiverPoints[i].nearestInternalGpIndex;
    local.internalGpIndexFused = outputData->receiverPoints[i].internalGpIndexFused;

    local.waveSpeedsPlus = &((local.layer->var<DynamicRupture::WaveSpeedsPlus>())[local.ltsId]);
    local.waveSpeedsMinus = &((local.layer->var<DynamicRupture::WaveSpeedsMinus>())[local.ltsId]);

    const auto& faultInfo = faultInfos[faceIndex];

    if constexpr (isDeviceOn()) {
      real* dofsPlusData = outputData->deviceDataCollector->get(outputData->deviceDataPlus[i]);
      real* dofsMinusData = outputData->deviceDataCollector->get(outputData->deviceDataMinus[i]);

<<<<<<< HEAD
      timeKernel.evaluate(timeCoeffs.data(), dofsPlusData, dofsPlus);
      timeKernel.evaluate(timeCoeffs.data(), dofsMinusData, dofsMinus);
    }
#else
    getDofs(dofsPlus, timeCoeffs, faultInfo.element);
    if (faultInfo.neighborElement >= 0) {
      getDofs(dofsMinus, timeCoeffs, faultInfo.neighborElement);
    } else {
      getNeighborDofs(dofsMinus, timeCoeffs, faultInfo.element, faultInfo.side);
=======
      std::memcpy(dofsPlus, dofsPlusData, sizeof(dofsPlus));
      std::memcpy(dofsMinus, dofsMinusData, sizeof(dofsMinus));
    } else {
      getDofs(dofsPlus, faultInfo.element);
      if (faultInfo.neighborElement >= 0) {
        getDofs(dofsMinus, faultInfo.neighborElement);
      } else {
        getNeighborDofs(dofsMinus, faultInfo.element, faultInfo.side);
      }
>>>>>>> 2093a3f2
    }

    const auto* initStresses = getCellData<DynamicRupture::InitialStressInFaultCS>(local);

    local.frictionCoefficient = getCellData<DynamicRupture::Mu>(local)[local.gpIndex];
    local.stateVariable = this->computeStateVariable(local);

    local.iniTraction1 = initStresses[QuantityIndices::XY][local.gpIndex];
    local.iniTraction2 = initStresses[QuantityIndices::XZ][local.gpIndex];
    local.iniNormalTraction = initStresses[QuantityIndices::XX][local.gpIndex];
    local.fluidPressure = this->computeFluidPressure(local);

    const auto& normal = outputData->faultDirections[i].faceNormal;
    const auto& tangent1 = outputData->faultDirections[i].tangent1;
    const auto& tangent2 = outputData->faultDirections[i].tangent2;
    const auto& strike = outputData->faultDirections[i].strike;
    const auto& dip = outputData->faultDirections[i].dip;

    auto* phiPlusSide = outputData->basisFunctions[i].plusSide.data();
    auto* phiMinusSide = outputData->basisFunctions[i].minusSide.data();

    seissol::dynamicRupture::kernel::evaluateFaceAlignedDOFSAtPoint kernel;
    kernel.Tinv = outputData->glbToFaceAlignedData[i].data();

    real faceAlignedValuesPlus[tensor::QAtPoint::size()]{};
    real faceAlignedValuesMinus[tensor::QAtPoint::size()]{};

    // TODO: do these operations only once per simulation
    kernel.Q = dofsPlus;
    kernel.basisFunctionsAtPoint = phiPlusSide;
    kernel.QAtPoint = faceAlignedValuesPlus;
    kernel.execute();

    kernel.Q = dofsMinus;
    kernel.basisFunctionsAtPoint = phiMinusSide;
    kernel.QAtPoint = faceAlignedValuesMinus;
    kernel.execute();

    for (size_t j = 0; j < tensor::QAtPoint::Shape[seissol::multisim::BasisFunctionDimension];
         ++j) {
      local.faceAlignedValuesPlus[j] =
          faceAlignedValuesPlus[j * seissol::multisim::NumSimulations + local.fusedIndex];
      local.faceAlignedValuesMinus[j] =
          faceAlignedValuesMinus[j * seissol::multisim::NumSimulations + local.fusedIndex];
    }

    this->computeLocalStresses(local);
    const real strength = this->computeLocalStrength(local);
    seissol::dr::output::ReceiverOutput::updateLocalTractions(local, strength);

    seissol::dynamicRupture::kernel::rotateInitStress alignAlongDipAndStrikeKernel;
    alignAlongDipAndStrikeKernel.stressRotationMatrix =
        outputData->stressGlbToDipStrikeAligned[i].data();
    alignAlongDipAndStrikeKernel.reducedFaceAlignedMatrix =
        outputData->stressFaceAlignedToGlb[i].data();

    std::array<real, 6> updatedStress{};
    updatedStress[QuantityIndices::XX] = local.transientNormalTraction;
    updatedStress[QuantityIndices::YY] = local.faceAlignedStress22;
    updatedStress[QuantityIndices::ZZ] = local.faceAlignedStress33;
    updatedStress[QuantityIndices::XY] = local.updatedTraction1;
    updatedStress[QuantityIndices::YZ] = local.faceAlignedStress23;
    updatedStress[QuantityIndices::XZ] = local.updatedTraction2;

    alignAlongDipAndStrikeKernel.initialStress = updatedStress.data();
    std::array<real, 6> rotatedUpdatedStress{};
    alignAlongDipAndStrikeKernel.rotatedStress = rotatedUpdatedStress.data();
    alignAlongDipAndStrikeKernel.execute();

    std::array<real, 6> stress{};
    stress[QuantityIndices::XX] = local.transientNormalTraction;
    stress[QuantityIndices::YY] = local.faceAlignedStress22;
    stress[QuantityIndices::ZZ] = local.faceAlignedStress33;
    stress[QuantityIndices::XY] = local.faceAlignedStress12;
    stress[QuantityIndices::YZ] = local.faceAlignedStress23;
    stress[QuantityIndices::XZ] = local.faceAlignedStress13;

    alignAlongDipAndStrikeKernel.initialStress = stress.data();
    std::array<real, 6> rotatedStress{};
    alignAlongDipAndStrikeKernel.rotatedStress = rotatedStress.data();
    alignAlongDipAndStrikeKernel.execute();

    switch (slipRateOutputType) {
    case seissol::initializer::parameters::SlipRateOutputType::TractionsAndFailure: {
      this->computeSlipRate(local, rotatedUpdatedStress, rotatedStress);
      break;
    }
    case seissol::initializer::parameters::SlipRateOutputType::VelocityDifference: {
      seissol::dr::output::ReceiverOutput::computeSlipRate(local, tangent1, tangent2, strike, dip);
      break;
    }
    }

    adjustRotatedUpdatedStress(rotatedUpdatedStress, rotatedStress);

    auto& slipRate = std::get<VariableID::SlipRate>(outputData->vars);
    if (slipRate.isActive) {
      slipRate(DirectionID::Strike, level, i) = local.slipRateStrike;
      slipRate(DirectionID::Dip, level, i) = local.slipRateDip;
    }

    auto& transientTractions = std::get<VariableID::TransientTractions>(outputData->vars);
    if (transientTractions.isActive) {
      transientTractions(DirectionID::Strike, level, i) = rotatedUpdatedStress[QuantityIndices::XY];
      transientTractions(DirectionID::Dip, level, i) = rotatedUpdatedStress[QuantityIndices::XZ];
      transientTractions(DirectionID::Normal, level, i) =
          local.transientNormalTraction - local.fluidPressure;
    }

    auto& frictionAndState = std::get<VariableID::FrictionAndState>(outputData->vars);
    if (frictionAndState.isActive) {
      frictionAndState(ParamID::FrictionCoefficient, level, i) = local.frictionCoefficient;
      frictionAndState(ParamID::State, level, i) = local.stateVariable;
    }

    auto& ruptureTime = std::get<VariableID::RuptureTime>(outputData->vars);
    if (ruptureTime.isActive) {
      auto* rt = getCellData<DynamicRupture::RuptureTime>(local);
      ruptureTime(level, i) = rt[local.gpIndex];
    }

    auto& normalVelocity = std::get<VariableID::NormalVelocity>(outputData->vars);
    if (normalVelocity.isActive) {
      normalVelocity(level, i) = local.faultNormalVelocity;
    }

    auto& accumulatedSlip = std::get<VariableID::AccumulatedSlip>(outputData->vars);
    if (accumulatedSlip.isActive) {
      auto* slip = getCellData<DynamicRupture::AccumulatedSlipMagnitude>(local);
      accumulatedSlip(level, i) = slip[local.gpIndex];
    }

    auto& totalTractions = std::get<VariableID::TotalTractions>(outputData->vars);
    if (totalTractions.isActive) {
      std::array<real, tensor::initialStress::size()> unrotatedInitStress{};
      std::array<real, tensor::rotatedStress::size()> rotatedInitStress{};
      for (std::size_t stressVar = 0; stressVar < unrotatedInitStress.size(); ++stressVar) {
        unrotatedInitStress[stressVar] = initStresses[stressVar][local.gpIndex];
      }
      alignAlongDipAndStrikeKernel.initialStress = unrotatedInitStress.data();
      alignAlongDipAndStrikeKernel.rotatedStress = rotatedInitStress.data();
      alignAlongDipAndStrikeKernel.execute();

      totalTractions(DirectionID::Strike, level, i) =
          rotatedUpdatedStress[QuantityIndices::XY] + rotatedInitStress[QuantityIndices::XY];
      totalTractions(DirectionID::Dip, level, i) =
          rotatedUpdatedStress[QuantityIndices::XZ] + rotatedInitStress[QuantityIndices::XZ];
      totalTractions(DirectionID::Normal, level, i) = local.transientNormalTraction -
                                                      local.fluidPressure +
                                                      rotatedInitStress[QuantityIndices::XX];
    }

    auto& ruptureVelocity = std::get<VariableID::RuptureVelocity>(outputData->vars);
    if (ruptureVelocity.isActive) {
      auto& jacobiT2d = outputData->jacobianT2d[i];
      ruptureVelocity(level, i) = this->computeRuptureVelocity(jacobiT2d, local);
    }

    auto& peakSlipsRate = std::get<VariableID::PeakSlipRate>(outputData->vars);
    if (peakSlipsRate.isActive) {
      auto* peakSR = getCellData<DynamicRupture::PeakSlipRate>(local);
      peakSlipsRate(level, i) = peakSR[local.gpIndex];
    }

    auto& dynamicStressTime = std::get<VariableID::DynamicStressTime>(outputData->vars);
    if (dynamicStressTime.isActive) {
      auto* dynStressTime = getCellData<DynamicRupture::DynStressTime>(local);
      dynamicStressTime(level, i) = dynStressTime[local.gpIndex];
    }

    auto& slipVectors = std::get<VariableID::Slip>(outputData->vars);
    if (slipVectors.isActive) {
      VrtxCoords crossProduct = {0.0, 0.0, 0.0};
      MeshTools::cross(strike.data(), tangent1.data(), crossProduct);

      const double cos1 = MeshTools::dot(strike.data(), tangent1.data());
      const double scalarProd = MeshTools::dot(crossProduct, normal.data());

      // Note: cos1**2 can be greater than 1.0 because of rounding errors -> min
      double sin1 = std::sqrt(1.0 - std::min(1.0, cos1 * cos1));
      sin1 = (scalarProd > 0) ? sin1 : -sin1;

      auto* slip1 = getCellData<DynamicRupture::Slip1>(local);
      auto* slip2 = getCellData<DynamicRupture::Slip2>(local);

      slipVectors(DirectionID::Strike, level, i) =
          cos1 * slip1[local.gpIndex] - sin1 * slip2[local.gpIndex];

      slipVectors(DirectionID::Dip, level, i) =
          sin1 * slip1[local.gpIndex] + cos1 * slip2[local.gpIndex];
    }
    this->outputSpecifics(outputData, local, level, i);
  };

  callRuntime.enqueueLoop(points, handler);

  if (outputType == seissol::initializer::parameters::OutputType::AtPickpoint) {
    outputData->cachedTime[outputData->currentCacheLevel] = time;
    outputData->currentCacheLevel += 1;
  }
}

void ReceiverOutput::computeLocalStresses(LocalInfo& local) {
  const auto& impAndEta = ((local.layer->var<DynamicRupture::ImpAndEta>())[local.ltsId]);
  const real normalDivisor = 1.0 / (impAndEta.zpNeig + impAndEta.zp);
  const real shearDivisor = 1.0 / (impAndEta.zsNeig + impAndEta.zs);

  auto diff = [&local](int i) {
    return local.faceAlignedValuesMinus[i] - local.faceAlignedValuesPlus[i];
  };

  local.faceAlignedStress12 =
      local.faceAlignedValuesPlus[QuantityIndices::XY] +
      ((diff(QuantityIndices::XY) + impAndEta.zsNeig * diff(QuantityIndices::V)) * impAndEta.zs) *
          shearDivisor;

  local.faceAlignedStress13 =
      local.faceAlignedValuesPlus[QuantityIndices::XZ] +
      ((diff(QuantityIndices::XZ) + impAndEta.zsNeig * diff(QuantityIndices::W)) * impAndEta.zs) *
          shearDivisor;

  local.transientNormalTraction =
      local.faceAlignedValuesPlus[QuantityIndices::XX] +
      ((diff(QuantityIndices::XX) + impAndEta.zpNeig * diff(QuantityIndices::U)) * impAndEta.zp) *
          normalDivisor;

  local.faultNormalVelocity =
      local.faceAlignedValuesPlus[QuantityIndices::U] +
      (local.transientNormalTraction - local.faceAlignedValuesPlus[QuantityIndices::XX]) *
          impAndEta.invZp;

  real missingSigmaValues =
      (local.transientNormalTraction - local.faceAlignedValuesPlus[QuantityIndices::XX]);
  missingSigmaValues *= (1.0 - 2.0 * std::pow(local.waveSpeedsPlus->sWaveVelocity /
                                                  local.waveSpeedsPlus->pWaveVelocity,
                                              2));

  local.faceAlignedStress22 = local.faceAlignedValuesPlus[QuantityIndices::YY] + missingSigmaValues;
  local.faceAlignedStress33 = local.faceAlignedValuesPlus[QuantityIndices::ZZ] + missingSigmaValues;
  local.faceAlignedStress23 = local.faceAlignedValuesPlus[QuantityIndices::YZ];
}

void ReceiverOutput::updateLocalTractions(LocalInfo& local, real strength) {
  const auto component1 = local.iniTraction1 + local.faceAlignedStress12;
  const auto component2 = local.iniTraction2 + local.faceAlignedStress13;
  const auto tracEla = misc::magnitude(component1, component2);

  if (tracEla > std::abs(strength)) {
    local.updatedTraction1 =
        ((local.iniTraction1 + local.faceAlignedStress12) / tracEla) * strength;
    local.updatedTraction2 =
        ((local.iniTraction2 + local.faceAlignedStress13) / tracEla) * strength;

    // update stress change
    local.updatedTraction1 -= local.iniTraction1;
    local.updatedTraction2 -= local.iniTraction2;
  } else {
    local.updatedTraction1 = local.faceAlignedStress12;
    local.updatedTraction2 = local.faceAlignedStress13;
  }
}

void ReceiverOutput::computeSlipRate(LocalInfo& local,
                                     const std::array<real, 6>& rotatedUpdatedStress,
                                     const std::array<real, 6>& rotatedStress) {

  const auto& impAndEta = ((local.layer->var<DynamicRupture::ImpAndEta>())[local.ltsId]);
  local.slipRateStrike = -impAndEta.invEtaS * (rotatedUpdatedStress[QuantityIndices::XY] -
                                               rotatedStress[QuantityIndices::XY]);
  local.slipRateDip = -impAndEta.invEtaS * (rotatedUpdatedStress[QuantityIndices::XZ] -
                                            rotatedStress[QuantityIndices::XZ]);
}

void ReceiverOutput::computeSlipRate(LocalInfo& local,
                                     const std::array<double, 3>& tangent1,
                                     const std::array<double, 3>& tangent2,
                                     const std::array<double, 3>& strike,
                                     const std::array<double, 3>& dip) {
  local.slipRateStrike = static_cast<real>(0.0);
  local.slipRateDip = static_cast<real>(0.0);

  for (size_t i = 0; i < 3; ++i) {
    const real factorMinus = (local.faceAlignedValuesMinus[QuantityIndices::V] * tangent1[i] +
                              local.faceAlignedValuesMinus[QuantityIndices::W] * tangent2[i]);

    const real factorPlus = (local.faceAlignedValuesPlus[QuantityIndices::V] * tangent1[i] +
                             local.faceAlignedValuesPlus[QuantityIndices::W] * tangent2[i]);

    local.slipRateStrike += (factorMinus - factorPlus) * strike[i];
    local.slipRateDip += (factorMinus - factorPlus) * dip[i];
  }
}

real ReceiverOutput::computeRuptureVelocity(Eigen::Matrix<real, 2, 2>& jacobiT2d,
                                            const LocalInfo& local) {
  auto* ruptureTime = getCellData<DynamicRupture::RuptureTime>(local);
  real ruptureVelocity = 0.0;

  bool needsUpdate{true};
  for (size_t point = 0; point < misc::NumBoundaryGaussPoints; ++point) {
    if (ruptureTime[point] == 0.0) {
      needsUpdate = false;
    }
  }

  if (needsUpdate) {
    constexpr int NumPoly = ConvergenceOrder - 1;
    constexpr int NumDegFr2d = (NumPoly + 1) * (NumPoly + 2) / 2;
    std::array<double, NumDegFr2d> projectedRT{};
    projectedRT.fill(0.0);

    std::array<double, static_cast<std::size_t>(2 * NumDegFr2d)> phiAtPoint{};
    phiAtPoint.fill(0.0);

    auto chiTau2dPoints =
        init::quadpoints::view::create(const_cast<real*>(init::quadpoints::Values));
    auto weights = init::quadweights::view::create(const_cast<real*>(init::quadweights::Values));

    auto* rt = getCellData<DynamicRupture::RuptureTime>(local);
    for (size_t jBndGP = 0; jBndGP < misc::NumBoundaryGaussPoints; ++jBndGP) {
      const real chi = seissol::multisim::multisimTranspose(chiTau2dPoints, jBndGP, 0);
      const real tau = seissol::multisim::multisimTranspose(chiTau2dPoints, jBndGP, 1);

      basisFunction::tri_dubiner::evaluatePolynomials(phiAtPoint.data(), chi, tau, NumPoly);

      for (size_t d = 0; d < NumDegFr2d; ++d) {
        projectedRT[d] +=
            seissol::multisim::multisimWrap(weights, 0, jBndGP) * rt[jBndGP] * phiAtPoint[d];
      }
    }
    auto m2inv =
        seissol::init::M2inv::view::create(const_cast<real*>(seissol::init::M2inv::Values));
    for (size_t d = 0; d < NumDegFr2d; ++d) {
      projectedRT[d] *= m2inv(d, d);
    }

    const real chi =
        seissol::multisim::multisimTranspose(chiTau2dPoints, local.nearestInternalGpIndex, 0);
    const real tau =
        seissol::multisim::multisimTranspose(chiTau2dPoints, local.nearestInternalGpIndex, 1);
    basisFunction::tri_dubiner::evaluateGradPolynomials(phiAtPoint.data(), chi, tau, NumPoly);

    real dTdChi{0.0};
    real dTdTau{0.0};
    for (size_t d = 0; d < NumDegFr2d; ++d) {
      dTdChi += projectedRT[d] * phiAtPoint[2 * d];
      dTdTau += projectedRT[d] * phiAtPoint[2 * d + 1];
    }
    const real dTdX = jacobiT2d(0, 0) * dTdChi + jacobiT2d(0, 1) * dTdTau;
    const real dTdY = jacobiT2d(1, 0) * dTdChi + jacobiT2d(1, 1) * dTdTau;

    const real slowness = misc::magnitude(dTdX, dTdY);
    ruptureVelocity = (slowness == 0.0) ? 0.0 : 1.0 / slowness;
  }

  return ruptureVelocity;
}

std::vector<std::size_t> ReceiverOutput::getOutputVariables() const {
  return {drStorage->info<DynamicRupture::InitialStressInFaultCS>().index,
          drStorage->info<DynamicRupture::Mu>().index,
          drStorage->info<DynamicRupture::RuptureTime>().index,
          drStorage->info<DynamicRupture::AccumulatedSlipMagnitude>().index,
          drStorage->info<DynamicRupture::PeakSlipRate>().index,
          drStorage->info<DynamicRupture::DynStressTime>().index,
          drStorage->info<DynamicRupture::Slip1>().index,
          drStorage->info<DynamicRupture::Slip2>().index};
}

} // namespace seissol::dr::output<|MERGE_RESOLUTION|>--- conflicted
+++ resolved
@@ -21,12 +21,9 @@
 #include "Memory/Tree/Layer.h"
 #include "Numerical/BasisFunction.h"
 #include <Alignment.h>
-<<<<<<< HEAD
+#include <Kernels/Common.h>
 #include <Kernels/Solver.h>
-=======
-#include <Kernels/Common.h>
 #include <Parallel/Runtime/Stream.h>
->>>>>>> 2093a3f2
 #include <Solver/MultipleSimulations.h>
 #include <algorithm>
 #include <array>
@@ -49,20 +46,15 @@
   drStorage = &userDrStorage;
 }
 
-<<<<<<< HEAD
 void ReceiverOutput::getDofs(real dofs[tensor::Q::size()],
                              const std::vector<real>& timeCoeffs,
                              std::size_t meshId) {
-=======
-void ReceiverOutput::getDofs(real dofs[tensor::Q::size()], int meshId) {
   const auto position = wpBackmap->get(meshId);
   auto& layer = wpStorage->layer(position.color);
->>>>>>> 2093a3f2
   // get DOFs from 0th derivatives
   assert((layer.var<LTS::CellInformation>()[position.cell].ltsSetup >> 9) % 2 == 1);
 
-<<<<<<< HEAD
-  real* derivatives = wpLut->lookup(wpDescr->derivatives, meshId);
+  real* derivatives = layer.var<LTS::Derivatives>()[position.cell];
 
   timeKernel.evaluate(timeCoeffs.data(), derivatives, dofs);
 }
@@ -71,17 +63,9 @@
                                      const std::vector<real>& timeCoeffs,
                                      std::size_t meshId,
                                      std::size_t side) {
-  real* derivatives = wpLut->lookup(wpDescr->faceNeighbors, meshId)[side];
-=======
-  real* derivatives = layer.var<LTS::Derivatives>()[position.cell];
-  std::copy(&derivatives[0], &derivatives[tensor::dQ::Size[0]], &dofs[0]);
-}
-
-void ReceiverOutput::getNeighborDofs(real dofs[tensor::Q::size()], int meshId, int side) {
   const auto position = wpBackmap->get(meshId);
   auto& layer = wpStorage->layer(position.color);
   auto* derivatives = layer.var<LTS::FaceNeighbors>()[position.cell][side];
->>>>>>> 2093a3f2
   assert(derivatives != nullptr);
 
   timeKernel.evaluate(timeCoeffs.data(), derivatives, dofs);
@@ -99,16 +83,9 @@
                            : 0;
   const auto& faultInfos = meshReader->getFault();
 
-<<<<<<< HEAD
   // TODO: replace by the true timestep? (only needed if we don't want position 0)
   const auto timeCoeffs = kernels::timeBasis().point(0, 1);
 
-#ifdef ACL_DEVICE
-  void* stream = device::DeviceInstance::getInstance().api->getDefaultStream();
-  outputData->deviceDataCollector->gatherToHost(stream);
-  for (auto& [_, dataCollector] : outputData->deviceVariables) {
-    dataCollector->gatherToHost(stream);
-=======
   auto& callRuntime =
       outputData->extraRuntime.has_value() ? outputData->extraRuntime.value() : runtime;
 
@@ -123,12 +100,16 @@
     if (outputData->extraRuntime.has_value()) {
       outputData->extraRuntime->eventSync(runtime.eventRecord());
     }
->>>>>>> 2093a3f2
   }
 
   const auto points = outputData->receiverPoints.size();
-  const auto handler = [this, outputData, &faultInfos, outputType, slipRateOutputType, level](
-                           std::size_t i) {
+  const auto handler = [this,
+                        outputData,
+                        &faultInfos,
+                        outputType,
+                        slipRateOutputType,
+                        level,
+                        timeCoeffs](std::size_t i) {
     // TODO: query the dofs, only once per simulation; once per face
     alignas(Alignment) real dofsPlus[tensor::Q::size()]{};
     alignas(Alignment) real dofsMinus[tensor::Q::size()]{};
@@ -161,27 +142,15 @@
       real* dofsPlusData = outputData->deviceDataCollector->get(outputData->deviceDataPlus[i]);
       real* dofsMinusData = outputData->deviceDataCollector->get(outputData->deviceDataMinus[i]);
 
-<<<<<<< HEAD
       timeKernel.evaluate(timeCoeffs.data(), dofsPlusData, dofsPlus);
       timeKernel.evaluate(timeCoeffs.data(), dofsMinusData, dofsMinus);
-    }
-#else
-    getDofs(dofsPlus, timeCoeffs, faultInfo.element);
-    if (faultInfo.neighborElement >= 0) {
-      getDofs(dofsMinus, timeCoeffs, faultInfo.neighborElement);
     } else {
-      getNeighborDofs(dofsMinus, timeCoeffs, faultInfo.element, faultInfo.side);
-=======
-      std::memcpy(dofsPlus, dofsPlusData, sizeof(dofsPlus));
-      std::memcpy(dofsMinus, dofsMinusData, sizeof(dofsMinus));
-    } else {
-      getDofs(dofsPlus, faultInfo.element);
+      getDofs(dofsPlus, timeCoeffs, faultInfo.element);
       if (faultInfo.neighborElement >= 0) {
-        getDofs(dofsMinus, faultInfo.neighborElement);
+        getDofs(dofsMinus, timeCoeffs, faultInfo.neighborElement);
       } else {
-        getNeighborDofs(dofsMinus, faultInfo.element, faultInfo.side);
+        getNeighborDofs(dofsMinus, timeCoeffs, faultInfo.element, faultInfo.side);
       }
->>>>>>> 2093a3f2
     }
 
     const auto* initStresses = getCellData<DynamicRupture::InitialStressInFaultCS>(local);
