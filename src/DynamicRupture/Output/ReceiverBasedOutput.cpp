--- conflicted
+++ resolved
@@ -8,10 +8,7 @@
 #include "ReceiverBasedOutput.h"
 #include "DynamicRupture/Misc.h"
 #include "DynamicRupture/Output/DataTypes.h"
-<<<<<<< HEAD
-=======
 #include "GeneratedCode/init.h"
->>>>>>> af7df1d3
 #include "GeneratedCode/kernel.h"
 #include "GeneratedCode/tensor.h"
 #include "Geometry/MeshDefinition.h"
@@ -23,16 +20,12 @@
 #include "Memory/Tree/Layer.h"
 #include "Numerical/BasisFunction.h"
 #include <Alignment.h>
-<<<<<<< HEAD
 #include <DynamicRupture/Output/ImposedSlipRates.h>
 #include <DynamicRupture/Output/LinearSlipWeakening.h>
 #include <DynamicRupture/Output/LinearSlipWeakeningBimaterial.h>
 #include <DynamicRupture/Output/NoFault.h>
 #include <DynamicRupture/Output/RateAndState.h>
 #include <DynamicRupture/Output/RateAndStateThermalPressurization.h>
-#include <GeneratedCode/init.h>
-=======
->>>>>>> af7df1d3
 #include <Kernels/Common.h>
 #include <Parallel/Runtime/Stream.h>
 #include <Solver/MultipleSimulations.h>
@@ -57,19 +50,14 @@
   drStorage = &userDrStorage;
 }
 
-<<<<<<< HEAD
 template <typename Derived>
 template <typename Cfg>
 void ReceiverOutputImpl<Derived>::getDofs(Real<Cfg> dofs[tensor::Q<Cfg>::size()], int meshId) {
-=======
-void ReceiverOutput::getDofs(real dofs[tensor::Q::size()], int meshId) {
->>>>>>> af7df1d3
   const auto position = wpBackmap->get(meshId);
   auto& layer = wpStorage->layer(position.color);
   // get DOFs from 0th derivatives
   assert(layer.var<LTS::CellInformation>()[position.cell].ltsSetup.hasDerivatives());
 
-<<<<<<< HEAD
   Real<Cfg>* derivatives = layer.var<LTS::Derivatives>(Cfg())[position.cell];
   std::copy(&derivatives[0], &derivatives[tensor::dQ<Cfg>::Size[0]], &dofs[0]);
 }
@@ -83,16 +71,6 @@
   auto& layer = wpStorage->layer(position.color);
   auto* derivatives =
       reinterpret_cast<Real<Cfg>*>(layer.var<LTS::FaceNeighbors>()[position.cell][side]);
-=======
-  real* derivatives = layer.var<LTS::Derivatives>()[position.cell];
-  std::copy(&derivatives[0], &derivatives[tensor::dQ::Size[0]], &dofs[0]);
-}
-
-void ReceiverOutput::getNeighborDofs(real dofs[tensor::Q::size()], int meshId, int side) {
-  const auto position = wpBackmap->get(meshId);
-  auto& layer = wpStorage->layer(position.color);
-  auto* derivatives = layer.var<LTS::FaceNeighbors>()[position.cell][side];
->>>>>>> af7df1d3
   assert(derivatives != nullptr);
 
   std::copy(&derivatives[0], &derivatives[tensor::dQ<Cfg>::Size[0]], &dofs[0]);
@@ -183,20 +161,14 @@
 
       const auto* initStresses = getCellData<DynamicRupture::InitialStressInFaultCS>(cfg, local);
 
-<<<<<<< HEAD
       local.frictionCoefficient = getCellData<DynamicRupture::Mu>(cfg, local)[local.gpIndex];
       local.stateVariable = static_cast<Derived*>(this)->template computeStateVariable<Cfg>(local);
-=======
-    local.waveSpeedsPlus = &((local.layer->var<DynamicRupture::WaveSpeedsPlus>())[local.ltsId]);
-    local.waveSpeedsMinus = &((local.layer->var<DynamicRupture::WaveSpeedsMinus>())[local.ltsId]);
->>>>>>> af7df1d3
 
       local.iniTraction1 = initStresses[QuantityIndices::XY][local.gpIndex];
       local.iniTraction2 = initStresses[QuantityIndices::XZ][local.gpIndex];
       local.iniNormalTraction = initStresses[QuantityIndices::XX][local.gpIndex];
       local.fluidPressure = static_cast<Derived*>(this)->template computeFluidPressure<Cfg>(local);
 
-<<<<<<< HEAD
       const auto& normal = outputData->faultDirections[i].faceNormal;
       const auto& tangent1 = outputData->faultDirections[i].tangent1;
       const auto& tangent2 = outputData->faultDirections[i].tangent2;
@@ -204,66 +176,6 @@
       const auto& dip = outputData->faultDirections[i].dip;
 
       const auto& transformData = std::get<TransformData<Cfg>>(outputData->transformData[i]);
-=======
-    if constexpr (isDeviceOn()) {
-      real* dofsPlusData = outputData->deviceDataCollector->get(outputData->deviceDataPlus[i]);
-      real* dofsMinusData = outputData->deviceDataCollector->get(outputData->deviceDataMinus[i]);
-
-      std::memcpy(dofsPlus, dofsPlusData, sizeof(dofsPlus));
-      std::memcpy(dofsMinus, dofsMinusData, sizeof(dofsMinus));
-    } else {
-      getDofs(dofsPlus, faultInfo.element);
-      if (faultInfo.neighborElement >= 0) {
-        getDofs(dofsMinus, faultInfo.neighborElement);
-      } else {
-        getNeighborDofs(dofsMinus, faultInfo.element, faultInfo.side);
-      }
-    }
-
-    const auto* initStresses = getCellData<DynamicRupture::InitialStressInFaultCS>(local);
-
-    local.frictionCoefficient = getCellData<DynamicRupture::Mu>(local)[local.gpIndex];
-    local.stateVariable = this->computeStateVariable(local);
-
-    local.iniTraction1 = initStresses[QuantityIndices::XY][local.gpIndex];
-    local.iniTraction2 = initStresses[QuantityIndices::XZ][local.gpIndex];
-    local.iniNormalTraction = initStresses[QuantityIndices::XX][local.gpIndex];
-    local.fluidPressure = this->computeFluidPressure(local);
-
-    const auto& normal = outputData->faultDirections[i].faceNormal;
-    const auto& tangent1 = outputData->faultDirections[i].tangent1;
-    const auto& tangent2 = outputData->faultDirections[i].tangent2;
-    const auto& strike = outputData->faultDirections[i].strike;
-    const auto& dip = outputData->faultDirections[i].dip;
-
-    auto* phiPlusSide = outputData->basisFunctions[i].plusSide.data();
-    auto* phiMinusSide = outputData->basisFunctions[i].minusSide.data();
-
-    seissol::dynamicRupture::kernel::evaluateFaceAlignedDOFSAtPoint kernel;
-    kernel.Tinv = outputData->glbToFaceAlignedData[i].data();
-
-    real faceAlignedValuesPlus[tensor::QAtPoint::size()]{};
-    real faceAlignedValuesMinus[tensor::QAtPoint::size()]{};
-
-    // TODO: do these operations only once per simulation
-    kernel.Q = dofsPlus;
-    kernel.basisFunctionsAtPoint = phiPlusSide;
-    kernel.QAtPoint = faceAlignedValuesPlus;
-    kernel.execute();
-
-    kernel.Q = dofsMinus;
-    kernel.basisFunctionsAtPoint = phiMinusSide;
-    kernel.QAtPoint = faceAlignedValuesMinus;
-    kernel.execute();
-
-    for (size_t j = 0; j < tensor::QAtPoint::Shape[seissol::multisim::BasisFunctionDimension];
-         ++j) {
-      local.faceAlignedValuesPlus[j] =
-          faceAlignedValuesPlus[j * seissol::multisim::NumSimulations + local.fusedIndex];
-      local.faceAlignedValuesMinus[j] =
-          faceAlignedValuesMinus[j * seissol::multisim::NumSimulations + local.fusedIndex];
-    }
->>>>>>> af7df1d3
 
       auto* phiPlusSide = transformData.basisFunctions.plusSide.data();
       auto* phiMinusSide = transformData.basisFunctions.minusSide.data();
@@ -285,20 +197,12 @@
       kernel.QAtPoint = faceAlignedValuesMinus;
       kernel.execute();
 
-<<<<<<< HEAD
       for (size_t j = 0; j < tensor::QAtPoint<Cfg>::Shape[seissol::multisim::BasisDim<Cfg>]; ++j) {
         local.faceAlignedValuesPlus[j] =
             faceAlignedValuesPlus[j * seissol::multisim::NumSimulations<Cfg> + local.fusedIndex];
         local.faceAlignedValuesMinus[j] =
             faceAlignedValuesMinus[j * seissol::multisim::NumSimulations<Cfg> + local.fusedIndex];
       }
-=======
-    auto& ruptureTime = std::get<VariableID::RuptureTime>(outputData->vars);
-    if (ruptureTime.isActive) {
-      auto* rt = getCellData<DynamicRupture::RuptureTime>(local);
-      ruptureTime(level, i) = rt[local.gpIndex];
-    }
->>>>>>> af7df1d3
 
       this->computeLocalStresses<Cfg>(local);
       const real strength = static_cast<Derived*>(this)->template computeLocalStrength<Cfg>(local);
@@ -323,7 +227,6 @@
       alignAlongDipAndStrikeKernel.rotatedStress = rotatedUpdatedStress.data();
       alignAlongDipAndStrikeKernel.execute();
 
-<<<<<<< HEAD
       std::array<real, 6> stress{};
       stress[QuantityIndices::XX] = local.transientNormalTraction;
       stress[QuantityIndices::YY] = local.faceAlignedStress22;
@@ -336,13 +239,6 @@
       std::array<real, 6> rotatedStress{};
       alignAlongDipAndStrikeKernel.rotatedStress = rotatedStress.data();
       alignAlongDipAndStrikeKernel.execute();
-=======
-    auto& accumulatedSlip = std::get<VariableID::AccumulatedSlip>(outputData->vars);
-    if (accumulatedSlip.isActive) {
-      auto* slip = getCellData<DynamicRupture::AccumulatedSlipMagnitude>(local);
-      accumulatedSlip(level, i) = slip[local.gpIndex];
-    }
->>>>>>> af7df1d3
 
       switch (slipRateOutputType) {
       case seissol::initializer::parameters::SlipRateOutputType::TractionsAndFailure: {
@@ -364,7 +260,6 @@
         slipRate(DirectionID::Dip, level, i) = local.slipRateDip;
       }
 
-<<<<<<< HEAD
       auto& transientTractions = std::get<VariableID::TransientTractions>(outputData->vars);
       if (transientTractions.isActive) {
         transientTractions(DirectionID::Strike, level, i) =
@@ -379,19 +274,6 @@
         frictionAndState(ParamID::FrictionCoefficient, level, i) = local.frictionCoefficient;
         frictionAndState(ParamID::State, level, i) = local.stateVariable;
       }
-=======
-    auto& peakSlipsRate = std::get<VariableID::PeakSlipRate>(outputData->vars);
-    if (peakSlipsRate.isActive) {
-      auto* peakSR = getCellData<DynamicRupture::PeakSlipRate>(local);
-      peakSlipsRate(level, i) = peakSR[local.gpIndex];
-    }
-
-    auto& dynamicStressTime = std::get<VariableID::DynamicStressTime>(outputData->vars);
-    if (dynamicStressTime.isActive) {
-      auto* dynStressTime = getCellData<DynamicRupture::DynStressTime>(local);
-      dynamicStressTime(level, i) = dynStressTime[local.gpIndex];
-    }
->>>>>>> af7df1d3
 
       auto& ruptureTime = std::get<VariableID::RuptureTime>(outputData->vars);
       if (ruptureTime.isActive) {
@@ -410,7 +292,6 @@
         accumulatedSlip(level, i) = slip[local.gpIndex];
       }
 
-<<<<<<< HEAD
       auto& totalTractions = std::get<VariableID::TotalTractions>(outputData->vars);
       if (totalTractions.isActive) {
         std::array<real, tensor::initialStress<Cfg>::size()> unrotatedInitStress{};
@@ -430,10 +311,6 @@
                                                         local.fluidPressure +
                                                         rotatedInitStress[QuantityIndices::XX];
       }
-=======
-      auto* slip1 = getCellData<DynamicRupture::Slip1>(local);
-      auto* slip2 = getCellData<DynamicRupture::Slip2>(local);
->>>>>>> af7df1d3
 
       auto& ruptureVelocity = std::get<VariableID::RuptureVelocity>(outputData->vars);
       if (ruptureVelocity.isActive) {
@@ -441,7 +318,6 @@
         ruptureVelocity(level, i) = this->computeRuptureVelocity<Cfg>(jacobiT2d, local);
       }
 
-<<<<<<< HEAD
       auto& peakSlipsRate = std::get<VariableID::PeakSlipRate>(outputData->vars);
       if (peakSlipsRate.isActive) {
         auto* peakSR = getCellData<DynamicRupture::PeakSlipRate>(cfg, local);
@@ -477,12 +353,6 @@
       }
       static_cast<Derived*>(this)->template outputSpecifics<Cfg>(outputData, local, level, i);
     });
-=======
-      slipVectors(DirectionID::Dip, level, i) =
-          sin1 * slip1[local.gpIndex] + cos1 * slip2[local.gpIndex];
-    }
-    this->outputSpecifics(outputData, local, level, i);
->>>>>>> af7df1d3
   };
 
   callRuntime.enqueueLoop(points, handler);
@@ -493,7 +363,6 @@
   }
 }
 
-<<<<<<< HEAD
 template <typename Derived>
 template <typename Cfg>
 void ReceiverOutputImpl<Derived>::computeLocalStresses(LocalInfo<Cfg>& local) {
@@ -501,10 +370,6 @@
 
   const auto& impAndEta =
       ((local.layer->template var<DynamicRupture::ImpAndEta>(Cfg()))[local.ltsId]);
-=======
-void ReceiverOutput::computeLocalStresses(LocalInfo& local) {
-  const auto& impAndEta = ((local.layer->var<DynamicRupture::ImpAndEta>())[local.ltsId]);
->>>>>>> af7df1d3
   const real normalDivisor = 1.0 / (impAndEta.zpNeig + impAndEta.zp);
   const real shearDivisor = 1.0 / (impAndEta.zsNeig + impAndEta.zs);
 
@@ -572,12 +437,8 @@
     const std::array<Real<Cfg>, 6>& rotatedUpdatedStress,
     const std::array<Real<Cfg>, 6>& rotatedStress) {
 
-<<<<<<< HEAD
   const auto& impAndEta =
       ((local.layer->template var<DynamicRupture::ImpAndEta>(Cfg()))[local.ltsId]);
-=======
-  const auto& impAndEta = ((local.layer->var<DynamicRupture::ImpAndEta>())[local.ltsId]);
->>>>>>> af7df1d3
   local.slipRateStrike = -impAndEta.invEtaS * (rotatedUpdatedStress[QuantityIndices::XY] -
                                                rotatedStress[QuantityIndices::XY]);
   local.slipRateDip = -impAndEta.invEtaS * (rotatedUpdatedStress[QuantityIndices::XZ] -
@@ -607,18 +468,12 @@
   }
 }
 
-<<<<<<< HEAD
 template <typename Derived>
 template <typename Cfg>
 Real<Cfg> ReceiverOutputImpl<Derived>::computeRuptureVelocity(
     const Eigen::Matrix<Real<Cfg>, 2, 2>& jacobiT2d, const LocalInfo<Cfg>& local) {
   using real = Real<Cfg>;
   auto* ruptureTime = getCellData<DynamicRupture::RuptureTime>(Cfg(), local);
-=======
-real ReceiverOutput::computeRuptureVelocity(Eigen::Matrix<real, 2, 2>& jacobiT2d,
-                                            const LocalInfo& local) {
-  auto* ruptureTime = getCellData<DynamicRupture::RuptureTime>(local);
->>>>>>> af7df1d3
   real ruptureVelocity = 0.0;
 
   bool needsUpdate{true};
@@ -642,17 +497,10 @@
     auto weights =
         init::quadweights<Cfg>::view::create(const_cast<real*>(init::quadweights<Cfg>::Values));
 
-<<<<<<< HEAD
     auto* rt = getCellData<DynamicRupture::RuptureTime>(Cfg(), local);
     for (size_t jBndGP = 0; jBndGP < misc::NumBoundaryGaussPoints<Cfg>; ++jBndGP) {
       const real chi = seissol::multisim::multisimTranspose<Cfg>(chiTau2dPoints, jBndGP, 0);
       const real tau = seissol::multisim::multisimTranspose<Cfg>(chiTau2dPoints, jBndGP, 1);
-=======
-    auto* rt = getCellData<DynamicRupture::RuptureTime>(local);
-    for (size_t jBndGP = 0; jBndGP < misc::NumBoundaryGaussPoints; ++jBndGP) {
-      const real chi = seissol::multisim::multisimTranspose(chiTau2dPoints, jBndGP, 0);
-      const real tau = seissol::multisim::multisimTranspose(chiTau2dPoints, jBndGP, 1);
->>>>>>> af7df1d3
 
       basisFunction::tri_dubiner::evaluatePolynomials(phiAtPoint.data(), chi, tau, NumPoly);
 
@@ -689,12 +537,8 @@
   return ruptureVelocity;
 }
 
-<<<<<<< HEAD
 template <typename Derived>
 std::vector<std::size_t> ReceiverOutputImpl<Derived>::getOutputVariables() const {
-=======
-std::vector<std::size_t> ReceiverOutput::getOutputVariables() const {
->>>>>>> af7df1d3
   return {drStorage->info<DynamicRupture::InitialStressInFaultCS>().index,
           drStorage->info<DynamicRupture::Mu>().index,
           drStorage->info<DynamicRupture::RuptureTime>().index,
