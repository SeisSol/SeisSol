--- conflicted
+++ resolved
@@ -51,7 +51,6 @@
   assert((wpLut->lookup(wpDescr->cellInformation, meshId).ltsSetup >> 9) % 2 == 1);
 
   real* derivatives = wpLut->lookup(wpDescr->derivatives, meshId);
-<<<<<<< HEAD
 #ifdef ACL_DEVICE
   device::DeviceInstance::getInstance().api->copyFrom(
       &dofs[0], &derivatives[0], sizeof(real) * tensor::dQ::Size[0]);
@@ -67,9 +66,6 @@
       dummydofs + NUMBER_OF_BASIS_FUNCTIONS * tensor::Q::Shape[2] * (nFused + 1),
       &dofs[0]);
 #endif
-=======
-  std::copy(&derivatives[0], &derivatives[tensor::dQ::Size[0]], &dofs[0]);
->>>>>>> 5849d62e
 }
 #ifdef MULTIPLE_SIMULATIONS
 void ReceiverOutput::getNeighbourDofs(real (&dofs)[tensor::Q::Shape[1]*tensor::Q::Shape[2]], int meshId, int side, unsigned int nFused)
@@ -80,13 +76,11 @@
   real* derivatives = wpLut->lookup(wpDescr->faceNeighbors, meshId)[side];
   assert(derivatives != nullptr);
 
-<<<<<<< HEAD
 #ifdef ACL_DEVICE
   device::DeviceInstance::getInstance().api->copyFrom(
       &dofs[0], &derivatives[0], sizeof(real) * tensor::dQ::Size[0]);
 #else
-// yes, dofs is correctly-sized while derivatives is too big (and the copy)
-  // std::copy(&derivatives[0], &derivatives[tensor::dQ::Size[0]], &dofs[0]);
+  //(TODO Discuss: check and verify if this is right)
   real dummydofs[tensor::Q::size()] = {0.0};
   kernel::dofsModified dofsModifiedKrnl;
   dofsModifiedKrnl.Q = derivatives;
@@ -98,9 +92,6 @@
             &dofs[0]);
 
 #endif
-=======
-  std::copy(&derivatives[0], &derivatives[tensor::dQ::Size[0]], &dofs[0]);
->>>>>>> 5849d62e
 }
 
 void ReceiverOutput::calcFaultOutput(
@@ -128,7 +119,6 @@
 #pragma omp parallel for
 #endif
   for (size_t i = 0; i < outputData->receiverPoints.size(); ++i) {
-<<<<<<< HEAD
     #ifdef MULTIPLE_SIMULATIONS
     alignas(Alignment) real dofsPlus[tensor::Q::Shape[1]*tensor::Q::Shape[2]]{};
     alignas(Alignment) real dofsMinus[tensor::Q::Shape[1]*tensor::Q::Shape[2]]{};
@@ -136,11 +126,6 @@
     alignas(ALIGNMENT) real dofsPlus[tensor::Q::size()]{};
     alignas(ALIGNMENT) real dofsMinus[tensor::Q::size()]{};    
     #endif
-=======
-    alignas(Alignment) real dofsPlus[tensor::Q::size()]{};
-    alignas(Alignment) real dofsMinus[tensor::Q::size()]{};
-
->>>>>>> 5849d62e
     assert(outputData->receiverPoints[i].isInside == true &&
            "a receiver is not within any tetrahedron adjacent to a fault");
 
@@ -494,11 +479,7 @@
       basisFunction::tri_dubiner::evaluatePolynomials(phiAtPoint.data(), chi, tau, numPoly);
 
       for (size_t d = 0; d < numDegFr2d; ++d) {
-<<<<<<< HEAD
-        projectedRT[d] += getWeights(jBndGP) * rt[local.ltsId][jBndGP] * phiAtPoint[d];
-=======
-        projectedRT[d] += weights(jBndGP) * rt[jBndGP] * phiAtPoint[d];
->>>>>>> 5849d62e
+        projectedRT[d] += getWeights(jBndGP) * rt[jBndGP] * phiAtPoint[d];
       }
     }
 
