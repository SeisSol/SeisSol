#include "Initializer/tree/Layer.hpp"
#include "Initializer/preProcessorMacros.hpp"
#include "Numerical_aux/BasisFunction.h"
#include "ReceiverBasedOutput.hpp"
#include "generated_code/kernel.h"
#include "generated_code/tensor.h"
#include <cstring>

using namespace seissol::dr::misc::quantity_indices;

namespace seissol::dr::output {
void ReceiverOutput::setLtsData(seissol::initializers::LTSTree* userWpTree,
                                seissol::initializers::LTS* userWpDescr,
                                seissol::initializers::Lut* userWpLut,
                                seissol::initializers::LTSTree* userDrTree,
                                seissol::initializers::DynamicRupture* userDrDescr) {
  wpTree = userWpTree;
  wpDescr = userWpDescr;
  wpLut = userWpLut;
  drTree = userDrTree;
  drDescr = userDrDescr;
}

void ReceiverOutput::getDofs(real dofs[tensor::Q::size()], int meshId) {
  // get DOFs from 0th derivatives
  assert((wpLut->lookup(wpDescr->cellInformation, meshId).ltsSetup >> 9) % 2 == 1);

  real* derivatives = wpLut->lookup(wpDescr->derivatives, meshId);
#ifdef ACL_DEVICE
  device::DeviceInstance::getInstance().api->copyFrom(
      &dofs[0], &derivatives[0], sizeof(real) * tensor::dQ::Size[0]);
#else
  std::copy(&derivatives[0], &derivatives[tensor::dQ::Size[0]], &dofs[0]);
#endif
}

void ReceiverOutput::getNeighbourDofs(real dofs[tensor::Q::size()], int meshId, int side) {
  real* derivatives = wpLut->lookup(wpDescr->faceNeighbors, meshId)[side];
  assert(derivatives != nullptr);

#ifdef ACL_DEVICE
  device::DeviceInstance::getInstance().api->copyFrom(
      &dofs[0], &derivatives[0], sizeof(real) * tensor::dQ::Size[0]);
#else
  std::copy(&derivatives[0], &derivatives[tensor::dQ::Size[0]], &dofs[0]);
#endif
}

<<<<<<< HEAD
void ReceiverOutput::calcFaultOutput(
    seissol::initializers::parameters::OutputType outputType,
    seissol::initializers::parameters::SlipRateOutputType slipRateOutputType,
    std::shared_ptr<ReceiverOutputData> outputData,
    double time) {

  const size_t level = (outputType == seissol::initializers::parameters::OutputType::AtPickpoint)
                           ? outputData->currentCacheLevel
                           : 0;
=======
void ReceiverOutput::allocateMemory(
    const std::vector<std::shared_ptr<ReceiverOutputData>>& states) {
#ifdef ACL_DEVICE
  std::size_t maxCellCount = 0;
  for (const auto& state : states) {
    if (state) {
      maxCellCount = std::max(state->cellCount, maxCellCount);
    }
  }
  deviceCopyMemory =
      reinterpret_cast<real*>(device::DeviceInstance::getInstance().api->allocPinnedMem(
          sizeof(real) * tensor::Q::size() * maxCellCount));
#endif
}

ReceiverOutput::~ReceiverOutput() {
  if (deviceCopyMemory != nullptr) {
#ifdef ACL_DEVICE
    device::DeviceInstance::getInstance().api->freePinnedMem(deviceCopyMemory);
#endif
    deviceCopyMemory = nullptr;
  }
}

void ReceiverOutput::calcFaultOutput(const OutputType type,
                                     std::shared_ptr<ReceiverOutputData> outputData,
                                     const GeneralParams& generalParams,
                                     double time) {

  const size_t level = (type == OutputType::AtPickpoint) ? outputData->currentCacheLevel : 0;
>>>>>>> 16307389
  const auto faultInfos = meshReader->getFault();

#ifdef ACL_DEVICE
  if (outputData->cellCount > 0) {
    void* stream = device::DeviceInstance::getInstance().api->getDefaultStream();
    device::DeviceInstance::getInstance().algorithms.copyScatterToUniform(outputData->deviceDataPtr,
                                                                          deviceCopyMemory,
                                                                          tensor::Q::size(),
                                                                          tensor::Q::size(),
                                                                          outputData->cellCount,
                                                                          stream);
    device::DeviceInstance::getInstance().api->syncDefaultStreamWithHost();
  }
#endif

#if defined(_OPENMP) && !NVHPC_AVOID_OMP
#pragma omp parallel for
#endif
  for (size_t i = 0; i < outputData->receiverPoints.size(); ++i) {
    alignas(ALIGNMENT) real dofsPlus[tensor::Q::size()]{};
    alignas(ALIGNMENT) real dofsMinus[tensor::Q::size()]{};

    assert(outputData->receiverPoints[i].isInside == true &&
           "a receiver is not within any tetrahedron adjacent to a fault");

    const auto faceIndex = outputData->receiverPoints[i].faultFaceIndex;
    assert(faceIndex != -1 && "receiver is not initialized");
    LocalInfo local{};

    auto [layer, ltsId] = (*faceToLtsMap)[faceIndex];
    local.layer = layer;
    local.ltsId = ltsId;

    local.nearestGpIndex = outputData->receiverPoints[i].nearestGpIndex;
    local.nearestInternalGpIndex = outputData->receiverPoints[i].nearestInternalGpIndex;

    local.waveSpeedsPlus = &((local.layer->var(drDescr->waveSpeedsPlus))[local.ltsId]);
    local.waveSpeedsMinus = &((local.layer->var(drDescr->waveSpeedsMinus))[local.ltsId]);

    const auto faultInfo = faultInfos[faceIndex];

#ifdef ACL_DEVICE
    {
      real* dofsPlusData = deviceCopyMemory + tensor::Q::size() * outputData->deviceDataPlus[i];
      real* dofsMinusData = deviceCopyMemory + tensor::Q::size() * outputData->deviceDataMinus[i];

      std::memcpy(dofsPlus, dofsPlusData, sizeof(dofsPlus));
      std::memcpy(dofsMinus, dofsMinusData, sizeof(dofsMinus));
    }
#else
    getDofs(dofsPlus, faultInfo.element);
    if (faultInfo.neighborElement >= 0) {
      getDofs(dofsMinus, faultInfo.neighborElement);
    } else {
      getNeighbourDofs(dofsMinus, faultInfo.element, faultInfo.side);
    }
#endif

    const auto* initStresses = local.layer->var(drDescr->initialStressInFaultCS);
    const auto* initStress = initStresses[local.ltsId][local.nearestGpIndex];

    local.frictionCoefficient = (local.layer->var(drDescr->mu))[local.ltsId][local.nearestGpIndex];
    local.stateVariable = this->computeStateVariable(local);

    local.iniTraction1 = initStress[QuantityIndices::XY];
    local.iniTraction2 = initStress[QuantityIndices::XZ];
    local.iniNormalTraction = initStress[QuantityIndices::XX];
    local.fluidPressure = this->computeFluidPressure(local);

    const auto& normal = outputData->faultDirections[i].faceNormal;
    const auto& tangent1 = outputData->faultDirections[i].tangent1;
    const auto& tangent2 = outputData->faultDirections[i].tangent2;
    const auto& strike = outputData->faultDirections[i].strike;
    const auto& dip = outputData->faultDirections[i].dip;

    auto* phiPlusSide = outputData->basisFunctions[i].plusSide.data();
    auto* phiMinusSide = outputData->basisFunctions[i].minusSide.data();

    seissol::dynamicRupture::kernel::evaluateFaceAlignedDOFSAtPoint kernel;
    kernel.Tinv = outputData->glbToFaceAlignedData[i].data();

    kernel.Q = dofsPlus;
    kernel.basisFunctionsAtPoint = phiPlusSide;
    kernel.QAtPoint = local.faceAlignedValuesPlus;
    kernel.execute();

    kernel.Q = dofsMinus;
    kernel.basisFunctionsAtPoint = phiMinusSide;
    kernel.QAtPoint = local.faceAlignedValuesMinus;
    kernel.execute();

    this->computeLocalStresses(local);
    const real strength = this->computeLocalStrength(local);
    this->updateLocalTractions(local, strength);

    seissol::dynamicRupture::kernel::rotateInitStress alignAlongDipAndStrikeKernel;
    alignAlongDipAndStrikeKernel.stressRotationMatrix =
        outputData->stressGlbToDipStrikeAligned[i].data();
    alignAlongDipAndStrikeKernel.reducedFaceAlignedMatrix =
        outputData->stressFaceAlignedToGlb[i].data();

    std::array<real, 6> updatedStress{};
    updatedStress[QuantityIndices::XX] = local.transientNormalTraction;
    updatedStress[QuantityIndices::YY] = local.faceAlignedStress22;
    updatedStress[QuantityIndices::ZZ] = local.faceAlignedStress33;
    updatedStress[QuantityIndices::XY] = local.updatedTraction1;
    updatedStress[QuantityIndices::YZ] = local.faceAlignedStress23;
    updatedStress[QuantityIndices::XZ] = local.updatedTraction2;

    alignAlongDipAndStrikeKernel.initialStress = updatedStress.data();
    std::array<real, 6> rotatedUpdatedStress{};
    alignAlongDipAndStrikeKernel.rotatedStress = rotatedUpdatedStress.data();
    alignAlongDipAndStrikeKernel.execute();

    std::array<real, 6> stress{};
    stress[QuantityIndices::XX] = local.transientNormalTraction;
    stress[QuantityIndices::YY] = local.faceAlignedStress22;
    stress[QuantityIndices::ZZ] = local.faceAlignedStress33;
    stress[QuantityIndices::XY] = local.faceAlignedStress12;
    stress[QuantityIndices::YZ] = local.faceAlignedStress23;
    stress[QuantityIndices::XZ] = local.faceAlignedStress13;

    alignAlongDipAndStrikeKernel.initialStress = stress.data();
    std::array<real, 6> rotatedStress{};
    alignAlongDipAndStrikeKernel.rotatedStress = rotatedStress.data();
    alignAlongDipAndStrikeKernel.execute();

    switch (slipRateOutputType) {
    case seissol::initializers::parameters::SlipRateOutputType::TractionsAndFailure: {
      this->computeSlipRate(local, rotatedUpdatedStress, rotatedStress);
      break;
    }
    case seissol::initializers::parameters::SlipRateOutputType::VelocityDifference: {
      this->computeSlipRate(local, tangent1, tangent2, strike, dip);
      break;
    }
    }

    adjustRotatedUpdatedStress(rotatedUpdatedStress, rotatedStress);

    auto& slipRate = std::get<VariableID::SlipRate>(outputData->vars);
    if (slipRate.isActive) {
      slipRate(DirectionID::Strike, level, i) = local.slipRateStrike;
      slipRate(DirectionID::Dip, level, i) = local.slipRateDip;
    }

    auto& transientTractions = std::get<VariableID::TransientTractions>(outputData->vars);
    if (transientTractions.isActive) {
      transientTractions(DirectionID::Strike, level, i) = rotatedUpdatedStress[QuantityIndices::XY];
      transientTractions(DirectionID::Dip, level, i) = rotatedUpdatedStress[QuantityIndices::XZ];
      transientTractions(DirectionID::Normal, level, i) =
          local.transientNormalTraction - local.fluidPressure;
    }

    auto& frictionAndState = std::get<VariableID::FrictionAndState>(outputData->vars);
    if (frictionAndState.isActive) {
      frictionAndState(ParamID::FrictionCoefficient, level, i) = local.frictionCoefficient;
      frictionAndState(ParamID::State, level, i) = local.stateVariable;
    }

    auto& ruptureTime = std::get<VariableID::RuptureTime>(outputData->vars);
    if (ruptureTime.isActive) {
      auto* rt = local.layer->var(drDescr->ruptureTime);
      ruptureTime(level, i) = rt[local.ltsId][local.nearestGpIndex];
    }

    auto& normalVelocity = std::get<VariableID::NormalVelocity>(outputData->vars);
    if (normalVelocity.isActive) {
      normalVelocity(level, i) = local.faultNormalVelocity;
    }

    auto& accumulatedSlip = std::get<VariableID::AccumulatedSlip>(outputData->vars);
    if (accumulatedSlip.isActive) {
      auto* slip = local.layer->var(drDescr->accumulatedSlipMagnitude);
      accumulatedSlip(level, i) = slip[local.ltsId][local.nearestGpIndex];
    }

    auto& totalTractions = std::get<VariableID::TotalTractions>(outputData->vars);
    if (totalTractions.isActive) {
      std::array<real, tensor::rotatedStress::size()> rotatedInitStress{};
      alignAlongDipAndStrikeKernel.initialStress = initStress;
      alignAlongDipAndStrikeKernel.rotatedStress = rotatedInitStress.data();
      alignAlongDipAndStrikeKernel.execute();

      totalTractions(DirectionID::Strike, level, i) =
          rotatedUpdatedStress[QuantityIndices::XY] + rotatedInitStress[QuantityIndices::XY];
      totalTractions(DirectionID::Dip, level, i) =
          rotatedUpdatedStress[QuantityIndices::XZ] + rotatedInitStress[QuantityIndices::XZ];
      totalTractions(DirectionID::Normal, level, i) = local.transientNormalTraction -
                                                      local.fluidPressure +
                                                      rotatedInitStress[QuantityIndices::XX];
    }

    auto& ruptureVelocity = std::get<VariableID::RuptureVelocity>(outputData->vars);
    if (ruptureVelocity.isActive) {
      auto& jacobiT2d = outputData->jacobianT2d[i];
      ruptureVelocity(level, i) = this->computeRuptureVelocity(jacobiT2d, local);
    }

    auto& peakSlipsRate = std::get<VariableID::PeakSlipRate>(outputData->vars);
    if (peakSlipsRate.isActive) {
      auto* peakSR = local.layer->var(drDescr->peakSlipRate);
      peakSlipsRate(level, i) = peakSR[local.ltsId][local.nearestGpIndex];
    }

    auto& dynamicStressTime = std::get<VariableID::DynamicStressTime>(outputData->vars);
    if (dynamicStressTime.isActive) {
      auto* dynStressTime = (local.layer->var(drDescr->dynStressTime));
      dynamicStressTime(level, i) = dynStressTime[local.ltsId][local.nearestGpIndex];
    }

    auto& slipVectors = std::get<VariableID::Slip>(outputData->vars);
    if (slipVectors.isActive) {
      VrtxCoords crossProduct = {0.0, 0.0, 0.0};
      MeshTools::cross(strike.data(), tangent1.data(), crossProduct);

      const double cos1 = MeshTools::dot(strike.data(), tangent1.data());
      const double scalarProd = MeshTools::dot(crossProduct, normal.data());

      // Note: cos1**2 can be greater than 1.0 because of rounding errors -> min
      double sin1 = std::sqrt(1.0 - std::min(1.0, cos1 * cos1));
      sin1 = (scalarProd > 0) ? sin1 : -sin1;

      auto* slip1 = local.layer->var(drDescr->slip1);
      auto* slip2 = local.layer->var(drDescr->slip2);

      slipVectors(DirectionID::Strike, level, i) = cos1 * slip1[local.ltsId][local.nearestGpIndex] -
                                                   sin1 * slip2[local.ltsId][local.nearestGpIndex];

      slipVectors(DirectionID::Dip, level, i) = sin1 * slip1[local.ltsId][local.nearestGpIndex] +
                                                cos1 * slip2[local.ltsId][local.nearestGpIndex];
    }
    this->outputSpecifics(outputData, local, level, i);
  }

  if (outputType == seissol::initializers::parameters::OutputType::AtPickpoint) {
    outputData->cachedTime[outputData->currentCacheLevel] = time;
    outputData->currentCacheLevel += 1;
  }
}

void ReceiverOutput::computeLocalStresses(LocalInfo& local) {
  const auto& impAndEta = ((local.layer->var(drDescr->impAndEta))[local.ltsId]);
  const real normalDivisor = 1.0 / (impAndEta.zpNeig + impAndEta.zp);
  const real shearDivisor = 1.0 / (impAndEta.zsNeig + impAndEta.zs);

  auto diff = [&local](int i) {
    return local.faceAlignedValuesMinus[i] - local.faceAlignedValuesPlus[i];
  };

  local.faceAlignedStress12 =
      local.faceAlignedValuesPlus[QuantityIndices::XY] +
      ((diff(QuantityIndices::XY) + impAndEta.zsNeig * diff(QuantityIndices::V)) * impAndEta.zs) *
          shearDivisor;

  local.faceAlignedStress13 =
      local.faceAlignedValuesPlus[QuantityIndices::XZ] +
      ((diff(QuantityIndices::XZ) + impAndEta.zsNeig * diff(QuantityIndices::W)) * impAndEta.zs) *
          shearDivisor;

  local.transientNormalTraction =
      local.faceAlignedValuesPlus[QuantityIndices::XX] +
      ((diff(QuantityIndices::XX) + impAndEta.zpNeig * diff(QuantityIndices::U)) * impAndEta.zp) *
          normalDivisor;

  local.faultNormalVelocity =
      local.faceAlignedValuesPlus[QuantityIndices::U] +
      (local.transientNormalTraction - local.faceAlignedValuesPlus[QuantityIndices::XX]) *
          impAndEta.invZp;

  real missingSigmaValues =
      (local.transientNormalTraction - local.faceAlignedValuesPlus[QuantityIndices::XX]);
  missingSigmaValues *= (1.0 - 2.0 * std::pow(local.waveSpeedsPlus->sWaveVelocity /
                                                  local.waveSpeedsPlus->pWaveVelocity,
                                              2));

  local.faceAlignedStress22 = local.faceAlignedValuesPlus[QuantityIndices::YY] + missingSigmaValues;
  local.faceAlignedStress33 = local.faceAlignedValuesPlus[QuantityIndices::ZZ] + missingSigmaValues;
  local.faceAlignedStress23 = local.faceAlignedValuesPlus[QuantityIndices::YZ];
}

void ReceiverOutput::updateLocalTractions(LocalInfo& local, real strength) {
  const auto component1 = local.iniTraction1 + local.faceAlignedStress12;
  const auto component2 = local.iniTraction2 + local.faceAlignedStress13;
  const auto tracEla = misc::magnitude(component1, component2);

  if (tracEla > std::abs(strength)) {
    local.updatedTraction1 =
        ((local.iniTraction1 + local.faceAlignedStress12) / tracEla) * strength;
    local.updatedTraction2 =
        ((local.iniTraction2 + local.faceAlignedStress13) / tracEla) * strength;

    // update stress change
    local.updatedTraction1 -= local.iniTraction1;
    local.updatedTraction2 -= local.iniTraction2;
  } else {
    local.updatedTraction1 = local.faceAlignedStress12;
    local.updatedTraction2 = local.faceAlignedStress13;
  }
}

void ReceiverOutput::computeSlipRate(LocalInfo& local,
                                     const std::array<real, 6>& rotatedUpdatedStress,
                                     const std::array<real, 6>& rotatedStress) {

  const auto& impAndEta = ((local.layer->var(drDescr->impAndEta))[local.ltsId]);
  local.slipRateStrike = -impAndEta.invEtaS * (rotatedUpdatedStress[QuantityIndices::XY] -
                                               rotatedStress[QuantityIndices::XY]);
  local.slipRateDip = -impAndEta.invEtaS * (rotatedUpdatedStress[QuantityIndices::XZ] -
                                            rotatedStress[QuantityIndices::XZ]);
}

void ReceiverOutput::computeSlipRate(LocalInfo& local,
                                     const std::array<double, 3>& tangent1,
                                     const std::array<double, 3>& tangent2,
                                     const std::array<double, 3>& strike,
                                     const std::array<double, 3>& dip) {
  local.slipRateStrike = static_cast<real>(0.0);
  local.slipRateDip = static_cast<real>(0.0);

  for (size_t i = 0; i < 3; ++i) {
    const real factorMinus = (local.faceAlignedValuesMinus[QuantityIndices::V] * tangent1[i] +
                              local.faceAlignedValuesMinus[QuantityIndices::W] * tangent2[i]);

    const real factorPlus = (local.faceAlignedValuesPlus[QuantityIndices::V] * tangent1[i] +
                             local.faceAlignedValuesPlus[QuantityIndices::W] * tangent2[i]);

    local.slipRateStrike += (factorMinus - factorPlus) * strike[i];
    local.slipRateDip += (factorMinus - factorPlus) * dip[i];
  }
}

real ReceiverOutput::computeRuptureVelocity(Eigen::Matrix<real, 2, 2>& jacobiT2d,
                                            const LocalInfo& local) {
  auto* ruptureTime = (local.layer->var(drDescr->ruptureTime))[local.ltsId];
  real ruptureVelocity = 0.0;

  bool needsUpdate{true};
  for (size_t point = 0; point < misc::numberOfBoundaryGaussPoints; ++point) {
    if (ruptureTime[point] == 0.0) {
      needsUpdate = false;
    }
  }

  if (needsUpdate) {
    constexpr int numPoly = CONVERGENCE_ORDER - 1;
    constexpr int numDegFr2d = (numPoly + 1) * (numPoly + 2) / 2;
    std::array<double, numDegFr2d> projectedRT{};
    projectedRT.fill(0.0);

    std::array<double, 2 * numDegFr2d> phiAtPoint{};
    phiAtPoint.fill(0.0);

    auto chiTau2dPoints =
        init::quadpoints::view::create(const_cast<real*>(init::quadpoints::Values));
    auto weights = init::quadweights::view::create(const_cast<real*>(init::quadweights::Values));

    auto* rt = local.layer->var(drDescr->ruptureTime);
    for (size_t jBndGP = 0; jBndGP < misc::numberOfBoundaryGaussPoints; ++jBndGP) {
      const real chi = chiTau2dPoints(jBndGP, 0);
      const real tau = chiTau2dPoints(jBndGP, 1);
      basisFunction::tri_dubiner::evaluatePolynomials(phiAtPoint.data(), chi, tau, numPoly);

      for (size_t d = 0; d < numDegFr2d; ++d) {
        projectedRT[d] += weights(jBndGP) * rt[local.ltsId][jBndGP] * phiAtPoint[d];
      }
    }

    auto m2inv =
        seissol::init::M2inv::view::create(const_cast<real*>(seissol::init::M2inv::Values));
    for (size_t d = 0; d < numDegFr2d; ++d) {
      projectedRT[d] *= m2inv(d, d);
    }

    const real chi = chiTau2dPoints(local.nearestInternalGpIndex, 0);
    const real tau = chiTau2dPoints(local.nearestInternalGpIndex, 1);

    basisFunction::tri_dubiner::evaluateGradPolynomials(phiAtPoint.data(), chi, tau, numPoly);

    real dTdChi{0.0};
    real dTdTau{0.0};
    for (size_t d = 0; d < numDegFr2d; ++d) {
      dTdChi += projectedRT[d] * phiAtPoint[2 * d];
      dTdTau += projectedRT[d] * phiAtPoint[2 * d + 1];
    }
    const real dTdX = jacobiT2d(0, 0) * dTdChi + jacobiT2d(0, 1) * dTdTau;
    const real dTdY = jacobiT2d(1, 0) * dTdChi + jacobiT2d(1, 1) * dTdTau;

    const real slowness = misc::magnitude(dTdX, dTdY);
    ruptureVelocity = (slowness == 0.0) ? 0.0 : 1.0 / slowness;
  }

  return ruptureVelocity;
}
} // namespace seissol::dr::output<|MERGE_RESOLUTION|>--- conflicted
+++ resolved
@@ -46,7 +46,30 @@
 #endif
 }
 
-<<<<<<< HEAD
+void ReceiverOutput::allocateMemory(
+    const std::vector<std::shared_ptr<ReceiverOutputData>>& states) {
+#ifdef ACL_DEVICE
+  std::size_t maxCellCount = 0;
+  for (const auto& state : states) {
+    if (state) {
+      maxCellCount = std::max(state->cellCount, maxCellCount);
+    }
+  }
+  deviceCopyMemory =
+      reinterpret_cast<real*>(device::DeviceInstance::getInstance().api->allocPinnedMem(
+          sizeof(real) * tensor::Q::size() * maxCellCount));
+#endif
+}
+
+ReceiverOutput::~ReceiverOutput() {
+  if (deviceCopyMemory != nullptr) {
+#ifdef ACL_DEVICE
+    device::DeviceInstance::getInstance().api->freePinnedMem(deviceCopyMemory);
+#endif
+    deviceCopyMemory = nullptr;
+  }
+}
+
 void ReceiverOutput::calcFaultOutput(
     seissol::initializers::parameters::OutputType outputType,
     seissol::initializers::parameters::SlipRateOutputType slipRateOutputType,
@@ -56,38 +79,6 @@
   const size_t level = (outputType == seissol::initializers::parameters::OutputType::AtPickpoint)
                            ? outputData->currentCacheLevel
                            : 0;
-=======
-void ReceiverOutput::allocateMemory(
-    const std::vector<std::shared_ptr<ReceiverOutputData>>& states) {
-#ifdef ACL_DEVICE
-  std::size_t maxCellCount = 0;
-  for (const auto& state : states) {
-    if (state) {
-      maxCellCount = std::max(state->cellCount, maxCellCount);
-    }
-  }
-  deviceCopyMemory =
-      reinterpret_cast<real*>(device::DeviceInstance::getInstance().api->allocPinnedMem(
-          sizeof(real) * tensor::Q::size() * maxCellCount));
-#endif
-}
-
-ReceiverOutput::~ReceiverOutput() {
-  if (deviceCopyMemory != nullptr) {
-#ifdef ACL_DEVICE
-    device::DeviceInstance::getInstance().api->freePinnedMem(deviceCopyMemory);
-#endif
-    deviceCopyMemory = nullptr;
-  }
-}
-
-void ReceiverOutput::calcFaultOutput(const OutputType type,
-                                     std::shared_ptr<ReceiverOutputData> outputData,
-                                     const GeneralParams& generalParams,
-                                     double time) {
-
-  const size_t level = (type == OutputType::AtPickpoint) ? outputData->currentCacheLevel : 0;
->>>>>>> 16307389
   const auto faultInfos = meshReader->getFault();
 
 #ifdef ACL_DEVICE
