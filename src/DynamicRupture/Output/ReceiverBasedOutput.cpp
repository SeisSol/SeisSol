// SPDX-FileCopyrightText: 2022 SeisSol Group
//
// SPDX-License-Identifier: BSD-3-Clause
// SPDX-LicenseComments: Full text under /LICENSE and /LICENSES/
//
// SPDX-FileContributor: Author lists in /AUTHORS and /CITATION.cff

#include "ReceiverBasedOutput.h"
#include "Common/Constants.h"
#include "DynamicRupture/Misc.h"
#include "DynamicRupture/Output/DataTypes.h"
#include "GeneratedCode/init.h"
#include "GeneratedCode/kernel.h"
#include "GeneratedCode/tensor.h"
#include "Geometry/MeshDefinition.h"
#include "Geometry/MeshTools.h"
#include "Initializer/Parameters/DRParameters.h"
#include "Kernels/Precision.h"
#include "Memory/Descriptor/DynamicRupture.h"
#include "Memory/Descriptor/LTS.h"
#include "Memory/Tree/Layer.h"
#include "Numerical/BasisFunction.h"
#include <Alignment.h>
#include <Kernels/Common.h>
#include <Parallel/Runtime/Stream.h>
#include <Solver/MultipleSimulations.h>
#include <algorithm>
#include <array>
#include <cassert>
#include <cmath>
#include <cstddef>
#include <cstdlib>
#include <cstring>
#include <memory>
#include <vector>

using namespace seissol::dr::misc::quantity_indices;

namespace seissol::dr::output {
void ReceiverOutput::setLtsData(LTS::Storage& userWpStorage,
                                LTS::Backmap& userWpBackmap,
                                DynamicRupture::Storage& userDrStorage) {
  wpStorage = &userWpStorage;
  wpBackmap = &userWpBackmap;
  drStorage = &userDrStorage;
}

void ReceiverOutput::getDofs(real dofs[tensor::Q::size()], int meshId) {
  const auto position = wpBackmap->get(meshId);
  auto& layer = wpStorage->layer(position.color);
  // get DOFs from 0th derivatives
  assert((layer.var<LTS::CellInformation>()[position.cell].ltsSetup >> 9) % 2 == 1);

  real* derivatives = layer.var<LTS::Derivatives>()[position.cell];
  std::copy(&derivatives[0], &derivatives[tensor::dQ::Size[0]], &dofs[0]);
}

void ReceiverOutput::getNeighborDofs(real dofs[tensor::Q::size()], int meshId, int side) {
  const auto position = wpBackmap->get(meshId);
  auto& layer = wpStorage->layer(position.color);
  auto* derivatives = layer.var<LTS::FaceNeighbors>()[position.cell][side];
  assert(derivatives != nullptr);

  std::copy(&derivatives[0], &derivatives[tensor::dQ::Size[0]], &dofs[0]);
}

void ReceiverOutput::calcFaultOutput(
    seissol::initializer::parameters::OutputType outputType,
    seissol::initializer::parameters::SlipRateOutputType slipRateOutputType,
    const std::shared_ptr<ReceiverOutputData>& outputData,
    parallel::runtime::StreamRuntime& runtime,
    double time) {

  const size_t level = (outputType == seissol::initializer::parameters::OutputType::AtPickpoint)
                           ? outputData->currentCacheLevel
                           : 0;
  const auto& faultInfos = meshReader->getFault();

  auto& callRuntime =
      outputData->extraRuntime.has_value() ? outputData->extraRuntime.value() : runtime;

  if constexpr (isDeviceOn()) {
    if (outputData->extraRuntime.has_value()) {
      runtime.eventSync(outputData->extraRuntime->eventRecord());
    }
    outputData->deviceDataCollector->gatherToHost(runtime.stream());
    for (auto& [_, dataCollector] : outputData->deviceVariables) {
      dataCollector->gatherToHost(runtime.stream());
    }
    if (outputData->extraRuntime.has_value()) {
      outputData->extraRuntime->eventSync(runtime.eventRecord());
    }
  }

  const auto points = outputData->receiverPoints.size();
  const auto handler = [this, outputData, &faultInfos, outputType, slipRateOutputType, level](
                           std::size_t i) {
    // TODO: query the dofs, only once per simulation; once per face
    alignas(Alignment) real dofsPlus[tensor::Q::size()]{};
    alignas(Alignment) real dofsMinus[tensor::Q::size()]{};

    assert(outputData->receiverPoints[i].isInside == true &&
           "a receiver is not within any tetrahedron adjacent to a fault");

    const auto faceIndex = outputData->receiverPoints[i].faultFaceIndex;
    assert(faceIndex != -1 && "receiver is not initialized");
    LocalInfo local{};

    auto [layer, ltsId] = (*faceToLtsMap)[faceIndex];
    local.layer = layer;
    local.ltsId = ltsId;
    local.index = i;
    local.fusedIndex = outputData->receiverPoints[i].simIndex;
    local.state = outputData.get();

    local.nearestGpIndex = outputData->receiverPoints[i].nearestGpIndex;
    local.gpIndex = outputData->receiverPoints[i].gpIndex;
    local.nearestInternalGpIndex = outputData->receiverPoints[i].nearestInternalGpIndex;
    local.internalGpIndexFused = outputData->receiverPoints[i].internalGpIndexFused;

    local.waveSpeedsPlus = &((local.layer->var<DynamicRupture::WaveSpeedsPlus>())[local.ltsId]);
    local.waveSpeedsMinus = &((local.layer->var<DynamicRupture::WaveSpeedsMinus>())[local.ltsId]);

    const auto& faultInfo = faultInfos[faceIndex];

    if constexpr (isDeviceOn()) {
      const real* dofsPlusData =
          outputData->deviceDataCollector->get(outputData->deviceDataPlus[i]);
      const real* dofsMinusData =
          outputData->deviceDataCollector->get(outputData->deviceDataMinus[i]);

      std::memcpy(dofsPlus, dofsPlusData, sizeof(dofsPlus));
      std::memcpy(dofsMinus, dofsMinusData, sizeof(dofsMinus));
    } else {
      getDofs(dofsPlus, faultInfo.element);
      if (faultInfo.neighborElement >= 0) {
        getDofs(dofsMinus, faultInfo.neighborElement);
      } else {
        getNeighborDofs(dofsMinus, faultInfo.element, faultInfo.side);
      }
    }

    const auto* initStresses = getCellData<DynamicRupture::InitialStressInFaultCS>(local);

    local.frictionCoefficient = getCellData<DynamicRupture::Mu>(local)[local.gpIndex];
    local.stateVariable = this->computeStateVariable(local);

    local.iniTraction1 = initStresses[QuantityIndices::XY][local.gpIndex];
    local.iniTraction2 = initStresses[QuantityIndices::XZ][local.gpIndex];
    local.iniNormalTraction = initStresses[QuantityIndices::XX][local.gpIndex];
    local.fluidPressure = this->computeFluidPressure(local);

    const auto& normal = outputData->faultDirections[i].faceNormal;
    const auto& tangent1 = outputData->faultDirections[i].tangent1;
    const auto& tangent2 = outputData->faultDirections[i].tangent2;
    const auto& strike = outputData->faultDirections[i].strike;
    const auto& dip = outputData->faultDirections[i].dip;

    const auto* phiPlusSide = outputData->basisFunctions[i].plusSide.data();
    const auto* phiMinusSide = outputData->basisFunctions[i].minusSide.data();

    seissol::dynamicRupture::kernel::evaluateFaceAlignedDOFSAtPoint kernel;
    kernel.Tinv = outputData->glbToFaceAlignedData[i].data();

    real faceAlignedValuesPlus[tensor::QAtPoint::size()]{};
    real faceAlignedValuesMinus[tensor::QAtPoint::size()]{};

    // TODO: do these operations only once per simulation
    kernel.Q = dofsPlus;
    kernel.basisFunctionsAtPoint = phiPlusSide;
    kernel.QAtPoint = faceAlignedValuesPlus;
    kernel.execute();

    kernel.Q = dofsMinus;
    kernel.basisFunctionsAtPoint = phiMinusSide;
    kernel.QAtPoint = faceAlignedValuesMinus;
    kernel.execute();

    for (size_t j = 0; j < tensor::QAtPoint::Shape[seissol::multisim::BasisFunctionDimension];
         ++j) {
      local.faceAlignedValuesPlus[j] =
          faceAlignedValuesPlus[j * seissol::multisim::NumSimulations + local.fusedIndex];
      local.faceAlignedValuesMinus[j] =
          faceAlignedValuesMinus[j * seissol::multisim::NumSimulations + local.fusedIndex];
    }

    this->computeLocalStresses(local);
    const real strength = this->computeLocalStrength(local);
    seissol::dr::output::ReceiverOutput::updateLocalTractions(local, strength);

    seissol::dynamicRupture::kernel::rotateInitStress alignAlongDipAndStrikeKernel;
    alignAlongDipAndStrikeKernel.stressRotationMatrix =
        outputData->stressGlbToDipStrikeAligned[i].data();
    alignAlongDipAndStrikeKernel.reducedFaceAlignedMatrix =
        outputData->stressFaceAlignedToGlb[i].data();

    std::array<real, 6> updatedStress{};
    updatedStress[QuantityIndices::XX] = local.transientNormalTraction;
    updatedStress[QuantityIndices::YY] = local.faceAlignedStress22;
    updatedStress[QuantityIndices::ZZ] = local.faceAlignedStress33;
    updatedStress[QuantityIndices::XY] = local.updatedTraction1;
    updatedStress[QuantityIndices::YZ] = local.faceAlignedStress23;
    updatedStress[QuantityIndices::XZ] = local.updatedTraction2;

    alignAlongDipAndStrikeKernel.initialStress = updatedStress.data();
    std::array<real, 6> rotatedUpdatedStress{};
    alignAlongDipAndStrikeKernel.rotatedStress = rotatedUpdatedStress.data();
    alignAlongDipAndStrikeKernel.execute();

    std::array<real, 6> stress{};
    stress[QuantityIndices::XX] = local.transientNormalTraction;
    stress[QuantityIndices::YY] = local.faceAlignedStress22;
    stress[QuantityIndices::ZZ] = local.faceAlignedStress33;
    stress[QuantityIndices::XY] = local.faceAlignedStress12;
    stress[QuantityIndices::YZ] = local.faceAlignedStress23;
    stress[QuantityIndices::XZ] = local.faceAlignedStress13;

    alignAlongDipAndStrikeKernel.initialStress = stress.data();
    std::array<real, 6> rotatedStress{};
    alignAlongDipAndStrikeKernel.rotatedStress = rotatedStress.data();
    alignAlongDipAndStrikeKernel.execute();

    switch (slipRateOutputType) {
    case seissol::initializer::parameters::SlipRateOutputType::TractionsAndFailure: {
      this->computeSlipRate(local, rotatedUpdatedStress, rotatedStress);
      break;
    }
    case seissol::initializer::parameters::SlipRateOutputType::VelocityDifference: {
      seissol::dr::output::ReceiverOutput::computeSlipRate(local, tangent1, tangent2, strike, dip);
      break;
    }
    }

    adjustRotatedUpdatedStress(rotatedUpdatedStress, rotatedStress);

    auto& slipRate = std::get<VariableID::SlipRate>(outputData->vars);
    if (slipRate.isActive) {
      slipRate(DirectionID::Strike, level, i) = local.slipRateStrike;
      slipRate(DirectionID::Dip, level, i) = local.slipRateDip;
    }

    auto& transientTractions = std::get<VariableID::TransientTractions>(outputData->vars);
    if (transientTractions.isActive) {
      transientTractions(DirectionID::Strike, level, i) = rotatedUpdatedStress[QuantityIndices::XY];
      transientTractions(DirectionID::Dip, level, i) = rotatedUpdatedStress[QuantityIndices::XZ];
      transientTractions(DirectionID::Normal, level, i) =
          local.transientNormalTraction - local.fluidPressure;
    }

    auto& frictionAndState = std::get<VariableID::FrictionAndState>(outputData->vars);
    if (frictionAndState.isActive) {
      frictionAndState(ParamID::FrictionCoefficient, level, i) = local.frictionCoefficient;
      frictionAndState(ParamID::State, level, i) = local.stateVariable;
    }

    auto& ruptureTime = std::get<VariableID::RuptureTime>(outputData->vars);
    if (ruptureTime.isActive) {
<<<<<<< HEAD
      const auto* rt = getCellData(local, drDescr->ruptureTime);
=======
      auto* rt = getCellData<DynamicRupture::RuptureTime>(local);
>>>>>>> 2093a3f2
      ruptureTime(level, i) = rt[local.gpIndex];
    }

    auto& normalVelocity = std::get<VariableID::NormalVelocity>(outputData->vars);
    if (normalVelocity.isActive) {
      normalVelocity(level, i) = local.faultNormalVelocity;
    }

    auto& accumulatedSlip = std::get<VariableID::AccumulatedSlip>(outputData->vars);
    if (accumulatedSlip.isActive) {
<<<<<<< HEAD
      const auto* slip = getCellData(local, drDescr->accumulatedSlipMagnitude);
=======
      auto* slip = getCellData<DynamicRupture::AccumulatedSlipMagnitude>(local);
>>>>>>> 2093a3f2
      accumulatedSlip(level, i) = slip[local.gpIndex];
    }

    auto& totalTractions = std::get<VariableID::TotalTractions>(outputData->vars);
    if (totalTractions.isActive) {
      std::array<real, tensor::initialStress::size()> unrotatedInitStress{};
      std::array<real, tensor::rotatedStress::size()> rotatedInitStress{};
      for (std::size_t stressVar = 0; stressVar < unrotatedInitStress.size(); ++stressVar) {
        unrotatedInitStress[stressVar] = initStresses[stressVar][local.gpIndex];
      }
      alignAlongDipAndStrikeKernel.initialStress = unrotatedInitStress.data();
      alignAlongDipAndStrikeKernel.rotatedStress = rotatedInitStress.data();
      alignAlongDipAndStrikeKernel.execute();

      totalTractions(DirectionID::Strike, level, i) =
          rotatedUpdatedStress[QuantityIndices::XY] + rotatedInitStress[QuantityIndices::XY];
      totalTractions(DirectionID::Dip, level, i) =
          rotatedUpdatedStress[QuantityIndices::XZ] + rotatedInitStress[QuantityIndices::XZ];
      totalTractions(DirectionID::Normal, level, i) = local.transientNormalTraction -
                                                      local.fluidPressure +
                                                      rotatedInitStress[QuantityIndices::XX];
    }

    auto& ruptureVelocity = std::get<VariableID::RuptureVelocity>(outputData->vars);
    if (ruptureVelocity.isActive) {
      const auto& jacobiT2d = outputData->jacobianT2d[i];
      ruptureVelocity(level, i) = this->computeRuptureVelocity(jacobiT2d, local);
    }

    auto& peakSlipsRate = std::get<VariableID::PeakSlipRate>(outputData->vars);
    if (peakSlipsRate.isActive) {
<<<<<<< HEAD
      const auto* peakSR = getCellData(local, drDescr->peakSlipRate);
=======
      auto* peakSR = getCellData<DynamicRupture::PeakSlipRate>(local);
>>>>>>> 2093a3f2
      peakSlipsRate(level, i) = peakSR[local.gpIndex];
    }

    auto& dynamicStressTime = std::get<VariableID::DynamicStressTime>(outputData->vars);
    if (dynamicStressTime.isActive) {
<<<<<<< HEAD
      const auto* dynStressTime = getCellData(local, drDescr->dynStressTime);
=======
      auto* dynStressTime = getCellData<DynamicRupture::DynStressTime>(local);
>>>>>>> 2093a3f2
      dynamicStressTime(level, i) = dynStressTime[local.gpIndex];
    }

    auto& slipVectors = std::get<VariableID::Slip>(outputData->vars);
    if (slipVectors.isActive) {
      VrtxCoords crossProduct = {0.0, 0.0, 0.0};
      MeshTools::cross(strike.data(), tangent1.data(), crossProduct);

      const double cos1t = MeshTools::dot(strike.data(), tangent1.data());
      const double scalarProd = MeshTools::dot(crossProduct, normal.data());

      // Note: cos1t**2 can be greater than 1.0 because of rounding errors -> min
      double sin1t = std::sqrt(1.0 - std::min(1.0, cos1t * cos1t));
      sin1t = (scalarProd > 0) ? sin1t : -sin1t;

<<<<<<< HEAD
      const auto* slip1 = getCellData(local, drDescr->slip1);
      const auto* slip2 = getCellData(local, drDescr->slip2);
=======
      auto* slip1 = getCellData<DynamicRupture::Slip1>(local);
      auto* slip2 = getCellData<DynamicRupture::Slip2>(local);
>>>>>>> 2093a3f2

      slipVectors(DirectionID::Strike, level, i) =
          cos1t * slip1[local.gpIndex] - sin1t * slip2[local.gpIndex];

      slipVectors(DirectionID::Dip, level, i) =
          sin1t * slip1[local.gpIndex] + cos1t * slip2[local.gpIndex];
    }
    this->outputSpecifics(outputData, local, level, i);
  };

  callRuntime.enqueueLoop(points, handler);

  if (outputType == seissol::initializer::parameters::OutputType::AtPickpoint) {
    outputData->cachedTime[outputData->currentCacheLevel] = time;
    outputData->currentCacheLevel += 1;
  }
}

void ReceiverOutput::computeLocalStresses(LocalInfo& local) {
  const auto& impAndEta = ((local.layer->var<DynamicRupture::ImpAndEta>())[local.ltsId]);
  const real normalDivisor = 1.0 / (impAndEta.zpNeig + impAndEta.zp);
  const real shearDivisor = 1.0 / (impAndEta.zsNeig + impAndEta.zs);

  auto diff = [&local](int i) {
    return local.faceAlignedValuesMinus[i] - local.faceAlignedValuesPlus[i];
  };

  local.faceAlignedStress12 =
      local.faceAlignedValuesPlus[QuantityIndices::XY] +
      ((diff(QuantityIndices::XY) + impAndEta.zsNeig * diff(QuantityIndices::V)) * impAndEta.zs) *
          shearDivisor;

  local.faceAlignedStress13 =
      local.faceAlignedValuesPlus[QuantityIndices::XZ] +
      ((diff(QuantityIndices::XZ) + impAndEta.zsNeig * diff(QuantityIndices::W)) * impAndEta.zs) *
          shearDivisor;

  local.transientNormalTraction =
      local.faceAlignedValuesPlus[QuantityIndices::XX] +
      ((diff(QuantityIndices::XX) + impAndEta.zpNeig * diff(QuantityIndices::U)) * impAndEta.zp) *
          normalDivisor;

  local.faultNormalVelocity =
      local.faceAlignedValuesPlus[QuantityIndices::U] +
      (local.transientNormalTraction - local.faceAlignedValuesPlus[QuantityIndices::XX]) *
          impAndEta.invZp;

  real missingSigmaValues =
      (local.transientNormalTraction - local.faceAlignedValuesPlus[QuantityIndices::XX]);
  missingSigmaValues *= (1.0 - 2.0 * std::pow(local.waveSpeedsPlus->sWaveVelocity /
                                                  local.waveSpeedsPlus->pWaveVelocity,
                                              2));

  local.faceAlignedStress22 = local.faceAlignedValuesPlus[QuantityIndices::YY] + missingSigmaValues;
  local.faceAlignedStress33 = local.faceAlignedValuesPlus[QuantityIndices::ZZ] + missingSigmaValues;
  local.faceAlignedStress23 = local.faceAlignedValuesPlus[QuantityIndices::YZ];
}

void ReceiverOutput::updateLocalTractions(LocalInfo& local, real strength) {
  const auto component1 = local.iniTraction1 + local.faceAlignedStress12;
  const auto component2 = local.iniTraction2 + local.faceAlignedStress13;
  const auto tracEla = misc::magnitude(component1, component2);

  if (tracEla > std::abs(strength)) {
    local.updatedTraction1 =
        ((local.iniTraction1 + local.faceAlignedStress12) / tracEla) * strength;
    local.updatedTraction2 =
        ((local.iniTraction2 + local.faceAlignedStress13) / tracEla) * strength;

    // update stress change
    local.updatedTraction1 -= local.iniTraction1;
    local.updatedTraction2 -= local.iniTraction2;
  } else {
    local.updatedTraction1 = local.faceAlignedStress12;
    local.updatedTraction2 = local.faceAlignedStress13;
  }
}

void ReceiverOutput::computeSlipRate(LocalInfo& local,
                                     const std::array<real, 6>& rotatedUpdatedStress,
                                     const std::array<real, 6>& rotatedStress) {

  const auto& impAndEta = ((local.layer->var<DynamicRupture::ImpAndEta>())[local.ltsId]);
  local.slipRateStrike = -impAndEta.invEtaS * (rotatedUpdatedStress[QuantityIndices::XY] -
                                               rotatedStress[QuantityIndices::XY]);
  local.slipRateDip = -impAndEta.invEtaS * (rotatedUpdatedStress[QuantityIndices::XZ] -
                                            rotatedStress[QuantityIndices::XZ]);
}

void ReceiverOutput::computeSlipRate(LocalInfo& local,
                                     const std::array<double, 3>& tangent1,
                                     const std::array<double, 3>& tangent2,
                                     const std::array<double, 3>& strike,
                                     const std::array<double, 3>& dip) {
  local.slipRateStrike = static_cast<real>(0.0);
  local.slipRateDip = static_cast<real>(0.0);

  for (size_t i = 0; i < 3; ++i) {
    const real factorMinus = (local.faceAlignedValuesMinus[QuantityIndices::V] * tangent1[i] +
                              local.faceAlignedValuesMinus[QuantityIndices::W] * tangent2[i]);

    const real factorPlus = (local.faceAlignedValuesPlus[QuantityIndices::V] * tangent1[i] +
                             local.faceAlignedValuesPlus[QuantityIndices::W] * tangent2[i]);

    local.slipRateStrike += (factorMinus - factorPlus) * strike[i];
    local.slipRateDip += (factorMinus - factorPlus) * dip[i];
  }
}

real ReceiverOutput::computeRuptureVelocity(const Eigen::Matrix<real, 2, 2>& jacobiT2d,
                                            const LocalInfo& local) {
<<<<<<< HEAD
  const auto* ruptureTime = getCellData(local, drDescr->ruptureTime);
=======
  auto* ruptureTime = getCellData<DynamicRupture::RuptureTime>(local);
>>>>>>> 2093a3f2
  real ruptureVelocity = 0.0;

  bool needsUpdate{true};
  for (size_t point = 0; point < misc::NumBoundaryGaussPoints; ++point) {
    if (ruptureTime[point] == 0.0) {
      needsUpdate = false;
    }
  }

  if (needsUpdate) {
    constexpr int NumPoly = ConvergenceOrder - 1;
    constexpr int NumDegFr2d = (NumPoly + 1) * (NumPoly + 2) / 2;
    std::array<double, NumDegFr2d> projectedRT{};
    projectedRT.fill(0.0);

    std::array<double, static_cast<std::size_t>(2 * NumDegFr2d)> phiAtPoint{};
    phiAtPoint.fill(0.0);

    auto chiTau2dPoints =
        init::quadpoints::view::create(const_cast<real*>(init::quadpoints::Values));
    auto weights = init::quadweights::view::create(const_cast<real*>(init::quadweights::Values));

<<<<<<< HEAD
    const auto* rt = getCellData(local, drDescr->ruptureTime);
=======
    auto* rt = getCellData<DynamicRupture::RuptureTime>(local);
>>>>>>> 2093a3f2
    for (size_t jBndGP = 0; jBndGP < misc::NumBoundaryGaussPoints; ++jBndGP) {
      const real chi = seissol::multisim::multisimTranspose(chiTau2dPoints, jBndGP, 0);
      const real tau = seissol::multisim::multisimTranspose(chiTau2dPoints, jBndGP, 1);

      basisFunction::tri_dubiner::evaluatePolynomials(phiAtPoint.data(), chi, tau, NumPoly);

      for (size_t d = 0; d < NumDegFr2d; ++d) {
        projectedRT[d] +=
            seissol::multisim::multisimWrap(weights, 0, jBndGP) * rt[jBndGP] * phiAtPoint[d];
      }
    }
    auto m2inv =
        seissol::init::M2inv::view::create(const_cast<real*>(seissol::init::M2inv::Values));
    for (size_t d = 0; d < NumDegFr2d; ++d) {
      projectedRT[d] *= m2inv(d, d);
    }

    const real chi =
        seissol::multisim::multisimTranspose(chiTau2dPoints, local.nearestInternalGpIndex, 0);
    const real tau =
        seissol::multisim::multisimTranspose(chiTau2dPoints, local.nearestInternalGpIndex, 1);
    basisFunction::tri_dubiner::evaluateGradPolynomials(phiAtPoint.data(), chi, tau, NumPoly);

    real dTdChi{0.0};
    real dTdTau{0.0};
    for (size_t d = 0; d < NumDegFr2d; ++d) {
      dTdChi += projectedRT[d] * phiAtPoint[2 * d];
      dTdTau += projectedRT[d] * phiAtPoint[2 * d + 1];
    }
    const real dTdX = jacobiT2d(0, 0) * dTdChi + jacobiT2d(0, 1) * dTdTau;
    const real dTdY = jacobiT2d(1, 0) * dTdChi + jacobiT2d(1, 1) * dTdTau;

    const real slowness = misc::magnitude(dTdX, dTdY);
    ruptureVelocity = (slowness == 0.0) ? 0.0 : 1.0 / slowness;
  }

  return ruptureVelocity;
}

std::vector<std::size_t> ReceiverOutput::getOutputVariables() const {
  return {drStorage->info<DynamicRupture::InitialStressInFaultCS>().index,
          drStorage->info<DynamicRupture::Mu>().index,
          drStorage->info<DynamicRupture::RuptureTime>().index,
          drStorage->info<DynamicRupture::AccumulatedSlipMagnitude>().index,
          drStorage->info<DynamicRupture::PeakSlipRate>().index,
          drStorage->info<DynamicRupture::DynStressTime>().index,
          drStorage->info<DynamicRupture::Slip1>().index,
          drStorage->info<DynamicRupture::Slip2>().index};
}

} // namespace seissol::dr::output<|MERGE_RESOLUTION|>--- conflicted
+++ resolved
@@ -255,11 +255,7 @@
 
     auto& ruptureTime = std::get<VariableID::RuptureTime>(outputData->vars);
     if (ruptureTime.isActive) {
-<<<<<<< HEAD
-      const auto* rt = getCellData(local, drDescr->ruptureTime);
-=======
-      auto* rt = getCellData<DynamicRupture::RuptureTime>(local);
->>>>>>> 2093a3f2
+      const auto* rt = getCellData<DynamicRupture::RuptureTime>(local);
       ruptureTime(level, i) = rt[local.gpIndex];
     }
 
@@ -270,11 +266,7 @@
 
     auto& accumulatedSlip = std::get<VariableID::AccumulatedSlip>(outputData->vars);
     if (accumulatedSlip.isActive) {
-<<<<<<< HEAD
-      const auto* slip = getCellData(local, drDescr->accumulatedSlipMagnitude);
-=======
-      auto* slip = getCellData<DynamicRupture::AccumulatedSlipMagnitude>(local);
->>>>>>> 2093a3f2
+      const auto* slip = getCellData<DynamicRupture::AccumulatedSlipMagnitude>(local);
       accumulatedSlip(level, i) = slip[local.gpIndex];
     }
 
@@ -306,21 +298,13 @@
 
     auto& peakSlipsRate = std::get<VariableID::PeakSlipRate>(outputData->vars);
     if (peakSlipsRate.isActive) {
-<<<<<<< HEAD
-      const auto* peakSR = getCellData(local, drDescr->peakSlipRate);
-=======
-      auto* peakSR = getCellData<DynamicRupture::PeakSlipRate>(local);
->>>>>>> 2093a3f2
+      const auto* peakSR = getCellData<DynamicRupture::PeakSlipRate>(local);
       peakSlipsRate(level, i) = peakSR[local.gpIndex];
     }
 
     auto& dynamicStressTime = std::get<VariableID::DynamicStressTime>(outputData->vars);
     if (dynamicStressTime.isActive) {
-<<<<<<< HEAD
-      const auto* dynStressTime = getCellData(local, drDescr->dynStressTime);
-=======
-      auto* dynStressTime = getCellData<DynamicRupture::DynStressTime>(local);
->>>>>>> 2093a3f2
+      const auto* dynStressTime = getCellData<DynamicRupture::DynStressTime>(local);
       dynamicStressTime(level, i) = dynStressTime[local.gpIndex];
     }
 
@@ -336,13 +320,8 @@
       double sin1t = std::sqrt(1.0 - std::min(1.0, cos1t * cos1t));
       sin1t = (scalarProd > 0) ? sin1t : -sin1t;
 
-<<<<<<< HEAD
-      const auto* slip1 = getCellData(local, drDescr->slip1);
-      const auto* slip2 = getCellData(local, drDescr->slip2);
-=======
-      auto* slip1 = getCellData<DynamicRupture::Slip1>(local);
-      auto* slip2 = getCellData<DynamicRupture::Slip2>(local);
->>>>>>> 2093a3f2
+      const auto* slip1 = getCellData<DynamicRupture::Slip1>(local);
+      const auto* slip2 = getCellData<DynamicRupture::Slip2>(local);
 
       slipVectors(DirectionID::Strike, level, i) =
           cos1t * slip1[local.gpIndex] - sin1t * slip2[local.gpIndex];
@@ -454,11 +433,7 @@
 
 real ReceiverOutput::computeRuptureVelocity(const Eigen::Matrix<real, 2, 2>& jacobiT2d,
                                             const LocalInfo& local) {
-<<<<<<< HEAD
-  const auto* ruptureTime = getCellData(local, drDescr->ruptureTime);
-=======
-  auto* ruptureTime = getCellData<DynamicRupture::RuptureTime>(local);
->>>>>>> 2093a3f2
+  const auto* ruptureTime = getCellData<DynamicRupture::RuptureTime>(local);
   real ruptureVelocity = 0.0;
 
   bool needsUpdate{true};
@@ -481,11 +456,7 @@
         init::quadpoints::view::create(const_cast<real*>(init::quadpoints::Values));
     auto weights = init::quadweights::view::create(const_cast<real*>(init::quadweights::Values));
 
-<<<<<<< HEAD
-    const auto* rt = getCellData(local, drDescr->ruptureTime);
-=======
-    auto* rt = getCellData<DynamicRupture::RuptureTime>(local);
->>>>>>> 2093a3f2
+    const auto* rt = getCellData<DynamicRupture::RuptureTime>(local);
     for (size_t jBndGP = 0; jBndGP < misc::NumBoundaryGaussPoints; ++jBndGP) {
       const real chi = seissol::multisim::multisimTranspose(chiTau2dPoints, jBndGP, 0);
       const real tau = seissol::multisim::multisimTranspose(chiTau2dPoints, jBndGP, 1);
