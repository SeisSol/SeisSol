#include "Initializer/tree/Layer.hpp"
#include "Initializer/preProcessorMacros.hpp"
#include "Numerical_aux/BasisFunction.h"
#include "ReceiverBasedOutput.hpp"
#include "generated_code/kernel.h"
#include "generated_code/tensor.h"
#include <Initializer/Parameters/ModelParameters.h>
#include <cstring>

using namespace seissol::dr::misc::quantity_indices;

namespace seissol::dr::output {
void ReceiverOutput::setLtsData(seissol::initializer::LTSTree* userWpTree,
                                seissol::initializer::LTS* userWpDescr,
                                seissol::initializer::Lut* userWpLut,
                                seissol::initializer::LTSTree* userDrTree,
                                seissol::initializer::DynamicRupture* userDrDescr) {
  wpTree = userWpTree;
  wpDescr = userWpDescr;
  wpLut = userWpLut;
  drTree = userDrTree;
  drDescr = userDrDescr;
}

void ReceiverOutput::getDofs(real dofs[tensor::Q::size()], int meshId) {
  // get DOFs from 0th derivatives
  assert((wpLut->lookup(wpDescr->cellInformation, meshId).ltsSetup >> 9) % 2 == 1);

  real* derivatives = wpLut->lookup(wpDescr->derivatives, meshId);
#ifdef ACL_DEVICE // okay
  device::DeviceInstance::getInstance().api->copyFrom(
      &dofs[0], &derivatives[0], sizeof(real) * tensor::dQ::Size[0]);
#else  // ACL_DEVICE
  std::copy(&derivatives[0], &derivatives[tensor::dQ::Size[0]], &dofs[0]);
#endif // ACL_DEVICE
}

void ReceiverOutput::getNeighbourDofs(real dofs[tensor::Q::size()], int meshId, int side) {
  real* derivatives = wpLut->lookup(wpDescr->faceNeighbors, meshId)[side];
  assert(derivatives != nullptr);

#ifdef ACL_DEVICE // okay
  device::DeviceInstance::getInstance().api->copyFrom(
      &dofs[0], &derivatives[0], sizeof(real) * tensor::dQ::Size[0]);
#else  // ACL_DEVICE
  std::copy(&derivatives[0], &derivatives[tensor::dQ::Size[0]], &dofs[0]);
#endif // ACL_DEVICE
}

void ReceiverOutput::allocateMemory(
    const std::vector<std::shared_ptr<ReceiverOutputData>>& states) {
#ifdef ACL_DEVICE // okay
  std::size_t maxCellCount = 0;
  for (const auto& state : states) {
    if (state) {
      maxCellCount = std::max(state->cellCount, maxCellCount);
    }
  }
  deviceCopyMemory =
      reinterpret_cast<real*>(device::DeviceInstance::getInstance().api->allocPinnedMem(
          sizeof(real) * tensor::Q::size() * maxCellCount));
#endif // ACL_DEVICE
}

ReceiverOutput::~ReceiverOutput() {
  if (deviceCopyMemory != nullptr) {
#ifdef ACL_DEVICE // okay
    device::DeviceInstance::getInstance().api->freePinnedMem(deviceCopyMemory);
#endif // ACL_DEVICE
    deviceCopyMemory = nullptr;
  }
}

void ReceiverOutput::calcFaultOutput(
    seissol::initializer::parameters::OutputType outputType,
    seissol::initializer::parameters::SlipRateOutputType slipRateOutputType,
    std::shared_ptr<ReceiverOutputData> outputData,
    seissol::initializer::parameters::DamagedElasticParameters const& damagedElasticParameters,
    double time) {

  const size_t level = (outputType == seissol::initializer::parameters::OutputType::AtPickpoint)
                           ? outputData->currentCacheLevel
                           : 0;
  const auto faultInfos = meshReader->getFault();

#ifdef ACL_DEVICE // okay
#if defined(_OPENMP) && !NVHPC_AVOID_OMP
#pragma omp parallel for
#endif // defined(_OPENMP) && !NVHPC_AVOID_OMP
  if (outputData->cellCount > 0) {
    void* stream = device::DeviceInstance::getInstance().api->getDefaultStream();
    device::DeviceInstance::getInstance().algorithms.copyScatterToUniform(outputData->deviceDataPtr,
                                                                          deviceCopyMemory,
                                                                          tensor::Q::size(),
                                                                          tensor::Q::size(),
                                                                          outputData->cellCount,
                                                                          stream);
    device::DeviceInstance::getInstance().api->syncDefaultStreamWithHost();
  }
#endif // ACL_DEVICE

#if defined(_OPENMP) && !NVHPC_AVOID_OMP
#pragma omp parallel for
#endif
  for (size_t i = 0; i < outputData->receiverPoints.size(); ++i) {
    alignas(ALIGNMENT) real dofsPlus[tensor::Q::size()]{};
    alignas(ALIGNMENT) real dofsMinus[tensor::Q::size()]{};

    assert(outputData->receiverPoints[i].isInside == true &&
           "a receiver is not within any tetrahedron adjacent to a fault");

    const auto faceIndex = outputData->receiverPoints[i].faultFaceIndex;
    assert(faceIndex != -1 && "receiver is not initialized");
    LocalInfo local{};

    auto [layer, ltsId] = (*faceToLtsMap)[faceIndex];
    local.layer = layer;
    local.ltsId = ltsId;

    local.nearestGpIndex = outputData->receiverPoints[i].nearestGpIndex;
    local.nearestInternalGpIndex = outputData->receiverPoints[i].nearestInternalGpIndex;

    local.waveSpeedsPlus = &((local.layer->var(drDescr->waveSpeedsPlus))[local.ltsId]);
    local.waveSpeedsMinus = &((local.layer->var(drDescr->waveSpeedsMinus))[local.ltsId]);

    const auto faultInfo = faultInfos[faceIndex];

#ifdef ACL_DEVICE
    {
      real* dofsPlusData = deviceCopyMemory + tensor::Q::size() * outputData->deviceDataPlus[i];
      real* dofsMinusData = deviceCopyMemory + tensor::Q::size() * outputData->deviceDataMinus[i];

      std::memcpy(dofsPlus, dofsPlusData, sizeof(dofsPlus));
      std::memcpy(dofsMinus, dofsMinusData, sizeof(dofsMinus));
    }
#else
    getDofs(dofsPlus, faultInfo.element);
    if (faultInfo.neighborElement >= 0) {
      getDofs(dofsMinus, faultInfo.neighborElement);
    } else {
      getNeighbourDofs(dofsMinus, faultInfo.element, faultInfo.side);
    }

    alignas(ALIGNMENT) real dofsStressPlus[tensor::Q::size()]{};
    alignas(ALIGNMENT) real dofsStressMinus[tensor::Q::size()]{};
#ifdef USE_DAMAGEDELASTIC
    seissol::dr::ImpedancesAndEta* impAndEtaGet =
        &((local.layer->var(drDescr->impAndEta))[local.ltsId]);

    // Derive stress solutions from strain
    alignas(ALIGNMENT) real dofsNPlus[tensor::Q::size()]{};
    alignas(ALIGNMENT) real dofsNMinus[tensor::Q::size()]{};

    kernel::damageConvertToNodal d_converToKrnl;
    d_converToKrnl.v = init::v::Values;
    d_converToKrnl.QNodal = dofsNPlus;
    d_converToKrnl.Q = dofsPlus;
    d_converToKrnl.execute();

    d_converToKrnl.QNodal = dofsNMinus;
    d_converToKrnl.Q = dofsMinus;
    d_converToKrnl.execute();

    real dofsStressNPlus[tensor::Q::size()]{};
    real dofsStressNMinus[tensor::Q::size()]{};
<<<<<<< HEAD

    const real epsInitxx = damagedElasticParameters.epsInitxx;
    const real epsInityy = damagedElasticParameters.epsInityy;
    const real epsInitzz = damagedElasticParameters.epsInitzz;
    const real epsInitxy = damagedElasticParameters.epsInitxy;
    const real epsInityz = damagedElasticParameters.epsInityz;
    const real epsInitzx = damagedElasticParameters.epsInitzx;
=======
    // TODO(NONLINEAR) What are these numbers?
    real epsInitxx = damagedElasticParameters.epsInitxx;
    real epsInityy = damagedElasticParameters.epsInityy;
    real epsInitzz = damagedElasticParameters.epsInitzz;
    real epsInitxy = damagedElasticParameters.epsInitxy;
    real epsInityz = damagedElasticParameters.epsInityz;
    real epsInitzx = damagedElasticParameters.epsInitzx;
>>>>>>> 8225f6e9

    real lambda0P = impAndEtaGet->lambda0P;
    real mu0P = impAndEtaGet->mu0P;
    real lambda0M = impAndEtaGet->lambda0M;
    real mu0M = impAndEtaGet->mu0M;

<<<<<<< HEAD
    const real aB0 = damagedElasticParameters.aB0;
    const real aB1 = damagedElasticParameters.aB1;
    const real aB2 = damagedElasticParameters.aB2;
    const real aB3 = damagedElasticParameters.aB3;
    
=======
    // TODO(NONLINEAR) What are these numbers?
    real aB0 = damagedElasticParameters.aB0;
    real aB1 = damagedElasticParameters.aB1;
    real aB2 = damagedElasticParameters.aB2;
    real aB3 = damagedElasticParameters.aB3;

>>>>>>> 8225f6e9
    for (unsigned int q = 0; q < NUMBER_OF_ALIGNED_BASIS_FUNCTIONS; q++) {
      real EspIp = (dofsNPlus[0 * NUMBER_OF_ALIGNED_BASIS_FUNCTIONS + q] + epsInitxx) +
                   (dofsNPlus[1 * NUMBER_OF_ALIGNED_BASIS_FUNCTIONS + q] + epsInityy) +
                   (dofsNPlus[2 * NUMBER_OF_ALIGNED_BASIS_FUNCTIONS + q] + epsInitzz);
      real EspIIp = (dofsNPlus[0 * NUMBER_OF_ALIGNED_BASIS_FUNCTIONS + q] + epsInitxx) *
                        (dofsNPlus[0 * NUMBER_OF_ALIGNED_BASIS_FUNCTIONS + q] + epsInitxx) +
                    (dofsNPlus[1 * NUMBER_OF_ALIGNED_BASIS_FUNCTIONS + q] + epsInityy) *
                        (dofsNPlus[1 * NUMBER_OF_ALIGNED_BASIS_FUNCTIONS + q] + epsInityy) +
                    (dofsNPlus[2 * NUMBER_OF_ALIGNED_BASIS_FUNCTIONS + q] + epsInitzz) *
                        (dofsNPlus[2 * NUMBER_OF_ALIGNED_BASIS_FUNCTIONS + q] + epsInitzz) +
                    2 * (dofsNPlus[3 * NUMBER_OF_ALIGNED_BASIS_FUNCTIONS + q] + epsInitxy) *
                        (dofsNPlus[3 * NUMBER_OF_ALIGNED_BASIS_FUNCTIONS + q] + epsInitxy) +
                    2 * (dofsNPlus[4 * NUMBER_OF_ALIGNED_BASIS_FUNCTIONS + q] + epsInityz) *
                        (dofsNPlus[4 * NUMBER_OF_ALIGNED_BASIS_FUNCTIONS + q] + epsInityz) +
                    2 * (dofsNPlus[5 * NUMBER_OF_ALIGNED_BASIS_FUNCTIONS + q] + epsInitzx) *
                        (dofsNPlus[5 * NUMBER_OF_ALIGNED_BASIS_FUNCTIONS + q] + epsInitzx);
      real alphap = dofsNPlus[9 * NUMBER_OF_ALIGNED_BASIS_FUNCTIONS + q];
      real xip;
      if (EspIIp > 1e-30) {
        xip = EspIp / std::sqrt(EspIIp);
      } else {
        xip = 0.0;
      }

      // damage stress impAndEtaGet->gammaRP, mu0P
      real mu_eff = mu0P - alphap * impAndEtaGet->gammaRP * impAndEtaGet->xi0P -
                    0.5 * alphap * impAndEtaGet->gammaRP * xip;
      real sxx_sp = lambda0P * EspIp - alphap * impAndEtaGet->gammaRP * std::sqrt(EspIIp) +
                    2 * mu_eff * (dofsNPlus[0 * NUMBER_OF_ALIGNED_BASIS_FUNCTIONS + q] + epsInitxx);
      real syy_sp = lambda0P * EspIp - alphap * impAndEtaGet->gammaRP * std::sqrt(EspIIp) +
                    2 * mu_eff * (dofsNPlus[1 * NUMBER_OF_ALIGNED_BASIS_FUNCTIONS + q] + epsInityy);
      real szz_sp = lambda0P * EspIp - alphap * impAndEtaGet->gammaRP * std::sqrt(EspIIp) +
                    2 * mu_eff * (dofsNPlus[2 * NUMBER_OF_ALIGNED_BASIS_FUNCTIONS + q] + epsInitzz);

      real sxy_sp = 2 * mu_eff * (dofsNPlus[3 * NUMBER_OF_ALIGNED_BASIS_FUNCTIONS + q] + epsInitxy);
      real syz_sp = 2 * mu_eff * (dofsNPlus[4 * NUMBER_OF_ALIGNED_BASIS_FUNCTIONS + q] + epsInityz);
      real szx_sp = 2 * mu_eff * (dofsNPlus[5 * NUMBER_OF_ALIGNED_BASIS_FUNCTIONS + q] + epsInitzx);

      // breakage stress
      real sxx_bp = (2.0 * aB2 + 3.0 * xip * aB3) * EspIp + aB1 * std::sqrt(EspIIp) +
                    (2.0 * aB0 + aB1 * xip - aB3 * xip * xip * xip) *
                        (dofsNPlus[0 * NUMBER_OF_ALIGNED_BASIS_FUNCTIONS + q] + epsInitxx);
      real syy_bp = (2.0 * aB2 + 3.0 * xip * aB3) * EspIp + aB1 * std::sqrt(EspIIp) +
                    (2.0 * aB0 + aB1 * xip - aB3 * xip * xip * xip) *
                        (dofsNPlus[1 * NUMBER_OF_ALIGNED_BASIS_FUNCTIONS + q] + epsInityy);
      real szz_bp = (2.0 * aB2 + 3.0 * xip * aB3) * EspIp + aB1 * std::sqrt(EspIIp) +
                    (2.0 * aB0 + aB1 * xip - aB3 * xip * xip * xip) *
                        (dofsNPlus[2 * NUMBER_OF_ALIGNED_BASIS_FUNCTIONS + q] + epsInitzz);

      real sxy_bp = (2.0 * aB0 + aB1 * xip - aB3 * xip * xip * xip) *
                    (dofsNPlus[3 * NUMBER_OF_ALIGNED_BASIS_FUNCTIONS + q] + epsInitxy);
      real syz_bp = (2.0 * aB0 + aB1 * xip - aB3 * xip * xip * xip) *
                    (dofsNPlus[4 * NUMBER_OF_ALIGNED_BASIS_FUNCTIONS + q] + epsInityz);
      real szx_bp = (2.0 * aB0 + aB1 * xip - aB3 * xip * xip * xip) *
                    (dofsNPlus[5 * NUMBER_OF_ALIGNED_BASIS_FUNCTIONS + q] + epsInitzx);

      dofsStressNPlus[0 * NUMBER_OF_ALIGNED_BASIS_FUNCTIONS + q] =
          (1 - dofsNPlus[10 * NUMBER_OF_ALIGNED_BASIS_FUNCTIONS + q]) * sxx_sp +
          dofsNPlus[10 * NUMBER_OF_ALIGNED_BASIS_FUNCTIONS + q] * sxx_bp;

      dofsStressNPlus[1 * NUMBER_OF_ALIGNED_BASIS_FUNCTIONS + q] =
          (1 - dofsNPlus[10 * NUMBER_OF_ALIGNED_BASIS_FUNCTIONS + q]) * syy_sp +
          dofsNPlus[10 * NUMBER_OF_ALIGNED_BASIS_FUNCTIONS + q] * syy_bp;

      dofsStressNPlus[2 * NUMBER_OF_ALIGNED_BASIS_FUNCTIONS + q] =
          (1 - dofsNPlus[10 * NUMBER_OF_ALIGNED_BASIS_FUNCTIONS + q]) * szz_sp +
          dofsNPlus[10 * NUMBER_OF_ALIGNED_BASIS_FUNCTIONS + q] * szz_bp;

      dofsStressNPlus[3 * NUMBER_OF_ALIGNED_BASIS_FUNCTIONS + q] =
          (1 - dofsNPlus[10 * NUMBER_OF_ALIGNED_BASIS_FUNCTIONS + q]) * sxy_sp +
          dofsNPlus[10 * NUMBER_OF_ALIGNED_BASIS_FUNCTIONS + q] * sxy_bp;

      dofsStressNPlus[4 * NUMBER_OF_ALIGNED_BASIS_FUNCTIONS + q] =
          (1 - dofsNPlus[10 * NUMBER_OF_ALIGNED_BASIS_FUNCTIONS + q]) * syz_sp +
          dofsNPlus[10 * NUMBER_OF_ALIGNED_BASIS_FUNCTIONS + q] * syz_bp;

      dofsStressNPlus[5 * NUMBER_OF_ALIGNED_BASIS_FUNCTIONS + q] =
          (1 - dofsNPlus[10 * NUMBER_OF_ALIGNED_BASIS_FUNCTIONS + q]) * szx_sp +
          dofsNPlus[10 * NUMBER_OF_ALIGNED_BASIS_FUNCTIONS + q] * szx_bp;

      real EspIm = (dofsNMinus[0 * NUMBER_OF_ALIGNED_BASIS_FUNCTIONS + q] + epsInitxx) +
                   (dofsNMinus[1 * NUMBER_OF_ALIGNED_BASIS_FUNCTIONS + q] + epsInityy) +
                   (dofsNMinus[2 * NUMBER_OF_ALIGNED_BASIS_FUNCTIONS + q] + epsInitzz);
      real EspIIm = (dofsNMinus[0 * NUMBER_OF_ALIGNED_BASIS_FUNCTIONS + q] + epsInitxx) *
                        (dofsNMinus[0 * NUMBER_OF_ALIGNED_BASIS_FUNCTIONS + q] + epsInitxx) +
                    (dofsNMinus[1 * NUMBER_OF_ALIGNED_BASIS_FUNCTIONS + q] + epsInityy) *
                        (dofsNMinus[1 * NUMBER_OF_ALIGNED_BASIS_FUNCTIONS + q] + epsInityy) +
                    (dofsNMinus[2 * NUMBER_OF_ALIGNED_BASIS_FUNCTIONS + q] + epsInitzz) *
                        (dofsNMinus[2 * NUMBER_OF_ALIGNED_BASIS_FUNCTIONS + q] + epsInitzz) +
                    2 * (dofsNMinus[3 * NUMBER_OF_ALIGNED_BASIS_FUNCTIONS + q] + epsInitxy) *
                        (dofsNMinus[3 * NUMBER_OF_ALIGNED_BASIS_FUNCTIONS + q] + epsInitxy) +
                    2 * (dofsNMinus[4 * NUMBER_OF_ALIGNED_BASIS_FUNCTIONS + q] + epsInityz) *
                        (dofsNMinus[4 * NUMBER_OF_ALIGNED_BASIS_FUNCTIONS + q] + epsInityz) +
                    2 * (dofsNMinus[5 * NUMBER_OF_ALIGNED_BASIS_FUNCTIONS + q] + epsInitzx) *
                        (dofsNMinus[5 * NUMBER_OF_ALIGNED_BASIS_FUNCTIONS + q] + epsInitzx);
      real alpham = dofsNMinus[9];
      real xim;
      if (EspIIm > 1e-30) {
        xim = EspIIm / std::sqrt(EspIIm);
      } else {
        xim = 0.0;
      }

      // damage stress minus
      mu_eff = mu0M - alpham * impAndEtaGet->gammaRM * impAndEtaGet->xi0M -
               0.5 * alpham * impAndEtaGet->gammaRM * xim;
      real sxx_sm =
          lambda0M * EspIm - alpham * impAndEtaGet->gammaRM * std::sqrt(EspIIm) +
          2 * mu_eff * (dofsNMinus[0 * NUMBER_OF_ALIGNED_BASIS_FUNCTIONS + q] + epsInitxx);
      real syy_sm =
          lambda0M * EspIm - alpham * impAndEtaGet->gammaRM * std::sqrt(EspIIm) +
          2 * mu_eff * (dofsNMinus[1 * NUMBER_OF_ALIGNED_BASIS_FUNCTIONS + q] + epsInityy);
      real szz_sm =
          lambda0M * EspIm - alpham * impAndEtaGet->gammaRM * std::sqrt(EspIIm) +
          2 * mu_eff * (dofsNMinus[2 * NUMBER_OF_ALIGNED_BASIS_FUNCTIONS + q] + epsInitzz);

      real sxy_sm =
          2 * mu_eff * (dofsNMinus[3 * NUMBER_OF_ALIGNED_BASIS_FUNCTIONS + q] + epsInitxy);
      real syz_sm =
          2 * mu_eff * (dofsNMinus[4 * NUMBER_OF_ALIGNED_BASIS_FUNCTIONS + q] + epsInityz);
      real szx_sm =
          2 * mu_eff * (dofsNMinus[5 * NUMBER_OF_ALIGNED_BASIS_FUNCTIONS + q] + epsInitzx);

      // breakage stress
      real sxx_bm = (2.0 * aB2 + 3.0 * xim * aB3) * EspIm + aB1 * std::sqrt(EspIIm) +
                    (2.0 * aB0 + aB1 * xim - aB3 * xim * xim * xim) *
                        (dofsNMinus[0 * NUMBER_OF_ALIGNED_BASIS_FUNCTIONS + q] + epsInitxx);
      real syy_bm = (2.0 * aB2 + 3.0 * xim * aB3) * EspIm + aB1 * std::sqrt(EspIIm) +
                    (2.0 * aB0 + aB1 * xim - aB3 * xim * xim * xim) *
                        (dofsNMinus[1 * NUMBER_OF_ALIGNED_BASIS_FUNCTIONS + q] + epsInityy);
      real szz_bm = (2.0 * aB2 + 3.0 * xim * aB3) * EspIm + aB1 * std::sqrt(EspIIm) +
                    (2.0 * aB0 + aB1 * xim - aB3 * xim * xim * xim) *
                        (dofsNMinus[2 * NUMBER_OF_ALIGNED_BASIS_FUNCTIONS + q] + epsInitzz);

      real sxy_bm = (2.0 * aB0 + aB1 * xim - aB3 * xim * xim * xim) *
                    (dofsNMinus[3 * NUMBER_OF_ALIGNED_BASIS_FUNCTIONS + q] + epsInitxy);
      real syz_bm = (2.0 * aB0 + aB1 * xim - aB3 * xim * xim * xim) *
                    (dofsNMinus[4 * NUMBER_OF_ALIGNED_BASIS_FUNCTIONS + q] + epsInityz);
      real szx_bm = (2.0 * aB0 + aB1 * xim - aB3 * xim * xim * xim) *
                    (dofsNMinus[5 * NUMBER_OF_ALIGNED_BASIS_FUNCTIONS + q] + epsInitzx);

      dofsStressNMinus[0 * NUMBER_OF_ALIGNED_BASIS_FUNCTIONS + q] =
          (1 - dofsNMinus[10 * NUMBER_OF_ALIGNED_BASIS_FUNCTIONS + q]) * sxx_sm +
          dofsNMinus[10 * NUMBER_OF_ALIGNED_BASIS_FUNCTIONS + q] * sxx_bm;

      dofsStressNMinus[1 * NUMBER_OF_ALIGNED_BASIS_FUNCTIONS + q] =
          (1 - dofsNMinus[10 * NUMBER_OF_ALIGNED_BASIS_FUNCTIONS + q]) * syy_sm +
          dofsNMinus[10 * NUMBER_OF_ALIGNED_BASIS_FUNCTIONS + q] * syy_bm;

      dofsStressNMinus[2 * NUMBER_OF_ALIGNED_BASIS_FUNCTIONS + q] =
          (1 - dofsNMinus[10 * NUMBER_OF_ALIGNED_BASIS_FUNCTIONS + q]) * szz_sm +
          dofsNMinus[10 * NUMBER_OF_ALIGNED_BASIS_FUNCTIONS + q] * szz_bm;

      dofsStressNMinus[3 * NUMBER_OF_ALIGNED_BASIS_FUNCTIONS + q] =
          (1 - dofsNMinus[10 * NUMBER_OF_ALIGNED_BASIS_FUNCTIONS + q]) * sxy_sm +
          dofsNMinus[10 * NUMBER_OF_ALIGNED_BASIS_FUNCTIONS + q] * sxy_bm;

      dofsStressNMinus[4 * NUMBER_OF_ALIGNED_BASIS_FUNCTIONS + q] =
          (1 - dofsNMinus[10 * NUMBER_OF_ALIGNED_BASIS_FUNCTIONS + q]) * syz_sm +
          dofsNMinus[10 * NUMBER_OF_ALIGNED_BASIS_FUNCTIONS + q] * syz_bm;

      dofsStressNMinus[5 * NUMBER_OF_ALIGNED_BASIS_FUNCTIONS + q] =
          (1 - dofsNMinus[10 * NUMBER_OF_ALIGNED_BASIS_FUNCTIONS + q]) * szx_sm +
          dofsNMinus[10 * NUMBER_OF_ALIGNED_BASIS_FUNCTIONS + q] * szx_bm;

      dofsStressNPlus[6 * NUMBER_OF_ALIGNED_BASIS_FUNCTIONS + q] =
          dofsNPlus[6 * NUMBER_OF_ALIGNED_BASIS_FUNCTIONS + q];
      dofsStressNPlus[7 * NUMBER_OF_ALIGNED_BASIS_FUNCTIONS + q] =
          dofsNPlus[7 * NUMBER_OF_ALIGNED_BASIS_FUNCTIONS + q];
      dofsStressNPlus[8 * NUMBER_OF_ALIGNED_BASIS_FUNCTIONS + q] =
          dofsNPlus[8 * NUMBER_OF_ALIGNED_BASIS_FUNCTIONS + q];
      dofsStressNPlus[9 * NUMBER_OF_ALIGNED_BASIS_FUNCTIONS + q] =
          dofsNPlus[9 * NUMBER_OF_ALIGNED_BASIS_FUNCTIONS + q];
      dofsStressNPlus[10 * NUMBER_OF_ALIGNED_BASIS_FUNCTIONS + q] =
          dofsNPlus[10 * NUMBER_OF_ALIGNED_BASIS_FUNCTIONS + q];

      dofsStressNMinus[6 * NUMBER_OF_ALIGNED_BASIS_FUNCTIONS + q] =
          dofsNMinus[6 * NUMBER_OF_ALIGNED_BASIS_FUNCTIONS + q];
      dofsStressNMinus[7 * NUMBER_OF_ALIGNED_BASIS_FUNCTIONS + q] =
          dofsNMinus[7 * NUMBER_OF_ALIGNED_BASIS_FUNCTIONS + q];
      dofsStressNMinus[8 * NUMBER_OF_ALIGNED_BASIS_FUNCTIONS + q] =
          dofsNMinus[8 * NUMBER_OF_ALIGNED_BASIS_FUNCTIONS + q];
      dofsStressNMinus[9 * NUMBER_OF_ALIGNED_BASIS_FUNCTIONS + q] =
          dofsNMinus[9 * NUMBER_OF_ALIGNED_BASIS_FUNCTIONS + q];
      dofsStressNMinus[10 * NUMBER_OF_ALIGNED_BASIS_FUNCTIONS + q] =
          dofsNMinus[10 * NUMBER_OF_ALIGNED_BASIS_FUNCTIONS + q];
    }

    kernel::damageAssignFToDQ d_convertBackKrnl;
    d_convertBackKrnl.vInv = init::vInv::Values;
    d_convertBackKrnl.FNodal = dofsStressNPlus;
    d_convertBackKrnl.dQModal = dofsStressPlus;
    d_convertBackKrnl.execute();

    d_convertBackKrnl.FNodal = dofsStressNMinus;
    d_convertBackKrnl.dQModal = dofsStressMinus;
    d_convertBackKrnl.execute();
#endif // USE_DAMAGEDELASTIC

#endif
    const auto* initStresses = local.layer->var(drDescr->initialStressInFaultCS);
    const auto* initStress = initStresses[local.ltsId][local.nearestGpIndex];

    local.frictionCoefficient = (local.layer->var(drDescr->mu))[local.ltsId][local.nearestGpIndex];
    local.stateVariable = this->computeStateVariable(local);

    local.iniTraction1 = initStress[QuantityIndices::XY];
    local.iniTraction2 = initStress[QuantityIndices::XZ];
    local.iniNormalTraction = initStress[QuantityIndices::XX];
    local.fluidPressure = this->computeFluidPressure(local);

    const auto& normal = outputData->faultDirections[i].faceNormal;
    const auto& tangent1 = outputData->faultDirections[i].tangent1;
    const auto& tangent2 = outputData->faultDirections[i].tangent2;
    const auto& strike = outputData->faultDirections[i].strike;
    const auto& dip = outputData->faultDirections[i].dip;

    auto* phiPlusSide = outputData->basisFunctions[i].plusSide.data();
    auto* phiMinusSide = outputData->basisFunctions[i].minusSide.data();

    seissol::dynamicRupture::kernel::evaluateFaceAlignedDOFSAtPoint kernel;
    kernel.Tinv = outputData->glbToFaceAlignedData[i].data();

    kernel.Q = dofsStressPlus;
    kernel.basisFunctionsAtPoint = phiPlusSide;
    kernel.QAtPoint = local.faceAlignedValuesPlus;
    kernel.execute();

    kernel.Q = dofsStressMinus;
    kernel.basisFunctionsAtPoint = phiMinusSide;
    kernel.QAtPoint = local.faceAlignedValuesMinus;
    kernel.execute();

    this->computeLocalStresses(local);
    const real strength = this->computeLocalStrength(local);
    this->updateLocalTractions(local, strength);

    seissol::dynamicRupture::kernel::rotateInitStress alignAlongDipAndStrikeKernel;
    alignAlongDipAndStrikeKernel.stressRotationMatrix =
        outputData->stressGlbToDipStrikeAligned[i].data();
    alignAlongDipAndStrikeKernel.reducedFaceAlignedMatrix =
        outputData->stressFaceAlignedToGlb[i].data();

    std::array<real, 6> updatedStress{};
    updatedStress[QuantityIndices::XX] = local.transientNormalTraction;
    updatedStress[QuantityIndices::YY] = local.faceAlignedStress22;
    updatedStress[QuantityIndices::ZZ] = local.faceAlignedStress33;
    updatedStress[QuantityIndices::XY] = local.updatedTraction1;
    updatedStress[QuantityIndices::YZ] = local.faceAlignedStress23;
    updatedStress[QuantityIndices::XZ] = local.updatedTraction2;

    alignAlongDipAndStrikeKernel.initialStress = updatedStress.data();
    std::array<real, 6> rotatedUpdatedStress{};
    alignAlongDipAndStrikeKernel.rotatedStress = rotatedUpdatedStress.data();
    alignAlongDipAndStrikeKernel.execute();

    std::array<real, 6> stress{};
    stress[QuantityIndices::XX] = local.transientNormalTraction;
    stress[QuantityIndices::YY] = local.faceAlignedStress22;
    stress[QuantityIndices::ZZ] = local.faceAlignedStress33;
    stress[QuantityIndices::XY] = local.faceAlignedStress12;
    stress[QuantityIndices::YZ] = local.faceAlignedStress23;
    stress[QuantityIndices::XZ] = local.faceAlignedStress13;

    alignAlongDipAndStrikeKernel.initialStress = stress.data();
    std::array<real, 6> rotatedStress{};
    alignAlongDipAndStrikeKernel.rotatedStress = rotatedStress.data();
    alignAlongDipAndStrikeKernel.execute();

    switch (slipRateOutputType) {
    case seissol::initializer::parameters::SlipRateOutputType::TractionsAndFailure: {
      this->computeSlipRate(local, rotatedUpdatedStress, rotatedStress);
      break;
    }
    case seissol::initializer::parameters::SlipRateOutputType::VelocityDifference: {
      this->computeSlipRate(local, tangent1, tangent2, strike, dip);
      break;
    }
    }

    adjustRotatedUpdatedStress(rotatedUpdatedStress, rotatedStress);

    auto& slipRate = std::get<VariableID::SlipRate>(outputData->vars);
    if (slipRate.isActive) {
      slipRate(DirectionID::Strike, level, i) = local.slipRateStrike;
      slipRate(DirectionID::Dip, level, i) = local.slipRateDip;
    }

    auto& transientTractions = std::get<VariableID::TransientTractions>(outputData->vars);
    if (transientTractions.isActive) {
      transientTractions(DirectionID::Strike, level, i) = rotatedUpdatedStress[QuantityIndices::XY];
      transientTractions(DirectionID::Dip, level, i) = rotatedUpdatedStress[QuantityIndices::XZ];
      transientTractions(DirectionID::Normal, level, i) =
          local.transientNormalTraction - local.fluidPressure;
    }

    auto& frictionAndState = std::get<VariableID::FrictionAndState>(outputData->vars);
    if (frictionAndState.isActive) {
      frictionAndState(ParamID::FrictionCoefficient, level, i) = local.frictionCoefficient;
      frictionAndState(ParamID::State, level, i) = local.stateVariable;
    }

    auto& ruptureTime = std::get<VariableID::RuptureTime>(outputData->vars);
    if (ruptureTime.isActive) {
      auto* rt = local.layer->var(drDescr->ruptureTime);
      ruptureTime(level, i) = rt[local.ltsId][local.nearestGpIndex];
    }

    auto& normalVelocity = std::get<VariableID::NormalVelocity>(outputData->vars);
    if (normalVelocity.isActive) {
#ifndef USE_DAMAGEDELASTIC
      normalVelocity(level, i) = local.faultNormalVelocity;
#else
      normalVelocity(level, i) =
          std::max(local.faceAlignedValuesPlus[9], local.faceAlignedValuesMinus[9]);
#endif
    }

    auto& accumulatedSlip = std::get<VariableID::AccumulatedSlip>(outputData->vars);
    if (accumulatedSlip.isActive) {
      auto* slip = local.layer->var(drDescr->accumulatedSlipMagnitude);
      accumulatedSlip(level, i) = slip[local.ltsId][local.nearestGpIndex];
    }

    auto& totalTractions = std::get<VariableID::TotalTractions>(outputData->vars);
    if (totalTractions.isActive) {
      std::array<real, tensor::rotatedStress::size()> rotatedInitStress{};
      alignAlongDipAndStrikeKernel.initialStress = initStress;
      alignAlongDipAndStrikeKernel.rotatedStress = rotatedInitStress.data();
      alignAlongDipAndStrikeKernel.execute();

      totalTractions(DirectionID::Strike, level, i) =
          rotatedUpdatedStress[QuantityIndices::XY] + rotatedInitStress[QuantityIndices::XY];
      totalTractions(DirectionID::Dip, level, i) =
          rotatedUpdatedStress[QuantityIndices::XZ] + rotatedInitStress[QuantityIndices::XZ];
      totalTractions(DirectionID::Normal, level, i) = local.transientNormalTraction -
                                                      local.fluidPressure +
                                                      rotatedInitStress[QuantityIndices::XX];
    }

    auto& ruptureVelocity = std::get<VariableID::RuptureVelocity>(outputData->vars);
    if (ruptureVelocity.isActive) {
      auto& jacobiT2d = outputData->jacobianT2d[i];
#ifndef USE_DAMAGEDELASTIC
      ruptureVelocity(level, i) = this->computeRuptureVelocity(jacobiT2d, local);
#else
      ruptureVelocity(level, i) =
          std::max(local.faceAlignedValuesPlus[10], local.faceAlignedValuesMinus[10]);
#endif
    }

    auto& peakSlipsRate = std::get<VariableID::PeakSlipRate>(outputData->vars);
    if (peakSlipsRate.isActive) {
      auto* peakSR = local.layer->var(drDescr->peakSlipRate);
      peakSlipsRate(level, i) = peakSR[local.ltsId][local.nearestGpIndex];
    }

    auto& dynamicStressTime = std::get<VariableID::DynamicStressTime>(outputData->vars);
    if (dynamicStressTime.isActive) {
      auto* dynStressTime = (local.layer->var(drDescr->dynStressTime));
      dynamicStressTime(level, i) = dynStressTime[local.ltsId][local.nearestGpIndex];
    }

    auto& slipVectors = std::get<VariableID::Slip>(outputData->vars);
    if (slipVectors.isActive) {
      VrtxCoords crossProduct = {0.0, 0.0, 0.0};
      MeshTools::cross(strike.data(), tangent1.data(), crossProduct);

      const double cos1 = MeshTools::dot(strike.data(), tangent1.data());
      const double scalarProd = MeshTools::dot(crossProduct, normal.data());

      // Note: cos1**2 can be greater than 1.0 because of rounding errors -> min
      double sin1 = std::sqrt(1.0 - std::min(1.0, cos1 * cos1));
      sin1 = (scalarProd > 0) ? sin1 : -sin1;

      auto* slip1 = local.layer->var(drDescr->slip1);
      auto* slip2 = local.layer->var(drDescr->slip2);

      slipVectors(DirectionID::Strike, level, i) = cos1 * slip1[local.ltsId][local.nearestGpIndex] -
                                                   sin1 * slip2[local.ltsId][local.nearestGpIndex];

      slipVectors(DirectionID::Dip, level, i) = sin1 * slip1[local.ltsId][local.nearestGpIndex] +
                                                cos1 * slip2[local.ltsId][local.nearestGpIndex];
    }
    this->outputSpecifics(outputData, local, level, i);
  }

  if (outputType == seissol::initializer::parameters::OutputType::AtPickpoint) {
    outputData->cachedTime[outputData->currentCacheLevel] = time;
    outputData->currentCacheLevel += 1;
  }
}

void ReceiverOutput::computeLocalStresses(LocalInfo& local) {
  const auto& impAndEta = ((local.layer->var(drDescr->impAndEta))[local.ltsId]);
  const real normalDivisor = 1.0 / (impAndEta.zpNeig + impAndEta.zp);
  const real shearDivisor = 1.0 / (impAndEta.zsNeig + impAndEta.zs);

  auto diff = [&local](int i) {
    return local.faceAlignedValuesMinus[i] - local.faceAlignedValuesPlus[i];
  };

  local.faceAlignedStress12 =
      local.faceAlignedValuesPlus[QuantityIndices::XY] +
      ((diff(QuantityIndices::XY) + impAndEta.zsNeig * diff(QuantityIndices::V)) * impAndEta.zs) *
          shearDivisor;

  local.faceAlignedStress13 =
      local.faceAlignedValuesPlus[QuantityIndices::XZ] +
      ((diff(QuantityIndices::XZ) + impAndEta.zsNeig * diff(QuantityIndices::W)) * impAndEta.zs) *
          shearDivisor;

  local.transientNormalTraction =
      local.faceAlignedValuesPlus[QuantityIndices::XX] +
      ((diff(QuantityIndices::XX) + impAndEta.zpNeig * diff(QuantityIndices::U)) * impAndEta.zp) *
          normalDivisor;

  local.faultNormalVelocity =
      local.faceAlignedValuesPlus[QuantityIndices::U] +
      (local.transientNormalTraction - local.faceAlignedValuesPlus[QuantityIndices::XX]) *
          impAndEta.invZp;

  real missingSigmaValues =
      (local.transientNormalTraction - local.faceAlignedValuesPlus[QuantityIndices::XX]);
  missingSigmaValues *= (1.0 - 2.0 * std::pow(local.waveSpeedsPlus->sWaveVelocity /
                                                  local.waveSpeedsPlus->pWaveVelocity,
                                              2));

  local.faceAlignedStress22 = local.faceAlignedValuesPlus[QuantityIndices::YY] + missingSigmaValues;
  local.faceAlignedStress33 = local.faceAlignedValuesPlus[QuantityIndices::ZZ] + missingSigmaValues;
  local.faceAlignedStress23 = local.faceAlignedValuesPlus[QuantityIndices::YZ];
}

void ReceiverOutput::updateLocalTractions(LocalInfo& local, real strength) {
  const auto component1 = local.iniTraction1 + local.faceAlignedStress12;
  const auto component2 = local.iniTraction2 + local.faceAlignedStress13;
  const auto tracEla = misc::magnitude(component1, component2);

  if (tracEla > std::abs(strength)) {
    local.updatedTraction1 =
        ((local.iniTraction1 + local.faceAlignedStress12) / tracEla) * strength;
    local.updatedTraction2 =
        ((local.iniTraction2 + local.faceAlignedStress13) / tracEla) * strength;

    // update stress change
    local.updatedTraction1 -= local.iniTraction1;
    local.updatedTraction2 -= local.iniTraction2;
  } else {
    local.updatedTraction1 = local.faceAlignedStress12;
    local.updatedTraction2 = local.faceAlignedStress13;
  }
}

void ReceiverOutput::computeSlipRate(LocalInfo& local,
                                     const std::array<real, 6>& rotatedUpdatedStress,
                                     const std::array<real, 6>& rotatedStress) {

  const auto& impAndEta = ((local.layer->var(drDescr->impAndEta))[local.ltsId]);
  local.slipRateStrike = -impAndEta.invEtaS * (rotatedUpdatedStress[QuantityIndices::XY] -
                                               rotatedStress[QuantityIndices::XY]);
  local.slipRateDip = -impAndEta.invEtaS * (rotatedUpdatedStress[QuantityIndices::XZ] -
                                            rotatedStress[QuantityIndices::XZ]);
}

void ReceiverOutput::computeSlipRate(LocalInfo& local,
                                     const std::array<double, 3>& tangent1,
                                     const std::array<double, 3>& tangent2,
                                     const std::array<double, 3>& strike,
                                     const std::array<double, 3>& dip) {
  local.slipRateStrike = static_cast<real>(0.0);
  local.slipRateDip = static_cast<real>(0.0);

  for (size_t i = 0; i < 3; ++i) {
    const real factorMinus = (local.faceAlignedValuesMinus[QuantityIndices::V] * tangent1[i] +
                              local.faceAlignedValuesMinus[QuantityIndices::W] * tangent2[i]);

    const real factorPlus = (local.faceAlignedValuesPlus[QuantityIndices::V] * tangent1[i] +
                             local.faceAlignedValuesPlus[QuantityIndices::W] * tangent2[i]);

    local.slipRateStrike += (factorMinus - factorPlus) * strike[i];
    local.slipRateDip += (factorMinus - factorPlus) * dip[i];
  }
}

real ReceiverOutput::computeRuptureVelocity(Eigen::Matrix<real, 2, 2>& jacobiT2d,
                                            const LocalInfo& local) {
  auto* ruptureTime = (local.layer->var(drDescr->ruptureTime))[local.ltsId];
  real ruptureVelocity = 0.0;

  bool needsUpdate{true};
  for (size_t point = 0; point < misc::numberOfBoundaryGaussPoints; ++point) {
    if (ruptureTime[point] == 0.0) {
      needsUpdate = false;
    }
  }

  if (needsUpdate) {
    constexpr int numPoly = CONVERGENCE_ORDER - 1;
    constexpr int numDegFr2d = (numPoly + 1) * (numPoly + 2) / 2;
    std::array<double, numDegFr2d> projectedRT{};
    projectedRT.fill(0.0);

    std::array<double, 2 * numDegFr2d> phiAtPoint{};
    phiAtPoint.fill(0.0);

    auto chiTau2dPoints =
        init::quadpoints::view::create(const_cast<real*>(init::quadpoints::Values));
    auto weights = init::quadweights::view::create(const_cast<real*>(init::quadweights::Values));

    auto* rt = local.layer->var(drDescr->ruptureTime);
    for (size_t jBndGP = 0; jBndGP < misc::numberOfBoundaryGaussPoints; ++jBndGP) {
      const real chi = chiTau2dPoints(jBndGP, 0);
      const real tau = chiTau2dPoints(jBndGP, 1);
      basisFunction::tri_dubiner::evaluatePolynomials(phiAtPoint.data(), chi, tau, numPoly);

      for (size_t d = 0; d < numDegFr2d; ++d) {
        projectedRT[d] += weights(jBndGP) * rt[local.ltsId][jBndGP] * phiAtPoint[d];
      }
    }

    auto m2inv =
        seissol::init::M2inv::view::create(const_cast<real*>(seissol::init::M2inv::Values));
    for (size_t d = 0; d < numDegFr2d; ++d) {
      projectedRT[d] *= m2inv(d, d);
    }

    const real chi = chiTau2dPoints(local.nearestInternalGpIndex, 0);
    const real tau = chiTau2dPoints(local.nearestInternalGpIndex, 1);

    basisFunction::tri_dubiner::evaluateGradPolynomials(phiAtPoint.data(), chi, tau, numPoly);

    real dTdChi{0.0};
    real dTdTau{0.0};
    for (size_t d = 0; d < numDegFr2d; ++d) {
      dTdChi += projectedRT[d] * phiAtPoint[2 * d];
      dTdTau += projectedRT[d] * phiAtPoint[2 * d + 1];
    }
    const real dTdX = jacobiT2d(0, 0) * dTdChi + jacobiT2d(0, 1) * dTdTau;
    const real dTdY = jacobiT2d(1, 0) * dTdChi + jacobiT2d(1, 1) * dTdTau;

    const real slowness = misc::magnitude(dTdX, dTdY);
    ruptureVelocity = (slowness == 0.0) ? 0.0 : 1.0 / slowness;
  }

  return ruptureVelocity;
}
} // namespace seissol::dr::output<|MERGE_RESOLUTION|>--- conflicted
+++ resolved
@@ -163,7 +163,6 @@
 
     real dofsStressNPlus[tensor::Q::size()]{};
     real dofsStressNMinus[tensor::Q::size()]{};
-<<<<<<< HEAD
 
     const real epsInitxx = damagedElasticParameters.epsInitxx;
     const real epsInityy = damagedElasticParameters.epsInityy;
@@ -171,35 +170,17 @@
     const real epsInitxy = damagedElasticParameters.epsInitxy;
     const real epsInityz = damagedElasticParameters.epsInityz;
     const real epsInitzx = damagedElasticParameters.epsInitzx;
-=======
-    // TODO(NONLINEAR) What are these numbers?
-    real epsInitxx = damagedElasticParameters.epsInitxx;
-    real epsInityy = damagedElasticParameters.epsInityy;
-    real epsInitzz = damagedElasticParameters.epsInitzz;
-    real epsInitxy = damagedElasticParameters.epsInitxy;
-    real epsInityz = damagedElasticParameters.epsInityz;
-    real epsInitzx = damagedElasticParameters.epsInitzx;
->>>>>>> 8225f6e9
 
     real lambda0P = impAndEtaGet->lambda0P;
     real mu0P = impAndEtaGet->mu0P;
     real lambda0M = impAndEtaGet->lambda0M;
     real mu0M = impAndEtaGet->mu0M;
 
-<<<<<<< HEAD
     const real aB0 = damagedElasticParameters.aB0;
     const real aB1 = damagedElasticParameters.aB1;
     const real aB2 = damagedElasticParameters.aB2;
     const real aB3 = damagedElasticParameters.aB3;
     
-=======
-    // TODO(NONLINEAR) What are these numbers?
-    real aB0 = damagedElasticParameters.aB0;
-    real aB1 = damagedElasticParameters.aB1;
-    real aB2 = damagedElasticParameters.aB2;
-    real aB3 = damagedElasticParameters.aB3;
-
->>>>>>> 8225f6e9
     for (unsigned int q = 0; q < NUMBER_OF_ALIGNED_BASIS_FUNCTIONS; q++) {
       real EspIp = (dofsNPlus[0 * NUMBER_OF_ALIGNED_BASIS_FUNCTIONS + q] + epsInitxx) +
                    (dofsNPlus[1 * NUMBER_OF_ALIGNED_BASIS_FUNCTIONS + q] + epsInityy) +
