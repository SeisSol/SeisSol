--- conflicted
+++ resolved
@@ -10,11 +10,8 @@
 
 #include "DynamicRupture/Output/DataTypes.h"
 #include "Initializer/Parameters/OutputParameters.h"
-<<<<<<< HEAD
+
 #include <limits>
-=======
-
->>>>>>> 1c7b449f
 #include <memory>
 #include <tuple>
 
@@ -25,13 +22,8 @@
     int refinementLevel{};
     int faultFaceIndex{};
     int localFaceSideId{};
-<<<<<<< HEAD
     std::size_t elementId{std::numeric_limits<std::size_t>::max()};
-    std::size_t globalId;
-=======
-    int elementId{-1};
     std::size_t globalId{};
->>>>>>> 1c7b449f
   };
   using PointsPair = std::pair<ExtVrtxCoords, ExtVrtxCoords>;
   using TrianglePair = std::pair<ExtTriangle, ExtTriangle>;
