--- conflicted
+++ resolved
@@ -36,14 +36,12 @@
 
   void init();
   void initFaceToLtsMap();
-<<<<<<< HEAD
   void writePickpointOutput(double time, double dt);
-  void writePickpointOutput(int64_t clusterId, double time, double dt);
+  void writePickpointOutput(int64_t clusterId,
+                            double time,
+                            double dt,
+                            parallel::runtime::StreamRuntime& runtime);
   void flushPickpointDataToFile(int64_t clusterId);
-=======
-  void writePickpointOutput(double time, double dt, parallel::runtime::StreamRuntime& runtime);
-  void flushPickpointDataToFile();
->>>>>>> 4f2134b9
   void updateElementwiseOutput();
 
   private:
