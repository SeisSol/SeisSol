// SPDX-FileCopyrightText: 2022 SeisSol Group
//
// SPDX-License-Identifier: BSD-3-Clause
// SPDX-LicenseComments: Full text under /LICENSE and /LICENSES/
//
// SPDX-FileContributor: Author lists in /AUTHORS and /CITATION.cff

#ifndef SEISSOL_SRC_DYNAMICRUPTURE_OUTPUT_OUTPUTMANAGER_H_
#define SEISSOL_SRC_DYNAMICRUPTURE_OUTPUT_OUTPUTMANAGER_H_

#include "DynamicRupture/Output/Builders/ElementWiseBuilder.h"
#include "DynamicRupture/Output/Builders/PickPointBuilder.h"
#include "DynamicRupture/Output/ReceiverBasedOutput.h"
#include "Initializer/Parameters/SeisSolParameters.h"
#include <DynamicRupture/Output/DataTypes.h>
#include <Memory/Tree/Backmap.h>
#include <Parallel/Runtime/Stream.h>
#include <memory>

namespace seissol {
class SeisSol;

namespace dr::output {

class OutputManager {
  public:
  ~OutputManager();
  OutputManager() = delete;
  OutputManager(std::unique_ptr<ReceiverOutput> concreteImpl, seissol::SeisSol& seissolInstance);
  void setInputParam(seissol::geometry::MeshReader& userMesher);
  void setLtsData(LTS::Storage& userWpStorage,
                  LTS::Backmap& userWpBackmap,
                  DynamicRupture::Storage& userDrStorage);
  void setBackupTimeStamp(const std::string& stamp) { this->backupTimeStamp = stamp; }

  void init();
  void initFaceToLtsMap();
  void writePickpointOutput(double time, double dt, parallel::runtime::StreamRuntime& runtime);
  void flushPickpointDataToFile();
  void updateElementwiseOutput();

  private:
  seissol::SeisSol& seissolInstance;

  protected:
  bool isAtPickpoint(double time, double dt);
  void initElementwiseOutput();
  void initPickpointOutput();

  std::unique_ptr<ElementWiseBuilder> ewOutputBuilder{nullptr};
  std::unique_ptr<PickPointBuilder> ppOutputBuilder{nullptr};

  std::shared_ptr<ReceiverOutputData> ewOutputData{nullptr};
  std::shared_ptr<ReceiverOutputData> ppOutputData{nullptr};

  struct PickpointFile {
    std::string fileName;

    // all receivers to be printed into this file
    std::vector<std::size_t> indices;
  };

  std::vector<PickpointFile> ppFiles;

  LTS::Storage* wpStorage{nullptr};
  LTS::Backmap* wpBackmap{nullptr};
  DynamicRupture::Storage* drStorage{nullptr};

  FaceToLtsMapType faceToLtsMap;
  std::vector<std::size_t> globalFaceToLtsMap;
  seissol::geometry::MeshReader* meshReader{nullptr};

  size_t iterationStep{0};
<<<<<<< HEAD
  static constexpr double TimeMargin{1.005};
=======
  static constexpr double timeMargin{1.005};
>>>>>>> 2093a3f2
  std::string backupTimeStamp;

  std::unique_ptr<ReceiverOutput> impl{nullptr};

  parallel::runtime::StreamRuntime runtime;
};
} // namespace dr::output
} // namespace seissol

#endif // SEISSOL_SRC_DYNAMICRUPTURE_OUTPUT_OUTPUTMANAGER_H_<|MERGE_RESOLUTION|>--- conflicted
+++ resolved
@@ -71,11 +71,7 @@
   seissol::geometry::MeshReader* meshReader{nullptr};
 
   size_t iterationStep{0};
-<<<<<<< HEAD
   static constexpr double TimeMargin{1.005};
-=======
-  static constexpr double timeMargin{1.005};
->>>>>>> 2093a3f2
   std::string backupTimeStamp;
 
   std::unique_ptr<ReceiverOutput> impl{nullptr};
