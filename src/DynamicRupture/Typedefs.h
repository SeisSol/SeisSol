// SPDX-FileCopyrightText: 2021 SeisSol Group
//
// SPDX-License-Identifier: BSD-3-Clause
// SPDX-LicenseComments: Full text under /LICENSE and /LICENSES/
//
// SPDX-FileContributor: Author lists in /AUTHORS and /CITATION.cff

#ifndef SEISSOL_SRC_DYNAMICRUPTURE_TYPEDEFS_H_
#define SEISSOL_SRC_DYNAMICRUPTURE_TYPEDEFS_H_

#include "Alignment.h"
#include "Common/Constants.h"
#include "Common/Executor.h"
#include "DynamicRupture/Misc.h"
#include "Kernels/Precision.h"
<<<<<<< HEAD
#include <Alignment.h>
#include <Common/Executor.h>
#include <GeneratedCode/tensor.h>
=======
>>>>>>> 0c079542

namespace seissol::dr {

/**
 * Stores the P and S wave impedances for an element and its neighbor as well as the eta values from
 * Carsten Uphoff's dissertation equation (4.51)
 */
template <typename RealT>
struct ImpedancesAndEta {
<<<<<<< HEAD
  RealT zp, zs, zpNeig, zsNeig, etaP, etaS, invEtaS, invZp, invZs, invZpNeig, invZsNeig;
=======
  real zp{};
  real zs{};
  real zpNeig{};
  real zsNeig{};
  real etaP{};
  real etaS{};
  real invEtaS{};
  real invZp{};
  real invZs{};
  real invZpNeig{};
  real invZsNeig{};
>>>>>>> 0c079542
};

/**
 * Stores the impedance matrices for an element and its neighbor for a poroelastic material.
 * This generalizes equation (4.51) from Carsten's thesis
 */
template <typename Cfg>
struct ImpedanceMatrices {
  alignas(Alignment) Real<Cfg> impedance[tensor::Zplus<Cfg>::size()] = {};
  alignas(Alignment) Real<Cfg> impedanceNeig[tensor::Zminus<Cfg>::size()] = {};
  alignas(Alignment) Real<Cfg> eta[tensor::eta<Cfg>::size()] = {};
};

template <typename Cfg, Executor Executor>
struct FaultStresses;

template <typename Cfg, Executor Executor>
struct TractionResults;

/**
 * Struct that contains all input stresses
 * normalStress in direction of the face normal, traction1, traction2 in the direction of the
 * respective tangential vectors
 */
template <typename Cfg>
struct FaultStresses<Cfg, Executor::Host> {
  alignas(Alignment) Real<Cfg> normalStress[misc::TimeSteps<Cfg>][misc::NumPaddedPoints<Cfg>] = {
      {}};
  alignas(Alignment) Real<Cfg> traction1[misc::TimeSteps<Cfg>][misc::NumPaddedPoints<Cfg>] = {{}};
  alignas(Alignment) Real<Cfg> traction2[misc::TimeSteps<Cfg>][misc::NumPaddedPoints<Cfg>] = {{}};
  alignas(Alignment) Real<Cfg> fluidPressure[misc::TimeSteps<Cfg>][misc::NumPaddedPoints<Cfg>] = {
      {}};
};

/**
 * Struct that contains all traction results
 * traction1, traction2 in the direction of the respective tangential vectors
 */
template <typename Cfg>
struct TractionResults<Cfg, Executor::Host> {
  alignas(Alignment) Real<Cfg> traction1[misc::TimeSteps<Cfg>][misc::NumPaddedPoints<Cfg>] = {{}};
  alignas(Alignment) Real<Cfg> traction2[misc::TimeSteps<Cfg>][misc::NumPaddedPoints<Cfg>] = {{}};
};

/**
 * Struct that contains all input stresses
 * normalStress in direction of the face normal, traction1, traction2 in the direction of the
 * respective tangential vectors
 */
template <typename Cfg>
struct FaultStresses<Cfg, Executor::Device> {
  Real<Cfg> normalStress[misc::TimeSteps<Cfg>] = {{}};
  Real<Cfg> traction1[misc::TimeSteps<Cfg>] = {{}};
  Real<Cfg> traction2[misc::TimeSteps<Cfg>] = {{}};
  Real<Cfg> fluidPressure[misc::TimeSteps<Cfg>] = {{}};
};

/**
 * Struct that contains all traction results
 * traction1, traction2 in the direction of the respective tangential vectors
 */
template <typename Cfg>
struct TractionResults<Cfg, Executor::Device> {
  Real<Cfg> traction1[misc::TimeSteps<Cfg>] = {{}};
  Real<Cfg> traction2[misc::TimeSteps<Cfg>] = {{}};
};

} // namespace seissol::dr

#endif // SEISSOL_SRC_DYNAMICRUPTURE_TYPEDEFS_H_<|MERGE_RESOLUTION|>--- conflicted
+++ resolved
@@ -13,12 +13,10 @@
 #include "Common/Executor.h"
 #include "DynamicRupture/Misc.h"
 #include "Kernels/Precision.h"
-<<<<<<< HEAD
+
 #include <Alignment.h>
 #include <Common/Executor.h>
 #include <GeneratedCode/tensor.h>
-=======
->>>>>>> 0c079542
 
 namespace seissol::dr {
 
@@ -28,21 +26,17 @@
  */
 template <typename RealT>
 struct ImpedancesAndEta {
-<<<<<<< HEAD
-  RealT zp, zs, zpNeig, zsNeig, etaP, etaS, invEtaS, invZp, invZs, invZpNeig, invZsNeig;
-=======
-  real zp{};
-  real zs{};
-  real zpNeig{};
-  real zsNeig{};
-  real etaP{};
-  real etaS{};
-  real invEtaS{};
-  real invZp{};
-  real invZs{};
-  real invZpNeig{};
-  real invZsNeig{};
->>>>>>> 0c079542
+  RealT zp{};
+  RealT zs{};
+  RealT zpNeig{};
+  RealT zsNeig{};
+  RealT etaP{};
+  RealT etaS{};
+  RealT invEtaS{};
+  RealT invZp{};
+  RealT invZs{};
+  RealT invZpNeig{};
+  RealT invZsNeig{};
 };
 
 /**
