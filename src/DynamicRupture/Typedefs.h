// SPDX-FileCopyrightText: 2021 SeisSol Group
//
// SPDX-License-Identifier: BSD-3-Clause
// SPDX-LicenseComments: Full text under /LICENSE and /LICENSES/
//
// SPDX-FileContributor: Author lists in /AUTHORS and /CITATION.cff

#ifndef SEISSOL_SRC_DYNAMICRUPTURE_TYPEDEFS_H_
#define SEISSOL_SRC_DYNAMICRUPTURE_TYPEDEFS_H_

#include "Common/Constants.h"
#include "DynamicRupture/Misc.h"
#include "Kernels/Precision.h"
#include <Alignment.h>
#include <Common/Executor.h>
#include <GeneratedCode/tensor.h>

namespace seissol::dr {

/**
 * Stores the P and S wave impedances for an element and its neighbor as well as the eta values from
 * Carsten Uphoff's dissertation equation (4.51)
 */
template <typename RealT>
struct ImpedancesAndEta {
  RealT zp, zs, zpNeig, zsNeig, etaP, etaS, invEtaS, invZp, invZs, invZpNeig, invZsNeig;
};

/**
 * Stores the impedance matrices for an element and its neighbor for a poroelastic material.
 * This generalizes equation (4.51) from Carsten's thesis
 */
template <typename Cfg>
struct ImpedanceMatrices {
  alignas(Alignment) Real<Cfg> impedance[tensor::Zplus<Cfg>::size()] = {};
  alignas(Alignment) Real<Cfg> impedanceNeig[tensor::Zminus<Cfg>::size()] = {};
  alignas(Alignment) Real<Cfg> eta[tensor::eta<Cfg>::size()] = {};
};

template <typename Cfg, Executor Executor>
struct FaultStresses;

template <typename Cfg, Executor Executor>
struct TractionResults;

/**
 * Struct that contains all input stresses
 * normalStress in direction of the face normal, traction1, traction2 in the direction of the
 * respective tangential vectors
 */
<<<<<<< HEAD
template <typename Cfg>
struct FaultStresses<Cfg, Executor::Host> {
  alignas(Alignment) Real<Cfg> normalStress[Cfg::ConvergenceOrder][misc::NumPaddedPoints<Cfg>] = {
      {}};
  alignas(Alignment) Real<Cfg> traction1[Cfg::ConvergenceOrder][misc::NumPaddedPoints<Cfg>] = {{}};
  alignas(Alignment) Real<Cfg> traction2[Cfg::ConvergenceOrder][misc::NumPaddedPoints<Cfg>] = {{}};
  alignas(Alignment) Real<Cfg> fluidPressure[Cfg::ConvergenceOrder][misc::NumPaddedPoints<Cfg>] = {
      {}};
=======
template <>
struct FaultStresses<Executor::Host> {
  alignas(Alignment) real normalStress[misc::TimeSteps][misc::NumPaddedPoints] = {{}};
  alignas(Alignment) real traction1[misc::TimeSteps][misc::NumPaddedPoints] = {{}};
  alignas(Alignment) real traction2[misc::TimeSteps][misc::NumPaddedPoints] = {{}};
  alignas(Alignment) real fluidPressure[misc::TimeSteps][misc::NumPaddedPoints] = {{}};
>>>>>>> 86cfbd80
};

/**
 * Struct that contains all traction results
 * traction1, traction2 in the direction of the respective tangential vectors
 */
<<<<<<< HEAD
template <typename Cfg>
struct TractionResults<Cfg, Executor::Host> {
  alignas(Alignment) Real<Cfg> traction1[Cfg::ConvergenceOrder][misc::NumPaddedPoints<Cfg>] = {{}};
  alignas(Alignment) Real<Cfg> traction2[Cfg::ConvergenceOrder][misc::NumPaddedPoints<Cfg>] = {{}};
=======
template <>
struct TractionResults<Executor::Host> {
  alignas(Alignment) real traction1[misc::TimeSteps][misc::NumPaddedPoints] = {{}};
  alignas(Alignment) real traction2[misc::TimeSteps][misc::NumPaddedPoints] = {{}};
>>>>>>> 86cfbd80
};

/**
 * Struct that contains all input stresses
 * normalStress in direction of the face normal, traction1, traction2 in the direction of the
 * respective tangential vectors
 */
<<<<<<< HEAD
template <typename Cfg>
struct FaultStresses<Cfg, Executor::Device> {
  Real<Cfg> normalStress[Cfg::ConvergenceOrder] = {{}};
  Real<Cfg> traction1[Cfg::ConvergenceOrder] = {{}};
  Real<Cfg> traction2[Cfg::ConvergenceOrder] = {{}};
  Real<Cfg> fluidPressure[Cfg::ConvergenceOrder] = {{}};
=======
template <>
struct FaultStresses<Executor::Device> {
  real normalStress[misc::TimeSteps] = {{}};
  real traction1[misc::TimeSteps] = {{}};
  real traction2[misc::TimeSteps] = {{}};
  real fluidPressure[misc::TimeSteps] = {{}};
>>>>>>> 86cfbd80
};

/**
 * Struct that contains all traction results
 * traction1, traction2 in the direction of the respective tangential vectors
 */
<<<<<<< HEAD
template <typename Cfg>
struct TractionResults<Cfg, Executor::Device> {
  Real<Cfg> traction1[Cfg::ConvergenceOrder] = {{}};
  Real<Cfg> traction2[Cfg::ConvergenceOrder] = {{}};
=======
template <>
struct TractionResults<Executor::Device> {
  real traction1[misc::TimeSteps] = {{}};
  real traction2[misc::TimeSteps] = {{}};
>>>>>>> 86cfbd80
};

} // namespace seissol::dr

#endif // SEISSOL_SRC_DYNAMICRUPTURE_TYPEDEFS_H_<|MERGE_RESOLUTION|>--- conflicted
+++ resolved
@@ -48,40 +48,24 @@
  * normalStress in direction of the face normal, traction1, traction2 in the direction of the
  * respective tangential vectors
  */
-<<<<<<< HEAD
 template <typename Cfg>
 struct FaultStresses<Cfg, Executor::Host> {
-  alignas(Alignment) Real<Cfg> normalStress[Cfg::ConvergenceOrder][misc::NumPaddedPoints<Cfg>] = {
+  alignas(Alignment) Real<Cfg> normalStress[misc::TimeSteps<Cfg>][misc::NumPaddedPoints<Cfg>] = {
       {}};
-  alignas(Alignment) Real<Cfg> traction1[Cfg::ConvergenceOrder][misc::NumPaddedPoints<Cfg>] = {{}};
-  alignas(Alignment) Real<Cfg> traction2[Cfg::ConvergenceOrder][misc::NumPaddedPoints<Cfg>] = {{}};
-  alignas(Alignment) Real<Cfg> fluidPressure[Cfg::ConvergenceOrder][misc::NumPaddedPoints<Cfg>] = {
+  alignas(Alignment) Real<Cfg> traction1[misc::TimeSteps<Cfg>][misc::NumPaddedPoints<Cfg>] = {{}};
+  alignas(Alignment) Real<Cfg> traction2[misc::TimeSteps<Cfg>][misc::NumPaddedPoints<Cfg>] = {{}};
+  alignas(Alignment) Real<Cfg> fluidPressure[misc::TimeSteps<Cfg>][misc::NumPaddedPoints<Cfg>] = {
       {}};
-=======
-template <>
-struct FaultStresses<Executor::Host> {
-  alignas(Alignment) real normalStress[misc::TimeSteps][misc::NumPaddedPoints] = {{}};
-  alignas(Alignment) real traction1[misc::TimeSteps][misc::NumPaddedPoints] = {{}};
-  alignas(Alignment) real traction2[misc::TimeSteps][misc::NumPaddedPoints] = {{}};
-  alignas(Alignment) real fluidPressure[misc::TimeSteps][misc::NumPaddedPoints] = {{}};
->>>>>>> 86cfbd80
 };
 
 /**
  * Struct that contains all traction results
  * traction1, traction2 in the direction of the respective tangential vectors
  */
-<<<<<<< HEAD
 template <typename Cfg>
 struct TractionResults<Cfg, Executor::Host> {
-  alignas(Alignment) Real<Cfg> traction1[Cfg::ConvergenceOrder][misc::NumPaddedPoints<Cfg>] = {{}};
-  alignas(Alignment) Real<Cfg> traction2[Cfg::ConvergenceOrder][misc::NumPaddedPoints<Cfg>] = {{}};
-=======
-template <>
-struct TractionResults<Executor::Host> {
-  alignas(Alignment) real traction1[misc::TimeSteps][misc::NumPaddedPoints] = {{}};
-  alignas(Alignment) real traction2[misc::TimeSteps][misc::NumPaddedPoints] = {{}};
->>>>>>> 86cfbd80
+  alignas(Alignment) Real<Cfg> traction1[misc::TimeSteps<Cfg>][misc::NumPaddedPoints<Cfg>] = {{}};
+  alignas(Alignment) Real<Cfg> traction2[misc::TimeSteps<Cfg>][misc::NumPaddedPoints<Cfg>] = {{}};
 };
 
 /**
@@ -89,38 +73,22 @@
  * normalStress in direction of the face normal, traction1, traction2 in the direction of the
  * respective tangential vectors
  */
-<<<<<<< HEAD
 template <typename Cfg>
 struct FaultStresses<Cfg, Executor::Device> {
-  Real<Cfg> normalStress[Cfg::ConvergenceOrder] = {{}};
-  Real<Cfg> traction1[Cfg::ConvergenceOrder] = {{}};
-  Real<Cfg> traction2[Cfg::ConvergenceOrder] = {{}};
-  Real<Cfg> fluidPressure[Cfg::ConvergenceOrder] = {{}};
-=======
-template <>
-struct FaultStresses<Executor::Device> {
-  real normalStress[misc::TimeSteps] = {{}};
-  real traction1[misc::TimeSteps] = {{}};
-  real traction2[misc::TimeSteps] = {{}};
-  real fluidPressure[misc::TimeSteps] = {{}};
->>>>>>> 86cfbd80
+  Real<Cfg> normalStress[misc::TimeSteps<Cfg>] = {{}};
+  Real<Cfg> traction1[misc::TimeSteps<Cfg>] = {{}};
+  Real<Cfg> traction2[misc::TimeSteps<Cfg>] = {{}};
+  Real<Cfg> fluidPressure[misc::TimeSteps<Cfg>] = {{}};
 };
 
 /**
  * Struct that contains all traction results
  * traction1, traction2 in the direction of the respective tangential vectors
  */
-<<<<<<< HEAD
 template <typename Cfg>
 struct TractionResults<Cfg, Executor::Device> {
-  Real<Cfg> traction1[Cfg::ConvergenceOrder] = {{}};
-  Real<Cfg> traction2[Cfg::ConvergenceOrder] = {{}};
-=======
-template <>
-struct TractionResults<Executor::Device> {
-  real traction1[misc::TimeSteps] = {{}};
-  real traction2[misc::TimeSteps] = {{}};
->>>>>>> 86cfbd80
+  Real<Cfg> traction1[misc::TimeSteps<Cfg>] = {{}};
+  Real<Cfg> traction2[misc::TimeSteps<Cfg>] = {{}};
 };
 
 } // namespace seissol::dr
