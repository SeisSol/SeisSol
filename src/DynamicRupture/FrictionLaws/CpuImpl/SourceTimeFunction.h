// SPDX-FileCopyrightText: 2022 SeisSol Group
//
// SPDX-License-Identifier: BSD-3-Clause
// SPDX-LicenseComments: Full text under /LICENSE and /LICENSES/
//
// SPDX-FileContributor: Author lists in /AUTHORS and /CITATION.cff

#ifndef SEISSOL_SRC_DYNAMICRUPTURE_FRICTIONLAWS_CPUIMPL_SOURCETIMEFUNCTION_H_
#define SEISSOL_SRC_DYNAMICRUPTURE_FRICTIONLAWS_CPUIMPL_SOURCETIMEFUNCTION_H_

#include "DynamicRupture/Misc.h"
#include "Memory/Descriptor/DynamicRupture.h"
#include "Numerical/DeltaPulse.h"
#include "Numerical/GaussianNucleationFunction.h"
#include "Numerical/RegularizedYoffe.h"

namespace seissol::dr::friction_law::cpu {
class YoffeSTF {
  private:
  real (*__restrict onsetTime)[misc::NumPaddedPoints];
  real (*__restrict tauS)[misc::NumPaddedPoints];
  real (*__restrict tauR)[misc::NumPaddedPoints];

  public:
<<<<<<< HEAD
  void copyStorageToLocal(DynamicRupture::Layer& layerData, real fullUpdateTime);
=======
  void copyLtsTreeToLocal(seissol::initializer::Layer& layerData,
                          const seissol::initializer::DynamicRupture* dynRup);
>>>>>>> 08e63bd2

  real evaluate(real currentTime,
                [[maybe_unused]] real timeIncrement,
                size_t ltsFace,
                uint32_t pointIndex);
};

class GaussianSTF {
  private:
  real (*__restrict onsetTime)[misc::NumPaddedPoints];
  real (*__restrict riseTime)[misc::NumPaddedPoints];

  public:
<<<<<<< HEAD
  void copyStorageToLocal(DynamicRupture::Layer& layerData, real fullUpdateTime);
=======
  void copyLtsTreeToLocal(seissol::initializer::Layer& layerData,
                          const seissol::initializer::DynamicRupture* dynRup);
>>>>>>> 08e63bd2

  real evaluate(real currentTime, real timeIncrement, size_t ltsFace, uint32_t pointIndex);
};

class DeltaSTF {
  private:
  real (*__restrict onsetTime)[misc::NumPaddedPoints];

  public:
<<<<<<< HEAD
  void copyStorageToLocal(DynamicRupture::Layer& layerData, real fullUpdateTime);
=======
  void copyLtsTreeToLocal(seissol::initializer::Layer& layerData,
                          const seissol::initializer::DynamicRupture* dynRup);
>>>>>>> 08e63bd2

  real evaluate(real currentTime, real timeIncrement, size_t ltsFace, uint32_t pointIndex);
};

} // namespace seissol::dr::friction_law::cpu

#endif // SEISSOL_SRC_DYNAMICRUPTURE_FRICTIONLAWS_CPUIMPL_SOURCETIMEFUNCTION_H_<|MERGE_RESOLUTION|>--- conflicted
+++ resolved
@@ -22,12 +22,7 @@
   real (*__restrict tauR)[misc::NumPaddedPoints];
 
   public:
-<<<<<<< HEAD
-  void copyStorageToLocal(DynamicRupture::Layer& layerData, real fullUpdateTime);
-=======
-  void copyLtsTreeToLocal(seissol::initializer::Layer& layerData,
-                          const seissol::initializer::DynamicRupture* dynRup);
->>>>>>> 08e63bd2
+  void copyStorageToLocal(DynamicRupture::Layer& layerData);
 
   real evaluate(real currentTime,
                 [[maybe_unused]] real timeIncrement,
@@ -41,12 +36,7 @@
   real (*__restrict riseTime)[misc::NumPaddedPoints];
 
   public:
-<<<<<<< HEAD
-  void copyStorageToLocal(DynamicRupture::Layer& layerData, real fullUpdateTime);
-=======
-  void copyLtsTreeToLocal(seissol::initializer::Layer& layerData,
-                          const seissol::initializer::DynamicRupture* dynRup);
->>>>>>> 08e63bd2
+  void copyStorageToLocal(DynamicRupture::Layer& layerData);
 
   real evaluate(real currentTime, real timeIncrement, size_t ltsFace, uint32_t pointIndex);
 };
@@ -56,12 +46,7 @@
   real (*__restrict onsetTime)[misc::NumPaddedPoints];
 
   public:
-<<<<<<< HEAD
-  void copyStorageToLocal(DynamicRupture::Layer& layerData, real fullUpdateTime);
-=======
-  void copyLtsTreeToLocal(seissol::initializer::Layer& layerData,
-                          const seissol::initializer::DynamicRupture* dynRup);
->>>>>>> 08e63bd2
+  void copyStorageToLocal(DynamicRupture::Layer& layerData);
 
   real evaluate(real currentTime, real timeIncrement, size_t ltsFace, uint32_t pointIndex);
 };
