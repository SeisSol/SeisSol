--- conflicted
+++ resolved
@@ -10,36 +10,22 @@
 #include "Common/Executor.h"
 #include "DynamicRupture/Misc.h"
 #include "DynamicRupture/Typedefs.h"
-<<<<<<< HEAD
-=======
 #include "Kernels/Precision.h"
 
->>>>>>> 0c079542
 #include <array>
 #include <cstddef>
 #include <cstdint>
 
 namespace seissol::dr::friction_law::cpu {
-<<<<<<< HEAD
 template <typename Cfg>
 void NoFault<Cfg>::updateFrictionAndSlip(
     const FaultStresses<Cfg, Executor::Host>& faultStresses,
     TractionResults<Cfg, Executor::Host>& tractionResults,
-    std::array<real, misc::NumPaddedPoints<Cfg>>& stateVariableBuffer,
-    std::array<real, misc::NumPaddedPoints<Cfg>>& strengthBuffer,
-    std::size_t ltsFace,
+    std::array<real, misc::NumPaddedPoints<Cfg>>& /*stateVariableBuffer*/,
+    std::array<real, misc::NumPaddedPoints<Cfg>>& /*strengthBuffer*/,
+    std::size_t /*ltsFace*/,
     uint32_t timeIndex) {
   for (std::uint32_t pointIndex = 0; pointIndex < misc::NumPaddedPoints<Cfg>; pointIndex++) {
-=======
-void NoFault::updateFrictionAndSlip(
-    const FaultStresses<Executor::Host>& faultStresses,
-    TractionResults<Executor::Host>& tractionResults,
-    std::array<real, misc::NumPaddedPoints>& /*stateVariableBuffer*/,
-    std::array<real, misc::NumPaddedPoints>& /*strengthBuffer*/,
-    std::size_t /*ltsFace*/,
-    uint32_t timeIndex) {
-  for (std::uint32_t pointIndex = 0; pointIndex < misc::NumPaddedPoints; pointIndex++) {
->>>>>>> 0c079542
     tractionResults.traction1[timeIndex][pointIndex] =
         faultStresses.traction1[timeIndex][pointIndex];
     tractionResults.traction2[timeIndex][pointIndex] =
