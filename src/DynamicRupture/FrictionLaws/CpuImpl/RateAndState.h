--- conflicted
+++ resolved
@@ -163,13 +163,8 @@
       const FaultStresses<Cfg, Executor::Host>& faultStresses,
       uint32_t timeIndex,
       std::size_t ltsFace) {
-<<<<<<< HEAD
     std::array<real, misc::NumPaddedPoints<Cfg>> testSlipRate{0};
-    for (unsigned j = 0; j < settings.numberStateVariableUpdates; j++) {
-=======
-    std::array<real, misc::NumPaddedPoints> testSlipRate{0};
     for (uint32_t j = 0; j < settings.numberStateVariableUpdates; j++) {
->>>>>>> 3be4bd00
 #pragma omp simd
       for (std::uint32_t pointIndex = 0; pointIndex < misc::NumPaddedPoints<Cfg>; pointIndex++) {
         // fault strength using friction coefficient and fluid pressure from previous
@@ -294,30 +289,17 @@
    * @param absoluteShearStress \f$\Theta\f$
    * @param slipRateTest \f$\hat{s}\f$
    */
-<<<<<<< HEAD
   bool invertSlipRateIterative(
       std::size_t ltsFace,
       const std::array<real, misc::NumPaddedPoints<Cfg>>& localStateVariable,
       const std::array<real, misc::NumPaddedPoints<Cfg>>& normalStress,
       const std::array<real, misc::NumPaddedPoints<Cfg>>& absoluteShearStress,
       std::array<real, misc::NumPaddedPoints<Cfg>>& slipRateTest) {
-    // Note that we need double precision here, since single precision led to NaNs.
-    double muF[misc::NumPaddedPoints<Cfg>];
-    double dMuF[misc::NumPaddedPoints<Cfg>];
-    double g[misc::NumPaddedPoints<Cfg>];
-    double dG[misc::NumPaddedPoints<Cfg>];
-=======
-  bool invertSlipRateIterative(std::size_t ltsFace,
-                               const std::array<real, misc::NumPaddedPoints>& localStateVariable,
-                               const std::array<real, misc::NumPaddedPoints>& normalStress,
-                               const std::array<real, misc::NumPaddedPoints>& absoluteShearStress,
-                               std::array<real, misc::NumPaddedPoints>& slipRateTest) {
-
-    real muF[misc::NumPaddedPoints]{};
-    real dMuF[misc::NumPaddedPoints]{};
-    real g[misc::NumPaddedPoints]{};
-    real dG[misc::NumPaddedPoints]{};
->>>>>>> 3be4bd00
+
+    real muF[misc::NumPaddedPoints<Cfg>]{};
+    real dMuF[misc::NumPaddedPoints<Cfg>]{};
+    real g[misc::NumPaddedPoints<Cfg>]{};
+    real dG[misc::NumPaddedPoints<Cfg>]{};
 
     const auto details = static_cast<Derived*>(this)->getMuDetails(ltsFace, localStateVariable);
 
