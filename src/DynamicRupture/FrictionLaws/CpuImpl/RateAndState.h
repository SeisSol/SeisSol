// SPDX-FileCopyrightText: 2022 SeisSol Group
//
// SPDX-License-Identifier: BSD-3-Clause
// SPDX-LicenseComments: Full text under /LICENSE and /LICENSES/
//
// SPDX-FileContributor: Author lists in /AUTHORS and /CITATION.cff

#ifndef SEISSOL_SRC_DYNAMICRUPTURE_FRICTIONLAWS_CPUIMPL_RATEANDSTATE_H_
#define SEISSOL_SRC_DYNAMICRUPTURE_FRICTIONLAWS_CPUIMPL_RATEANDSTATE_H_

#include "BaseFrictionLaw.h"
#include "DynamicRupture/FrictionLaws/RateAndStateCommon.h"

namespace seissol::dr::friction_law::cpu {
/**
 * General implementation of a rate and state solver
 * Methods are inherited via CRTP and must be implemented in the child class.
 */
template <class Derived, class TPMethod>
class RateAndStateBase : public BaseFrictionLaw<RateAndStateBase<Derived, TPMethod>> {
  public:
  explicit RateAndStateBase(seissol::initializer::parameters::DRParameters* drParameters)
      : BaseFrictionLaw<RateAndStateBase<Derived, TPMethod>>::BaseFrictionLaw(drParameters),
        tpMethod(TPMethod(drParameters)) {}

  std::unique_ptr<FrictionSolver> clone() override {
    return std::make_unique<Derived>(*static_cast<Derived*>(this));
  }

  void updateFrictionAndSlip(const FaultStresses<Executor::Host>& faultStresses,
                             TractionResults<Executor::Host>& tractionResults,
                             std::array<real, misc::NumPaddedPoints>& stateVariableBuffer,
                             std::array<real, misc::NumPaddedPoints>& strengthBuffer,
                             std::size_t ltsFace,
                             uint32_t timeIndex) {
    bool hasConverged = false;

    // compute initial slip rate and reference values
    auto initialVariables = static_cast<Derived*>(this)->calcInitialVariables(
        faultStresses, stateVariableBuffer, timeIndex, ltsFace);
    const std::array<real, misc::NumPaddedPoints> absoluteShearStress =
        std::move(initialVariables.absoluteShearTraction);
    std::array<real, misc::NumPaddedPoints> localSlipRate =
        std::move(initialVariables.localSlipRate);
    std::array<real, misc::NumPaddedPoints> normalStress = std::move(initialVariables.normalStress);
    const std::array<real, misc::NumPaddedPoints> stateVarReference =
        std::move(initialVariables.stateVarReference);
    // compute slip rates by solving non-linear system of equations
    this->updateStateVariableIterative(hasConverged,
                                       stateVarReference,
                                       localSlipRate,
                                       stateVariableBuffer,
                                       normalStress,
                                       absoluteShearStress,
                                       faultStresses,
                                       timeIndex,
                                       ltsFace);

    // check for convergence
    if (!hasConverged) {
      static_cast<Derived*>(this)->executeIfNotConverged(stateVariableBuffer, ltsFace);
    }
    // compute final thermal pressure and normalStress
    tpMethod.calcFluidPressure(
        normalStress, this->mu, localSlipRate, this->deltaT[timeIndex], true, timeIndex, ltsFace);
    updateNormalStress(normalStress, faultStresses, timeIndex, ltsFace);
    // compute final slip rates and traction from average of the iterative solution and initial
    // guess
    this->calcSlipRateAndTraction(stateVarReference,
                                  localSlipRate,
                                  stateVariableBuffer,
                                  normalStress,
                                  absoluteShearStress,
                                  faultStresses,
                                  tractionResults,
                                  timeIndex,
                                  ltsFace);
  }

  void preHook(std::array<real, misc::NumPaddedPoints>& stateVariableBuffer, std::size_t ltsFace) {
// copy state variable from last time step
#pragma omp simd
    for (std::uint32_t pointIndex = 0; pointIndex < misc::NumPaddedPoints; pointIndex++) {
      stateVariableBuffer[pointIndex] = this->stateVariable[ltsFace][pointIndex];
    }
  }

  void postHook(std::array<real, misc::NumPaddedPoints>& stateVariableBuffer, std::size_t ltsFace) {
    static_cast<Derived*>(this)->resampleStateVar(stateVariableBuffer, ltsFace);
  }

<<<<<<< HEAD
  void copyStorageToLocal(DynamicRupture::Layer& layerData, real fullUpdateTime) {
    a = layerData.var<LTSRateAndState::RsA>();
    sl0 = layerData.var<LTSRateAndState::RsSl0>();
    stateVariable = layerData.var<LTSRateAndState::StateVariable>();
    static_cast<Derived*>(this)->copyStorageToLocal(layerData, fullUpdateTime);
    tpMethod.copyStorageToLocal(layerData, fullUpdateTime);
=======
  void copyLtsTreeToLocal(seissol::initializer::Layer& layerData,
                          const seissol::initializer::DynamicRupture* const dynRup) {
    const auto* concreteLts = dynamic_cast<const seissol::initializer::LTSRateAndState*>(dynRup);
    a = layerData.var(concreteLts->rsA);
    sl0 = layerData.var(concreteLts->rsSl0);
    stateVariable = layerData.var(concreteLts->stateVariable);
    static_cast<Derived*>(this)->copyLtsTreeToLocal(layerData, dynRup);
    tpMethod.copyLtsTreeToLocal(layerData, dynRup);
>>>>>>> 08e63bd2
  }

  /**
   * Contains all the variables, which are to be computed initially in each timestep.
   */
  struct InitialVariables {
    std::array<real, misc::NumPaddedPoints> absoluteShearTraction{0};
    std::array<real, misc::NumPaddedPoints> localSlipRate{0};
    std::array<real, misc::NumPaddedPoints> normalStress{0};
    std::array<real, misc::NumPaddedPoints> stateVarReference{0};
  };

  /*
   * Compute shear stress magnitude, localSlipRate, effective normal stress, reference state
   * variable. Also sets slipRateMagnitude member to reference value.
   */
  InitialVariables
      calcInitialVariables(const FaultStresses<Executor::Host>& faultStresses,
                           const std::array<real, misc::NumPaddedPoints>& localStateVariable,
                           uint32_t timeIndex,
                           std::size_t ltsFace) {
    // Careful, the state variable must always be corrected using stateVarZero and not
    // localStateVariable!
    std::array<real, misc::NumPaddedPoints> stateVarReference{};
    std::copy(localStateVariable.begin(), localStateVariable.end(), stateVarReference.begin());

    std::array<real, misc::NumPaddedPoints> absoluteTraction{};
    std::array<real, misc::NumPaddedPoints> normalStress{};
    std::array<real, misc::NumPaddedPoints> temporarySlipRate{};

    updateNormalStress(normalStress, faultStresses, timeIndex, ltsFace);
#pragma omp simd
    for (std::uint32_t pointIndex = 0; pointIndex < misc::NumPaddedPoints; pointIndex++) {
      // calculate absolute value of stress in Y and Z direction
      const real totalTraction1 = this->initialStressInFaultCS[ltsFace][3][pointIndex] +
                                  faultStresses.traction1[timeIndex][pointIndex];
      const real totalTraction2 = this->initialStressInFaultCS[ltsFace][5][pointIndex] +
                                  faultStresses.traction2[timeIndex][pointIndex];
      absoluteTraction[pointIndex] = misc::magnitude(totalTraction1, totalTraction2);

      // The following process is adapted from that described by Kaneko et al. (2008)
      this->slipRateMagnitude[ltsFace][pointIndex] = misc::magnitude(
          this->slipRate1[ltsFace][pointIndex], this->slipRate2[ltsFace][pointIndex]);
      this->slipRateMagnitude[ltsFace][pointIndex] =
          std::max(rs::almostZero(), this->slipRateMagnitude[ltsFace][pointIndex]);
      temporarySlipRate[pointIndex] = this->slipRateMagnitude[ltsFace][pointIndex];
    } // End of pointIndex-loop
    return {absoluteTraction, temporarySlipRate, normalStress, stateVarReference};
  }

  void updateStateVariableIterative(
      bool& hasConverged,
      const std::array<real, misc::NumPaddedPoints>& stateVarReference,
      std::array<real, misc::NumPaddedPoints>& localSlipRate,
      std::array<real, misc::NumPaddedPoints>& localStateVariable,
      std::array<real, misc::NumPaddedPoints>& normalStress,
      const std::array<real, misc::NumPaddedPoints>& absoluteShearStress,
      const FaultStresses<Executor::Host>& faultStresses,
      uint32_t timeIndex,
      std::size_t ltsFace) {
    std::array<real, misc::NumPaddedPoints> testSlipRate{0};
    for (unsigned j = 0; j < settings.numberStateVariableUpdates; j++) {
#pragma omp simd
      for (std::uint32_t pointIndex = 0; pointIndex < misc::NumPaddedPoints; pointIndex++) {
        // fault strength using friction coefficient and fluid pressure from previous
        // timestep/iteration update state variable using sliprate from the previous time step
        localStateVariable[pointIndex] =
            static_cast<Derived*>(this)->updateStateVariable(pointIndex,
                                                             ltsFace,
                                                             stateVarReference[pointIndex],
                                                             this->deltaT[timeIndex],
                                                             localSlipRate[pointIndex]);
      }
      this->tpMethod.calcFluidPressure(normalStress,
                                       this->mu,
                                       localSlipRate,
                                       this->deltaT[timeIndex],
                                       false,
                                       timeIndex,
                                       ltsFace);

      updateNormalStress(normalStress, faultStresses, timeIndex, ltsFace);

      // solve for new slip rate
      hasConverged = this->invertSlipRateIterative(
          ltsFace, localStateVariable, normalStress, absoluteShearStress, testSlipRate);

#pragma omp simd
      for (std::uint32_t pointIndex = 0; pointIndex < misc::NumPaddedPoints; pointIndex++) {
        // update local slip rate, now using V=(Vnew+Vold)/2
        // For the next SV update, use the mean slip rate between the initial guess and the one
        // found (Kaneko 2008, step 6)
        localSlipRate[pointIndex] = 0.5 * (this->slipRateMagnitude[ltsFace][pointIndex] +
                                           std::fabs(testSlipRate[pointIndex]));

        // solve again for Vnew
        this->slipRateMagnitude[ltsFace][pointIndex] = std::fabs(testSlipRate[pointIndex]);
      } // End of pointIndex-loop
    }
  }

  void calcSlipRateAndTraction(const std::array<real, misc::NumPaddedPoints>& stateVarReference,
                               const std::array<real, misc::NumPaddedPoints>& localSlipRate,
                               std::array<real, misc::NumPaddedPoints>& localStateVariable,
                               const std::array<real, misc::NumPaddedPoints>& normalStress,
                               const std::array<real, misc::NumPaddedPoints>& absoluteTraction,
                               const FaultStresses<Executor::Host>& faultStresses,
                               TractionResults<Executor::Host>& tractionResults,
                               uint32_t timeIndex,
                               std::size_t ltsFace) {
    const auto details = static_cast<Derived*>(this)->getMuDetails(ltsFace, localStateVariable);
#pragma omp simd
    for (std::uint32_t pointIndex = 0; pointIndex < misc::NumPaddedPoints; pointIndex++) {
      // SV from mean slip rate in tmp
      localStateVariable[pointIndex] =
          static_cast<Derived*>(this)->updateStateVariable(pointIndex,
                                                           ltsFace,
                                                           stateVarReference[pointIndex],
                                                           this->deltaT[timeIndex],
                                                           localSlipRate[pointIndex]);

      // update LocMu for next strength determination, only needed for last update
      this->mu[ltsFace][pointIndex] = static_cast<Derived*>(this)->updateMu(
          pointIndex, this->slipRateMagnitude[ltsFace][pointIndex], details);
      const real strength = -this->mu[ltsFace][pointIndex] * normalStress[pointIndex];
      // calculate absolute value of stress in Y and Z direction
      const real totalTraction1 = this->initialStressInFaultCS[ltsFace][3][pointIndex] +
                                  faultStresses.traction1[timeIndex][pointIndex];
      const real totalTraction2 = this->initialStressInFaultCS[ltsFace][5][pointIndex] +
                                  faultStresses.traction2[timeIndex][pointIndex];

      const auto divisor =
          strength + this->impAndEta[ltsFace].etaS * this->slipRateMagnitude[ltsFace][pointIndex];
      this->slipRate1[ltsFace][pointIndex] =
          this->slipRateMagnitude[ltsFace][pointIndex] * totalTraction1 / divisor;
      this->slipRate2[ltsFace][pointIndex] =
          this->slipRateMagnitude[ltsFace][pointIndex] * totalTraction2 / divisor;

      // calculate traction
      tractionResults.traction1[timeIndex][pointIndex] =
          faultStresses.traction1[timeIndex][pointIndex] -
          this->impAndEta[ltsFace].etaS * this->slipRate1[ltsFace][pointIndex];
      tractionResults.traction2[timeIndex][pointIndex] =
          faultStresses.traction2[timeIndex][pointIndex] -
          this->impAndEta[ltsFace].etaS * this->slipRate2[ltsFace][pointIndex];
      this->traction1[ltsFace][pointIndex] = tractionResults.traction1[timeIndex][pointIndex];
      this->traction2[ltsFace][pointIndex] = tractionResults.traction2[timeIndex][pointIndex];

      // Compute slip
      // ABS of locSlipRate removed as it would be the accumulated slip that is usually not needed
      // in the solver, see linear slip weakening
      this->accumulatedSlipMagnitude[ltsFace][pointIndex] +=
          this->slipRateMagnitude[ltsFace][pointIndex] * this->deltaT[timeIndex];

      // update directional slip
      this->slip1[ltsFace][pointIndex] +=
          this->slipRate1[ltsFace][pointIndex] * this->deltaT[timeIndex];
      this->slip2[ltsFace][pointIndex] +=
          this->slipRate2[ltsFace][pointIndex] * this->deltaT[timeIndex];
    }
  }

  void saveDynamicStressOutput(std::size_t faceIndex) {
#pragma omp simd
    for (std::uint32_t pointIndex = 0; pointIndex < misc::NumPaddedPoints; pointIndex++) {

      if (this->ruptureTime[faceIndex][pointIndex] > 0.0 &&
          this->ruptureTime[faceIndex][pointIndex] <= this->mFullUpdateTime &&
          this->dynStressTimePending[faceIndex][pointIndex] &&
          this->mu[faceIndex][pointIndex] <=
              (this->drParameters->muW +
               0.05 * (this->drParameters->rsF0 - this->drParameters->muW))) {
        this->dynStressTime[faceIndex][pointIndex] = this->mFullUpdateTime;
        this->dynStressTimePending[faceIndex][pointIndex] = false;
      }
    }
  }

  /**
   * Solve for new slip rate (\f$\hat{s}\f$), applying the Newton-Raphson algorithm.
   * \f$\hat{s}\f$ has to fulfill
   * \f[g := \frac{1}{\eta_s} \cdot (\sigma_n \cdot \mu - \Theta) - \hat{s} = 0.\f] c.f. Carsten
   * Uphoff's dissertation eq. (4.57). Find root of \f$g\f$ with \f$g^\prime = \partial g / \partial
   * \hat{s}\f$: \f$\hat{s}_{i+1} = \hat{s}_i - ( g_i / g^\prime_i )\f$
   * @param ltsFace index of the faceIndex for which we invert the sliprate
   * @param localStateVariable \f$\psi\f$, needed to compute \f$\mu = f(\hat{s}, \psi)\f$
   * @param normalStress \f$\sigma_n\f$
   * @param absoluteShearStress \f$\Theta\f$
   * @param slipRateTest \f$\hat{s}\f$
   */
  bool invertSlipRateIterative(std::size_t ltsFace,
                               const std::array<real, misc::NumPaddedPoints>& localStateVariable,
                               const std::array<real, misc::NumPaddedPoints>& normalStress,
                               const std::array<real, misc::NumPaddedPoints>& absoluteShearStress,
                               std::array<real, misc::NumPaddedPoints>& slipRateTest) {
    // Note that we need double precision here, since single precision led to NaNs.
    double muF[misc::NumPaddedPoints];
    double dMuF[misc::NumPaddedPoints];
    double g[misc::NumPaddedPoints];
    double dG[misc::NumPaddedPoints];

    const auto details = static_cast<Derived*>(this)->getMuDetails(ltsFace, localStateVariable);

#pragma omp simd
    for (std::uint32_t pointIndex = 0; pointIndex < misc::NumPaddedPoints; pointIndex++) {
      // first guess = sliprate value of the previous step
      slipRateTest[pointIndex] = this->slipRateMagnitude[ltsFace][pointIndex];
    }

    for (unsigned i = 0; i < settings.maxNumberSlipRateUpdates; i++) {
#pragma omp simd
      for (std::uint32_t pointIndex = 0; pointIndex < misc::NumPaddedPoints; pointIndex++) {
        // calculate friction coefficient and objective function
        muF[pointIndex] =
            static_cast<Derived*>(this)->updateMu(pointIndex, slipRateTest[pointIndex], details);
        g[pointIndex] = -this->impAndEta[ltsFace].invEtaS *
                            (std::fabs(normalStress[pointIndex]) * muF[pointIndex] -
                             absoluteShearStress[pointIndex]) -
                        slipRateTest[pointIndex];
      }

      // max element of g must be smaller than newtonTolerance
      const bool hasConverged = std::all_of(std::begin(g), std::end(g), [&](auto val) {
        return std::fabs(val) < settings.newtonTolerance;
      });
      if (hasConverged) {
#pragma omp simd
        for (std::uint32_t pointIndex = 0; pointIndex < misc::NumPaddedPoints; pointIndex++) {
          this->mu[ltsFace][pointIndex] = muF[pointIndex];
        }
        return hasConverged;
      }
#pragma omp simd
      for (std::uint32_t pointIndex = 0; pointIndex < misc::NumPaddedPoints; pointIndex++) {
        dMuF[pointIndex] = static_cast<Derived*>(this)->updateMuDerivative(
            pointIndex, slipRateTest[pointIndex], details);

        // derivative of g
        dG[pointIndex] = -this->impAndEta[ltsFace].invEtaS *
                             (std::fabs(normalStress[pointIndex]) * dMuF[pointIndex]) -
                         1.0;
        // newton update
        const real tmp3 = g[pointIndex] / dG[pointIndex];
        slipRateTest[pointIndex] = std::max(rs::almostZero(), slipRateTest[pointIndex] - tmp3);
      }
    }
    return false;
  }

  void updateNormalStress(std::array<real, misc::NumPaddedPoints>& normalStress,
                          const FaultStresses<Executor::Host>& faultStresses,
                          size_t timeIndex,
                          size_t ltsFace) {
    // Todo(SW): consider poroelastic materials together with thermal pressurisation
#pragma omp simd
    for (uint32_t pointIndex = 0; pointIndex < misc::NumPaddedPoints; pointIndex++) {
      normalStress[pointIndex] = std::min(static_cast<real>(0.0),
                                          faultStresses.normalStress[timeIndex][pointIndex] +
                                              this->initialStressInFaultCS[ltsFace][0][pointIndex] +
                                              faultStresses.fluidPressure[timeIndex][pointIndex] +
                                              this->initialPressure[ltsFace][pointIndex] -
                                              tpMethod.getFluidPressure(ltsFace, pointIndex));
    }
  }

  protected:
  // Attributes
  real (*__restrict a)[misc::NumPaddedPoints]{};
  real (*__restrict sl0)[misc::NumPaddedPoints]{};
  real (*__restrict stateVariable)[misc::NumPaddedPoints]{};

  TPMethod tpMethod;
  rs::Settings settings{};
};

} // namespace seissol::dr::friction_law::cpu

#endif // SEISSOL_SRC_DYNAMICRUPTURE_FRICTIONLAWS_CPUIMPL_RATEANDSTATE_H_<|MERGE_RESOLUTION|>--- conflicted
+++ resolved
@@ -89,23 +89,12 @@
     static_cast<Derived*>(this)->resampleStateVar(stateVariableBuffer, ltsFace);
   }
 
-<<<<<<< HEAD
-  void copyStorageToLocal(DynamicRupture::Layer& layerData, real fullUpdateTime) {
+  void copyStorageToLocal(DynamicRupture::Layer& layerData) {
     a = layerData.var<LTSRateAndState::RsA>();
     sl0 = layerData.var<LTSRateAndState::RsSl0>();
     stateVariable = layerData.var<LTSRateAndState::StateVariable>();
-    static_cast<Derived*>(this)->copyStorageToLocal(layerData, fullUpdateTime);
-    tpMethod.copyStorageToLocal(layerData, fullUpdateTime);
-=======
-  void copyLtsTreeToLocal(seissol::initializer::Layer& layerData,
-                          const seissol::initializer::DynamicRupture* const dynRup) {
-    const auto* concreteLts = dynamic_cast<const seissol::initializer::LTSRateAndState*>(dynRup);
-    a = layerData.var(concreteLts->rsA);
-    sl0 = layerData.var(concreteLts->rsSl0);
-    stateVariable = layerData.var(concreteLts->stateVariable);
-    static_cast<Derived*>(this)->copyLtsTreeToLocal(layerData, dynRup);
-    tpMethod.copyLtsTreeToLocal(layerData, dynRup);
->>>>>>> 08e63bd2
+    static_cast<Derived*>(this)->copyStorageToLocal(layerData);
+    tpMethod.copyStorageToLocal(layerData);
   }
 
   /**
