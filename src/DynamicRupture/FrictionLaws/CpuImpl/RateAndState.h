--- conflicted
+++ resolved
@@ -94,20 +94,13 @@
     static_cast<Derived*>(this)->resampleStateVar(stateVariableBuffer, ltsFace);
   }
 
-<<<<<<< HEAD
-  void copyStorageToLocal(DynamicRupture::Layer& layerData) override {
+  void copyStorageToLocal(DynamicRupture::Layer& layerData) {
     a = layerData.var<LTSRateAndState::RsA>(Cfg());
     sl0 = layerData.var<LTSRateAndState::RsSl0>(Cfg());
+    f0 = layerData.var<LTSRateAndState::RsF0>(Cfg());
+    muW = layerData.var<LTSRateAndState::RsMuW>(Cfg());
+    b = layerData.var<LTSRateAndState::RsB>(Cfg());
     stateVariable = layerData.var<LTSRateAndState::StateVariable>(Cfg());
-=======
-  void copyStorageToLocal(DynamicRupture::Layer& layerData) {
-    a = layerData.var<LTSRateAndState::RsA>();
-    sl0 = layerData.var<LTSRateAndState::RsSl0>();
-    f0 = layerData.var<LTSRateAndState::RsF0>();
-    muW = layerData.var<LTSRateAndState::RsMuW>();
-    b = layerData.var<LTSRateAndState::RsB>();
-    stateVariable = layerData.var<LTSRateAndState::StateVariable>();
->>>>>>> 86cfbd80
     static_cast<Derived*>(this)->copyStorageToLocal(layerData);
     tpMethod.copyStorageToLocal(layerData);
   }
@@ -384,9 +377,9 @@
   real (*__restrict sl0)[misc::NumPaddedPoints<Cfg>]{};
   real (*__restrict stateVariable)[misc::NumPaddedPoints<Cfg>]{};
 
-  real (*__restrict f0)[misc::NumPaddedPoints]{};
-  real (*__restrict muW)[misc::NumPaddedPoints]{};
-  real (*__restrict b)[misc::NumPaddedPoints]{};
+  real (*__restrict f0)[misc::NumPaddedPoints<Cfg>]{};
+  real (*__restrict muW)[misc::NumPaddedPoints<Cfg>]{};
+  real (*__restrict b)[misc::NumPaddedPoints<Cfg>]{};
 
   TPMethod tpMethod;
   rs::Settings settings{};
