--- conflicted
+++ resolved
@@ -89,27 +89,15 @@
     static_cast<Derived*>(this)->resampleStateVar(stateVariableBuffer, ltsFace);
   }
 
-<<<<<<< HEAD
-  void copyLtsTreeToLocal(seissol::initializer::Layer& layerData,
-                          const seissol::initializer::DynamicRupture* const dynRup,
-                          real fullUpdateTime) {
-    const auto* concreteLts = dynamic_cast<const seissol::initializer::LTSRateAndState*>(dynRup);
-    a = layerData.var(concreteLts->rsA);
-    sl0 = layerData.var(concreteLts->rsSl0);
-    f0 = layerData.var(concreteLts->rsF0);
-    muW = layerData.var(concreteLts->rsMuW);
-    b = layerData.var(concreteLts->rsB);
-    stateVariable = layerData.var(concreteLts->stateVariable);
-    static_cast<Derived*>(this)->copyLtsTreeToLocal(layerData, dynRup, fullUpdateTime);
-    tpMethod.copyLtsTreeToLocal(layerData, dynRup, fullUpdateTime);
-=======
   void copyStorageToLocal(DynamicRupture::Layer& layerData) {
     a = layerData.var<LTSRateAndState::RsA>();
     sl0 = layerData.var<LTSRateAndState::RsSl0>();
+    f0 = layerData.var<LTSRateAndState::RsF0>();
+    muW = layerData.var<LTSRateAndState::RsMuW>();
+    b = layerData.var<LTSRateAndState::RsB>();
     stateVariable = layerData.var<LTSRateAndState::StateVariable>();
     static_cast<Derived*>(this)->copyStorageToLocal(layerData);
     tpMethod.copyStorageToLocal(layerData);
->>>>>>> 2093a3f2
   }
 
   /**
@@ -276,25 +264,14 @@
 #pragma omp simd
     for (std::uint32_t pointIndex = 0; pointIndex < misc::NumPaddedPoints; pointIndex++) {
 
-<<<<<<< HEAD
-      if (this->ruptureTime[face][pointIndex] > 0.0 &&
-          this->ruptureTime[face][pointIndex] <= this->mFullUpdateTime &&
-          this->dynStressTimePending[face][pointIndex] &&
-          this->mu[face][pointIndex] <=
-              (this->muW[face][pointIndex] +
-               0.05 * (this->f0[face][pointIndex] - this->muW[face][pointIndex]))) {
-        this->dynStressTime[face][pointIndex] = this->mFullUpdateTime;
-        this->dynStressTimePending[face][pointIndex] = false;
-=======
       if (this->ruptureTime[faceIndex][pointIndex] > 0.0 &&
           this->ruptureTime[faceIndex][pointIndex] <= this->mFullUpdateTime &&
           this->dynStressTimePending[faceIndex][pointIndex] &&
           this->mu[faceIndex][pointIndex] <=
-              (this->drParameters->muW +
-               0.05 * (this->drParameters->rsF0 - this->drParameters->muW))) {
+              (this->muW[faceIndex][pointIndex] +
+               0.05 * (this->f0[faceIndex][pointIndex] - this->muW[faceIndex][pointIndex]))) {
         this->dynStressTime[faceIndex][pointIndex] = this->mFullUpdateTime;
         this->dynStressTimePending[faceIndex][pointIndex] = false;
->>>>>>> 2093a3f2
       }
     }
   }
