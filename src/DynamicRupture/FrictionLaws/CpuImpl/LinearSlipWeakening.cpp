// SPDX-FileCopyrightText: 2022 SeisSol Group
//
// SPDX-License-Identifier: BSD-3-Clause
// SPDX-LicenseComments: Full text under /LICENSE and /LICENSES/
//
// SPDX-FileContributor: Author lists in /AUTHORS and /CITATION.cff

#include "LinearSlipWeakening.h"
#include "DynamicRupture/Misc.h"
#include "Kernels/Precision.h"
#include "Memory/Descriptor/DynamicRupture.h"
#include <algorithm>
#include <cmath>
#include <cstddef>
#include <cstdint>
#include <init.h>
#include <kernel.h>
namespace seissol::dr::friction_law::cpu {

void NoSpecialization::resampleSlipRate(
    real (&resampledSlipRate)[dr::misc::NumPaddedPoints],
    const real (&slipRateMagnitude)[dr::misc::NumPaddedPoints]) {
  dynamicRupture::kernel::resampleParameter resampleKrnl;
  resampleKrnl.resample = init::resample::Values;
  resampleKrnl.originalQ = slipRateMagnitude;
  resampleKrnl.resampledQ = resampledSlipRate;
  resampleKrnl.execute();
}
<<<<<<< HEAD
void BiMaterialFault::copyStorageToLocal(DynamicRupture::Layer& layerData, real fullUpdateTime) {
  regularizedStrength = layerData.var<LTSLinearSlipWeakeningBimaterial::RegularizedStrength>();
=======
void BiMaterialFault::copyLtsTreeToLocal(seissol::initializer::Layer& layerData,
                                         const seissol::initializer::DynamicRupture* const dynRup) {
  const auto* concreteLts =
      dynamic_cast<const seissol::initializer::LTSLinearSlipWeakeningBimaterial*>(dynRup);
  regularizedStrength = layerData.var(concreteLts->regularizedStrength);
>>>>>>> a911fde2
}

#pragma omp declare simd
real BiMaterialFault::strengthHook(real faultStrength,
                                   real localSlipRate,
                                   real deltaT,
                                   std::size_t ltsFace,
                                   std::uint32_t pointIndex) {
  // modify strength according to Prakash-Clifton
  // see e.g.: Pelties - Verification of an ADER-DG method for complex dynamic rupture problems
  const real expterm =
      std::exp(-(std::max(static_cast<real>(0.0), localSlipRate) + drParameters->vStar) * deltaT /
               drParameters->prakashLength);
  const real newStrength =
      regularizedStrength[ltsFace][pointIndex] * expterm + faultStrength * (1.0 - expterm);
  regularizedStrength[ltsFace][pointIndex] = newStrength;
  return newStrength;
}

#pragma omp declare simd
real TPApprox::stateVariableHook(real localAccumulatedSlip,
                                 real localDc,
                                 std::size_t ltsFace,
                                 std::uint32_t pointIndex) {
  const real factor = (1.0 + std::fabs(localAccumulatedSlip) / localDc);
  return 1.0 - std::pow(factor, -drParameters->tpProxyExponent);
}

} // namespace seissol::dr::friction_law::cpu<|MERGE_RESOLUTION|>--- conflicted
+++ resolved
@@ -26,16 +26,8 @@
   resampleKrnl.resampledQ = resampledSlipRate;
   resampleKrnl.execute();
 }
-<<<<<<< HEAD
-void BiMaterialFault::copyStorageToLocal(DynamicRupture::Layer& layerData, real fullUpdateTime) {
+void BiMaterialFault::copyStorageToLocal(DynamicRupture::Layer& layerData) {
   regularizedStrength = layerData.var<LTSLinearSlipWeakeningBimaterial::RegularizedStrength>();
-=======
-void BiMaterialFault::copyLtsTreeToLocal(seissol::initializer::Layer& layerData,
-                                         const seissol::initializer::DynamicRupture* const dynRup) {
-  const auto* concreteLts =
-      dynamic_cast<const seissol::initializer::LTSLinearSlipWeakeningBimaterial*>(dynRup);
-  regularizedStrength = layerData.var(concreteLts->regularizedStrength);
->>>>>>> a911fde2
 }
 
 #pragma omp declare simd
