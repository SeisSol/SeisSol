// SPDX-FileCopyrightText: 2022 SeisSol Group
//
// SPDX-License-Identifier: BSD-3-Clause
// SPDX-LicenseComments: Full text under /LICENSE and /LICENSES/
//
// SPDX-FileContributor: Author lists in /AUTHORS and /CITATION.cff

#include "LinearSlipWeakening.h"

#include "DynamicRupture/Misc.h"
#include "GeneratedCode/init.h"
#include "GeneratedCode/kernel.h"
#include "Kernels/Precision.h"
#include "Memory/Descriptor/DynamicRupture.h"

#include <algorithm>
#include <cmath>
#include <cstddef>
#include <cstdint>

namespace seissol::dr::friction_law::cpu {

template <typename Cfg>
void NoSpecialization<Cfg>::resampleSlipRate(
    real (&resampledSlipRate)[dr::misc::NumPaddedPoints<Cfg>],
    const real (&slipRateMagnitude)[dr::misc::NumPaddedPoints<Cfg>]) {
  dynamicRupture::kernel::resampleParameter<Cfg> resampleKrnl;
  resampleKrnl.resample = init::resample<Cfg>::Values;
  resampleKrnl.originalQ = slipRateMagnitude;
  resampleKrnl.resampledQ = resampledSlipRate;
  resampleKrnl.execute();
}

template <typename Cfg>
void BiMaterialFault<Cfg>::copyStorageToLocal(DynamicRupture::Layer& layerData) {
  regularizedStrength = layerData.var<LTSLinearSlipWeakeningBimaterial::RegularizedStrength>(Cfg());
}

#pragma omp declare simd
template <typename Cfg>
Real<Cfg> BiMaterialFault<Cfg>::strengthHook(real faultStrength,
                                             real localSlipRate,
                                             real deltaT,
                                             std::size_t ltsFace,
                                             std::uint32_t pointIndex) {
  // modify strength according to Prakash-Clifton
  // see e.g.: Pelties - Verification of an ADER-DG method for complex dynamic rupture problems
  const real expterm =
      std::exp(-(std::max(static_cast<real>(0.0), localSlipRate) + drParameters->vStar) * deltaT /
               drParameters->prakashLength);
  const real newStrength =
      regularizedStrength[ltsFace][pointIndex] * expterm + faultStrength * (1.0 - expterm);
  regularizedStrength[ltsFace][pointIndex] = newStrength;
  return newStrength;
}

#pragma omp declare simd
<<<<<<< HEAD
template <typename Cfg>
Real<Cfg> TPApprox<Cfg>::stateVariableHook(real localAccumulatedSlip,
                                           real localDc,
                                           std::size_t ltsFace,
                                           std::uint32_t pointIndex) {
=======
real TPApprox::stateVariableHook(real localAccumulatedSlip,
                                 real localDc,
                                 std::size_t /*ltsFace*/,
                                 std::uint32_t /*pointIndex*/) {
>>>>>>> 0c079542
  const real factor = (1.0 + std::fabs(localAccumulatedSlip) / localDc);
  return 1.0 - std::pow(factor, -drParameters->tpProxyExponent);
}

#define SEISSOL_CONFIGITER(cfg) template class NoSpecialization<cfg>;
#include "ConfigInclude.h"
#define SEISSOL_CONFIGITER(cfg) template class BiMaterialFault<cfg>;
#include "ConfigInclude.h"
#define SEISSOL_CONFIGITER(cfg) template class TPApprox<cfg>;
#include "ConfigInclude.h"

} // namespace seissol::dr::friction_law::cpu<|MERGE_RESOLUTION|>--- conflicted
+++ resolved
@@ -55,18 +55,11 @@
 }
 
 #pragma omp declare simd
-<<<<<<< HEAD
 template <typename Cfg>
 Real<Cfg> TPApprox<Cfg>::stateVariableHook(real localAccumulatedSlip,
                                            real localDc,
-                                           std::size_t ltsFace,
-                                           std::uint32_t pointIndex) {
-=======
-real TPApprox::stateVariableHook(real localAccumulatedSlip,
-                                 real localDc,
-                                 std::size_t /*ltsFace*/,
-                                 std::uint32_t /*pointIndex*/) {
->>>>>>> 0c079542
+                                           std::size_t /*ltsFace*/,
+                                           std::uint32_t /*pointIndex*/) {
   const real factor = (1.0 + std::fabs(localAccumulatedSlip) / localDc);
   return 1.0 - std::pow(factor, -drParameters->tpProxyExponent);
 }
