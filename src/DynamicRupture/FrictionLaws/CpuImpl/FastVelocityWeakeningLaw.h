--- conflicted
+++ resolved
@@ -62,8 +62,8 @@
     // TODO: check again, if double precision is necessary here (earlier, there were cancellation
     // issues)
     const real steadyStateStateVariable =
-        localA * rs::logsinh(this->drParameters->rsSr0 / localSlipRate * 2,
-                             steadyStateFrictionCoefficient / localA);
+        localA * rs::logsinh<real>(this->drParameters->rsSr0 / localSlipRate * 2,
+                                   steadyStateFrictionCoefficient / localA);
 
     // exact integration of dSV/dt DGL, assuming constant V over integration step
 
@@ -77,32 +77,18 @@
   }
 
   struct MuDetails {
-<<<<<<< HEAD
-    std::array<double, misc::NumPaddedPoints<Cfg>> a{};
-    std::array<double, misc::NumPaddedPoints<Cfg>> c{};
-    std::array<double, misc::NumPaddedPoints<Cfg>> ac{};
-=======
-    std::array<real, misc::NumPaddedPoints> a{};
-    std::array<real, misc::NumPaddedPoints> cLin{};
-    std::array<real, misc::NumPaddedPoints> cExpLog{};
-    std::array<real, misc::NumPaddedPoints> cExp{};
-    std::array<real, misc::NumPaddedPoints> acLin{};
->>>>>>> 3be4bd00
+    std::array<real, misc::NumPaddedPoints<Cfg>> a{};
+    std::array<real, misc::NumPaddedPoints<Cfg>> cLin{};
+    std::array<real, misc::NumPaddedPoints<Cfg>> cExpLog{};
+    std::array<real, misc::NumPaddedPoints<Cfg>> cExp{};
+    std::array<real, misc::NumPaddedPoints<Cfg>> acLin{};
   };
 
   MuDetails getMuDetails(std::size_t ltsFace,
                          const std::array<real, misc::NumPaddedPoints<Cfg>>& localStateVariable) {
     MuDetails details{};
 #pragma omp simd
-<<<<<<< HEAD
     for (std::uint32_t pointIndex = 0; pointIndex < misc::NumPaddedPoints<Cfg>; ++pointIndex) {
-      const double localA = this->a[ltsFace][pointIndex];
-      const double c = 0.5 / this->drParameters->rsSr0 *
-                       std::exp(static_cast<double>(localStateVariable[pointIndex]) / localA);
-      assert((std::isfinite(c) || pointIndex >= misc::NumBoundaryGaussPoints<Cfg>) &&
-             "Inf/NaN detected");
-=======
-    for (std::uint32_t pointIndex = 0; pointIndex < misc::NumPaddedPoints; ++pointIndex) {
       const real localA = this->a[ltsFace][pointIndex];
 
       const real cLin = 0.5 / this->drParameters->rsSr0;
@@ -110,7 +96,6 @@
       const real cExp = rs::computeCExp(cExpLog);
       const real acLin = localA * cLin;
 
->>>>>>> 3be4bd00
       details.a[pointIndex] = localA;
       details.cLin[pointIndex] = cLin;
       details.cExpLog[pointIndex] = cExpLog;
