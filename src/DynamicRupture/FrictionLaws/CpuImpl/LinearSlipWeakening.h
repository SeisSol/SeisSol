--- conflicted
+++ resolved
@@ -46,26 +46,13 @@
     this->frictionFunctionHook(stateVariableBuffer, ltsFace);
   }
 
-<<<<<<< HEAD
-  void copyStorageToLocal(DynamicRupture::Layer& layerData, real fullUpdateTime) {
+  void copyStorageToLocal(DynamicRupture::Layer& layerData) {
     this->dC = layerData.var<LTSLinearSlipWeakening::DC>();
     this->muS = layerData.var<LTSLinearSlipWeakening::MuS>();
     this->muD = layerData.var<LTSLinearSlipWeakening::MuD>();
     this->cohesion = layerData.var<LTSLinearSlipWeakening::Cohesion>();
     this->forcedRuptureTime = layerData.var<LTSLinearSlipWeakening::ForcedRuptureTime>();
-    specialization.copyStorageToLocal(layerData, fullUpdateTime);
-=======
-  void copyLtsTreeToLocal(seissol::initializer::Layer& layerData,
-                          const seissol::initializer::DynamicRupture* const dynRup) {
-    const auto* concreteLts =
-        dynamic_cast<const seissol::initializer::LTSLinearSlipWeakening*>(dynRup);
-    this->dC = layerData.var(concreteLts->dC);
-    this->muS = layerData.var(concreteLts->muS);
-    this->muD = layerData.var(concreteLts->muD);
-    this->cohesion = layerData.var(concreteLts->cohesion);
-    this->forcedRuptureTime = layerData.var(concreteLts->forcedRuptureTime);
-    specialization.copyLtsTreeToLocal(layerData, dynRup);
->>>>>>> a911fde2
+    specialization.copyStorageToLocal(layerData);
   }
 
   /**
@@ -235,12 +222,7 @@
   public:
   explicit NoSpecialization(seissol::initializer::parameters::DRParameters* parameters) {};
 
-<<<<<<< HEAD
-  void copyStorageToLocal(DynamicRupture::Layer& layerData, real fullUpdateTime) {};
-=======
-  void copyLtsTreeToLocal(seissol::initializer::Layer& layerData,
-                          const seissol::initializer::DynamicRupture* const dynRup) {};
->>>>>>> a911fde2
+  void copyStorageToLocal(DynamicRupture::Layer& layerData) {};
   /**
    * Resample slip-rate, such that the state increment (slip) lies in the same polynomial space as
    * the degrees of freedom resampleMatrix first projects LocSR on the two-dimensional basis on
@@ -275,12 +257,7 @@
   explicit BiMaterialFault(seissol::initializer::parameters::DRParameters* parameters)
       : drParameters(parameters) {};
 
-<<<<<<< HEAD
-  void copyStorageToLocal(DynamicRupture::Layer& layerData, real fullUpdateTime);
-=======
-  void copyLtsTreeToLocal(seissol::initializer::Layer& layerData,
-                          const seissol::initializer::DynamicRupture* dynRup);
->>>>>>> a911fde2
+  void copyStorageToLocal(DynamicRupture::Layer& layerData);
   /**
    * Resampling of the sliprate introduces artificial oscillations into the solution, if we use it
    * together with Prakash-Clifton regularization, so for the BiMaterialFault specialization, we
@@ -319,12 +296,7 @@
   explicit TPApprox(seissol::initializer::parameters::DRParameters* parameters)
       : drParameters(parameters) {};
 
-<<<<<<< HEAD
-  void copyStorageToLocal(DynamicRupture::Layer& layerData, real fullUpdateTime) {}
-=======
-  void copyLtsTreeToLocal(seissol::initializer::Layer& layerData,
-                          const seissol::initializer::DynamicRupture* const dynRup) {}
->>>>>>> a911fde2
+  void copyStorageToLocal(DynamicRupture::Layer& layerData) {}
   /**
    * Use a simple copy for now, maybe use proper resampling later
    */
