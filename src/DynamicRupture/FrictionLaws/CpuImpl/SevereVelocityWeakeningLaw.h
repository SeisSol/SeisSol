--- conflicted
+++ resolved
@@ -21,12 +21,7 @@
   /**
    * copies all parameters from the DynamicRupture LTS to the local attributes
    */
-<<<<<<< HEAD
-  void copyStorageToLocal(DynamicRupture::Layer& layerData, real fullUpdateTime) {}
-=======
-  void copyLtsTreeToLocal(seissol::initializer::Layer& layerData,
-                          const seissol::initializer::DynamicRupture* const dynRup) {}
->>>>>>> a911fde2
+  void copyStorageToLocal(DynamicRupture::Layer& layerData) {}
 
 // Note that we need double precision here, since single precision led to NaNs.
 #pragma omp declare simd
