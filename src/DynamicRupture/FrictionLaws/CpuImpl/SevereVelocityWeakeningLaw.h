--- conflicted
+++ resolved
@@ -54,7 +54,7 @@
     for (std::uint32_t pointIndex = 0; pointIndex < misc::NumPaddedPoints; ++pointIndex) {
       const double localA = this->a[ltsFace][pointIndex];
       const double localSl0 = this->sl0[ltsFace][pointIndex];
-      const double c = this->drParameters->rsB *
+      const double c = this->b[ltsFace][pointIndex] *
                        static_cast<double>(localStateVariable[pointIndex]) /
                        (static_cast<double>(localStateVariable[pointIndex]) + localSl0);
       details.a[pointIndex] = localA;
@@ -64,26 +64,12 @@
   }
 
 #pragma omp declare simd
-<<<<<<< HEAD
-  double updateMu(unsigned int ltsFace,
-                  unsigned int pointIndex,
-                  double localSlipRateMagnitude,
-                  double localStateVariable) {
-    const double localA = this->a[ltsFace][pointIndex];
-    const double localSl0 = this->sl0[ltsFace][pointIndex];
-    const double c =
-        this->b[ltsFace][pointIndex] * localStateVariable / (localStateVariable + localSl0);
-    return this->f0[ltsFace][pointIndex] +
-           localA * localSlipRateMagnitude / (localSlipRateMagnitude + this->drParameters->rsSr0) -
-           c;
-=======
   double
       updateMu(std::uint32_t pointIndex, double localSlipRateMagnitude, const MuDetails& details) {
     return this->drParameters->rsF0 +
            details.a[pointIndex] * localSlipRateMagnitude /
                (localSlipRateMagnitude + this->drParameters->rsSr0) -
            details.c[pointIndex];
->>>>>>> 2093a3f2
   }
 
 #pragma omp declare simd
