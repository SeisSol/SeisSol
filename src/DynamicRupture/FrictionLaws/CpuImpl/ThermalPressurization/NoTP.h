--- conflicted
+++ resolved
@@ -13,12 +13,7 @@
   public:
   explicit NoTP(seissol::initializer::parameters::DRParameters* drParameters) {};
 
-<<<<<<< HEAD
-  void copyStorageToLocal(DynamicRupture::Layer& layerData, real fullUpdateTime) {}
-=======
-  void copyLtsTreeToLocal(seissol::initializer::Layer& layerData,
-                          const seissol::initializer::DynamicRupture* const dynRup) {}
->>>>>>> a911fde2
+  void copyStorageToLocal(DynamicRupture::Layer& layerData) {}
 
   void calcFluidPressure(std::array<real, misc::NumPaddedPoints>& normalStress,
                          real (*mu)[misc::NumPaddedPoints],
