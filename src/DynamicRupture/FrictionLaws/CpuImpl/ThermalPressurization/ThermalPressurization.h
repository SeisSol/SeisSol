// SPDX-FileCopyrightText: 2022 SeisSol Group
//
// SPDX-License-Identifier: BSD-3-Clause
// SPDX-LicenseComments: Full text under /LICENSE and /LICENSES/
//
// SPDX-FileContributor: Author lists in /AUTHORS and /CITATION.cff

#ifndef SEISSOL_SRC_DYNAMICRUPTURE_FRICTIONLAWS_CPUIMPL_THERMALPRESSURIZATION_THERMALPRESSURIZATION_H_
#define SEISSOL_SRC_DYNAMICRUPTURE_FRICTIONLAWS_CPUIMPL_THERMALPRESSURIZATION_THERMALPRESSURIZATION_H_

#include <array>

#include "DynamicRupture/Misc.h"
#include "Initializer/Parameters/DRParameters.h"
#include "Kernels/Precision.h"
#include "Memory/Descriptor/DynamicRupture.h"

namespace seissol::dr::friction_law::cpu {

/**
 * We follow Noda&Lapusta (2010) doi:10.1029/2010JB007780.
 * Define: \f$p, T\f$ pressure and temperature, \f$\Pi, \Theta\f$ fourier transform of pressure and
 * temperature respectively, \f$\Sigma = \Pi + \Lambda^\prime \Theta\f$. We solve equations (6) and
 * (7) with the method from equation(10).
 * \f[\begin{aligned}\text{Equation 6:} && \frac{\partial \Theta}{\partial t} =& -l^2 \alpha_{th}
 * \Theta + \frac{\Omega}{\rho c}\\ \text{Equation 7:} && \frac{\partial \Sigma}{\partial t} =& -l^2
 * \alpha_{hy} \Theta + (\Lambda + \Lambda^\prime) \frac{\Omega}{\rho c}\\\end{aligned}\f] with \f$
 * \Omega = \tau V \frac{\exp(-l^2 w^2 / 2) }{\sqrt{2\pi}}\f$. We define \f$\hat{l} = lw \in
 * [0,10]\f$ (see comment in [15]). Now, we can apply the solution procedure from equation (10) to
 * get:
 * \f[ \begin{aligned}\Theta(t+\Delta t) &= \frac{\Omega}{\rho c l^2 \alpha_{th}} \left[1 -
 * \exp\left(-l^2 \alpha_{th} \Delta t\right)\right] + \Theta(t)\exp(-l^2\alpha_{th} \Delta t)\\
 * &= \frac{\tau V}{\sqrt{2\pi}\rho c \left(\hat{l}/w\right)^2 \alpha_{th}} \exp(-\hat{l}^2/2)
 * \left[1 - \exp\left(-\left(\hat{l}/w\right)^2 \alpha_{th} \Delta t\right)\right]
 * + \Theta(t)\exp\left(-\left(\hat{l}/w\right)^2\alpha_{hy} \Delta t\right)\\\end{aligned}\f]
 * and
 * \f[ \begin{aligned}\Sigma(t+\Delta t) &= \frac{(\Lambda + \Lambda^\prime)\Omega}{\rho c l^2
 * \alpha_{hy}} \left[1 - \exp\left(-l^2 \alpha_{hy} \Delta t\right)\right] +
 * \Theta(t)\exp(-l^2\alpha_{hy} \Delta t)\\
 * &= \frac{(\Lambda + \Lambda^\prime)\tau V}{\sqrt{2\pi}\rho c \left(\hat{l}/w\right)^2
 * \alpha_{hy}} \exp(-\hat{l}^2/2) \left[1 - \exp\left(-\left(\hat{l}/w\right)^2 \alpha_{hy} \Delta
 * t\right)\right]
 * + \Sigma(t)\exp\left(-\left(\hat{l}/w\right)^2\alpha_{th} \Delta t\right)\\\end{aligned}\f]
 * We then compute the pressure and temperature update with an inverse Fourier transform from
 * \f$\Pi, \Theta\f$.
 */
class ThermalPressurization {
  public:
  explicit ThermalPressurization(seissol::initializer::parameters::DRParameters* drParameters)
      : drParameters(drParameters) {};

  /**
   * copies all parameters from the DynamicRupture LTS to the local attributes
   */
<<<<<<< HEAD
  void copyStorageToLocal(DynamicRupture::Layer& layerData, real fullUpdateTime);
=======
  void copyLtsTreeToLocal(seissol::initializer::Layer& layerData,
                          const seissol::initializer::DynamicRupture* dynRup);
>>>>>>> 08e63bd2

  /**
   * Compute thermal pressure according to Noda&Lapusta (2010) at all Gauss Points within one face
   * bool saveTmpInTP is used to save final values for Theta and Sigma in the storage
   * Compute temperature and pressure update according to Noda&Lapusta (2010) on one Gaus point.
   */
  void calcFluidPressure(const std::array<real, misc::NumPaddedPoints>& normalStress,
                         const real (*mu)[misc::NumPaddedPoints],
                         const std::array<real, misc::NumPaddedPoints>& slipRateMagnitude,
                         real deltaT,
                         bool saveTPinLTS,
                         uint32_t timeIndex,
                         std::size_t ltsFace);

  [[nodiscard]] real getFluidPressure(std::size_t ltsFace, std::uint32_t pointIndex) const {
    return pressure[ltsFace][pointIndex];
  }

  protected:
  real (*__restrict temperature)[misc::NumPaddedPoints]{};
  real (*__restrict pressure)[misc::NumPaddedPoints]{};
  real (*__restrict theta)[misc::NumTpGridPoints][misc::NumPaddedPoints]{};
  real (*__restrict sigma)[misc::NumTpGridPoints][misc::NumPaddedPoints]{};
  real (*__restrict halfWidthShearZone)[misc::NumPaddedPoints]{};
  real (*__restrict hydraulicDiffusivity)[misc::NumPaddedPoints]{};

  private:
  seissol::initializer::parameters::DRParameters* drParameters;
};
} // namespace seissol::dr::friction_law::cpu

#endif // SEISSOL_SRC_DYNAMICRUPTURE_FRICTIONLAWS_CPUIMPL_THERMALPRESSURIZATION_THERMALPRESSURIZATION_H_<|MERGE_RESOLUTION|>--- conflicted
+++ resolved
@@ -52,12 +52,7 @@
   /**
    * copies all parameters from the DynamicRupture LTS to the local attributes
    */
-<<<<<<< HEAD
-  void copyStorageToLocal(DynamicRupture::Layer& layerData, real fullUpdateTime);
-=======
-  void copyLtsTreeToLocal(seissol::initializer::Layer& layerData,
-                          const seissol::initializer::DynamicRupture* dynRup);
->>>>>>> 08e63bd2
+  void copyStorageToLocal(DynamicRupture::Layer& layerData);
 
   /**
    * Compute thermal pressure according to Noda&Lapusta (2010) at all Gauss Points within one face
