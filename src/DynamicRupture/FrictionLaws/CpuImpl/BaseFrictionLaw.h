// SPDX-FileCopyrightText: 2022 SeisSol Group
//
// SPDX-License-Identifier: BSD-3-Clause
// SPDX-LicenseComments: Full text under /LICENSE and /LICENSES/
//
// SPDX-FileContributor: Author lists in /AUTHORS and /CITATION.cff

#ifndef SEISSOL_SRC_DYNAMICRUPTURE_FRICTIONLAWS_CPUIMPL_BASEFRICTIONLAW_H_
#define SEISSOL_SRC_DYNAMICRUPTURE_FRICTIONLAWS_CPUIMPL_BASEFRICTIONLAW_H_

#include <yaml-cpp/yaml.h>

#include "DynamicRupture/FrictionLaws/FrictionSolver.h"
#include "DynamicRupture/FrictionLaws/FrictionSolverCommon.h"
#include "DynamicRupture/Misc.h"
#include "Initializer/Parameters/DRParameters.h"
#include "Monitoring/Instrumentation.h"

namespace seissol::dr::friction_law::cpu {
/**
 * Base class, has implementations of methods that are used by each friction law
 * Actual friction law is plugged in via CRTP.
 */
template <typename Derived>
class BaseFrictionLaw : public FrictionSolver {
  public:
  explicit BaseFrictionLaw(seissol::initializer::parameters::DRParameters* drParameters)
      : FrictionSolver(drParameters) {};

  /**
   * evaluates the current friction model
   */
  void evaluate(seissol::initializer::Layer& layerData,
                const seissol::initializer::DynamicRupture* const dynRup,
                real fullUpdateTime,
                const double timeWeights[ConvergenceOrder],
                seissol::parallel::runtime::StreamRuntime& runtime) override {
    if (layerData.getNumberOfCells() == 0) {
      return;
    }

    SCOREP_USER_REGION_DEFINE(myRegionHandle)
    BaseFrictionLaw::copyLtsTreeToLocal(layerData, dynRup, fullUpdateTime);
    static_cast<Derived*>(this)->copyLtsTreeToLocal(layerData, dynRup, fullUpdateTime);

    // loop over all dynamic rupture faces, in this LTS layer
#ifdef _OPENMP
#pragma omp parallel for schedule(static)
#endif
    for (unsigned ltsFace = 0; ltsFace < layerData.getNumberOfCells(); ++ltsFace) {
      alignas(Alignment) FaultStresses<Executor::Host> faultStresses{};
      SCOREP_USER_REGION_BEGIN(
          myRegionHandle, "computeDynamicRupturePrecomputeStress", SCOREP_USER_REGION_TYPE_COMMON)
      LIKWID_MARKER_START("computeDynamicRupturePrecomputeStress");
      common::precomputeStressFromQInterpolated(faultStresses,
                                                impAndEta[ltsFace],
                                                impedanceMatrices[ltsFace],
                                                qInterpolatedPlus[ltsFace],
                                                qInterpolatedMinus[ltsFace]);
      LIKWID_MARKER_STOP("computeDynamicRupturePrecomputeStress");
      SCOREP_USER_REGION_END(myRegionHandle)

      SCOREP_USER_REGION_BEGIN(
          myRegionHandle, "computeDynamicRupturePreHook", SCOREP_USER_REGION_TYPE_COMMON)
      LIKWID_MARKER_START("computeDynamicRupturePreHook");
      // define some temporary variables
      std::array<real, misc::NumPaddedPoints> stateVariableBuffer{0};
      std::array<real, misc::NumPaddedPoints> strengthBuffer{0};

      static_cast<Derived*>(this)->preHook(stateVariableBuffer, ltsFace);
      LIKWID_MARKER_STOP("computeDynamicRupturePreHook");
      SCOREP_USER_REGION_END(myRegionHandle)

      SCOREP_USER_REGION_BEGIN(myRegionHandle,
                               "computeDynamicRuptureUpdateFrictionAndSlip",
                               SCOREP_USER_REGION_TYPE_COMMON)
      LIKWID_MARKER_START("computeDynamicRuptureUpdateFrictionAndSlip");
      TractionResults<Executor::Host> tractionResults = {};

      // loop over sub time steps (i.e. quadrature points in time)
      real updateTime = this->mFullUpdateTime;
      for (std::size_t timeIndex = 0; timeIndex < ConvergenceOrder; timeIndex++) {
<<<<<<< HEAD
        for (int i = 0; i < this->drParameters->nucleationCount; ++i) {
          common::adjustInitialStress(initialStressInFaultCS[ltsFace],
                                      nucleationStressInFaultCS[i][ltsFace],
                                      initialPressure[ltsFace],
                                      nucleationPressure[i][ltsFace],
                                      this->mFullUpdateTime,
                                      this->drParameters->t0[i],
                                      this->drParameters->s0[i],
                                      this->deltaT[timeIndex]);
        }
=======
        updateTime += this->deltaT[timeIndex];
        common::adjustInitialStress(initialStressInFaultCS[ltsFace],
                                    nucleationStressInFaultCS[ltsFace],
                                    initialPressure[ltsFace],
                                    nucleationPressure[ltsFace],
                                    updateTime,
                                    this->drParameters->t0,
                                    this->deltaT[timeIndex]);
>>>>>>> 10f0001e

        static_cast<Derived*>(this)->updateFrictionAndSlip(faultStresses,
                                                           tractionResults,
                                                           stateVariableBuffer,
                                                           strengthBuffer,
                                                           ltsFace,
                                                           timeIndex);
      }
      LIKWID_MARKER_STOP("computeDynamicRuptureUpdateFrictionAndSlip");
      SCOREP_USER_REGION_END(myRegionHandle)

      SCOREP_USER_REGION_BEGIN(
          myRegionHandle, "computeDynamicRupturePostHook", SCOREP_USER_REGION_TYPE_COMMON)
      LIKWID_MARKER_START("computeDynamicRupturePostHook");
      static_cast<Derived*>(this)->postHook(stateVariableBuffer, ltsFace);

      common::saveRuptureFrontOutput(ruptureTimePending[ltsFace],
                                     ruptureTime[ltsFace],
                                     slipRateMagnitude[ltsFace],
                                     mFullUpdateTime);

      static_cast<Derived*>(this)->saveDynamicStressOutput(ltsFace);

      common::savePeakSlipRateOutput(slipRateMagnitude[ltsFace], peakSlipRate[ltsFace]);
      LIKWID_MARKER_STOP("computeDynamicRupturePostHook");
      SCOREP_USER_REGION_END(myRegionHandle)

      SCOREP_USER_REGION_BEGIN(myRegionHandle,
                               "computeDynamicRupturePostcomputeImposedState",
                               SCOREP_USER_REGION_TYPE_COMMON)
      LIKWID_MARKER_START("computeDynamicRupturePostcomputeImposedState");
      common::postcomputeImposedStateFromNewStress(faultStresses,
                                                   tractionResults,
                                                   impAndEta[ltsFace],
                                                   impedanceMatrices[ltsFace],
                                                   imposedStatePlus[ltsFace],
                                                   imposedStateMinus[ltsFace],
                                                   qInterpolatedPlus[ltsFace],
                                                   qInterpolatedMinus[ltsFace],
                                                   timeWeights);
      LIKWID_MARKER_STOP("computeDynamicRupturePostcomputeImposedState");
      SCOREP_USER_REGION_END(myRegionHandle)

      if (this->drParameters->isFrictionEnergyRequired) {

        if (this->drParameters->isCheckAbortCriteraEnabled) {
          common::updateTimeSinceSlipRateBelowThreshold(
              slipRateMagnitude[ltsFace],
              ruptureTimePending[ltsFace],
              energyData[ltsFace],
              this->sumDt,
              this->drParameters->terminatorSlipRateThreshold);
        }
        common::computeFrictionEnergy(energyData[ltsFace],
                                      qInterpolatedPlus[ltsFace],
                                      qInterpolatedMinus[ltsFace],
                                      impAndEta[ltsFace],
                                      timeWeights,
                                      spaceWeights,
                                      godunovData[ltsFace],
                                      slipRateMagnitude[ltsFace],
                                      this->drParameters->energiesFromAcrossFaultVelocities);
      }
    }
  }
};
} // namespace seissol::dr::friction_law::cpu

#endif // SEISSOL_SRC_DYNAMICRUPTURE_FRICTIONLAWS_CPUIMPL_BASEFRICTIONLAW_H_<|MERGE_RESOLUTION|>--- conflicted
+++ resolved
@@ -80,27 +80,17 @@
       // loop over sub time steps (i.e. quadrature points in time)
       real updateTime = this->mFullUpdateTime;
       for (std::size_t timeIndex = 0; timeIndex < ConvergenceOrder; timeIndex++) {
-<<<<<<< HEAD
+        updateTime += this->deltaT[timeIndex];
         for (int i = 0; i < this->drParameters->nucleationCount; ++i) {
           common::adjustInitialStress(initialStressInFaultCS[ltsFace],
                                       nucleationStressInFaultCS[i][ltsFace],
                                       initialPressure[ltsFace],
                                       nucleationPressure[i][ltsFace],
-                                      this->mFullUpdateTime,
+                                      updateTime,
                                       this->drParameters->t0[i],
                                       this->drParameters->s0[i],
                                       this->deltaT[timeIndex]);
         }
-=======
-        updateTime += this->deltaT[timeIndex];
-        common::adjustInitialStress(initialStressInFaultCS[ltsFace],
-                                    nucleationStressInFaultCS[ltsFace],
-                                    initialPressure[ltsFace],
-                                    nucleationPressure[ltsFace],
-                                    updateTime,
-                                    this->drParameters->t0,
-                                    this->deltaT[timeIndex]);
->>>>>>> 10f0001e
 
         static_cast<Derived*>(this)->updateFrictionAndSlip(faultStresses,
                                                            tractionResults,
