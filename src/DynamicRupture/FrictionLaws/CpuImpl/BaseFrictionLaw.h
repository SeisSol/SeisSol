// SPDX-FileCopyrightText: 2022 SeisSol Group
//
// SPDX-License-Identifier: BSD-3-Clause
// SPDX-LicenseComments: Full text under /LICENSE and /LICENSES/
//
// SPDX-FileContributor: Author lists in /AUTHORS and /CITATION.cff

#ifndef SEISSOL_SRC_DYNAMICRUPTURE_FRICTIONLAWS_CPUIMPL_BASEFRICTIONLAW_H_
#define SEISSOL_SRC_DYNAMICRUPTURE_FRICTIONLAWS_CPUIMPL_BASEFRICTIONLAW_H_

#include "DynamicRupture/FrictionLaws/FrictionSolver.h"
#include "DynamicRupture/FrictionLaws/FrictionSolverCommon.h"
#include "DynamicRupture/Misc.h"
#include "Equations/Datastructures.h"
#include "Initializer/Parameters/DRParameters.h"
#include "Memory/Descriptor/DynamicRupture.h"
#include "Monitoring/Instrumentation.h"

#include <yaml-cpp/yaml.h>

namespace seissol::dr::friction_law::cpu {
/**
 * Base class, has implementations of methods that are used by each friction law
 * Actual friction law is plugged in via CRTP.
 */
template <typename Cfg, typename Derived>
class BaseFrictionLaw : public FrictionSolverImpl<Cfg> {
  private:
  size_t currLayerSize{};

  public:
  using real = Real<Cfg>;
  explicit BaseFrictionLaw(seissol::initializer::parameters::DRParameters* drParameters)
      : FrictionSolverImpl<Cfg>(drParameters) {}

  std::unique_ptr<FrictionSolver> clone() override {
    return std::make_unique<Derived>(*static_cast<Derived*>(this));
  }

  void setupLayer(DynamicRupture::Layer& layerData,
                  seissol::parallel::runtime::StreamRuntime& /*runtime*/) override {
    this->currLayerSize = layerData.size();
    BaseFrictionLaw::copyStorageToLocal(layerData);
    static_cast<Derived*>(this)->copyStorageToLocal(layerData);
  }

  /**
   * evaluates the current friction model
   */
  void evaluate(double fullUpdateTime,
                const FrictionSolver::FrictionTime& frictionTime,
                const double* timeWeights,
                seissol::parallel::runtime::StreamRuntime& /*runtime*/) override {
    if (this->currLayerSize == 0) {
      return;
    }

    if constexpr (model::MaterialT::SupportsDR) {

      SCOREP_USER_REGION_DEFINE(myRegionHandle)
      std::copy_n(frictionTime.deltaT.begin(), frictionTime.deltaT.size(), this->deltaT);
      this->sumDt = frictionTime.sumDt;
      this->mFullUpdateTime = fullUpdateTime;

      // loop over all dynamic rupture faces, in this LTS layer
#ifdef _OPENMP
#pragma omp parallel for schedule(static)
#endif
<<<<<<< HEAD
    for (std::size_t ltsFace = 0; ltsFace < this->currLayerSize; ++ltsFace) {
      alignas(Alignment) FaultStresses<Cfg, Executor::Host> faultStresses{};
      SCOREP_USER_REGION_BEGIN(
          myRegionHandle, "computeDynamicRupturePrecomputeStress", SCOREP_USER_REGION_TYPE_COMMON)
      LIKWID_MARKER_START("computeDynamicRupturePrecomputeStress");
      const auto etaPDamp = this->drParameters->etaDampEnd > this->mFullUpdateTime
                                ? this->drParameters->etaDamp
                                : 1.0;
      common::precomputeStressFromQInterpolated<Cfg>(faultStresses,
                                                     this->impAndEta[ltsFace],
                                                     this->impedanceMatrices[ltsFace],
                                                     this->qInterpolatedPlus[ltsFace],
                                                     this->qInterpolatedMinus[ltsFace],
                                                     etaPDamp);
      LIKWID_MARKER_STOP("computeDynamicRupturePrecomputeStress");
      SCOREP_USER_REGION_END(myRegionHandle)

      SCOREP_USER_REGION_BEGIN(
          myRegionHandle, "computeDynamicRupturePreHook", SCOREP_USER_REGION_TYPE_COMMON)
      LIKWID_MARKER_START("computeDynamicRupturePreHook");
      // define some temporary variables
      std::array<real, misc::NumPaddedPoints<Cfg>> stateVariableBuffer{0};
      std::array<real, misc::NumPaddedPoints<Cfg>> strengthBuffer{0};

      static_cast<Derived*>(this)->preHook(stateVariableBuffer, ltsFace);
      LIKWID_MARKER_STOP("computeDynamicRupturePreHook");
      SCOREP_USER_REGION_END(myRegionHandle)

      SCOREP_USER_REGION_BEGIN(myRegionHandle,
                               "computeDynamicRuptureUpdateFrictionAndSlip",
                               SCOREP_USER_REGION_TYPE_COMMON)
      LIKWID_MARKER_START("computeDynamicRuptureUpdateFrictionAndSlip");
      TractionResults<Cfg, Executor::Host> tractionResults = {};

      // loop over sub time steps (i.e. quadrature points in time
      real startTime = 0;
      real updateTime = this->mFullUpdateTime;
      for (std::size_t timeIndex = 0; timeIndex < misc::TimeSteps<Cfg>; timeIndex++) {
        startTime = updateTime;
        updateTime += this->deltaT[timeIndex];
        for (unsigned i = 0; i < this->drParameters->nucleationCount; ++i) {
          common::adjustInitialStress<Cfg>(
              this->initialStressInFaultCS[ltsFace],
              this->nucleationStressInFaultCS[ltsFace * this->drParameters->nucleationCount + i],
              this->initialPressure[ltsFace],
              this->nucleationPressure[ltsFace * this->drParameters->nucleationCount + i],
              updateTime,
              this->drParameters->t0[i],
              this->drParameters->s0[i],
              this->deltaT[timeIndex]);
        }

        static_cast<Derived*>(this)->updateFrictionAndSlip(faultStresses,
                                                           tractionResults,
                                                           stateVariableBuffer,
                                                           strengthBuffer,
                                                           ltsFace,
                                                           timeIndex);

        // time-dependent outputs
        common::saveRuptureFrontOutput<Cfg>(this->ruptureTimePending[ltsFace],
                                            this->ruptureTime[ltsFace],
                                            this->slipRateMagnitude[ltsFace],
                                            startTime);

        static_cast<Derived*>(this)->saveDynamicStressOutput(ltsFace, startTime);

        common::savePeakSlipRateOutput<Cfg>(this->slipRateMagnitude[ltsFace],
                                            this->peakSlipRate[ltsFace]);

        if (this->drParameters->isFrictionEnergyRequired &&
            this->drParameters->isCheckAbortCriteraEnabled) {
          common::updateTimeSinceSlipRateBelowThreshold<Cfg>(
              this->slipRateMagnitude[ltsFace],
              this->ruptureTimePending[ltsFace],
              this->energyData[ltsFace],
              this->deltaT[timeIndex],
              this->drParameters->terminatorSlipRateThreshold);
        }
      }
      LIKWID_MARKER_STOP("computeDynamicRuptureUpdateFrictionAndSlip");
      SCOREP_USER_REGION_END(myRegionHandle)

      SCOREP_USER_REGION_BEGIN(
          myRegionHandle, "computeDynamicRupturePostHook", SCOREP_USER_REGION_TYPE_COMMON)
      LIKWID_MARKER_START("computeDynamicRupturePostHook");
      static_cast<Derived*>(this)->postHook(stateVariableBuffer, ltsFace);

      LIKWID_MARKER_STOP("computeDynamicRupturePostHook");
      SCOREP_USER_REGION_END(myRegionHandle)

      SCOREP_USER_REGION_BEGIN(myRegionHandle,
                               "computeDynamicRupturePostcomputeImposedState",
                               SCOREP_USER_REGION_TYPE_COMMON)
      LIKWID_MARKER_START("computeDynamicRupturePostcomputeImposedState");
      common::postcomputeImposedStateFromNewStress<Cfg>(faultStresses,
                                                        tractionResults,
                                                        this->impAndEta[ltsFace],
                                                        this->impedanceMatrices[ltsFace],
                                                        this->imposedStatePlus[ltsFace],
                                                        this->imposedStateMinus[ltsFace],
                                                        this->qInterpolatedPlus[ltsFace],
                                                        this->qInterpolatedMinus[ltsFace],
                                                        timeWeights);
      LIKWID_MARKER_STOP("computeDynamicRupturePostcomputeImposedState");
      SCOREP_USER_REGION_END(myRegionHandle)

      if (this->drParameters->isFrictionEnergyRequired) {
        common::computeFrictionEnergy<Cfg>(this->energyData[ltsFace],
                                           this->qInterpolatedPlus[ltsFace],
                                           this->qInterpolatedMinus[ltsFace],
                                           this->impAndEta[ltsFace],
                                           timeWeights,
                                           this->spaceWeights,
                                           this->godunovData[ltsFace],
                                           this->slipRateMagnitude[ltsFace],
                                           this->drParameters->energiesFromAcrossFaultVelocities);
      }
=======
      for (std::size_t ltsFace = 0; ltsFace < this->currLayerSize; ++ltsFace) {
        alignas(Alignment) FaultStresses<Executor::Host> faultStresses{};
        SCOREP_USER_REGION_BEGIN(
            myRegionHandle, "computeDynamicRupturePrecomputeStress", SCOREP_USER_REGION_TYPE_COMMON)
        LIKWID_MARKER_START("computeDynamicRupturePrecomputeStress");
        const auto etaPDamp =
            drParameters->etaDampEnd > this->mFullUpdateTime ? drParameters->etaDamp : 1.0;
        common::precomputeStressFromQInterpolated(faultStresses,
                                                  impAndEta[ltsFace],
                                                  impedanceMatrices[ltsFace],
                                                  qInterpolatedPlus[ltsFace],
                                                  qInterpolatedMinus[ltsFace],
                                                  etaPDamp);
        LIKWID_MARKER_STOP("computeDynamicRupturePrecomputeStress");
        SCOREP_USER_REGION_END(myRegionHandle)

        SCOREP_USER_REGION_BEGIN(
            myRegionHandle, "computeDynamicRupturePreHook", SCOREP_USER_REGION_TYPE_COMMON)
        LIKWID_MARKER_START("computeDynamicRupturePreHook");
        // define some temporary variables
        std::array<real, misc::NumPaddedPoints> stateVariableBuffer{0};
        std::array<real, misc::NumPaddedPoints> strengthBuffer{0};

        static_cast<Derived*>(this)->preHook(stateVariableBuffer, ltsFace);
        LIKWID_MARKER_STOP("computeDynamicRupturePreHook");
        SCOREP_USER_REGION_END(myRegionHandle)

        SCOREP_USER_REGION_BEGIN(myRegionHandle,
                                 "computeDynamicRuptureUpdateFrictionAndSlip",
                                 SCOREP_USER_REGION_TYPE_COMMON)
        LIKWID_MARKER_START("computeDynamicRuptureUpdateFrictionAndSlip");
        TractionResults<Executor::Host> tractionResults = {};

        // loop over sub time steps (i.e. quadrature points in time
        real startTime = 0;
        real updateTime = this->mFullUpdateTime;
        for (std::size_t timeIndex = 0; timeIndex < misc::TimeSteps; timeIndex++) {
          startTime = updateTime;
          updateTime += this->deltaT[timeIndex];
          for (unsigned i = 0; i < this->drParameters->nucleationCount; ++i) {
            common::adjustInitialStress(
                initialStressInFaultCS[ltsFace],
                nucleationStressInFaultCS[ltsFace * this->drParameters->nucleationCount + i],
                initialPressure[ltsFace],
                nucleationPressure[ltsFace * this->drParameters->nucleationCount + i],
                updateTime,
                this->drParameters->t0[i],
                this->drParameters->s0[i],
                this->deltaT[timeIndex]);
          }

          static_cast<Derived*>(this)->updateFrictionAndSlip(faultStresses,
                                                             tractionResults,
                                                             stateVariableBuffer,
                                                             strengthBuffer,
                                                             ltsFace,
                                                             timeIndex);

          // time-dependent outputs
          common::saveRuptureFrontOutput(ruptureTimePending[ltsFace],
                                         ruptureTime[ltsFace],
                                         slipRateMagnitude[ltsFace],
                                         startTime);

          static_cast<Derived*>(this)->saveDynamicStressOutput(ltsFace, startTime);

          common::savePeakSlipRateOutput(slipRateMagnitude[ltsFace], peakSlipRate[ltsFace]);

          if (this->drParameters->isFrictionEnergyRequired &&
              this->drParameters->isCheckAbortCriteraEnabled) {
            common::updateTimeSinceSlipRateBelowThreshold(
                slipRateMagnitude[ltsFace],
                ruptureTimePending[ltsFace],
                energyData[ltsFace],
                this->deltaT[timeIndex],
                this->drParameters->terminatorSlipRateThreshold);
          }
        }
        LIKWID_MARKER_STOP("computeDynamicRuptureUpdateFrictionAndSlip");
        SCOREP_USER_REGION_END(myRegionHandle)

        SCOREP_USER_REGION_BEGIN(
            myRegionHandle, "computeDynamicRupturePostHook", SCOREP_USER_REGION_TYPE_COMMON)
        LIKWID_MARKER_START("computeDynamicRupturePostHook");
        static_cast<Derived*>(this)->postHook(stateVariableBuffer, ltsFace);

        LIKWID_MARKER_STOP("computeDynamicRupturePostHook");
        SCOREP_USER_REGION_END(myRegionHandle)

        SCOREP_USER_REGION_BEGIN(myRegionHandle,
                                 "computeDynamicRupturePostcomputeImposedState",
                                 SCOREP_USER_REGION_TYPE_COMMON)
        LIKWID_MARKER_START("computeDynamicRupturePostcomputeImposedState");
        common::postcomputeImposedStateFromNewStress(faultStresses,
                                                     tractionResults,
                                                     impAndEta[ltsFace],
                                                     impedanceMatrices[ltsFace],
                                                     imposedStatePlus[ltsFace],
                                                     imposedStateMinus[ltsFace],
                                                     qInterpolatedPlus[ltsFace],
                                                     qInterpolatedMinus[ltsFace],
                                                     timeWeights);
        LIKWID_MARKER_STOP("computeDynamicRupturePostcomputeImposedState");
        SCOREP_USER_REGION_END(myRegionHandle)

        if (this->drParameters->isFrictionEnergyRequired) {
          common::computeFrictionEnergy(energyData[ltsFace],
                                        qInterpolatedPlus[ltsFace],
                                        qInterpolatedMinus[ltsFace],
                                        impAndEta[ltsFace],
                                        timeWeights,
                                        spaceWeights,
                                        godunovData[ltsFace],
                                        slipRateMagnitude[ltsFace],
                                        this->drParameters->energiesFromAcrossFaultVelocities);
        }
      }
    } else {
      logError() << "The material" << model::MaterialT::Text
                 << "does not support DR friction law computations.";
>>>>>>> 0c079542
    }
  }
};
} // namespace seissol::dr::friction_law::cpu

#endif // SEISSOL_SRC_DYNAMICRUPTURE_FRICTIONLAWS_CPUIMPL_BASEFRICTIONLAW_H_<|MERGE_RESOLUTION|>--- conflicted
+++ resolved
@@ -55,7 +55,7 @@
       return;
     }
 
-    if constexpr (model::MaterialT::SupportsDR) {
+    if constexpr (model::MaterialTT<Cfg>::SupportsDR) {
 
       SCOREP_USER_REGION_DEFINE(myRegionHandle)
       std::copy_n(frictionTime.deltaT.begin(), frictionTime.deltaT.size(), this->deltaT);
@@ -66,139 +66,20 @@
 #ifdef _OPENMP
 #pragma omp parallel for schedule(static)
 #endif
-<<<<<<< HEAD
-    for (std::size_t ltsFace = 0; ltsFace < this->currLayerSize; ++ltsFace) {
-      alignas(Alignment) FaultStresses<Cfg, Executor::Host> faultStresses{};
-      SCOREP_USER_REGION_BEGIN(
-          myRegionHandle, "computeDynamicRupturePrecomputeStress", SCOREP_USER_REGION_TYPE_COMMON)
-      LIKWID_MARKER_START("computeDynamicRupturePrecomputeStress");
-      const auto etaPDamp = this->drParameters->etaDampEnd > this->mFullUpdateTime
-                                ? this->drParameters->etaDamp
-                                : 1.0;
-      common::precomputeStressFromQInterpolated<Cfg>(faultStresses,
-                                                     this->impAndEta[ltsFace],
-                                                     this->impedanceMatrices[ltsFace],
-                                                     this->qInterpolatedPlus[ltsFace],
-                                                     this->qInterpolatedMinus[ltsFace],
-                                                     etaPDamp);
-      LIKWID_MARKER_STOP("computeDynamicRupturePrecomputeStress");
-      SCOREP_USER_REGION_END(myRegionHandle)
-
-      SCOREP_USER_REGION_BEGIN(
-          myRegionHandle, "computeDynamicRupturePreHook", SCOREP_USER_REGION_TYPE_COMMON)
-      LIKWID_MARKER_START("computeDynamicRupturePreHook");
-      // define some temporary variables
-      std::array<real, misc::NumPaddedPoints<Cfg>> stateVariableBuffer{0};
-      std::array<real, misc::NumPaddedPoints<Cfg>> strengthBuffer{0};
-
-      static_cast<Derived*>(this)->preHook(stateVariableBuffer, ltsFace);
-      LIKWID_MARKER_STOP("computeDynamicRupturePreHook");
-      SCOREP_USER_REGION_END(myRegionHandle)
-
-      SCOREP_USER_REGION_BEGIN(myRegionHandle,
-                               "computeDynamicRuptureUpdateFrictionAndSlip",
-                               SCOREP_USER_REGION_TYPE_COMMON)
-      LIKWID_MARKER_START("computeDynamicRuptureUpdateFrictionAndSlip");
-      TractionResults<Cfg, Executor::Host> tractionResults = {};
-
-      // loop over sub time steps (i.e. quadrature points in time
-      real startTime = 0;
-      real updateTime = this->mFullUpdateTime;
-      for (std::size_t timeIndex = 0; timeIndex < misc::TimeSteps<Cfg>; timeIndex++) {
-        startTime = updateTime;
-        updateTime += this->deltaT[timeIndex];
-        for (unsigned i = 0; i < this->drParameters->nucleationCount; ++i) {
-          common::adjustInitialStress<Cfg>(
-              this->initialStressInFaultCS[ltsFace],
-              this->nucleationStressInFaultCS[ltsFace * this->drParameters->nucleationCount + i],
-              this->initialPressure[ltsFace],
-              this->nucleationPressure[ltsFace * this->drParameters->nucleationCount + i],
-              updateTime,
-              this->drParameters->t0[i],
-              this->drParameters->s0[i],
-              this->deltaT[timeIndex]);
-        }
-
-        static_cast<Derived*>(this)->updateFrictionAndSlip(faultStresses,
-                                                           tractionResults,
-                                                           stateVariableBuffer,
-                                                           strengthBuffer,
-                                                           ltsFace,
-                                                           timeIndex);
-
-        // time-dependent outputs
-        common::saveRuptureFrontOutput<Cfg>(this->ruptureTimePending[ltsFace],
-                                            this->ruptureTime[ltsFace],
-                                            this->slipRateMagnitude[ltsFace],
-                                            startTime);
-
-        static_cast<Derived*>(this)->saveDynamicStressOutput(ltsFace, startTime);
-
-        common::savePeakSlipRateOutput<Cfg>(this->slipRateMagnitude[ltsFace],
-                                            this->peakSlipRate[ltsFace]);
-
-        if (this->drParameters->isFrictionEnergyRequired &&
-            this->drParameters->isCheckAbortCriteraEnabled) {
-          common::updateTimeSinceSlipRateBelowThreshold<Cfg>(
-              this->slipRateMagnitude[ltsFace],
-              this->ruptureTimePending[ltsFace],
-              this->energyData[ltsFace],
-              this->deltaT[timeIndex],
-              this->drParameters->terminatorSlipRateThreshold);
-        }
-      }
-      LIKWID_MARKER_STOP("computeDynamicRuptureUpdateFrictionAndSlip");
-      SCOREP_USER_REGION_END(myRegionHandle)
-
-      SCOREP_USER_REGION_BEGIN(
-          myRegionHandle, "computeDynamicRupturePostHook", SCOREP_USER_REGION_TYPE_COMMON)
-      LIKWID_MARKER_START("computeDynamicRupturePostHook");
-      static_cast<Derived*>(this)->postHook(stateVariableBuffer, ltsFace);
-
-      LIKWID_MARKER_STOP("computeDynamicRupturePostHook");
-      SCOREP_USER_REGION_END(myRegionHandle)
-
-      SCOREP_USER_REGION_BEGIN(myRegionHandle,
-                               "computeDynamicRupturePostcomputeImposedState",
-                               SCOREP_USER_REGION_TYPE_COMMON)
-      LIKWID_MARKER_START("computeDynamicRupturePostcomputeImposedState");
-      common::postcomputeImposedStateFromNewStress<Cfg>(faultStresses,
-                                                        tractionResults,
-                                                        this->impAndEta[ltsFace],
-                                                        this->impedanceMatrices[ltsFace],
-                                                        this->imposedStatePlus[ltsFace],
-                                                        this->imposedStateMinus[ltsFace],
-                                                        this->qInterpolatedPlus[ltsFace],
-                                                        this->qInterpolatedMinus[ltsFace],
-                                                        timeWeights);
-      LIKWID_MARKER_STOP("computeDynamicRupturePostcomputeImposedState");
-      SCOREP_USER_REGION_END(myRegionHandle)
-
-      if (this->drParameters->isFrictionEnergyRequired) {
-        common::computeFrictionEnergy<Cfg>(this->energyData[ltsFace],
-                                           this->qInterpolatedPlus[ltsFace],
-                                           this->qInterpolatedMinus[ltsFace],
-                                           this->impAndEta[ltsFace],
-                                           timeWeights,
-                                           this->spaceWeights,
-                                           this->godunovData[ltsFace],
-                                           this->slipRateMagnitude[ltsFace],
-                                           this->drParameters->energiesFromAcrossFaultVelocities);
-      }
-=======
       for (std::size_t ltsFace = 0; ltsFace < this->currLayerSize; ++ltsFace) {
-        alignas(Alignment) FaultStresses<Executor::Host> faultStresses{};
+        alignas(Alignment) FaultStresses<Cfg, Executor::Host> faultStresses{};
         SCOREP_USER_REGION_BEGIN(
             myRegionHandle, "computeDynamicRupturePrecomputeStress", SCOREP_USER_REGION_TYPE_COMMON)
         LIKWID_MARKER_START("computeDynamicRupturePrecomputeStress");
-        const auto etaPDamp =
-            drParameters->etaDampEnd > this->mFullUpdateTime ? drParameters->etaDamp : 1.0;
-        common::precomputeStressFromQInterpolated(faultStresses,
-                                                  impAndEta[ltsFace],
-                                                  impedanceMatrices[ltsFace],
-                                                  qInterpolatedPlus[ltsFace],
-                                                  qInterpolatedMinus[ltsFace],
-                                                  etaPDamp);
+        const auto etaPDamp = this->drParameters->etaDampEnd > this->mFullUpdateTime
+                                  ? this->drParameters->etaDamp
+                                  : 1.0;
+        common::precomputeStressFromQInterpolated<Cfg>(faultStresses,
+                                                       this->impAndEta[ltsFace],
+                                                       this->impedanceMatrices[ltsFace],
+                                                       this->qInterpolatedPlus[ltsFace],
+                                                       this->qInterpolatedMinus[ltsFace],
+                                                       etaPDamp);
         LIKWID_MARKER_STOP("computeDynamicRupturePrecomputeStress");
         SCOREP_USER_REGION_END(myRegionHandle)
 
@@ -206,8 +87,8 @@
             myRegionHandle, "computeDynamicRupturePreHook", SCOREP_USER_REGION_TYPE_COMMON)
         LIKWID_MARKER_START("computeDynamicRupturePreHook");
         // define some temporary variables
-        std::array<real, misc::NumPaddedPoints> stateVariableBuffer{0};
-        std::array<real, misc::NumPaddedPoints> strengthBuffer{0};
+        std::array<real, misc::NumPaddedPoints<Cfg>> stateVariableBuffer{0};
+        std::array<real, misc::NumPaddedPoints<Cfg>> strengthBuffer{0};
 
         static_cast<Derived*>(this)->preHook(stateVariableBuffer, ltsFace);
         LIKWID_MARKER_STOP("computeDynamicRupturePreHook");
@@ -217,20 +98,20 @@
                                  "computeDynamicRuptureUpdateFrictionAndSlip",
                                  SCOREP_USER_REGION_TYPE_COMMON)
         LIKWID_MARKER_START("computeDynamicRuptureUpdateFrictionAndSlip");
-        TractionResults<Executor::Host> tractionResults = {};
+        TractionResults<Cfg, Executor::Host> tractionResults = {};
 
         // loop over sub time steps (i.e. quadrature points in time
         real startTime = 0;
         real updateTime = this->mFullUpdateTime;
-        for (std::size_t timeIndex = 0; timeIndex < misc::TimeSteps; timeIndex++) {
+        for (std::size_t timeIndex = 0; timeIndex < misc::TimeSteps<Cfg>; timeIndex++) {
           startTime = updateTime;
           updateTime += this->deltaT[timeIndex];
           for (unsigned i = 0; i < this->drParameters->nucleationCount; ++i) {
-            common::adjustInitialStress(
-                initialStressInFaultCS[ltsFace],
-                nucleationStressInFaultCS[ltsFace * this->drParameters->nucleationCount + i],
-                initialPressure[ltsFace],
-                nucleationPressure[ltsFace * this->drParameters->nucleationCount + i],
+            common::adjustInitialStress<Cfg>(
+                this->initialStressInFaultCS[ltsFace],
+                this->nucleationStressInFaultCS[ltsFace * this->drParameters->nucleationCount + i],
+                this->initialPressure[ltsFace],
+                this->nucleationPressure[ltsFace * this->drParameters->nucleationCount + i],
                 updateTime,
                 this->drParameters->t0[i],
                 this->drParameters->s0[i],
@@ -245,21 +126,22 @@
                                                              timeIndex);
 
           // time-dependent outputs
-          common::saveRuptureFrontOutput(ruptureTimePending[ltsFace],
-                                         ruptureTime[ltsFace],
-                                         slipRateMagnitude[ltsFace],
-                                         startTime);
+          common::saveRuptureFrontOutput<Cfg>(this->ruptureTimePending[ltsFace],
+                                              this->ruptureTime[ltsFace],
+                                              this->slipRateMagnitude[ltsFace],
+                                              startTime);
 
           static_cast<Derived*>(this)->saveDynamicStressOutput(ltsFace, startTime);
 
-          common::savePeakSlipRateOutput(slipRateMagnitude[ltsFace], peakSlipRate[ltsFace]);
+          common::savePeakSlipRateOutput<Cfg>(this->slipRateMagnitude[ltsFace],
+                                              this->peakSlipRate[ltsFace]);
 
           if (this->drParameters->isFrictionEnergyRequired &&
               this->drParameters->isCheckAbortCriteraEnabled) {
-            common::updateTimeSinceSlipRateBelowThreshold(
-                slipRateMagnitude[ltsFace],
-                ruptureTimePending[ltsFace],
-                energyData[ltsFace],
+            common::updateTimeSinceSlipRateBelowThreshold<Cfg>(
+                this->slipRateMagnitude[ltsFace],
+                this->ruptureTimePending[ltsFace],
+                this->energyData[ltsFace],
                 this->deltaT[timeIndex],
                 this->drParameters->terminatorSlipRateThreshold);
           }
@@ -279,34 +161,33 @@
                                  "computeDynamicRupturePostcomputeImposedState",
                                  SCOREP_USER_REGION_TYPE_COMMON)
         LIKWID_MARKER_START("computeDynamicRupturePostcomputeImposedState");
-        common::postcomputeImposedStateFromNewStress(faultStresses,
-                                                     tractionResults,
-                                                     impAndEta[ltsFace],
-                                                     impedanceMatrices[ltsFace],
-                                                     imposedStatePlus[ltsFace],
-                                                     imposedStateMinus[ltsFace],
-                                                     qInterpolatedPlus[ltsFace],
-                                                     qInterpolatedMinus[ltsFace],
-                                                     timeWeights);
+        common::postcomputeImposedStateFromNewStress<Cfg>(faultStresses,
+                                                          tractionResults,
+                                                          this->impAndEta[ltsFace],
+                                                          this->impedanceMatrices[ltsFace],
+                                                          this->imposedStatePlus[ltsFace],
+                                                          this->imposedStateMinus[ltsFace],
+                                                          this->qInterpolatedPlus[ltsFace],
+                                                          this->qInterpolatedMinus[ltsFace],
+                                                          timeWeights);
         LIKWID_MARKER_STOP("computeDynamicRupturePostcomputeImposedState");
         SCOREP_USER_REGION_END(myRegionHandle)
 
         if (this->drParameters->isFrictionEnergyRequired) {
-          common::computeFrictionEnergy(energyData[ltsFace],
-                                        qInterpolatedPlus[ltsFace],
-                                        qInterpolatedMinus[ltsFace],
-                                        impAndEta[ltsFace],
-                                        timeWeights,
-                                        spaceWeights,
-                                        godunovData[ltsFace],
-                                        slipRateMagnitude[ltsFace],
-                                        this->drParameters->energiesFromAcrossFaultVelocities);
+          common::computeFrictionEnergy<Cfg>(this->energyData[ltsFace],
+                                             this->qInterpolatedPlus[ltsFace],
+                                             this->qInterpolatedMinus[ltsFace],
+                                             this->impAndEta[ltsFace],
+                                             timeWeights,
+                                             this->spaceWeights,
+                                             this->godunovData[ltsFace],
+                                             this->slipRateMagnitude[ltsFace],
+                                             this->drParameters->energiesFromAcrossFaultVelocities);
         }
       }
     } else {
-      logError() << "The material" << model::MaterialT::Text
+      logError() << "The material" << model::MaterialTT<Cfg>::Text
                  << "does not support DR friction law computations.";
->>>>>>> 0c079542
     }
   }
 };
