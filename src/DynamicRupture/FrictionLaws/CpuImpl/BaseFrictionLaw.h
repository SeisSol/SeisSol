// SPDX-FileCopyrightText: 2022 SeisSol Group
//
// SPDX-License-Identifier: BSD-3-Clause
// SPDX-LicenseComments: Full text under /LICENSE and /LICENSES/
//
// SPDX-FileContributor: Author lists in /AUTHORS and /CITATION.cff

#ifndef SEISSOL_SRC_DYNAMICRUPTURE_FRICTIONLAWS_CPUIMPL_BASEFRICTIONLAW_H_
#define SEISSOL_SRC_DYNAMICRUPTURE_FRICTIONLAWS_CPUIMPL_BASEFRICTIONLAW_H_

#include <Memory/Descriptor/DynamicRupture.h>
#include <yaml-cpp/yaml.h>

#include "DynamicRupture/FrictionLaws/FrictionSolver.h"
#include "DynamicRupture/FrictionLaws/FrictionSolverCommon.h"
#include "DynamicRupture/Misc.h"
#include "Initializer/Parameters/DRParameters.h"
#include "Monitoring/Instrumentation.h"

namespace seissol::dr::friction_law::cpu {
/**
 * Base class, has implementations of methods that are used by each friction law
 * Actual friction law is plugged in via CRTP.
 */
<<<<<<< HEAD
template <typename Cfg, typename Derived>
class BaseFrictionLaw : public FrictionSolverImpl<Cfg> {
=======
template <typename Derived>
class BaseFrictionLaw : public FrictionSolver {
>>>>>>> af7df1d3
  private:
  size_t currLayerSize{};

  public:
  using real = Real<Cfg>;
  explicit BaseFrictionLaw(seissol::initializer::parameters::DRParameters* drParameters)
      : FrictionSolverImpl<Cfg>(drParameters) {}

  std::unique_ptr<FrictionSolver> clone() override {
    return std::make_unique<Derived>(*static_cast<Derived*>(this));
  }

  void setupLayer(DynamicRupture::Layer& layerData,
                  seissol::parallel::runtime::StreamRuntime& runtime) override {
    this->currLayerSize = layerData.size();
    BaseFrictionLaw::copyStorageToLocal(layerData);
    static_cast<Derived*>(this)->copyStorageToLocal(layerData);
  }

  std::unique_ptr<FrictionSolver> clone() override {
    return std::make_unique<Derived>(*static_cast<Derived*>(this));
  }

  void setupLayer(DynamicRupture::Layer& layerData,
                  seissol::parallel::runtime::StreamRuntime& runtime) override {
    this->currLayerSize = layerData.size();
    BaseFrictionLaw::copyStorageToLocal(layerData);
    static_cast<Derived*>(this)->copyStorageToLocal(layerData);
  }

  /**
   * evaluates the current friction model
   */
<<<<<<< HEAD
  void evaluate(double fullUpdateTime,
                const FrictionSolver::FrictionTime& frictionTime,
                const double* timeWeights,
=======
  void evaluate(real fullUpdateTime,
                const FrictionTime& frictionTime,
                const double timeWeights[ConvergenceOrder],
>>>>>>> af7df1d3
                seissol::parallel::runtime::StreamRuntime& runtime) override {
    if (this->currLayerSize == 0) {
      return;
    }

    SCOREP_USER_REGION_DEFINE(myRegionHandle)
    std::copy_n(frictionTime.deltaT.begin(), frictionTime.deltaT.size(), this->deltaT);
    this->sumDt = frictionTime.sumDt;
    this->mFullUpdateTime = fullUpdateTime;

    // loop over all dynamic rupture faces, in this LTS layer
#ifdef _OPENMP
#pragma omp parallel for schedule(static)
#endif
    for (std::size_t ltsFace = 0; ltsFace < this->currLayerSize; ++ltsFace) {
<<<<<<< HEAD
      alignas(Alignment) FaultStresses<Cfg, Executor::Host> faultStresses{};
=======
      alignas(Alignment) FaultStresses<Executor::Host> faultStresses{};
>>>>>>> af7df1d3
      SCOREP_USER_REGION_BEGIN(
          myRegionHandle, "computeDynamicRupturePrecomputeStress", SCOREP_USER_REGION_TYPE_COMMON)
      LIKWID_MARKER_START("computeDynamicRupturePrecomputeStress");
      const auto etaPDamp =
          this->drParameters->etaStop > this->mFullUpdateTime ? this->drParameters->etaHack : 1.0;
      common::precomputeStressFromQInterpolated<Cfg>(faultStresses,
                                                     this->impAndEta[ltsFace],
                                                     this->impedanceMatrices[ltsFace],
                                                     this->qInterpolatedPlus[ltsFace],
                                                     this->qInterpolatedMinus[ltsFace],
                                                     etaPDamp);
      LIKWID_MARKER_STOP("computeDynamicRupturePrecomputeStress");
      SCOREP_USER_REGION_END(myRegionHandle)

      SCOREP_USER_REGION_BEGIN(
          myRegionHandle, "computeDynamicRupturePreHook", SCOREP_USER_REGION_TYPE_COMMON)
      LIKWID_MARKER_START("computeDynamicRupturePreHook");
      // define some temporary variables
      std::array<real, misc::NumPaddedPoints<Cfg>> stateVariableBuffer{0};
      std::array<real, misc::NumPaddedPoints<Cfg>> strengthBuffer{0};

      static_cast<Derived*>(this)->preHook(stateVariableBuffer, ltsFace);
      LIKWID_MARKER_STOP("computeDynamicRupturePreHook");
      SCOREP_USER_REGION_END(myRegionHandle)

      SCOREP_USER_REGION_BEGIN(myRegionHandle,
                               "computeDynamicRuptureUpdateFrictionAndSlip",
                               SCOREP_USER_REGION_TYPE_COMMON)
      LIKWID_MARKER_START("computeDynamicRuptureUpdateFrictionAndSlip");
      TractionResults<Cfg, Executor::Host> tractionResults = {};

      // loop over sub time steps (i.e. quadrature points in time)
      real updateTime = this->mFullUpdateTime;
      for (std::size_t timeIndex = 0; timeIndex < Cfg::ConvergenceOrder; timeIndex++) {
        updateTime += this->deltaT[timeIndex];
        for (unsigned i = 0; i < this->drParameters->nucleationCount; ++i) {
<<<<<<< HEAD
          common::adjustInitialStress<Cfg>(
              this->initialStressInFaultCS[ltsFace],
              this->nucleationStressInFaultCS[ltsFace * this->drParameters->nucleationCount + i],
              this->initialPressure[ltsFace],
              this->nucleationPressure[ltsFace * this->drParameters->nucleationCount + i],
=======
          common::adjustInitialStress(
              initialStressInFaultCS[ltsFace],
              nucleationStressInFaultCS[ltsFace * this->drParameters->nucleationCount + i],
              initialPressure[ltsFace],
              nucleationPressure[ltsFace * this->drParameters->nucleationCount + i],
>>>>>>> af7df1d3
              updateTime,
              this->drParameters->t0[i],
              this->drParameters->s0[i],
              this->deltaT[timeIndex]);
        }

        static_cast<Derived*>(this)->updateFrictionAndSlip(faultStresses,
                                                           tractionResults,
                                                           stateVariableBuffer,
                                                           strengthBuffer,
                                                           ltsFace,
                                                           timeIndex);
      }
      LIKWID_MARKER_STOP("computeDynamicRuptureUpdateFrictionAndSlip");
      SCOREP_USER_REGION_END(myRegionHandle)

      SCOREP_USER_REGION_BEGIN(
          myRegionHandle, "computeDynamicRupturePostHook", SCOREP_USER_REGION_TYPE_COMMON)
      LIKWID_MARKER_START("computeDynamicRupturePostHook");
      static_cast<Derived*>(this)->postHook(stateVariableBuffer, ltsFace);

      common::saveRuptureFrontOutput<Cfg>(this->ruptureTimePending[ltsFace],
                                          this->ruptureTime[ltsFace],
                                          this->slipRateMagnitude[ltsFace],
                                          this->mFullUpdateTime);

      static_cast<Derived*>(this)->saveDynamicStressOutput(ltsFace);

      common::savePeakSlipRateOutput<Cfg>(this->slipRateMagnitude[ltsFace],
                                          this->peakSlipRate[ltsFace]);
      LIKWID_MARKER_STOP("computeDynamicRupturePostHook");
      SCOREP_USER_REGION_END(myRegionHandle)

      SCOREP_USER_REGION_BEGIN(myRegionHandle,
                               "computeDynamicRupturePostcomputeImposedState",
                               SCOREP_USER_REGION_TYPE_COMMON)
      LIKWID_MARKER_START("computeDynamicRupturePostcomputeImposedState");
      common::postcomputeImposedStateFromNewStress<Cfg>(faultStresses,
                                                        tractionResults,
                                                        this->impAndEta[ltsFace],
                                                        this->impedanceMatrices[ltsFace],
                                                        this->imposedStatePlus[ltsFace],
                                                        this->imposedStateMinus[ltsFace],
                                                        this->qInterpolatedPlus[ltsFace],
                                                        this->qInterpolatedMinus[ltsFace],
                                                        timeWeights);
      LIKWID_MARKER_STOP("computeDynamicRupturePostcomputeImposedState");
      SCOREP_USER_REGION_END(myRegionHandle)

      if (this->drParameters->isFrictionEnergyRequired) {

        if (this->drParameters->isCheckAbortCriteraEnabled) {
          common::updateTimeSinceSlipRateBelowThreshold<Cfg>(
              this->slipRateMagnitude[ltsFace],
              this->ruptureTimePending[ltsFace],
              this->energyData[ltsFace],
              this->sumDt,
              this->drParameters->terminatorSlipRateThreshold);
        }
        common::computeFrictionEnergy<Cfg>(this->energyData[ltsFace],
                                           this->qInterpolatedPlus[ltsFace],
                                           this->qInterpolatedMinus[ltsFace],
                                           this->impAndEta[ltsFace],
                                           timeWeights,
                                           this->spaceWeights,
                                           this->godunovData[ltsFace],
                                           this->slipRateMagnitude[ltsFace],
                                           this->drParameters->energiesFromAcrossFaultVelocities);
      }
    }
  }
};
} // namespace seissol::dr::friction_law::cpu

#endif // SEISSOL_SRC_DYNAMICRUPTURE_FRICTIONLAWS_CPUIMPL_BASEFRICTIONLAW_H_<|MERGE_RESOLUTION|>--- conflicted
+++ resolved
@@ -22,13 +22,8 @@
  * Base class, has implementations of methods that are used by each friction law
  * Actual friction law is plugged in via CRTP.
  */
-<<<<<<< HEAD
 template <typename Cfg, typename Derived>
 class BaseFrictionLaw : public FrictionSolverImpl<Cfg> {
-=======
-template <typename Derived>
-class BaseFrictionLaw : public FrictionSolver {
->>>>>>> af7df1d3
   private:
   size_t currLayerSize{};
 
@@ -48,29 +43,12 @@
     static_cast<Derived*>(this)->copyStorageToLocal(layerData);
   }
 
-  std::unique_ptr<FrictionSolver> clone() override {
-    return std::make_unique<Derived>(*static_cast<Derived*>(this));
-  }
-
-  void setupLayer(DynamicRupture::Layer& layerData,
-                  seissol::parallel::runtime::StreamRuntime& runtime) override {
-    this->currLayerSize = layerData.size();
-    BaseFrictionLaw::copyStorageToLocal(layerData);
-    static_cast<Derived*>(this)->copyStorageToLocal(layerData);
-  }
-
   /**
    * evaluates the current friction model
    */
-<<<<<<< HEAD
   void evaluate(double fullUpdateTime,
                 const FrictionSolver::FrictionTime& frictionTime,
                 const double* timeWeights,
-=======
-  void evaluate(real fullUpdateTime,
-                const FrictionTime& frictionTime,
-                const double timeWeights[ConvergenceOrder],
->>>>>>> af7df1d3
                 seissol::parallel::runtime::StreamRuntime& runtime) override {
     if (this->currLayerSize == 0) {
       return;
@@ -86,11 +64,7 @@
 #pragma omp parallel for schedule(static)
 #endif
     for (std::size_t ltsFace = 0; ltsFace < this->currLayerSize; ++ltsFace) {
-<<<<<<< HEAD
       alignas(Alignment) FaultStresses<Cfg, Executor::Host> faultStresses{};
-=======
-      alignas(Alignment) FaultStresses<Executor::Host> faultStresses{};
->>>>>>> af7df1d3
       SCOREP_USER_REGION_BEGIN(
           myRegionHandle, "computeDynamicRupturePrecomputeStress", SCOREP_USER_REGION_TYPE_COMMON)
       LIKWID_MARKER_START("computeDynamicRupturePrecomputeStress");
@@ -127,19 +101,11 @@
       for (std::size_t timeIndex = 0; timeIndex < Cfg::ConvergenceOrder; timeIndex++) {
         updateTime += this->deltaT[timeIndex];
         for (unsigned i = 0; i < this->drParameters->nucleationCount; ++i) {
-<<<<<<< HEAD
           common::adjustInitialStress<Cfg>(
               this->initialStressInFaultCS[ltsFace],
               this->nucleationStressInFaultCS[ltsFace * this->drParameters->nucleationCount + i],
               this->initialPressure[ltsFace],
               this->nucleationPressure[ltsFace * this->drParameters->nucleationCount + i],
-=======
-          common::adjustInitialStress(
-              initialStressInFaultCS[ltsFace],
-              nucleationStressInFaultCS[ltsFace * this->drParameters->nucleationCount + i],
-              initialPressure[ltsFace],
-              nucleationPressure[ltsFace * this->drParameters->nucleationCount + i],
->>>>>>> af7df1d3
               updateTime,
               this->drParameters->t0[i],
               this->drParameters->s0[i],
