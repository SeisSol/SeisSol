--- conflicted
+++ resolved
@@ -83,8 +83,7 @@
       real updateTime = this->mFullUpdateTime;
       for (std::size_t timeIndex = 0; timeIndex < ConvergenceOrder; timeIndex++) {
         updateTime += this->deltaT[timeIndex];
-<<<<<<< HEAD
-        for (int i = 0; i < this->drParameters->nucleationCount; ++i) {
+        for (unsigned i = 0; i < this->drParameters->nucleationCount; ++i) {
           common::adjustInitialStress(
               initialStressInFaultCS[ltsFace],
               nucleationStressInFaultCS[ltsFace * this->drParameters->nucleationCount + i],
@@ -94,17 +93,6 @@
               this->drParameters->t0[i],
               this->drParameters->s0[i],
               this->deltaT[timeIndex]);
-=======
-        for (unsigned i = 0; i < this->drParameters->nucleationCount; ++i) {
-          common::adjustInitialStress(initialStressInFaultCS[ltsFace],
-                                      nucleationStressInFaultCS[i][ltsFace],
-                                      initialPressure[ltsFace],
-                                      nucleationPressure[i][ltsFace],
-                                      updateTime,
-                                      this->drParameters->t0[i],
-                                      this->drParameters->s0[i],
-                                      this->deltaT[timeIndex]);
->>>>>>> d3ed8edd
         }
 
         static_cast<Derived*>(this)->updateFrictionAndSlip(faultStresses,
