// SPDX-FileCopyrightText: 2022 SeisSol Group
//
// SPDX-License-Identifier: BSD-3-Clause
// SPDX-LicenseComments: Full text under /LICENSE and /LICENSES/
//
// SPDX-FileContributor: Author lists in /AUTHORS and /CITATION.cff

#ifndef SEISSOL_SRC_DYNAMICRUPTURE_FRICTIONLAWS_CPUIMPL_BASEFRICTIONLAW_H_
#define SEISSOL_SRC_DYNAMICRUPTURE_FRICTIONLAWS_CPUIMPL_BASEFRICTIONLAW_H_

#include <Common/Constants.h>
#include <yaml-cpp/yaml.h>

#include "DynamicRupture/FrictionLaws/FrictionSolver.h"
#include "DynamicRupture/FrictionLaws/FrictionSolverCommon.h"
#include "DynamicRupture/Misc.h"
#include "Initializer/Parameters/DRParameters.h"
#include "Monitoring/Instrumentation.h"

namespace seissol::dr::friction_law::cpu {
/**
 * Base class, has implementations of methods that are used by each friction law
 * Actual friction law is plugged in via CRTP.
 */
template <typename Derived>
class BaseFrictionLaw : public FrictionSolver {
  public:
  explicit BaseFrictionLaw(seissol::initializer::parameters::DRParameters* drParameters)
      : FrictionSolver(drParameters) {};

  std::unique_ptr<FrictionSolver> clone() override {
    return std::make_unique<Derived>(*static_cast<Derived*>(this));
  }

  /**
   * evaluates the current friction model
   */
  void evaluate(seissol::initializer::Layer& layerData,
                const seissol::initializer::DynamicRupture* const dynRup,
                real fullUpdateTime,
                const double timeWeights[ConvergenceOrder],
                seissol::parallel::runtime::StreamRuntime& runtime) override {
    if (layerData.getNumberOfCells() == 0) {
      return;
    }
<<<<<<< HEAD
    auto& self = *this;
    runtime.enqueueHost([fullUpdateTime, dynRup, &self, &layerData] {
      static_cast<BaseFrictionLaw&>(self).copyLtsTreeToLocal(layerData, dynRup, fullUpdateTime);
      static_cast<Derived&>(self).copyLtsTreeToLocal(layerData, dynRup, fullUpdateTime);
    });
    runtime.enqueueOmpFor(
        layerData.getNumberOfCells(),
        [fullUpdateTime, &self, &layerData, timeWeights](std::size_t ltsFace) {
          alignas(Alignment) FaultStresses<Executor::Host> faultStresses{};
          common::precomputeStressFromQInterpolated(faultStresses,
                                                    self.impAndEta[ltsFace],
                                                    self.impedanceMatrices[ltsFace],
                                                    self.qInterpolatedPlus[ltsFace],
                                                    self.qInterpolatedMinus[ltsFace]);

          // define some temporary variables
          std::array<real, misc::NumPaddedPoints> stateVariableBuffer{0};
          std::array<real, misc::NumPaddedPoints> strengthBuffer{0};

          static_cast<Derived&>(self).preHook(stateVariableBuffer, ltsFace);
          TractionResults<Executor::Host> tractionResults = {};

          // loop over sub time steps (i.e. quadrature points in time)
          for (unsigned timeIndex = 0; timeIndex < ConvergenceOrder; timeIndex++) {
            common::adjustInitialStress(self.initialStressInFaultCS[ltsFace],
                                        self.nucleationStressInFaultCS[ltsFace],
                                        self.initialPressure[ltsFace],
                                        self.nucleationPressure[ltsFace],
                                        self.mFullUpdateTime,
                                        self.drParameters->t0,
                                        self.deltaT[timeIndex]);

            static_cast<Derived&>(self).updateFrictionAndSlip(faultStresses,
                                                              tractionResults,
                                                              stateVariableBuffer,
                                                              strengthBuffer,
                                                              ltsFace,
                                                              timeIndex);
          }
          static_cast<Derived&>(self).postHook(stateVariableBuffer, ltsFace);

          common::saveRuptureFrontOutput(self.ruptureTimePending[ltsFace],
                                         self.ruptureTime[ltsFace],
                                         self.slipRateMagnitude[ltsFace],
                                         self.mFullUpdateTime);

          static_cast<Derived&>(self).saveDynamicStressOutput(ltsFace);

          common::savePeakSlipRateOutput(self.slipRateMagnitude[ltsFace],
                                         self.peakSlipRate[ltsFace]);
          common::postcomputeImposedStateFromNewStress(faultStresses,
                                                       tractionResults,
                                                       self.impAndEta[ltsFace],
                                                       self.impedanceMatrices[ltsFace],
                                                       self.imposedStatePlus[ltsFace],
                                                       self.imposedStateMinus[ltsFace],
                                                       self.qInterpolatedPlus[ltsFace],
                                                       self.qInterpolatedMinus[ltsFace],
                                                       timeWeights);

          if (self.drParameters->isFrictionEnergyRequired) {

            if (self.drParameters->isCheckAbortCriteraEnabled) {
              common::updateTimeSinceSlipRateBelowThreshold(
                  self.slipRateMagnitude[ltsFace],
                  self.ruptureTimePending[ltsFace],
                  self.energyData[ltsFace],
                  self.sumDt,
                  self.drParameters->terminatorSlipRateThreshold);
            }
            common::computeFrictionEnergy(self.energyData[ltsFace],
                                          self.qInterpolatedPlus[ltsFace],
                                          self.qInterpolatedMinus[ltsFace],
                                          self.impAndEta[ltsFace],
                                          timeWeights,
                                          self.spaceWeights,
                                          self.godunovData[ltsFace],
                                          self.slipRateMagnitude[ltsFace],
                                          self.drParameters->energiesFromAcrossFaultVelocities);
          }
        });
=======

    SCOREP_USER_REGION_DEFINE(myRegionHandle)
    BaseFrictionLaw::copyLtsTreeToLocal(layerData, dynRup, fullUpdateTime);
    static_cast<Derived*>(this)->copyLtsTreeToLocal(layerData, dynRup, fullUpdateTime);

    // loop over all dynamic rupture faces, in this LTS layer
#ifdef _OPENMP
#pragma omp parallel for schedule(static)
#endif
    for (unsigned ltsFace = 0; ltsFace < layerData.getNumberOfCells(); ++ltsFace) {
      alignas(Alignment) FaultStresses<Executor::Host> faultStresses{};
      SCOREP_USER_REGION_BEGIN(
          myRegionHandle, "computeDynamicRupturePrecomputeStress", SCOREP_USER_REGION_TYPE_COMMON)
      LIKWID_MARKER_START("computeDynamicRupturePrecomputeStress");
      common::precomputeStressFromQInterpolated(faultStresses,
                                                impAndEta[ltsFace],
                                                impedanceMatrices[ltsFace],
                                                qInterpolatedPlus[ltsFace],
                                                qInterpolatedMinus[ltsFace]);
      LIKWID_MARKER_STOP("computeDynamicRupturePrecomputeStress");
      SCOREP_USER_REGION_END(myRegionHandle)

      SCOREP_USER_REGION_BEGIN(
          myRegionHandle, "computeDynamicRupturePreHook", SCOREP_USER_REGION_TYPE_COMMON)
      LIKWID_MARKER_START("computeDynamicRupturePreHook");
      // define some temporary variables
      std::array<real, misc::NumPaddedPoints> stateVariableBuffer{0};
      std::array<real, misc::NumPaddedPoints> strengthBuffer{0};

      static_cast<Derived*>(this)->preHook(stateVariableBuffer, ltsFace);
      LIKWID_MARKER_STOP("computeDynamicRupturePreHook");
      SCOREP_USER_REGION_END(myRegionHandle)

      SCOREP_USER_REGION_BEGIN(myRegionHandle,
                               "computeDynamicRuptureUpdateFrictionAndSlip",
                               SCOREP_USER_REGION_TYPE_COMMON)
      LIKWID_MARKER_START("computeDynamicRuptureUpdateFrictionAndSlip");
      TractionResults<Executor::Host> tractionResults = {};

      // loop over sub time steps (i.e. quadrature points in time)
      real updateTime = this->mFullUpdateTime;
      for (std::size_t timeIndex = 0; timeIndex < ConvergenceOrder; timeIndex++) {
        updateTime += this->deltaT[timeIndex];
        common::adjustInitialStress(initialStressInFaultCS[ltsFace],
                                    nucleationStressInFaultCS[ltsFace],
                                    initialPressure[ltsFace],
                                    nucleationPressure[ltsFace],
                                    updateTime,
                                    this->drParameters->t0,
                                    this->deltaT[timeIndex]);

        static_cast<Derived*>(this)->updateFrictionAndSlip(faultStresses,
                                                           tractionResults,
                                                           stateVariableBuffer,
                                                           strengthBuffer,
                                                           ltsFace,
                                                           timeIndex);
      }
      LIKWID_MARKER_STOP("computeDynamicRuptureUpdateFrictionAndSlip");
      SCOREP_USER_REGION_END(myRegionHandle)

      SCOREP_USER_REGION_BEGIN(
          myRegionHandle, "computeDynamicRupturePostHook", SCOREP_USER_REGION_TYPE_COMMON)
      LIKWID_MARKER_START("computeDynamicRupturePostHook");
      static_cast<Derived*>(this)->postHook(stateVariableBuffer, ltsFace);

      common::saveRuptureFrontOutput(ruptureTimePending[ltsFace],
                                     ruptureTime[ltsFace],
                                     slipRateMagnitude[ltsFace],
                                     mFullUpdateTime);

      static_cast<Derived*>(this)->saveDynamicStressOutput(ltsFace);

      common::savePeakSlipRateOutput(slipRateMagnitude[ltsFace], peakSlipRate[ltsFace]);
      LIKWID_MARKER_STOP("computeDynamicRupturePostHook");
      SCOREP_USER_REGION_END(myRegionHandle)

      SCOREP_USER_REGION_BEGIN(myRegionHandle,
                               "computeDynamicRupturePostcomputeImposedState",
                               SCOREP_USER_REGION_TYPE_COMMON)
      LIKWID_MARKER_START("computeDynamicRupturePostcomputeImposedState");
      common::postcomputeImposedStateFromNewStress(faultStresses,
                                                   tractionResults,
                                                   impAndEta[ltsFace],
                                                   impedanceMatrices[ltsFace],
                                                   imposedStatePlus[ltsFace],
                                                   imposedStateMinus[ltsFace],
                                                   qInterpolatedPlus[ltsFace],
                                                   qInterpolatedMinus[ltsFace],
                                                   timeWeights);
      LIKWID_MARKER_STOP("computeDynamicRupturePostcomputeImposedState");
      SCOREP_USER_REGION_END(myRegionHandle)

      if (this->drParameters->isFrictionEnergyRequired) {

        if (this->drParameters->isCheckAbortCriteraEnabled) {
          common::updateTimeSinceSlipRateBelowThreshold(
              slipRateMagnitude[ltsFace],
              ruptureTimePending[ltsFace],
              energyData[ltsFace],
              this->sumDt,
              this->drParameters->terminatorSlipRateThreshold);
        }
        common::computeFrictionEnergy(energyData[ltsFace],
                                      qInterpolatedPlus[ltsFace],
                                      qInterpolatedMinus[ltsFace],
                                      impAndEta[ltsFace],
                                      timeWeights,
                                      spaceWeights,
                                      godunovData[ltsFace],
                                      slipRateMagnitude[ltsFace],
                                      this->drParameters->energiesFromAcrossFaultVelocities);
      }
    }
>>>>>>> ff3e0aec
  }
};
} // namespace seissol::dr::friction_law::cpu

#endif // SEISSOL_SRC_DYNAMICRUPTURE_FRICTIONLAWS_CPUIMPL_BASEFRICTIONLAW_H_<|MERGE_RESOLUTION|>--- conflicted
+++ resolved
@@ -43,7 +43,6 @@
     if (layerData.getNumberOfCells() == 0) {
       return;
     }
-<<<<<<< HEAD
     auto& self = *this;
     runtime.enqueueHost([fullUpdateTime, dynRup, &self, &layerData] {
       static_cast<BaseFrictionLaw&>(self).copyLtsTreeToLocal(layerData, dynRup, fullUpdateTime);
@@ -67,12 +66,14 @@
           TractionResults<Executor::Host> tractionResults = {};
 
           // loop over sub time steps (i.e. quadrature points in time)
-          for (unsigned timeIndex = 0; timeIndex < ConvergenceOrder; timeIndex++) {
+          real updateTime = self.mFullUpdateTime;
+          for (std::size_t timeIndex = 0; timeIndex < ConvergenceOrder; timeIndex++) {
+            updateTime += self.deltaT[timeIndex];
             common::adjustInitialStress(self.initialStressInFaultCS[ltsFace],
                                         self.nucleationStressInFaultCS[ltsFace],
                                         self.initialPressure[ltsFace],
                                         self.nucleationPressure[ltsFace],
-                                        self.mFullUpdateTime,
+                                        updateTime,
                                         self.drParameters->t0,
                                         self.deltaT[timeIndex]);
 
@@ -125,122 +126,6 @@
                                           self.drParameters->energiesFromAcrossFaultVelocities);
           }
         });
-=======
-
-    SCOREP_USER_REGION_DEFINE(myRegionHandle)
-    BaseFrictionLaw::copyLtsTreeToLocal(layerData, dynRup, fullUpdateTime);
-    static_cast<Derived*>(this)->copyLtsTreeToLocal(layerData, dynRup, fullUpdateTime);
-
-    // loop over all dynamic rupture faces, in this LTS layer
-#ifdef _OPENMP
-#pragma omp parallel for schedule(static)
-#endif
-    for (unsigned ltsFace = 0; ltsFace < layerData.getNumberOfCells(); ++ltsFace) {
-      alignas(Alignment) FaultStresses<Executor::Host> faultStresses{};
-      SCOREP_USER_REGION_BEGIN(
-          myRegionHandle, "computeDynamicRupturePrecomputeStress", SCOREP_USER_REGION_TYPE_COMMON)
-      LIKWID_MARKER_START("computeDynamicRupturePrecomputeStress");
-      common::precomputeStressFromQInterpolated(faultStresses,
-                                                impAndEta[ltsFace],
-                                                impedanceMatrices[ltsFace],
-                                                qInterpolatedPlus[ltsFace],
-                                                qInterpolatedMinus[ltsFace]);
-      LIKWID_MARKER_STOP("computeDynamicRupturePrecomputeStress");
-      SCOREP_USER_REGION_END(myRegionHandle)
-
-      SCOREP_USER_REGION_BEGIN(
-          myRegionHandle, "computeDynamicRupturePreHook", SCOREP_USER_REGION_TYPE_COMMON)
-      LIKWID_MARKER_START("computeDynamicRupturePreHook");
-      // define some temporary variables
-      std::array<real, misc::NumPaddedPoints> stateVariableBuffer{0};
-      std::array<real, misc::NumPaddedPoints> strengthBuffer{0};
-
-      static_cast<Derived*>(this)->preHook(stateVariableBuffer, ltsFace);
-      LIKWID_MARKER_STOP("computeDynamicRupturePreHook");
-      SCOREP_USER_REGION_END(myRegionHandle)
-
-      SCOREP_USER_REGION_BEGIN(myRegionHandle,
-                               "computeDynamicRuptureUpdateFrictionAndSlip",
-                               SCOREP_USER_REGION_TYPE_COMMON)
-      LIKWID_MARKER_START("computeDynamicRuptureUpdateFrictionAndSlip");
-      TractionResults<Executor::Host> tractionResults = {};
-
-      // loop over sub time steps (i.e. quadrature points in time)
-      real updateTime = this->mFullUpdateTime;
-      for (std::size_t timeIndex = 0; timeIndex < ConvergenceOrder; timeIndex++) {
-        updateTime += this->deltaT[timeIndex];
-        common::adjustInitialStress(initialStressInFaultCS[ltsFace],
-                                    nucleationStressInFaultCS[ltsFace],
-                                    initialPressure[ltsFace],
-                                    nucleationPressure[ltsFace],
-                                    updateTime,
-                                    this->drParameters->t0,
-                                    this->deltaT[timeIndex]);
-
-        static_cast<Derived*>(this)->updateFrictionAndSlip(faultStresses,
-                                                           tractionResults,
-                                                           stateVariableBuffer,
-                                                           strengthBuffer,
-                                                           ltsFace,
-                                                           timeIndex);
-      }
-      LIKWID_MARKER_STOP("computeDynamicRuptureUpdateFrictionAndSlip");
-      SCOREP_USER_REGION_END(myRegionHandle)
-
-      SCOREP_USER_REGION_BEGIN(
-          myRegionHandle, "computeDynamicRupturePostHook", SCOREP_USER_REGION_TYPE_COMMON)
-      LIKWID_MARKER_START("computeDynamicRupturePostHook");
-      static_cast<Derived*>(this)->postHook(stateVariableBuffer, ltsFace);
-
-      common::saveRuptureFrontOutput(ruptureTimePending[ltsFace],
-                                     ruptureTime[ltsFace],
-                                     slipRateMagnitude[ltsFace],
-                                     mFullUpdateTime);
-
-      static_cast<Derived*>(this)->saveDynamicStressOutput(ltsFace);
-
-      common::savePeakSlipRateOutput(slipRateMagnitude[ltsFace], peakSlipRate[ltsFace]);
-      LIKWID_MARKER_STOP("computeDynamicRupturePostHook");
-      SCOREP_USER_REGION_END(myRegionHandle)
-
-      SCOREP_USER_REGION_BEGIN(myRegionHandle,
-                               "computeDynamicRupturePostcomputeImposedState",
-                               SCOREP_USER_REGION_TYPE_COMMON)
-      LIKWID_MARKER_START("computeDynamicRupturePostcomputeImposedState");
-      common::postcomputeImposedStateFromNewStress(faultStresses,
-                                                   tractionResults,
-                                                   impAndEta[ltsFace],
-                                                   impedanceMatrices[ltsFace],
-                                                   imposedStatePlus[ltsFace],
-                                                   imposedStateMinus[ltsFace],
-                                                   qInterpolatedPlus[ltsFace],
-                                                   qInterpolatedMinus[ltsFace],
-                                                   timeWeights);
-      LIKWID_MARKER_STOP("computeDynamicRupturePostcomputeImposedState");
-      SCOREP_USER_REGION_END(myRegionHandle)
-
-      if (this->drParameters->isFrictionEnergyRequired) {
-
-        if (this->drParameters->isCheckAbortCriteraEnabled) {
-          common::updateTimeSinceSlipRateBelowThreshold(
-              slipRateMagnitude[ltsFace],
-              ruptureTimePending[ltsFace],
-              energyData[ltsFace],
-              this->sumDt,
-              this->drParameters->terminatorSlipRateThreshold);
-        }
-        common::computeFrictionEnergy(energyData[ltsFace],
-                                      qInterpolatedPlus[ltsFace],
-                                      qInterpolatedMinus[ltsFace],
-                                      impAndEta[ltsFace],
-                                      timeWeights,
-                                      spaceWeights,
-                                      godunovData[ltsFace],
-                                      slipRateMagnitude[ltsFace],
-                                      this->drParameters->energiesFromAcrossFaultVelocities);
-      }
-    }
->>>>>>> ff3e0aec
   }
 };
 } // namespace seissol::dr::friction_law::cpu
