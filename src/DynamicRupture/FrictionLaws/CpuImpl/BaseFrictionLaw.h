// SPDX-FileCopyrightText: 2022 SeisSol Group
//
// SPDX-License-Identifier: BSD-3-Clause
// SPDX-LicenseComments: Full text under /LICENSE and /LICENSES/
//
// SPDX-FileContributor: Author lists in /AUTHORS and /CITATION.cff

#ifndef SEISSOL_SRC_DYNAMICRUPTURE_FRICTIONLAWS_CPUIMPL_BASEFRICTIONLAW_H_
#define SEISSOL_SRC_DYNAMICRUPTURE_FRICTIONLAWS_CPUIMPL_BASEFRICTIONLAW_H_

#include <yaml-cpp/yaml.h>

#include "DynamicRupture/FrictionLaws/FrictionSolver.h"
#include "DynamicRupture/FrictionLaws/FrictionSolverCommon.h"
#include "DynamicRupture/Misc.h"
#include "Initializer/Parameters/DRParameters.h"
#include "Monitoring/Instrumentation.h"

namespace seissol::dr::friction_law::cpu {
/**
 * Base class, has implementations of methods that are used by each friction law
 * Actual friction law is plugged in via CRTP.
 */
template <typename Derived>
class BaseFrictionLaw : public FrictionSolver {
  private:
  size_t currLayerSize{};

  public:
  explicit BaseFrictionLaw(seissol::initializer::parameters::DRParameters* drParameters)
      : FrictionSolver(drParameters) {}

  std::unique_ptr<FrictionSolver> clone() override {
    return std::make_unique<Derived>(*static_cast<Derived*>(this));
  }

  void setupLayer(seissol::initializer::Layer& layerData,
                  const seissol::initializer::DynamicRupture* dynRup,
                  seissol::parallel::runtime::StreamRuntime& runtime) override {
    this->currLayerSize = layerData.size();
    BaseFrictionLaw::copyLtsTreeToLocal(layerData, dynRup);
    static_cast<Derived*>(this)->copyLtsTreeToLocal(layerData, dynRup);
  }

  /**
   * evaluates the current friction model
   */
  void evaluate(real fullUpdateTime,
                const FrictionTime& frictionTime,
                const double timeWeights[ConvergenceOrder],
                seissol::parallel::runtime::StreamRuntime& runtime) override {
    if (this->currLayerSize == 0) {
      return;
    }

    SCOREP_USER_REGION_DEFINE(myRegionHandle)
    std::copy_n(frictionTime.deltaT.begin(), frictionTime.deltaT.size(), this->deltaT);
    this->sumDt = frictionTime.sumDt;
    this->mFullUpdateTime = fullUpdateTime;

    // loop over all dynamic rupture faces, in this LTS layer
#ifdef _OPENMP
#pragma omp parallel for schedule(static)
#endif
<<<<<<< HEAD
    for (unsigned ltsFace = 0; ltsFace < this->currLayerSize; ++ltsFace) {
=======
    for (std::size_t ltsFace = 0; ltsFace < layerData.size(); ++ltsFace) {
>>>>>>> 0ae65b1d
      alignas(Alignment) FaultStresses<Executor::Host> faultStresses{};
      SCOREP_USER_REGION_BEGIN(
          myRegionHandle, "computeDynamicRupturePrecomputeStress", SCOREP_USER_REGION_TYPE_COMMON)
      LIKWID_MARKER_START("computeDynamicRupturePrecomputeStress");
      const auto etaPDamp =
          drParameters->etaStop > this->mFullUpdateTime ? drParameters->etaHack : 1.0;
      common::precomputeStressFromQInterpolated(faultStresses,
                                                impAndEta[ltsFace],
                                                impedanceMatrices[ltsFace],
                                                qInterpolatedPlus[ltsFace],
                                                qInterpolatedMinus[ltsFace],
                                                etaPDamp);
      LIKWID_MARKER_STOP("computeDynamicRupturePrecomputeStress");
      SCOREP_USER_REGION_END(myRegionHandle)

      SCOREP_USER_REGION_BEGIN(
          myRegionHandle, "computeDynamicRupturePreHook", SCOREP_USER_REGION_TYPE_COMMON)
      LIKWID_MARKER_START("computeDynamicRupturePreHook");
      // define some temporary variables
      std::array<real, misc::NumPaddedPoints> stateVariableBuffer{0};
      std::array<real, misc::NumPaddedPoints> strengthBuffer{0};

      static_cast<Derived*>(this)->preHook(stateVariableBuffer, ltsFace);
      LIKWID_MARKER_STOP("computeDynamicRupturePreHook");
      SCOREP_USER_REGION_END(myRegionHandle)

      SCOREP_USER_REGION_BEGIN(myRegionHandle,
                               "computeDynamicRuptureUpdateFrictionAndSlip",
                               SCOREP_USER_REGION_TYPE_COMMON)
      LIKWID_MARKER_START("computeDynamicRuptureUpdateFrictionAndSlip");
      TractionResults<Executor::Host> tractionResults = {};

      // loop over sub time steps (i.e. quadrature points in time)
      real updateTime = this->mFullUpdateTime;
      for (std::size_t timeIndex = 0; timeIndex < ConvergenceOrder; timeIndex++) {
        updateTime += this->deltaT[timeIndex];
        for (unsigned i = 0; i < this->drParameters->nucleationCount; ++i) {
          common::adjustInitialStress(initialStressInFaultCS[ltsFace],
                                      nucleationStressInFaultCS[i][ltsFace],
                                      initialPressure[ltsFace],
                                      nucleationPressure[i][ltsFace],
                                      updateTime,
                                      this->drParameters->t0[i],
                                      this->drParameters->s0[i],
                                      this->deltaT[timeIndex]);
        }

        static_cast<Derived*>(this)->updateFrictionAndSlip(faultStresses,
                                                           tractionResults,
                                                           stateVariableBuffer,
                                                           strengthBuffer,
                                                           ltsFace,
                                                           timeIndex);
      }
      LIKWID_MARKER_STOP("computeDynamicRuptureUpdateFrictionAndSlip");
      SCOREP_USER_REGION_END(myRegionHandle)

      SCOREP_USER_REGION_BEGIN(
          myRegionHandle, "computeDynamicRupturePostHook", SCOREP_USER_REGION_TYPE_COMMON)
      LIKWID_MARKER_START("computeDynamicRupturePostHook");
      static_cast<Derived*>(this)->postHook(stateVariableBuffer, ltsFace);

      common::saveRuptureFrontOutput(ruptureTimePending[ltsFace],
                                     ruptureTime[ltsFace],
                                     slipRateMagnitude[ltsFace],
                                     mFullUpdateTime);

      static_cast<Derived*>(this)->saveDynamicStressOutput(ltsFace);

      common::savePeakSlipRateOutput(slipRateMagnitude[ltsFace], peakSlipRate[ltsFace]);
      LIKWID_MARKER_STOP("computeDynamicRupturePostHook");
      SCOREP_USER_REGION_END(myRegionHandle)

      SCOREP_USER_REGION_BEGIN(myRegionHandle,
                               "computeDynamicRupturePostcomputeImposedState",
                               SCOREP_USER_REGION_TYPE_COMMON)
      LIKWID_MARKER_START("computeDynamicRupturePostcomputeImposedState");
      common::postcomputeImposedStateFromNewStress(faultStresses,
                                                   tractionResults,
                                                   impAndEta[ltsFace],
                                                   impedanceMatrices[ltsFace],
                                                   imposedStatePlus[ltsFace],
                                                   imposedStateMinus[ltsFace],
                                                   qInterpolatedPlus[ltsFace],
                                                   qInterpolatedMinus[ltsFace],
                                                   timeWeights);
      LIKWID_MARKER_STOP("computeDynamicRupturePostcomputeImposedState");
      SCOREP_USER_REGION_END(myRegionHandle)

      if (this->drParameters->isFrictionEnergyRequired) {

        if (this->drParameters->isCheckAbortCriteraEnabled) {
          common::updateTimeSinceSlipRateBelowThreshold(
              slipRateMagnitude[ltsFace],
              ruptureTimePending[ltsFace],
              energyData[ltsFace],
              this->sumDt,
              this->drParameters->terminatorSlipRateThreshold);
        }
        common::computeFrictionEnergy(energyData[ltsFace],
                                      qInterpolatedPlus[ltsFace],
                                      qInterpolatedMinus[ltsFace],
                                      impAndEta[ltsFace],
                                      timeWeights,
                                      spaceWeights,
                                      godunovData[ltsFace],
                                      slipRateMagnitude[ltsFace],
                                      this->drParameters->energiesFromAcrossFaultVelocities);
      }
    }
  }
};
} // namespace seissol::dr::friction_law::cpu

#endif // SEISSOL_SRC_DYNAMICRUPTURE_FRICTIONLAWS_CPUIMPL_BASEFRICTIONLAW_H_<|MERGE_RESOLUTION|>--- conflicted
+++ resolved
@@ -62,11 +62,7 @@
 #ifdef _OPENMP
 #pragma omp parallel for schedule(static)
 #endif
-<<<<<<< HEAD
-    for (unsigned ltsFace = 0; ltsFace < this->currLayerSize; ++ltsFace) {
-=======
-    for (std::size_t ltsFace = 0; ltsFace < layerData.size(); ++ltsFace) {
->>>>>>> 0ae65b1d
+    for (std::size_t ltsFace = 0; ltsFace < this->currLayerSize; ++ltsFace) {
       alignas(Alignment) FaultStresses<Executor::Host> faultStresses{};
       SCOREP_USER_REGION_BEGIN(
           myRegionHandle, "computeDynamicRupturePrecomputeStress", SCOREP_USER_REGION_TYPE_COMMON)
