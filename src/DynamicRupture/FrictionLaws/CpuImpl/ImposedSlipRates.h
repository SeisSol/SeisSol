--- conflicted
+++ resolved
@@ -26,17 +26,10 @@
     stf.copyStorageToLocal(layerData);
   }
 
-<<<<<<< HEAD
   void updateFrictionAndSlip(const FaultStresses<Cfg, Executor::Host>& faultStresses,
                              TractionResults<Cfg, Executor::Host>& tractionResults,
-                             std::array<real, misc::NumPaddedPoints<Cfg>>& stateVariableBuffer,
-                             std::array<real, misc::NumPaddedPoints<Cfg>>& strengthBuffer,
-=======
-  void updateFrictionAndSlip(const FaultStresses<Executor::Host>& faultStresses,
-                             TractionResults<Executor::Host>& tractionResults,
-                             std::array<real, misc::NumPaddedPoints>& /*stateVariableBuffer*/,
-                             std::array<real, misc::NumPaddedPoints>& /*strengthBuffer*/,
->>>>>>> 0c079542
+                             std::array<real, misc::NumPaddedPoints<Cfg>>& /*stateVariableBuffer*/,
+                             std::array<real, misc::NumPaddedPoints<Cfg>>& /*strengthBuffer*/,
                              std::size_t ltsFace,
                              uint32_t timeIndex) {
     const real timeIncrement = this->deltaT[timeIndex];
