--- conflicted
+++ resolved
@@ -40,34 +40,18 @@
   }
 
   struct MuDetails {
-<<<<<<< HEAD
-    std::array<double, misc::NumPaddedPoints<Cfg>> a{};
-    std::array<double, misc::NumPaddedPoints<Cfg>> c{};
-    std::array<double, misc::NumPaddedPoints<Cfg>> ac{};
-=======
-    std::array<real, misc::NumPaddedPoints> a{};
-    std::array<real, misc::NumPaddedPoints> cLin{};
-    std::array<real, misc::NumPaddedPoints> cExpLog{};
-    std::array<real, misc::NumPaddedPoints> cExp{};
-    std::array<real, misc::NumPaddedPoints> acLin{};
->>>>>>> 3be4bd00
+    std::array<real, misc::NumPaddedPoints<Cfg>> a{};
+    std::array<real, misc::NumPaddedPoints<Cfg>> cLin{};
+    std::array<real, misc::NumPaddedPoints<Cfg>> cExpLog{};
+    std::array<real, misc::NumPaddedPoints<Cfg>> cExp{};
+    std::array<real, misc::NumPaddedPoints<Cfg>> acLin{};
   };
 
   MuDetails getMuDetails(std::size_t ltsFace,
                          const std::array<real, misc::NumPaddedPoints<Cfg>>& localStateVariable) {
     MuDetails details{};
 #pragma omp simd
-<<<<<<< HEAD
     for (std::uint32_t pointIndex = 0; pointIndex < misc::NumPaddedPoints<Cfg>; ++pointIndex) {
-      const double localA = this->a[ltsFace][pointIndex];
-      const double localSl0 = this->sl0[ltsFace][pointIndex];
-      const double log1 = std::log(this->drParameters->rsSr0 *
-                                   static_cast<double>(localStateVariable[pointIndex]) / localSl0);
-      const double c =
-          0.5 / this->drParameters->rsSr0 *
-          std::exp((this->f0[ltsFace][pointIndex] + this->b[ltsFace][pointIndex] * log1) / localA);
-=======
-    for (std::uint32_t pointIndex = 0; pointIndex < misc::NumPaddedPoints; ++pointIndex) {
       const real localA = this->a[ltsFace][pointIndex];
       const real localSl0 = this->sl0[ltsFace][pointIndex];
       const real log1 =
@@ -80,7 +64,6 @@
       const real cExp = rs::computeCExp(cExpLog);
       const real acLin = localA * cLin;
 
->>>>>>> 3be4bd00
       details.a[pointIndex] = localA;
       details.cLin[pointIndex] = cLin;
       details.cExpLog[pointIndex] = cExpLog;
