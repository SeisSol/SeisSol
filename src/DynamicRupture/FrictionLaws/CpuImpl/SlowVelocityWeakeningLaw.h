// SPDX-FileCopyrightText: 2022 SeisSol Group
//
// SPDX-License-Identifier: BSD-3-Clause
// SPDX-LicenseComments: Full text under /LICENSE and /LICENSES/
//
// SPDX-FileContributor: Author lists in /AUTHORS and /CITATION.cff

#ifndef SEISSOL_SRC_DYNAMICRUPTURE_FRICTIONLAWS_CPUIMPL_SLOWVELOCITYWEAKENINGLAW_H_
#define SEISSOL_SRC_DYNAMICRUPTURE_FRICTIONLAWS_CPUIMPL_SLOWVELOCITYWEAKENINGLAW_H_

#include "RateAndState.h"

namespace seissol::dr::friction_law::cpu {
template <class Derived, class TPMethod>
class SlowVelocityWeakeningLaw
    : public RateAndStateBase<SlowVelocityWeakeningLaw<Derived, TPMethod>, TPMethod> {
  public:
  SlowVelocityWeakeningLaw() = default;
  using RateAndStateBase<SlowVelocityWeakeningLaw, TPMethod>::RateAndStateBase;

  /**
   * copies all parameters from the DynamicRupture LTS to the local attributes
   */
<<<<<<< HEAD
  void copyStorageToLocal(DynamicRupture::Layer& layerData, real fullUpdateTime) {}
=======
  void copyLtsTreeToLocal(seissol::initializer::Layer& layerData,
                          const seissol::initializer::DynamicRupture* const dynRup) {}

  std::unique_ptr<FrictionSolver> clone() override {
    return std::make_unique<Derived>(*static_cast<Derived*>(this));
  }
>>>>>>> 08e63bd2

// Note that we need double precision here, since single precision led to NaNs.
#pragma omp declare simd
  double updateStateVariable(std::uint32_t pointIndex,
                             std::size_t faceIndex,
                             double stateVarReference,
                             double timeIncrement,
                             double localSlipRate) {
    return static_cast<Derived*>(this)->updateStateVariable(
        pointIndex, faceIndex, stateVarReference, timeIncrement, localSlipRate);
  }

  struct MuDetails {
    std::array<double, misc::NumPaddedPoints> a{};
    std::array<double, misc::NumPaddedPoints> c{};
    std::array<double, misc::NumPaddedPoints> ac{};
  };

  MuDetails getMuDetails(std::size_t ltsFace,
                         const std::array<real, misc::NumPaddedPoints>& localStateVariable) {
    MuDetails details{};
#pragma omp simd
    for (std::uint32_t pointIndex = 0; pointIndex < misc::NumPaddedPoints; ++pointIndex) {
      const double localA = this->a[ltsFace][pointIndex];
      const double localSl0 = this->sl0[ltsFace][pointIndex];
      const double log1 = std::log(this->drParameters->rsSr0 *
                                   static_cast<double>(localStateVariable[pointIndex]) / localSl0);
      const double c =
          0.5 / this->drParameters->rsSr0 *
          std::exp((this->drParameters->rsF0 + this->drParameters->rsB * log1) / localA);
      details.a[pointIndex] = localA;
      details.c[pointIndex] = c;
      details.ac[pointIndex] = localA * c;
    }
    return details;
  }

  /**
   * Computes the friction coefficient from the state variable and slip rate
   * \f[\mu = a \cdot \sinh^{-1} \left( \frac{V}{2V_0} \cdot \exp \left(\frac{f_0 + b \log(V_0\Psi
   * / L)}{a} \right)\right).\f]
   * Note that we need double precision here, since single precision led to NaNs.
   * @param localSlipRateMagnitude \f$ V \f$
   * @param localStateVariable \f$ \Psi \f$
   * @return \f$ \mu \f$
   */
#pragma omp declare simd
  double
      updateMu(std::uint32_t pointIndex, double localSlipRateMagnitude, const MuDetails& details) {
    const double x = localSlipRateMagnitude * details.c[pointIndex];
    return details.a[pointIndex] * std::asinh(x);
  }

  /**
   * Computes the derivative of the friction coefficient with respect to the slip rate.
   * \f[\frac{\partial}{\partial V}\mu = \frac{aC}{\sqrt{(VC)^2 +1}} \text{ with } C =
   * \frac{1}{2V_0} \cdot \exp \left(\frac{f_0 + b \log(V_0\Psi / L)}{a} \right). \f]
   * Note that we need double precision here, since single precision led to NaNs.
   * @param localSlipRateMagnitude \f$ V \f$
   * @param localStateVariable \f$ \Psi \f$
   * @return \f$ \mu \f$
   */
#pragma omp declare simd
  double updateMuDerivative(std::uint32_t pointIndex,
                            double localSlipRateMagnitude,
                            const MuDetails& details) {
    const double x = localSlipRateMagnitude * details.c[pointIndex];
    return details.ac[pointIndex] / std::sqrt(x * x + 1.0);
  }

  /**
   * Resample the state variable. For Slow Velocity Weakening Laws, we just copy the buffer into the
   * member variable.
   */
  void resampleStateVar(const std::array<real, misc::NumPaddedPoints>& stateVariableBuffer,
                        std::size_t ltsFace) const {
#pragma omp simd
    for (uint32_t pointIndex = 0; pointIndex < misc::NumPaddedPoints; pointIndex++) {
      this->stateVariable[ltsFace][pointIndex] = stateVariableBuffer[pointIndex];
    }
  }

  void executeIfNotConverged(const std::array<real, misc::NumPaddedPoints>& localStateVariable,
                             std::size_t ltsFace) {
    [[maybe_unused]] const real tmp =
        0.5 / this->drParameters->rsSr0 *
        std::exp(
            (this->drParameters->rsF0 +
             this->drParameters->rsB * std::log(this->drParameters->rsSr0 * localStateVariable[0] /
                                                this->drParameters->rsSr0)) /
            this->a[ltsFace][0]);
    assert(!std::isnan(tmp) && "nonConvergence RS Newton");
  }
};
} // namespace seissol::dr::friction_law::cpu

#endif // SEISSOL_SRC_DYNAMICRUPTURE_FRICTIONLAWS_CPUIMPL_SLOWVELOCITYWEAKENINGLAW_H_<|MERGE_RESOLUTION|>--- conflicted
+++ resolved
@@ -21,16 +21,11 @@
   /**
    * copies all parameters from the DynamicRupture LTS to the local attributes
    */
-<<<<<<< HEAD
-  void copyStorageToLocal(DynamicRupture::Layer& layerData, real fullUpdateTime) {}
-=======
-  void copyLtsTreeToLocal(seissol::initializer::Layer& layerData,
-                          const seissol::initializer::DynamicRupture* const dynRup) {}
+  void copyStorageToLocal(DynamicRupture::Layer& layerData) {}
 
   std::unique_ptr<FrictionSolver> clone() override {
     return std::make_unique<Derived>(*static_cast<Derived*>(this));
   }
->>>>>>> 08e63bd2
 
 // Note that we need double precision here, since single precision led to NaNs.
 #pragma omp declare simd
