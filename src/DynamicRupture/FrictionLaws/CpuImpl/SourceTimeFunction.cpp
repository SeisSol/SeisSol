// SPDX-FileCopyrightText: 2022 SeisSol Group
//
// SPDX-License-Identifier: BSD-3-Clause
// SPDX-LicenseComments: Full text under /LICENSE and /LICENSES/
//
// SPDX-FileContributor: Author lists in /AUTHORS and /CITATION.cff

#include "SourceTimeFunction.h"
#include "Kernels/Precision.h"
#include "Memory/Descriptor/DynamicRupture.h"
#include "Numerical/DeltaPulse.h"
#include "Numerical/GaussianNucleationFunction.h"
#include "Numerical/RegularizedYoffe.h"
#include <cstddef>
#include <cstdint>

namespace seissol::dr::friction_law::cpu {
<<<<<<< HEAD
void YoffeSTF::copyStorageToLocal(DynamicRupture::Layer& layerData, real fullUpdateTime) {
  onsetTime = layerData.var<LTSImposedSlipRatesYoffe::OnsetTime>();
  tauS = layerData.var<LTSImposedSlipRatesYoffe::TauS>();
  tauR = layerData.var<LTSImposedSlipRatesYoffe::TauR>();
=======
void YoffeSTF::copyLtsTreeToLocal(seissol::initializer::Layer& layerData,
                                  const seissol::initializer::DynamicRupture* dynRup) {
  const auto* concreteLts =
      dynamic_cast<const seissol::initializer::LTSImposedSlipRatesYoffe*>(dynRup);
  onsetTime = layerData.var(concreteLts->onsetTime);
  tauS = layerData.var(concreteLts->tauS);
  tauR = layerData.var(concreteLts->tauR);
>>>>>>> 08e63bd2
}

real YoffeSTF::evaluate(real currentTime,
                        [[maybe_unused]] real timeIncrement,
                        size_t ltsFace,
                        uint32_t pointIndex) {
  return regularizedYoffe::regularizedYoffe(currentTime - onsetTime[ltsFace][pointIndex],
                                            tauS[ltsFace][pointIndex],
                                            tauR[ltsFace][pointIndex]);
}

<<<<<<< HEAD
void GaussianSTF::copyStorageToLocal(DynamicRupture::Layer& layerData, real fullUpdateTime) {
  onsetTime = layerData.var<LTSImposedSlipRatesGaussian::OnsetTime>();
  riseTime = layerData.var<LTSImposedSlipRatesGaussian::RiseTime>();
=======
void GaussianSTF::copyLtsTreeToLocal(seissol::initializer::Layer& layerData,
                                     const seissol::initializer::DynamicRupture* dynRup) {
  const auto* concreteLts =
      dynamic_cast<const seissol::initializer::LTSImposedSlipRatesGaussian*>(dynRup);
  onsetTime = layerData.var(concreteLts->onsetTime);
  riseTime = layerData.var(concreteLts->riseTime);
>>>>>>> 08e63bd2
}

real GaussianSTF::evaluate(real currentTime,
                           real timeIncrement,
                           size_t ltsFace,
                           uint32_t pointIndex) {
  const real smoothStepIncrement = gaussianNucleationFunction::smoothStepIncrement(
      currentTime - onsetTime[ltsFace][pointIndex], timeIncrement, riseTime[ltsFace][pointIndex]);
  return smoothStepIncrement / timeIncrement;
}

<<<<<<< HEAD
void DeltaSTF::copyStorageToLocal(DynamicRupture::Layer& layerData, real fullUpdateTime) {
  onsetTime = layerData.var<LTSImposedSlipRatesDelta::OnsetTime>();
=======
void DeltaSTF::copyLtsTreeToLocal(seissol::initializer::Layer& layerData,
                                  const seissol::initializer::DynamicRupture* const dynRup) {
  const auto* concreteLts =
      dynamic_cast<const seissol::initializer::LTSImposedSlipRatesDelta*>(dynRup);
  onsetTime = layerData.var(concreteLts->onsetTime);
>>>>>>> 08e63bd2
}

real DeltaSTF::evaluate(real currentTime, real timeIncrement, size_t ltsFace, uint32_t pointIndex) {
  // Currently, the delta pulse is normalized in time equivalent to FL33 and FL34
  return deltaPulse::deltaPulse(currentTime - onsetTime[ltsFace][pointIndex], timeIncrement);
}

} // namespace seissol::dr::friction_law::cpu<|MERGE_RESOLUTION|>--- conflicted
+++ resolved
@@ -15,20 +15,10 @@
 #include <cstdint>
 
 namespace seissol::dr::friction_law::cpu {
-<<<<<<< HEAD
-void YoffeSTF::copyStorageToLocal(DynamicRupture::Layer& layerData, real fullUpdateTime) {
+void YoffeSTF::copyStorageToLocal(DynamicRupture::Layer& layerData) {
   onsetTime = layerData.var<LTSImposedSlipRatesYoffe::OnsetTime>();
   tauS = layerData.var<LTSImposedSlipRatesYoffe::TauS>();
   tauR = layerData.var<LTSImposedSlipRatesYoffe::TauR>();
-=======
-void YoffeSTF::copyLtsTreeToLocal(seissol::initializer::Layer& layerData,
-                                  const seissol::initializer::DynamicRupture* dynRup) {
-  const auto* concreteLts =
-      dynamic_cast<const seissol::initializer::LTSImposedSlipRatesYoffe*>(dynRup);
-  onsetTime = layerData.var(concreteLts->onsetTime);
-  tauS = layerData.var(concreteLts->tauS);
-  tauR = layerData.var(concreteLts->tauR);
->>>>>>> 08e63bd2
 }
 
 real YoffeSTF::evaluate(real currentTime,
@@ -40,18 +30,9 @@
                                             tauR[ltsFace][pointIndex]);
 }
 
-<<<<<<< HEAD
-void GaussianSTF::copyStorageToLocal(DynamicRupture::Layer& layerData, real fullUpdateTime) {
+void GaussianSTF::copyStorageToLocal(DynamicRupture::Layer& layerData) {
   onsetTime = layerData.var<LTSImposedSlipRatesGaussian::OnsetTime>();
   riseTime = layerData.var<LTSImposedSlipRatesGaussian::RiseTime>();
-=======
-void GaussianSTF::copyLtsTreeToLocal(seissol::initializer::Layer& layerData,
-                                     const seissol::initializer::DynamicRupture* dynRup) {
-  const auto* concreteLts =
-      dynamic_cast<const seissol::initializer::LTSImposedSlipRatesGaussian*>(dynRup);
-  onsetTime = layerData.var(concreteLts->onsetTime);
-  riseTime = layerData.var(concreteLts->riseTime);
->>>>>>> 08e63bd2
 }
 
 real GaussianSTF::evaluate(real currentTime,
@@ -63,16 +44,8 @@
   return smoothStepIncrement / timeIncrement;
 }
 
-<<<<<<< HEAD
-void DeltaSTF::copyStorageToLocal(DynamicRupture::Layer& layerData, real fullUpdateTime) {
+void DeltaSTF::copyStorageToLocal(DynamicRupture::Layer& layerData) {
   onsetTime = layerData.var<LTSImposedSlipRatesDelta::OnsetTime>();
-=======
-void DeltaSTF::copyLtsTreeToLocal(seissol::initializer::Layer& layerData,
-                                  const seissol::initializer::DynamicRupture* const dynRup) {
-  const auto* concreteLts =
-      dynamic_cast<const seissol::initializer::LTSImposedSlipRatesDelta*>(dynRup);
-  onsetTime = layerData.var(concreteLts->onsetTime);
->>>>>>> 08e63bd2
 }
 
 real DeltaSTF::evaluate(real currentTime, real timeIncrement, size_t ltsFace, uint32_t pointIndex) {
