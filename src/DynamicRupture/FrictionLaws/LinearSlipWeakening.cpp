#include "LinearSlipWeakening.h"
#include "DynamicRupture/Misc.h"
#include "Initializer/DynamicRupture.h"
#include "Initializer/tree/Layer.hpp"
#include "Kernels/precision.hpp"
#include <algorithm>
#include <cmath>
#include <init.h>
#include <kernel.h>
namespace seissol::dr::friction_law {

<<<<<<< HEAD
void NoSpecialization::resampleSlipRate(real (&resampledSlipRate)[dr::misc::numPaddedPoints],
                                        real const (&slipRateMagnitude)[dr::misc::numPaddedPoints],
                                        const std::array<real, tensor::drFilter::Size>& filter) {
  auto filterKrnl = dynamicRupture::kernel::filterParameter{};
  filterKrnl.drFilter = filter.data();
  filterKrnl.originalQ = slipRateMagnitude;
  filterKrnl.filteredQ = resampledSlipRate;
  filterKrnl.execute();
=======
void NoSpecialization::resampleSlipRate(
    real (&resampledSlipRate)[dr::misc::numPaddedPoints],
    const real (&slipRateMagnitude)[dr::misc::numPaddedPoints]) {
  dynamicRupture::kernel::resampleParameter resampleKrnl;
  resampleKrnl.resample = init::resample::Values;
  resampleKrnl.originalQ = slipRateMagnitude;
  resampleKrnl.resampledQ = resampledSlipRate;
  resampleKrnl.execute();
>>>>>>> 5849d62e
}
void BiMaterialFault::copyLtsTreeToLocal(seissol::initializer::Layer& layerData,
                                         const seissol::initializer::DynamicRupture* const dynRup,
                                         real fullUpdateTime) {
  auto* concreteLts =
      dynamic_cast<const seissol::initializer::LTSLinearSlipWeakeningBimaterial* const>(dynRup);
  regularisedStrength = layerData.var(concreteLts->regularisedStrength);
}

#pragma omp declare simd
real BiMaterialFault::strengthHook(real faultStrength,
                                   real localSlipRate,
                                   real deltaT,
                                   unsigned int ltsFace,
                                   unsigned int pointIndex) {
  // modify strength according to Prakash-Clifton
  // see e.g.: Pelties - Verification of an ADER-DG method for complex dynamic rupture problems
  const real expterm =
      std::exp(-(std::max(static_cast<real>(0.0), localSlipRate) + drParameters->vStar) * deltaT /
               drParameters->prakashLength);
  const real newStrength =
      regularisedStrength[ltsFace][pointIndex] * expterm + faultStrength * (1.0 - expterm);
  regularisedStrength[ltsFace][pointIndex] = newStrength;
  return newStrength;
}

#pragma omp declare simd
real TPApprox::stateVariableHook(real localAccumulatedSlip,
                                 real localDc,
                                 unsigned int ltsFace,
                                 unsigned int pointIndex) {
  const real factor = (1.0 + std::fabs(localAccumulatedSlip) / localDc);
  return 1.0 - std::pow(factor, -drParameters->tpProxyExponent);
}

} // namespace seissol::dr::friction_law<|MERGE_RESOLUTION|>--- conflicted
+++ resolved
@@ -9,25 +9,20 @@
 #include <kernel.h>
 namespace seissol::dr::friction_law {
 
-<<<<<<< HEAD
-void NoSpecialization::resampleSlipRate(real (&resampledSlipRate)[dr::misc::numPaddedPoints],
-                                        real const (&slipRateMagnitude)[dr::misc::numPaddedPoints],
-                                        const std::array<real, tensor::drFilter::Size>& filter) {
+void NoSpecialization::resampleSlipRate(
+    real (&resampledSlipRate)[dr::misc::numPaddedPoints],
+    const real (&slipRateMagnitude)[dr::misc::numPaddedPoints],
+    const std::array<real, tensor::drFilter::Size>& filter) {
   auto filterKrnl = dynamicRupture::kernel::filterParameter{};
   filterKrnl.drFilter = filter.data();
   filterKrnl.originalQ = slipRateMagnitude;
   filterKrnl.filteredQ = resampledSlipRate;
   filterKrnl.execute();
-=======
-void NoSpecialization::resampleSlipRate(
-    real (&resampledSlipRate)[dr::misc::numPaddedPoints],
-    const real (&slipRateMagnitude)[dr::misc::numPaddedPoints]) {
   dynamicRupture::kernel::resampleParameter resampleKrnl;
   resampleKrnl.resample = init::resample::Values;
   resampleKrnl.originalQ = slipRateMagnitude;
   resampleKrnl.resampledQ = resampledSlipRate;
   resampleKrnl.execute();
->>>>>>> 5849d62e
 }
 void BiMaterialFault::copyLtsTreeToLocal(seissol::initializer::Layer& layerData,
                                          const seissol::initializer::DynamicRupture* const dynRup,
