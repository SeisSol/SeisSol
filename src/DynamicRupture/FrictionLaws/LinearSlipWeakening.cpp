--- conflicted
+++ resolved
@@ -26,16 +26,10 @@
                                    unsigned int pointIndex) {
   // modify strength according to Prakash-Clifton
   // see e.g.: Pelties - Verification of an ADER-DG method for complex dynamic rupture problems
-<<<<<<< HEAD
-  real expterm = std::exp(-(std::max(static_cast<real>(0.0), localSlipRate) + drParameters->vStar) *
-                          deltaT / drParameters->prakashLength);
-  real newStrength =
-=======
   const real expterm =
-      std::exp(-(std::max(static_cast<real>(0.0), localSlipRate) + drParameters.vStar) * deltaT /
-               drParameters.prakashLength);
+      std::exp(-(std::max(static_cast<real>(0.0), localSlipRate) + drParameters->vStar) * deltaT /
+               drParameters->prakashLength);
   const real newStrength =
->>>>>>> f009cf34
       regularisedStrength[ltsFace][pointIndex] * expterm + faultStrength * (1.0 - expterm);
   regularisedStrength[ltsFace][pointIndex] = newStrength;
   return newStrength;
