--- conflicted
+++ resolved
@@ -217,11 +217,7 @@
   explicit NoSpecialization(seissol::initializer::parameters::DRParameters* parameters) {};
 
   void copyLtsTreeToLocal(seissol::initializer::Layer& layerData,
-<<<<<<< HEAD
                           seissol::initializer::DynamicRupture const* const dynRup,
-=======
-                          const seissol::initializer::DynamicRupture* const dynRup,
->>>>>>> 5ecc5ffb
                           real fullUpdateTime) {};
   /**
    * Resample slip-rate, such that the state increment (slip) lies in the same polynomial space as
