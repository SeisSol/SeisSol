// SPDX-FileCopyrightText: 2022 SeisSol Group
//
// SPDX-License-Identifier: BSD-3-Clause
// SPDX-LicenseComments: Full text under /LICENSE and /LICENSES/
//
// SPDX-FileContributor: Author lists in /AUTHORS and /CITATION.cff

#ifndef SEISSOL_SRC_DYNAMICRUPTURE_FRICTIONLAWS_FRICTIONSOLVERCOMMON_H_
#define SEISSOL_SRC_DYNAMICRUPTURE_FRICTIONLAWS_FRICTIONSOLVERCOMMON_H_

#include <Common/Executor.h>
#include <cmath>
#include <limits>
#include <type_traits>

#include "DynamicRupture/Misc.h"
#include "DynamicRupture/Typedefs.h"
#include "Initializer/Typedefs.h"
#include "Numerical/GaussianNucleationFunction.h"
#include "Solver/MultipleSimulations.h"

/**
 * Contains common functions required both for CPU and GPU impl.
 * of Dynamic Rupture solvers. The functions placed in
 * this class definition (of the header file) result
 * in the function inlining required for GPU impl.
 */
namespace seissol::dr::friction_law::common {

template <size_t StartT, size_t EndT, size_t StepT>
struct ForLoopRange {
  static constexpr size_t Start{StartT};
  static constexpr size_t End{EndT};
  static constexpr size_t Step{StepT};
};

enum class RangeType { CPU, GPU };

template <RangeType Type>
struct NumPoints {
  private:
  using CpuRange = ForLoopRange<0, dr::misc::NumPaddedPoints, 1>;
  using GpuRange = ForLoopRange<0, 1, 1>;

  public:
  using Range = std::conditional_t<Type == RangeType::CPU, CpuRange, GpuRange>;
};

template <RangeType Type>
struct QInterpolated {
  private:
  using CpuRange = ForLoopRange<0, tensor::QInterpolated::size(), 1>;
  using GpuRange = ForLoopRange<0, tensor::QInterpolated::size(), misc::NumPaddedPoints>;

  public:
  using Range = std::conditional_t<Type == RangeType::CPU, CpuRange, GpuRange>;
};

template <RangeType Type>
struct RangeExecutor;

template <>
struct RangeExecutor<RangeType::CPU> {
  static constexpr Executor Exec = Executor::Host;
};

template <>
struct RangeExecutor<RangeType::GPU> {
  static constexpr Executor Exec = Executor::Device;
};

template <Executor Executor>
struct VariableIndexing;

template <>
struct VariableIndexing<Executor::Host> {
  static constexpr real&
      index(real (&data)[ConvergenceOrder][misc::NumPaddedPoints], int o, int i) {
    return data[o][i];
  }

  static constexpr real
      index(const real (&data)[ConvergenceOrder][misc::NumPaddedPoints], int o, int i) {
    return data[o][i];
  }
};

template <>
struct VariableIndexing<Executor::Device> {
  static constexpr real& index(real (&data)[ConvergenceOrder], int o, int i) { return data[o]; }

  static constexpr real index(const real (&data)[ConvergenceOrder], int o, int i) {
    return data[o];
  }
};

/**
 * Asserts whether all relevant arrays are properly aligned
 */
inline void checkAlignmentPreCompute(
    const real qIPlus[ConvergenceOrder][dr::misc::NumQuantities][dr::misc::NumPaddedPoints],
    const real qIMinus[ConvergenceOrder][dr::misc::NumQuantities][dr::misc::NumPaddedPoints],
    const FaultStresses<Executor::Host>& faultStresses) {
  using namespace dr::misc::quantity_indices;
  for (unsigned o = 0; o < ConvergenceOrder; ++o) {
    assert(reinterpret_cast<uintptr_t>(qIPlus[o][U]) % Alignment == 0);
    assert(reinterpret_cast<uintptr_t>(qIPlus[o][V]) % Alignment == 0);
    assert(reinterpret_cast<uintptr_t>(qIPlus[o][W]) % Alignment == 0);
    assert(reinterpret_cast<uintptr_t>(qIPlus[o][N]) % Alignment == 0);
    assert(reinterpret_cast<uintptr_t>(qIPlus[o][T1]) % Alignment == 0);
    assert(reinterpret_cast<uintptr_t>(qIPlus[o][T2]) % Alignment == 0);

    assert(reinterpret_cast<uintptr_t>(qIMinus[o][U]) % Alignment == 0);
    assert(reinterpret_cast<uintptr_t>(qIMinus[o][V]) % Alignment == 0);
    assert(reinterpret_cast<uintptr_t>(qIMinus[o][W]) % Alignment == 0);
    assert(reinterpret_cast<uintptr_t>(qIMinus[o][N]) % Alignment == 0);
    assert(reinterpret_cast<uintptr_t>(qIMinus[o][T1]) % Alignment == 0);
    assert(reinterpret_cast<uintptr_t>(qIMinus[o][T2]) % Alignment == 0);

    assert(reinterpret_cast<uintptr_t>(faultStresses.normalStress[o]) % Alignment == 0);
    assert(reinterpret_cast<uintptr_t>(faultStresses.traction1[o]) % Alignment == 0);
    assert(reinterpret_cast<uintptr_t>(faultStresses.traction2[o]) % Alignment == 0);
  }
}

/**
 * Calculate traction and normal stress at the interface of a face.
 * Using equations (A2) from Pelties et al. 2014
 * Definiton of eta and impedance Z are found in Carsten Uphoff's dissertation on page 47 and in
 * equation (4.51) respectively.
 *
 * @param[out] faultStresses contains normalStress, traction1, traction2
 *             at the 2d face quadrature nodes evaluated at the time
 *             quadrature points
 * @param[in] impAndEta contains eta and impedance values
 * @param[in] impedanceMatrices contains impedance and eta values, in the poroelastic case, these
 * are non-diagonal matrices
 * @param[in] qInterpolatedPlus a plus side dofs interpolated at time sub-intervals
 * @param[in] qInterpolatedMinus a minus side dofs interpolated at time sub-intervals
 */
template <RangeType Type = RangeType::CPU>
SEISSOL_HOSTDEVICE inline void precomputeStressFromQInterpolated(
    FaultStresses<RangeExecutor<Type>::Exec>& faultStresses,
    const ImpedancesAndEta& impAndEta,
    const ImpedanceMatrices& impedanceMatrices,
    const real qInterpolatedPlus[ConvergenceOrder][tensor::QInterpolated::size()],
    const real qInterpolatedMinus[ConvergenceOrder][tensor::QInterpolated::size()],
    unsigned startLoopIndex = 0) {
<<<<<<< HEAD
      
  static_assert(tensor::QInterpolated::Shape[0] == tensor::resample::Shape[0],
=======
  static_assert(tensor::QInterpolated::Shape[seissol::multisim::BasisFunctionDimension] ==
                    tensor::resample::Shape[0],
>>>>>>> 6338c012
                "Different number of quadrature points?");

#ifndef USE_POROELASTIC
  const auto etaP = impAndEta.etaP;
  const auto etaS = impAndEta.etaS;
  const auto invZp = impAndEta.invZp;
  const auto invZs = impAndEta.invZs;
  const auto invZpNeig = impAndEta.invZpNeig;
  const auto invZsNeig = impAndEta.invZsNeig;

  using QInterpolatedShapeT = const real(*)[misc::NumQuantities][misc::NumPaddedPoints];
  const auto* qIPlus = (reinterpret_cast<QInterpolatedShapeT>(qInterpolatedPlus));
  const auto* qIMinus = (reinterpret_cast<QInterpolatedShapeT>(qInterpolatedMinus));

  using namespace dr::misc::quantity_indices;

#ifndef ACL_DEVICE
  // checkAlignmentPreCompute(qIPlus, qIMinus, faultStresses);
  /// \todo (VK) activate this by sorting out the padding issue for multiple dimensions in the
  /// codegen
#endif

  for (unsigned o = 0; o < ConvergenceOrder; ++o) {
    using Range = typename NumPoints<Type>::Range;

#ifndef ACL_DEVICE
#pragma omp simd
#endif
    for (auto index = Range::Start; index < Range::End; index += Range::Step) {
      auto i{startLoopIndex + index};
      VariableIndexing<RangeExecutor<Type>::Exec>::index(faultStresses.normalStress, o, i) =
          etaP * (qIMinus[o][U][i] - qIPlus[o][U][i] + qIPlus[o][N][i] * invZp +
                  qIMinus[o][N][i] * invZpNeig);

      VariableIndexing<RangeExecutor<Type>::Exec>::index(faultStresses.traction1, o, i) =
          etaS * (qIMinus[o][V][i] - qIPlus[o][V][i] + qIPlus[o][T1][i] * invZs +
                  qIMinus[o][T1][i] * invZsNeig);

      VariableIndexing<RangeExecutor<Type>::Exec>::index(faultStresses.traction2, o, i) =
          etaS * (qIMinus[o][W][i] - qIPlus[o][W][i] + qIPlus[o][T2][i] * invZs +
                  qIMinus[o][T2][i] * invZsNeig);
    }
  }
#else
  seissol::dynamicRupture::kernel::computeTheta krnl;
  krnl.extractVelocities = init::extractVelocities::Values;
  krnl.extractTractions = init::extractTractions::Values;

  // Compute Theta from eq (4.53) in Carsten's thesis
  krnl.Zplus = impedanceMatrices.impedance;
  krnl.Zminus = impedanceMatrices.impedanceNeig;
  krnl.eta = impedanceMatrices.eta;

  alignas(Alignment) real thetaBuffer[tensor::theta::size()] = {};
  krnl.theta = thetaBuffer;
  auto thetaView = init::theta::view::create(thetaBuffer);

  for (unsigned o = 0; o < ConvergenceOrder; ++o) {
    krnl.Qplus = qInterpolatedPlus[o];
    krnl.Qminus = qInterpolatedMinus[o];
    krnl.execute();

    for (unsigned i = 0; i < misc::NumPaddedPoints; ++i) {
      faultStresses.normalStress[o][i] = thetaView(i, 0);
      faultStresses.traction1[o][i] = thetaView(i, 1);
      faultStresses.traction2[o][i] = thetaView(i, 2);
      faultStresses.fluidPressure[o][i] = thetaView(i, 3);
    }
  }
#endif
}

/**
 * Asserts whether all relevant arrays are properly aligned
 */
inline void checkAlignmentPostCompute(
    const real qIPlus[ConvergenceOrder][dr::misc::NumQuantities][dr::misc::NumPaddedPoints],
    const real qIMinus[ConvergenceOrder][dr::misc::NumQuantities][dr::misc::NumPaddedPoints],
    const real imposedStateP[ConvergenceOrder][dr::misc::NumPaddedPoints],
    const real imposedStateM[ConvergenceOrder][dr::misc::NumPaddedPoints],
    const FaultStresses<Executor::Host>& faultStresses,
    const TractionResults<Executor::Host>& tractionResults) {
  using namespace dr::misc::quantity_indices;

  assert(reinterpret_cast<uintptr_t>(imposedStateP[U]) % Alignment == 0);
  assert(reinterpret_cast<uintptr_t>(imposedStateP[V]) % Alignment == 0);
  assert(reinterpret_cast<uintptr_t>(imposedStateP[W]) % Alignment == 0);
  assert(reinterpret_cast<uintptr_t>(imposedStateP[N]) % Alignment == 0);
  assert(reinterpret_cast<uintptr_t>(imposedStateP[T1]) % Alignment == 0);
  assert(reinterpret_cast<uintptr_t>(imposedStateP[T2]) % Alignment == 0);

  assert(reinterpret_cast<uintptr_t>(imposedStateM[U]) % Alignment == 0);
  assert(reinterpret_cast<uintptr_t>(imposedStateM[V]) % Alignment == 0);
  assert(reinterpret_cast<uintptr_t>(imposedStateM[W]) % Alignment == 0);
  assert(reinterpret_cast<uintptr_t>(imposedStateM[N]) % Alignment == 0);
  assert(reinterpret_cast<uintptr_t>(imposedStateM[T1]) % Alignment == 0);
  assert(reinterpret_cast<uintptr_t>(imposedStateM[T2]) % Alignment == 0);

  for (size_t o = 0; o < ConvergenceOrder; ++o) {
    assert(reinterpret_cast<uintptr_t>(qIPlus[o][U]) % Alignment == 0);
    assert(reinterpret_cast<uintptr_t>(qIPlus[o][V]) % Alignment == 0);
    assert(reinterpret_cast<uintptr_t>(qIPlus[o][W]) % Alignment == 0);
    assert(reinterpret_cast<uintptr_t>(qIPlus[o][N]) % Alignment == 0);
    assert(reinterpret_cast<uintptr_t>(qIPlus[o][T1]) % Alignment == 0);
    assert(reinterpret_cast<uintptr_t>(qIPlus[o][T2]) % Alignment == 0);

    assert(reinterpret_cast<uintptr_t>(qIMinus[o][U]) % Alignment == 0);
    assert(reinterpret_cast<uintptr_t>(qIMinus[o][V]) % Alignment == 0);
    assert(reinterpret_cast<uintptr_t>(qIMinus[o][W]) % Alignment == 0);
    assert(reinterpret_cast<uintptr_t>(qIMinus[o][N]) % Alignment == 0);
    assert(reinterpret_cast<uintptr_t>(qIMinus[o][T1]) % Alignment == 0);
    assert(reinterpret_cast<uintptr_t>(qIMinus[o][T2]) % Alignment == 0);

    assert(reinterpret_cast<uintptr_t>(faultStresses.normalStress[o]) % Alignment == 0);
    assert(reinterpret_cast<uintptr_t>(tractionResults.traction1[o]) % Alignment == 0);
    assert(reinterpret_cast<uintptr_t>(tractionResults.traction2[o]) % Alignment == 0);
  }
}

/**
 * Integrate over all Time points with the time weights and calculate the traction for each side
 * according to Carsten Uphoff Thesis: EQ.: 4.60
 *
 * @param[in] faultStresses
 * @param[in] tractionResults
 * @param[in] impAndEta
 * @param[in] impedancenceMatrices
 * @param[in] qInterpolatedPlus
 * @param[in] qInterpolatedMinus
 * @param[in] timeWeights
 * @param[out] imposedStatePlus
 * @param[out] imposedStateMinus
 */
template <RangeType Type = RangeType::CPU>
SEISSOL_HOSTDEVICE inline void postcomputeImposedStateFromNewStress(
    const FaultStresses<RangeExecutor<Type>::Exec>& faultStresses,
    const TractionResults<RangeExecutor<Type>::Exec>& tractionResults,
    const ImpedancesAndEta& impAndEta,
    const ImpedanceMatrices& impedanceMatrices,
    real imposedStatePlus[tensor::QInterpolated::size()],
    real imposedStateMinus[tensor::QInterpolated::size()],
    const real qInterpolatedPlus[ConvergenceOrder][tensor::QInterpolated::size()],
    const real qInterpolatedMinus[ConvergenceOrder][tensor::QInterpolated::size()],
    const double timeWeights[ConvergenceOrder],
    unsigned startIndex = 0) {

  // set imposed state to zero
  using QInterpolatedRange = typename QInterpolated<Type>::Range;
  for (auto index = QInterpolatedRange::Start; index < QInterpolatedRange::End;
       index += QInterpolatedRange::Step) {
    auto i{startIndex + index};
    imposedStatePlus[i] = static_cast<real>(0.0);
    imposedStateMinus[i] = static_cast<real>(0.0);
  }
#ifndef USE_POROELASTIC
  const auto invZs = impAndEta.invZs;
  const auto invZp = impAndEta.invZp;
  const auto invZsNeig = impAndEta.invZsNeig;
  const auto invZpNeig = impAndEta.invZpNeig;

  using ImposedStateShapeT = real(*)[misc::NumPaddedPoints];
  auto* imposedStateP = reinterpret_cast<ImposedStateShapeT>(imposedStatePlus);
  auto* imposedStateM = reinterpret_cast<ImposedStateShapeT>(imposedStateMinus);

  using QInterpolatedShapeT = const real(*)[misc::NumQuantities][misc::NumPaddedPoints];
  const auto* qIPlus = reinterpret_cast<QInterpolatedShapeT>(qInterpolatedPlus);
  const auto* qIMinus = reinterpret_cast<QInterpolatedShapeT>(qInterpolatedMinus);

  using namespace dr::misc::quantity_indices;
  /// \todo (VK) Make this work with alignment once the padding issue with every dimension is sorted
  // #ifndef ACL_DEVICE
  //   checkAlignmentPostCompute(
  //       qIPlus, qIMinus, imposedStateP, imposedStateM, faultStresses, tractionResults);
  // #endif

  for (unsigned o = 0; o < ConvergenceOrder; ++o) {
    auto weight = timeWeights[o];

    using NumPointsRange = typename NumPoints<Type>::Range;
#ifndef ACL_DEVICE
#pragma omp simd
#endif
    for (auto index = NumPointsRange::Start; index < NumPointsRange::End;
         index += NumPointsRange::Step) {
      auto i{startIndex + index};

      const auto normalStress =
          VariableIndexing<RangeExecutor<Type>::Exec>::index(faultStresses.normalStress, o, i);
      const auto traction1 =
          VariableIndexing<RangeExecutor<Type>::Exec>::index(tractionResults.traction1, o, i);
      const auto traction2 =
          VariableIndexing<RangeExecutor<Type>::Exec>::index(tractionResults.traction2, o, i);

      imposedStateM[N][i] += weight * normalStress;
      imposedStateM[T1][i] += weight * traction1;
      imposedStateM[T2][i] += weight * traction2;
      imposedStateM[U][i] +=
          weight * (qIMinus[o][U][i] - invZpNeig * (normalStress - qIMinus[o][N][i]));
      imposedStateM[V][i] +=
          weight * (qIMinus[o][V][i] - invZsNeig * (traction1 - qIMinus[o][T1][i]));
      imposedStateM[W][i] +=
          weight * (qIMinus[o][W][i] - invZsNeig * (traction2 - qIMinus[o][T2][i]));

      imposedStateP[N][i] += weight * normalStress;
      imposedStateP[T1][i] += weight * traction1;
      imposedStateP[T2][i] += weight * traction2;
      imposedStateP[U][i] += weight * (qIPlus[o][U][i] + invZp * (normalStress - qIPlus[o][N][i]));
      imposedStateP[V][i] += weight * (qIPlus[o][V][i] + invZs * (traction1 - qIPlus[o][T1][i]));
      imposedStateP[W][i] += weight * (qIPlus[o][W][i] + invZs * (traction2 - qIPlus[o][T2][i]));
    }
  }
#else
  // setup kernel
  seissol::dynamicRupture::kernel::computeImposedStateM krnlM;
  krnlM.extractVelocities = init::extractVelocities::Values;
  krnlM.extractTractions = init::extractTractions::Values;
  krnlM.mapToVelocities = init::mapToVelocities::Values;
  krnlM.mapToTractions = init::mapToTractions::Values;
  krnlM.Zminus = impedanceMatrices.impedanceNeig;
  krnlM.imposedState = imposedStateMinus;

  seissol::dynamicRupture::kernel::computeImposedStateP krnlP;
  krnlP.extractVelocities = init::extractVelocities::Values;
  krnlP.extractTractions = init::extractTractions::Values;
  krnlP.mapToVelocities = init::mapToVelocities::Values;
  krnlP.mapToTractions = init::mapToTractions::Values;
  krnlP.Zplus = impedanceMatrices.impedance;
  krnlP.imposedState = imposedStatePlus;

  alignas(Alignment) real thetaBuffer[tensor::theta::size()] = {};
  auto thetaView = init::theta::view::create(thetaBuffer);
  krnlM.theta = thetaBuffer;
  krnlP.theta = thetaBuffer;

  for (unsigned o = 0; o < ConvergenceOrder; ++o) {
    auto weight = timeWeights[o];
    // copy values to yateto dataformat
    for (unsigned i = 0; i < misc::NumPaddedPoints; ++i) {
      thetaView(i, 0) = faultStresses.normalStress[o][i];
      thetaView(i, 1) = tractionResults.traction1[o][i];
      thetaView(i, 2) = tractionResults.traction2[o][i];
      thetaView(i, 3) = faultStresses.fluidPressure[o][i];
    }
    // execute kernel (and hence update imposedStatePlus/Minus)
    krnlM.Qminus = qInterpolatedMinus[o];
    krnlM.weight = weight;
    krnlM.execute();

    krnlP.Qplus = qInterpolatedPlus[o];
    krnlP.weight = weight;
    krnlP.execute();
  }
#endif
}

/**
 * adjusts initial stresses based on the given nucleation ones
 *
 * @param[out] initialStressInFaultCS
 * @param[in] nucleationStressInFaultCS
 * @param[in] t0
 * @param[in] dt
 * @param[in] index - device iteration index
 */
template <RangeType Type = RangeType::CPU,
          typename MathFunctions = seissol::functions::HostStdFunctions>
// See https://github.com/llvm/llvm-project/issues/60163
// NOLINTNEXTLINE
SEISSOL_HOSTDEVICE inline void
    adjustInitialStress(real initialStressInFaultCS[6][misc::NumPaddedPoints],
                        const real nucleationStressInFaultCS[6][misc::NumPaddedPoints],
                        // See https://github.com/llvm/llvm-project/issues/60163
                        // NOLINTNEXTLINE
                        real initialPressure[misc::NumPaddedPoints],
                        const real nucleationPressure[misc::NumPaddedPoints],
                        real fullUpdateTime,
                        real t0,
                        real dt,
                        unsigned startIndex = 0) {
  if (fullUpdateTime <= t0) {
    const real gNuc =
        gaussianNucleationFunction::smoothStepIncrement<MathFunctions>(fullUpdateTime, dt, t0);

    using Range = typename NumPoints<Type>::Range;

#ifndef ACL_DEVICE
#pragma omp simd
#endif
    for (auto index = Range::Start; index < Range::End; index += Range::Step) {
      auto pointIndex{startIndex + index};
      for (unsigned i = 0; i < 6; i++) {
        initialStressInFaultCS[i][pointIndex] += nucleationStressInFaultCS[i][pointIndex] * gNuc;
      }
      initialPressure[pointIndex] += nucleationPressure[pointIndex] * gNuc;
    }
  }
}

/**
 * output rupture front, saves update time of the rupture front
 * rupture front is the first registered change in slip rates that exceeds 0.001
 *
 * param[in,out] ruptureTimePending
 * param[out] ruptureTime
 * param[in] slipRateMagnitude
 * param[in] fullUpdateTime
 */
template <RangeType Type = RangeType::CPU>
SEISSOL_HOSTDEVICE inline void
    // See https://github.com/llvm/llvm-project/issues/60163
    // NOLINTNEXTLINE
    saveRuptureFrontOutput(bool ruptureTimePending[misc::NumPaddedPoints],
                           // See https://github.com/llvm/llvm-project/issues/60163
                           // NOLINTNEXTLINE
                           real ruptureTime[misc::NumPaddedPoints],
                           const real slipRateMagnitude[misc::NumPaddedPoints],
                           real fullUpdateTime,
                           unsigned startIndex = 0) {

  using Range = typename NumPoints<Type>::Range;

#ifndef ACL_DEVICE
#pragma omp simd
#endif
  for (auto index = Range::Start; index < Range::End; index += Range::Step) {
    auto pointIndex{startIndex + index};
    constexpr real RuptureFrontThreshold = 0.001;
    if (ruptureTimePending[pointIndex] && slipRateMagnitude[pointIndex] > RuptureFrontThreshold) {
      ruptureTime[pointIndex] = fullUpdateTime;
      ruptureTimePending[pointIndex] = false;
    }
  }
}

/**
 * Save the maximal computed slip rate magnitude in peakSlipRate
 *
 * param[in] slipRateMagnitude
 * param[in, out] peakSlipRate
 */
template <RangeType Type = RangeType::CPU>
SEISSOL_HOSTDEVICE inline void
    savePeakSlipRateOutput(const real slipRateMagnitude[misc::NumPaddedPoints],
                           // See https://github.com/llvm/llvm-project/issues/60163
                           // NOLINTNEXTLINE
                           real peakSlipRate[misc::NumPaddedPoints],
                           unsigned startIndex = 0) {

  using Range = typename NumPoints<Type>::Range;

#ifndef ACL_DEVICE
#pragma omp simd
#endif
  for (auto index = Range::Start; index < Range::End; index += Range::Step) {
    auto pointIndex{startIndex + index};
    peakSlipRate[pointIndex] = std::max(peakSlipRate[pointIndex], slipRateMagnitude[pointIndex]);
  }
}
/**
 * update timeSinceSlipRateBelowThreshold (used in Abort Criteria)
 *
 * param[in] slipRateMagnitude
 * param[in] ruptureTimePending
 * param[in, out] timeSinceSlipRateBelowThreshold
 * param[in] sumDt
 */
template <RangeType Type = RangeType::CPU>
SEISSOL_HOSTDEVICE inline void
    updateTimeSinceSlipRateBelowThreshold(const real slipRateMagnitude[misc::NumPaddedPoints],
                                          const bool ruptureTimePending[misc::NumPaddedPoints],
                                          // See https://github.com/llvm/llvm-project/issues/60163
                                          // NOLINTNEXTLINE
                                          DREnergyOutput& energyData,
                                          const real sumDt,
                                          const real slipRateThreshold,
                                          unsigned startIndex = 0) {

  using Range = typename NumPoints<Type>::Range;
  auto* timeSinceSlipRateBelowThreshold = energyData.timeSinceSlipRateBelowThreshold;

#ifndef ACL_DEVICE
#pragma omp simd
#endif
  for (auto index = Range::Start; index < Range::End; index += Range::Step) {
    auto pointIndex{startIndex + index};
    if (not ruptureTimePending[pointIndex]) {
      if (slipRateMagnitude[pointIndex] < slipRateThreshold) {
        timeSinceSlipRateBelowThreshold[pointIndex] += sumDt;
      } else {
        timeSinceSlipRateBelowThreshold[pointIndex] = 0;
      }
    } else {
      timeSinceSlipRateBelowThreshold[pointIndex] = std::numeric_limits<real>::max();
    }
  }
}
template <RangeType Type = RangeType::CPU>
SEISSOL_HOSTDEVICE inline void computeFrictionEnergy(
    DREnergyOutput& energyData,
    const real qInterpolatedPlus[ConvergenceOrder][tensor::QInterpolated::size()],
    const real qInterpolatedMinus[ConvergenceOrder][tensor::QInterpolated::size()],
    const ImpedancesAndEta& impAndEta,
    const double timeWeights[ConvergenceOrder],
    const real spaceWeights[seissol::kernels::NumSpaceQuadraturePoints],
    const DRGodunovData& godunovData,
    const real slipRateMagnitude[misc::NumPaddedPoints],
    const bool energiesFromAcrossFaultVelocities,
    size_t startIndex = 0) {

  auto* slip = reinterpret_cast<real(*)[misc::NumPaddedPoints]>(energyData.slip);
  auto* accumulatedSlip = energyData.accumulatedSlip;
  auto* frictionalEnergy = energyData.frictionalEnergy;
  const double doubledSurfaceArea = godunovData.doubledSurfaceArea;

  using QInterpolatedShapeT = const real(*)[misc::NumQuantities][misc::NumPaddedPoints];
  const auto* qIPlus = reinterpret_cast<QInterpolatedShapeT>(qInterpolatedPlus);
  const auto* qIMinus = reinterpret_cast<QInterpolatedShapeT>(qInterpolatedMinus);

  const auto bPlus = impAndEta.etaS * impAndEta.invZs;
  const auto bMinus = impAndEta.etaS * impAndEta.invZsNeig;

  using Range = typename NumPoints<Type>::Range;

  using namespace dr::misc::quantity_indices;
  for (size_t o = 0; o < ConvergenceOrder; ++o) {
    const auto timeWeight = timeWeights[o];

#ifndef ACL_DEVICE
#pragma omp simd
#endif
    for (size_t index = Range::Start; index < Range::End; index += Range::Step) {
      const size_t i{startIndex + index};

      const real interpolatedSlipRate1 = qIMinus[o][U][i] - qIPlus[o][U][i];
      const real interpolatedSlipRate2 = qIMinus[o][V][i] - qIPlus[o][V][i];
      const real interpolatedSlipRate3 = qIMinus[o][W][i] - qIPlus[o][W][i];

      if (energiesFromAcrossFaultVelocities) {
        const real interpolatedSlipRateMagnitude =
            misc::magnitude(interpolatedSlipRate1, interpolatedSlipRate2, interpolatedSlipRate3);

        accumulatedSlip[i] += timeWeight * interpolatedSlipRateMagnitude;
      } else {
        // we use slipRateMagnitude (computed from slipRate1 and slipRate2 in the friction law)
        // instead of computing the slip rate magnitude from the differences in velocities
        // calculated above (magnitude of the vector (slipRateMagnitudei)). The moment magnitude
        // based on (slipRateMagnitudei) is typically non zero at the end of the earthquake
        // (probably because it incorporates the velocity discontinuities inherent of DG methods,
        // including the contributions of fault normal velocity discontinuity)
        accumulatedSlip[i] += timeWeight * slipRateMagnitude[i];
      }

      slip[0][i] += timeWeight * interpolatedSlipRate1;
      slip[1][i] += timeWeight * interpolatedSlipRate2;
      slip[2][i] += timeWeight * interpolatedSlipRate3;

      const real interpolatedTraction12 = bPlus * qIMinus[o][T1][i] + bMinus * qIPlus[o][T1][i];
      const real interpolatedTraction13 = bPlus * qIMinus[o][T2][i] + bMinus * qIPlus[o][T2][i];

      const auto spaceWeight = spaceWeights[i];

      const auto weight = -timeWeight * spaceWeight * doubledSurfaceArea;
      frictionalEnergy[i] += weight * (interpolatedTraction12 * interpolatedSlipRate2 +
                                       interpolatedTraction13 * interpolatedSlipRate3);
    }
  }
}

} // namespace seissol::dr::friction_law::common

#endif // SEISSOL_SRC_DYNAMICRUPTURE_FRICTIONLAWS_FRICTIONSOLVERCOMMON_H_<|MERGE_RESOLUTION|>--- conflicted
+++ resolved
@@ -146,13 +146,8 @@
     const real qInterpolatedPlus[ConvergenceOrder][tensor::QInterpolated::size()],
     const real qInterpolatedMinus[ConvergenceOrder][tensor::QInterpolated::size()],
     unsigned startLoopIndex = 0) {
-<<<<<<< HEAD
       
   static_assert(tensor::QInterpolated::Shape[0] == tensor::resample::Shape[0],
-=======
-  static_assert(tensor::QInterpolated::Shape[seissol::multisim::BasisFunctionDimension] ==
-                    tensor::resample::Shape[0],
->>>>>>> 6338c012
                 "Different number of quadrature points?");
 
 #ifndef USE_POROELASTIC
@@ -441,12 +436,12 @@
 #ifndef ACL_DEVICE
 #pragma omp simd
 #endif
-    for (auto index = Range::Start; index < Range::End; index += Range::Step) {
-      auto pointIndex{startIndex + index};
-      for (unsigned i = 0; i < 6; i++) {
-        initialStressInFaultCS[i][pointIndex] += nucleationStressInFaultCS[i][pointIndex] * gNuc;
-      }
-      initialPressure[pointIndex] += nucleationPressure[pointIndex] * gNuc;
+  for (auto index = Range::Start; index < Range::End; index += Range::Step) {
+    auto pointIndex{startIndex + index};
+    for (unsigned i = 0; i < 6; i++) {
+      initialStressInFaultCS[i][pointIndex] += nucleationStressInFaultCS[i][pointIndex] * gNuc;
+    }
+    initialPressure[pointIndex] += nucleationPressure[pointIndex] * gNuc;
     }
   }
 }
