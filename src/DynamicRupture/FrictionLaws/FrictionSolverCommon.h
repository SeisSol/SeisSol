--- conflicted
+++ resolved
@@ -14,7 +14,6 @@
  * this class definition (of the header file) result
  * in the function inlining required for GPU impl.
  */
-
 namespace seissol::dr::friction_law::common {
 
 template <size_t Start, size_t End, size_t Step>
@@ -47,7 +46,7 @@
 };
 
 /**
- * Copes an eigen3 matrix to a 2D yateto tensor
+ * Copies an eigen3 matrix to a 2D yateto tensor
  */
 template <typename T, int dim1, int dim2>
 void copyEigenToYateto(Eigen::Matrix<T, dim1, dim2> const& matrix,
@@ -60,6 +59,35 @@
     for (size_t col = 0; col < dim2; ++col) {
       tensorView(row, col) = matrix(row, col);
     }
+  }
+}
+
+/**
+ * Asserts whether all relevant arrays are properly aligned
+ */
+inline void checkAlignmentPreCompute(
+    const real qIPlus[CONVERGENCE_ORDER][dr::misc::numQuantities][dr::misc::numPaddedPoints],
+    const real qIMinus[CONVERGENCE_ORDER][dr::misc::numQuantities][dr::misc::numPaddedPoints],
+    const FaultStresses& faultStresses) {
+  using namespace dr::misc::quantity_indices;
+  for (unsigned o = 0; o < CONVERGENCE_ORDER; ++o) {
+    assert(reinterpret_cast<uintptr_t>(qIPlus[o][U]) % ALIGNMENT == 0);
+    assert(reinterpret_cast<uintptr_t>(qIPlus[o][V]) % ALIGNMENT == 0);
+    assert(reinterpret_cast<uintptr_t>(qIPlus[o][W]) % ALIGNMENT == 0);
+    assert(reinterpret_cast<uintptr_t>(qIPlus[o][N]) % ALIGNMENT == 0);
+    assert(reinterpret_cast<uintptr_t>(qIPlus[o][T1]) % ALIGNMENT == 0);
+    assert(reinterpret_cast<uintptr_t>(qIPlus[o][T2]) % ALIGNMENT == 0);
+
+    assert(reinterpret_cast<uintptr_t>(qIMinus[o][U]) % ALIGNMENT == 0);
+    assert(reinterpret_cast<uintptr_t>(qIMinus[o][V]) % ALIGNMENT == 0);
+    assert(reinterpret_cast<uintptr_t>(qIMinus[o][W]) % ALIGNMENT == 0);
+    assert(reinterpret_cast<uintptr_t>(qIMinus[o][N]) % ALIGNMENT == 0);
+    assert(reinterpret_cast<uintptr_t>(qIMinus[o][T1]) % ALIGNMENT == 0);
+    assert(reinterpret_cast<uintptr_t>(qIMinus[o][T2]) % ALIGNMENT == 0);
+
+    assert(reinterpret_cast<uintptr_t>(faultStresses.normalStress[o]) % ALIGNMENT == 0);
+    assert(reinterpret_cast<uintptr_t>(faultStresses.traction1[o]) % ALIGNMENT == 0);
+    assert(reinterpret_cast<uintptr_t>(faultStresses.traction2[o]) % ALIGNMENT == 0);
   }
 }
 
@@ -102,7 +130,6 @@
 
   // TODO: Integrate loop over o into the kernel
   for (unsigned o = 0; o < CONVERGENCE_ORDER; ++o) {
-<<<<<<< HEAD
     krnl.Qplus = qInterpolatedPlus[o];
     krnl.Qminus = qInterpolatedMinus[o];
     krnl.execute();
@@ -116,14 +143,55 @@
       faultStresses.fluidPressure[o][i] = thetaView(i, 3);
 #else
       faultStresses.fluidPressure[o][i] = 0.0;
-=======
-    using Range = typename NumPoints<Type>::Range;
-
-#ifndef ACL_DEVICE
-#pragma omp simd
->>>>>>> 74d5edb6
-#endif
-    }
+#endif
+    }
+  }
+}
+
+/**
+ * Asserts whether all relevant arrays are properly aligned
+ */
+inline void checkAlignmentPostCompute(
+    const real qIPlus[CONVERGENCE_ORDER][dr::misc::numQuantities][dr::misc::numPaddedPoints],
+    const real qIMinus[CONVERGENCE_ORDER][dr::misc::numQuantities][dr::misc::numPaddedPoints],
+    const real imposedStateP[CONVERGENCE_ORDER][dr::misc::numPaddedPoints],
+    const real imposedStateM[CONVERGENCE_ORDER][dr::misc::numPaddedPoints],
+    const FaultStresses& faultStresses,
+    const TractionResults& tractionResults) {
+  using namespace dr::misc::quantity_indices;
+
+  assert(reinterpret_cast<uintptr_t>(imposedStateP[U]) % ALIGNMENT == 0);
+  assert(reinterpret_cast<uintptr_t>(imposedStateP[V]) % ALIGNMENT == 0);
+  assert(reinterpret_cast<uintptr_t>(imposedStateP[W]) % ALIGNMENT == 0);
+  assert(reinterpret_cast<uintptr_t>(imposedStateP[N]) % ALIGNMENT == 0);
+  assert(reinterpret_cast<uintptr_t>(imposedStateP[T1]) % ALIGNMENT == 0);
+  assert(reinterpret_cast<uintptr_t>(imposedStateP[T2]) % ALIGNMENT == 0);
+
+  assert(reinterpret_cast<uintptr_t>(imposedStateM[U]) % ALIGNMENT == 0);
+  assert(reinterpret_cast<uintptr_t>(imposedStateM[V]) % ALIGNMENT == 0);
+  assert(reinterpret_cast<uintptr_t>(imposedStateM[W]) % ALIGNMENT == 0);
+  assert(reinterpret_cast<uintptr_t>(imposedStateM[N]) % ALIGNMENT == 0);
+  assert(reinterpret_cast<uintptr_t>(imposedStateM[T1]) % ALIGNMENT == 0);
+  assert(reinterpret_cast<uintptr_t>(imposedStateM[T2]) % ALIGNMENT == 0);
+
+  for (size_t o = 0; o < CONVERGENCE_ORDER; ++o) {
+    assert(reinterpret_cast<uintptr_t>(qIPlus[o][U]) % ALIGNMENT == 0);
+    assert(reinterpret_cast<uintptr_t>(qIPlus[o][V]) % ALIGNMENT == 0);
+    assert(reinterpret_cast<uintptr_t>(qIPlus[o][W]) % ALIGNMENT == 0);
+    assert(reinterpret_cast<uintptr_t>(qIPlus[o][N]) % ALIGNMENT == 0);
+    assert(reinterpret_cast<uintptr_t>(qIPlus[o][T1]) % ALIGNMENT == 0);
+    assert(reinterpret_cast<uintptr_t>(qIPlus[o][T2]) % ALIGNMENT == 0);
+
+    assert(reinterpret_cast<uintptr_t>(qIMinus[o][U]) % ALIGNMENT == 0);
+    assert(reinterpret_cast<uintptr_t>(qIMinus[o][V]) % ALIGNMENT == 0);
+    assert(reinterpret_cast<uintptr_t>(qIMinus[o][W]) % ALIGNMENT == 0);
+    assert(reinterpret_cast<uintptr_t>(qIMinus[o][N]) % ALIGNMENT == 0);
+    assert(reinterpret_cast<uintptr_t>(qIMinus[o][T1]) % ALIGNMENT == 0);
+    assert(reinterpret_cast<uintptr_t>(qIMinus[o][T2]) % ALIGNMENT == 0);
+
+    assert(reinterpret_cast<uintptr_t>(faultStresses.normalStress[o]) % ALIGNMENT == 0);
+    assert(reinterpret_cast<uintptr_t>(tractionResults.traction1[o]) % ALIGNMENT == 0);
+    assert(reinterpret_cast<uintptr_t>(tractionResults.traction2[o]) % ALIGNMENT == 0);
   }
 }
 
@@ -185,7 +253,6 @@
 
   for (unsigned o = 0; o < CONVERGENCE_ORDER; ++o) {
     auto weight = timeWeights[o];
-<<<<<<< HEAD
     // copy values to yateto dataformat
     for (unsigned i = 0; i < misc::numPaddedPoints; ++i) {
       thetaView(i, 0) = faultStresses.normalStress[o][i];
@@ -193,12 +260,6 @@
       thetaView(i, 2) = tractionResults.traction2[o][i];
 #ifdef USE_POROELASTIC
       thetaView(i, 3) = faultStresses.fluidPressure[o][i];
-=======
-
-    using NumPointsRange = typename NumPoints<Type>::Range;
-#ifndef ACL_DEVICE
-#pragma omp simd
->>>>>>> 74d5edb6
 #endif
     }
     // execute kernel (and hence update imposedStatePlus/Minus)
