--- conflicted
+++ resolved
@@ -8,7 +8,13 @@
 #ifndef SEISSOL_SRC_DYNAMICRUPTURE_FRICTIONLAWS_FRICTIONSOLVERCOMMON_H_
 #define SEISSOL_SRC_DYNAMICRUPTURE_FRICTIONLAWS_FRICTIONSOLVERCOMMON_H_
 
-<<<<<<< HEAD
+#include "Common/Executor.h"
+#include "DynamicRupture/Misc.h"
+#include "DynamicRupture/Typedefs.h"
+#include "Initializer/Typedefs.h"
+#include "Numerical/GaussianNucleationFunction.h"
+#include "Solver/MultipleSimulations.h"
+
 #include <Common/Executor.h>
 #include <Equations/Datastructures.h>
 #include <Model/CommonDatastructures.h>
@@ -16,19 +22,6 @@
 #include <limits>
 #include <type_traits>
 
-=======
-#include "Common/Executor.h"
->>>>>>> 0c079542
-#include "DynamicRupture/Misc.h"
-#include "DynamicRupture/Typedefs.h"
-#include "Initializer/Typedefs.h"
-#include "Numerical/GaussianNucleationFunction.h"
-#include "Solver/MultipleSimulations.h"
-
-#include <cmath>
-#include <limits>
-#include <type_traits>
-
 /**
  * Contains common functions required both for CPU and GPU impl.
  * of Dynamic Rupture solvers. The functions placed in
@@ -98,23 +91,15 @@
   }
 };
 
-<<<<<<< HEAD
 template <typename Cfg>
 struct VariableIndexing<Cfg, Executor::Device> {
   template <typename T>
-  static constexpr T& index(T (&data)[misc::TimeSteps<Cfg>], int o, int i) {
+  static constexpr T& index(T (&data)[misc::TimeSteps<Cfg>], int o, int /*i*/) {
     return data[o];
   }
 
   template <typename T>
-  static constexpr T index(const T (&data)[misc::TimeSteps<Cfg>], int o, int i) {
-=======
-template <>
-struct VariableIndexing<Executor::Device> {
-  static constexpr real& index(real (&data)[misc::TimeSteps], int o, int /*i*/) { return data[o]; }
-
-  static constexpr real index(const real (&data)[misc::TimeSteps], int o, int /*i*/) {
->>>>>>> 0c079542
+  static constexpr T index(const T (&data)[misc::TimeSteps<Cfg>], int o, int /*i*/) {
     return data[o];
   }
 };
@@ -124,19 +109,11 @@
  */
 template <typename Cfg>
 inline void checkAlignmentPreCompute(
-<<<<<<< HEAD
-    const Real<Cfg> qIPlus[misc::TimeSteps<Cfg>][dr::misc::NumQuantities<Cfg>]
-                          [dr::misc::NumPaddedPoints<Cfg>],
-    const Real<Cfg> qIMinus[misc::TimeSteps<Cfg>][dr::misc::NumQuantities<Cfg>]
-                           [dr::misc::NumPaddedPoints<Cfg>],
-    const FaultStresses<Cfg, Executor::Host>& faultStresses) {
-=======
-    [[maybe_unused]] const real qIPlus[misc::TimeSteps][dr::misc::NumQuantities]
-                                      [dr::misc::NumPaddedPoints],
-    [[maybe_unused]] const real qIMinus[misc::TimeSteps][dr::misc::NumQuantities]
-                                       [dr::misc::NumPaddedPoints],
-    [[maybe_unused]] const FaultStresses<Executor::Host>& faultStresses) {
->>>>>>> 0c079542
+    [[maybe_unused]] const Real<Cfg> qIPlus[misc::TimeSteps<Cfg>][dr::misc::NumQuantities<Cfg>]
+                                           [dr::misc::NumPaddedPoints<Cfg>],
+    [[maybe_unused]] const Real<Cfg> qIMinus[misc::TimeSteps<Cfg>][dr::misc::NumQuantities<Cfg>]
+                                            [dr::misc::NumPaddedPoints<Cfg>],
+    [[maybe_unused]] const FaultStresses<Cfg, Executor::Host>& faultStresses) {
   using namespace dr::misc::quantity_indices;
   for (unsigned o = 0; o < misc::TimeSteps<Cfg>; ++o) {
     assert(reinterpret_cast<uintptr_t>(qIPlus[o][U]) % Alignment == 0);
@@ -176,21 +153,12 @@
  */
 template <typename Cfg, RangeType Type = RangeType::CPU>
 SEISSOL_HOSTDEVICE inline void precomputeStressFromQInterpolated(
-<<<<<<< HEAD
     FaultStresses<Cfg, RangeExecutor<Type>::Exec>& faultStresses,
     const ImpedancesAndEta<Real<Cfg>>& impAndEta,
-    const ImpedanceMatrices<Cfg>& impedanceMatrices,
+    [[maybe_unused]] const ImpedanceMatrices<Cfg>& impedanceMatrices,
     const Real<Cfg> qInterpolatedPlus[misc::TimeSteps<Cfg>][tensor::QInterpolated<Cfg>::size()],
     const Real<Cfg> qInterpolatedMinus[misc::TimeSteps<Cfg>][tensor::QInterpolated<Cfg>::size()],
     Real<Cfg> etaPDamp,
-=======
-    FaultStresses<RangeExecutor<Type>::Exec>& faultStresses,
-    const ImpedancesAndEta& impAndEta,
-    [[maybe_unused]] const ImpedanceMatrices& impedanceMatrices,
-    const real qInterpolatedPlus[misc::TimeSteps][tensor::QInterpolated::size()],
-    const real qInterpolatedMinus[misc::TimeSteps][tensor::QInterpolated::size()],
-    real etaPDamp,
->>>>>>> 0c079542
     unsigned startLoopIndex = 0) {
   static_assert(tensor::QInterpolated<Cfg>::Shape[seissol::multisim::BasisDim<Cfg>] ==
                     tensor::resample<Cfg>::Shape[0],
@@ -270,25 +238,16 @@
  */
 template <typename Cfg>
 inline void checkAlignmentPostCompute(
-<<<<<<< HEAD
-    const Real<Cfg> qIPlus[misc::TimeSteps<Cfg>][dr::misc::NumQuantities<Cfg>]
-                          [dr::misc::NumPaddedPoints<Cfg>],
-    const Real<Cfg> qIMinus[misc::TimeSteps<Cfg>][dr::misc::NumQuantities<Cfg>]
-                           [dr::misc::NumPaddedPoints<Cfg>],
-    const Real<Cfg> imposedStateP[misc::TimeSteps<Cfg>][dr::misc::NumPaddedPoints<Cfg>],
-    const Real<Cfg> imposedStateM[misc::TimeSteps<Cfg>][dr::misc::NumPaddedPoints<Cfg>],
-    const FaultStresses<Cfg, Executor::Host>& faultStresses,
-    const TractionResults<Cfg, Executor::Host>& tractionResults) {
-=======
-    [[maybe_unused]] const real qIPlus[misc::TimeSteps][dr::misc::NumQuantities]
-                                      [dr::misc::NumPaddedPoints],
-    [[maybe_unused]] const real qIMinus[misc::TimeSteps][dr::misc::NumQuantities]
-                                       [dr::misc::NumPaddedPoints],
-    [[maybe_unused]] const real imposedStateP[misc::TimeSteps][dr::misc::NumPaddedPoints],
-    [[maybe_unused]] const real imposedStateM[misc::TimeSteps][dr::misc::NumPaddedPoints],
-    [[maybe_unused]] const FaultStresses<Executor::Host>& faultStresses,
-    [[maybe_unused]] const TractionResults<Executor::Host>& tractionResults) {
->>>>>>> 0c079542
+    [[maybe_unused]] const Real<Cfg> qIPlus[misc::TimeSteps<Cfg>][dr::misc::NumQuantities<Cfg>]
+                                           [dr::misc::NumPaddedPoints<Cfg>],
+    [[maybe_unused]] const Real<Cfg> qIMinus[misc::TimeSteps<Cfg>][dr::misc::NumQuantities<Cfg>]
+                                            [dr::misc::NumPaddedPoints<Cfg>],
+    [[maybe_unused]] const Real<Cfg> imposedStateP[misc::TimeSteps<Cfg>]
+                                                  [dr::misc::NumPaddedPoints<Cfg>],
+    [[maybe_unused]] const Real<Cfg> imposedStateM[misc::TimeSteps<Cfg>]
+                                                  [dr::misc::NumPaddedPoints<Cfg>],
+    [[maybe_unused]] const FaultStresses<Cfg, Executor::Host>& faultStresses,
+    [[maybe_unused]] const TractionResults<Cfg, Executor::Host>& tractionResults) {
   using namespace dr::misc::quantity_indices;
 
   assert(reinterpret_cast<uintptr_t>(imposedStateP[U]) % Alignment == 0);
@@ -342,27 +301,15 @@
  */
 template <typename Cfg, RangeType Type = RangeType::CPU>
 SEISSOL_HOSTDEVICE inline void postcomputeImposedStateFromNewStress(
-<<<<<<< HEAD
     const FaultStresses<Cfg, RangeExecutor<Type>::Exec>& faultStresses,
     const TractionResults<Cfg, RangeExecutor<Type>::Exec>& tractionResults,
     const ImpedancesAndEta<Real<Cfg>>& impAndEta,
-    const ImpedanceMatrices<Cfg>& impedanceMatrices,
+    [[maybe_unused]] const ImpedanceMatrices<Cfg>& impedanceMatrices,
     Real<Cfg> imposedStatePlus[tensor::QInterpolated<Cfg>::size()],
     Real<Cfg> imposedStateMinus[tensor::QInterpolated<Cfg>::size()],
     const Real<Cfg> qInterpolatedPlus[misc::TimeSteps<Cfg>][tensor::QInterpolated<Cfg>::size()],
     const Real<Cfg> qInterpolatedMinus[misc::TimeSteps<Cfg>][tensor::QInterpolated<Cfg>::size()],
     const double* timeWeights,
-=======
-    const FaultStresses<RangeExecutor<Type>::Exec>& faultStresses,
-    const TractionResults<RangeExecutor<Type>::Exec>& tractionResults,
-    const ImpedancesAndEta& impAndEta,
-    [[maybe_unused]] const ImpedanceMatrices& impedanceMatrices,
-    real imposedStatePlus[tensor::QInterpolated::size()],
-    real imposedStateMinus[tensor::QInterpolated::size()],
-    const real qInterpolatedPlus[misc::TimeSteps][tensor::QInterpolated::size()],
-    const real qInterpolatedMinus[misc::TimeSteps][tensor::QInterpolated::size()],
-    const double timeWeights[misc::TimeSteps],
->>>>>>> 0c079542
     unsigned startIndex = 0) {
 
   // set imposed state to zero
