#ifndef SEISSOL_FRICTIONSOLVER_COMMON_H
#define SEISSOL_FRICTIONSOLVER_COMMON_H

#include "DynamicRupture/Misc.h"
#include "Initializer/DynamicRupture.h"
#include "Initializer/Parameters/DRParameters.h"
#include "Kernels/DynamicRupture.h"
#include "Numerical_aux/GaussianNucleationFunction.h"
#include <type_traits>

/**
 * Contains common functions required both for CPU and GPU impl.
 * of Dynamic Rupture solvers. The functions placed in
 * this class definition (of the header file) result
 * in the function inlining required for GPU impl.
 */
namespace seissol::dr::friction_law::common {

template <size_t Start, size_t End, size_t Step>
struct ForLoopRange {
  static constexpr size_t start{Start};
  static constexpr size_t end{End};
  static constexpr size_t step{Step};
};

enum class RangeType { CPU, GPU };

template <RangeType Type>
struct NumPoints {
  private:
  using CpuRange = ForLoopRange<0, dr::misc::numPaddedPoints, 1>;
  using GpuRange = ForLoopRange<0, 1, 1>;

  public:
  using Range = typename std::conditional<Type == RangeType::CPU, CpuRange, GpuRange>::type;
};

template <RangeType Type>
struct QInterpolated {
  private:
  using CpuRange = ForLoopRange<0, tensor::QInterpolated::size(), 1>;
  using GpuRange = ForLoopRange<0, tensor::QInterpolated::size(), misc::numPaddedPoints>;

  public:
  using Range = typename std::conditional<Type == RangeType::CPU, CpuRange, GpuRange>::type;
};

/**
 * Asserts whether all relevant arrays are properly aligned
 */
inline void checkAlignmentPreCompute(
    const real qIPlus[CONVERGENCE_ORDER][dr::misc::numQuantities][dr::misc::numPaddedPoints],
    const real qIMinus[CONVERGENCE_ORDER][dr::misc::numQuantities][dr::misc::numPaddedPoints],
    const FaultStresses& faultStresses) {
  using namespace dr::misc::quantity_indices;
  for (unsigned o = 0; o < CONVERGENCE_ORDER; ++o) {
    assert(reinterpret_cast<uintptr_t>(qIPlus[o][U]) % ALIGNMENT == 0);
    assert(reinterpret_cast<uintptr_t>(qIPlus[o][V]) % ALIGNMENT == 0);
    assert(reinterpret_cast<uintptr_t>(qIPlus[o][W]) % ALIGNMENT == 0);
    assert(reinterpret_cast<uintptr_t>(qIPlus[o][N]) % ALIGNMENT == 0);
    assert(reinterpret_cast<uintptr_t>(qIPlus[o][T1]) % ALIGNMENT == 0);
    assert(reinterpret_cast<uintptr_t>(qIPlus[o][T2]) % ALIGNMENT == 0);

    assert(reinterpret_cast<uintptr_t>(qIMinus[o][U]) % ALIGNMENT == 0);
    assert(reinterpret_cast<uintptr_t>(qIMinus[o][V]) % ALIGNMENT == 0);
    assert(reinterpret_cast<uintptr_t>(qIMinus[o][W]) % ALIGNMENT == 0);
    assert(reinterpret_cast<uintptr_t>(qIMinus[o][N]) % ALIGNMENT == 0);
    assert(reinterpret_cast<uintptr_t>(qIMinus[o][T1]) % ALIGNMENT == 0);
    assert(reinterpret_cast<uintptr_t>(qIMinus[o][T2]) % ALIGNMENT == 0);

    assert(reinterpret_cast<uintptr_t>(faultStresses.normalStress[o]) % ALIGNMENT == 0);
    assert(reinterpret_cast<uintptr_t>(faultStresses.traction1[o]) % ALIGNMENT == 0);
    assert(reinterpret_cast<uintptr_t>(faultStresses.traction2[o]) % ALIGNMENT == 0);
  }
}

/**
 * Calculate traction and normal stress at the interface of a face.
 * Using equations (A2) from Pelties et al. 2014
 * Definiton of eta and impedance Z are found in Carsten Uphoff's dissertation on page 47 and in
 * equation (4.51) respectively.
 *
 * @param[out] faultStresses contains normalStress, traction1, traction2
 *             at the 2d face quadrature nodes evaluated at the time
 *             quadrature points
 * @param[in] impAndEta contains eta and impedance values
 * @param[in] impedanceMatrices contains impedance and eta values, in the poroelastic case, these
 * are non-diagonal matrices
 * @param[in] qInterpolatedPlus a plus side dofs interpolated at time sub-intervals
 * @param[in] qInterpolatedMinus a minus side dofs interpolated at time sub-intervals
 */
template <RangeType Type = RangeType::CPU>
inline void precomputeStressFromQInterpolated(
    FaultStresses& faultStresses,
    ImpedancesAndEta& impAndEta, // TODO(NONLINEAR): make const again?
    const ImpedanceMatrices& impedanceMatrices,
    const real qInterpolatedPlus[CONVERGENCE_ORDER][tensor::QInterpolated::size()],
    const real qInterpolatedMinus[CONVERGENCE_ORDER][tensor::QInterpolated::size()],
    const real qStrainInterpolatedPlus[CONVERGENCE_ORDER][tensor::QInterpolated::size()],
    const real qStrainInterpolatedMinus[CONVERGENCE_ORDER][tensor::QInterpolated::size()],
<<<<<<< HEAD
        const seissol::initializer::parameters::DamagedElasticParameters* damagedElasticParameters,
=======
    const seissol::initializer::parameters::DamagedElasticParameters* damagedElasticParameters =
        nullptr,
>>>>>>> 8225f6e9
    unsigned startLoopIndex = 0) {

  static_assert(tensor::QInterpolated::Shape[0] == tensor::resample::Shape[0],
                "Different number of quadrature points?");

#ifndef USE_POROELASTIC
  auto etaP = impAndEta.etaP;
  auto etaS = impAndEta.etaS;
  auto invZp = impAndEta.invZp;
  auto invZs = impAndEta.invZs;
  auto invZpNeig = impAndEta.invZpNeig;
  auto invZsNeig = impAndEta.invZsNeig;

// TODO(NONLINEAR): unify
#ifdef USE_DAMAGEDELASTIC
  assert(damagedElasticParameters != nullptr);
  auto la0P = impAndEta.lambda0P;
  auto mu0P = impAndEta.mu0P;
  auto gaRP = impAndEta.gammaRP;
  auto xi0P = impAndEta.xi0P;
  auto rhoP = impAndEta.rho0P;
  auto la0M = impAndEta.lambda0M;
  auto mu0M = impAndEta.mu0M;
  auto gaRM = impAndEta.gammaRM;
  auto xi0M = impAndEta.xi0M;
  auto rhoM = impAndEta.rho0M;
#endif

  using QInterpolatedShapeT = const real(*)[misc::numQuantities][misc::numPaddedPoints];
  auto* qIPlus = (reinterpret_cast<QInterpolatedShapeT>(qInterpolatedPlus));
  auto* qIMinus = (reinterpret_cast<QInterpolatedShapeT>(qInterpolatedMinus));

  using namespace dr::misc::quantity_indices;

#ifndef ACL_DEVICE
  checkAlignmentPreCompute(qIPlus, qIMinus, faultStresses);
#endif

#ifdef USE_DAMAGEDELASTIC
  auto* qStrainIPlus = (reinterpret_cast<QInterpolatedShapeT>(qStrainInterpolatedPlus));
  auto* qStrainIMinus = (reinterpret_cast<QInterpolatedShapeT>(qStrainInterpolatedMinus));
  // Derive averaged field and material properties at t0 of each time step
  real exxP, eyyP, ezzP, exyP, eyzP, ezxP, damP, breP;
  real exxM, eyyM, ezzM, exyM, eyzM, ezxM, damM, breM;

  exxP = 0;
  eyyP = 0;
  ezzP = 0;
  exyP = 0;
  eyzP = 0;
  ezxP = 0;
  damP = 0;
  exxM = 0;
  eyyM = 0;
  ezzM = 0;
  exyM = 0;
  eyzM = 0;
  ezxM = 0;
  damM = 0;

  using Range = typename NumPoints<Type>::Range;
#ifndef ACL_DEVICE
#pragma omp simd
  /// TODO: test if reduction would work here
  // reduction(+:exxP,eyyP,ezzP,exyP,eyzP,ezxP,damP,exxM,eyyM,ezzM,exyM,eyzM,ezxM,damM)
#endif
  for (auto index = Range::start; index < Range::end; index += Range::step) {
    auto i{startLoopIndex + index};

    exxP += qStrainIPlus[0][XX][i] * 1.0 / seissol::dr::misc::numberOfBoundaryGaussPoints;
    eyyP += qStrainIPlus[0][YY][i] * 1.0 / seissol::dr::misc::numberOfBoundaryGaussPoints;
    ezzP += qStrainIPlus[0][ZZ][i] * 1.0 / seissol::dr::misc::numberOfBoundaryGaussPoints;
    exyP += qStrainIPlus[0][XY][i] * 1.0 / seissol::dr::misc::numberOfBoundaryGaussPoints;
    eyzP += qStrainIPlus[0][YZ][i] * 1.0 / seissol::dr::misc::numberOfBoundaryGaussPoints;
    ezxP += qStrainIPlus[0][XZ][i] * 1.0 / seissol::dr::misc::numberOfBoundaryGaussPoints;
    damP += qStrainIPlus[0][DAM][i] * 1.0 / seissol::dr::misc::numberOfBoundaryGaussPoints;
    breP += qStrainIPlus[0][BRE][i] * 1.0 / seissol::dr::misc::numberOfBoundaryGaussPoints;

    exxM += qStrainIMinus[0][XX][i] * 1.0 / seissol::dr::misc::numberOfBoundaryGaussPoints;
    eyyM += qStrainIMinus[0][YY][i] * 1.0 / seissol::dr::misc::numberOfBoundaryGaussPoints;
    ezzM += qStrainIMinus[0][ZZ][i] * 1.0 / seissol::dr::misc::numberOfBoundaryGaussPoints;
    exyM += qStrainIMinus[0][XY][i] * 1.0 / seissol::dr::misc::numberOfBoundaryGaussPoints;
    eyzM += qStrainIMinus[0][YZ][i] * 1.0 / seissol::dr::misc::numberOfBoundaryGaussPoints;
    ezxM += qStrainIMinus[0][XZ][i] * 1.0 / seissol::dr::misc::numberOfBoundaryGaussPoints;
    damM += qStrainIMinus[0][DAM][i] * 1.0 / seissol::dr::misc::numberOfBoundaryGaussPoints;
    breM += qStrainIMinus[0][BRE][i] * 1.0 / seissol::dr::misc::numberOfBoundaryGaussPoints;
  }

  // TODO(NONLINEAR) what are these numbers?

  const real aB0 = damagedElasticParameters->aB0;
  const real aB1 = damagedElasticParameters->aB1;
  const real aB2 = damagedElasticParameters->aB2;
  const real aB3 = damagedElasticParameters->aB3;

<<<<<<< HEAD
  real EspIp = (exxP) + (eyyP) + (ezzP);
  real EspIIp =
      (exxP) * (exxP) + (eyyP) * (eyyP) +
      (ezzP) * (ezzP) + 2 * (exyP) * (exyP) +
      2 * (eyzP) * (eyzP) + 2 * (ezxP) * (ezxP);
  real alphap = damP;
=======
  const real EspIp = (exxP) + (eyyP) + (ezzP);
  const real EspIIp = (exxP) * (exxP) + (eyyP) * (eyyP) + (ezzP) * (ezzP) + 2 * (exyP) * (exyP) +
                      2 * (eyzP) * (eyzP) + 2 * (ezxP) * (ezxP);
  const real alphap = damP;
>>>>>>> 8225f6e9
  real xip;
  if (EspIIp > 1e-30) {
    xip = EspIp / std::sqrt(EspIIp);
  } else {
    xip = 0.0;
  }

<<<<<<< HEAD
  real EspIm = (exxM) + (eyyM) + (ezzM);
  real EspIIm =
      (exxM) * (exxM) + (eyyM) * (eyyM) +
      (ezzM) * (ezzM) + 2 * (exyM) * (exyM) +
      2 * (eyzM) * (eyzM) + 2 * (ezxM) * (ezxM);
=======
  const real EspIm = (exxM) + (eyyM) + (ezzM);
  const real EspIIm = (exxM) * (exxM) + (eyyM) * (eyyM) + (ezzM) * (ezzM) + 2 * (exyM) * (exyM) +
                      2 * (eyzM) * (eyzM) + 2 * (ezxM) * (ezxM);
>>>>>>> 8225f6e9
  real alpham = damM;
  real xim;
  if (EspIIm > 1e-30) {
    xim = EspIm / std::sqrt(EspIIm);
  } else {
    xim = 0.0;
  }

  // compute laP, muP, laM and muM
  auto muP = (1 - breP) * (mu0P - alphap * xi0P * gaRP - 0.5 * alphap * gaRP * xip) +
             breP * ((aB0 + 0.5 * aB1 * xip - 0.5 * aB3 * xip * xip * xip));
  auto laP = (1 - breP) * (la0P - alphap * gaRP * (eyyP) / std::sqrt(EspIIp)) +
             breP * ((2.0 * aB2 + 3.0 * aB3 * xip) + aB1 * (eyyP) / std::sqrt(EspIIp));

  auto muM = (1 - breM) * (mu0M - alpham * xi0M * gaRM - 0.5 * alpham * gaRM * xim) +
             breM * ((aB0 + 0.5 * aB1 * xim - 0.5 * aB3 * xim * xim * xim));
<<<<<<< HEAD
  auto laM = (1 - breM) * (la0M - alpham * gaRM * (eyyM) / std::sqrt(EspIIm)) +
             breM * ((2.0 * aB2 + 3.0 * aB3 * xim) + aB1 * (eyyM) / std::sqrt(EspIIm));
=======

  auto laM = (1 - breM) * (la0M - alpham * gaRM * (eyyM) / std::sqrt(EspIIm)) +
             breM * ((2.0 * aB2 + 3.0 * aB3 * xim) + aB1 * (eyyM) / std::sqrt(EspIIm));
  if (EspIIm <= 1e-30) {
    laM = (1 - breM) * la0M + breM * (2.0 * aB2 + 3.0 * aB3 * xim);
  }
>>>>>>> 8225f6e9

  invZp = 1.0 / std::sqrt(rhoP * (laP + 2 * muP));
  invZpNeig = 1.0 / std::sqrt(rhoM * (laM + 2 * muM));
  invZs = 1.0 / std::sqrt(rhoP * (muP));
  invZsNeig = 1.0 / std::sqrt(rhoM * (muM));

  etaP = 1.0 / (invZp + invZpNeig);
  etaS = 1.0 / (invZs + invZsNeig);

  // Change the values in impAndEta so that they can be used in later calculation
  // of "hat" variables.
  impAndEta.etaP = etaP;
  impAndEta.etaS = etaS;
  impAndEta.invZp = invZp;
  impAndEta.invZs = invZs;
  impAndEta.invZpNeig = invZpNeig;
  impAndEta.invZsNeig = invZsNeig;

  impAndEta.invEtaS = 1.0 / etaS;
  impAndEta.zp = 1.0 / invZp;
  impAndEta.zs = 1.0 / invZs;
  impAndEta.zpNeig = 1.0 / invZpNeig;
  impAndEta.zsNeig = 1.0 / invZsNeig;

  impAndEta.csOcpTZsOZp =
      std::sqrt((muP) / rhoP) / std::sqrt((laP + 2 * muP) / rhoP) * impAndEta.zs / impAndEta.zp;
  impAndEta.csOcpTZsOZpNeig = std::sqrt((muM) / rhoM) / std::sqrt((laM + 2 * muM) / rhoM) *
                              impAndEta.zsNeig / impAndEta.zpNeig;
#endif // USE_DAMAGEDELASTIC
  for (unsigned o = 0; o < CONVERGENCE_ORDER; ++o) {
    using Range = typename NumPoints<Type>::Range;

#ifndef ACL_DEVICE
#pragma omp simd
#endif
    for (auto index = Range::start; index < Range::end; index += Range::step) {
      auto i{startLoopIndex + index};
      faultStresses.normalStress[o][i] =
          etaP * (qIMinus[o][U][i] - qIPlus[o][U][i] + qIPlus[o][N][i] * invZp +
                  qIMinus[o][N][i] * invZpNeig);

      faultStresses.traction1[o][i] =
          etaS * (qIMinus[o][V][i] - qIPlus[o][V][i] + qIPlus[o][T1][i] * invZs +
                  qIMinus[o][T1][i] * invZsNeig);

      faultStresses.traction2[o][i] =
          etaS * (qIMinus[o][W][i] - qIPlus[o][W][i] + qIPlus[o][T2][i] * invZs +
                  qIMinus[o][T2][i] * invZsNeig);
    }
  }
#else
  seissol::dynamicRupture::kernel::computeTheta krnl;
  krnl.extractVelocities = init::extractVelocities::Values;
  krnl.extractTractions = init::extractTractions::Values;

  // Compute Theta from eq (4.53) in Carsten's thesis
  krnl.Zplus = impedanceMatrices.impedance;
  krnl.Zminus = impedanceMatrices.impedanceNeig;
  krnl.eta = impedanceMatrices.eta;

  alignas(ALIGNMENT) real thetaBuffer[tensor::theta::size()] = {};
  krnl.theta = thetaBuffer;
  auto thetaView = init::theta::view::create(thetaBuffer);

  for (unsigned o = 0; o < CONVERGENCE_ORDER; ++o) {
    krnl.Qplus = qInterpolatedPlus[o];
    krnl.Qminus = qInterpolatedMinus[o];
    krnl.execute();

    for (unsigned i = 0; i < misc::numPaddedPoints; ++i) {
      faultStresses.normalStress[o][i] = thetaView(i, 0);
      faultStresses.traction1[o][i] = thetaView(i, 1);
      faultStresses.traction2[o][i] = thetaView(i, 2);
      faultStresses.fluidPressure[o][i] = thetaView(i, 3);
    }
  }
#endif
}

/**
 * Asserts whether all relevant arrays are properly aligned
 */
inline void checkAlignmentPostCompute(
    const real qIPlus[CONVERGENCE_ORDER][dr::misc::numQuantities][dr::misc::numPaddedPoints],
    const real qIMinus[CONVERGENCE_ORDER][dr::misc::numQuantities][dr::misc::numPaddedPoints],
    const real imposedStateP[CONVERGENCE_ORDER][dr::misc::numPaddedPoints],
    const real imposedStateM[CONVERGENCE_ORDER][dr::misc::numPaddedPoints],
    const FaultStresses& faultStresses,
    const TractionResults& tractionResults) {
  using namespace dr::misc::quantity_indices;

  assert(reinterpret_cast<uintptr_t>(imposedStateP[U]) % ALIGNMENT == 0);
  assert(reinterpret_cast<uintptr_t>(imposedStateP[V]) % ALIGNMENT == 0);
  assert(reinterpret_cast<uintptr_t>(imposedStateP[W]) % ALIGNMENT == 0);
  assert(reinterpret_cast<uintptr_t>(imposedStateP[N]) % ALIGNMENT == 0);
  assert(reinterpret_cast<uintptr_t>(imposedStateP[T1]) % ALIGNMENT == 0);
  assert(reinterpret_cast<uintptr_t>(imposedStateP[T2]) % ALIGNMENT == 0);

  assert(reinterpret_cast<uintptr_t>(imposedStateM[U]) % ALIGNMENT == 0);
  assert(reinterpret_cast<uintptr_t>(imposedStateM[V]) % ALIGNMENT == 0);
  assert(reinterpret_cast<uintptr_t>(imposedStateM[W]) % ALIGNMENT == 0);
  assert(reinterpret_cast<uintptr_t>(imposedStateM[N]) % ALIGNMENT == 0);
  assert(reinterpret_cast<uintptr_t>(imposedStateM[T1]) % ALIGNMENT == 0);
  assert(reinterpret_cast<uintptr_t>(imposedStateM[T2]) % ALIGNMENT == 0);

  for (size_t o = 0; o < CONVERGENCE_ORDER; ++o) {
    assert(reinterpret_cast<uintptr_t>(qIPlus[o][U]) % ALIGNMENT == 0);
    assert(reinterpret_cast<uintptr_t>(qIPlus[o][V]) % ALIGNMENT == 0);
    assert(reinterpret_cast<uintptr_t>(qIPlus[o][W]) % ALIGNMENT == 0);
    assert(reinterpret_cast<uintptr_t>(qIPlus[o][N]) % ALIGNMENT == 0);
    assert(reinterpret_cast<uintptr_t>(qIPlus[o][T1]) % ALIGNMENT == 0);
    assert(reinterpret_cast<uintptr_t>(qIPlus[o][T2]) % ALIGNMENT == 0);

    assert(reinterpret_cast<uintptr_t>(qIMinus[o][U]) % ALIGNMENT == 0);
    assert(reinterpret_cast<uintptr_t>(qIMinus[o][V]) % ALIGNMENT == 0);
    assert(reinterpret_cast<uintptr_t>(qIMinus[o][W]) % ALIGNMENT == 0);
    assert(reinterpret_cast<uintptr_t>(qIMinus[o][N]) % ALIGNMENT == 0);
    assert(reinterpret_cast<uintptr_t>(qIMinus[o][T1]) % ALIGNMENT == 0);
    assert(reinterpret_cast<uintptr_t>(qIMinus[o][T2]) % ALIGNMENT == 0);

    assert(reinterpret_cast<uintptr_t>(faultStresses.normalStress[o]) % ALIGNMENT == 0);
    assert(reinterpret_cast<uintptr_t>(tractionResults.traction1[o]) % ALIGNMENT == 0);
    assert(reinterpret_cast<uintptr_t>(tractionResults.traction2[o]) % ALIGNMENT == 0);
  }
}

/**
 * Integrate over all Time points with the time weights and calculate the traction for each side
 * according to Carsten Uphoff Thesis: EQ.: 4.60
 *
 * @param[in] faultStresses
 * @param[in] tractionResults
 * @param[in] impAndEta
 * @param[in] impedancenceMatrices
 * @param[in] qInterpolatedPlus
 * @param[in] qInterpolatedMinus
 * @param[in] timeWeights
 * @param[out] imposedStatePlus
 * @param[out] imposedStateMinus
 */
template <RangeType Type = RangeType::CPU>
inline void postcomputeImposedStateFromNewStress(
    const FaultStresses& faultStresses,
    const TractionResults& tractionResults,
    const ImpedancesAndEta& impAndEta,
    const ImpedanceMatrices& impedanceMatrices,
    real imposedStatePlus[tensor::QInterpolated::size()],
    real imposedStateMinus[tensor::QInterpolated::size()],
    const real qInterpolatedPlus[CONVERGENCE_ORDER][tensor::QInterpolated::size()],
    const real qInterpolatedMinus[CONVERGENCE_ORDER][tensor::QInterpolated::size()],
    const double timeWeights[CONVERGENCE_ORDER],
    unsigned startIndex = 0) {

  using QInterpolatedRange = typename QInterpolated<Type>::Range;
  for (auto index = QInterpolatedRange::start; index < QInterpolatedRange::end;
       index += QInterpolatedRange::step) {
    auto i{startIndex + index};
    imposedStatePlus[i] = static_cast<real>(0.0);
    imposedStateMinus[i] = static_cast<real>(0.0);
  }
#ifndef USE_POROELASTIC
  const auto invZs = impAndEta.invZs;
  const auto invZp = impAndEta.invZp;
  const auto invZsNeig = impAndEta.invZsNeig;
  const auto invZpNeig = impAndEta.invZpNeig;

  using ImposedStateShapeT = real(*)[misc::numPaddedPoints];

  auto* imposedStateP = reinterpret_cast<ImposedStateShapeT>(imposedStatePlus);
  auto* imposedStateM = reinterpret_cast<ImposedStateShapeT>(imposedStateMinus);

  using QInterpolatedShapeT = const real(*)[misc::numQuantities][misc::numPaddedPoints];
  auto* qIPlus = reinterpret_cast<QInterpolatedShapeT>(qInterpolatedPlus);
  auto* qIMinus = reinterpret_cast<QInterpolatedShapeT>(qInterpolatedMinus);

  using namespace dr::misc::quantity_indices;

#ifndef ACL_DEVICE
  checkAlignmentPostCompute(
      qIPlus, qIMinus, imposedStateP, imposedStateM, faultStresses, tractionResults);
#endif

  for (unsigned o = 0; o < CONVERGENCE_ORDER; ++o) {
    auto weight = timeWeights[o];

    using NumPointsRange = typename NumPoints<Type>::Range;
#ifndef ACL_DEVICE
#pragma omp simd
#endif
    for (auto index = NumPointsRange::start; index < NumPointsRange::end;
         index += NumPointsRange::step) {
      auto i{startIndex + index};

      const auto normalStress = faultStresses.normalStress[o][i];
      const auto traction1 = tractionResults.traction1[o][i];
      const auto traction2 = tractionResults.traction2[o][i];

      imposedStateM[N][i] += weight * normalStress;
      imposedStateM[T1][i] += weight * traction1;
      imposedStateM[T2][i] += weight * traction2;
      imposedStateM[U][i] +=
          weight * (qIMinus[o][U][i] - invZpNeig * (normalStress - qIMinus[o][N][i]));
      imposedStateM[V][i] +=
          weight * (qIMinus[o][V][i] - invZsNeig * (traction1 - qIMinus[o][T1][i]));
      imposedStateM[W][i] +=
          weight * (qIMinus[o][W][i] - invZsNeig * (traction2 - qIMinus[o][T2][i]));

      imposedStateP[N][i] += weight * normalStress;
      imposedStateP[T1][i] += weight * traction1;
      imposedStateP[T2][i] += weight * traction2;
      imposedStateP[U][i] += weight * (qIPlus[o][U][i] + invZp * (normalStress - qIPlus[o][N][i]));
      imposedStateP[V][i] += weight * (qIPlus[o][V][i] + invZs * (traction1 - qIPlus[o][T1][i]));
      imposedStateP[W][i] += weight * (qIPlus[o][W][i] + invZs * (traction2 - qIPlus[o][T2][i]));
    }
  }
#ifdef USE_DAMAGEDELASTIC
  const auto csOcpTZsOZp = impAndEta.csOcpTZsOZp;
  const auto csOcpTZsOZpNeig = impAndEta.csOcpTZsOZpNeig;

  real interPlus[tensor::QInterpolated::size()];
  real interMinus[tensor::QInterpolated::size()];
  auto* interP = reinterpret_cast<ImposedStateShapeT>(interPlus);
  auto* interM = reinterpret_cast<ImposedStateShapeT>(interMinus);
  using NumPointsRange = typename NumPoints<Type>::Range;
#ifndef ACL_DEVICE
#pragma omp simd
#endif
  for (auto index = NumPointsRange::start; index < NumPointsRange::end;
       index += NumPointsRange::step) {
    auto i{startIndex + index};
    interM[N][i] = imposedStateM[N][i];
    interM[T1][i] = imposedStateM[T1][i];
    interM[T2][i] = imposedStateM[T2][i];
    interM[U][i] = imposedStateM[U][i];
    interM[V][i] = imposedStateM[V][i];
    interM[W][i] = imposedStateM[W][i];

    interP[N][i] = imposedStateP[N][i];
    interP[T1][i] = imposedStateP[T1][i];
    interP[T2][i] = imposedStateP[T2][i];
    interP[U][i] = imposedStateP[U][i];
    interP[V][i] = imposedStateP[V][i];
    interP[W][i] = imposedStateP[W][i];
  }

  // Fill in nonlinear Flux term at the end time integratoon point.
  for (unsigned i = 0; i < seissol::dr::misc::numPaddedPoints; i++) {
    real vx, vy, vz; // In global coord.
    vx = impAndEta.faultN[0] * interP[U][i] + impAndEta.faultT1[0] * interP[V][i] +
         impAndEta.faultT2[0] * interP[W][i];
    vy = impAndEta.faultN[1] * interP[U][i] + impAndEta.faultT1[1] * interP[V][i] +
         impAndEta.faultT2[1] * interP[W][i];
    vz = impAndEta.faultN[2] * interP[U][i] + impAndEta.faultT1[2] * interP[V][i] +
         impAndEta.faultT2[2] * interP[W][i];
    imposedStateP[0][i] = -vx * impAndEta.faultN[0]; // minus sign from conservation laws
    imposedStateP[1][i] = -vy * impAndEta.faultN[1];
    imposedStateP[2][i] = -vz * impAndEta.faultN[2];

    imposedStateP[3][i] = -0.5 * (vx * impAndEta.faultN[1] + vy * impAndEta.faultN[0]);
    imposedStateP[4][i] = -0.5 * (vy * impAndEta.faultN[2] + vz * impAndEta.faultN[1]);
    imposedStateP[5][i] = -0.5 * (vx * impAndEta.faultN[2] + vz * impAndEta.faultN[0]);

    // Also need to project traction (N, T1, T2) in rotated coord, back to
    // global coords.
    real trac_x, trac_y, trac_z; // In global coord.
    trac_x = impAndEta.faultN[0] * interP[N][i] + impAndEta.faultT1[0] * interP[T1][i] +
             impAndEta.faultT2[0] * interP[T2][i];
    trac_y = impAndEta.faultN[1] * interP[N][i] + impAndEta.faultT1[1] * interP[T1][i] +
             impAndEta.faultT2[1] * interP[T2][i];
    trac_z = impAndEta.faultN[2] * interP[N][i] + impAndEta.faultT1[2] * interP[T1][i] +
             impAndEta.faultT2[2] * interP[T2][i];

    // minus sign from conservation laws.
    imposedStateP[6][i] = -trac_x / impAndEta.rho0P;
    imposedStateP[7][i] = -trac_y / impAndEta.rho0P;
    imposedStateP[8][i] = -trac_z / impAndEta.rho0P;
    imposedStateP[9][i] = 0.0;
    imposedStateP[10][i] = 0.0;

    vx = (impAndEta.faultN[0] * interM[U][i] + impAndEta.faultT1[0] * interM[V][i] +
          impAndEta.faultT2[0] * interM[W][i]);
    vy = (impAndEta.faultN[1] * interM[U][i] + impAndEta.faultT1[1] * interM[V][i] +
          impAndEta.faultT2[1] * interM[W][i]);
    vz = (impAndEta.faultN[2] * interM[U][i] + impAndEta.faultT1[2] * interM[V][i] +
          impAndEta.faultT2[2] * interM[W][i]);
    // additional minus sign due to projected face-normal coords
    // are opposite to face normal of the cell "M".
    imposedStateM[0][i] = -1.0 * (-vx * impAndEta.faultN[0]);
    imposedStateM[1][i] = -1.0 * (-vy * impAndEta.faultN[1]);
    imposedStateM[2][i] = -1.0 * (-vz * impAndEta.faultN[2]);

    imposedStateM[3][i] = -1.0 * (-0.5 * (vx * impAndEta.faultN[1] + vy * impAndEta.faultN[0]));
    imposedStateM[4][i] = -1.0 * (-0.5 * (vy * impAndEta.faultN[2] + vz * impAndEta.faultN[1]));
    imposedStateM[5][i] = -1.0 * (-0.5 * (vx * impAndEta.faultN[2] + vz * impAndEta.faultN[0]));

    // minus sign due to traction needs to time (-1,0,0) in roated coords for cell "M"
    trac_x = -(impAndEta.faultN[0] * interM[N][i] + impAndEta.faultT1[0] * interM[T1][i] +
               impAndEta.faultT2[0] * interM[T2][i]);
    trac_y = -(impAndEta.faultN[1] * interM[N][i] + impAndEta.faultT1[1] * interM[T1][i] +
               impAndEta.faultT2[1] * interM[T2][i]);
    trac_z = -(impAndEta.faultN[2] * interM[N][i] + impAndEta.faultT1[2] * interM[T1][i] +
               impAndEta.faultT2[2] * interM[T2][i]);

    // minus sign from conservation laws.
    imposedStateM[6][i] = -trac_x / impAndEta.rho0M;
    imposedStateM[7][i] = -trac_y / impAndEta.rho0M;
    imposedStateM[8][i] = -trac_z / impAndEta.rho0M;
    imposedStateM[9][i] = 0.0;
    imposedStateM[10][i] = 0.0;
  }
#endif
#else // USE_POROELASTIC
  // setup kernel
  seissol::dynamicRupture::kernel::computeImposedStateM krnlM;
  krnlM.extractVelocities = init::extractVelocities::Values;
  krnlM.extractTractions = init::extractTractions::Values;
  krnlM.mapToVelocities = init::mapToVelocities::Values;
  krnlM.mapToTractions = init::mapToTractions::Values;
  krnlM.Zminus = impedanceMatrices.impedanceNeig;
  krnlM.imposedState = imposedStateMinus;

  seissol::dynamicRupture::kernel::computeImposedStateP krnlP;
  krnlP.extractVelocities = init::extractVelocities::Values;
  krnlP.extractTractions = init::extractTractions::Values;
  krnlP.mapToVelocities = init::mapToVelocities::Values;
  krnlP.mapToTractions = init::mapToTractions::Values;
  krnlP.Zplus = impedanceMatrices.impedance;
  krnlP.imposedState = imposedStatePlus;

  alignas(ALIGNMENT) real thetaBuffer[tensor::theta::size()] = {};
  auto thetaView = init::theta::view::create(thetaBuffer);
  krnlM.theta = thetaBuffer;
  krnlP.theta = thetaBuffer;

  for (unsigned o = 0; o < CONVERGENCE_ORDER; ++o) {
    auto weight = timeWeights[o];
    // copy values to yateto dataformat
    for (unsigned i = 0; i < misc::numPaddedPoints; ++i) {
      thetaView(i, 0) = faultStresses.normalStress[o][i];
      thetaView(i, 1) = tractionResults.traction1[o][i];
      thetaView(i, 2) = tractionResults.traction2[o][i];
      thetaView(i, 3) = faultStresses.fluidPressure[o][i];
    }
    // execute kernel (and hence update imposedStatePlus/Minus)
    krnlM.Qminus = qInterpolatedMinus[o];
    krnlM.weight = weight;
    krnlM.execute();

    krnlP.Qplus = qInterpolatedPlus[o];
    krnlP.weight = weight;
    krnlP.execute();
  }
#endif
}

/**
 * adjusts initial stresses based on the given nucleation ones
 *
 * @param[out] initialStressInFaultCS
 * @param[in] nucleationStressInFaultCS
 * @param[in] t0
 * @param[in] dt
 * @param[in] index - device iteration index
 */
template <RangeType Type = RangeType::CPU,
          typename MathFunctions = seissol::functions::HostStdFunctions>
// See https://github.com/llvm/llvm-project/issues/60163
// NOLINTNEXTLINE
inline void adjustInitialStress(real initialStressInFaultCS[misc::numPaddedPoints][6],
                                const real nucleationStressInFaultCS[misc::numPaddedPoints][6],
                                // See https://github.com/llvm/llvm-project/issues/60163
                                // NOLINTNEXTLINE
                                real initialPressure[misc::numPaddedPoints],
                                const real nucleationPressure[misc::numPaddedPoints],
                                real fullUpdateTime,
                                real t0,
                                real dt,
                                unsigned startIndex = 0) {
  if (fullUpdateTime <= t0) {
    const real gNuc =
        gaussianNucleationFunction::smoothStepIncrement<MathFunctions>(fullUpdateTime, dt, t0);

    using Range = typename NumPoints<Type>::Range;

#ifndef ACL_DEVICE
#pragma omp simd
#endif
    for (auto index = Range::start; index < Range::end; index += Range::step) {
      auto pointIndex{startIndex + index};
      for (unsigned i = 0; i < 6; i++) {
        initialStressInFaultCS[pointIndex][i] += nucleationStressInFaultCS[pointIndex][i] * gNuc;
      }
      initialPressure[pointIndex] += nucleationPressure[pointIndex] * gNuc;
    }
  }
}

/**
 * output rupture front, saves update time of the rupture front
 * rupture front is the first registered change in slip rates that exceeds 0.001
 *
 * param[in,out] ruptureTimePending
 * param[out] ruptureTime
 * param[in] slipRateMagnitude
 * param[in] fullUpdateTime
 */
template <RangeType Type = RangeType::CPU>
// See https://github.com/llvm/llvm-project/issues/60163
// NOLINTNEXTLINE
inline void saveRuptureFrontOutput(bool ruptureTimePending[misc::numPaddedPoints],
                                   // See https://github.com/llvm/llvm-project/issues/60163
                                   // NOLINTNEXTLINE
                                   real ruptureTime[misc::numPaddedPoints],
                                   const real slipRateMagnitude[misc::numPaddedPoints],
                                   real fullUpdateTime,
                                   unsigned startIndex = 0) {

  using Range = typename NumPoints<Type>::Range;

#ifndef ACL_DEVICE
#pragma omp simd
#endif
  for (auto index = Range::start; index < Range::end; index += Range::step) {
    auto pointIndex{startIndex + index};
    constexpr real ruptureFrontThreshold = 0.001;
    if (ruptureTimePending[pointIndex] && slipRateMagnitude[pointIndex] > ruptureFrontThreshold) {
      ruptureTime[pointIndex] = fullUpdateTime;
      ruptureTimePending[pointIndex] = false;
    }
  }
}

/**
 * Save the maximal computed slip rate magnitude in peakSlipRate
 *
 * param[in] slipRateMagnitude
 * param[in, out] peakSlipRate
 */
template <RangeType Type = RangeType::CPU>
inline void savePeakSlipRateOutput(const real slipRateMagnitude[misc::numPaddedPoints],
                                   // See https://github.com/llvm/llvm-project/issues/60163
                                   // NOLINTNEXTLINE
                                   real peakSlipRate[misc::numPaddedPoints],
                                   unsigned startIndex = 0) {

  using Range = typename NumPoints<Type>::Range;

#ifndef ACL_DEVICE
#pragma omp simd
#endif
  for (auto index = Range::start; index < Range::end; index += Range::step) {
    auto pointIndex{startIndex + index};
    peakSlipRate[pointIndex] = std::max(peakSlipRate[pointIndex], slipRateMagnitude[pointIndex]);
  }
}

template <RangeType Type = RangeType::CPU>
inline void computeFrictionEnergy(
    DREnergyOutput& energyData,
    const real qInterpolatedPlus[CONVERGENCE_ORDER][tensor::QInterpolated::size()],
    const real qInterpolatedMinus[CONVERGENCE_ORDER][tensor::QInterpolated::size()],
    const ImpedancesAndEta& impAndEta,
    const double timeWeights[CONVERGENCE_ORDER],
    const real spaceWeights[NUMBER_OF_SPACE_QUADRATURE_POINTS],
    const DRGodunovData& godunovData,
    size_t startIndex = 0) {

  auto* slip = reinterpret_cast<real(*)[misc::numPaddedPoints]>(energyData.slip);
  auto* accumulatedSlip = energyData.accumulatedSlip;
  auto* frictionalEnergy = energyData.frictionalEnergy;
  const double doubledSurfaceArea = godunovData.doubledSurfaceArea;

  using QInterpolatedShapeT = const real(*)[misc::numQuantities][misc::numPaddedPoints];
  auto* qIPlus = reinterpret_cast<QInterpolatedShapeT>(qInterpolatedPlus);
  auto* qIMinus = reinterpret_cast<QInterpolatedShapeT>(qInterpolatedMinus);

  const auto bPlus = impAndEta.etaS * impAndEta.invZs;

  const auto bMinus = impAndEta.etaS * impAndEta.invZsNeig;

  using Range = typename NumPoints<Type>::Range;

  using namespace dr::misc::quantity_indices;
  for (size_t o = 0; o < CONVERGENCE_ORDER; ++o) {
    const auto timeWeight = timeWeights[o];

#ifndef ACL_DEVICE
#pragma omp simd
#endif
    for (size_t index = Range::start; index < Range::end; index += Range::step) {
      const size_t i{startIndex + index};

      const real interpolatedSlipRate1 = qIMinus[o][U][i] - qIPlus[o][U][i];
      const real interpolatedSlipRate2 = qIMinus[o][V][i] - qIPlus[o][V][i];
      const real interpolatedSlipRate3 = qIMinus[o][W][i] - qIPlus[o][W][i];

      const real interpolatedSlipRateMagnitude =
          misc::magnitude(interpolatedSlipRate1, interpolatedSlipRate2, interpolatedSlipRate3);

      accumulatedSlip[i] += timeWeight * interpolatedSlipRateMagnitude;

      slip[0][i] += timeWeight * interpolatedSlipRate1;
      slip[1][i] += timeWeight * interpolatedSlipRate2;
      slip[2][i] += timeWeight * interpolatedSlipRate3;

      const real interpolatedTraction12 = bPlus * qIMinus[o][T1][i] + bMinus * qIPlus[o][T1][i];
      const real interpolatedTraction13 = bPlus * qIMinus[o][T2][i] + bMinus * qIPlus[o][T2][i];

      const auto spaceWeight = spaceWeights[i];

      const auto weight = -timeWeight * spaceWeight * doubledSurfaceArea;
      frictionalEnergy[i] += weight * (interpolatedTraction12 * interpolatedSlipRate2 +
                                       interpolatedTraction13 * interpolatedSlipRate3);
    }
  }
}

} // namespace seissol::dr::friction_law::common

#endif // SEISSOL_FRICTIONSOLVER_COMMON_H<|MERGE_RESOLUTION|>--- conflicted
+++ resolved
@@ -98,12 +98,8 @@
     const real qInterpolatedMinus[CONVERGENCE_ORDER][tensor::QInterpolated::size()],
     const real qStrainInterpolatedPlus[CONVERGENCE_ORDER][tensor::QInterpolated::size()],
     const real qStrainInterpolatedMinus[CONVERGENCE_ORDER][tensor::QInterpolated::size()],
-<<<<<<< HEAD
-        const seissol::initializer::parameters::DamagedElasticParameters* damagedElasticParameters,
-=======
     const seissol::initializer::parameters::DamagedElasticParameters* damagedElasticParameters =
         nullptr,
->>>>>>> 8225f6e9
     unsigned startLoopIndex = 0) {
 
   static_assert(tensor::QInterpolated::Shape[0] == tensor::resample::Shape[0],
@@ -199,19 +195,10 @@
   const real aB2 = damagedElasticParameters->aB2;
   const real aB3 = damagedElasticParameters->aB3;
 
-<<<<<<< HEAD
-  real EspIp = (exxP) + (eyyP) + (ezzP);
-  real EspIIp =
-      (exxP) * (exxP) + (eyyP) * (eyyP) +
-      (ezzP) * (ezzP) + 2 * (exyP) * (exyP) +
-      2 * (eyzP) * (eyzP) + 2 * (ezxP) * (ezxP);
-  real alphap = damP;
-=======
   const real EspIp = (exxP) + (eyyP) + (ezzP);
   const real EspIIp = (exxP) * (exxP) + (eyyP) * (eyyP) + (ezzP) * (ezzP) + 2 * (exyP) * (exyP) +
                       2 * (eyzP) * (eyzP) + 2 * (ezxP) * (ezxP);
   const real alphap = damP;
->>>>>>> 8225f6e9
   real xip;
   if (EspIIp > 1e-30) {
     xip = EspIp / std::sqrt(EspIIp);
@@ -219,17 +206,9 @@
     xip = 0.0;
   }
 
-<<<<<<< HEAD
-  real EspIm = (exxM) + (eyyM) + (ezzM);
-  real EspIIm =
-      (exxM) * (exxM) + (eyyM) * (eyyM) +
-      (ezzM) * (ezzM) + 2 * (exyM) * (exyM) +
-      2 * (eyzM) * (eyzM) + 2 * (ezxM) * (ezxM);
-=======
   const real EspIm = (exxM) + (eyyM) + (ezzM);
   const real EspIIm = (exxM) * (exxM) + (eyyM) * (eyyM) + (ezzM) * (ezzM) + 2 * (exyM) * (exyM) +
                       2 * (eyzM) * (eyzM) + 2 * (ezxM) * (ezxM);
->>>>>>> 8225f6e9
   real alpham = damM;
   real xim;
   if (EspIIm > 1e-30) {
@@ -246,17 +225,8 @@
 
   auto muM = (1 - breM) * (mu0M - alpham * xi0M * gaRM - 0.5 * alpham * gaRM * xim) +
              breM * ((aB0 + 0.5 * aB1 * xim - 0.5 * aB3 * xim * xim * xim));
-<<<<<<< HEAD
   auto laM = (1 - breM) * (la0M - alpham * gaRM * (eyyM) / std::sqrt(EspIIm)) +
              breM * ((2.0 * aB2 + 3.0 * aB3 * xim) + aB1 * (eyyM) / std::sqrt(EspIIm));
-=======
-
-  auto laM = (1 - breM) * (la0M - alpham * gaRM * (eyyM) / std::sqrt(EspIIm)) +
-             breM * ((2.0 * aB2 + 3.0 * aB3 * xim) + aB1 * (eyyM) / std::sqrt(EspIIm));
-  if (EspIIm <= 1e-30) {
-    laM = (1 - breM) * la0M + breM * (2.0 * aB2 + 3.0 * aB3 * xim);
-  }
->>>>>>> 8225f6e9
 
   invZp = 1.0 / std::sqrt(rhoP * (laP + 2 * muP));
   invZpNeig = 1.0 / std::sqrt(rhoM * (laM + 2 * muM));
