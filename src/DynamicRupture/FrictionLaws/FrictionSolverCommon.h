--- conflicted
+++ resolved
@@ -75,51 +75,32 @@
 template <typename Cfg, Executor Executor>
 struct VariableIndexing;
 
-<<<<<<< HEAD
 template <typename Cfg>
 struct VariableIndexing<Cfg, Executor::Host> {
   template <typename T>
   static constexpr T&
-      index(T (&data)[Cfg::ConvergenceOrder][misc::NumPaddedPoints<Cfg>], int o, int i) {
+      index(T (&data)[misc::TimeSteps<Cfg>][misc::NumPaddedPoints<Cfg>], int o, int i) {
     return data[o][i];
   }
 
   template <typename T>
   static constexpr T
-      index(const T (&data)[Cfg::ConvergenceOrder][misc::NumPaddedPoints<Cfg>], int o, int i) {
-=======
-template <>
-struct VariableIndexing<Executor::Host> {
-  static constexpr real& index(real (&data)[misc::TimeSteps][misc::NumPaddedPoints], int o, int i) {
+      index(const T (&data)[misc::TimeSteps<Cfg>][misc::NumPaddedPoints<Cfg>], int o, int i) {
     return data[o][i];
   }
-
-  static constexpr real
-      index(const real (&data)[misc::TimeSteps][misc::NumPaddedPoints], int o, int i) {
->>>>>>> 86cfbd80
-    return data[o][i];
-  }
 };
 
-<<<<<<< HEAD
 template <typename Cfg>
 struct VariableIndexing<Cfg, Executor::Device> {
   template <typename T>
-  static constexpr T& index(T (&data)[Cfg::ConvergenceOrder], int o, int i) {
+  static constexpr T& index(T (&data)[misc::TimeSteps<Cfg>], int o, int i) {
     return data[o];
   }
 
   template <typename T>
-  static constexpr T index(const T (&data)[Cfg::ConvergenceOrder], int o, int i) {
+  static constexpr T index(const T (&data)[misc::TimeSteps<Cfg>], int o, int i) {
     return data[o];
   }
-=======
-template <>
-struct VariableIndexing<Executor::Device> {
-  static constexpr real& index(real (&data)[misc::TimeSteps], int o, int i) { return data[o]; }
-
-  static constexpr real index(const real (&data)[misc::TimeSteps], int o, int i) { return data[o]; }
->>>>>>> 86cfbd80
 };
 
 /**
@@ -127,21 +108,13 @@
  */
 template <typename Cfg>
 inline void checkAlignmentPreCompute(
-<<<<<<< HEAD
-    const Real<Cfg> qIPlus[Cfg::ConvergenceOrder][dr::misc::NumQuantities<Cfg>]
+    const Real<Cfg> qIPlus[misc::TimeSteps<Cfg>][dr::misc::NumQuantities<Cfg>]
                           [dr::misc::NumPaddedPoints<Cfg>],
-    const Real<Cfg> qIMinus[Cfg::ConvergenceOrder][dr::misc::NumQuantities<Cfg>]
+    const Real<Cfg> qIMinus[misc::TimeSteps<Cfg>][dr::misc::NumQuantities<Cfg>]
                            [dr::misc::NumPaddedPoints<Cfg>],
     const FaultStresses<Cfg, Executor::Host>& faultStresses) {
   using namespace dr::misc::quantity_indices;
-  for (unsigned o = 0; o < Cfg::ConvergenceOrder; ++o) {
-=======
-    const real qIPlus[misc::TimeSteps][dr::misc::NumQuantities][dr::misc::NumPaddedPoints],
-    const real qIMinus[misc::TimeSteps][dr::misc::NumQuantities][dr::misc::NumPaddedPoints],
-    const FaultStresses<Executor::Host>& faultStresses) {
-  using namespace dr::misc::quantity_indices;
-  for (unsigned o = 0; o < misc::TimeSteps; ++o) {
->>>>>>> 86cfbd80
+  for (unsigned o = 0; o < misc::TimeSteps<Cfg>; ++o) {
     assert(reinterpret_cast<uintptr_t>(qIPlus[o][U]) % Alignment == 0);
     assert(reinterpret_cast<uintptr_t>(qIPlus[o][V]) % Alignment == 0);
     assert(reinterpret_cast<uintptr_t>(qIPlus[o][W]) % Alignment == 0);
@@ -179,21 +152,12 @@
  */
 template <typename Cfg, RangeType Type = RangeType::CPU>
 SEISSOL_HOSTDEVICE inline void precomputeStressFromQInterpolated(
-<<<<<<< HEAD
     FaultStresses<Cfg, RangeExecutor<Type>::Exec>& faultStresses,
     const ImpedancesAndEta<Real<Cfg>>& impAndEta,
     const ImpedanceMatrices<Cfg>& impedanceMatrices,
-    const Real<Cfg> qInterpolatedPlus[Cfg::ConvergenceOrder][tensor::QInterpolated<Cfg>::size()],
-    const Real<Cfg> qInterpolatedMinus[Cfg::ConvergenceOrder][tensor::QInterpolated<Cfg>::size()],
+    const Real<Cfg> qInterpolatedPlus[misc::TimeSteps<Cfg>][tensor::QInterpolated<Cfg>::size()],
+    const Real<Cfg> qInterpolatedMinus[misc::TimeSteps<Cfg>][tensor::QInterpolated<Cfg>::size()],
     Real<Cfg> etaPDamp,
-=======
-    FaultStresses<RangeExecutor<Type>::Exec>& faultStresses,
-    const ImpedancesAndEta& impAndEta,
-    const ImpedanceMatrices& impedanceMatrices,
-    const real qInterpolatedPlus[misc::TimeSteps][tensor::QInterpolated::size()],
-    const real qInterpolatedMinus[misc::TimeSteps][tensor::QInterpolated::size()],
-    real etaPDamp,
->>>>>>> 86cfbd80
     unsigned startLoopIndex = 0) {
   static_assert(tensor::QInterpolated<Cfg>::Shape[seissol::multisim::BasisDim<Cfg>] ==
                     tensor::resample<Cfg>::Shape[0],
@@ -218,13 +182,8 @@
     checkAlignmentPreCompute(qIPlus, qIMinus, faultStresses);
 #endif
 
-<<<<<<< HEAD
-    for (unsigned o = 0; o < Cfg::ConvergenceOrder; ++o) {
+    for (unsigned o = 0; o < misc::TimeSteps<Cfg>; ++o) {
       using Range = typename NumPoints<Type, Cfg>::Range;
-=======
-  for (unsigned o = 0; o < misc::TimeSteps; ++o) {
-    using Range = typename NumPoints<Type>::Range;
->>>>>>> 86cfbd80
 
 #ifndef ACL_DEVICE
 #pragma omp simd
@@ -244,7 +203,6 @@
                     qIMinus[o][T2][i] * invZsNeig);
       }
     }
-<<<<<<< HEAD
   } else {
     seissol::dynamicRupture::kernel::computeTheta<Cfg> krnl;
     krnl.extractVelocities = init::extractVelocities<Cfg>::Values;
@@ -270,33 +228,6 @@
         faultStresses.traction2[o][i] = thetaView(i, 2);
         faultStresses.fluidPressure[o][i] = thetaView(i, 3);
       }
-=======
-  }
-#else
-  seissol::dynamicRupture::kernel::computeTheta krnl;
-  krnl.extractVelocities = init::extractVelocities::Values;
-  krnl.extractTractions = init::extractTractions::Values;
-
-  // Compute Theta from eq (4.53) in Carsten's thesis
-  krnl.Zplus = impedanceMatrices.impedance;
-  krnl.Zminus = impedanceMatrices.impedanceNeig;
-  krnl.eta = impedanceMatrices.eta;
-
-  alignas(Alignment) real thetaBuffer[tensor::theta::size()] = {};
-  krnl.theta = thetaBuffer;
-  auto thetaView = init::theta::view::create(thetaBuffer);
-
-  for (unsigned o = 0; o < misc::TimeSteps; ++o) {
-    krnl.Qplus = qInterpolatedPlus[o];
-    krnl.Qminus = qInterpolatedMinus[o];
-    krnl.execute();
-
-    for (unsigned i = 0; i < misc::NumPaddedPoints; ++i) {
-      faultStresses.normalStress[o][i] = thetaView(i, 0);
-      faultStresses.traction1[o][i] = thetaView(i, 1);
-      faultStresses.traction2[o][i] = thetaView(i, 2);
-      faultStresses.fluidPressure[o][i] = thetaView(i, 3);
->>>>>>> 86cfbd80
     }
   }
 }
@@ -306,23 +237,14 @@
  */
 template <typename Cfg>
 inline void checkAlignmentPostCompute(
-<<<<<<< HEAD
-    const Real<Cfg> qIPlus[Cfg::ConvergenceOrder][dr::misc::NumQuantities<Cfg>]
+    const Real<Cfg> qIPlus[misc::TimeSteps<Cfg>][dr::misc::NumQuantities<Cfg>]
                           [dr::misc::NumPaddedPoints<Cfg>],
-    const Real<Cfg> qIMinus[Cfg::ConvergenceOrder][dr::misc::NumQuantities<Cfg>]
+    const Real<Cfg> qIMinus[misc::TimeSteps<Cfg>][dr::misc::NumQuantities<Cfg>]
                            [dr::misc::NumPaddedPoints<Cfg>],
-    const Real<Cfg> imposedStateP[Cfg::ConvergenceOrder][dr::misc::NumPaddedPoints<Cfg>],
-    const Real<Cfg> imposedStateM[Cfg::ConvergenceOrder][dr::misc::NumPaddedPoints<Cfg>],
+    const Real<Cfg> imposedStateP[misc::TimeSteps<Cfg>][dr::misc::NumPaddedPoints<Cfg>],
+    const Real<Cfg> imposedStateM[misc::TimeSteps<Cfg>][dr::misc::NumPaddedPoints<Cfg>],
     const FaultStresses<Cfg, Executor::Host>& faultStresses,
     const TractionResults<Cfg, Executor::Host>& tractionResults) {
-=======
-    const real qIPlus[misc::TimeSteps][dr::misc::NumQuantities][dr::misc::NumPaddedPoints],
-    const real qIMinus[misc::TimeSteps][dr::misc::NumQuantities][dr::misc::NumPaddedPoints],
-    const real imposedStateP[misc::TimeSteps][dr::misc::NumPaddedPoints],
-    const real imposedStateM[misc::TimeSteps][dr::misc::NumPaddedPoints],
-    const FaultStresses<Executor::Host>& faultStresses,
-    const TractionResults<Executor::Host>& tractionResults) {
->>>>>>> 86cfbd80
   using namespace dr::misc::quantity_indices;
 
   assert(reinterpret_cast<uintptr_t>(imposedStateP[U]) % Alignment == 0);
@@ -339,11 +261,7 @@
   assert(reinterpret_cast<uintptr_t>(imposedStateM[T1]) % Alignment == 0);
   assert(reinterpret_cast<uintptr_t>(imposedStateM[T2]) % Alignment == 0);
 
-<<<<<<< HEAD
-  for (size_t o = 0; o < Cfg::ConvergenceOrder; ++o) {
-=======
-  for (size_t o = 0; o < misc::TimeSteps; ++o) {
->>>>>>> 86cfbd80
+  for (size_t o = 0; o < misc::TimeSteps<Cfg>; ++o) {
     assert(reinterpret_cast<uintptr_t>(qIPlus[o][U]) % Alignment == 0);
     assert(reinterpret_cast<uintptr_t>(qIPlus[o][V]) % Alignment == 0);
     assert(reinterpret_cast<uintptr_t>(qIPlus[o][W]) % Alignment == 0);
@@ -380,27 +298,15 @@
  */
 template <typename Cfg, RangeType Type = RangeType::CPU>
 SEISSOL_HOSTDEVICE inline void postcomputeImposedStateFromNewStress(
-<<<<<<< HEAD
     const FaultStresses<Cfg, RangeExecutor<Type>::Exec>& faultStresses,
     const TractionResults<Cfg, RangeExecutor<Type>::Exec>& tractionResults,
     const ImpedancesAndEta<Real<Cfg>>& impAndEta,
     const ImpedanceMatrices<Cfg>& impedanceMatrices,
     Real<Cfg> imposedStatePlus[tensor::QInterpolated<Cfg>::size()],
     Real<Cfg> imposedStateMinus[tensor::QInterpolated<Cfg>::size()],
-    const Real<Cfg> qInterpolatedPlus[Cfg::ConvergenceOrder][tensor::QInterpolated<Cfg>::size()],
-    const Real<Cfg> qInterpolatedMinus[Cfg::ConvergenceOrder][tensor::QInterpolated<Cfg>::size()],
+    const Real<Cfg> qInterpolatedPlus[misc::TimeSteps<Cfg>][tensor::QInterpolated<Cfg>::size()],
+    const Real<Cfg> qInterpolatedMinus[misc::TimeSteps<Cfg>][tensor::QInterpolated<Cfg>::size()],
     const double* timeWeights,
-=======
-    const FaultStresses<RangeExecutor<Type>::Exec>& faultStresses,
-    const TractionResults<RangeExecutor<Type>::Exec>& tractionResults,
-    const ImpedancesAndEta& impAndEta,
-    const ImpedanceMatrices& impedanceMatrices,
-    real imposedStatePlus[tensor::QInterpolated::size()],
-    real imposedStateMinus[tensor::QInterpolated::size()],
-    const real qInterpolatedPlus[misc::TimeSteps][tensor::QInterpolated::size()],
-    const real qInterpolatedMinus[misc::TimeSteps][tensor::QInterpolated::size()],
-    const double timeWeights[misc::TimeSteps],
->>>>>>> 86cfbd80
     unsigned startIndex = 0) {
 
   // set imposed state to zero
@@ -433,13 +339,8 @@
         qIPlus, qIMinus, imposedStateP, imposedStateM, faultStresses, tractionResults);
 #endif
 
-<<<<<<< HEAD
-    for (unsigned o = 0; o < Cfg::ConvergenceOrder; ++o) {
+    for (unsigned o = 0; o < misc::TimeSteps<Cfg>; ++o) {
       auto weight = timeWeights[o];
-=======
-  for (unsigned o = 0; o < misc::TimeSteps; ++o) {
-    auto weight = timeWeights[o];
->>>>>>> 86cfbd80
 
       using NumPointsRange = typename NumPoints<Type, Cfg>::Range;
 #ifndef ACL_DEVICE
@@ -475,7 +376,6 @@
         imposedStateP[W][i] += weight * (qIPlus[o][W][i] + invZs * (traction2 - qIPlus[o][T2][i]));
       }
     }
-<<<<<<< HEAD
   } else {
     // setup kernel
     seissol::dynamicRupture::kernel::computeImposedStateM<Cfg> krnlM;
@@ -516,40 +416,6 @@
       krnlP.Qplus = qInterpolatedPlus[o];
       krnlP.weight = weight;
       krnlP.execute();
-=======
-  }
-#else
-  // setup kernel
-  seissol::dynamicRupture::kernel::computeImposedStateM krnlM;
-  krnlM.extractVelocities = init::extractVelocities::Values;
-  krnlM.extractTractions = init::extractTractions::Values;
-  krnlM.mapToVelocities = init::mapToVelocities::Values;
-  krnlM.mapToTractions = init::mapToTractions::Values;
-  krnlM.Zminus = impedanceMatrices.impedanceNeig;
-  krnlM.imposedState = imposedStateMinus;
-
-  seissol::dynamicRupture::kernel::computeImposedStateP krnlP;
-  krnlP.extractVelocities = init::extractVelocities::Values;
-  krnlP.extractTractions = init::extractTractions::Values;
-  krnlP.mapToVelocities = init::mapToVelocities::Values;
-  krnlP.mapToTractions = init::mapToTractions::Values;
-  krnlP.Zplus = impedanceMatrices.impedance;
-  krnlP.imposedState = imposedStatePlus;
-
-  alignas(Alignment) real thetaBuffer[tensor::theta::size()] = {};
-  auto thetaView = init::theta::view::create(thetaBuffer);
-  krnlM.theta = thetaBuffer;
-  krnlP.theta = thetaBuffer;
-
-  for (unsigned o = 0; o < misc::TimeSteps; ++o) {
-    auto weight = timeWeights[o];
-    // copy values to yateto dataformat
-    for (unsigned i = 0; i < misc::NumPaddedPoints; ++i) {
-      thetaView(i, 0) = faultStresses.normalStress[o][i];
-      thetaView(i, 1) = tractionResults.traction1[o][i];
-      thetaView(i, 2) = tractionResults.traction2[o][i];
-      thetaView(i, 3) = faultStresses.fluidPressure[o][i];
->>>>>>> 86cfbd80
     }
   }
 }
@@ -697,25 +563,14 @@
 }
 template <typename Cfg, RangeType Type = RangeType::CPU>
 SEISSOL_HOSTDEVICE inline void computeFrictionEnergy(
-<<<<<<< HEAD
     DREnergyOutput<Cfg>& energyData,
-    const Real<Cfg> qInterpolatedPlus[Cfg::ConvergenceOrder][tensor::QInterpolated<Cfg>::size()],
-    const Real<Cfg> qInterpolatedMinus[Cfg::ConvergenceOrder][tensor::QInterpolated<Cfg>::size()],
+    const Real<Cfg> qInterpolatedPlus[misc::TimeSteps<Cfg>][tensor::QInterpolated<Cfg>::size()],
+    const Real<Cfg> qInterpolatedMinus[misc::TimeSteps<Cfg>][tensor::QInterpolated<Cfg>::size()],
     const ImpedancesAndEta<Real<Cfg>>& impAndEta,
     const double* timeWeights,
     const Real<Cfg> spaceWeights[seissol::kernels::NumSpaceQuadraturePoints<Cfg>],
     const DRGodunovData<Cfg>& godunovData,
     const Real<Cfg> slipRateMagnitude[misc::NumPaddedPoints<Cfg>],
-=======
-    DREnergyOutput& energyData,
-    const real qInterpolatedPlus[misc::TimeSteps][tensor::QInterpolated::size()],
-    const real qInterpolatedMinus[misc::TimeSteps][tensor::QInterpolated::size()],
-    const ImpedancesAndEta& impAndEta,
-    const double timeWeights[misc::TimeSteps],
-    const real spaceWeights[seissol::kernels::NumSpaceQuadraturePoints],
-    const DRGodunovData& godunovData,
-    const real slipRateMagnitude[misc::NumPaddedPoints],
->>>>>>> 86cfbd80
     const bool energiesFromAcrossFaultVelocities,
     size_t startIndex = 0) {
 
@@ -735,11 +590,7 @@
   using Range = typename NumPoints<Type, Cfg>::Range;
 
   using namespace dr::misc::quantity_indices;
-<<<<<<< HEAD
-  for (size_t o = 0; o < Cfg::ConvergenceOrder; ++o) {
-=======
-  for (size_t o = 0; o < misc::TimeSteps; ++o) {
->>>>>>> 86cfbd80
+  for (size_t o = 0; o < misc::TimeSteps<Cfg>; ++o) {
     const auto timeWeight = timeWeights[o];
 #ifndef ACL_DEVICE
 #pragma omp simd
