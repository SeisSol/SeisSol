// SPDX-FileCopyrightText: 2022 SeisSol Group
//
// SPDX-License-Identifier: BSD-3-Clause
// SPDX-LicenseComments: Full text under /LICENSE and /LICENSES/
//
// SPDX-FileContributor: Author lists in /AUTHORS and /CITATION.cff

#ifndef SEISSOL_SRC_DYNAMICRUPTURE_FRICTIONLAWS_FRICTIONSOLVERCOMMON_H_
#define SEISSOL_SRC_DYNAMICRUPTURE_FRICTIONLAWS_FRICTIONSOLVERCOMMON_H_

#include <Common/Executor.h>
#include <cmath>
#include <limits>
#include <type_traits>

#include "DynamicRupture/Misc.h"
#include "DynamicRupture/Typedefs.h"
#include "Initializer/Typedefs.h"
#include "Numerical/GaussianNucleationFunction.h"
#include "Solver/MultipleSimulations.h"

/**
 * Contains common functions required both for CPU and GPU impl.
 * of Dynamic Rupture solvers. The functions placed in
 * this class definition (of the header file) result
 * in the function inlining required for GPU impl.
 */
namespace seissol::dr::friction_law::common {

template <size_t StartT, size_t EndT, size_t StepT>
struct ForLoopRange {
  static constexpr size_t Start{StartT};
  static constexpr size_t End{EndT};
  static constexpr size_t Step{StepT};
};

enum class RangeType { CPU, GPU };

template <RangeType Type>
struct NumPoints {
  private:
  using CpuRange = ForLoopRange<0, dr::misc::NumPaddedPoints, 1>;
  using GpuRange = ForLoopRange<0, 1, 1>;

  public:
  // Range::Start is 0, and Range::End is seissol::misc::NumPaddedPoints for CPU
  using Range = std::conditional_t<Type == RangeType::CPU, CpuRange, GpuRange>;
};

template <RangeType Type>
struct QInterpolated {
  private:
  using CpuRange = ForLoopRange<0, tensor::QInterpolated::size(), 1>;
  using GpuRange = ForLoopRange<0, tensor::QInterpolated::size(), misc::NumPaddedPoints>;

  public:
  using Range = std::conditional_t<Type == RangeType::CPU, CpuRange, GpuRange>;
};

template <RangeType Type>
struct RangeExecutor;

template <>
struct RangeExecutor<RangeType::CPU> {
  static constexpr Executor Exec = Executor::Host;
};

template <>
struct RangeExecutor<RangeType::GPU> {
  static constexpr Executor Exec = Executor::Device;
};

template <Executor Executor>
struct VariableIndexing;

template <>
struct VariableIndexing<Executor::Host> {
  static constexpr real& index(real (&data)[misc::TimeSteps][misc::NumPaddedPoints], int o, int i) {
    return data[o][i];
  }

  static constexpr real
      index(const real (&data)[misc::TimeSteps][misc::NumPaddedPoints], int o, int i) {
    return data[o][i];
  }
};

template <>
struct VariableIndexing<Executor::Device> {
  static constexpr real& index(real (&data)[misc::TimeSteps], int o, int i) { return data[o]; }

  static constexpr real index(const real (&data)[misc::TimeSteps], int o, int i) { return data[o]; }
};

/**
 * Asserts whether all relevant arrays are properly aligned
 */
inline void checkAlignmentPreCompute(
    const real qIPlus[misc::TimeSteps][dr::misc::NumQuantities][dr::misc::NumPaddedPoints],
    const real qIMinus[misc::TimeSteps][dr::misc::NumQuantities][dr::misc::NumPaddedPoints],
    const FaultStresses<Executor::Host>& faultStresses) {
  using namespace dr::misc::quantity_indices;
  for (unsigned o = 0; o < misc::TimeSteps; ++o) {
    assert(reinterpret_cast<uintptr_t>(qIPlus[o][U]) % Alignment == 0);
    assert(reinterpret_cast<uintptr_t>(qIPlus[o][V]) % Alignment == 0);
    assert(reinterpret_cast<uintptr_t>(qIPlus[o][W]) % Alignment == 0);
    assert(reinterpret_cast<uintptr_t>(qIPlus[o][N]) % Alignment == 0);
    assert(reinterpret_cast<uintptr_t>(qIPlus[o][T1]) % Alignment == 0);
    assert(reinterpret_cast<uintptr_t>(qIPlus[o][T2]) % Alignment == 0);

    assert(reinterpret_cast<uintptr_t>(qIMinus[o][U]) % Alignment == 0);
    assert(reinterpret_cast<uintptr_t>(qIMinus[o][V]) % Alignment == 0);
    assert(reinterpret_cast<uintptr_t>(qIMinus[o][W]) % Alignment == 0);
    assert(reinterpret_cast<uintptr_t>(qIMinus[o][N]) % Alignment == 0);
    assert(reinterpret_cast<uintptr_t>(qIMinus[o][T1]) % Alignment == 0);
    assert(reinterpret_cast<uintptr_t>(qIMinus[o][T2]) % Alignment == 0);

    assert(reinterpret_cast<uintptr_t>(faultStresses.normalStress[o]) % Alignment == 0);
    assert(reinterpret_cast<uintptr_t>(faultStresses.traction1[o]) % Alignment == 0);
    assert(reinterpret_cast<uintptr_t>(faultStresses.traction2[o]) % Alignment == 0);
  }
}

/**
 * Calculate traction and normal stress at the interface of a face.
 * Using equations (A2) from Pelties et al. 2014
 * Definiton of eta and impedance Z are found in Carsten Uphoff's dissertation on page 47 and in
 * equation (4.51) respectively.
 *
 * @param[out] faultStresses contains normalStress, traction1, traction2
 *             at the 2d face quadrature nodes evaluated at the time
 *             quadrature points
 * @param[in] impAndEta contains eta and impedance values
 * @param[in] impedanceMatrices contains impedance and eta values, in the poroelastic case, these
 * are non-diagonal matrices
 * @param[in] qInterpolatedPlus a plus side dofs interpolated at time sub-intervals
 * @param[in] qInterpolatedMinus a minus side dofs interpolated at time sub-intervals
 */
template <RangeType Type = RangeType::CPU>
SEISSOL_HOSTDEVICE inline void precomputeStressFromQInterpolated(
    FaultStresses<RangeExecutor<Type>::Exec>& faultStresses,
    const ImpedancesAndEta& impAndEta,
    const ImpedanceMatrices& impedanceMatrices,
    const real qInterpolatedPlus[misc::TimeSteps][tensor::QInterpolated::size()],
    const real qInterpolatedMinus[misc::TimeSteps][tensor::QInterpolated::size()],
    real etaPDamp,
    unsigned startLoopIndex = 0) {
  static_assert(tensor::QInterpolated::Shape[seissol::multisim::BasisFunctionDimension] ==
                    tensor::resample::Shape[0],
                "Different number of quadrature points?");

  if constexpr (model::MaterialT::Type != model::MaterialType::Poroelastic) {
    const auto etaP = impAndEta.etaP * etaPDamp;
    const auto etaS = impAndEta.etaS;
    const auto invZp = impAndEta.invZp;
    const auto invZs = impAndEta.invZs;
    const auto invZpNeig = impAndEta.invZpNeig;
    const auto invZsNeig = impAndEta.invZsNeig;

    using QInterpolatedShapeT = const real(*)[misc::NumQuantities][misc::NumPaddedPoints];
    const auto* qIPlus = (reinterpret_cast<QInterpolatedShapeT>(qInterpolatedPlus));
    const auto* qIMinus = (reinterpret_cast<QInterpolatedShapeT>(qInterpolatedMinus));

    using namespace dr::misc::quantity_indices;

#ifndef ACL_DEVICE
    checkAlignmentPreCompute(qIPlus, qIMinus, faultStresses);
#endif

<<<<<<< HEAD
    for (unsigned o = 0; o < ConvergenceOrder; ++o) {
      using Range = typename NumPoints<Type>::Range;
=======
  for (unsigned o = 0; o < misc::TimeSteps; ++o) {
    using Range = typename NumPoints<Type>::Range;
>>>>>>> 2319a1cd

#ifndef ACL_DEVICE
#pragma omp simd
#endif
      for (auto index = Range::Start; index < Range::End; index += Range::Step) {
        auto i{startLoopIndex + index};
        VariableIndexing<RangeExecutor<Type>::Exec>::index(faultStresses.normalStress, o, i) =
            etaP * (qIMinus[o][U][i] - qIPlus[o][U][i] + qIPlus[o][N][i] * invZp +
                    qIMinus[o][N][i] * invZpNeig);

        VariableIndexing<RangeExecutor<Type>::Exec>::index(faultStresses.traction1, o, i) =
            etaS * (qIMinus[o][V][i] - qIPlus[o][V][i] + qIPlus[o][T1][i] * invZs +
                    qIMinus[o][T1][i] * invZsNeig);

        VariableIndexing<RangeExecutor<Type>::Exec>::index(faultStresses.traction2, o, i) =
            etaS * (qIMinus[o][W][i] - qIPlus[o][W][i] + qIPlus[o][T2][i] * invZs +
                    qIMinus[o][T2][i] * invZsNeig);
      }
    }
<<<<<<< HEAD
  } else {
    seissol::dynamicRupture::kernel::computeTheta krnl;
    krnl.extractVelocities = init::extractVelocities::Values;
    krnl.extractTractions = init::extractTractions::Values;

    // Compute Theta from eq (4.53) in Carsten's thesis
    krnl.Zplus = impedanceMatrices.impedance;
    krnl.Zminus = impedanceMatrices.impedanceNeig;
    krnl.eta = impedanceMatrices.eta;

    alignas(Alignment) real thetaBuffer[tensor::theta::size()] = {};
    krnl.theta = thetaBuffer;
    auto thetaView = init::theta::view::create(thetaBuffer);

    for (unsigned o = 0; o < ConvergenceOrder; ++o) {
      krnl.Qplus = qInterpolatedPlus[o];
      krnl.Qminus = qInterpolatedMinus[o];
      krnl.execute();

      for (unsigned i = 0; i < misc::NumPaddedPoints; ++i) {
        faultStresses.normalStress[o][i] = thetaView(i, 0);
        faultStresses.traction1[o][i] = thetaView(i, 1);
        faultStresses.traction2[o][i] = thetaView(i, 2);
        faultStresses.fluidPressure[o][i] = thetaView(i, 3);
      }
=======
  }
#else
  seissol::dynamicRupture::kernel::computeTheta krnl;
  krnl.extractVelocities = init::extractVelocities::Values;
  krnl.extractTractions = init::extractTractions::Values;

  // Compute Theta from eq (4.53) in Carsten's thesis
  krnl.Zplus = impedanceMatrices.impedance;
  krnl.Zminus = impedanceMatrices.impedanceNeig;
  krnl.eta = impedanceMatrices.eta;

  alignas(Alignment) real thetaBuffer[tensor::theta::size()] = {};
  krnl.theta = thetaBuffer;
  auto thetaView = init::theta::view::create(thetaBuffer);

  for (unsigned o = 0; o < misc::TimeSteps; ++o) {
    krnl.Qplus = qInterpolatedPlus[o];
    krnl.Qminus = qInterpolatedMinus[o];
    krnl.execute();

    for (unsigned i = 0; i < misc::NumPaddedPoints; ++i) {
      faultStresses.normalStress[o][i] = thetaView(i, 0);
      faultStresses.traction1[o][i] = thetaView(i, 1);
      faultStresses.traction2[o][i] = thetaView(i, 2);
      faultStresses.fluidPressure[o][i] = thetaView(i, 3);
>>>>>>> 2319a1cd
    }
  }
}

/**
 * Asserts whether all relevant arrays are properly aligned
 */
inline void checkAlignmentPostCompute(
    const real qIPlus[misc::TimeSteps][dr::misc::NumQuantities][dr::misc::NumPaddedPoints],
    const real qIMinus[misc::TimeSteps][dr::misc::NumQuantities][dr::misc::NumPaddedPoints],
    const real imposedStateP[misc::TimeSteps][dr::misc::NumPaddedPoints],
    const real imposedStateM[misc::TimeSteps][dr::misc::NumPaddedPoints],
    const FaultStresses<Executor::Host>& faultStresses,
    const TractionResults<Executor::Host>& tractionResults) {
  using namespace dr::misc::quantity_indices;

  assert(reinterpret_cast<uintptr_t>(imposedStateP[U]) % Alignment == 0);
  assert(reinterpret_cast<uintptr_t>(imposedStateP[V]) % Alignment == 0);
  assert(reinterpret_cast<uintptr_t>(imposedStateP[W]) % Alignment == 0);
  assert(reinterpret_cast<uintptr_t>(imposedStateP[N]) % Alignment == 0);
  assert(reinterpret_cast<uintptr_t>(imposedStateP[T1]) % Alignment == 0);
  assert(reinterpret_cast<uintptr_t>(imposedStateP[T2]) % Alignment == 0);

  assert(reinterpret_cast<uintptr_t>(imposedStateM[U]) % Alignment == 0);
  assert(reinterpret_cast<uintptr_t>(imposedStateM[V]) % Alignment == 0);
  assert(reinterpret_cast<uintptr_t>(imposedStateM[W]) % Alignment == 0);
  assert(reinterpret_cast<uintptr_t>(imposedStateM[N]) % Alignment == 0);
  assert(reinterpret_cast<uintptr_t>(imposedStateM[T1]) % Alignment == 0);
  assert(reinterpret_cast<uintptr_t>(imposedStateM[T2]) % Alignment == 0);

  for (size_t o = 0; o < misc::TimeSteps; ++o) {
    assert(reinterpret_cast<uintptr_t>(qIPlus[o][U]) % Alignment == 0);
    assert(reinterpret_cast<uintptr_t>(qIPlus[o][V]) % Alignment == 0);
    assert(reinterpret_cast<uintptr_t>(qIPlus[o][W]) % Alignment == 0);
    assert(reinterpret_cast<uintptr_t>(qIPlus[o][N]) % Alignment == 0);
    assert(reinterpret_cast<uintptr_t>(qIPlus[o][T1]) % Alignment == 0);
    assert(reinterpret_cast<uintptr_t>(qIPlus[o][T2]) % Alignment == 0);

    assert(reinterpret_cast<uintptr_t>(qIMinus[o][U]) % Alignment == 0);
    assert(reinterpret_cast<uintptr_t>(qIMinus[o][V]) % Alignment == 0);
    assert(reinterpret_cast<uintptr_t>(qIMinus[o][W]) % Alignment == 0);
    assert(reinterpret_cast<uintptr_t>(qIMinus[o][N]) % Alignment == 0);
    assert(reinterpret_cast<uintptr_t>(qIMinus[o][T1]) % Alignment == 0);
    assert(reinterpret_cast<uintptr_t>(qIMinus[o][T2]) % Alignment == 0);

    assert(reinterpret_cast<uintptr_t>(faultStresses.normalStress[o]) % Alignment == 0);
    assert(reinterpret_cast<uintptr_t>(tractionResults.traction1[o]) % Alignment == 0);
    assert(reinterpret_cast<uintptr_t>(tractionResults.traction2[o]) % Alignment == 0);
  }
}

/**
 * Integrate over all Time points with the time weights and calculate the traction for each side
 * according to Carsten Uphoff Thesis: EQ.: 4.60
 *
 * @param[in] faultStresses
 * @param[in] tractionResults
 * @param[in] impAndEta
 * @param[in] impedancenceMatrices
 * @param[in] qInterpolatedPlus
 * @param[in] qInterpolatedMinus
 * @param[in] timeWeights
 * @param[out] imposedStatePlus
 * @param[out] imposedStateMinus
 */
template <RangeType Type = RangeType::CPU>
SEISSOL_HOSTDEVICE inline void postcomputeImposedStateFromNewStress(
    const FaultStresses<RangeExecutor<Type>::Exec>& faultStresses,
    const TractionResults<RangeExecutor<Type>::Exec>& tractionResults,
    const ImpedancesAndEta& impAndEta,
    const ImpedanceMatrices& impedanceMatrices,
    real imposedStatePlus[tensor::QInterpolated::size()],
    real imposedStateMinus[tensor::QInterpolated::size()],
    const real qInterpolatedPlus[misc::TimeSteps][tensor::QInterpolated::size()],
    const real qInterpolatedMinus[misc::TimeSteps][tensor::QInterpolated::size()],
    const double timeWeights[misc::TimeSteps],
    unsigned startIndex = 0) {

  // set imposed state to zero
  using QInterpolatedRange = typename QInterpolated<Type>::Range;
  for (auto index = QInterpolatedRange::Start; index < QInterpolatedRange::End;
       index += QInterpolatedRange::Step) {
    auto i{startIndex + index};
    imposedStatePlus[i] = static_cast<real>(0.0);
    imposedStateMinus[i] = static_cast<real>(0.0);
  }
  if constexpr (model::MaterialT::Type != model::MaterialType::Poroelastic) {
    const auto invZs = impAndEta.invZs;
    const auto invZp = impAndEta.invZp;
    const auto invZsNeig = impAndEta.invZsNeig;
    const auto invZpNeig = impAndEta.invZpNeig;

    using ImposedStateShapeT = real(*)[misc::NumPaddedPoints];
    auto* imposedStateP = reinterpret_cast<ImposedStateShapeT>(imposedStatePlus);
    auto* imposedStateM = reinterpret_cast<ImposedStateShapeT>(imposedStateMinus);

    using QInterpolatedShapeT = const real(*)[misc::NumQuantities][misc::NumPaddedPoints];
    const auto* qIPlus = reinterpret_cast<QInterpolatedShapeT>(qInterpolatedPlus);
    const auto* qIMinus = reinterpret_cast<QInterpolatedShapeT>(qInterpolatedMinus);

    using namespace dr::misc::quantity_indices;

#ifndef ACL_DEVICE
    checkAlignmentPostCompute(
        qIPlus, qIMinus, imposedStateP, imposedStateM, faultStresses, tractionResults);
#endif

<<<<<<< HEAD
    for (unsigned o = 0; o < ConvergenceOrder; ++o) {
      auto weight = timeWeights[o];
=======
  for (unsigned o = 0; o < misc::TimeSteps; ++o) {
    auto weight = timeWeights[o];
>>>>>>> 2319a1cd

      using NumPointsRange = typename NumPoints<Type>::Range;
#ifndef ACL_DEVICE
#pragma omp simd
#endif
      for (auto index = NumPointsRange::Start; index < NumPointsRange::End;
           index += NumPointsRange::Step) {
        auto i{startIndex + index};

        const auto normalStress =
            VariableIndexing<RangeExecutor<Type>::Exec>::index(faultStresses.normalStress, o, i);
        const auto traction1 =
            VariableIndexing<RangeExecutor<Type>::Exec>::index(tractionResults.traction1, o, i);
        const auto traction2 =
            VariableIndexing<RangeExecutor<Type>::Exec>::index(tractionResults.traction2, o, i);

        imposedStateM[N][i] += weight * normalStress;
        imposedStateM[T1][i] += weight * traction1;
        imposedStateM[T2][i] += weight * traction2;
        imposedStateM[U][i] +=
            weight * (qIMinus[o][U][i] - invZpNeig * (normalStress - qIMinus[o][N][i]));
        imposedStateM[V][i] +=
            weight * (qIMinus[o][V][i] - invZsNeig * (traction1 - qIMinus[o][T1][i]));
        imposedStateM[W][i] +=
            weight * (qIMinus[o][W][i] - invZsNeig * (traction2 - qIMinus[o][T2][i]));

        imposedStateP[N][i] += weight * normalStress;
        imposedStateP[T1][i] += weight * traction1;
        imposedStateP[T2][i] += weight * traction2;
        imposedStateP[U][i] +=
            weight * (qIPlus[o][U][i] + invZp * (normalStress - qIPlus[o][N][i]));
        imposedStateP[V][i] += weight * (qIPlus[o][V][i] + invZs * (traction1 - qIPlus[o][T1][i]));
        imposedStateP[W][i] += weight * (qIPlus[o][W][i] + invZs * (traction2 - qIPlus[o][T2][i]));
      }
    }
<<<<<<< HEAD
  } else {
    // setup kernel
    seissol::dynamicRupture::kernel::computeImposedStateM krnlM;
    krnlM.extractVelocities = init::extractVelocities::Values;
    krnlM.extractTractions = init::extractTractions::Values;
    krnlM.mapToVelocities = init::mapToVelocities::Values;
    krnlM.mapToTractions = init::mapToTractions::Values;
    krnlM.Zminus = impedanceMatrices.impedanceNeig;
    krnlM.imposedState = imposedStateMinus;

    seissol::dynamicRupture::kernel::computeImposedStateP krnlP;
    krnlP.extractVelocities = init::extractVelocities::Values;
    krnlP.extractTractions = init::extractTractions::Values;
    krnlP.mapToVelocities = init::mapToVelocities::Values;
    krnlP.mapToTractions = init::mapToTractions::Values;
    krnlP.Zplus = impedanceMatrices.impedance;
    krnlP.imposedState = imposedStatePlus;

    alignas(Alignment) real thetaBuffer[tensor::theta::size()] = {};
    auto thetaView = init::theta::view::create(thetaBuffer);
    krnlM.theta = thetaBuffer;
    krnlP.theta = thetaBuffer;

    for (unsigned o = 0; o < ConvergenceOrder; ++o) {
      auto weight = timeWeights[o];
      // copy values to yateto dataformat
      for (unsigned i = 0; i < misc::NumPaddedPoints; ++i) {
        thetaView(i, 0) = faultStresses.normalStress[o][i];
        thetaView(i, 1) = tractionResults.traction1[o][i];
        thetaView(i, 2) = tractionResults.traction2[o][i];
        thetaView(i, 3) = faultStresses.fluidPressure[o][i];
      }
      // execute kernel (and hence update imposedStatePlus/Minus)
      krnlM.Qminus = qInterpolatedMinus[o];
      krnlM.weight = weight;
      krnlM.execute();

      krnlP.Qplus = qInterpolatedPlus[o];
      krnlP.weight = weight;
      krnlP.execute();
=======
  }
#else
  // setup kernel
  seissol::dynamicRupture::kernel::computeImposedStateM krnlM;
  krnlM.extractVelocities = init::extractVelocities::Values;
  krnlM.extractTractions = init::extractTractions::Values;
  krnlM.mapToVelocities = init::mapToVelocities::Values;
  krnlM.mapToTractions = init::mapToTractions::Values;
  krnlM.Zminus = impedanceMatrices.impedanceNeig;
  krnlM.imposedState = imposedStateMinus;

  seissol::dynamicRupture::kernel::computeImposedStateP krnlP;
  krnlP.extractVelocities = init::extractVelocities::Values;
  krnlP.extractTractions = init::extractTractions::Values;
  krnlP.mapToVelocities = init::mapToVelocities::Values;
  krnlP.mapToTractions = init::mapToTractions::Values;
  krnlP.Zplus = impedanceMatrices.impedance;
  krnlP.imposedState = imposedStatePlus;

  alignas(Alignment) real thetaBuffer[tensor::theta::size()] = {};
  auto thetaView = init::theta::view::create(thetaBuffer);
  krnlM.theta = thetaBuffer;
  krnlP.theta = thetaBuffer;

  for (unsigned o = 0; o < misc::TimeSteps; ++o) {
    auto weight = timeWeights[o];
    // copy values to yateto dataformat
    for (unsigned i = 0; i < misc::NumPaddedPoints; ++i) {
      thetaView(i, 0) = faultStresses.normalStress[o][i];
      thetaView(i, 1) = tractionResults.traction1[o][i];
      thetaView(i, 2) = tractionResults.traction2[o][i];
      thetaView(i, 3) = faultStresses.fluidPressure[o][i];
>>>>>>> 2319a1cd
    }
  }
}

/**
 * adjusts initial stresses based on the given nucleation ones
 *
 * @param[out] initialStressInFaultCS
 * @param[in] nucleationStressInFaultCS
 * @param[in] t0
 * @param[in] dt
 * @param[in] index - device iteration index
 */
template <RangeType Type = RangeType::CPU>
// See https://github.com/llvm/llvm-project/issues/60163
// NOLINTNEXTLINE
SEISSOL_HOSTDEVICE inline void
    adjustInitialStress(real initialStressInFaultCS[6][misc::NumPaddedPoints],
                        const real nucleationStressInFaultCS[6][misc::NumPaddedPoints],
                        // See https://github.com/llvm/llvm-project/issues/60163
                        // NOLINTNEXTLINE
                        real initialPressure[misc::NumPaddedPoints],
                        const real nucleationPressure[misc::NumPaddedPoints],
                        real fullUpdateTime,
                        real t0,
                        real s0,
                        real dt,
                        unsigned startIndex = 0) {
  if (fullUpdateTime <= t0 + s0 && fullUpdateTime >= s0) {
    const real gNuc =
        gaussianNucleationFunction::smoothStepIncrement<real>(fullUpdateTime - s0, dt, t0);

    using Range = typename NumPoints<Type>::Range;

#ifndef ACL_DEVICE
#pragma omp simd
#endif
    for (auto index = Range::Start; index < Range::End; index += Range::Step) {
      auto pointIndex{startIndex + index};
      for (unsigned i = 0; i < 6; i++) {
        initialStressInFaultCS[i][pointIndex] += nucleationStressInFaultCS[i][pointIndex] * gNuc;
      }
      initialPressure[pointIndex] += nucleationPressure[pointIndex] * gNuc;
    }
  }
}

/**
 * output rupture front, saves update time of the rupture front
 * rupture front is the first registered change in slip rates that exceeds 0.001
 *
 * param[in,out] ruptureTimePending
 * param[out] ruptureTime
 * param[in] slipRateMagnitude
 * param[in] fullUpdateTime
 */
template <RangeType Type = RangeType::CPU>
SEISSOL_HOSTDEVICE inline void
    // See https://github.com/llvm/llvm-project/issues/60163
    // NOLINTNEXTLINE
    saveRuptureFrontOutput(bool ruptureTimePending[misc::NumPaddedPoints],
                           // See https://github.com/llvm/llvm-project/issues/60163
                           // NOLINTNEXTLINE
                           real ruptureTime[misc::NumPaddedPoints],
                           const real slipRateMagnitude[misc::NumPaddedPoints],
                           real fullUpdateTime,
                           unsigned startIndex = 0) {

  using Range = typename NumPoints<Type>::Range;

#ifndef ACL_DEVICE
#pragma omp simd
#endif
  for (auto index = Range::Start; index < Range::End; index += Range::Step) {
    auto pointIndex{startIndex + index};
    constexpr real RuptureFrontThreshold = 0.001;
    if (ruptureTimePending[pointIndex] && slipRateMagnitude[pointIndex] > RuptureFrontThreshold) {
      ruptureTime[pointIndex] = fullUpdateTime;
      ruptureTimePending[pointIndex] = false;
    }
  }
}

/**
 * Save the maximal computed slip rate magnitude in peakSlipRate
 *
 * param[in] slipRateMagnitude
 * param[in, out] peakSlipRate
 */
template <RangeType Type = RangeType::CPU>
SEISSOL_HOSTDEVICE inline void
    savePeakSlipRateOutput(const real slipRateMagnitude[misc::NumPaddedPoints],
                           // See https://github.com/llvm/llvm-project/issues/60163
                           // NOLINTNEXTLINE
                           real peakSlipRate[misc::NumPaddedPoints],
                           unsigned startIndex = 0) {

  using Range = typename NumPoints<Type>::Range;

#ifndef ACL_DEVICE
#pragma omp simd
#endif
  for (auto index = Range::Start; index < Range::End; index += Range::Step) {
    auto pointIndex{startIndex + index};
    peakSlipRate[pointIndex] = std::max(peakSlipRate[pointIndex], slipRateMagnitude[pointIndex]);
  }
}
/**
 * update timeSinceSlipRateBelowThreshold (used in Abort Criteria)
 *
 * param[in] slipRateMagnitude
 * param[in] ruptureTimePending
 * param[in, out] timeSinceSlipRateBelowThreshold
 * param[in] sumDt
 */
template <RangeType Type = RangeType::CPU>
SEISSOL_HOSTDEVICE inline void
    updateTimeSinceSlipRateBelowThreshold(const real slipRateMagnitude[misc::NumPaddedPoints],
                                          const bool ruptureTimePending[misc::NumPaddedPoints],
                                          // See https://github.com/llvm/llvm-project/issues/60163
                                          // NOLINTNEXTLINE
                                          DREnergyOutput& energyData,
                                          const real sumDt,
                                          const real slipRateThreshold,
                                          unsigned startIndex = 0) {

  using Range = typename NumPoints<Type>::Range;
  auto* timeSinceSlipRateBelowThreshold = energyData.timeSinceSlipRateBelowThreshold;

#ifndef ACL_DEVICE
#pragma omp simd
#endif
  for (auto index = Range::Start; index < Range::End; index += Range::Step) {
    auto pointIndex{startIndex + index};
    if (not ruptureTimePending[pointIndex]) {
      if (slipRateMagnitude[pointIndex] < slipRateThreshold) {
        timeSinceSlipRateBelowThreshold[pointIndex] += sumDt;
      } else {
        timeSinceSlipRateBelowThreshold[pointIndex] = 0;
      }
    } else {
      timeSinceSlipRateBelowThreshold[pointIndex] = std::numeric_limits<real>::infinity();
    }
  }
}
template <RangeType Type = RangeType::CPU>
SEISSOL_HOSTDEVICE inline void computeFrictionEnergy(
    DREnergyOutput& energyData,
    const real qInterpolatedPlus[misc::TimeSteps][tensor::QInterpolated::size()],
    const real qInterpolatedMinus[misc::TimeSteps][tensor::QInterpolated::size()],
    const ImpedancesAndEta& impAndEta,
    const double timeWeights[misc::TimeSteps],
    const real spaceWeights[seissol::kernels::NumSpaceQuadraturePoints],
    const DRGodunovData& godunovData,
    const real slipRateMagnitude[misc::NumPaddedPoints],
    const bool energiesFromAcrossFaultVelocities,
    size_t startIndex = 0) {

  auto* slip = reinterpret_cast<real(*)[misc::NumPaddedPoints]>(energyData.slip);
  auto* accumulatedSlip = energyData.accumulatedSlip;
  auto* frictionalEnergy = energyData.frictionalEnergy;
  const double doubledSurfaceArea = godunovData.doubledSurfaceArea;

  using QInterpolatedShapeT = const real(*)[misc::NumQuantities][misc::NumPaddedPoints];
  const auto* qIPlus = reinterpret_cast<QInterpolatedShapeT>(qInterpolatedPlus);
  const auto* qIMinus = reinterpret_cast<QInterpolatedShapeT>(qInterpolatedMinus);

  const auto bPlus = impAndEta.etaS * impAndEta.invZs;
  const auto bMinus = impAndEta.etaS * impAndEta.invZsNeig;

  using Range = typename NumPoints<Type>::Range;

  using namespace dr::misc::quantity_indices;
  for (size_t o = 0; o < misc::TimeSteps; ++o) {
    const auto timeWeight = timeWeights[o];
#ifndef ACL_DEVICE
#pragma omp simd
#endif
    for (size_t index = Range::Start; index < Range::End; index += Range::Step) {

      const size_t i{startIndex + index}; // startIndex is always 0 for CPU

      const real interpolatedSlipRate1 = qIMinus[o][U][i] - qIPlus[o][U][i];
      const real interpolatedSlipRate2 = qIMinus[o][V][i] - qIPlus[o][V][i];
      const real interpolatedSlipRate3 = qIMinus[o][W][i] - qIPlus[o][W][i];

      if (energiesFromAcrossFaultVelocities) {
        const real interpolatedSlipRateMagnitude =
            misc::magnitude(interpolatedSlipRate1, interpolatedSlipRate2, interpolatedSlipRate3);

        accumulatedSlip[i] += timeWeight * interpolatedSlipRateMagnitude;
      } else {
        // we use slipRateMagnitude (computed from slipRate1 and slipRate2 in the friction law)
        // instead of computing the slip rate magnitude from the differences in velocities
        // calculated above (magnitude of the vector (slipRateMagnitudei)). The moment magnitude
        // based on (slipRateMagnitudei) is typically non zero at the end of the earthquake
        // (probably because it incorporates the velocity discontinuities inherent of DG methods,
        // including the contributions of fault normal velocity discontinuity)
        accumulatedSlip[i] += timeWeight * slipRateMagnitude[i];
      }

      slip[0][i] += timeWeight * interpolatedSlipRate1;
      slip[1][i] += timeWeight * interpolatedSlipRate2;
      slip[2][i] += timeWeight * interpolatedSlipRate3;

      const real interpolatedTraction12 = bPlus * qIMinus[o][T1][i] + bMinus * qIPlus[o][T1][i];
      const real interpolatedTraction13 = bPlus * qIMinus[o][T2][i] + bMinus * qIPlus[o][T2][i];

      const auto spaceWeight = spaceWeights[i / multisim::NumSimulations];

      const auto weight = -timeWeight * spaceWeight * doubledSurfaceArea;
      frictionalEnergy[i] += weight * (interpolatedTraction12 * interpolatedSlipRate2 +
                                       interpolatedTraction13 * interpolatedSlipRate3);
    }
  }
}

} // namespace seissol::dr::friction_law::common

#endif // SEISSOL_SRC_DYNAMICRUPTURE_FRICTIONLAWS_FRICTIONSOLVERCOMMON_H_<|MERGE_RESOLUTION|>--- conflicted
+++ resolved
@@ -167,13 +167,8 @@
     checkAlignmentPreCompute(qIPlus, qIMinus, faultStresses);
 #endif
 
-<<<<<<< HEAD
-    for (unsigned o = 0; o < ConvergenceOrder; ++o) {
+    for (unsigned o = 0; o < misc::TimeSteps; ++o) {
       using Range = typename NumPoints<Type>::Range;
-=======
-  for (unsigned o = 0; o < misc::TimeSteps; ++o) {
-    using Range = typename NumPoints<Type>::Range;
->>>>>>> 2319a1cd
 
 #ifndef ACL_DEVICE
 #pragma omp simd
@@ -193,7 +188,6 @@
                     qIMinus[o][T2][i] * invZsNeig);
       }
     }
-<<<<<<< HEAD
   } else {
     seissol::dynamicRupture::kernel::computeTheta krnl;
     krnl.extractVelocities = init::extractVelocities::Values;
@@ -208,7 +202,7 @@
     krnl.theta = thetaBuffer;
     auto thetaView = init::theta::view::create(thetaBuffer);
 
-    for (unsigned o = 0; o < ConvergenceOrder; ++o) {
+    for (unsigned o = 0; o < misc::TimeSteps; ++o) {
       krnl.Qplus = qInterpolatedPlus[o];
       krnl.Qminus = qInterpolatedMinus[o];
       krnl.execute();
@@ -219,33 +213,6 @@
         faultStresses.traction2[o][i] = thetaView(i, 2);
         faultStresses.fluidPressure[o][i] = thetaView(i, 3);
       }
-=======
-  }
-#else
-  seissol::dynamicRupture::kernel::computeTheta krnl;
-  krnl.extractVelocities = init::extractVelocities::Values;
-  krnl.extractTractions = init::extractTractions::Values;
-
-  // Compute Theta from eq (4.53) in Carsten's thesis
-  krnl.Zplus = impedanceMatrices.impedance;
-  krnl.Zminus = impedanceMatrices.impedanceNeig;
-  krnl.eta = impedanceMatrices.eta;
-
-  alignas(Alignment) real thetaBuffer[tensor::theta::size()] = {};
-  krnl.theta = thetaBuffer;
-  auto thetaView = init::theta::view::create(thetaBuffer);
-
-  for (unsigned o = 0; o < misc::TimeSteps; ++o) {
-    krnl.Qplus = qInterpolatedPlus[o];
-    krnl.Qminus = qInterpolatedMinus[o];
-    krnl.execute();
-
-    for (unsigned i = 0; i < misc::NumPaddedPoints; ++i) {
-      faultStresses.normalStress[o][i] = thetaView(i, 0);
-      faultStresses.traction1[o][i] = thetaView(i, 1);
-      faultStresses.traction2[o][i] = thetaView(i, 2);
-      faultStresses.fluidPressure[o][i] = thetaView(i, 3);
->>>>>>> 2319a1cd
     }
   }
 }
@@ -353,13 +320,8 @@
         qIPlus, qIMinus, imposedStateP, imposedStateM, faultStresses, tractionResults);
 #endif
 
-<<<<<<< HEAD
-    for (unsigned o = 0; o < ConvergenceOrder; ++o) {
+    for (unsigned o = 0; o < misc::TimeSteps; ++o) {
       auto weight = timeWeights[o];
-=======
-  for (unsigned o = 0; o < misc::TimeSteps; ++o) {
-    auto weight = timeWeights[o];
->>>>>>> 2319a1cd
 
       using NumPointsRange = typename NumPoints<Type>::Range;
 #ifndef ACL_DEVICE
@@ -395,7 +357,6 @@
         imposedStateP[W][i] += weight * (qIPlus[o][W][i] + invZs * (traction2 - qIPlus[o][T2][i]));
       }
     }
-<<<<<<< HEAD
   } else {
     // setup kernel
     seissol::dynamicRupture::kernel::computeImposedStateM krnlM;
@@ -419,7 +380,7 @@
     krnlM.theta = thetaBuffer;
     krnlP.theta = thetaBuffer;
 
-    for (unsigned o = 0; o < ConvergenceOrder; ++o) {
+    for (unsigned o = 0; o < misc::TimeSteps; ++o) {
       auto weight = timeWeights[o];
       // copy values to yateto dataformat
       for (unsigned i = 0; i < misc::NumPaddedPoints; ++i) {
@@ -436,40 +397,6 @@
       krnlP.Qplus = qInterpolatedPlus[o];
       krnlP.weight = weight;
       krnlP.execute();
-=======
-  }
-#else
-  // setup kernel
-  seissol::dynamicRupture::kernel::computeImposedStateM krnlM;
-  krnlM.extractVelocities = init::extractVelocities::Values;
-  krnlM.extractTractions = init::extractTractions::Values;
-  krnlM.mapToVelocities = init::mapToVelocities::Values;
-  krnlM.mapToTractions = init::mapToTractions::Values;
-  krnlM.Zminus = impedanceMatrices.impedanceNeig;
-  krnlM.imposedState = imposedStateMinus;
-
-  seissol::dynamicRupture::kernel::computeImposedStateP krnlP;
-  krnlP.extractVelocities = init::extractVelocities::Values;
-  krnlP.extractTractions = init::extractTractions::Values;
-  krnlP.mapToVelocities = init::mapToVelocities::Values;
-  krnlP.mapToTractions = init::mapToTractions::Values;
-  krnlP.Zplus = impedanceMatrices.impedance;
-  krnlP.imposedState = imposedStatePlus;
-
-  alignas(Alignment) real thetaBuffer[tensor::theta::size()] = {};
-  auto thetaView = init::theta::view::create(thetaBuffer);
-  krnlM.theta = thetaBuffer;
-  krnlP.theta = thetaBuffer;
-
-  for (unsigned o = 0; o < misc::TimeSteps; ++o) {
-    auto weight = timeWeights[o];
-    // copy values to yateto dataformat
-    for (unsigned i = 0; i < misc::NumPaddedPoints; ++i) {
-      thetaView(i, 0) = faultStresses.normalStress[o][i];
-      thetaView(i, 1) = tractionResults.traction1[o][i];
-      thetaView(i, 2) = tractionResults.traction2[o][i];
-      thetaView(i, 3) = faultStresses.fluidPressure[o][i];
->>>>>>> 2319a1cd
     }
   }
 }
