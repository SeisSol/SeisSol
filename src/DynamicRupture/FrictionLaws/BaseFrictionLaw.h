#ifndef SEISSOL_BASEFRICTIONLAW_H
#define SEISSOL_BASEFRICTIONLAW_H

#include <yaml-cpp/yaml.h>

#include "DynamicRupture/Misc.h"
#include "DynamicRupture/Parameters.h"
#include "FrictionSolver.h"
#include "FrictionSolverCommon.h"
#include "Monitoring/instrumentation.hpp"

namespace seissol::dr::friction_law {
/**
 * Base class, has implementations of methods that are used by each friction law
 * Actual friction law is plugged in via CRTP.
 */
template <typename Derived>
class BaseFrictionLaw : public FrictionSolver {
  public:
  explicit BaseFrictionLaw(dr::DRParameters* drParameters) : FrictionSolver(drParameters){};

  /**
   * evaluates the current friction model
   */
  void evaluate(seissol::initializers::Layer& layerData,
                seissol::initializers::DynamicRupture const* const dynRup,
                real fullUpdateTime,
                const double timeWeights[CONVERGENCE_ORDER]) override {
    SCOREP_USER_REGION_DEFINE(myRegionHandle)
    BaseFrictionLaw::copyLtsTreeToLocal(layerData, dynRup, fullUpdateTime);
    static_cast<Derived*>(this)->copyLtsTreeToLocal(layerData, dynRup, fullUpdateTime);

    // loop over all dynamic rupture faces, in this LTS layer
#ifdef _OPENMP
#pragma omp parallel for schedule(static)
#endif
    for (unsigned ltsFace = 0; ltsFace < layerData.getNumberOfCells(); ++ltsFace) {
      alignas(ALIGNMENT) FaultStresses faultStresses{};
      SCOREP_USER_REGION_BEGIN(
          myRegionHandle, "computeDynamicRupturePrecomputeStress", SCOREP_USER_REGION_TYPE_COMMON)
      LIKWID_MARKER_START("computeDynamicRupturePrecomputeStress");
      common::precomputeStressFromQInterpolated(faultStresses,
                                                impAndEta[ltsFace],
                                                impedanceMatrices[ltsFace],
                                                qInterpolatedPlus[ltsFace],
                                                qInterpolatedMinus[ltsFace]);
      LIKWID_MARKER_STOP("computeDynamicRupturePrecomputeStress");
      SCOREP_USER_REGION_END(myRegionHandle)

      SCOREP_USER_REGION_BEGIN(
          myRegionHandle, "computeDynamicRupturePreHook", SCOREP_USER_REGION_TYPE_COMMON)
      LIKWID_MARKER_START("computeDynamicRupturePreHook");
      // define some temporary variables
      std::array<real, misc::numPaddedPoints> stateVariableBuffer{0};
      std::array<real, misc::numPaddedPoints> strengthBuffer{0};

      static_cast<Derived*>(this)->preHook(stateVariableBuffer, ltsFace);
      LIKWID_MARKER_STOP("computeDynamicRupturePreHook");
      SCOREP_USER_REGION_END(myRegionHandle)

      SCOREP_USER_REGION_BEGIN(myRegionHandle,
                               "computeDynamicRuptureUpdateFrictionAndSlip",
                               SCOREP_USER_REGION_TYPE_COMMON)
      LIKWID_MARKER_START("computeDynamicRuptureUpdateFrictionAndSlip");
      TractionResults tractionResults = {};

      // loop over sub time steps (i.e. quadrature points in time)
      for (unsigned timeIndex = 0; timeIndex < CONVERGENCE_ORDER; timeIndex++) {
        common::adjustInitialStress(initialStressInFaultCS[ltsFace],
                                    nucleationStressInFaultCS[ltsFace],
<<<<<<< HEAD
                                    nucleationStressInFaultCS2[ltsFace],
=======
                                    initialPressure[ltsFace],
                                    nucleationPressure[ltsFace],
>>>>>>> 829f5e25
                                    this->mFullUpdateTime,
                                    this->drParameters->t0,
                                    this->deltaT[timeIndex]);

        static_cast<Derived*>(this)->updateFrictionAndSlip(faultStresses,
                                                           tractionResults,
                                                           stateVariableBuffer,
                                                           strengthBuffer,
                                                           ltsFace,
                                                           timeIndex);
      }
      LIKWID_MARKER_STOP("computeDynamicRuptureUpdateFrictionAndSlip");
      SCOREP_USER_REGION_END(myRegionHandle)

      SCOREP_USER_REGION_BEGIN(
          myRegionHandle, "computeDynamicRupturePostHook", SCOREP_USER_REGION_TYPE_COMMON)
      LIKWID_MARKER_START("computeDynamicRupturePostHook");
      static_cast<Derived*>(this)->postHook(stateVariableBuffer, ltsFace);

      common::saveRuptureFrontOutput(ruptureTimePending[ltsFace],
                                     ruptureTime[ltsFace],
                                     slipRateMagnitude[ltsFace],
                                     mFullUpdateTime);

      static_cast<Derived*>(this)->saveDynamicStressOutput(ltsFace);

      common::savePeakSlipRateOutput(slipRateMagnitude[ltsFace], peakSlipRate[ltsFace]);
      LIKWID_MARKER_STOP("computeDynamicRupturePostHook");
      SCOREP_USER_REGION_END(myRegionHandle)

      SCOREP_USER_REGION_BEGIN(myRegionHandle,
                               "computeDynamicRupturePostcomputeImposedState",
                               SCOREP_USER_REGION_TYPE_COMMON)
      LIKWID_MARKER_START("computeDynamicRupturePostcomputeImposedState");
      common::postcomputeImposedStateFromNewStress(faultStresses,
                                                   tractionResults,
                                                   impAndEta[ltsFace],
                                                   impedanceMatrices[ltsFace],
                                                   imposedStatePlus[ltsFace],
                                                   imposedStateMinus[ltsFace],
                                                   qInterpolatedPlus[ltsFace],
                                                   qInterpolatedMinus[ltsFace],
                                                   timeWeights);
      LIKWID_MARKER_STOP("computeDynamicRupturePostcomputeImposedState");
      SCOREP_USER_REGION_END(myRegionHandle)

      if (this->drParameters->isFrictionEnergyRequired) {
        common::computeFrictionEnergy(energyData[ltsFace],
                                      qInterpolatedPlus[ltsFace],
                                      qInterpolatedMinus[ltsFace],
                                      impAndEta[ltsFace],
                                      timeWeights,
                                      spaceWeights,
                                      godunovData[ltsFace]);
      }
    }
  }
};
} // namespace seissol::dr::friction_law

#endif // SEISSOL_BASEFRICTIONLAW_H<|MERGE_RESOLUTION|>--- conflicted
+++ resolved
@@ -68,12 +68,9 @@
       for (unsigned timeIndex = 0; timeIndex < CONVERGENCE_ORDER; timeIndex++) {
         common::adjustInitialStress(initialStressInFaultCS[ltsFace],
                                     nucleationStressInFaultCS[ltsFace],
-<<<<<<< HEAD
                                     nucleationStressInFaultCS2[ltsFace],
-=======
                                     initialPressure[ltsFace],
                                     nucleationPressure[ltsFace],
->>>>>>> 829f5e25
                                     this->mFullUpdateTime,
                                     this->drParameters->t0,
                                     this->deltaT[timeIndex]);
