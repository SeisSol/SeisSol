--- conflicted
+++ resolved
@@ -8,6 +8,7 @@
 #ifndef SEISSOL_SRC_DYNAMICRUPTURE_FRICTIONLAWS_BASEFRICTIONLAW_H_
 #define SEISSOL_SRC_DYNAMICRUPTURE_FRICTIONLAWS_BASEFRICTIONLAW_H_
 
+#include <Common/Constants.h>
 #include <yaml-cpp/yaml.h>
 
 #include "DynamicRupture/Misc.h"
@@ -51,9 +52,8 @@
 #ifdef _OPENMP
 #pragma omp parallel for schedule(static)
 #endif
-<<<<<<< HEAD
       for (unsigned ltsFace = 0; ltsFace < layerData.getNumberOfCells(); ++ltsFace) {
-        alignas(Alignment) FaultStresses faultStresses{};
+        alignas(Alignment) FaultStresses<Executor::Host> faultStresses{};
         common::precomputeStressFromQInterpolated(faultStresses,
                                                   self.impAndEta[ltsFace],
                                                   self.impedanceMatrices[ltsFace],
@@ -65,10 +65,10 @@
         std::array<real, misc::NumPaddedPoints> strengthBuffer{0};
 
         static_cast<Derived&>(self).preHook(stateVariableBuffer, ltsFace);
-        TractionResults tractionResults = {};
+        TractionResults<Executor::Host> tractionResults = {};
 
         // loop over sub time steps (i.e. quadrature points in time)
-        for (unsigned timeIndex = 0; timeIndex < CONVERGENCE_ORDER; timeIndex++) {
+        for (unsigned timeIndex = 0; timeIndex < ConvergenceOrder; timeIndex++) {
           common::adjustInitialStress(self.initialStressInFaultCS[ltsFace],
                                       self.nucleationStressInFaultCS[ltsFace],
                                       self.initialPressure[ltsFace],
@@ -114,108 +114,7 @@
                 self.sumDt,
                 self.drParameters->terminatorSlipRateThreshold);
           }
-          common::computeFrictionEnergy(self.energyData[ltsFace],
-                                        self.qInterpolatedPlus[ltsFace],
-                                        self.qInterpolatedMinus[ltsFace],
-                                        self.impAndEta[ltsFace],
-                                        timeWeights,
-                                        spaceWeights,
-                                        self.godunovData[ltsFace]);
-        }
-=======
-    for (unsigned ltsFace = 0; ltsFace < layerData.getNumberOfCells(); ++ltsFace) {
-      alignas(Alignment) FaultStresses<Executor::Host> faultStresses{};
-      SCOREP_USER_REGION_BEGIN(
-          myRegionHandle, "computeDynamicRupturePrecomputeStress", SCOREP_USER_REGION_TYPE_COMMON)
-      LIKWID_MARKER_START("computeDynamicRupturePrecomputeStress");
-      common::precomputeStressFromQInterpolated(faultStresses,
-                                                impAndEta[ltsFace],
-                                                impedanceMatrices[ltsFace],
-                                                qInterpolatedPlus[ltsFace],
-                                                qInterpolatedMinus[ltsFace]);
-      LIKWID_MARKER_STOP("computeDynamicRupturePrecomputeStress");
-      SCOREP_USER_REGION_END(myRegionHandle)
-
-      SCOREP_USER_REGION_BEGIN(
-          myRegionHandle, "computeDynamicRupturePreHook", SCOREP_USER_REGION_TYPE_COMMON)
-      LIKWID_MARKER_START("computeDynamicRupturePreHook");
-      // define some temporary variables
-      std::array<real, misc::NumPaddedPoints> stateVariableBuffer{0};
-      std::array<real, misc::NumPaddedPoints> strengthBuffer{0};
-
-      static_cast<Derived*>(this)->preHook(stateVariableBuffer, ltsFace);
-      LIKWID_MARKER_STOP("computeDynamicRupturePreHook");
-      SCOREP_USER_REGION_END(myRegionHandle)
-
-      SCOREP_USER_REGION_BEGIN(myRegionHandle,
-                               "computeDynamicRuptureUpdateFrictionAndSlip",
-                               SCOREP_USER_REGION_TYPE_COMMON)
-      LIKWID_MARKER_START("computeDynamicRuptureUpdateFrictionAndSlip");
-      TractionResults<Executor::Host> tractionResults = {};
-
-      // loop over sub time steps (i.e. quadrature points in time)
-      for (std::size_t timeIndex = 0; timeIndex < ConvergenceOrder; timeIndex++) {
-        common::adjustInitialStress(initialStressInFaultCS[ltsFace],
-                                    nucleationStressInFaultCS[ltsFace],
-                                    initialPressure[ltsFace],
-                                    nucleationPressure[ltsFace],
-                                    this->mFullUpdateTime,
-                                    this->drParameters->t0,
-                                    this->deltaT[timeIndex]);
-
-        static_cast<Derived*>(this)->updateFrictionAndSlip(faultStresses,
-                                                           tractionResults,
-                                                           stateVariableBuffer,
-                                                           strengthBuffer,
-                                                           ltsFace,
-                                                           timeIndex);
-      }
-      LIKWID_MARKER_STOP("computeDynamicRuptureUpdateFrictionAndSlip");
-      SCOREP_USER_REGION_END(myRegionHandle)
-
-      SCOREP_USER_REGION_BEGIN(
-          myRegionHandle, "computeDynamicRupturePostHook", SCOREP_USER_REGION_TYPE_COMMON)
-      LIKWID_MARKER_START("computeDynamicRupturePostHook");
-      static_cast<Derived*>(this)->postHook(stateVariableBuffer, ltsFace);
-
-      common::saveRuptureFrontOutput(ruptureTimePending[ltsFace],
-                                     ruptureTime[ltsFace],
-                                     slipRateMagnitude[ltsFace],
-                                     mFullUpdateTime);
-
-      static_cast<Derived*>(this)->saveDynamicStressOutput(ltsFace);
-
-      common::savePeakSlipRateOutput(slipRateMagnitude[ltsFace], peakSlipRate[ltsFace]);
-      LIKWID_MARKER_STOP("computeDynamicRupturePostHook");
-      SCOREP_USER_REGION_END(myRegionHandle)
-
-      SCOREP_USER_REGION_BEGIN(myRegionHandle,
-                               "computeDynamicRupturePostcomputeImposedState",
-                               SCOREP_USER_REGION_TYPE_COMMON)
-      LIKWID_MARKER_START("computeDynamicRupturePostcomputeImposedState");
-      common::postcomputeImposedStateFromNewStress(faultStresses,
-                                                   tractionResults,
-                                                   impAndEta[ltsFace],
-                                                   impedanceMatrices[ltsFace],
-                                                   imposedStatePlus[ltsFace],
-                                                   imposedStateMinus[ltsFace],
-                                                   qInterpolatedPlus[ltsFace],
-                                                   qInterpolatedMinus[ltsFace],
-                                                   timeWeights);
-      LIKWID_MARKER_STOP("computeDynamicRupturePostcomputeImposedState");
-      SCOREP_USER_REGION_END(myRegionHandle)
-
-      if (this->drParameters->isFrictionEnergyRequired) {
-
-        if (this->drParameters->isCheckAbortCriteraEnabled) {
-          common::updateTimeSinceSlipRateBelowThreshold(
-              slipRateMagnitude[ltsFace],
-              ruptureTimePending[ltsFace],
-              energyData[ltsFace],
-              this->sumDt,
-              this->drParameters->terminatorSlipRateThreshold);
-        }
-        common::computeFrictionEnergy(energyData[ltsFace],
+          common::computeFrictionEnergy(energyData[ltsFace],
                                       qInterpolatedPlus[ltsFace],
                                       qInterpolatedMinus[ltsFace],
                                       impAndEta[ltsFace],
@@ -224,7 +123,7 @@
                                       godunovData[ltsFace],
                                       slipRateMagnitude[ltsFace],
                                       this->drParameters->energiesFromAcrossFaultVelocities);
->>>>>>> 6a1e9391
+        }
       }
     });
   }
