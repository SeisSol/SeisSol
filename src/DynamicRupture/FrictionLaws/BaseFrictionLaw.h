--- conflicted
+++ resolved
@@ -44,7 +44,6 @@
 #ifdef _OPENMP
 #pragma omp parallel for schedule(static)
 #endif
-<<<<<<< HEAD
       for (unsigned ltsFace = 0; ltsFace < layerData.getNumberOfCells(); ++ltsFace) {
         alignas(Alignment) FaultStresses faultStresses{};
         common::precomputeStressFromQInterpolated(faultStresses,
@@ -54,8 +53,8 @@
                                                   self.qInterpolatedMinus[ltsFace]);
 
         // define some temporary variables
-        std::array<real, misc::numPaddedPoints> stateVariableBuffer{0};
-        std::array<real, misc::numPaddedPoints> strengthBuffer{0};
+        std::array<real, misc::NumPaddedPoints> stateVariableBuffer{0};
+        std::array<real, misc::NumPaddedPoints> strengthBuffer{0};
 
         static_cast<Derived&>(self).preHook(stateVariableBuffer, ltsFace);
         TractionResults tractionResults = {};
@@ -114,99 +113,6 @@
                                         timeWeights,
                                         spaceWeights,
                                         self.godunovData[ltsFace]);
-=======
-    for (unsigned ltsFace = 0; ltsFace < layerData.getNumberOfCells(); ++ltsFace) {
-      alignas(Alignment) FaultStresses faultStresses{};
-      SCOREP_USER_REGION_BEGIN(
-          myRegionHandle, "computeDynamicRupturePrecomputeStress", SCOREP_USER_REGION_TYPE_COMMON)
-      LIKWID_MARKER_START("computeDynamicRupturePrecomputeStress");
-      common::precomputeStressFromQInterpolated(faultStresses,
-                                                impAndEta[ltsFace],
-                                                impedanceMatrices[ltsFace],
-                                                qInterpolatedPlus[ltsFace],
-                                                qInterpolatedMinus[ltsFace]);
-      LIKWID_MARKER_STOP("computeDynamicRupturePrecomputeStress");
-      SCOREP_USER_REGION_END(myRegionHandle)
-
-      SCOREP_USER_REGION_BEGIN(
-          myRegionHandle, "computeDynamicRupturePreHook", SCOREP_USER_REGION_TYPE_COMMON)
-      LIKWID_MARKER_START("computeDynamicRupturePreHook");
-      // define some temporary variables
-      std::array<real, misc::NumPaddedPoints> stateVariableBuffer{0};
-      std::array<real, misc::NumPaddedPoints> strengthBuffer{0};
-
-      static_cast<Derived*>(this)->preHook(stateVariableBuffer, ltsFace);
-      LIKWID_MARKER_STOP("computeDynamicRupturePreHook");
-      SCOREP_USER_REGION_END(myRegionHandle)
-
-      SCOREP_USER_REGION_BEGIN(myRegionHandle,
-                               "computeDynamicRuptureUpdateFrictionAndSlip",
-                               SCOREP_USER_REGION_TYPE_COMMON)
-      LIKWID_MARKER_START("computeDynamicRuptureUpdateFrictionAndSlip");
-      TractionResults tractionResults = {};
-
-      // loop over sub time steps (i.e. quadrature points in time)
-      for (unsigned timeIndex = 0; timeIndex < ConvergenceOrder; timeIndex++) {
-        common::adjustInitialStress(initialStressInFaultCS[ltsFace],
-                                    nucleationStressInFaultCS[ltsFace],
-                                    initialPressure[ltsFace],
-                                    nucleationPressure[ltsFace],
-                                    this->mFullUpdateTime,
-                                    this->drParameters->t0,
-                                    this->deltaT[timeIndex]);
-
-        static_cast<Derived*>(this)->updateFrictionAndSlip(faultStresses,
-                                                           tractionResults,
-                                                           stateVariableBuffer,
-                                                           strengthBuffer,
-                                                           ltsFace,
-                                                           timeIndex);
-      }
-      LIKWID_MARKER_STOP("computeDynamicRuptureUpdateFrictionAndSlip");
-      SCOREP_USER_REGION_END(myRegionHandle)
-
-      SCOREP_USER_REGION_BEGIN(
-          myRegionHandle, "computeDynamicRupturePostHook", SCOREP_USER_REGION_TYPE_COMMON)
-      LIKWID_MARKER_START("computeDynamicRupturePostHook");
-      static_cast<Derived*>(this)->postHook(stateVariableBuffer, ltsFace);
-
-      common::saveRuptureFrontOutput(ruptureTimePending[ltsFace],
-                                     ruptureTime[ltsFace],
-                                     slipRateMagnitude[ltsFace],
-                                     mFullUpdateTime);
-
-      static_cast<Derived*>(this)->saveDynamicStressOutput(ltsFace);
-
-      common::savePeakSlipRateOutput(slipRateMagnitude[ltsFace], peakSlipRate[ltsFace]);
-      LIKWID_MARKER_STOP("computeDynamicRupturePostHook");
-      SCOREP_USER_REGION_END(myRegionHandle)
-
-      SCOREP_USER_REGION_BEGIN(myRegionHandle,
-                               "computeDynamicRupturePostcomputeImposedState",
-                               SCOREP_USER_REGION_TYPE_COMMON)
-      LIKWID_MARKER_START("computeDynamicRupturePostcomputeImposedState");
-      common::postcomputeImposedStateFromNewStress(faultStresses,
-                                                   tractionResults,
-                                                   impAndEta[ltsFace],
-                                                   impedanceMatrices[ltsFace],
-                                                   imposedStatePlus[ltsFace],
-                                                   imposedStateMinus[ltsFace],
-                                                   qInterpolatedPlus[ltsFace],
-                                                   qInterpolatedMinus[ltsFace],
-                                                   timeWeights);
-      LIKWID_MARKER_STOP("computeDynamicRupturePostcomputeImposedState");
-      SCOREP_USER_REGION_END(myRegionHandle)
-
-      if (this->drParameters->isFrictionEnergyRequired) {
-
-        if (this->drParameters->isCheckAbortCriteraEnabled) {
-          common::updateTimeSinceSlipRateBelowThreshold(
-              slipRateMagnitude[ltsFace],
-              ruptureTimePending[ltsFace],
-              energyData[ltsFace],
-              this->sumDt,
-              this->drParameters->terminatorSlipRateThreshold);
->>>>>>> 1200e1ff
         }
       }
     });
