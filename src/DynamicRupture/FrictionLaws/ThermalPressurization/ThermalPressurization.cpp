--- conflicted
+++ resolved
@@ -68,16 +68,10 @@
   real temperatureUpdate = 0.0;
   real pressureUpdate = 0.0;
 
-<<<<<<< HEAD
-  real tauV = faultStrength[ltsFace][pointIndex] * slipRateMagnitude;
-  real lambdaPrime = drParameters->undrainedTPResponse * drParameters->thermalDiffusivity /
-                     (hydraulicDiffusivity[ltsFace][pointIndex] - drParameters->thermalDiffusivity);
-=======
   const real tauV = faultStrength[ltsFace][pointIndex] * slipRateMagnitude;
   const real lambdaPrime =
-      drParameters.undrainedTPResponse * drParameters.thermalDiffusivity /
-      (hydraulicDiffusivity[ltsFace][pointIndex] - drParameters.thermalDiffusivity);
->>>>>>> f009cf34
+      drParameters->undrainedTPResponse * drParameters->thermalDiffusivity /
+      (hydraulicDiffusivity[ltsFace][pointIndex] - drParameters->thermalDiffusivity);
 
   #pragma omp simd
   for (unsigned int tpGridPointIndex = 0; tpGridPointIndex < misc::numberOfTPGridPoints;
@@ -88,14 +82,9 @@
         misc::power<2>(tpGridPoints[tpGridPointIndex] / halfWidthShearZone[ltsFace][pointIndex]);
 
     // This is exp(-A dt) in equation (10)
-<<<<<<< HEAD
-    real expTheta = std::exp(-drParameters->thermalDiffusivity * deltaT * squaredNormalizedTPGrid);
-    real expSigma =
-=======
     const real expTheta =
-        std::exp(-drParameters.thermalDiffusivity * deltaT * squaredNormalizedTPGrid);
+        std::exp(-drParameters->thermalDiffusivity * deltaT * squaredNormalizedTPGrid);
     const real expSigma =
->>>>>>> f009cf34
         std::exp(-hydraulicDiffusivity[ltsFace][pointIndex] * deltaT * squaredNormalizedTPGrid);
 
     // Temperature and pressure diffusion in spectral domain over timestep
@@ -111,17 +100,10 @@
         omega /
         (drParameters->heatCapacity * squaredNormalizedTPGrid * drParameters->thermalDiffusivity) *
         (1.0 - expTheta);
-<<<<<<< HEAD
-    real sigmaGeneration = omega * (drParameters->undrainedTPResponse + lambdaPrime) /
-                           (drParameters->heatCapacity * squaredNormalizedTPGrid *
-                            hydraulicDiffusivity[ltsFace][pointIndex]) *
-                           (1.0 - expSigma);
-=======
-    const real sigmaGeneration = omega * (drParameters.undrainedTPResponse + lambdaPrime) /
-                                 (drParameters.heatCapacity * squaredNormalizedTPGrid *
+    const real sigmaGeneration = omega * (drParameters->undrainedTPResponse + lambdaPrime) /
+                                 (drParameters->heatCapacity * squaredNormalizedTPGrid *
                                   hydraulicDiffusivity[ltsFace][pointIndex]) *
                                  (1.0 - expSigma);
->>>>>>> f009cf34
 
     // Sum both contributions up
     thetaTmpBuffer[ltsFace][pointIndex][tpGridPointIndex] = thetaDiffusion + thetaGeneration;
