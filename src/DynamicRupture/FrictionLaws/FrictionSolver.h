#ifndef SEISSOL_FRICTIONSOLVER_H
#define SEISSOL_FRICTIONSOLVER_H

#include "DynamicRupture/Misc.h"
#include "Initializer/DynamicRupture.h"
#include "Initializer/Parameters/SeisSolParameters.h"
#include "Kernels/DynamicRupture.h"
#include "Parallel/Runtime/Stream.hpp"

namespace seissol::dr::friction_law {
/**
 * Abstract Base for friction solver class with the public interface
 * Only needed to be able to store a shared_ptr<FrictionSolver> in MemoryManager and TimeCluster.
 * BaseFrictionLaw has a template argument for CRTP, hence, we can't store a pointer to any
 * BaseFrictionLaw.
 */
class FrictionSolver {
  public:
  // Note: FrictionSolver must be trivially copyable. It is important for GPU offloading
  explicit FrictionSolver(seissol::initializer::parameters::DRParameters* userDRParameters)
      : drParameters(userDRParameters) {
    std::copy(&init::quadweights::Values[init::quadweights::Start[0]],
              &init::quadweights::Values[init::quadweights::Stop[0]],
              &spaceWeights[0]);
  }
  virtual ~FrictionSolver() = default;

  virtual void evaluate(seissol::initializer::Layer& layerData,
                        const seissol::initializer::DynamicRupture* const dynRup,
                        real fullUpdateTime,
<<<<<<< HEAD
                        const double timeWeights[ConvergenceOrder]) = 0;
=======
                        const double timeWeights[CONVERGENCE_ORDER],
                        seissol::parallel::runtime::StreamRuntime& runtime) = 0;
>>>>>>> 00dd2c72

  /**
   * compute the DeltaT from the current timePoints call this function before evaluate
   * to set the correct DeltaT
   */
  void computeDeltaT(const double timePoints[ConvergenceOrder]);

  /**
   * copies all common parameters from the DynamicRupture LTS to the local attributes
   */
  void copyLtsTreeToLocal(seissol::initializer::Layer& layerData,
                          const seissol::initializer::DynamicRupture* const dynRup,
                          real fullUpdateTime);

  virtual seissol::initializer::AllocationPlace allocationPlace();

  protected:
  /**
   * Adjust initial stress by adding nucleation stress * nucleation function
   * For reference, see: https://strike.scec.org/cvws/download/SCEC_validation_slip_law.pdf.
   */
  real deltaT[ConvergenceOrder] = {};
  real sumDt;

  seissol::initializer::parameters::DRParameters* drParameters;
  ImpedancesAndEta* impAndEta;
  ImpedanceMatrices* impedanceMatrices;
  real mFullUpdateTime;
  // CS = coordinate system
  real (*initialStressInFaultCS)[misc::numPaddedPoints][6];
  real (*nucleationStressInFaultCS)[misc::numPaddedPoints][6];
  real (*cohesion)[misc::numPaddedPoints];
  real (*mu)[misc::numPaddedPoints];
  real (*accumulatedSlipMagnitude)[misc::numPaddedPoints];
  real (*slip1)[misc::numPaddedPoints];
  real (*slip2)[misc::numPaddedPoints];
  real (*slipRateMagnitude)[misc::numPaddedPoints];
  real (*slipRate1)[misc::numPaddedPoints];
  real (*slipRate2)[misc::numPaddedPoints];
  real (*ruptureTime)[misc::numPaddedPoints];
  bool (*ruptureTimePending)[misc::numPaddedPoints];
  real (*peakSlipRate)[misc::numPaddedPoints];
  real (*traction1)[misc::numPaddedPoints];
  real (*traction2)[misc::numPaddedPoints];
  real (*imposedStatePlus)[tensor::QInterpolated::size()];
  real (*imposedStateMinus)[tensor::QInterpolated::size()];
  real spaceWeights[misc::numPaddedPoints];
  DREnergyOutput* energyData{};
  DRGodunovData* godunovData{};
  real (*initialPressure)[misc::numPaddedPoints];
  real (*nucleationPressure)[misc::numPaddedPoints];

  // be careful only for some FLs initialized:
  real (*dynStressTime)[misc::numPaddedPoints];
  bool (*dynStressTimePending)[misc::numPaddedPoints];

  real (*qInterpolatedPlus)[ConvergenceOrder][tensor::QInterpolated::size()];
  real (*qInterpolatedMinus)[ConvergenceOrder][tensor::QInterpolated::size()];
};
} // namespace seissol::dr::friction_law

#endif // SEISSOL_FRICTIONSOLVER_H<|MERGE_RESOLUTION|>--- conflicted
+++ resolved
@@ -28,12 +28,8 @@
   virtual void evaluate(seissol::initializer::Layer& layerData,
                         const seissol::initializer::DynamicRupture* const dynRup,
                         real fullUpdateTime,
-<<<<<<< HEAD
-                        const double timeWeights[ConvergenceOrder]) = 0;
-=======
-                        const double timeWeights[CONVERGENCE_ORDER],
+                        const double timeWeights[ConvergenceOrder],
                         seissol::parallel::runtime::StreamRuntime& runtime) = 0;
->>>>>>> 00dd2c72
 
   /**
    * compute the DeltaT from the current timePoints call this function before evaluate
