--- conflicted
+++ resolved
@@ -5,11 +5,8 @@
 #include "Initializer/DynamicRupture.h"
 #include "Initializer/Parameters/SeisSolParameters.h"
 #include "Kernels/DynamicRupture.h"
-<<<<<<< HEAD
 #include "Kernels/Filter.h"
-=======
 #include "Parallel/Runtime/Stream.hpp"
->>>>>>> 5849d62e
 
 namespace seissol::dr::friction_law {
 /**
@@ -27,7 +24,7 @@
               &init::quadweights::Values[init::quadweights::Stop[0]],
               &spaceWeights[0]);
 
-    auto filter = kernels::makeFilter(userDrParameters->filter, 2);
+    auto filter = kernels::makeFilter(userDRParameters->filter, 2);
     filterMatrix = kernels::computeDRFilterMatrix(*filter);
   }
   virtual ~FrictionSolver() = default;
@@ -92,16 +89,9 @@
   // be careful only for some FLs initialized:
   real (*dynStressTime)[misc::numPaddedPoints];
   bool (*dynStressTimePending)[misc::numPaddedPoints];
-
-<<<<<<< HEAD
   std::array<real, tensor::drFilter::size()> filterMatrix;
-
-  real (*qInterpolatedPlus)[CONVERGENCE_ORDER][tensor::QInterpolated::size()];
-  real (*qInterpolatedMinus)[CONVERGENCE_ORDER][tensor::QInterpolated::size()];
-=======
   real (*qInterpolatedPlus)[ConvergenceOrder][tensor::QInterpolated::size()];
   real (*qInterpolatedMinus)[ConvergenceOrder][tensor::QInterpolated::size()];
->>>>>>> 5849d62e
 };
 } // namespace seissol::dr::friction_law
 
