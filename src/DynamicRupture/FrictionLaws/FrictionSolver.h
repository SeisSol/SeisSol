// SPDX-FileCopyrightText: 2022 SeisSol Group
//
// SPDX-License-Identifier: BSD-3-Clause
// SPDX-LicenseComments: Full text under /LICENSE and /LICENSES/
//
// SPDX-FileContributor: Author lists in /AUTHORS and /CITATION.cff

#ifndef SEISSOL_SRC_DYNAMICRUPTURE_FRICTIONLAWS_FRICTIONSOLVER_H_
#define SEISSOL_SRC_DYNAMICRUPTURE_FRICTIONLAWS_FRICTIONSOLVER_H_

#include "DynamicRupture/Misc.h"
#include "Memory/Descriptor/DynamicRupture.h"
#include "Parallel/Runtime/Stream.h"
#include <Initializer/Typedefs.h>
#include <Memory/GlobalData.h>
#include <vector>

namespace seissol::dr::friction_law {
/**
 * Abstract Base for friction solver class with the public interface
 * Only needed to be able to store a shared_ptr<FrictionSolver> in MemoryManager and TimeCluster.
 * BaseFrictionLaw has a template argument for CRTP, hence, we can't store a pointer to any
 * BaseFrictionLaw.
 */
class FrictionSolver {
  public:
  // Note: FrictionSolver must be trivially copyable. It is important for GPU offloading
  FrictionSolver() = default;
  virtual ~FrictionSolver() = default;

  struct FrictionTime {
    double sumDt;
    std::vector<double> deltaT;
  };

  virtual void setupLayer(DynamicRupture::Layer& layerData,
                          seissol::parallel::runtime::StreamRuntime& runtime) = 0;

  virtual void evaluate(double fullUpdateTime,
                        const FrictionTime& frictionTime,
                        const double* timeWeights,
                        seissol::parallel::runtime::StreamRuntime& runtime) = 0;

  /**
   * compute the DeltaT from the current timePoints call this function before evaluate
   * to set the correct DeltaT
   */
  static FrictionTime computeDeltaT(const std::vector<double>& timePoints);

  /**
   * copies all common parameters from the DynamicRupture LTS to the local attributes
   */
  virtual void copyStorageToLocal(DynamicRupture::Layer& layerData) = 0;

  virtual void allocateAuxiliaryMemory(const GlobalData& globalData) {}

  virtual seissol::initializer::AllocationPlace allocationPlace() = 0;

  virtual std::unique_ptr<FrictionSolver> clone() = 0;
};

template <typename Cfg>
class FrictionSolverImpl : public FrictionSolver {
  public:
  using real = Real<Cfg>;

  explicit FrictionSolverImpl(seissol::initializer::parameters::DRParameters* userDRParameters)
      : drParameters(userDRParameters) {
    std::copy(&init::quadweights<
                  Cfg>::Values[init::quadweights<Cfg>::Start[seissol::multisim::BasisDim<Cfg>]],
              &init::quadweights<
                  Cfg>::Values[init::quadweights<Cfg>::Stop[seissol::multisim::BasisDim<Cfg>]],
              &spaceWeights[0]);
  }

  void copyStorageToLocal(DynamicRupture::Layer& layerData) override;

  seissol::initializer::AllocationPlace allocationPlace() override;

  protected:
  /**
   * Adjust initial stress by adding nucleation stress * nucleation function
   * For reference, see: https://strike.scec.org/cvws/download/SCEC_validation_slip_law.pdf.
   */
<<<<<<< HEAD
  real deltaT[Cfg::ConvergenceOrder] = {};
=======
  real deltaT[misc::TimeSteps] = {};
>>>>>>> 86cfbd80
  real sumDt{};

  seissol::initializer::parameters::DRParameters* __restrict drParameters;
  ImpedancesAndEta<Real<Cfg>>* __restrict impAndEta{};
  ImpedanceMatrices<Cfg>* __restrict impedanceMatrices{};
  real mFullUpdateTime{};
  // CS = coordinate system
  real (*__restrict initialStressInFaultCS)[6][misc::NumPaddedPoints<Cfg>]{};
  real (*__restrict nucleationStressInFaultCS)[6][misc::NumPaddedPoints<Cfg>]{};
  real (*__restrict cohesion)[misc::NumPaddedPoints<Cfg>]{};
  real (*__restrict mu)[misc::NumPaddedPoints<Cfg>]{};
  real (*__restrict accumulatedSlipMagnitude)[misc::NumPaddedPoints<Cfg>]{};
  real (*__restrict slip1)[misc::NumPaddedPoints<Cfg>]{};
  real (*__restrict slip2)[misc::NumPaddedPoints<Cfg>]{};
  real (*__restrict slipRateMagnitude)[misc::NumPaddedPoints<Cfg>]{};
  real (*__restrict slipRate1)[misc::NumPaddedPoints<Cfg>]{};
  real (*__restrict slipRate2)[misc::NumPaddedPoints<Cfg>]{};
  real (*__restrict ruptureTime)[misc::NumPaddedPoints<Cfg>]{};
  bool (*__restrict ruptureTimePending)[misc::NumPaddedPoints<Cfg>]{};
  real (*__restrict peakSlipRate)[misc::NumPaddedPoints<Cfg>]{};
  real (*__restrict traction1)[misc::NumPaddedPoints<Cfg>]{};
  real (*__restrict traction2)[misc::NumPaddedPoints<Cfg>]{};
  real (*__restrict imposedStatePlus)[tensor::QInterpolated<Cfg>::size()]{};
  real (*__restrict imposedStateMinus)[tensor::QInterpolated<Cfg>::size()]{};
  real spaceWeights[misc::NumPaddedPoints<Cfg>]{};
  DREnergyOutput<Cfg>* __restrict energyData{};
  DRGodunovData<Cfg>* __restrict godunovData{};
  real (*__restrict initialPressure)[misc::NumPaddedPoints<Cfg>]{};
  real (*__restrict nucleationPressure)[misc::NumPaddedPoints<Cfg>]{};

  // be careful only for some FLs initialized:
  real (*__restrict dynStressTime)[misc::NumPaddedPoints<Cfg>]{};
  bool (*__restrict dynStressTimePending)[misc::NumPaddedPoints<Cfg>]{};

<<<<<<< HEAD
  real (*__restrict qInterpolatedPlus)[Cfg::ConvergenceOrder][tensor::QInterpolated<Cfg>::size()]{};
  real (*__restrict qInterpolatedMinus)[Cfg::ConvergenceOrder]
                                       [tensor::QInterpolated<Cfg>::size()]{};
=======
  real (*__restrict qInterpolatedPlus)[misc::TimeSteps][tensor::QInterpolated::size()]{};
  real (*__restrict qInterpolatedMinus)[misc::TimeSteps][tensor::QInterpolated::size()]{};
>>>>>>> 86cfbd80
};

using FrictionSolverFactory = std::function<std::unique_ptr<FrictionSolver>(ConfigVariant)>;

template <template <typename> typename T, typename... Args>
FrictionSolverFactory makeFrictionSolverFactory(Args... args) {
  return [=](ConfigVariant variant) {
    return std::visit(
        [&](auto cfg) -> std::unique_ptr<FrictionSolver> {
          using Cfg = decltype(cfg);
          return std::make_unique<T<Cfg>>(args...);
        },
        variant);
  };
}

} // namespace seissol::dr::friction_law

#endif // SEISSOL_SRC_DYNAMICRUPTURE_FRICTIONLAWS_FRICTIONSOLVER_H_<|MERGE_RESOLUTION|>--- conflicted
+++ resolved
@@ -82,11 +82,7 @@
    * Adjust initial stress by adding nucleation stress * nucleation function
    * For reference, see: https://strike.scec.org/cvws/download/SCEC_validation_slip_law.pdf.
    */
-<<<<<<< HEAD
-  real deltaT[Cfg::ConvergenceOrder] = {};
-=======
-  real deltaT[misc::TimeSteps] = {};
->>>>>>> 86cfbd80
+  real deltaT[misc::TimeSteps<Cfg>] = {};
   real sumDt{};
 
   seissol::initializer::parameters::DRParameters* __restrict drParameters;
@@ -121,14 +117,8 @@
   real (*__restrict dynStressTime)[misc::NumPaddedPoints<Cfg>]{};
   bool (*__restrict dynStressTimePending)[misc::NumPaddedPoints<Cfg>]{};
 
-<<<<<<< HEAD
-  real (*__restrict qInterpolatedPlus)[Cfg::ConvergenceOrder][tensor::QInterpolated<Cfg>::size()]{};
-  real (*__restrict qInterpolatedMinus)[Cfg::ConvergenceOrder]
-                                       [tensor::QInterpolated<Cfg>::size()]{};
-=======
-  real (*__restrict qInterpolatedPlus)[misc::TimeSteps][tensor::QInterpolated::size()]{};
-  real (*__restrict qInterpolatedMinus)[misc::TimeSteps][tensor::QInterpolated::size()]{};
->>>>>>> 86cfbd80
+  real (*__restrict qInterpolatedPlus)[misc::TimeSteps<Cfg>][tensor::QInterpolated<Cfg>::size()]{};
+  real (*__restrict qInterpolatedMinus)[misc::TimeSteps<Cfg>][tensor::QInterpolated<Cfg>::size()]{};
 };
 
 using FrictionSolverFactory = std::function<std::unique_ptr<FrictionSolver>(ConfigVariant)>;
