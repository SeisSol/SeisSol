--- conflicted
+++ resolved
@@ -36,11 +36,7 @@
    * output time when shear stress is equal to the dynamic stress after rupture arrived
    * currently only for linear slip weakening
    */
-<<<<<<< HEAD
-  SEISSOL_DEVICE static void saveDynamicStressOutput(FrictionLawContext<Cfg>& ctx) {}
-=======
-  SEISSOL_DEVICE static void saveDynamicStressOutput(FrictionLawContext& ctx, real time) {}
->>>>>>> 86cfbd80
+  SEISSOL_DEVICE static void saveDynamicStressOutput(FrictionLawContext<Cfg>& ctx, real time) {}
 
   SEISSOL_DEVICE static void preHook(FrictionLawContext<Cfg>& ctx) {}
   SEISSOL_DEVICE static void postHook(FrictionLawContext<Cfg>& ctx) {}
