--- conflicted
+++ resolved
@@ -51,17 +51,7 @@
   /**
    * copies all parameters from the DynamicRupture LTS to the local attributes
    */
-<<<<<<< HEAD
-  static void copyStorageToLocal(FrictionLawData* data,
-                                 DynamicRupture::Layer& layerData,
-                                 real fullUpdateTime) {
-=======
-  static void copyLtsTreeToLocal(FrictionLawData* data,
-                                 seissol::initializer::Layer& layerData,
-                                 const seissol::initializer::DynamicRupture* const dynRup) {
-    const auto* concreteLts =
-        dynamic_cast<const seissol::initializer::ThermalPressurization*>(dynRup);
->>>>>>> 08e63bd2
+  static void copyStorageToLocal(FrictionLawData* data, DynamicRupture::Layer& layerData) {
     const auto place = seissol::initializer::AllocationPlace::Device;
     data->temperature = layerData.var<LTSThermalPressurization::Temperature>(place);
     data->pressure = layerData.var<LTSThermalPressurization::Pressure>(place);
