--- conflicted
+++ resolved
@@ -32,16 +32,8 @@
     !
   */
 
-<<<<<<< HEAD
   static void copySpecificStorageDataToLocal(FrictionLawData* data,
-                                             DynamicRupture::Layer& layerData,
-                                             real fullUpdateTime) {}
-=======
-  static void
-      copySpecificLtsDataTreeToLocal(FrictionLawData* data,
-                                     seissol::initializer::Layer& layerData,
-                                     const seissol::initializer::DynamicRupture* const dynRup) {}
->>>>>>> a911fde2
+                                             DynamicRupture::Layer& layerData) {}
 
   // Note that we need double precision here, since single precision led to NaNs.
   SEISSOL_DEVICE static void updateStateVariable(FrictionLawContext& ctx, double timeIncrement) {
