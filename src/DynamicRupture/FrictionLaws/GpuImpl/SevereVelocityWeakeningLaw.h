--- conflicted
+++ resolved
@@ -37,13 +37,9 @@
                                              DynamicRupture::Layer& layerData) {}
 
   // Note that we need double precision here, since single precision led to NaNs.
-<<<<<<< HEAD
   SEISSOL_DEVICE static void updateStateVariable(FrictionLawContext<Cfg>& ctx,
                                                  double timeIncrement) {
 
-=======
-  SEISSOL_DEVICE static void updateStateVariable(FrictionLawContext& ctx, double timeIncrement) {
->>>>>>> 86cfbd80
     const double localSl0 = ctx.data->sl0[ctx.ltsFace][ctx.pointIndex];
     const double localSlipRate = ctx.initialVariables.localSlipRate;
 
@@ -87,16 +83,10 @@
     return MuDetails{localA, c};
   }
 
-<<<<<<< HEAD
   SEISSOL_DEVICE static double updateMu(FrictionLawContext<Cfg>& ctx,
                                         double localSlipRateMagnitude,
                                         const MuDetails& details) {
-    return ctx.data->drParameters.rsF0 +
-=======
-  SEISSOL_DEVICE static double
-      updateMu(FrictionLawContext& ctx, double localSlipRateMagnitude, const MuDetails& details) {
     return ctx.data->f0[ctx.ltsFace][ctx.pointIndex] +
->>>>>>> 86cfbd80
            details.a * localSlipRateMagnitude /
                (localSlipRateMagnitude + ctx.data->drParameters.rsSr0) -
            details.c;
