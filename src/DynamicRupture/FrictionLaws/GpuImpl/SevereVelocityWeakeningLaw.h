--- conflicted
+++ resolved
@@ -33,21 +33,12 @@
     !
   */
 
-<<<<<<< HEAD
   static void copySpecificStorageDataToLocal(FrictionLawData<Cfg>* data,
                                              DynamicRupture::Layer& layerData) {}
 
   // Note that we need double precision here, since single precision led to NaNs.
   SEISSOL_DEVICE static void updateStateVariable(FrictionLawContext<Cfg>& ctx,
                                                  double timeIncrement) {
-    const double muW{ctx.data->drParameters.muW};
-=======
-  static void copySpecificStorageDataToLocal(FrictionLawData* data,
-                                             DynamicRupture::Layer& layerData) {}
-
-  // Note that we need double precision here, since single precision led to NaNs.
-  SEISSOL_DEVICE static void updateStateVariable(FrictionLawContext& ctx, double timeIncrement) {
->>>>>>> af7df1d3
 
     const double localSl0 = ctx.data->sl0[ctx.ltsFace][ctx.pointIndex];
     const double localSlipRate = ctx.initialVariables.localSlipRate;
