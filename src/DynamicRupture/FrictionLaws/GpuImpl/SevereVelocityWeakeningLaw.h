// SPDX-FileCopyrightText: 2025 SeisSol Group
//
// SPDX-License-Identifier: BSD-3-Clause
// SPDX-LicenseComments: Full text under /LICENSE and /LICENSES/
//
// SPDX-FileContributor: Author lists in /AUTHORS and /CITATION.cff

#ifndef SEISSOL_SRC_DYNAMICRUPTURE_FRICTIONLAWS_GPUIMPL_SEVEREVELOCITYWEAKENINGLAW_H_
#define SEISSOL_SRC_DYNAMICRUPTURE_FRICTIONLAWS_GPUIMPL_SEVEREVELOCITYWEAKENINGLAW_H_

#include "DynamicRupture/FrictionLaws/GpuImpl/RateAndState.h"
#include <DynamicRupture/FrictionLaws/GpuImpl/BaseFrictionSolver.h>
#include <DynamicRupture/FrictionLaws/GpuImpl/FrictionSolverInterface.h>

namespace seissol::dr::friction_law::gpu {
template <class TPMethod>
class SevereVelocityWeakeningLaw
    : public RateAndStateBase<SevereVelocityWeakeningLaw<TPMethod>, TPMethod> {
  public:
  using RateAndStateBase<SevereVelocityWeakeningLaw, TPMethod>::RateAndStateBase;

  /*
    ! friction develops as                    mu = mu_s + a V/(V+Vc) - b SV/(SV + Dc)
    ! Note the typo in eq.1 of Ampuero&Ben-Zion, 2008
    ! state variable SV develops as     dSV / dt = (V-SV) / Tc
    ! parameters: static friction mu_s, char. velocity scale Vc, charact. timescale Tc,
    ! charact. length scale Dc, direct and evolution effect coeff. a,b
    ! Notice that Dc, a and b are recycled but not equivalent to cases 3 and 4
    ! steady-state friction value is:       mu = mu_s + (a - b) V/(V+Vc)
    ! dynamic friction value (if reached) mu_d = mu_s + (a - b)
    ! Tc tunes between slip-weakening and rate-weakening behavior
    !
  */

  static void copySpecificStorageDataToLocal(FrictionLawData* data,
                                             DynamicRupture::Layer& layerData) {}

  // Note that we need double precision here, since single precision led to NaNs.
  SEISSOL_DEVICE static void updateStateVariable(FrictionLawContext& ctx, double timeIncrement) {
<<<<<<< HEAD
=======

>>>>>>> 2093a3f2
    const double localSl0 = ctx.data->sl0[ctx.ltsFace][ctx.pointIndex];
    const double localSlipRate = ctx.initialVariables.localSlipRate;

    const double steadyStateStateVariable = localSlipRate * localSl0 / ctx.data->drParameters.rsSr0;

    const double preexp1 = -ctx.data->drParameters.rsSr0 * (timeIncrement / localSl0);
    const double exp1 = std::exp(preexp1);
    const double exp1m = -std::expm1(preexp1);
    const double localStateVariable =
        steadyStateStateVariable * exp1m + exp1 * ctx.initialVariables.stateVarReference;

    ctx.stateVariableBuffer = localStateVariable;
  }

  /*
    ! Newton-Raphson algorithm to determine the value of the slip rate.
    ! We wish to find SR that fulfills g(SR)=f(SR), by building up the function NR=f-g , which has
    !  a derivative dNR = d(NR)/d(SR). We can then find SR by iterating SR_{i+1}=SR_i-( NR_i / dNR_i
    ).

    ! In our case we equalize the values of the traction for two equations:

    !             g =    SR*mu/2/cs + T^G             (eq. 18 of de la Puente et al. (2009))

    !             f =    (mu*P_0-|S_0|)*S_0/|S_0|     (Coulomb's model of friction)

    !             where mu = mu_s + a V/(V+Vc) - b SV/(SV + Vc)
  */

  struct MuDetails {
    double a{};
    double c{};
  };

  SEISSOL_DEVICE static MuDetails getMuDetails(FrictionLawContext& ctx, double localStateVariable) {
    const double localA = ctx.data->a[ctx.ltsFace][ctx.pointIndex];
    const double localSl0 = ctx.data->sl0[ctx.ltsFace][ctx.pointIndex];
    const double c = ctx.data->b[ctx.ltsFace][ctx.pointIndex] * localStateVariable /
                     (localStateVariable + localSl0);
    return MuDetails{localA, c};
  }

  SEISSOL_DEVICE static double
<<<<<<< HEAD
      updateMu(FrictionLawContext& ctx, double localSlipRateMagnitude, MuDetails& details) {
    return ctx.data->f0[ctx.ltsFace][ctx.pointIndex] +
=======
      updateMu(FrictionLawContext& ctx, double localSlipRateMagnitude, const MuDetails& details) {
    return ctx.data->drParameters.rsF0 +
>>>>>>> 2093a3f2
           details.a * localSlipRateMagnitude /
               (localSlipRateMagnitude + ctx.data->drParameters.rsSr0) -
           details.c;
  }

  SEISSOL_DEVICE static double updateMuDerivative(FrictionLawContext& ctx,
                                                  double localSlipRateMagnitude,
                                                  const MuDetails& details) {
    // note that: d/dx (x/(x+c)) = ((x+c)-x)/(x+c)**2 = c/(x+c)**2
    const double divisor = (localSlipRateMagnitude + ctx.data->drParameters.rsSr0);
    return details.a * ctx.data->drParameters.rsSr0 / (divisor * divisor);
  }

  // no resampling
  SEISSOL_DEVICE static void resampleStateVar(FrictionLawContext& ctx) {
    ctx.data->stateVariable[ctx.ltsFace][ctx.pointIndex] = ctx.stateVariableBuffer;
  }

  SEISSOL_DEVICE static void executeIfNotConverged() {}
};
} // namespace seissol::dr::friction_law::gpu

#endif // SEISSOL_SRC_DYNAMICRUPTURE_FRICTIONLAWS_GPUIMPL_SEVEREVELOCITYWEAKENINGLAW_H_<|MERGE_RESOLUTION|>--- conflicted
+++ resolved
@@ -37,10 +37,6 @@
 
   // Note that we need double precision here, since single precision led to NaNs.
   SEISSOL_DEVICE static void updateStateVariable(FrictionLawContext& ctx, double timeIncrement) {
-<<<<<<< HEAD
-=======
-
->>>>>>> 2093a3f2
     const double localSl0 = ctx.data->sl0[ctx.ltsFace][ctx.pointIndex];
     const double localSlipRate = ctx.initialVariables.localSlipRate;
 
@@ -84,13 +80,8 @@
   }
 
   SEISSOL_DEVICE static double
-<<<<<<< HEAD
-      updateMu(FrictionLawContext& ctx, double localSlipRateMagnitude, MuDetails& details) {
+      updateMu(FrictionLawContext& ctx, double localSlipRateMagnitude, const MuDetails& details) {
     return ctx.data->f0[ctx.ltsFace][ctx.pointIndex] +
-=======
-      updateMu(FrictionLawContext& ctx, double localSlipRateMagnitude, const MuDetails& details) {
-    return ctx.data->drParameters.rsF0 +
->>>>>>> 2093a3f2
            details.a * localSlipRateMagnitude /
                (localSlipRateMagnitude + ctx.data->drParameters.rsSr0) -
            details.c;
