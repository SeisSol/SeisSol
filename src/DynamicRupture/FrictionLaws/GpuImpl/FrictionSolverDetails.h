--- conflicted
+++ resolved
@@ -32,11 +32,6 @@
   real* devHeatSource{nullptr};
 
   FrictionLawData* data{nullptr};
-<<<<<<< HEAD
-
-  sycl::queue queue;
-=======
->>>>>>> 3f01a86c
 };
 } // namespace seissol::dr::friction_law::gpu
 
