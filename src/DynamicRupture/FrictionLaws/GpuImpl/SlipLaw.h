--- conflicted
+++ resolved
@@ -17,16 +17,8 @@
   using SlowVelocityWeakeningLaw<SlipLaw<TPMethod>, TPMethod>::SlowVelocityWeakeningLaw;
   using SlowVelocityWeakeningLaw<SlipLaw<TPMethod>, TPMethod>::copyStorageToLocal;
 
-<<<<<<< HEAD
   static void copySpecificStorageDataToLocal(FrictionLawData* data,
-                                             DynamicRupture::Layer& layerData,
-                                             real fullUpdateTime) {}
-=======
-  static void
-      copySpecificLtsDataTreeToLocal(FrictionLawData* data,
-                                     seissol::initializer::Layer& layerData,
-                                     const seissol::initializer::DynamicRupture* const dynRup) {}
->>>>>>> 08e63bd2
+                                             DynamicRupture::Layer& layerData) {}
 
   SEISSOL_DEVICE static void updateStateVariable(FrictionLawContext& ctx, double timeIncrement) {
     const double localSl0 = ctx.data->sl0[ctx.ltsFace][ctx.pointIndex];
