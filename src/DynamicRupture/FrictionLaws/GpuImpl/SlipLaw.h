--- conflicted
+++ resolved
@@ -19,13 +19,6 @@
     auto layerSize{this->currLayerSize};
     auto* queue{this->queue};
 
-<<<<<<< HEAD
-    sycl::nd_range rng{{this->currLayerSize * misc::NumPaddedPoints}, {misc::NumPaddedPoints}};
-    this->queue.submit([&](sycl::handler& cgh) {
-      cgh.parallel_for(rng, [=](sycl::nd_item<1> item) {
-        const auto ltsFace = item.get_group().get_group_id(0);
-        const auto pointIndex = item.get_local_id(0);
-=======
     auto chunksize{this->chunksize};
 
     for (int chunk = 0; chunk < this->chunkcount; ++chunk)
@@ -33,8 +26,7 @@
     #pragma omp metadirective when(device={kind(nohost)}: teams distribute) default(parallel for)
       CCHUNKLOOP(ltsFace) {
         #pragma omp metadirective when(device={kind(nohost)}: parallel for) default(simd)
-        for (int pointIndex = 0; pointIndex < misc::numPaddedPoints; ++pointIndex) {
->>>>>>> fcc5a988
+        for (int pointIndex = 0; pointIndex < misc::NumPaddedPoints; ++pointIndex) {
 
         const double localSl0 = devSl0[ltsFace][pointIndex];
         const double localSlipRate = devLocalSlipRate[ltsFace][pointIndex];
