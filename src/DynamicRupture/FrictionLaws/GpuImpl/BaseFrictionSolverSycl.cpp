--- conflicted
+++ resolved
@@ -25,34 +25,22 @@
 
 namespace seissol::dr::friction_law::gpu {
 
-template <typename T>
-<<<<<<< HEAD
+template <typename Cfg, typename T>
 void BaseFrictionSolver<Cfg, T>::evaluateKernel(seissol::parallel::runtime::StreamRuntime& runtime,
-                                                double fullUpdateTime,
+                                                real fullUpdateTime,
                                                 const double* timeWeights,
                                                 const FrictionTime& frictionTime) {
-=======
-void BaseFrictionSolver<T>::evaluateKernel(seissol::parallel::runtime::StreamRuntime& runtime,
-                                           real fullUpdateTime,
-                                           const double* timeWeights,
-                                           const FrictionTime& frictionTime) {
->>>>>>> 86cfbd80
   auto* queue = reinterpret_cast<sycl::queue*>(runtime.stream());
 
-  FrictionLawArgs args{};
+  FrictionLawArgs<Cfg> args{};
   args.data = data;
   args.spaceWeights = devSpaceWeights;
   args.resampleMatrix = resampleMatrix;
   args.tpInverseFourierCoefficients = devTpInverseFourierCoefficients;
   args.tpGridPoints = devTpGridPoints;
   args.heatSource = devHeatSource;
-<<<<<<< HEAD
-  std::copy_n(timeWeights, Cfg::ConvergenceOrder, args.timeWeights);
-  std::copy_n(frictionTime.deltaT.data(), Cfg::ConvergenceOrder, args.deltaT);
-=======
-  std::copy_n(timeWeights, misc::TimeSteps, args.timeWeights);
-  std::copy_n(frictionTime.deltaT.data(), misc::TimeSteps, args.deltaT);
->>>>>>> 86cfbd80
+  std::copy_n(timeWeights, misc::TimeSteps<Cfg>, args.timeWeights);
+  std::copy_n(frictionTime.deltaT.data(), misc::TimeSteps<Cfg>, args.deltaT);
   args.sumDt = frictionTime.sumDt;
   args.fullUpdateTime = fullUpdateTime;
 
