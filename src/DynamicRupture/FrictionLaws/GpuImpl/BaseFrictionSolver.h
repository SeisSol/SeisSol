// SPDX-FileCopyrightText: 2025 SeisSol Group
//
// SPDX-License-Identifier: BSD-3-Clause
// SPDX-LicenseComments: Full text under /LICENSE and /LICENSES/
//
// SPDX-FileContributor: Author lists in /AUTHORS and /CITATION.cff

#ifndef SEISSOL_SRC_DYNAMICRUPTURE_FRICTIONLAWS_GPUIMPL_BASEFRICTIONSOLVER_H_
#define SEISSOL_SRC_DYNAMICRUPTURE_FRICTIONLAWS_GPUIMPL_BASEFRICTIONSOLVER_H_

#include "DynamicRupture/FrictionLaws/FrictionSolverCommon.h"
#include "DynamicRupture/FrictionLaws/GpuImpl/FrictionSolverDetails.h"
#include "FrictionSolverInterface.h"
#include "Numerical/Functions.h"
#include <Common/Constants.h>
#include <DynamicRupture/FrictionLaws/GpuImpl/FrictionSolverInterface.h>
#include <algorithm>

#include "Common/Marker.h"

#ifdef SEISSOL_KERNELS_SYCL
#include <sycl/sycl.hpp>
#endif

namespace seissol::dr::friction_law::gpu {
struct InitialVariables {
  real absoluteShearTraction{};
  real localSlipRate{};
  real normalStress{};
  real stateVarReference{};
};

struct FrictionLawArgs {
  const FrictionLawData* __restrict data{nullptr};
  const real* __restrict spaceWeights{nullptr};
  const real* __restrict resampleMatrix{nullptr};
  const real* __restrict tpInverseFourierCoefficients{nullptr};
  const real* __restrict tpGridPoints{nullptr};
  const real* __restrict heatSource{nullptr};

  real fullUpdateTime;
  double timeWeights[ConvergenceOrder];
  real deltaT[ConvergenceOrder];
  real sumDt;
};

struct FrictionLawContext {
  std::size_t ltsFace;
  std::uint32_t pointIndex;
  const FrictionLawData* __restrict data;
  const FrictionLawArgs* __restrict args;

  real* __restrict sharedMemory;
  void* item;

  FaultStresses<Executor::Device> faultStresses{};
  TractionResults<Executor::Device> tractionResults{};
  real stateVariableBuffer{};
  real strengthBuffer{};
  InitialVariables initialVariables{};
};

#ifdef __CUDACC__
SEISSOL_DEVICE inline void deviceBarrier(FrictionLawContext& ctx) { __syncthreads(); }
#elif defined(__HIP__)
SEISSOL_DEVICE inline void deviceBarrier(FrictionLawContext& ctx) { __syncthreads(); }
#elif defined(SEISSOL_KERNELS_SYCL)
inline void deviceBarrier(FrictionLawContext& ctx) {
  reinterpret_cast<sycl::nd_item<1>*>(ctx.item)->barrier(sycl::access::fence_space::local_space);
}
#else
inline void deviceBarrier(FrictionLawContext& ctx) {}
#endif

template <typename Derived>
class BaseFrictionSolver : public FrictionSolverDetails {
  public:
  explicit BaseFrictionSolver<Derived>(seissol::initializer::parameters::DRParameters* drParameters)
      : FrictionSolverDetails(drParameters) {}
  ~BaseFrictionSolver<Derived>() override = default;

  std::unique_ptr<FrictionSolver> clone() override {
    return std::make_unique<Derived>(*static_cast<Derived*>(this));
  }

  SEISSOL_DEVICE static void evaluatePoint(FrictionLawContext& ctx) {
    constexpr common::RangeType GpuRangeType{common::RangeType::GPU};

    const auto etaPDamp = ctx.data->drParameters.etaStop > ctx.args->fullUpdateTime
                              ? ctx.data->drParameters.etaHack
                              : 1.0;
    common::precomputeStressFromQInterpolated<GpuRangeType>(
        ctx.faultStresses,
        ctx.data->impAndEta[ctx.ltsFace],
        ctx.data->impedanceMatrices[ctx.ltsFace],
        ctx.data->qInterpolatedPlus[ctx.ltsFace],
        ctx.data->qInterpolatedMinus[ctx.ltsFace],
        etaPDamp,
        ctx.pointIndex);

    Derived::preHook(ctx);

    real updateTime = ctx.args->fullUpdateTime;
    for (uint32_t timeIndex = 0; timeIndex < ConvergenceOrder; ++timeIndex) {
      const real dt = ctx.args->deltaT[timeIndex];

      updateTime += dt;

      for (uint32_t i = 0; i < ctx.data->drParameters.nucleationCount; ++i) {
        common::adjustInitialStress<GpuRangeType>(
            ctx.data->initialStressInFaultCS[ctx.ltsFace],
            ctx.data
                ->nucleationStressInFaultCS[ctx.ltsFace * ctx.data->drParameters.nucleationCount +
                                            i],
            ctx.data->initialPressure[ctx.ltsFace],
            ctx.data->nucleationPressure[ctx.ltsFace * ctx.data->drParameters.nucleationCount + i],
            updateTime,
            ctx.data->drParameters.t0[i],
            ctx.data->drParameters.s0[i],
            dt,
            ctx.pointIndex);
      }

      Derived::updateFrictionAndSlip(ctx, timeIndex);
    }
    Derived::postHook(ctx);

    common::saveRuptureFrontOutput<GpuRangeType>(ctx.data->ruptureTimePending[ctx.ltsFace],
                                                 ctx.data->ruptureTime[ctx.ltsFace],
                                                 ctx.data->slipRateMagnitude[ctx.ltsFace],
                                                 ctx.args->fullUpdateTime,
                                                 ctx.pointIndex);

    Derived::saveDynamicStressOutput(ctx);

    const auto devSumDt{ctx.args->sumDt};

    const auto isFrictionEnergyRequired{ctx.data->drParameters.isFrictionEnergyRequired};
    const auto isCheckAbortCriteraEnabled{ctx.data->drParameters.isCheckAbortCriteraEnabled};
    const auto devTerminatorSlipRateThreshold{ctx.data->drParameters.terminatorSlipRateThreshold};
    const auto energiesFromAcrossFaultVelocities{
        ctx.data->drParameters.energiesFromAcrossFaultVelocities};

    common::savePeakSlipRateOutput<GpuRangeType>(ctx.data->slipRateMagnitude[ctx.ltsFace],
                                                 ctx.data->peakSlipRate[ctx.ltsFace],
                                                 ctx.pointIndex);

    common::postcomputeImposedStateFromNewStress<GpuRangeType>(
        ctx.faultStresses,
        ctx.tractionResults,
        ctx.data->impAndEta[ctx.ltsFace],
        ctx.data->impedanceMatrices[ctx.ltsFace],
        ctx.data->imposedStatePlus[ctx.ltsFace],
        ctx.data->imposedStateMinus[ctx.ltsFace],
        ctx.data->qInterpolatedPlus[ctx.ltsFace],
        ctx.data->qInterpolatedMinus[ctx.ltsFace],
        ctx.args->timeWeights,
        ctx.pointIndex);

    if (isFrictionEnergyRequired) {

      if (isCheckAbortCriteraEnabled) {
        common::updateTimeSinceSlipRateBelowThreshold<GpuRangeType>(
            ctx.data->slipRateMagnitude[ctx.ltsFace],
            ctx.data->ruptureTimePending[ctx.ltsFace],
            ctx.data->energyData[ctx.ltsFace],
            devSumDt,
            devTerminatorSlipRateThreshold,
            ctx.pointIndex);
      }

      common::computeFrictionEnergy<GpuRangeType>(ctx.data->energyData[ctx.ltsFace],
                                                  ctx.data->qInterpolatedPlus[ctx.ltsFace],
                                                  ctx.data->qInterpolatedMinus[ctx.ltsFace],
                                                  ctx.data->impAndEta[ctx.ltsFace],
                                                  ctx.args->timeWeights,
                                                  ctx.args->spaceWeights,
                                                  ctx.data->godunovData[ctx.ltsFace],
                                                  ctx.data->slipRateMagnitude[ctx.ltsFace],
                                                  energiesFromAcrossFaultVelocities,
                                                  ctx.pointIndex);
    }
  }

  void setupLayer(seissol::initializer::Layer& layerData,
                  const seissol::initializer::DynamicRupture* const dynRup,
                  seissol::parallel::runtime::StreamRuntime& runtime) override {
    this->currLayerSize = layerData.size();
    FrictionSolverInterface::copyLtsTreeToLocal(&dataHost, layerData, dynRup);
    Derived::copySpecificLtsDataTreeToLocal(&dataHost, layerData, dynRup);
    dataHost.drParameters = *this->drParameters;
    device::DeviceInstance::getInstance().api->copyToAsync(
        data, &dataHost, sizeof(FrictionLawData), runtime.stream());
  }

  void evaluateKernel(seissol::parallel::runtime::StreamRuntime& runtime,
                      real fullUpdateTime,
                      const double timeWeights[ConvergenceOrder],
                      const FrictionTime& frictionTime);

<<<<<<< HEAD
  void evaluate(DynamicRupture::Layer& layerData,
                real fullUpdateTime,
=======
  void evaluate(real fullUpdateTime,
>>>>>>> a911fde2
                const FrictionTime& frictionTime,
                const double timeWeights[ConvergenceOrder],
                seissol::parallel::runtime::StreamRuntime& runtime) override {
    if (this->currLayerSize == 0) {
      return;
    }

<<<<<<< HEAD
    // TODO: avoid copying the data all the time
    // TODO: allocate FrictionLawData as constant data

    FrictionSolverInterface::copyStorageToLocal(&dataHost, layerData, fullUpdateTime);
    Derived::copySpecificStorageDataToLocal(&dataHost, layerData, fullUpdateTime);
    this->currLayerSize = layerData.size();
    dataHost.drParameters = *this->drParameters;

    std::copy_n(frictionTime.deltaT.begin(), frictionTime.deltaT.size(), dataHost.deltaT);
    dataHost.sumDt = frictionTime.sumDt;

    copyParameters(runtime, timeWeights);
    evaluateKernel(runtime, fullUpdateTime);
=======
    evaluateKernel(runtime, fullUpdateTime, timeWeights, frictionTime);
>>>>>>> a911fde2
  }
};
} // namespace seissol::dr::friction_law::gpu

#endif // SEISSOL_SRC_DYNAMICRUPTURE_FRICTIONLAWS_GPUIMPL_BASEFRICTIONSOLVER_H_<|MERGE_RESOLUTION|>--- conflicted
+++ resolved
@@ -182,12 +182,11 @@
     }
   }
 
-  void setupLayer(seissol::initializer::Layer& layerData,
-                  const seissol::initializer::DynamicRupture* const dynRup,
+  void setupLayer(DynamicRupture::Layer& layerData,
                   seissol::parallel::runtime::StreamRuntime& runtime) override {
     this->currLayerSize = layerData.size();
-    FrictionSolverInterface::copyLtsTreeToLocal(&dataHost, layerData, dynRup);
-    Derived::copySpecificLtsDataTreeToLocal(&dataHost, layerData, dynRup);
+    FrictionSolverInterface::copyStorageToLocal(&dataHost, layerData);
+    Derived::copySpecificStorageDataToLocal(&dataHost, layerData);
     dataHost.drParameters = *this->drParameters;
     device::DeviceInstance::getInstance().api->copyToAsync(
         data, &dataHost, sizeof(FrictionLawData), runtime.stream());
@@ -198,12 +197,7 @@
                       const double timeWeights[ConvergenceOrder],
                       const FrictionTime& frictionTime);
 
-<<<<<<< HEAD
-  void evaluate(DynamicRupture::Layer& layerData,
-                real fullUpdateTime,
-=======
   void evaluate(real fullUpdateTime,
->>>>>>> a911fde2
                 const FrictionTime& frictionTime,
                 const double timeWeights[ConvergenceOrder],
                 seissol::parallel::runtime::StreamRuntime& runtime) override {
@@ -211,23 +205,7 @@
       return;
     }
 
-<<<<<<< HEAD
-    // TODO: avoid copying the data all the time
-    // TODO: allocate FrictionLawData as constant data
-
-    FrictionSolverInterface::copyStorageToLocal(&dataHost, layerData, fullUpdateTime);
-    Derived::copySpecificStorageDataToLocal(&dataHost, layerData, fullUpdateTime);
-    this->currLayerSize = layerData.size();
-    dataHost.drParameters = *this->drParameters;
-
-    std::copy_n(frictionTime.deltaT.begin(), frictionTime.deltaT.size(), dataHost.deltaT);
-    dataHost.sumDt = frictionTime.sumDt;
-
-    copyParameters(runtime, timeWeights);
-    evaluateKernel(runtime, fullUpdateTime);
-=======
     evaluateKernel(runtime, fullUpdateTime, timeWeights, frictionTime);
->>>>>>> a911fde2
   }
 };
 } // namespace seissol::dr::friction_law::gpu
