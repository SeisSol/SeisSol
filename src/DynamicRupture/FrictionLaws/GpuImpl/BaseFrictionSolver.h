// SPDX-FileCopyrightText: 2025 SeisSol Group
//
// SPDX-License-Identifier: BSD-3-Clause
// SPDX-LicenseComments: Full text under /LICENSE and /LICENSES/
//
// SPDX-FileContributor: Author lists in /AUTHORS and /CITATION.cff

#ifndef SEISSOL_SRC_DYNAMICRUPTURE_FRICTIONLAWS_GPUIMPL_BASEFRICTIONSOLVER_H_
#define SEISSOL_SRC_DYNAMICRUPTURE_FRICTIONLAWS_GPUIMPL_BASEFRICTIONSOLVER_H_

#include "Common/Constants.h"
#include "Common/Marker.h"
#include "DynamicRupture/FrictionLaws/FrictionSolverCommon.h"
#include "DynamicRupture/FrictionLaws/GpuImpl/FrictionSolverDetails.h"
#include "DynamicRupture/FrictionLaws/GpuImpl/FrictionSolverInterface.h"
#include "DynamicRupture/Misc.h"
#include "Equations/Datastructures.h"
#include "FrictionSolverInterface.h"
#include "Memory/Descriptor/DynamicRupture.h"
#include "Numerical/Functions.h"

#include <algorithm>

#ifdef SEISSOL_KERNELS_SYCL
#include <sycl/sycl.hpp>
#endif

namespace seissol::dr::friction_law::gpu {

template <typename RealT>
struct InitialVariables {
  RealT absoluteShearTraction{};
  RealT localSlipRate{};
  RealT normalStress{};
  RealT stateVarReference{};
};

template <typename Cfg>
struct FrictionLawArgs {
<<<<<<< HEAD
  const FrictionLawData<Cfg>* __restrict data{nullptr};
  const Real<Cfg>* __restrict spaceWeights{nullptr};
  const Real<Cfg>* __restrict resampleMatrix{nullptr};
  const Real<Cfg>* __restrict tpInverseFourierCoefficients{nullptr};
  const Real<Cfg>* __restrict tpGridPoints{nullptr};
  const Real<Cfg>* __restrict heatSource{nullptr};

  Real<Cfg> fullUpdateTime;
  double* timeWeights;
  Real<Cfg> deltaT[misc::TimeSteps<Cfg>];
  Real<Cfg> sumDt;
=======
  const FrictionLawData* __restrict data{nullptr};
  const real* __restrict spaceWeights{nullptr};
  const real* __restrict resampleMatrix{nullptr};
  const real* __restrict tpInverseFourierCoefficients{nullptr};
  const real* __restrict tpGridPoints{nullptr};
  const real* __restrict heatSource{nullptr};

  real fullUpdateTime{};
  double timeWeights[misc::TimeSteps]{};
  real deltaT[misc::TimeSteps]{};
  real sumDt{};
>>>>>>> 0c079542
};

template <typename Cfg>
struct FrictionLawContext {
<<<<<<< HEAD
  std::size_t ltsFace;
  std::uint32_t pointIndex;
  const FrictionLawData<Cfg>* __restrict data;
  const FrictionLawArgs<Cfg>* __restrict args;

  Real<Cfg>* __restrict sharedMemory;
  void* item;
=======
  std::size_t ltsFace{0};
  std::uint32_t pointIndex{0};
  const FrictionLawData* __restrict data{nullptr};
  const FrictionLawArgs* __restrict args{nullptr};

  real* __restrict sharedMemory{nullptr};
  void* item{nullptr};
>>>>>>> 0c079542

  FaultStresses<Cfg, Executor::Device> faultStresses{};
  TractionResults<Cfg, Executor::Device> tractionResults{};
  Real<Cfg> stateVariableBuffer{};
  Real<Cfg> strengthBuffer{};
  InitialVariables<Real<Cfg>> initialVariables{};
};

#ifdef __CUDACC__
template <typename Cfg>
SEISSOL_DEVICE inline void deviceBarrier(FrictionLawContext<Cfg>& ctx) {
  __syncthreads();
}
#elif defined(__HIP__)
template <typename Cfg>
SEISSOL_DEVICE inline void deviceBarrier(FrictionLawContext<Cfg>& ctx) {
  __syncthreads();
}
#elif defined(SEISSOL_KERNELS_SYCL)
template <typename Cfg>
inline void deviceBarrier(FrictionLawContext<Cfg>& ctx) {
  reinterpret_cast<sycl::nd_item<1>*>(ctx.item)->barrier(sycl::access::fence_space::local_space);
}
#else
template <typename Cfg>
inline void deviceBarrier(FrictionLawContext<Cfg>& ctx) {}
#endif

template <typename Cfg, typename Derived>
class BaseFrictionSolver : public FrictionSolverDetails<Cfg> {
  public:
<<<<<<< HEAD
  using real = Real<Cfg>;
  explicit BaseFrictionSolver(seissol::initializer::parameters::DRParameters* drParameters)
      : FrictionSolverDetails<Cfg>(drParameters) {}
=======
  explicit BaseFrictionSolver(seissol::initializer::parameters::DRParameters* drParameters)
      : FrictionSolverDetails(drParameters) {}
>>>>>>> 0c079542
  ~BaseFrictionSolver() override = default;

  std::unique_ptr<FrictionSolver> clone() override {
    return std::make_unique<Derived>(*static_cast<Derived*>(this));
  }

<<<<<<< HEAD
  SEISSOL_DEVICE static void evaluatePoint(FrictionLawContext<Cfg>& ctx) {
    constexpr common::RangeType GpuRangeType{common::RangeType::GPU};

    const auto etaPDamp = ctx.data->drParameters.etaDampEnd > ctx.args->fullUpdateTime
                              ? ctx.data->drParameters.etaDamp
                              : 1.0;
    common::precomputeStressFromQInterpolated<Cfg, GpuRangeType>(
        ctx.faultStresses,
        ctx.data->impAndEta[ctx.ltsFace],
        ctx.data->impedanceMatrices[ctx.ltsFace],
        ctx.data->qInterpolatedPlus[ctx.ltsFace],
        ctx.data->qInterpolatedMinus[ctx.ltsFace],
        etaPDamp,
        ctx.pointIndex);

    const auto isFrictionEnergyRequired{ctx.data->drParameters.isFrictionEnergyRequired};
    const auto isCheckAbortCriteraEnabled{ctx.data->drParameters.isCheckAbortCriteraEnabled};
    const auto devTerminatorSlipRateThreshold{ctx.data->drParameters.terminatorSlipRateThreshold};

    Derived::preHook(ctx);

    real startTime = 0;
    real updateTime = ctx.args->fullUpdateTime;
    for (uint32_t timeIndex = 0; timeIndex < misc::TimeSteps<Cfg>; ++timeIndex) {
      const real dt = ctx.args->deltaT[timeIndex];

      startTime = updateTime;
      updateTime += dt;

      for (uint32_t i = 0; i < ctx.data->drParameters.nucleationCount; ++i) {
        common::adjustInitialStress<Cfg, GpuRangeType>(
            ctx.data->initialStressInFaultCS[ctx.ltsFace],
            ctx.data
                ->nucleationStressInFaultCS[ctx.ltsFace * ctx.data->drParameters.nucleationCount +
                                            i],
            ctx.data->initialPressure[ctx.ltsFace],
            ctx.data->nucleationPressure[ctx.ltsFace * ctx.data->drParameters.nucleationCount + i],
            updateTime,
            ctx.data->drParameters.t0[i],
            ctx.data->drParameters.s0[i],
            dt,
            ctx.pointIndex);
      }

      Derived::updateFrictionAndSlip(ctx, timeIndex);

      // time-dependent outputs
      common::saveRuptureFrontOutput<Cfg, GpuRangeType>(ctx.data->ruptureTimePending[ctx.ltsFace],
                                                        ctx.data->ruptureTime[ctx.ltsFace],
                                                        ctx.data->slipRateMagnitude[ctx.ltsFace],
                                                        startTime,
                                                        ctx.pointIndex);

      Derived::saveDynamicStressOutput(ctx, startTime);

      common::savePeakSlipRateOutput<Cfg, GpuRangeType>(ctx.data->slipRateMagnitude[ctx.ltsFace],
                                                        ctx.data->peakSlipRate[ctx.ltsFace],
                                                        ctx.pointIndex);

      if (isFrictionEnergyRequired && isCheckAbortCriteraEnabled) {
        common::updateTimeSinceSlipRateBelowThreshold<Cfg, GpuRangeType>(
            ctx.data->slipRateMagnitude[ctx.ltsFace],
            ctx.data->ruptureTimePending[ctx.ltsFace],
            ctx.data->energyData[ctx.ltsFace],
            dt,
            devTerminatorSlipRateThreshold,
            ctx.pointIndex);
      }
    }

    Derived::postHook(ctx);

    common::postcomputeImposedStateFromNewStress<Cfg, GpuRangeType>(
        ctx.faultStresses,
        ctx.tractionResults,
        ctx.data->impAndEta[ctx.ltsFace],
        ctx.data->impedanceMatrices[ctx.ltsFace],
        ctx.data->imposedStatePlus[ctx.ltsFace],
        ctx.data->imposedStateMinus[ctx.ltsFace],
        ctx.data->qInterpolatedPlus[ctx.ltsFace],
        ctx.data->qInterpolatedMinus[ctx.ltsFace],
        ctx.args->timeWeights,
        ctx.pointIndex);

    if (isFrictionEnergyRequired) {
      const auto energiesFromAcrossFaultVelocities{
          ctx.data->drParameters.energiesFromAcrossFaultVelocities};

      common::computeFrictionEnergy<Cfg, GpuRangeType>(ctx.data->energyData[ctx.ltsFace],
                                                       ctx.data->qInterpolatedPlus[ctx.ltsFace],
                                                       ctx.data->qInterpolatedMinus[ctx.ltsFace],
                                                       ctx.data->impAndEta[ctx.ltsFace],
                                                       ctx.args->timeWeights,
                                                       ctx.args->spaceWeights,
                                                       ctx.data->godunovData[ctx.ltsFace],
                                                       ctx.data->slipRateMagnitude[ctx.ltsFace],
                                                       energiesFromAcrossFaultVelocities,
                                                       ctx.pointIndex);
    }
=======
  SEISSOL_DEVICE static void evaluatePoint(FrictionLawContext& ctx) {
    if constexpr (model::MaterialT::SupportsDR) {
      constexpr common::RangeType GpuRangeType{common::RangeType::GPU};

      const auto etaPDamp = ctx.data->drParameters.etaDampEnd > ctx.args->fullUpdateTime
                                ? ctx.data->drParameters.etaDamp
                                : 1.0;
      common::precomputeStressFromQInterpolated<GpuRangeType>(
          ctx.faultStresses,
          ctx.data->impAndEta[ctx.ltsFace],
          ctx.data->impedanceMatrices[ctx.ltsFace],
          ctx.data->qInterpolatedPlus[ctx.ltsFace],
          ctx.data->qInterpolatedMinus[ctx.ltsFace],
          etaPDamp,
          ctx.pointIndex);

      const auto isFrictionEnergyRequired{ctx.data->drParameters.isFrictionEnergyRequired};
      const auto isCheckAbortCriteraEnabled{ctx.data->drParameters.isCheckAbortCriteraEnabled};
      const auto devTerminatorSlipRateThreshold{ctx.data->drParameters.terminatorSlipRateThreshold};

      Derived::preHook(ctx);

      real startTime = 0;
      real updateTime = ctx.args->fullUpdateTime;
      for (uint32_t timeIndex = 0; timeIndex < misc::TimeSteps; ++timeIndex) {
        const real dt = ctx.args->deltaT[timeIndex];

        startTime = updateTime;
        updateTime += dt;

        for (uint32_t i = 0; i < ctx.data->drParameters.nucleationCount; ++i) {
          common::adjustInitialStress<GpuRangeType>(
              ctx.data->initialStressInFaultCS[ctx.ltsFace],
              ctx.data
                  ->nucleationStressInFaultCS[ctx.ltsFace * ctx.data->drParameters.nucleationCount +
                                              i],
              ctx.data->initialPressure[ctx.ltsFace],
              ctx.data
                  ->nucleationPressure[ctx.ltsFace * ctx.data->drParameters.nucleationCount + i],
              updateTime,
              ctx.data->drParameters.t0[i],
              ctx.data->drParameters.s0[i],
              dt,
              ctx.pointIndex);
        }

        Derived::updateFrictionAndSlip(ctx, timeIndex);

        // time-dependent outputs
        common::saveRuptureFrontOutput<GpuRangeType>(ctx.data->ruptureTimePending[ctx.ltsFace],
                                                     ctx.data->ruptureTime[ctx.ltsFace],
                                                     ctx.data->slipRateMagnitude[ctx.ltsFace],
                                                     startTime,
                                                     ctx.pointIndex);

        Derived::saveDynamicStressOutput(ctx, startTime);

        common::savePeakSlipRateOutput<GpuRangeType>(ctx.data->slipRateMagnitude[ctx.ltsFace],
                                                     ctx.data->peakSlipRate[ctx.ltsFace],
                                                     ctx.pointIndex);

        if (isFrictionEnergyRequired && isCheckAbortCriteraEnabled) {
          common::updateTimeSinceSlipRateBelowThreshold<GpuRangeType>(
              ctx.data->slipRateMagnitude[ctx.ltsFace],
              ctx.data->ruptureTimePending[ctx.ltsFace],
              ctx.data->energyData[ctx.ltsFace],
              dt,
              devTerminatorSlipRateThreshold,
              ctx.pointIndex);
        }
      }

      Derived::postHook(ctx);

      common::postcomputeImposedStateFromNewStress<GpuRangeType>(
          ctx.faultStresses,
          ctx.tractionResults,
          ctx.data->impAndEta[ctx.ltsFace],
          ctx.data->impedanceMatrices[ctx.ltsFace],
          ctx.data->imposedStatePlus[ctx.ltsFace],
          ctx.data->imposedStateMinus[ctx.ltsFace],
          ctx.data->qInterpolatedPlus[ctx.ltsFace],
          ctx.data->qInterpolatedMinus[ctx.ltsFace],
          ctx.args->timeWeights,
          ctx.pointIndex);

      if (isFrictionEnergyRequired) {
        const auto energiesFromAcrossFaultVelocities{
            ctx.data->drParameters.energiesFromAcrossFaultVelocities};

        common::computeFrictionEnergy<GpuRangeType>(ctx.data->energyData[ctx.ltsFace],
                                                    ctx.data->qInterpolatedPlus[ctx.ltsFace],
                                                    ctx.data->qInterpolatedMinus[ctx.ltsFace],
                                                    ctx.data->impAndEta[ctx.ltsFace],
                                                    ctx.args->timeWeights,
                                                    ctx.args->spaceWeights,
                                                    ctx.data->godunovData[ctx.ltsFace],
                                                    ctx.data->slipRateMagnitude[ctx.ltsFace],
                                                    energiesFromAcrossFaultVelocities,
                                                    ctx.pointIndex);
      }
    }
>>>>>>> 0c079542
  }

  void setupLayer(DynamicRupture::Layer& layerData,
                  seissol::parallel::runtime::StreamRuntime& runtime) override {
    this->currLayerSize = layerData.size();
    FrictionSolverInterface<Cfg>::copyStorageToLocal(&this->dataHost, layerData);
    Derived::copySpecificStorageDataToLocal(&this->dataHost, layerData);
    this->dataHost.drParameters = *this->drParameters;
    device::DeviceInstance::getInstance().api->copyToAsync(
        this->data, &this->dataHost, sizeof(FrictionLawData<Cfg>), runtime.stream());
  }

  void evaluateKernel(seissol::parallel::runtime::StreamRuntime& runtime,
                      double fullUpdateTime,
                      const double* timeWeights,
                      const FrictionSolver::FrictionTime& frictionTime);

  void evaluate(double fullUpdateTime,
                const FrictionSolver::FrictionTime& frictionTime,
                const double* timeWeights,
                seissol::parallel::runtime::StreamRuntime& runtime) override {
    if (this->currLayerSize == 0) {
      return;
    }

    if constexpr (model::MaterialT::SupportsDR) {
      evaluateKernel(runtime, fullUpdateTime, timeWeights, frictionTime);
    } else {
      logError() << "The material" << model::MaterialT::Text
                 << "does not support DR friction law computations.";
    }
  }
};
} // namespace seissol::dr::friction_law::gpu

#endif // SEISSOL_SRC_DYNAMICRUPTURE_FRICTIONLAWS_GPUIMPL_BASEFRICTIONSOLVER_H_<|MERGE_RESOLUTION|>--- conflicted
+++ resolved
@@ -37,7 +37,6 @@
 
 template <typename Cfg>
 struct FrictionLawArgs {
-<<<<<<< HEAD
   const FrictionLawData<Cfg>* __restrict data{nullptr};
   const Real<Cfg>* __restrict spaceWeights{nullptr};
   const Real<Cfg>* __restrict resampleMatrix{nullptr};
@@ -45,44 +44,21 @@
   const Real<Cfg>* __restrict tpGridPoints{nullptr};
   const Real<Cfg>* __restrict heatSource{nullptr};
 
-  Real<Cfg> fullUpdateTime;
-  double* timeWeights;
-  Real<Cfg> deltaT[misc::TimeSteps<Cfg>];
-  Real<Cfg> sumDt;
-=======
-  const FrictionLawData* __restrict data{nullptr};
-  const real* __restrict spaceWeights{nullptr};
-  const real* __restrict resampleMatrix{nullptr};
-  const real* __restrict tpInverseFourierCoefficients{nullptr};
-  const real* __restrict tpGridPoints{nullptr};
-  const real* __restrict heatSource{nullptr};
-
-  real fullUpdateTime{};
-  double timeWeights[misc::TimeSteps]{};
-  real deltaT[misc::TimeSteps]{};
-  real sumDt{};
->>>>>>> 0c079542
+  Real<Cfg> fullUpdateTime{};
+  double* timeWeights{nullptr};
+  Real<Cfg> deltaT[misc::TimeSteps<Cfg>]{};
+  Real<Cfg> sumDt{};
 };
 
 template <typename Cfg>
 struct FrictionLawContext {
-<<<<<<< HEAD
-  std::size_t ltsFace;
-  std::uint32_t pointIndex;
-  const FrictionLawData<Cfg>* __restrict data;
-  const FrictionLawArgs<Cfg>* __restrict args;
-
-  Real<Cfg>* __restrict sharedMemory;
-  void* item;
-=======
   std::size_t ltsFace{0};
   std::uint32_t pointIndex{0};
-  const FrictionLawData* __restrict data{nullptr};
-  const FrictionLawArgs* __restrict args{nullptr};
-
-  real* __restrict sharedMemory{nullptr};
+  const FrictionLawData<Cfg>* __restrict data{nullptr};
+  const FrictionLawArgs<Cfg>* __restrict args{nullptr};
+
+  Real<Cfg>* __restrict sharedMemory{nullptr};
   void* item{nullptr};
->>>>>>> 0c079542
 
   FaultStresses<Cfg, Executor::Device> faultStresses{};
   TractionResults<Cfg, Executor::Device> tractionResults{};
@@ -114,21 +90,15 @@
 template <typename Cfg, typename Derived>
 class BaseFrictionSolver : public FrictionSolverDetails<Cfg> {
   public:
-<<<<<<< HEAD
   using real = Real<Cfg>;
   explicit BaseFrictionSolver(seissol::initializer::parameters::DRParameters* drParameters)
       : FrictionSolverDetails<Cfg>(drParameters) {}
-=======
-  explicit BaseFrictionSolver(seissol::initializer::parameters::DRParameters* drParameters)
-      : FrictionSolverDetails(drParameters) {}
->>>>>>> 0c079542
   ~BaseFrictionSolver() override = default;
 
   std::unique_ptr<FrictionSolver> clone() override {
     return std::make_unique<Derived>(*static_cast<Derived*>(this));
   }
 
-<<<<<<< HEAD
   SEISSOL_DEVICE static void evaluatePoint(FrictionLawContext<Cfg>& ctx) {
     constexpr common::RangeType GpuRangeType{common::RangeType::GPU};
 
@@ -228,110 +198,6 @@
                                                        energiesFromAcrossFaultVelocities,
                                                        ctx.pointIndex);
     }
-=======
-  SEISSOL_DEVICE static void evaluatePoint(FrictionLawContext& ctx) {
-    if constexpr (model::MaterialT::SupportsDR) {
-      constexpr common::RangeType GpuRangeType{common::RangeType::GPU};
-
-      const auto etaPDamp = ctx.data->drParameters.etaDampEnd > ctx.args->fullUpdateTime
-                                ? ctx.data->drParameters.etaDamp
-                                : 1.0;
-      common::precomputeStressFromQInterpolated<GpuRangeType>(
-          ctx.faultStresses,
-          ctx.data->impAndEta[ctx.ltsFace],
-          ctx.data->impedanceMatrices[ctx.ltsFace],
-          ctx.data->qInterpolatedPlus[ctx.ltsFace],
-          ctx.data->qInterpolatedMinus[ctx.ltsFace],
-          etaPDamp,
-          ctx.pointIndex);
-
-      const auto isFrictionEnergyRequired{ctx.data->drParameters.isFrictionEnergyRequired};
-      const auto isCheckAbortCriteraEnabled{ctx.data->drParameters.isCheckAbortCriteraEnabled};
-      const auto devTerminatorSlipRateThreshold{ctx.data->drParameters.terminatorSlipRateThreshold};
-
-      Derived::preHook(ctx);
-
-      real startTime = 0;
-      real updateTime = ctx.args->fullUpdateTime;
-      for (uint32_t timeIndex = 0; timeIndex < misc::TimeSteps; ++timeIndex) {
-        const real dt = ctx.args->deltaT[timeIndex];
-
-        startTime = updateTime;
-        updateTime += dt;
-
-        for (uint32_t i = 0; i < ctx.data->drParameters.nucleationCount; ++i) {
-          common::adjustInitialStress<GpuRangeType>(
-              ctx.data->initialStressInFaultCS[ctx.ltsFace],
-              ctx.data
-                  ->nucleationStressInFaultCS[ctx.ltsFace * ctx.data->drParameters.nucleationCount +
-                                              i],
-              ctx.data->initialPressure[ctx.ltsFace],
-              ctx.data
-                  ->nucleationPressure[ctx.ltsFace * ctx.data->drParameters.nucleationCount + i],
-              updateTime,
-              ctx.data->drParameters.t0[i],
-              ctx.data->drParameters.s0[i],
-              dt,
-              ctx.pointIndex);
-        }
-
-        Derived::updateFrictionAndSlip(ctx, timeIndex);
-
-        // time-dependent outputs
-        common::saveRuptureFrontOutput<GpuRangeType>(ctx.data->ruptureTimePending[ctx.ltsFace],
-                                                     ctx.data->ruptureTime[ctx.ltsFace],
-                                                     ctx.data->slipRateMagnitude[ctx.ltsFace],
-                                                     startTime,
-                                                     ctx.pointIndex);
-
-        Derived::saveDynamicStressOutput(ctx, startTime);
-
-        common::savePeakSlipRateOutput<GpuRangeType>(ctx.data->slipRateMagnitude[ctx.ltsFace],
-                                                     ctx.data->peakSlipRate[ctx.ltsFace],
-                                                     ctx.pointIndex);
-
-        if (isFrictionEnergyRequired && isCheckAbortCriteraEnabled) {
-          common::updateTimeSinceSlipRateBelowThreshold<GpuRangeType>(
-              ctx.data->slipRateMagnitude[ctx.ltsFace],
-              ctx.data->ruptureTimePending[ctx.ltsFace],
-              ctx.data->energyData[ctx.ltsFace],
-              dt,
-              devTerminatorSlipRateThreshold,
-              ctx.pointIndex);
-        }
-      }
-
-      Derived::postHook(ctx);
-
-      common::postcomputeImposedStateFromNewStress<GpuRangeType>(
-          ctx.faultStresses,
-          ctx.tractionResults,
-          ctx.data->impAndEta[ctx.ltsFace],
-          ctx.data->impedanceMatrices[ctx.ltsFace],
-          ctx.data->imposedStatePlus[ctx.ltsFace],
-          ctx.data->imposedStateMinus[ctx.ltsFace],
-          ctx.data->qInterpolatedPlus[ctx.ltsFace],
-          ctx.data->qInterpolatedMinus[ctx.ltsFace],
-          ctx.args->timeWeights,
-          ctx.pointIndex);
-
-      if (isFrictionEnergyRequired) {
-        const auto energiesFromAcrossFaultVelocities{
-            ctx.data->drParameters.energiesFromAcrossFaultVelocities};
-
-        common::computeFrictionEnergy<GpuRangeType>(ctx.data->energyData[ctx.ltsFace],
-                                                    ctx.data->qInterpolatedPlus[ctx.ltsFace],
-                                                    ctx.data->qInterpolatedMinus[ctx.ltsFace],
-                                                    ctx.data->impAndEta[ctx.ltsFace],
-                                                    ctx.args->timeWeights,
-                                                    ctx.args->spaceWeights,
-                                                    ctx.data->godunovData[ctx.ltsFace],
-                                                    ctx.data->slipRateMagnitude[ctx.ltsFace],
-                                                    energiesFromAcrossFaultVelocities,
-                                                    ctx.pointIndex);
-      }
-    }
->>>>>>> 0c079542
   }
 
   void setupLayer(DynamicRupture::Layer& layerData,
@@ -357,10 +223,10 @@
       return;
     }
 
-    if constexpr (model::MaterialT::SupportsDR) {
+    if constexpr (model::MaterialTT<Cfg>::SupportsDR) {
       evaluateKernel(runtime, fullUpdateTime, timeWeights, frictionTime);
     } else {
-      logError() << "The material" << model::MaterialT::Text
+      logError() << "The material" << model::MaterialTT<Cfg>::Text
                  << "does not support DR friction law computations.";
     }
   }
