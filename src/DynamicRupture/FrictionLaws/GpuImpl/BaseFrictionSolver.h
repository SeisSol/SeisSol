--- conflicted
+++ resolved
@@ -148,23 +148,17 @@
 
           Derived::saveDynamicStressOutput(ctx);
 
-<<<<<<< HEAD
           auto* devPeakSlipRate{data->peakSlipRate};
           auto* devImposedStatePlus{data->imposedStatePlus};
           auto* devImposedStateMinus{data->imposedStateMinus};
           auto* devEnergyData{data->energyData};
           auto* devGodunovData{data->godunovData};
           auto devSumDt{data->sumDt};
-=======
-      auto isFrictionEnergyRequired{this->drParameters->isFrictionEnergyRequired};
-      auto isCheckAbortCriteraEnabled{this->drParameters->isCheckAbortCriteraEnabled};
-      auto devTerminatorSlipRateThreshold{this->drParameters->terminatorSlipRateThreshold};
-      auto energiesFromAcrossFaultVelocities{this->drParameters->energiesFromAcrossFaultVelocities};
->>>>>>> 14cea7b1
 
           auto isFrictionEnergyRequired{data->drParameters.isFrictionEnergyRequired};
           auto isCheckAbortCriteraEnabled{data->drParameters.isCheckAbortCriteraEnabled};
           auto devTerminatorSlipRateThreshold{data->drParameters.terminatorSlipRateThreshold};
+          auto energiesFromAcrossFaultVelocities{data->drParameters.energiesFromAcrossFaultVelocities};
 
           common::savePeakSlipRateOutput<gpuRangeType>(
               devSlipRateMagnitude[ltsFace], devPeakSlipRate[ltsFace], pointIndex);
