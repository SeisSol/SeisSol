--- conflicted
+++ resolved
@@ -89,32 +89,20 @@
     for (unsigned timeIndex = 0; timeIndex < ConvergenceOrder; ++timeIndex) {
       const real dt = ctx.data->deltaT[timeIndex];
 
-<<<<<<< HEAD
+      updateTime += dt;
+
       for (int i = 0; i < ctx.data->drParameters.nucleationCount; ++i) {
         common::adjustInitialStress<gpuRangeType>(
             ctx.data->initialStressInFaultCS[ctx.ltsFace],
             ctx.data->nucleationStressInFaultCS[i][ctx.ltsFace],
             ctx.data->initialPressure[ctx.ltsFace],
             ctx.data->nucleationPressure[i][ctx.ltsFace],
-            ctx.fullUpdateTime,
+            updateTime,
             ctx.data->drParameters.t0[i],
             ctx.data->drParameters.s0[i],
             dt,
             ctx.pointIndex);
       }
-=======
-      updateTime += dt;
-
-      common::adjustInitialStress<gpuRangeType, StdMath>(
-          ctx.data->initialStressInFaultCS[ctx.ltsFace],
-          ctx.data->nucleationStressInFaultCS[ctx.ltsFace],
-          ctx.data->initialPressure[ctx.ltsFace],
-          ctx.data->nucleationPressure[ctx.ltsFace],
-          updateTime,
-          t0,
-          dt,
-          ctx.pointIndex);
->>>>>>> 10f0001e
 
       Derived::updateFrictionAndSlip(ctx, timeIndex);
     }
