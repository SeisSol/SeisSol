#ifndef SEISSOL_BASE_FRICTION_SOLVER_H
#define SEISSOL_BASE_FRICTION_SOLVER_H

#include "DynamicRupture/FrictionLaws/FrictionSolverCommon.h"
#include "DynamicRupture/FrictionLaws/GpuImpl/FrictionSolverDetails.h"
#include "Numerical_aux/SyclFunctions.h"
#include <algorithm>

namespace seissol::dr::friction_law::gpu {

template <typename Derived>
class BaseFrictionSolver : public FrictionSolverDetails {
  public:
  explicit BaseFrictionSolver<Derived>(seissol::initializer::parameters::DRParameters* drParameters)
      : FrictionSolverDetails(drParameters) {}
  ~BaseFrictionSolver<Derived>() = default;

  void evaluate(seissol::initializer::Layer& layerData,
                const seissol::initializer::DynamicRupture* const dynRup,
                real fullUpdateTime,
<<<<<<< HEAD
                const double timeWeights[ConvergenceOrder]) override {
=======
                const double timeWeights[CONVERGENCE_ORDER],
                seissol::parallel::runtime::StreamRuntime& runtime) override {

    runtime.syncToSycl(&this->queue);
>>>>>>> 00dd2c72

    FrictionSolver::copyLtsTreeToLocal(layerData, dynRup, fullUpdateTime);
    this->copySpecificLtsDataTreeToLocal(layerData, dynRup, fullUpdateTime);
    this->currLayerSize = layerData.getNumberOfCells();

    size_t requiredNumBytes = ConvergenceOrder * sizeof(double);
    auto timeWeightsCopy = this->queue.memcpy(devTimeWeights, &timeWeights[0], requiredNumBytes);

    {
      constexpr common::RangeType gpuRangeType{common::RangeType::GPU};

      auto* devImpAndEta{this->impAndEta};
      auto* devImpedanceMatrices{this->impedanceMatrices};
      auto* devQInterpolatedPlus{this->qInterpolatedPlus};
      auto* devQInterpolatedMinus{this->qInterpolatedMinus};
      auto* devFaultStresses{this->faultStresses};

      sycl::nd_range rng{{this->currLayerSize * misc::numPaddedPoints}, {misc::numPaddedPoints}};
      this->queue.submit([&](sycl::handler& cgh) {
        cgh.parallel_for(rng, [=](sycl::nd_item<1> item) {
          const auto ltsFace = item.get_group().get_group_id(0);
          const auto pointIndex = item.get_local_id(0);

          common::precomputeStressFromQInterpolated<gpuRangeType>(devFaultStresses[ltsFace],
                                                                  devImpAndEta[ltsFace],
                                                                  devImpedanceMatrices[ltsFace],
                                                                  devQInterpolatedPlus[ltsFace],
                                                                  devQInterpolatedMinus[ltsFace],
                                                                  pointIndex);
        });
      });

      static_cast<Derived*>(this)->preHook(stateVariableBuffer);
      for (unsigned timeIndex = 0; timeIndex < ConvergenceOrder; ++timeIndex) {
        const real t0{this->drParameters->t0};
        const real dt = deltaT[timeIndex];
        auto* devInitialStressInFaultCS{this->initialStressInFaultCS};
        const auto* devNucleationStressInFaultCS{this->nucleationStressInFaultCS};
        auto* devInitialPressure{this->initialPressure};
        const auto* devNucleationPressure{this->nucleationPressure};

        this->queue.submit([&](sycl::handler& cgh) {
          if (timeIndex == 0) {
            cgh.depends_on(timeWeightsCopy);
          }
          cgh.parallel_for(rng, [=](sycl::nd_item<1> item) {
            auto ltsFace = item.get_group().get_group_id(0);
            auto pointIndex = item.get_local_id(0);

            using StdMath = seissol::functions::SyclStdFunctions;
            common::adjustInitialStress<gpuRangeType, StdMath>(
                devInitialStressInFaultCS[ltsFace],
                devNucleationStressInFaultCS[ltsFace],
                devInitialPressure[ltsFace],
                devNucleationPressure[ltsFace],
                fullUpdateTime,
                t0,
                dt,
                pointIndex);
          });
        });

        static_cast<Derived*>(this)->updateFrictionAndSlip(timeIndex);
      }
      static_cast<Derived*>(this)->postHook(stateVariableBuffer);

      auto* devRuptureTimePending{this->ruptureTimePending};
      auto* devSlipRateMagnitude{this->slipRateMagnitude};
      auto* devRuptureTime{this->ruptureTime};

      this->queue.submit([&](sycl::handler& cgh) {
        cgh.parallel_for(rng, [=](sycl::nd_item<1> item) {
          auto ltsFace = item.get_group().get_group_id(0);
          auto pointIndex = item.get_local_id(0);
          common::saveRuptureFrontOutput<gpuRangeType>(devRuptureTimePending[ltsFace],
                                                       devRuptureTime[ltsFace],
                                                       devSlipRateMagnitude[ltsFace],
                                                       fullUpdateTime,
                                                       pointIndex);
        });
      });

      static_cast<Derived*>(this)->saveDynamicStressOutput();

      auto* devPeakSlipRate{this->peakSlipRate};
      auto* devImposedStatePlus{this->imposedStatePlus};
      auto* devImposedStateMinus{this->imposedStateMinus};
      auto* devTractionResults{this->tractionResults};
      auto* devTimeWeights{this->devTimeWeights};
      auto* devSpaceWeights{this->devSpaceWeights};
      auto* devEnergyData{this->energyData};
      auto* devGodunovData{this->godunovData};
      auto devSumDt{this->sumDt};

      auto isFrictionEnergyRequired{this->drParameters->isFrictionEnergyRequired};
      auto isCheckAbortCriteraEnabled{this->drParameters->isCheckAbortCriteraEnabled};
      auto devTerminatorSlipRateThreshold{this->drParameters->terminatorSlipRateThreshold};

      this->queue.submit([&](sycl::handler& cgh) {
        cgh.parallel_for(rng, [=](sycl::nd_item<1> item) {
          auto ltsFace = item.get_group().get_group_id(0);
          auto pointIndex = item.get_local_id(0);

          common::savePeakSlipRateOutput<gpuRangeType>(
              devSlipRateMagnitude[ltsFace], devPeakSlipRate[ltsFace], pointIndex);

          common::postcomputeImposedStateFromNewStress<gpuRangeType>(devFaultStresses[ltsFace],
                                                                     devTractionResults[ltsFace],
                                                                     devImpAndEta[ltsFace],
                                                                     devImpedanceMatrices[ltsFace],
                                                                     devImposedStatePlus[ltsFace],
                                                                     devImposedStateMinus[ltsFace],
                                                                     devQInterpolatedPlus[ltsFace],
                                                                     devQInterpolatedMinus[ltsFace],
                                                                     devTimeWeights,
                                                                     pointIndex);

          if (isFrictionEnergyRequired) {

            if (isCheckAbortCriteraEnabled) {
              common::updateTimeSinceSlipRateBelowThreshold<gpuRangeType>(
                  devSlipRateMagnitude[ltsFace],
                  devRuptureTimePending[ltsFace],
                  devEnergyData[ltsFace],
                  devSumDt,
                  devTerminatorSlipRateThreshold,
                  pointIndex);
            }

            common::computeFrictionEnergy<gpuRangeType>(devEnergyData[ltsFace],
                                                        devQInterpolatedPlus[ltsFace],
                                                        devQInterpolatedMinus[ltsFace],
                                                        devImpAndEta[ltsFace],
                                                        devTimeWeights,
                                                        devSpaceWeights,
                                                        devGodunovData[ltsFace],
                                                        pointIndex);
          }
        });
      });
    }

    runtime.syncFromSycl(&this->queue);
  }
};
} // namespace seissol::dr::friction_law::gpu

#endif // SEISSOL_BASE_FRICTION_SOLVER_H<|MERGE_RESOLUTION|>--- conflicted
+++ resolved
@@ -18,14 +18,10 @@
   void evaluate(seissol::initializer::Layer& layerData,
                 const seissol::initializer::DynamicRupture* const dynRup,
                 real fullUpdateTime,
-<<<<<<< HEAD
-                const double timeWeights[ConvergenceOrder]) override {
-=======
-                const double timeWeights[CONVERGENCE_ORDER],
+                const double timeWeights[ConvergenceOrder],
                 seissol::parallel::runtime::StreamRuntime& runtime) override {
 
     runtime.syncToSycl(&this->queue);
->>>>>>> 00dd2c72
 
     FrictionSolver::copyLtsTreeToLocal(layerData, dynRup, fullUpdateTime);
     this->copySpecificLtsDataTreeToLocal(layerData, dynRup, fullUpdateTime);
