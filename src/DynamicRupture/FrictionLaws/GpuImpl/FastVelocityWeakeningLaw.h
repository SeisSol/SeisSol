--- conflicted
+++ resolved
@@ -28,14 +28,8 @@
         seissol::initializer::AllocationPlace::Device);
   }
 
-<<<<<<< HEAD
   SEISSOL_DEVICE static void updateStateVariable(FrictionLawContext<Cfg>& ctx,
                                                  double timeIncrement) {
-    const double muW{ctx.data->drParameters.muW};
-
-=======
-  SEISSOL_DEVICE static void updateStateVariable(FrictionLawContext& ctx, double timeIncrement) {
->>>>>>> 86cfbd80
     const double localSl0 = ctx.data->sl0[ctx.ltsFace][ctx.pointIndex];
     const double localA = ctx.data->a[ctx.ltsFace][ctx.pointIndex];
     const double localSrW = ctx.data->srW[ctx.ltsFace][ctx.pointIndex];
