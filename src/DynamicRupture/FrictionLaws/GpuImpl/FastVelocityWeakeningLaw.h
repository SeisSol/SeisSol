--- conflicted
+++ resolved
@@ -31,16 +31,10 @@
     decltype(FastVelocityWeakeningLaw::a) a;
     decltype(FastVelocityWeakeningLaw::sl0) sl0;
     decltype(FastVelocityWeakeningLaw::srW) srW;
-<<<<<<< HEAD
-    decltype(dr::DRParameters::rsSr0) rsSr0;
-    decltype(dr::DRParameters::rsF0) rsF0;
-    decltype(dr::DRParameters::rsB) rsB;
-    std::size_t layerSize;
-=======
     decltype(seissol::initializer::parameters::DRParameters::rsSr0) rsSr0;
     decltype(seissol::initializer::parameters::DRParameters::rsF0) rsF0;
     decltype(seissol::initializer::parameters::DRParameters::rsB) rsB;
->>>>>>> 2f9e69f8
+    std::size_t layerSize;
   };
 
   #pragma omp declare mapper(Details det) map(det, det.a[0:det.layerSize], det.srW[0:det.layerSize], det.sl0[0:det.layerSize])
@@ -124,13 +118,8 @@
                                    size_t ltsFace,
                                    size_t pointIndex) {
     const double localA = details.a[ltsFace][pointIndex];
-<<<<<<< HEAD
     const double c = 0.5 / details.rsSr0 * std::exp(localStateVariable / localA);
     return localA * c / std::sqrt(std::pow(localSlipRateMagnitude * c, 2) + 1.0);
-=======
-    const double c = 0.5 / details.rsSr0 * sycl::exp(localStateVariable / localA);
-    return localA * c / sycl::sqrt(sycl::pown(localSlipRateMagnitude * c, 2) + 1.0);
->>>>>>> 2f9e69f8
   }
 
   void resampleStateVar(real (*devStateVariableBuffer)[misc::numPaddedPoints]) {
