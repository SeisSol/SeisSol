// SPDX-FileCopyrightText: 2022 SeisSol Group
//
// SPDX-License-Identifier: BSD-3-Clause
// SPDX-LicenseComments: Full text under /LICENSE and /LICENSES/
//
// SPDX-FileContributor: Author lists in /AUTHORS and /CITATION.cff

#ifndef SEISSOL_SRC_DYNAMICRUPTURE_FRICTIONLAWS_GPUIMPL_AGINGLAW_H_
#define SEISSOL_SRC_DYNAMICRUPTURE_FRICTIONLAWS_GPUIMPL_AGINGLAW_H_

#include "DynamicRupture/FrictionLaws/GpuImpl/SlowVelocityWeakeningLaw.h"

namespace seissol::dr::friction_law::gpu {

template <typename Cfg, class TPMethod>
class AgingLaw : public SlowVelocityWeakeningLaw<Cfg, AgingLaw<Cfg, TPMethod>, TPMethod> {
  public:
  using real = Real<Cfg>;
  using SlowVelocityWeakeningLaw<Cfg, AgingLaw<Cfg, TPMethod>, TPMethod>::SlowVelocityWeakeningLaw;
  using SlowVelocityWeakeningLaw<Cfg, AgingLaw<Cfg, TPMethod>, TPMethod>::copyStorageToLocal;

<<<<<<< HEAD
  SEISSOL_DEVICE static void updateStateVariable(FrictionLawContext<Cfg>& ctx,
                                                 double timeIncrement) {
    const double localSl0 = ctx.data->sl0[ctx.ltsFace][ctx.pointIndex];
    const double localSlipRate = ctx.initialVariables.localSlipRate;
=======
  SEISSOL_DEVICE static void updateStateVariable(FrictionLawContext& ctx, double timeIncrement) {
    const real localSl0 = ctx.data->sl0[ctx.ltsFace][ctx.pointIndex];
    const real localSlipRate = ctx.initialVariables.localSlipRate;
>>>>>>> 3be4bd00
    const double preexp1 = -localSlipRate * (timeIncrement / localSl0);
    const double exp1v = std::exp(preexp1);
    const double exp1m = -std::expm1(preexp1);

    const double stateVarReference = ctx.initialVariables.stateVarReference;
    ctx.stateVariableBuffer =
        static_cast<real>(stateVarReference * exp1v + localSl0 / localSlipRate * exp1m);
  }
};

} // namespace seissol::dr::friction_law::gpu

#endif // SEISSOL_SRC_DYNAMICRUPTURE_FRICTIONLAWS_GPUIMPL_AGINGLAW_H_<|MERGE_RESOLUTION|>--- conflicted
+++ resolved
@@ -19,16 +19,10 @@
   using SlowVelocityWeakeningLaw<Cfg, AgingLaw<Cfg, TPMethod>, TPMethod>::SlowVelocityWeakeningLaw;
   using SlowVelocityWeakeningLaw<Cfg, AgingLaw<Cfg, TPMethod>, TPMethod>::copyStorageToLocal;
 
-<<<<<<< HEAD
   SEISSOL_DEVICE static void updateStateVariable(FrictionLawContext<Cfg>& ctx,
                                                  double timeIncrement) {
-    const double localSl0 = ctx.data->sl0[ctx.ltsFace][ctx.pointIndex];
-    const double localSlipRate = ctx.initialVariables.localSlipRate;
-=======
-  SEISSOL_DEVICE static void updateStateVariable(FrictionLawContext& ctx, double timeIncrement) {
     const real localSl0 = ctx.data->sl0[ctx.ltsFace][ctx.pointIndex];
     const real localSlipRate = ctx.initialVariables.localSlipRate;
->>>>>>> 3be4bd00
     const double preexp1 = -localSlipRate * (timeIncrement / localSl0);
     const double exp1v = std::exp(preexp1);
     const double exp1m = -std::expm1(preexp1);
