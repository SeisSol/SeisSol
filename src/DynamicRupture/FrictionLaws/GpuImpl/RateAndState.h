--- conflicted
+++ resolved
@@ -110,21 +110,6 @@
     static_cast<Derived*>(this)->resampleStateVar(stateVariableBuffer);
   }
 
-<<<<<<< HEAD
-=======
-  void copyLtsTreeToLocal(seissol::initializer::Layer& layerData,
-                          seissol::initializer::DynamicRupture const* const dynRup,
-                          real fullUpdateTime) {
-    auto* concreteLts = dynamic_cast<seissol::initializer::LTSRateAndState const* const>(dynRup);
-    a = layerData.var(concreteLts->rsA, seissol::initializer::AllocationPlace::Device);
-    sl0 = layerData.var(concreteLts->rsSl0, seissol::initializer::AllocationPlace::Device);
-    stateVariable =
-        layerData.var(concreteLts->stateVariable, seissol::initializer::AllocationPlace::Device);
-    static_cast<Derived*>(this)->copyLtsTreeToLocal(layerData, dynRup, fullUpdateTime);
-    tpMethod.copyLtsTreeToLocal(layerData, dynRup, fullUpdateTime);
-  }
-
->>>>>>> cd0eae01
   /**
    * Contains all the variables, which are to be computed initially in each timestep.
    */
