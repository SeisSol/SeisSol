--- conflicted
+++ resolved
@@ -204,27 +204,15 @@
     ctx.data->slipRate2[ctx.ltsFace][ctx.pointIndex] = slipRate2;
   }
 
-<<<<<<< HEAD
   SEISSOL_DEVICE static void saveDynamicStressOutput(FrictionLawContext& ctx, real time) {
-    auto muW{ctx.data->drParameters.muW};
-    auto rsF0{ctx.data->drParameters.rsF0};
-
-=======
-  SEISSOL_DEVICE static void saveDynamicStressOutput(FrictionLawContext& ctx) {
->>>>>>> 13af3b57
+    auto muW{ctx.data->muW[ctx.ltsFace][ctx.pointIndex]};
+    auto rsF0{ctx.data->f0[ctx.ltsFace][ctx.pointIndex]};
+
     const auto localRuptureTime = ctx.data->ruptureTime[ctx.ltsFace][ctx.pointIndex];
     if (localRuptureTime > 0.0 && localRuptureTime <= time &&
         ctx.data->dynStressTimePending[ctx.ltsFace][ctx.pointIndex] &&
-<<<<<<< HEAD
         ctx.data->mu[ctx.ltsFace][ctx.pointIndex] <= (muW + 0.05 * (rsF0 - muW))) {
       ctx.data->dynStressTime[ctx.ltsFace][ctx.pointIndex] = time;
-=======
-        ctx.data->mu[ctx.ltsFace][ctx.pointIndex] <=
-            (ctx.data->muW[ctx.ltsFace][ctx.pointIndex] +
-             0.05 * (ctx.data->f0[ctx.ltsFace][ctx.pointIndex] -
-                     ctx.data->muW[ctx.ltsFace][ctx.pointIndex]))) {
-      ctx.data->dynStressTime[ctx.ltsFace][ctx.pointIndex] = ctx.args->fullUpdateTime;
->>>>>>> 13af3b57
       ctx.data->dynStressTimePending[ctx.ltsFace][ctx.pointIndex] = false;
     }
   }
