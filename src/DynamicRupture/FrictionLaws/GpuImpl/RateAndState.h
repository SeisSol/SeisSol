--- conflicted
+++ resolved
@@ -39,15 +39,13 @@
     data->sl0 =
         layerData.var<LTSRateAndState::RsSl0>(Cfg(), seissol::initializer::AllocationPlace::Device);
     data->stateVariable = layerData.var<LTSRateAndState::StateVariable>(
-<<<<<<< HEAD
         Cfg(), seissol::initializer::AllocationPlace::Device);
-=======
-        seissol::initializer::AllocationPlace::Device);
-    data->f0 = layerData.var<LTSRateAndState::RsF0>(seissol::initializer::AllocationPlace::Device);
+    data->f0 =
+        layerData.var<LTSRateAndState::RsF0>(Cfg(), seissol::initializer::AllocationPlace::Device);
     data->muW =
-        layerData.var<LTSRateAndState::RsMuW>(seissol::initializer::AllocationPlace::Device);
-    data->b = layerData.var<LTSRateAndState::RsB>(seissol::initializer::AllocationPlace::Device);
->>>>>>> 86cfbd80
+        layerData.var<LTSRateAndState::RsMuW>(Cfg(), seissol::initializer::AllocationPlace::Device);
+    data->b =
+        layerData.var<LTSRateAndState::RsB>(Cfg(), seissol::initializer::AllocationPlace::Device);
     Derived::copySpecificStorageDataToLocal(data, layerData);
     TPMethod::copyStorageToLocal(data, layerData);
   }
@@ -216,15 +214,9 @@
     ctx.data->slipRate2[ctx.ltsFace][ctx.pointIndex] = slipRate2;
   }
 
-<<<<<<< HEAD
-  SEISSOL_DEVICE static void saveDynamicStressOutput(FrictionLawContext<Cfg>& ctx) {
+  SEISSOL_DEVICE static void saveDynamicStressOutput(FrictionLawContext<Cfg>& ctx, real time) {
     auto muW{ctx.data->drParameters.muW};
     auto rsF0{ctx.data->drParameters.rsF0};
-=======
-  SEISSOL_DEVICE static void saveDynamicStressOutput(FrictionLawContext& ctx, real time) {
-    auto muW{ctx.data->muW[ctx.ltsFace][ctx.pointIndex]};
-    auto rsF0{ctx.data->f0[ctx.ltsFace][ctx.pointIndex]};
->>>>>>> 86cfbd80
 
     const auto localRuptureTime = ctx.data->ruptureTime[ctx.ltsFace][ctx.pointIndex];
     if (localRuptureTime > 0.0 && localRuptureTime <= time &&
