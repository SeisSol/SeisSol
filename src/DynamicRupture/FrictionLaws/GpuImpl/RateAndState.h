// SPDX-FileCopyrightText: 2022-2024 SeisSol Group
//
// SPDX-License-Identifier: BSD-3-Clause
// SPDX-LicenseComments: Full text under /LICENSE and /LICENSES/
//
// SPDX-FileContributor: Author lists in /AUTHORS and /CITATION.cff

#ifndef SEISSOL_SRC_DYNAMICRUPTURE_FRICTIONLAWS_GPUIMPL_RATEANDSTATE_H_
#define SEISSOL_SRC_DYNAMICRUPTURE_FRICTIONLAWS_GPUIMPL_RATEANDSTATE_H_

#include "DynamicRupture/FrictionLaws/GpuImpl/BaseFrictionSolver.h"
#include "DynamicRupture/FrictionLaws/RateAndStateCommon.h"
#include <DynamicRupture/FrictionLaws/GpuImpl/FrictionSolverInterface.h>

namespace seissol::dr::friction_law::gpu {
/**
 * General implementation of a rate and state solver
 * Methods are inherited via CRTP and must be implemented in the child class.
 */
template <class Derived, class TPMethod>
class RateAndStateBase : public BaseFrictionSolver<RateAndStateBase<Derived, TPMethod>> {
  public:
  explicit RateAndStateBase(seissol::initializer::parameters::DRParameters* drParameters)
      : BaseFrictionSolver<RateAndStateBase<Derived, TPMethod>>::BaseFrictionSolver(drParameters),
        tpMethod(TPMethod(drParameters)) {}

<<<<<<< HEAD
  std::unique_ptr<FrictionSolver> clone() override {
    return std::make_unique<Derived>(*static_cast<Derived*>(this));
  }

  ~RateAndStateBase() {
    if (this->maxClusterSize == 0)
      return;

    sycl::free(initialVariables.absoluteShearTraction, this->queue);
    sycl::free(initialVariables.localSlipRate, this->queue);
    sycl::free(initialVariables.normalStress, this->queue);
    sycl::free(initialVariables.stateVarReference, this->queue);
    sycl::free(hasConverged, this->queue);
    this->queue.wait_and_throw();
  }
=======
  ~RateAndStateBase() = default;
>>>>>>> 6a1e9391

  void allocateAuxiliaryMemory() override {
    FrictionSolverDetails::allocateAuxiliaryMemory();
    if (this->maxClusterSize == 0) {
      return;
    }
  }

  static void
      copySpecificLtsDataTreeToLocal(FrictionLawData* data,
                                     seissol::initializer::Layer& layerData,
                                     const seissol::initializer::DynamicRupture* const dynRup,
                                     real fullUpdateTime) {
    const auto* concreteLts = dynamic_cast<const seissol::initializer::LTSRateAndState*>(dynRup);
    data->a = layerData.var(concreteLts->rsA, seissol::initializer::AllocationPlace::Device);
    data->sl0 = layerData.var(concreteLts->rsSl0, seissol::initializer::AllocationPlace::Device);
    data->stateVariable =
        layerData.var(concreteLts->stateVariable, seissol::initializer::AllocationPlace::Device);
    Derived::copySpecificLtsDataTreeToLocal(data, layerData, dynRup, fullUpdateTime);
    TPMethod::copyLtsTreeToLocal(data, layerData, dynRup, fullUpdateTime);
  }

  static void updateFrictionAndSlip(FrictionLawContext& ctx, unsigned timeIndex) {
    // compute initial slip rate and reference values
    Derived::calcInitialVariables(ctx, timeIndex);

    updateStateVariableIterative(ctx, timeIndex);
    Derived::executeIfNotConverged();

    TPMethod::calcFluidPressure(ctx, true);
    updateNormalStress(ctx, timeIndex);
    calcSlipRateAndTraction(ctx, timeIndex);
  }

  static void preHook(FrictionLawContext& ctx) {
    // copy state variable from last time step
    ctx.stateVariableBuffer = ctx.data->stateVariable[ctx.ltsFace][ctx.pointIndex];
  }

  static void postHook(FrictionLawContext& ctx) { Derived::resampleStateVar(ctx); }

  /*
   * Compute shear stress magnitude, localSlipRate, effective normal stress, reference state
   * variable. Also sets slipRateMagnitude member to reference value.
   */
  static void calcInitialVariables(FrictionLawContext& ctx, unsigned int timeIndex) {
    auto& devStateVariableBuffer{ctx.stateVariableBuffer};
    auto& devFaultStresses{ctx.faultStresses};
    auto* devSlipRateMagnitude{ctx.data->slipRateMagnitude};
    auto* devSlipRate1{ctx.data->slipRate1};
    auto* devSlipRate2{ctx.data->slipRate2};
    auto* devInitialStressInFaultCS{ctx.data->initialStressInFaultCS};

    auto& devAbsoluteShearTraction{ctx.initialVariables.absoluteShearTraction};
    auto& devLocalSlipRate{ctx.initialVariables.localSlipRate};
    auto& devStateVarReference{ctx.initialVariables.stateVarReference};

    updateNormalStress(ctx, timeIndex);

    auto& faultStresses = devFaultStresses;

    devStateVarReference = devStateVariableBuffer;

    const real totalTraction1 = devInitialStressInFaultCS[ctx.ltsFace][ctx.pointIndex][3] +
                                faultStresses.traction1[timeIndex];

    const real totalTraction2 = devInitialStressInFaultCS[ctx.ltsFace][ctx.pointIndex][5] +
                                faultStresses.traction2[timeIndex];

    devAbsoluteShearTraction = misc::magnitude(totalTraction1, totalTraction2);
    auto localSlipRateMagnitude = misc::magnitude(devSlipRate1[ctx.ltsFace][ctx.pointIndex],
                                                  devSlipRate2[ctx.ltsFace][ctx.pointIndex]);

    localSlipRateMagnitude = std::max(rs::almostZero(), localSlipRateMagnitude);
    devSlipRateMagnitude[ctx.ltsFace][ctx.pointIndex] = localSlipRateMagnitude;
    devLocalSlipRate = localSlipRateMagnitude;
  }

  static void updateStateVariableIterative(FrictionLawContext& ctx, unsigned timeIndex) {
    auto& devLocalSlipRate{ctx.initialVariables.localSlipRate};
    auto& devStateVariableBuffer{ctx.stateVariableBuffer};
    auto& devNormalStress{ctx.initialVariables.normalStress};
    auto& devAbsoluteShearStress{ctx.initialVariables.absoluteShearTraction};
    auto* devMu{ctx.data->mu};

    auto* devSlipRateMagnitude{ctx.data->slipRateMagnitude};
    auto* devImpAndEta{ctx.data->impAndEta};
    rs::Settings settings{};

    for (unsigned j = 0; j < settings.numberStateVariableUpdates; j++) {

      const auto dt{ctx.data->deltaT[timeIndex]};
      Derived::updateStateVariable(ctx, dt);
      TPMethod::calcFluidPressure(ctx, false);
      updateNormalStress(ctx, timeIndex);

      const auto localStateVariable = devStateVariableBuffer;
      const auto normalStress = devNormalStress;
      const auto absoluteShearStress = devAbsoluteShearStress;
      const auto localSlipRateMagnitude = devSlipRateMagnitude[ctx.ltsFace][ctx.pointIndex];
      const auto localImpAndEta = devImpAndEta[ctx.ltsFace];

      auto& exportMu = devMu[ctx.ltsFace][ctx.pointIndex];

      real slipRateTest{};
      bool hasConvergedLocal = RateAndStateBase::invertSlipRateIterative(ctx,
                                                                         slipRateTest,
                                                                         localStateVariable,
                                                                         normalStress,
                                                                         absoluteShearStress,
                                                                         localSlipRateMagnitude,
                                                                         localImpAndEta.invEtaS,
                                                                         exportMu,
                                                                         settings);
      ctx.item->barrier(sycl::access::fence_space::local_space);

      devLocalSlipRate = 0.5 * (localSlipRateMagnitude + std::fabs(slipRateTest));
      devSlipRateMagnitude[ctx.ltsFace][ctx.pointIndex] = std::fabs(slipRateTest);
    }
  }

  static void calcSlipRateAndTraction(FrictionLawContext& ctx, unsigned timeIndex) {
    auto& devStateVarReference{ctx.initialVariables.stateVarReference};
    auto& devLocalSlipRate{ctx.initialVariables.localSlipRate};
    auto& devStateVariableBuffer{ctx.stateVariableBuffer}; // localStateVariable
    auto& devNormalStress{ctx.initialVariables.normalStress};
    auto& devAbsoluteTraction{ctx.initialVariables.absoluteShearTraction};
    auto& devFaultStresses{ctx.faultStresses};
    auto& devTractionResults{ctx.tractionResults};

    auto* devMu{ctx.data->mu};
    auto* devSlipRateMagnitude{ctx.data->slipRateMagnitude};
    auto* devInitialStressInFaultCS{ctx.data->initialStressInFaultCS};
    auto* devTraction1{ctx.data->traction1};
    auto* devTraction2{ctx.data->traction2};
    auto* devSlipRate1{ctx.data->slipRate1};
    auto* devSlipRate2{ctx.data->slipRate2};
    auto* devSlip1{ctx.data->slip1};
    auto* devSlip2{ctx.data->slip2};
    auto* devImpAndEta{ctx.data->impAndEta};
    auto* devAccumulatedSlipMagnitude{ctx.data->accumulatedSlipMagnitude};
    auto deltaTime{ctx.data->deltaT[timeIndex]};

    Derived::updateStateVariable(ctx, ctx.data->deltaT[timeIndex]);

    const auto localStateVariable = devStateVariableBuffer;
    const auto slipRateMagnitude = devSlipRateMagnitude[ctx.ltsFace][ctx.pointIndex];

    // the only mu calculation left, outside of the fixed-point loop
    auto details = Derived::getMuDetails(ctx, localStateVariable);
    devMu[ctx.ltsFace][ctx.pointIndex] = Derived::updateMu(ctx, slipRateMagnitude, details);

    const real strength = -devMu[ctx.ltsFace][ctx.pointIndex] * devNormalStress;

    const auto* initialStressInFaultCS = devInitialStressInFaultCS[ctx.ltsFace][ctx.pointIndex];
    const auto savedTraction1 = devFaultStresses.traction1[timeIndex];
    const auto savedTraction2 = devFaultStresses.traction2[timeIndex];

    // calculate absolute value of stress in Y and Z direction
    const real totalTraction1 = initialStressInFaultCS[3] + savedTraction1;
    const real totalTraction2 = initialStressInFaultCS[5] + savedTraction2;

    // update stress change
    const auto traction1 =
        (totalTraction1 / devAbsoluteTraction) * strength - initialStressInFaultCS[3];
    const auto traction2 =
        (totalTraction2 / devAbsoluteTraction) * strength - initialStressInFaultCS[5];

    // Compute slip
    devAccumulatedSlipMagnitude[ctx.ltsFace][ctx.pointIndex] += slipRateMagnitude * deltaTime;

    // Update slip rate
    const auto invEtaS = devImpAndEta[ctx.ltsFace].invEtaS;
    auto slipRate1 = -invEtaS * (traction1 - savedTraction1);
    auto slipRate2 = -invEtaS * (traction2 - savedTraction2);

    const real locSlipRateMagnitude = misc::magnitude(slipRate1, slipRate2);

    if (locSlipRateMagnitude != 0.0) {
      slipRate1 *= slipRateMagnitude / locSlipRateMagnitude;
      slipRate2 *= slipRateMagnitude / locSlipRateMagnitude;
    }

    // Save traction for flux computation
    devTraction1[ctx.ltsFace][ctx.pointIndex] = traction1;
    devTraction2[ctx.ltsFace][ctx.pointIndex] = traction2;

    // update directional slip
    devSlip1[ctx.ltsFace][ctx.pointIndex] += slipRate1 * deltaTime;
    devSlip2[ctx.ltsFace][ctx.pointIndex] += slipRate2 * deltaTime;

    // update traction
    devTractionResults.traction1[timeIndex] = traction1;
    devTractionResults.traction2[timeIndex] = traction2;

    // update slip rate
    devSlipRate1[ctx.ltsFace][ctx.pointIndex] = slipRate1;
    devSlipRate2[ctx.ltsFace][ctx.pointIndex] = slipRate2;
  }

  static void saveDynamicStressOutput(FrictionLawContext& ctx) {
    auto fullUpdateTime{ctx.data->mFullUpdateTime};
    auto muW{ctx.data->drParameters.muW};
    auto rsF0{ctx.data->drParameters.rsF0};

    auto* devDynStressTime{ctx.data->dynStressTime};
    auto* devDynStressTimePending{ctx.data->dynStressTimePending};
    auto* devRuptureTime{ctx.data->ruptureTime};
    auto* devMu{ctx.data->mu};

    const auto localRuptureTime = devRuptureTime[ctx.ltsFace][ctx.pointIndex];
    if (localRuptureTime > 0.0 && localRuptureTime <= fullUpdateTime &&
        devDynStressTimePending[ctx.ltsFace][ctx.pointIndex] &&
        devMu[ctx.ltsFace][ctx.pointIndex] <= (muW + 0.05 * (rsF0 - muW))) {
      devDynStressTime[ctx.ltsFace][ctx.pointIndex] = fullUpdateTime;
      devDynStressTimePending[ctx.ltsFace][ctx.pointIndex] = false;
    }
  }

  static bool invertSlipRateIterative(FrictionLawContext& ctx,
                                      real& slipRateTest,
                                      real localStateVariable,
                                      real normalStress,
                                      real absoluteShearStress,
                                      real slipRateMagnitude,
                                      real invEtaS,
                                      real& exportMu,
                                      rs::Settings solverSettings) {

    // Note that we need double precision here, since single precision led to NaNs.
    double muF{0.0};
    double dMuF{0.0};
    double g{0.0};
    double dG{0.0};
    slipRateTest = slipRateMagnitude;

    auto details = Derived::getMuDetails(ctx, localStateVariable);

    for (unsigned i = 0; i < solverSettings.maxNumberSlipRateUpdates; i++) {
      muF = Derived::updateMu(ctx, slipRateTest, details);

      g = -invEtaS * (sycl::fabs(normalStress) * muF - absoluteShearStress) - slipRateTest;

      const bool converged = std::fabs(g) < solverSettings.newtonTolerance;

      if (converged) {
        // we've reached the fixed point
        // NOTE: in doubt, a fixed-point mu can be recovered from slipRateTest at this point.
        // just invert -invEtaS * (sycl::fabs(normalStress) * muF - absoluteShearStress) ==
        // slipRateTest for muF in that case.
        exportMu = muF;
        return true;
      }

      dMuF = Derived::updateMuDerivative(ctx, slipRateTest, details);
      dG = -invEtaS * (std::fabs(normalStress) * dMuF) - 1.0;
      slipRateTest =
          sycl::max(friction_law::rs::almostZero(), static_cast<real>(slipRateTest - (g / dG)));
    }
    return false;
  }

  static void updateNormalStress(FrictionLawContext& ctx, size_t timeIndex) {
    auto& devFaultStresses{ctx.faultStresses};
    auto* devInitialStressInFaultCS{ctx.data->initialStressInFaultCS};
    auto& devNormalStress{ctx.initialVariables.normalStress};

    auto& faultStresses = devFaultStresses;

    devNormalStress = std::min(static_cast<real>(0.0),
                               faultStresses.normalStress[timeIndex] +
                                   devInitialStressInFaultCS[ctx.ltsFace][ctx.pointIndex][0] -
                                   TPMethod::getFluidPressure(ctx));
  }

  protected:
  real (*a)[misc::NumPaddedPoints];
  real (*sl0)[misc::NumPaddedPoints];
  real (*stateVariable)[misc::NumPaddedPoints];
  bool* hasConverged{};

  TPMethod tpMethod;
  rs::Settings settings{};
};

} // namespace seissol::dr::friction_law::gpu

#endif // SEISSOL_SRC_DYNAMICRUPTURE_FRICTIONLAWS_GPUIMPL_RATEANDSTATE_H_<|MERGE_RESOLUTION|>--- conflicted
+++ resolved
@@ -24,25 +24,11 @@
       : BaseFrictionSolver<RateAndStateBase<Derived, TPMethod>>::BaseFrictionSolver(drParameters),
         tpMethod(TPMethod(drParameters)) {}
 
-<<<<<<< HEAD
   std::unique_ptr<FrictionSolver> clone() override {
     return std::make_unique<Derived>(*static_cast<Derived*>(this));
   }
 
-  ~RateAndStateBase() {
-    if (this->maxClusterSize == 0)
-      return;
-
-    sycl::free(initialVariables.absoluteShearTraction, this->queue);
-    sycl::free(initialVariables.localSlipRate, this->queue);
-    sycl::free(initialVariables.normalStress, this->queue);
-    sycl::free(initialVariables.stateVarReference, this->queue);
-    sycl::free(hasConverged, this->queue);
-    this->queue.wait_and_throw();
-  }
-=======
   ~RateAndStateBase() = default;
->>>>>>> 6a1e9391
 
   void allocateAuxiliaryMemory() override {
     FrictionSolverDetails::allocateAuxiliaryMemory();
