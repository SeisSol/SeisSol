--- conflicted
+++ resolved
@@ -21,7 +21,6 @@
     if (this->maxClusterSize == 0)
       return;
 
-<<<<<<< HEAD
     omp_free(initialVariables.absoluteShearTraction);
     omp_free(initialVariables.localSlipRate);
     omp_free(initialVariables.normalStress);
@@ -38,14 +37,6 @@
     stateVariable = layerData.var(concreteLts->stateVariable);
     static_cast<Derived*>(this)->copyLtsTreeToLocal(layerData, dynRup, fullUpdateTime);
     tpMethod.copyLtsTreeToLocal(layerData, dynRup, fullUpdateTime);
-=======
-    sycl::free(initialVariables.absoluteShearTraction, this->queue);
-    sycl::free(initialVariables.localSlipRate, this->queue);
-    sycl::free(initialVariables.normalStress, this->queue);
-    sycl::free(initialVariables.stateVarReference, this->queue);
-    sycl::free(hasConverged, this->queue);
-    this->queue.wait_and_throw();
->>>>>>> 2f9e69f8
   }
 
   void allocateAuxiliaryMemory() override {
@@ -57,7 +48,6 @@
       using gpPointType = real(*)[misc::numPaddedPoints];
       const size_t requiredNumBytes = misc::numPaddedPoints * this->maxClusterSize * sizeof(real);
       initialVariables.absoluteShearTraction =
-<<<<<<< HEAD
           static_cast<gpPointType>(omp_aligned_alloc(ALIGNMENT, requiredNumBytes));
       initialVariables.localSlipRate =
           static_cast<gpPointType>(omp_aligned_alloc(ALIGNMENT, requiredNumBytes));
@@ -69,19 +59,6 @@
     {
       const size_t requiredNumBytes = misc::numPaddedPoints * this->maxClusterSize * sizeof(bool);
       hasConverged = static_cast<bool*>(omp_aligned_alloc(ALIGNMENT, requiredNumBytes));
-=======
-          static_cast<gpPointType>(sycl::malloc_device(requiredNumBytes, this->queue));
-      initialVariables.localSlipRate =
-          static_cast<gpPointType>(sycl::malloc_device(requiredNumBytes, this->queue));
-      initialVariables.normalStress =
-          static_cast<gpPointType>(sycl::malloc_device(requiredNumBytes, this->queue));
-      initialVariables.stateVarReference =
-          static_cast<gpPointType>(sycl::malloc_device(requiredNumBytes, this->queue));
-    }
-    {
-      const size_t requiredNumBytes = misc::numPaddedPoints * this->maxClusterSize * sizeof(bool);
-      hasConverged = static_cast<bool*>(sycl::malloc_device(requiredNumBytes, this->queue));
->>>>>>> 2f9e69f8
     }
   }
 
@@ -132,20 +109,6 @@
     static_cast<Derived*>(this)->resampleStateVar(stateVariableBuffer);
   }
 
-<<<<<<< HEAD
-=======
-  void copyLtsTreeToLocal(seissol::initializer::Layer& layerData,
-                          seissol::initializer::DynamicRupture const* const dynRup,
-                          real fullUpdateTime) {
-    auto* concreteLts = dynamic_cast<seissol::initializer::LTSRateAndState const* const>(dynRup);
-    a = layerData.var(concreteLts->rsA);
-    sl0 = layerData.var(concreteLts->rsSl0);
-    stateVariable = layerData.var(concreteLts->stateVariable);
-    static_cast<Derived*>(this)->copyLtsTreeToLocal(layerData, dynRup, fullUpdateTime);
-    tpMethod.copyLtsTreeToLocal(layerData, dynRup, fullUpdateTime);
-  }
-
->>>>>>> 2f9e69f8
   /**
    * Contains all the variables, which are to be computed initially in each timestep.
    */
