// SPDX-FileCopyrightText: 2022 SeisSol Group
//
// SPDX-License-Identifier: BSD-3-Clause
// SPDX-LicenseComments: Full text under /LICENSE and /LICENSES/
//
// SPDX-FileContributor: Author lists in /AUTHORS and /CITATION.cff

#include "DynamicRupture/FrictionLaws/GpuImpl/FrictionSolverDetails.h"
#include "Common/Constants.h"
#include "DynamicRupture/FrictionLaws/GpuImpl/FrictionSolverInterface.h"
#include "DynamicRupture/Misc.h"
#include "GeneratedCode/init.h"
#include "Initializer/Parameters/DRParameters.h"
#include "Kernels/Precision.h"
#include <cstddef>

#include "Memory/MemoryAllocator.h"

#include "DynamicRupture/FrictionLaws/TPCommon.h"

namespace seissol::dr::friction_law::gpu {
FrictionSolverDetails::FrictionSolverDetails(
    seissol::initializer::parameters::DRParameters* drParameters)
    : FrictionSolverInterface(drParameters) {}

FrictionSolverDetails::~FrictionSolverDetails() = default;

<<<<<<< HEAD
void FrictionSolverDetails::allocateAuxiliaryMemory() {

  {
    devTimeWeights =
        seissol::memory::allocTyped<double>(misc::TimeSteps, 1, memory::DeviceGlobalMemory);
  }

=======
void FrictionSolverDetails::allocateAuxiliaryMemory(GlobalData* globalData) {
>>>>>>> 4f2134b9
  {
    data = seissol::memory::allocTyped<FrictionLawData>(1, 1, memory::DeviceGlobalMemory);
  }

  resampleMatrix = globalData->resampleMatrix;
  devSpaceWeights = globalData->spaceWeights;
  devTpInverseFourierCoefficients = globalData->tpInverseFourierCoefficients;
  devHeatSource = globalData->heatSource;
  devTpGridPoints = globalData->tpGridPoints;
}
} // namespace seissol::dr::friction_law::gpu<|MERGE_RESOLUTION|>--- conflicted
+++ resolved
@@ -25,17 +25,7 @@
 
 FrictionSolverDetails::~FrictionSolverDetails() = default;
 
-<<<<<<< HEAD
-void FrictionSolverDetails::allocateAuxiliaryMemory() {
-
-  {
-    devTimeWeights =
-        seissol::memory::allocTyped<double>(misc::TimeSteps, 1, memory::DeviceGlobalMemory);
-  }
-
-=======
 void FrictionSolverDetails::allocateAuxiliaryMemory(GlobalData* globalData) {
->>>>>>> 4f2134b9
   {
     data = seissol::memory::allocTyped<FrictionLawData>(1, 1, memory::DeviceGlobalMemory);
   }
