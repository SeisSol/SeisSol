#include "DynamicRupture/FrictionLaws/GpuImpl/FrictionSolverDetails.h"
#include "Parallel/AcceleratorDevice.h"
#include <device.h>
#include <omp.h>

#include "utils/logger.h"

namespace seissol::dr::friction_law::gpu {
FrictionSolverDetails::FrictionSolverDetails(
    seissol::initializer::parameters::DRParameters* drParameters)
    : FrictionSolverInterface(drParameters) {}

FrictionSolverDetails::~FrictionSolverDetails() {
  delete queue;
  if (maxClusterSize == 0)
    return;

<<<<<<< HEAD
  omp_free(faultStresses);
  omp_free(tractionResults);
  omp_free(stateVariableBuffer);
  omp_free(strengthBuffer);
  omp_free(devTimeWeights);
  omp_free(devSpaceWeights);
  omp_free(resampleMatrix);
=======
  free(faultStresses, queue);
  free(tractionResults, queue);
  free(stateVariableBuffer, queue);
  free(strengthBuffer, queue);
  free(devTimeWeights, queue);
  free(devSpaceWeights, queue);
  free(resampleMatrix, queue);
  queue.wait_and_throw();
>>>>>>> 2f9e69f8
}

void FrictionSolverDetails::initSyclQueue() {
  queue = new int;
}

void FrictionSolverDetails::allocateAuxiliaryMemory() {
  if (maxClusterSize == 0)
    return;

  faultStresses = static_cast<FaultStresses*>(
<<<<<<< HEAD
      omp_aligned_alloc(ALIGNMENT, maxClusterSize * sizeof(FaultStresses)));

  tractionResults = static_cast<TractionResults*>(
      omp_aligned_alloc(ALIGNMENT, maxClusterSize * sizeof(TractionResults)));
=======
      sycl::malloc_device(maxClusterSize * sizeof(FaultStresses), queue));

  tractionResults = static_cast<TractionResults*>(
      sycl::malloc_device(maxClusterSize * sizeof(TractionResults), queue));
>>>>>>> 2f9e69f8

  {
    const size_t requiredNumBytes = misc::numPaddedPoints * maxClusterSize * sizeof(real);
    using StateVariableType = decltype(stateVariableBuffer);
    stateVariableBuffer =
<<<<<<< HEAD
        reinterpret_cast<StateVariableType>(omp_aligned_alloc(ALIGNMENT, requiredNumBytes));

    using StrengthBufferType = decltype(stateVariableBuffer);
    strengthBuffer =
        reinterpret_cast<StrengthBufferType>(omp_aligned_alloc(ALIGNMENT, requiredNumBytes));
=======
        reinterpret_cast<StateVariableType>(sycl::malloc_device(requiredNumBytes, queue));

    using StrengthBufferType = decltype(stateVariableBuffer);
    strengthBuffer =
        reinterpret_cast<StrengthBufferType>(sycl::malloc_device(requiredNumBytes, queue));
>>>>>>> 2f9e69f8
  }

  {
    const size_t requiredNumBytes = CONVERGENCE_ORDER * sizeof(double);
    devTimeWeights = static_cast<double*>(omp_aligned_alloc(ALIGNMENT, requiredNumBytes));
  }

  {
    const size_t requiredNumBytes = misc::numPaddedPoints * sizeof(real);
<<<<<<< HEAD
    devSpaceWeights = static_cast<real*>(omp_aligned_alloc(ALIGNMENT, requiredNumBytes));
=======
    devSpaceWeights = static_cast<real*>(sycl::malloc_device(requiredNumBytes, queue));
>>>>>>> 2f9e69f8
  }
}

void FrictionSolverDetails::copyStaticDataToDevice() {
  if (maxClusterSize == 0)
    return;

  {
    constexpr auto dim0 = misc::dimSize<init::resample, 0>();
    constexpr auto dim1 = misc::dimSize<init::resample, 1>();
    const size_t requiredNumBytes = dim0 * dim1 * sizeof(real);

<<<<<<< HEAD
    resampleMatrix = static_cast<real*>(omp_aligned_alloc(ALIGNMENT, requiredNumBytes));
    memcpy(resampleMatrix, &init::resample::Values[0], requiredNumBytes);
=======
    resampleMatrix = static_cast<real*>(sycl::malloc_device(requiredNumBytes, queue));
    queue.memcpy(resampleMatrix, &init::resample::Values[0], requiredNumBytes);
>>>>>>> 2f9e69f8
  }

  {
    const size_t requiredNumBytes = misc::numPaddedPoints * sizeof(real);
<<<<<<< HEAD
    memcpy(devSpaceWeights, &spaceWeights[0], requiredNumBytes);
=======
    queue.memcpy(devSpaceWeights, &spaceWeights[0], requiredNumBytes);
>>>>>>> 2f9e69f8
  }

  queue.wait_and_throw();
}
} // namespace seissol::dr::friction_law::gpu<|MERGE_RESOLUTION|>--- conflicted
+++ resolved
@@ -15,7 +15,6 @@
   if (maxClusterSize == 0)
     return;
 
-<<<<<<< HEAD
   omp_free(faultStresses);
   omp_free(tractionResults);
   omp_free(stateVariableBuffer);
@@ -23,16 +22,6 @@
   omp_free(devTimeWeights);
   omp_free(devSpaceWeights);
   omp_free(resampleMatrix);
-=======
-  free(faultStresses, queue);
-  free(tractionResults, queue);
-  free(stateVariableBuffer, queue);
-  free(strengthBuffer, queue);
-  free(devTimeWeights, queue);
-  free(devSpaceWeights, queue);
-  free(resampleMatrix, queue);
-  queue.wait_and_throw();
->>>>>>> 2f9e69f8
 }
 
 void FrictionSolverDetails::initSyclQueue() {
@@ -44,35 +33,20 @@
     return;
 
   faultStresses = static_cast<FaultStresses*>(
-<<<<<<< HEAD
       omp_aligned_alloc(ALIGNMENT, maxClusterSize * sizeof(FaultStresses)));
 
   tractionResults = static_cast<TractionResults*>(
       omp_aligned_alloc(ALIGNMENT, maxClusterSize * sizeof(TractionResults)));
-=======
-      sycl::malloc_device(maxClusterSize * sizeof(FaultStresses), queue));
-
-  tractionResults = static_cast<TractionResults*>(
-      sycl::malloc_device(maxClusterSize * sizeof(TractionResults), queue));
->>>>>>> 2f9e69f8
 
   {
     const size_t requiredNumBytes = misc::numPaddedPoints * maxClusterSize * sizeof(real);
     using StateVariableType = decltype(stateVariableBuffer);
     stateVariableBuffer =
-<<<<<<< HEAD
         reinterpret_cast<StateVariableType>(omp_aligned_alloc(ALIGNMENT, requiredNumBytes));
 
     using StrengthBufferType = decltype(stateVariableBuffer);
     strengthBuffer =
         reinterpret_cast<StrengthBufferType>(omp_aligned_alloc(ALIGNMENT, requiredNumBytes));
-=======
-        reinterpret_cast<StateVariableType>(sycl::malloc_device(requiredNumBytes, queue));
-
-    using StrengthBufferType = decltype(stateVariableBuffer);
-    strengthBuffer =
-        reinterpret_cast<StrengthBufferType>(sycl::malloc_device(requiredNumBytes, queue));
->>>>>>> 2f9e69f8
   }
 
   {
@@ -82,11 +56,7 @@
 
   {
     const size_t requiredNumBytes = misc::numPaddedPoints * sizeof(real);
-<<<<<<< HEAD
     devSpaceWeights = static_cast<real*>(omp_aligned_alloc(ALIGNMENT, requiredNumBytes));
-=======
-    devSpaceWeights = static_cast<real*>(sycl::malloc_device(requiredNumBytes, queue));
->>>>>>> 2f9e69f8
   }
 }
 
@@ -99,22 +69,13 @@
     constexpr auto dim1 = misc::dimSize<init::resample, 1>();
     const size_t requiredNumBytes = dim0 * dim1 * sizeof(real);
 
-<<<<<<< HEAD
     resampleMatrix = static_cast<real*>(omp_aligned_alloc(ALIGNMENT, requiredNumBytes));
     memcpy(resampleMatrix, &init::resample::Values[0], requiredNumBytes);
-=======
-    resampleMatrix = static_cast<real*>(sycl::malloc_device(requiredNumBytes, queue));
-    queue.memcpy(resampleMatrix, &init::resample::Values[0], requiredNumBytes);
->>>>>>> 2f9e69f8
   }
 
   {
     const size_t requiredNumBytes = misc::numPaddedPoints * sizeof(real);
-<<<<<<< HEAD
     memcpy(devSpaceWeights, &spaceWeights[0], requiredNumBytes);
-=======
-    queue.memcpy(devSpaceWeights, &spaceWeights[0], requiredNumBytes);
->>>>>>> 2f9e69f8
   }
 
   queue.wait_and_throw();
