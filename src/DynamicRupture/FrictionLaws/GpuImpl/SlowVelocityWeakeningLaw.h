--- conflicted
+++ resolved
@@ -23,16 +23,10 @@
   struct Details {
     decltype(SlowVelocityWeakeningLaw::a) a;
     decltype(SlowVelocityWeakeningLaw::sl0) sl0;
-<<<<<<< HEAD
-    decltype(dr::DRParameters::rsSr0) rsSr0;
-    decltype(dr::DRParameters::rsF0) rsF0;
-    decltype(dr::DRParameters::rsB) rsB;
-    std::size_t layerSize;
-=======
     decltype(seissol::initializer::parameters::DRParameters::rsSr0) rsSr0;
     decltype(seissol::initializer::parameters::DRParameters::rsF0) rsF0;
     decltype(seissol::initializer::parameters::DRParameters::rsB) rsB;
->>>>>>> 2f9e69f8
+    std::size_t layerSize;
   };
 
   #pragma omp declare mapper(Details det) map(det, det.a[0:det.layerSize], det.sl0[0:det.layerSize])
@@ -70,13 +64,8 @@
     const double localSl0 = details.sl0[ltsFace][pointIndex];
     const double log1 = std::log(details.rsSr0 * localStateVariable / localSl0);
     const double c =
-<<<<<<< HEAD
         (0.5 / details.rsSr0) * std::exp((details.rsF0 + details.rsB * log1) / localA);
     return localA * c / std::sqrt(std::pow(localSlipRateMagnitude * c, 2) + 1.0);
-=======
-        (0.5 / details.rsSr0) * sycl::exp((details.rsF0 + details.rsB * log1) / localA);
-    return localA * c / sycl::sqrt(sycl::pown(localSlipRateMagnitude * c, 2) + 1.0);
->>>>>>> 2f9e69f8
   }
 
   /**
