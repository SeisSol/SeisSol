// SPDX-FileCopyrightText: 2022 SeisSol Group
//
// SPDX-License-Identifier: BSD-3-Clause
// SPDX-LicenseComments: Full text under /LICENSE and /LICENSES/
//
// SPDX-FileContributor: Author lists in /AUTHORS and /CITATION.cff

#ifndef SEISSOL_SRC_DYNAMICRUPTURE_FRICTIONLAWS_GPUIMPL_SLOWVELOCITYWEAKENINGLAW_H_
#define SEISSOL_SRC_DYNAMICRUPTURE_FRICTIONLAWS_GPUIMPL_SLOWVELOCITYWEAKENINGLAW_H_

#include "DynamicRupture/FrictionLaws/GpuImpl/BaseFrictionSolver.h"
#include "DynamicRupture/FrictionLaws/GpuImpl/FrictionSolverInterface.h"
#include "DynamicRupture/FrictionLaws/GpuImpl/RateAndState.h"

namespace seissol::dr::friction_law::gpu {
template <typename Cfg, class Derived, class TPMethod>
class SlowVelocityWeakeningLaw
    : public RateAndStateBase<Cfg, SlowVelocityWeakeningLaw<Cfg, Derived, TPMethod>, TPMethod> {
  public:
  using real = Real<Cfg>;
  using RateAndStateBase<Cfg, SlowVelocityWeakeningLaw, TPMethod>::RateAndStateBase;

  static void copySpecificStorageDataToLocal(FrictionLawData<Cfg>* data,
                                             DynamicRupture::Layer& layerData) {}

  std::unique_ptr<FrictionSolver> clone() override {
    return std::make_unique<Derived>(*static_cast<Derived*>(this));
  }

  // Note that we need double precision here, since single precision led to NaNs.
  SEISSOL_DEVICE static void updateStateVariable(FrictionLawContext<Cfg>& ctx,
                                                 double timeIncrement) {
    Derived::updateStateVariable(ctx, timeIncrement);
  }

  struct MuDetails {
    real a{};
    real cLin{};
    real cExpLog{};
    real cExp{};
    real acLin{};
  };

<<<<<<< HEAD
  SEISSOL_DEVICE static MuDetails getMuDetails(FrictionLawContext<Cfg>& ctx,
                                               double localStateVariable) {
    const double localA = ctx.data->a[ctx.ltsFace][ctx.pointIndex];
    const double localSl0 = ctx.data->sl0[ctx.ltsFace][ctx.pointIndex];
    const double log1 = std::log(ctx.data->drParameters.rsSr0 * localStateVariable / localSl0);
    const auto localF0 = ctx.data->f0[ctx.ltsFace][ctx.pointIndex];
    const auto localB = ctx.data->b[ctx.ltsFace][ctx.pointIndex];
    const double c =
        0.5 / ctx.data->drParameters.rsSr0 * std::exp((localF0 + localB * log1) / localA);
    return MuDetails{localA, c, localA * c};
  }

  SEISSOL_DEVICE static double updateMu(FrictionLawContext<Cfg>& ctx,
                                        double localSlipRateMagnitude,
                                        const MuDetails& details) {
    const double x = localSlipRateMagnitude * details.c;
    return details.a * std::asinh(x);
  }

  SEISSOL_DEVICE static double updateMuDerivative(FrictionLawContext<Cfg>& ctx,
                                                  double localSlipRateMagnitude,
                                                  const MuDetails& details) {
    const double x = localSlipRateMagnitude * details.c;
    return details.ac / std::sqrt(x * x + 1.0);
=======
  SEISSOL_DEVICE static MuDetails getMuDetails(FrictionLawContext& ctx, real localStateVariable) {
    const real localA = ctx.data->a[ctx.ltsFace][ctx.pointIndex];
    const real localSl0 = ctx.data->sl0[ctx.ltsFace][ctx.pointIndex];
    const real log1 = std::log(ctx.data->drParameters.rsSr0 * localStateVariable / localSl0);
    const real localF0 = ctx.data->f0[ctx.ltsFace][ctx.pointIndex];
    const real localB = ctx.data->b[ctx.ltsFace][ctx.pointIndex];

    const real cLin = 0.5 / ctx.data->drParameters.rsSr0;
    const real cExpLog = (localF0 + localB * log1) / localA;
    const real cExp = rs::computeCExp(cExpLog);
    const real acLin = localA * cLin;
    return MuDetails{localA, cLin, cExpLog, cExp, acLin};
  }

  SEISSOL_DEVICE static real
      updateMu(FrictionLawContext& ctx, real localSlipRateMagnitude, const MuDetails& details) {
    const real lx = details.cLin * localSlipRateMagnitude;
    return details.a * rs::arsinhexp(lx, details.cExpLog, details.cExp);
  }

  SEISSOL_DEVICE static real updateMuDerivative(FrictionLawContext& ctx,
                                                real localSlipRateMagnitude,
                                                const MuDetails& details) {
    const real lx = details.cLin * localSlipRateMagnitude;
    return details.acLin * rs::arsinhexpDerivative(lx, details.cExpLog, details.cExp);
>>>>>>> 3be4bd00
  }

  /**
   * Resample the state variable. For Slow Velocity Weakening Laws,
   * we just copy the buffer into the member variable.
   */
  SEISSOL_DEVICE static void resampleStateVar(FrictionLawContext<Cfg>& ctx) {
    ctx.data->stateVariable[ctx.ltsFace][ctx.pointIndex] = ctx.stateVariableBuffer;
  }

  SEISSOL_DEVICE static void executeIfNotConverged() {}
};
} // namespace seissol::dr::friction_law::gpu

#endif // SEISSOL_SRC_DYNAMICRUPTURE_FRICTIONLAWS_GPUIMPL_SLOWVELOCITYWEAKENINGLAW_H_<|MERGE_RESOLUTION|>--- conflicted
+++ resolved
@@ -41,33 +41,8 @@
     real acLin{};
   };
 
-<<<<<<< HEAD
   SEISSOL_DEVICE static MuDetails getMuDetails(FrictionLawContext<Cfg>& ctx,
-                                               double localStateVariable) {
-    const double localA = ctx.data->a[ctx.ltsFace][ctx.pointIndex];
-    const double localSl0 = ctx.data->sl0[ctx.ltsFace][ctx.pointIndex];
-    const double log1 = std::log(ctx.data->drParameters.rsSr0 * localStateVariable / localSl0);
-    const auto localF0 = ctx.data->f0[ctx.ltsFace][ctx.pointIndex];
-    const auto localB = ctx.data->b[ctx.ltsFace][ctx.pointIndex];
-    const double c =
-        0.5 / ctx.data->drParameters.rsSr0 * std::exp((localF0 + localB * log1) / localA);
-    return MuDetails{localA, c, localA * c};
-  }
-
-  SEISSOL_DEVICE static double updateMu(FrictionLawContext<Cfg>& ctx,
-                                        double localSlipRateMagnitude,
-                                        const MuDetails& details) {
-    const double x = localSlipRateMagnitude * details.c;
-    return details.a * std::asinh(x);
-  }
-
-  SEISSOL_DEVICE static double updateMuDerivative(FrictionLawContext<Cfg>& ctx,
-                                                  double localSlipRateMagnitude,
-                                                  const MuDetails& details) {
-    const double x = localSlipRateMagnitude * details.c;
-    return details.ac / std::sqrt(x * x + 1.0);
-=======
-  SEISSOL_DEVICE static MuDetails getMuDetails(FrictionLawContext& ctx, real localStateVariable) {
+                                               real localStateVariable) {
     const real localA = ctx.data->a[ctx.ltsFace][ctx.pointIndex];
     const real localSl0 = ctx.data->sl0[ctx.ltsFace][ctx.pointIndex];
     const real log1 = std::log(ctx.data->drParameters.rsSr0 * localStateVariable / localSl0);
@@ -81,18 +56,18 @@
     return MuDetails{localA, cLin, cExpLog, cExp, acLin};
   }
 
-  SEISSOL_DEVICE static real
-      updateMu(FrictionLawContext& ctx, real localSlipRateMagnitude, const MuDetails& details) {
+  SEISSOL_DEVICE static real updateMu(FrictionLawContext<Cfg>& ctx,
+                                      real localSlipRateMagnitude,
+                                      const MuDetails& details) {
     const real lx = details.cLin * localSlipRateMagnitude;
     return details.a * rs::arsinhexp(lx, details.cExpLog, details.cExp);
   }
 
-  SEISSOL_DEVICE static real updateMuDerivative(FrictionLawContext& ctx,
+  SEISSOL_DEVICE static real updateMuDerivative(FrictionLawContext<Cfg>& ctx,
                                                 real localSlipRateMagnitude,
                                                 const MuDetails& details) {
     const real lx = details.cLin * localSlipRateMagnitude;
     return details.acLin * rs::arsinhexpDerivative(lx, details.cExpLog, details.cExp);
->>>>>>> 3be4bd00
   }
 
   /**
