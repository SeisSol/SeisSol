#ifndef SEISSOL_GPU_SLOWVELOCITYWEAKENINGLAW_H
#define SEISSOL_GPU_SLOWVELOCITYWEAKENINGLAW_H

#include "DynamicRupture/FrictionLaws/GpuImpl/RateAndState.h"

namespace seissol::dr::friction_law::gpu {
template <class Derived, class TPMethod>
class SlowVelocityWeakeningLaw
    : public RateAndStateBase<SlowVelocityWeakeningLaw<Derived, TPMethod>, TPMethod> {
  public:
  using RateAndStateBase<SlowVelocityWeakeningLaw, TPMethod>::RateAndStateBase;

  void copyLtsTreeToLocal(seissol::initializer::Layer& layerData,
                          const seissol::initializer::DynamicRupture* const dynRup,
                          real fullUpdateTime) {}

  // Note that we need double precision here, since single precision led to NaNs.
  void updateStateVariable(double timeIncrement) {
    static_cast<Derived*>(this)->updateStateVariable(timeIncrement);
  }

  #pragma omp declare target
  struct Details {
    decltype(SlowVelocityWeakeningLaw::a) a;
    decltype(SlowVelocityWeakeningLaw::sl0) sl0;
<<<<<<< HEAD
    decltype(seissol::initializer::parameters::DRParameters::rsSr0) rsSr0;
    decltype(seissol::initializer::parameters::DRParameters::rsF0) rsF0;
    decltype(seissol::initializer::parameters::DRParameters::rsB) rsB;
=======
    decltype(dr::DRParameters::rsSr0) rsSr0;
    decltype(dr::DRParameters::rsF0) rsF0;
    decltype(dr::DRParameters::rsB) rsB;
    std::size_t layerSize;
>>>>>>> fcc5a988
  };

  #pragma omp declare mapper(Details det) map(det, det.a[0:det.layerSize], det.sl0[0:det.layerSize])

  Details getCurrentLtsLayerDetails() {
    Details details{};
    details.a = this->a;
    details.sl0 = this->sl0;
    details.rsSr0 = this->drParameters->rsSr0;
    details.rsF0 = this->drParameters->rsF0;
    details.rsB = this->drParameters->rsB;
    details.layerSize = this->currLayerSize;
    return details;
  }

  static double updateMu(double localSlipRateMagnitude,
                         double localStateVariable,
                         Details details,
                         size_t ltsFace,
                         size_t pointIndex) {
    const double localA = details.a[ltsFace][pointIndex];
    const double localSl0 = details.sl0[ltsFace][pointIndex];
    const double log1 = std::log(details.rsSr0 * localStateVariable / localSl0);
    const double x = 0.5 * (localSlipRateMagnitude / details.rsSr0) *
                     std::exp((details.rsF0 + details.rsB * log1) / localA);
    return localA * std::asinh(x);
  }

  static double updateMuDerivative(double localSlipRateMagnitude,
                                   double localStateVariable,
                                   Details details,
                                   size_t ltsFace,
                                   size_t pointIndex) {
    const double localA = details.a[ltsFace][pointIndex];
    const double localSl0 = details.sl0[ltsFace][pointIndex];
    const double log1 = std::log(details.rsSr0 * localStateVariable / localSl0);
    const double c =
<<<<<<< HEAD
        (0.5 / details.rsSr0) * sycl::exp((details.rsF0 + details.rsB * log1) / localA);
    return localA * c / sycl::sqrt(sycl::pown(localSlipRateMagnitude * c, 2) + 1.0);
=======
        (0.5 / details.rsSr0) * std::exp((details.rsF0 + details.rsB * log1) / localA);
    return localA * c / std::sqrt(std::pow(localSlipRateMagnitude * c, 2) + 1.0);
>>>>>>> fcc5a988
  }

  /**
   * Resample the state variable. For Slow Velocity Weakening Laws,
   * we just copy the buffer into the member variable.
   */
  void resampleStateVar(real (*stateVariableBuffer)[misc::NumPaddedPoints]) {
    const auto layerSize{this->currLayerSize};
    auto* stateVariable{this->stateVariable};
    auto* queue{this->queue};

    auto chunksize{this->chunksize};

<<<<<<< HEAD
    sycl::nd_range rng{{layerSize * misc::NumPaddedPoints}, {misc::NumPaddedPoints}};
    this->queue.submit([&](sycl::handler& cgh) {
      cgh.parallel_for(rng, [=](sycl::nd_item<1> item) {
        const auto ltsFace = item.get_group().get_group_id(0);
        const auto pointIndex = item.get_local_id(0);
=======
    for (int chunk = 0; chunk < this->chunkcount; ++chunk)
    #pragma omp target depend(inout: queue[chunk]) device(TARGETDART_ANY) map(to:chunksize) map(to: CCHUNK(stateVariableBuffer)) map(from: CCHUNK(stateVariable)) nowait
    #pragma omp metadirective when(device={kind(nohost)}: teams distribute) default(parallel for)
      CCHUNKLOOP(ltsFace) {
        #pragma omp metadirective when(device={kind(nohost)}: parallel for) default(simd)
        for (int pointIndex = 0; pointIndex < misc::numPaddedPoints; ++pointIndex) {
>>>>>>> fcc5a988

        stateVariable[ltsFace][pointIndex] = stateVariableBuffer[ltsFace][pointIndex];
      }
    }
  }

  void executeIfNotConverged() {}
  #pragma omp end declare target
};
} // namespace seissol::dr::friction_law::gpu

#endif // SEISSOL_GPU_SLOWVELOCITYWEAKENINGLAW_H<|MERGE_RESOLUTION|>--- conflicted
+++ resolved
@@ -23,16 +23,10 @@
   struct Details {
     decltype(SlowVelocityWeakeningLaw::a) a;
     decltype(SlowVelocityWeakeningLaw::sl0) sl0;
-<<<<<<< HEAD
     decltype(seissol::initializer::parameters::DRParameters::rsSr0) rsSr0;
     decltype(seissol::initializer::parameters::DRParameters::rsF0) rsF0;
     decltype(seissol::initializer::parameters::DRParameters::rsB) rsB;
-=======
-    decltype(dr::DRParameters::rsSr0) rsSr0;
-    decltype(dr::DRParameters::rsF0) rsF0;
-    decltype(dr::DRParameters::rsB) rsB;
     std::size_t layerSize;
->>>>>>> fcc5a988
   };
 
   #pragma omp declare mapper(Details det) map(det, det.a[0:det.layerSize], det.sl0[0:det.layerSize])
@@ -70,13 +64,8 @@
     const double localSl0 = details.sl0[ltsFace][pointIndex];
     const double log1 = std::log(details.rsSr0 * localStateVariable / localSl0);
     const double c =
-<<<<<<< HEAD
-        (0.5 / details.rsSr0) * sycl::exp((details.rsF0 + details.rsB * log1) / localA);
-    return localA * c / sycl::sqrt(sycl::pown(localSlipRateMagnitude * c, 2) + 1.0);
-=======
         (0.5 / details.rsSr0) * std::exp((details.rsF0 + details.rsB * log1) / localA);
     return localA * c / std::sqrt(std::pow(localSlipRateMagnitude * c, 2) + 1.0);
->>>>>>> fcc5a988
   }
 
   /**
@@ -90,20 +79,12 @@
 
     auto chunksize{this->chunksize};
 
-<<<<<<< HEAD
-    sycl::nd_range rng{{layerSize * misc::NumPaddedPoints}, {misc::NumPaddedPoints}};
-    this->queue.submit([&](sycl::handler& cgh) {
-      cgh.parallel_for(rng, [=](sycl::nd_item<1> item) {
-        const auto ltsFace = item.get_group().get_group_id(0);
-        const auto pointIndex = item.get_local_id(0);
-=======
     for (int chunk = 0; chunk < this->chunkcount; ++chunk)
     #pragma omp target depend(inout: queue[chunk]) device(TARGETDART_ANY) map(to:chunksize) map(to: CCHUNK(stateVariableBuffer)) map(from: CCHUNK(stateVariable)) nowait
     #pragma omp metadirective when(device={kind(nohost)}: teams distribute) default(parallel for)
       CCHUNKLOOP(ltsFace) {
         #pragma omp metadirective when(device={kind(nohost)}: parallel for) default(simd)
-        for (int pointIndex = 0; pointIndex < misc::numPaddedPoints; ++pointIndex) {
->>>>>>> fcc5a988
+        for (int pointIndex = 0; pointIndex < misc::NumPaddedPoints; ++pointIndex) {
 
         stateVariable[ltsFace][pointIndex] = stateVariableBuffer[ltsFace][pointIndex];
       }
