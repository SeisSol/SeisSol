--- conflicted
+++ resolved
@@ -115,11 +115,7 @@
     if (ctx.data->dynStressTimePending[ctx.ltsFace][ctx.pointIndex] &&
         std::fabs(ctx.data->accumulatedSlipMagnitude[ctx.ltsFace][ctx.pointIndex]) >=
             ctx.data->dC[ctx.ltsFace][ctx.pointIndex]) {
-<<<<<<< HEAD
       ctx.data->dynStressTime[ctx.ltsFace][ctx.pointIndex] = time;
-=======
-      ctx.data->dynStressTime[ctx.ltsFace][ctx.pointIndex] = ctx.args->fullUpdateTime;
->>>>>>> 4f2134b9
       ctx.data->dynStressTimePending[ctx.ltsFace][ctx.pointIndex] = false;
     }
   }
