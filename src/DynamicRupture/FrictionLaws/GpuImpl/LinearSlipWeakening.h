// SPDX-FileCopyrightText: 2022 SeisSol Group
//
// SPDX-License-Identifier: BSD-3-Clause
// SPDX-LicenseComments: Full text under /LICENSE and /LICENSES/
//
// SPDX-FileContributor: Author lists in /AUTHORS and /CITATION.cff

#ifndef SEISSOL_SRC_DYNAMICRUPTURE_FRICTIONLAWS_GPUIMPL_LINEARSLIPWEAKENING_H_
#define SEISSOL_SRC_DYNAMICRUPTURE_FRICTIONLAWS_GPUIMPL_LINEARSLIPWEAKENING_H_

#include "DynamicRupture/FrictionLaws/GpuImpl/BaseFrictionSolver.h"
#include "DynamicRupture/FrictionLaws/GpuImpl/FrictionSolverInterface.h"
#include "Memory/Descriptor/DynamicRupture.h"

namespace seissol::dr::friction_law::gpu {

/**
 * Abstract Class implementing the general structure of linear slip weakening friction laws.
 * specific implementation is done by overriding and implementing the hook functions (via CRTP).
 */
template <typename Cfg, typename Derived>
class LinearSlipWeakeningBase
    : public BaseFrictionSolver<Cfg, LinearSlipWeakeningBase<Cfg, Derived>> {
  public:
<<<<<<< HEAD
  using real = Real<Cfg>;
  LinearSlipWeakeningBase<Derived>(seissol::initializer::parameters::DRParameters* drParameters)
      : BaseFrictionSolver<Cfg, LinearSlipWeakeningBase<Cfg, Derived>>(drParameters){};
=======
  explicit LinearSlipWeakeningBase(seissol::initializer::parameters::DRParameters* drParameters)
      : BaseFrictionSolver<LinearSlipWeakeningBase<Derived>>(drParameters) {};
>>>>>>> 0c079542

  std::unique_ptr<FrictionSolver> clone() override {
    return std::make_unique<Derived>(*static_cast<Derived*>(this));
  }

  static void copySpecificStorageDataToLocal(FrictionLawData<Cfg>* data,
                                             DynamicRupture::Layer& layerData) {
    Derived::copySpecificStorageDataToLocal(data, layerData);
  }

  SEISSOL_DEVICE static void updateFrictionAndSlip(FrictionLawContext<Cfg>& ctx,
                                                   uint32_t timeIndex) {
    // computes fault strength, which is the critical value whether active slip exists.
    Derived::calcStrengthHook(ctx, timeIndex);
    // computes resulting slip rates, traction and slip dependent on current friction
    // coefficient and strength
    calcSlipRateAndTraction(ctx, timeIndex);
    Derived::calcStateVariableHook(ctx, timeIndex);
    frictionFunctionHook(ctx);
  }

  /**
   *  compute the slip rate and the traction from the fault strength and fault stresses
   *  also updates the directional slip1 and slip2
   */
  SEISSOL_DEVICE static void calcSlipRateAndTraction(FrictionLawContext<Cfg>& ctx,
                                                     uint32_t timeIndex) {
    const auto& devImpAndEta{ctx.data->impAndEta[ctx.ltsFace]};
    const auto deltaT{ctx.args->deltaT[timeIndex]};

    auto& faultStresses = ctx.faultStresses;
    auto& tractionResults = ctx.tractionResults;
    auto& strength = ctx.strengthBuffer;

    // calculate absolute value of stress in Y and Z direction
    const real totalStress1 = ctx.data->initialStressInFaultCS[ctx.ltsFace][3][ctx.pointIndex] +
                              faultStresses.traction1[timeIndex];
    const real totalStress2 = ctx.data->initialStressInFaultCS[ctx.ltsFace][5][ctx.pointIndex] +
                              faultStresses.traction2[timeIndex];
    const real absoluteShearStress = misc::magnitude(totalStress1, totalStress2);
    // calculate slip rates
    ctx.data->slipRateMagnitude[ctx.ltsFace][ctx.pointIndex] =
        std::max(static_cast<real>(0.0), (absoluteShearStress - strength) * devImpAndEta.invEtaS);
    const auto divisor =
        strength + devImpAndEta.etaS * ctx.data->slipRateMagnitude[ctx.ltsFace][ctx.pointIndex];
    ctx.data->slipRate1[ctx.ltsFace][ctx.pointIndex] =
        ctx.data->slipRateMagnitude[ctx.ltsFace][ctx.pointIndex] * totalStress1 / divisor;
    ctx.data->slipRate2[ctx.ltsFace][ctx.pointIndex] =
        ctx.data->slipRateMagnitude[ctx.ltsFace][ctx.pointIndex] * totalStress2 / divisor;
    // calculate traction
    tractionResults.traction1[timeIndex] =
        faultStresses.traction1[timeIndex] -
        devImpAndEta.etaS * ctx.data->slipRate1[ctx.ltsFace][ctx.pointIndex];
    tractionResults.traction2[timeIndex] =
        faultStresses.traction2[timeIndex] -
        devImpAndEta.etaS * ctx.data->slipRate2[ctx.ltsFace][ctx.pointIndex];
    ctx.data->traction1[ctx.ltsFace][ctx.pointIndex] = tractionResults.traction1[timeIndex];
    ctx.data->traction2[ctx.ltsFace][ctx.pointIndex] = tractionResults.traction2[timeIndex];
    // update directional slip
    ctx.data->slip1[ctx.ltsFace][ctx.pointIndex] +=
        ctx.data->slipRate1[ctx.ltsFace][ctx.pointIndex] * deltaT;
    ctx.data->slip2[ctx.ltsFace][ctx.pointIndex] +=
        ctx.data->slipRate2[ctx.ltsFace][ctx.pointIndex] * deltaT;
  }

  /**
   * evaluate friction law: updated mu -> friction law
   * for example see Carsten Uphoff's thesis: Eq. 2.45
   */
  SEISSOL_DEVICE static void frictionFunctionHook(FrictionLawContext<Cfg>& ctx) {
    auto& stateVariable = ctx.stateVariableBuffer;
    ctx.data->mu[ctx.ltsFace][ctx.pointIndex] =
        ctx.data->muS[ctx.ltsFace][ctx.pointIndex] -
        (ctx.data->muS[ctx.ltsFace][ctx.pointIndex] - ctx.data->muD[ctx.ltsFace][ctx.pointIndex]) *
            stateVariable;
    // instantaneous healing
    if ((ctx.data->peakSlipRate[ctx.ltsFace][ctx.pointIndex] >
         ctx.data->drParameters.healingThreshold) &&
        (ctx.data->slipRateMagnitude[ctx.ltsFace][ctx.pointIndex] <
         ctx.data->drParameters.healingThreshold)) {
      ctx.data->mu[ctx.ltsFace][ctx.pointIndex] = ctx.data->muS[ctx.ltsFace][ctx.pointIndex];
      stateVariable = 0.0;
    }
  }

  /*
   * output time when shear stress is equal to the dynamic stress after rupture arrived
   * currently only for linear slip weakening
   */
  SEISSOL_DEVICE static void saveDynamicStressOutput(FrictionLawContext<Cfg>& ctx, real time) {
    if (ctx.data->dynStressTimePending[ctx.ltsFace][ctx.pointIndex] &&
        std::fabs(ctx.data->accumulatedSlipMagnitude[ctx.ltsFace][ctx.pointIndex]) >=
            ctx.data->dC[ctx.ltsFace][ctx.pointIndex]) {
      ctx.data->dynStressTime[ctx.ltsFace][ctx.pointIndex] = time;
      ctx.data->dynStressTimePending[ctx.ltsFace][ctx.pointIndex] = false;
    }
  }

  SEISSOL_DEVICE static void preHook(FrictionLawContext<Cfg>& ctx) {}
  SEISSOL_DEVICE static void postHook(FrictionLawContext<Cfg>& ctx) {}

  protected:
  static constexpr real U0 = 10e-14;
};

template <class SpecializationT>
class LinearSlipWeakeningLaw
    : public LinearSlipWeakeningBase<LinearSlipWeakeningLaw<SpecializationT>> {
  public:
  explicit LinearSlipWeakeningLaw(seissol::initializer::parameters::DRParameters* drParameters)
      : LinearSlipWeakeningBase<LinearSlipWeakeningLaw<SpecializationT>>(drParameters),
        specialization(drParameters) {};

  static void copySpecificStorageDataToLocal(FrictionLawData<Cfg>* data,
                                             DynamicRupture::Layer& layerData) {
    data->dC =
        layerData.var<LTSLinearSlipWeakening::DC>(seissol::initializer::AllocationPlace::Device);
    data->muS =
        layerData.var<LTSLinearSlipWeakening::MuS>(seissol::initializer::AllocationPlace::Device);
    data->muD =
        layerData.var<LTSLinearSlipWeakening::MuD>(seissol::initializer::AllocationPlace::Device);
    data->cohesion = layerData.var<LTSLinearSlipWeakening::Cohesion>(
        seissol::initializer::AllocationPlace::Device);
    data->forcedRuptureTime = layerData.var<LTSLinearSlipWeakening::ForcedRuptureTime>(
        seissol::initializer::AllocationPlace::Device);
    SpecializationT::copyStorageToLocal(data, layerData);
  }

  SEISSOL_DEVICE static void calcStrengthHook(FrictionLawContext<Cfg>& ctx, uint32_t timeIndex) {

    const auto deltaT{ctx.args->deltaT[timeIndex]};

    const auto vStar{ctx.data->drParameters.vStar};
    const auto prakashLength{ctx.data->drParameters.prakashLength};

    auto& strength = ctx.strengthBuffer;

    const real totalNormalStress =
        ctx.data->initialStressInFaultCS[ctx.ltsFace][0][ctx.pointIndex] +
        ctx.faultStresses.normalStress[timeIndex] +
        ctx.data->initialPressure[ctx.ltsFace][ctx.pointIndex] +
        ctx.faultStresses.fluidPressure[timeIndex];
    strength = -ctx.data->cohesion[ctx.ltsFace][ctx.pointIndex] -
               ctx.data->mu[ctx.ltsFace][ctx.pointIndex] *
                   std::min(totalNormalStress, static_cast<real>(0.0));

    strength =
        SpecializationT::strengthHook(ctx,
                                      strength,
                                      ctx.data->slipRateMagnitude[ctx.ltsFace][ctx.pointIndex],
                                      deltaT,
                                      vStar,
                                      prakashLength);
  }

  SEISSOL_DEVICE static void calcStateVariableHook(FrictionLawContext<Cfg>& ctx,
                                                   uint32_t timeIndex) {
    const auto t0{ctx.data->drParameters.t0[0]};
    const auto tpProxyExponent{ctx.data->drParameters.tpProxyExponent};

    real tn = ctx.args->fullUpdateTime;
    for (uint32_t i = 0; i <= timeIndex; ++i) {
      tn += ctx.args->deltaT[i];
    }

    const real resampledSlipRate =
        SpecializationT::resampleSlipRate(ctx, ctx.data->slipRateMagnitude[ctx.ltsFace]);

    // integrate slip rate to get slip = state variable
    ctx.data->accumulatedSlipMagnitude[ctx.ltsFace][ctx.pointIndex] +=
        resampledSlipRate * ctx.args->deltaT[timeIndex];

    // Actually slip is already the stateVariable for this FL, but to simplify the next
    // equations we divide it here by the critical distance.
    const real localStateVariable = SpecializationT::stateVariableHook(
        ctx,
        ctx.data->accumulatedSlipMagnitude[ctx.ltsFace][ctx.pointIndex],
        ctx.data->dC[ctx.ltsFace][ctx.pointIndex],
        tpProxyExponent);

    real f2 = 0.0;
    if (t0 == 0) {
      f2 =
          1.0 * static_cast<double>(tn >= ctx.data->forcedRuptureTime[ctx.ltsFace][ctx.pointIndex]);
    } else {
      f2 = misc::clamp((tn - ctx.data->forcedRuptureTime[ctx.ltsFace][ctx.pointIndex]) / t0,
                       static_cast<real>(0.0),
                       static_cast<real>(1.0));
    }
    ctx.stateVariableBuffer = std::max(localStateVariable, f2);
  }

  protected:
  SpecializationT specialization;
};

class NoSpecialization {
  public:
  explicit NoSpecialization(seissol::initializer::parameters::DRParameters* parameters) {};

  static void copyStorageToLocal(FrictionLawData<Cfg>* data, DynamicRupture::Layer& layerData) {}

  SEISSOL_DEVICE static real
      resampleSlipRate(FrictionLawContext<Cfg>& ctx,
                       const real (&slipRateMagnitude)[dr::misc::NumPaddedPoints<Cfg>]) {

    // perform matrix vector multiplication

    constexpr auto Dim0 = misc::dimSize<init::resample<Cfg>, 0>();
    constexpr auto Dim1 = misc::dimSize<init::resample<Cfg>, 1>();
    static_assert(Dim0 == misc::NumPaddedPointsSingleSim<Cfg>);
    static_assert(Dim0 >= Dim1);

    ctx.sharedMemory[ctx.pointIndex] = slipRateMagnitude[ctx.pointIndex];
    deviceBarrier(ctx);

    const auto simPointIndex = ctx.pointIndex / multisim::NumSimulations<Cfg>;
    const auto simId = ctx.pointIndex % multisim::NumSimulations<Cfg>;

    real result{0.0};
    for (size_t i{0}; i < Dim1; ++i) {
      if constexpr (multisim::MultisimEnabled<Cfg>) {
        result += ctx.args->resampleMatrix[simPointIndex * Dim1 + i] *
                  ctx.sharedMemory[i * multisim::NumSimulations<Cfg> + simId];
      } else {
        result += ctx.args->resampleMatrix[simPointIndex + i * Dim0] * ctx.sharedMemory[i];
      }
    }
    return result;
  };

<<<<<<< HEAD
  SEISSOL_DEVICE static real stateVariableHook(FrictionLawContext<Cfg>& ctx,
=======
  SEISSOL_DEVICE static real stateVariableHook(FrictionLawContext& /*ctx*/,
>>>>>>> 0c079542
                                               real localAccumulatedSlip,
                                               real localDc,
                                               real /*tpProxyExponent*/) {
    return std::min(std::fabs(localAccumulatedSlip) / localDc, static_cast<real>(1.0));
  };

<<<<<<< HEAD
  SEISSOL_DEVICE static real strengthHook(FrictionLawContext<Cfg>& ctx,
=======
  SEISSOL_DEVICE static real strengthHook(FrictionLawContext& /*ctx*/,
>>>>>>> 0c079542
                                          real strength,
                                          real /*localSlipRate*/,
                                          real /*deltaT*/,
                                          real /*vStar*/,
                                          real /*prakashLength*/) {
    return strength;
  };
};

class BiMaterialFault {
  public:
  explicit BiMaterialFault(seissol::initializer::parameters::DRParameters* parameters) {};

  static void copyStorageToLocal(FrictionLawData<Cfg>* data, DynamicRupture::Layer& layerData) {
    data->regularizedStrength =
        layerData.var<LTSLinearSlipWeakeningBimaterial::RegularizedStrength>(
            seissol::initializer::AllocationPlace::Device);
  }

  SEISSOL_DEVICE static real
      resampleSlipRate(FrictionLawContext<Cfg>& ctx,
                       const real (&slipRateMagnitude)[dr::misc::NumPaddedPoints<Cfg>]) {
    return slipRateMagnitude[ctx.pointIndex];
  };

<<<<<<< HEAD
  SEISSOL_DEVICE static real stateVariableHook(FrictionLawContext<Cfg>& ctx,
=======
  SEISSOL_DEVICE static real stateVariableHook(FrictionLawContext& /*ctx*/,
>>>>>>> 0c079542
                                               real localAccumulatedSlip,
                                               real localDc,
                                               real /*tpProxyExponent*/) {
    return std::min(std::fabs(localAccumulatedSlip) / localDc, static_cast<real>(1.0));
  };

  SEISSOL_DEVICE static real strengthHook(FrictionLawContext<Cfg>& ctx,
                                          real faultStrength,
                                          real localSlipRate,
                                          real deltaT,
                                          real vStar,
                                          real prakashLength) {
    const real expterm = std::exp(-(std::max(static_cast<real>(0.0), localSlipRate) + vStar) *
                                  deltaT / prakashLength);

    const real newStrength = ctx.data->regularizedStrength[ctx.ltsFace][ctx.pointIndex] * expterm +
                             faultStrength * (1.0 - expterm);

    ctx.data->regularizedStrength[ctx.ltsFace][ctx.pointIndex] = newStrength;
    return newStrength;
  };
};

class TPApprox {
  public:
  explicit TPApprox(seissol::initializer::parameters::DRParameters* parameters) {};

  static void copyStorageToLocal(FrictionLawData<Cfg>* data, DynamicRupture::Layer& layerData) {}

  SEISSOL_DEVICE static real
      resampleSlipRate(FrictionLawContext<Cfg>& ctx,
                       const real (&slipRateMagnitude)[dr::misc::NumPaddedPoints<Cfg>]) {
    return slipRateMagnitude[ctx.pointIndex];
  };

<<<<<<< HEAD
  SEISSOL_DEVICE static real stateVariableHook(FrictionLawContext<Cfg>& ctx,
=======
  SEISSOL_DEVICE static real stateVariableHook(FrictionLawContext& /*ctx*/,
>>>>>>> 0c079542
                                               real localAccumulatedSlip,
                                               real localDc,
                                               real tpProxyExponent) {
    const real factor = (1.0 + std::fabs(localAccumulatedSlip) / localDc);
    return 1.0 - std::pow(factor, -tpProxyExponent);
  };

<<<<<<< HEAD
  SEISSOL_DEVICE static real strengthHook(FrictionLawContext<Cfg>& ctx,
=======
  SEISSOL_DEVICE static real strengthHook(FrictionLawContext& /*ctx*/,
>>>>>>> 0c079542
                                          real strength,
                                          real /*localSlipRate*/,
                                          real /*deltaT*/,
                                          real /*vStar*/,
                                          real /*prakashLength*/) {
    return strength;
  };
};

} // namespace seissol::dr::friction_law::gpu

#endif // SEISSOL_SRC_DYNAMICRUPTURE_FRICTIONLAWS_GPUIMPL_LINEARSLIPWEAKENING_H_<|MERGE_RESOLUTION|>--- conflicted
+++ resolved
@@ -22,14 +22,9 @@
 class LinearSlipWeakeningBase
     : public BaseFrictionSolver<Cfg, LinearSlipWeakeningBase<Cfg, Derived>> {
   public:
-<<<<<<< HEAD
   using real = Real<Cfg>;
   LinearSlipWeakeningBase<Derived>(seissol::initializer::parameters::DRParameters* drParameters)
       : BaseFrictionSolver<Cfg, LinearSlipWeakeningBase<Cfg, Derived>>(drParameters){};
-=======
-  explicit LinearSlipWeakeningBase(seissol::initializer::parameters::DRParameters* drParameters)
-      : BaseFrictionSolver<LinearSlipWeakeningBase<Derived>>(drParameters) {};
->>>>>>> 0c079542
 
   std::unique_ptr<FrictionSolver> clone() override {
     return std::make_unique<Derived>(*static_cast<Derived*>(this));
@@ -261,22 +256,14 @@
     return result;
   };
 
-<<<<<<< HEAD
-  SEISSOL_DEVICE static real stateVariableHook(FrictionLawContext<Cfg>& ctx,
-=======
-  SEISSOL_DEVICE static real stateVariableHook(FrictionLawContext& /*ctx*/,
->>>>>>> 0c079542
+  SEISSOL_DEVICE static real stateVariableHook(FrictionLawContext<Cfg>& /*ctx*/,
                                                real localAccumulatedSlip,
                                                real localDc,
                                                real /*tpProxyExponent*/) {
     return std::min(std::fabs(localAccumulatedSlip) / localDc, static_cast<real>(1.0));
   };
 
-<<<<<<< HEAD
-  SEISSOL_DEVICE static real strengthHook(FrictionLawContext<Cfg>& ctx,
-=======
-  SEISSOL_DEVICE static real strengthHook(FrictionLawContext& /*ctx*/,
->>>>>>> 0c079542
+  SEISSOL_DEVICE static real strengthHook(FrictionLawContext<Cfg>& /*ctx*/,
                                           real strength,
                                           real /*localSlipRate*/,
                                           real /*deltaT*/,
@@ -302,11 +289,7 @@
     return slipRateMagnitude[ctx.pointIndex];
   };
 
-<<<<<<< HEAD
-  SEISSOL_DEVICE static real stateVariableHook(FrictionLawContext<Cfg>& ctx,
-=======
-  SEISSOL_DEVICE static real stateVariableHook(FrictionLawContext& /*ctx*/,
->>>>>>> 0c079542
+  SEISSOL_DEVICE static real stateVariableHook(FrictionLawContext<Cfg>& /*ctx*/,
                                                real localAccumulatedSlip,
                                                real localDc,
                                                real /*tpProxyExponent*/) {
@@ -342,11 +325,7 @@
     return slipRateMagnitude[ctx.pointIndex];
   };
 
-<<<<<<< HEAD
-  SEISSOL_DEVICE static real stateVariableHook(FrictionLawContext<Cfg>& ctx,
-=======
-  SEISSOL_DEVICE static real stateVariableHook(FrictionLawContext& /*ctx*/,
->>>>>>> 0c079542
+  SEISSOL_DEVICE static real stateVariableHook(FrictionLawContext<Cfg>& /*ctx*/,
                                                real localAccumulatedSlip,
                                                real localDc,
                                                real tpProxyExponent) {
@@ -354,11 +333,7 @@
     return 1.0 - std::pow(factor, -tpProxyExponent);
   };
 
-<<<<<<< HEAD
-  SEISSOL_DEVICE static real strengthHook(FrictionLawContext<Cfg>& ctx,
-=======
-  SEISSOL_DEVICE static real strengthHook(FrictionLawContext& /*ctx*/,
->>>>>>> 0c079542
+  SEISSOL_DEVICE static real strengthHook(FrictionLawContext<Cfg>& /*ctx*/,
                                           real strength,
                                           real /*localSlipRate*/,
                                           real /*deltaT*/,
