--- conflicted
+++ resolved
@@ -30,11 +30,7 @@
     return std::make_unique<Derived>(*static_cast<Derived*>(this));
   }
 
-<<<<<<< HEAD
   static void copySpecificStorageDataToLocal(FrictionLawData<Cfg>* data,
-=======
-  static void copySpecificStorageDataToLocal(FrictionLawData* data,
->>>>>>> af7df1d3
                                              DynamicRupture::Layer& layerData) {
     Derived::copySpecificStorageDataToLocal(data, layerData);
   }
@@ -143,11 +139,7 @@
       : LinearSlipWeakeningBase<LinearSlipWeakeningLaw<SpecializationT>>(drParameters),
         specialization(drParameters){};
 
-<<<<<<< HEAD
   static void copySpecificStorageDataToLocal(FrictionLawData<Cfg>* data,
-=======
-  static void copySpecificStorageDataToLocal(FrictionLawData* data,
->>>>>>> af7df1d3
                                              DynamicRupture::Layer& layerData) {
     data->dC =
         layerData.var<LTSLinearSlipWeakening::DC>(seissol::initializer::AllocationPlace::Device);
@@ -234,11 +226,7 @@
   public:
   NoSpecialization(seissol::initializer::parameters::DRParameters* parameters) {};
 
-<<<<<<< HEAD
   static void copyStorageToLocal(FrictionLawData<Cfg>* data, DynamicRupture::Layer& layerData) {}
-=======
-  static void copyStorageToLocal(FrictionLawData* data, DynamicRupture::Layer& layerData) {}
->>>>>>> af7df1d3
 
   SEISSOL_DEVICE static real
       resampleSlipRate(FrictionLawContext<Cfg>& ctx,
@@ -259,15 +247,9 @@
 
     real result{0.0};
     for (size_t i{0}; i < Dim1; ++i) {
-<<<<<<< HEAD
       if constexpr (multisim::MultisimEnabled<Cfg>) {
         result += ctx.args->resampleMatrix[simPointIndex * Dim1 + i] *
                   ctx.sharedMemory[i * multisim::NumSimulations<Cfg> + simId];
-=======
-      if constexpr (multisim::MultisimEnabled) {
-        result += ctx.args->resampleMatrix[simPointIndex * Dim1 + i] *
-                  ctx.sharedMemory[i * multisim::NumSimulations + simId];
->>>>>>> af7df1d3
       } else {
         result += ctx.args->resampleMatrix[simPointIndex + i * Dim0] * ctx.sharedMemory[i];
       }
@@ -296,11 +278,7 @@
   public:
   BiMaterialFault(seissol::initializer::parameters::DRParameters* parameters) {};
 
-<<<<<<< HEAD
   static void copyStorageToLocal(FrictionLawData<Cfg>* data, DynamicRupture::Layer& layerData) {
-=======
-  static void copyStorageToLocal(FrictionLawData* data, DynamicRupture::Layer& layerData) {
->>>>>>> af7df1d3
     data->regularizedStrength =
         layerData.var<LTSLinearSlipWeakeningBimaterial::RegularizedStrength>(
             seissol::initializer::AllocationPlace::Device);
@@ -340,11 +318,7 @@
   public:
   TPApprox(seissol::initializer::parameters::DRParameters* parameters) {};
 
-<<<<<<< HEAD
   static void copyStorageToLocal(FrictionLawData<Cfg>* data, DynamicRupture::Layer& layerData) {}
-=======
-  static void copyStorageToLocal(FrictionLawData* data, DynamicRupture::Layer& layerData) {}
->>>>>>> af7df1d3
 
   SEISSOL_DEVICE static real
       resampleSlipRate(FrictionLawContext<Cfg>& ctx,
