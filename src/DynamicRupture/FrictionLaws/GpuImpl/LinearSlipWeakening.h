// SPDX-FileCopyrightText: 2022 SeisSol Group
//
// SPDX-License-Identifier: BSD-3-Clause
// SPDX-LicenseComments: Full text under /LICENSE and /LICENSES/
//
// SPDX-FileContributor: Author lists in /AUTHORS and /CITATION.cff

#ifndef SEISSOL_SRC_DYNAMICRUPTURE_FRICTIONLAWS_GPUIMPL_LINEARSLIPWEAKENING_H_
#define SEISSOL_SRC_DYNAMICRUPTURE_FRICTIONLAWS_GPUIMPL_LINEARSLIPWEAKENING_H_

#include "DynamicRupture/FrictionLaws/GpuImpl/BaseFrictionSolver.h"
#include <DynamicRupture/FrictionLaws/GpuImpl/FrictionSolverInterface.h>

namespace seissol::dr::friction_law::gpu {

/**
 * Abstract Class implementing the general structure of linear slip weakening friction laws.
 * specific implementation is done by overriding and implementing the hook functions (via CRTP).
 */
template <typename Derived>
class LinearSlipWeakeningBase : public BaseFrictionSolver<LinearSlipWeakeningBase<Derived>> {
  public:
  LinearSlipWeakeningBase<Derived>(seissol::initializer::parameters::DRParameters* drParameters)
      : BaseFrictionSolver<LinearSlipWeakeningBase<Derived>>(drParameters){};

  void allocateAuxiliaryMemory() override { FrictionSolverDetails::allocateAuxiliaryMemory(); }

  static void
      copySpecificLtsDataTreeToLocal(FrictionLawData* data,
                                     seissol::initializer::Layer& layerData,
                                     const seissol::initializer::DynamicRupture* const dynRup,
                                     real fullUpdateTime) {
    Derived::copySpecificLtsDataTreeToLocal(data, layerData, dynRup, fullUpdateTime);
  }

  SEISSOL_DEVICE static void updateFrictionAndSlip(FrictionLawContext& ctx, unsigned timeIndex) {
    // computes fault strength, which is the critical value whether active slip exists.
    Derived::calcStrengthHook(ctx, timeIndex);
    // computes resulting slip rates, traction and slip dependent on current friction
    // coefficient and strength
    calcSlipRateAndTraction(ctx, timeIndex);
    Derived::calcStateVariableHook(ctx, timeIndex);
    frictionFunctionHook(ctx);
  }

  /**
   *  compute the slip rate and the traction from the fault strength and fault stresses
   *  also updates the directional slip1 and slip2
   */
  SEISSOL_DEVICE static void calcSlipRateAndTraction(FrictionLawContext& ctx,
                                                     unsigned int timeIndex) {
    const auto& devImpAndEta{ctx.data->impAndEta[ctx.ltsFace]};
    const auto deltaT{ctx.data->deltaT[timeIndex]};

    auto& faultStresses = ctx.faultStresses;
    auto& tractionResults = ctx.tractionResults;
    auto& strength = ctx.strengthBuffer;

    // calculate absolute value of stress in Y and Z direction
    const real totalStress1 = ctx.data->initialStressInFaultCS[ctx.ltsFace][3][ctx.pointIndex] +
                              faultStresses.traction1[timeIndex];
    const real totalStress2 = ctx.data->initialStressInFaultCS[ctx.ltsFace][5][ctx.pointIndex] +
                              faultStresses.traction2[timeIndex];
    const real absoluteShearStress = misc::magnitude(totalStress1, totalStress2);
    // calculate slip rates
    ctx.data->slipRateMagnitude[ctx.ltsFace][ctx.pointIndex] =
        std::max(static_cast<real>(0.0), (absoluteShearStress - strength) * devImpAndEta.invEtaS);
    const auto divisor =
        strength + devImpAndEta.etaS * ctx.data->slipRateMagnitude[ctx.ltsFace][ctx.pointIndex];
    ctx.data->slipRate1[ctx.ltsFace][ctx.pointIndex] =
        ctx.data->slipRateMagnitude[ctx.ltsFace][ctx.pointIndex] * totalStress1 / divisor;
    ctx.data->slipRate2[ctx.ltsFace][ctx.pointIndex] =
        ctx.data->slipRateMagnitude[ctx.ltsFace][ctx.pointIndex] * totalStress2 / divisor;
    // calculate traction
    tractionResults.traction1[timeIndex] =
        faultStresses.traction1[timeIndex] -
        devImpAndEta.etaS * ctx.data->slipRate1[ctx.ltsFace][ctx.pointIndex];
    tractionResults.traction2[timeIndex] =
        faultStresses.traction2[timeIndex] -
        devImpAndEta.etaS * ctx.data->slipRate2[ctx.ltsFace][ctx.pointIndex];
    ctx.data->traction1[ctx.ltsFace][ctx.pointIndex] = tractionResults.traction1[timeIndex];
    ctx.data->traction2[ctx.ltsFace][ctx.pointIndex] = tractionResults.traction2[timeIndex];
    // update directional slip
    ctx.data->slip1[ctx.ltsFace][ctx.pointIndex] +=
        ctx.data->slipRate1[ctx.ltsFace][ctx.pointIndex] * deltaT;
    ctx.data->slip2[ctx.ltsFace][ctx.pointIndex] +=
        ctx.data->slipRate2[ctx.ltsFace][ctx.pointIndex] * deltaT;
  }

  /**
   * evaluate friction law: updated mu -> friction law
   * for example see Carsten Uphoff's thesis: Eq. 2.45
   */
  SEISSOL_DEVICE static void frictionFunctionHook(FrictionLawContext& ctx) {
    auto& stateVariable = ctx.stateVariableBuffer;
    ctx.data->mu[ctx.ltsFace][ctx.pointIndex] =
        ctx.data->muS[ctx.ltsFace][ctx.pointIndex] -
        (ctx.data->muS[ctx.ltsFace][ctx.pointIndex] - ctx.data->muD[ctx.ltsFace][ctx.pointIndex]) *
            stateVariable;
    // instantaneous healing
    if ((ctx.data->peakSlipRate[ctx.ltsFace][ctx.pointIndex] >
         ctx.data->drParameters.healingThreshold) &&
        (ctx.data->slipRateMagnitude[ctx.ltsFace][ctx.pointIndex] <
         ctx.data->drParameters.healingThreshold)) {
      ctx.data->mu[ctx.ltsFace][ctx.pointIndex] = ctx.data->muS[ctx.ltsFace][ctx.pointIndex];
      stateVariable = 0.0;
    }
  }

  /*
   * output time when shear stress is equal to the dynamic stress after rupture arrived
   * currently only for linear slip weakening
   */
  SEISSOL_DEVICE static void saveDynamicStressOutput(FrictionLawContext& ctx) {
    if (ctx.data->dynStressTimePending[ctx.ltsFace][ctx.pointIndex] &&
        std::fabs(ctx.data->accumulatedSlipMagnitude[ctx.ltsFace][ctx.pointIndex]) >=
            ctx.data->dC[ctx.ltsFace][ctx.pointIndex]) {
      ctx.data->dynStressTime[ctx.ltsFace][ctx.pointIndex] = ctx.fullUpdateTime;
      ctx.data->dynStressTimePending[ctx.ltsFace][ctx.pointIndex] = false;
    }
  }

  SEISSOL_DEVICE static void preHook(FrictionLawContext& ctx) {}
  SEISSOL_DEVICE static void postHook(FrictionLawContext& ctx) {}

  protected:
  static constexpr real U0 = 10e-14;
};

template <class SpecializationT>
class LinearSlipWeakeningLaw
    : public LinearSlipWeakeningBase<LinearSlipWeakeningLaw<SpecializationT>> {
  public:
  LinearSlipWeakeningLaw<SpecializationT>(
      seissol::initializer::parameters::DRParameters* drParameters)
      : LinearSlipWeakeningBase<LinearSlipWeakeningLaw<SpecializationT>>(drParameters),
        specialization(drParameters){};

  static void
      copySpecificLtsDataTreeToLocal(FrictionLawData* data,
                                     seissol::initializer::Layer& layerData,
                                     const seissol::initializer::DynamicRupture* const dynRup,
                                     real fullUpdateTime) {
    const auto* concreteLts =
        dynamic_cast<const seissol::initializer::LTSLinearSlipWeakening*>(dynRup);
    data->dC = layerData.var(concreteLts->dC, seissol::initializer::AllocationPlace::Device);
    data->muS = layerData.var(concreteLts->muS, seissol::initializer::AllocationPlace::Device);
    data->muD = layerData.var(concreteLts->muD, seissol::initializer::AllocationPlace::Device);
    data->cohesion =
        layerData.var(concreteLts->cohesion, seissol::initializer::AllocationPlace::Device);
    data->forcedRuptureTime = layerData.var(concreteLts->forcedRuptureTime,
                                            seissol::initializer::AllocationPlace::Device);
    SpecializationT::copyLtsTreeToLocal(data, layerData, dynRup, fullUpdateTime);
  }

  SEISSOL_DEVICE static void calcStrengthHook(FrictionLawContext& ctx, unsigned int timeIndex) {

    const auto deltaT{ctx.data->deltaT[timeIndex]};

    const auto vStar{ctx.data->drParameters.vStar};
    const auto prakashLength{ctx.data->drParameters.prakashLength};

    auto& faultStresses = ctx.faultStresses;
    auto& strength = ctx.strengthBuffer;

    const real totalNormalStress =
        ctx.data->initialStressInFaultCS[ctx.ltsFace][0][ctx.pointIndex] +
        ctx.faultStresses.normalStress[timeIndex] +
        ctx.data->initialPressure[ctx.ltsFace][ctx.pointIndex] +
        ctx.faultStresses.fluidPressure[timeIndex];
    strength = -ctx.data->cohesion[ctx.ltsFace][ctx.pointIndex] -
               ctx.data->mu[ctx.ltsFace][ctx.pointIndex] *
                   std::min(totalNormalStress, static_cast<real>(0.0));

    strength =
        SpecializationT::strengthHook(ctx,
                                      strength,
                                      ctx.data->slipRateMagnitude[ctx.ltsFace][ctx.pointIndex],
                                      deltaT,
                                      vStar,
                                      prakashLength);
  }

  SEISSOL_DEVICE static void calcStateVariableHook(FrictionLawContext& ctx,
                                                   unsigned int timeIndex) {
<<<<<<< HEAD
    const auto deltaT{ctx.data->deltaT[timeIndex]};
    const real tn{ctx.data->mFullUpdateTime + deltaT};
    const auto t0{ctx.data->drParameters.t0[0]};
=======
    const auto t0{ctx.data->drParameters.t0};
>>>>>>> 10f0001e
    const auto tpProxyExponent{ctx.data->drParameters.tpProxyExponent};

    real tn = ctx.fullUpdateTime;
    for (int i = 0; i <= timeIndex; ++i) {
      tn += ctx.data->deltaT[i];
    }

    const real resampledSlipRate =
        SpecializationT::resampleSlipRate(ctx, ctx.data->slipRateMagnitude[ctx.ltsFace]);

    // integrate slip rate to get slip = state variable
    ctx.data->accumulatedSlipMagnitude[ctx.ltsFace][ctx.pointIndex] +=
        resampledSlipRate * ctx.data->deltaT[timeIndex];

    // Actually slip is already the stateVariable for this FL, but to simplify the next
    // equations we divide it here by the critical distance.
    const real localStateVariable = SpecializationT::stateVariableHook(
        ctx,
        ctx.data->accumulatedSlipMagnitude[ctx.ltsFace][ctx.pointIndex],
        ctx.data->dC[ctx.ltsFace][ctx.pointIndex],
        tpProxyExponent);

    real f2 = 0.0;
    if (t0 == 0) {
      f2 =
          1.0 * static_cast<double>(tn >= ctx.data->forcedRuptureTime[ctx.ltsFace][ctx.pointIndex]);
    } else {
      f2 = misc::clamp((tn - ctx.data->forcedRuptureTime[ctx.ltsFace][ctx.pointIndex]) / t0,
                       static_cast<real>(0.0),
                       static_cast<real>(1.0));
    }
    ctx.stateVariableBuffer = std::max(localStateVariable, f2);
  }

  protected:
  SpecializationT specialization;
};

class NoSpecialization {
  public:
  NoSpecialization(seissol::initializer::parameters::DRParameters* parameters) {};

  static void copyLtsTreeToLocal(FrictionLawData* data,
                                 seissol::initializer::Layer& layerData,
                                 const seissol::initializer::DynamicRupture* const dynRup,
                                 real fullUpdateTime) {}

  SEISSOL_DEVICE static real
      resampleSlipRate(FrictionLawContext& ctx,
                       const real (&slipRateMagnitude)[dr::misc::NumPaddedPoints]) {

    // perform matrix vector multiplication

    constexpr auto Dim0 = misc::dimSize<init::resample, 0>();
    constexpr auto Dim1 = misc::dimSize<init::resample, 1>();
    static_assert(Dim0 == misc::NumPaddedPoints);
    static_assert(Dim0 >= Dim1);

    ctx.sharedMemory[ctx.pointIndex] = slipRateMagnitude[ctx.pointIndex];
    deviceBarrier(ctx);

    real result{0.0};
    for (size_t i{0}; i < Dim1; ++i) {
      result += ctx.resampleMatrix[ctx.pointIndex + i * Dim0] * ctx.sharedMemory[i];
    }
    return result;
  };

  SEISSOL_DEVICE static real stateVariableHook(FrictionLawContext& ctx,
                                               real localAccumulatedSlip,
                                               real localDc,
                                               real tpProxyExponent) {
    return std::min(std::fabs(localAccumulatedSlip) / localDc, static_cast<real>(1.0));
  };

  SEISSOL_DEVICE static real strengthHook(FrictionLawContext& ctx,
                                          real strength,
                                          real localSlipRate,
                                          real deltaT,
                                          real vStar,
                                          real prakashLength) {
    return strength;
  };
};

class BiMaterialFault {
  public:
  BiMaterialFault(seissol::initializer::parameters::DRParameters* parameters) {};

  static void copyLtsTreeToLocal(FrictionLawData* data,
                                 seissol::initializer::Layer& layerData,
                                 const seissol::initializer::DynamicRupture* const dynRup,
                                 real fullUpdateTime) {
    const auto* concreteLts =
        dynamic_cast<const seissol::initializer::LTSLinearSlipWeakeningBimaterial*>(dynRup);
    data->regularizedStrength = layerData.var(concreteLts->regularizedStrength,
                                              seissol::initializer::AllocationPlace::Device);
  }

  SEISSOL_DEVICE static real
      resampleSlipRate(FrictionLawContext& ctx,
                       const real (&slipRateMagnitude)[dr::misc::NumPaddedPoints]) {
    return slipRateMagnitude[ctx.pointIndex];
  };

  SEISSOL_DEVICE static real stateVariableHook(FrictionLawContext& ctx,
                                               real localAccumulatedSlip,
                                               real localDc,
                                               real tpProxyExponent) {
    return std::min(std::fabs(localAccumulatedSlip) / localDc, static_cast<real>(1.0));
  };

  SEISSOL_DEVICE static real strengthHook(FrictionLawContext& ctx,
                                          real faultStrength,
                                          real localSlipRate,
                                          real deltaT,
                                          real vStar,
                                          real prakashLength) {
    const real expterm = std::exp(-(std::max(static_cast<real>(0.0), localSlipRate) + vStar) *
                                  deltaT / prakashLength);

    const real newStrength = ctx.data->regularizedStrength[ctx.ltsFace][ctx.pointIndex] * expterm +
                             faultStrength * (1.0 - expterm);

    ctx.data->regularizedStrength[ctx.ltsFace][ctx.pointIndex] = newStrength;
    return newStrength;
  };
};

class TPApprox {
  public:
  TPApprox(seissol::initializer::parameters::DRParameters* parameters) {};

  static void copyLtsTreeToLocal(FrictionLawData* data,
                                 seissol::initializer::Layer& layerData,
                                 const seissol::initializer::DynamicRupture* const dynRup,
                                 real fullUpdateTime) {}

  SEISSOL_DEVICE static real
      resampleSlipRate(FrictionLawContext& ctx,
                       const real (&slipRateMagnitude)[dr::misc::NumPaddedPoints]) {
    return slipRateMagnitude[ctx.pointIndex];
  };

  SEISSOL_DEVICE static real stateVariableHook(FrictionLawContext& ctx,
                                               real localAccumulatedSlip,
                                               real localDc,
                                               real tpProxyExponent) {
    const real factor = (1.0 + std::fabs(localAccumulatedSlip) / localDc);
    return 1.0 - std::pow(factor, -tpProxyExponent);
  };

  SEISSOL_DEVICE static real strengthHook(FrictionLawContext& ctx,
                                          real strength,
                                          real localSlipRate,
                                          real deltaT,
                                          real vStar,
                                          real prakashLength) {
    return strength;
  };
};

} // namespace seissol::dr::friction_law::gpu

#endif // SEISSOL_SRC_DYNAMICRUPTURE_FRICTIONLAWS_GPUIMPL_LINEARSLIPWEAKENING_H_<|MERGE_RESOLUTION|>--- conflicted
+++ resolved
@@ -183,13 +183,7 @@
 
   SEISSOL_DEVICE static void calcStateVariableHook(FrictionLawContext& ctx,
                                                    unsigned int timeIndex) {
-<<<<<<< HEAD
-    const auto deltaT{ctx.data->deltaT[timeIndex]};
-    const real tn{ctx.data->mFullUpdateTime + deltaT};
     const auto t0{ctx.data->drParameters.t0[0]};
-=======
-    const auto t0{ctx.data->drParameters.t0};
->>>>>>> 10f0001e
     const auto tpProxyExponent{ctx.data->drParameters.tpProxyExponent};
 
     real tn = ctx.fullUpdateTime;
