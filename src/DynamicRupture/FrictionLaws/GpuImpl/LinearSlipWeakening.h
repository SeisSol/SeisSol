--- conflicted
+++ resolved
@@ -184,15 +184,9 @@
     const auto t0{ctx.data->drParameters.t0[0]};
     const auto tpProxyExponent{ctx.data->drParameters.tpProxyExponent};
 
-<<<<<<< HEAD
     real tn = ctx.args->fullUpdateTime;
-    for (int i = 0; i <= timeIndex; ++i) {
+    for (uint32_t i = 0; i <= timeIndex; ++i) {
       tn += ctx.args->deltaT[i];
-=======
-    real tn = ctx.fullUpdateTime;
-    for (uint32_t i = 0; i <= timeIndex; ++i) {
-      tn += ctx.data->deltaT[i];
->>>>>>> 0ae65b1d
     }
 
     const real resampledSlipRate =
