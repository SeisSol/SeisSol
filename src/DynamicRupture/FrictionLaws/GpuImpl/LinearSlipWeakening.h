// SPDX-FileCopyrightText: 2022 SeisSol Group
//
// SPDX-License-Identifier: BSD-3-Clause
// SPDX-LicenseComments: Full text under /LICENSE and /LICENSES/
//
// SPDX-FileContributor: Author lists in /AUTHORS and /CITATION.cff

#ifndef SEISSOL_SRC_DYNAMICRUPTURE_FRICTIONLAWS_GPUIMPL_LINEARSLIPWEAKENING_H_
#define SEISSOL_SRC_DYNAMICRUPTURE_FRICTIONLAWS_GPUIMPL_LINEARSLIPWEAKENING_H_

#include "DynamicRupture/FrictionLaws/GpuImpl/BaseFrictionSolver.h"
#include <DynamicRupture/FrictionLaws/GpuImpl/FrictionSolverInterface.h>
#include <Memory/Descriptor/DynamicRupture.h>

namespace seissol::dr::friction_law::gpu {

/**
 * Abstract Class implementing the general structure of linear slip weakening friction laws.
 * specific implementation is done by overriding and implementing the hook functions (via CRTP).
 */
template <typename Derived>
class LinearSlipWeakeningBase : public BaseFrictionSolver<LinearSlipWeakeningBase<Derived>> {
  public:
  LinearSlipWeakeningBase<Derived>(seissol::initializer::parameters::DRParameters* drParameters)
      : BaseFrictionSolver<LinearSlipWeakeningBase<Derived>>(drParameters){};

  std::unique_ptr<FrictionSolver> clone() override {
    return std::make_unique<Derived>(*static_cast<Derived*>(this));
  }

<<<<<<< HEAD
  static void copySpecificStorageDataToLocal(FrictionLawData* data,
                                             DynamicRupture::Layer& layerData,
                                             real fullUpdateTime) {
    Derived::copySpecificStorageDataToLocal(data, layerData, fullUpdateTime);
=======
  static void
      copySpecificLtsDataTreeToLocal(FrictionLawData* data,
                                     seissol::initializer::Layer& layerData,
                                     const seissol::initializer::DynamicRupture* const dynRup) {
    Derived::copySpecificLtsDataTreeToLocal(data, layerData, dynRup);
>>>>>>> 08e63bd2
  }

  SEISSOL_DEVICE static void updateFrictionAndSlip(FrictionLawContext& ctx, uint32_t timeIndex) {
    // computes fault strength, which is the critical value whether active slip exists.
    Derived::calcStrengthHook(ctx, timeIndex);
    // computes resulting slip rates, traction and slip dependent on current friction
    // coefficient and strength
    calcSlipRateAndTraction(ctx, timeIndex);
    Derived::calcStateVariableHook(ctx, timeIndex);
    frictionFunctionHook(ctx);
  }

  /**
   *  compute the slip rate and the traction from the fault strength and fault stresses
   *  also updates the directional slip1 and slip2
   */
  SEISSOL_DEVICE static void calcSlipRateAndTraction(FrictionLawContext& ctx, uint32_t timeIndex) {
    const auto& devImpAndEta{ctx.data->impAndEta[ctx.ltsFace]};
    const auto deltaT{ctx.args->deltaT[timeIndex]};

    auto& faultStresses = ctx.faultStresses;
    auto& tractionResults = ctx.tractionResults;
    auto& strength = ctx.strengthBuffer;

    // calculate absolute value of stress in Y and Z direction
    const real totalStress1 = ctx.data->initialStressInFaultCS[ctx.ltsFace][3][ctx.pointIndex] +
                              faultStresses.traction1[timeIndex];
    const real totalStress2 = ctx.data->initialStressInFaultCS[ctx.ltsFace][5][ctx.pointIndex] +
                              faultStresses.traction2[timeIndex];
    const real absoluteShearStress = misc::magnitude(totalStress1, totalStress2);
    // calculate slip rates
    ctx.data->slipRateMagnitude[ctx.ltsFace][ctx.pointIndex] =
        std::max(static_cast<real>(0.0), (absoluteShearStress - strength) * devImpAndEta.invEtaS);
    const auto divisor =
        strength + devImpAndEta.etaS * ctx.data->slipRateMagnitude[ctx.ltsFace][ctx.pointIndex];
    ctx.data->slipRate1[ctx.ltsFace][ctx.pointIndex] =
        ctx.data->slipRateMagnitude[ctx.ltsFace][ctx.pointIndex] * totalStress1 / divisor;
    ctx.data->slipRate2[ctx.ltsFace][ctx.pointIndex] =
        ctx.data->slipRateMagnitude[ctx.ltsFace][ctx.pointIndex] * totalStress2 / divisor;
    // calculate traction
    tractionResults.traction1[timeIndex] =
        faultStresses.traction1[timeIndex] -
        devImpAndEta.etaS * ctx.data->slipRate1[ctx.ltsFace][ctx.pointIndex];
    tractionResults.traction2[timeIndex] =
        faultStresses.traction2[timeIndex] -
        devImpAndEta.etaS * ctx.data->slipRate2[ctx.ltsFace][ctx.pointIndex];
    ctx.data->traction1[ctx.ltsFace][ctx.pointIndex] = tractionResults.traction1[timeIndex];
    ctx.data->traction2[ctx.ltsFace][ctx.pointIndex] = tractionResults.traction2[timeIndex];
    // update directional slip
    ctx.data->slip1[ctx.ltsFace][ctx.pointIndex] +=
        ctx.data->slipRate1[ctx.ltsFace][ctx.pointIndex] * deltaT;
    ctx.data->slip2[ctx.ltsFace][ctx.pointIndex] +=
        ctx.data->slipRate2[ctx.ltsFace][ctx.pointIndex] * deltaT;
  }

  /**
   * evaluate friction law: updated mu -> friction law
   * for example see Carsten Uphoff's thesis: Eq. 2.45
   */
  SEISSOL_DEVICE static void frictionFunctionHook(FrictionLawContext& ctx) {
    auto& stateVariable = ctx.stateVariableBuffer;
    ctx.data->mu[ctx.ltsFace][ctx.pointIndex] =
        ctx.data->muS[ctx.ltsFace][ctx.pointIndex] -
        (ctx.data->muS[ctx.ltsFace][ctx.pointIndex] - ctx.data->muD[ctx.ltsFace][ctx.pointIndex]) *
            stateVariable;
    // instantaneous healing
    if ((ctx.data->peakSlipRate[ctx.ltsFace][ctx.pointIndex] >
         ctx.data->drParameters.healingThreshold) &&
        (ctx.data->slipRateMagnitude[ctx.ltsFace][ctx.pointIndex] <
         ctx.data->drParameters.healingThreshold)) {
      ctx.data->mu[ctx.ltsFace][ctx.pointIndex] = ctx.data->muS[ctx.ltsFace][ctx.pointIndex];
      stateVariable = 0.0;
    }
  }

  /*
   * output time when shear stress is equal to the dynamic stress after rupture arrived
   * currently only for linear slip weakening
   */
  SEISSOL_DEVICE static void saveDynamicStressOutput(FrictionLawContext& ctx) {
    if (ctx.data->dynStressTimePending[ctx.ltsFace][ctx.pointIndex] &&
        std::fabs(ctx.data->accumulatedSlipMagnitude[ctx.ltsFace][ctx.pointIndex]) >=
            ctx.data->dC[ctx.ltsFace][ctx.pointIndex]) {
      ctx.data->dynStressTime[ctx.ltsFace][ctx.pointIndex] = ctx.args->fullUpdateTime;
      ctx.data->dynStressTimePending[ctx.ltsFace][ctx.pointIndex] = false;
    }
  }

  SEISSOL_DEVICE static void preHook(FrictionLawContext& ctx) {}
  SEISSOL_DEVICE static void postHook(FrictionLawContext& ctx) {}

  protected:
  static constexpr real U0 = 10e-14;
};

template <class SpecializationT>
class LinearSlipWeakeningLaw
    : public LinearSlipWeakeningBase<LinearSlipWeakeningLaw<SpecializationT>> {
  public:
  LinearSlipWeakeningLaw<SpecializationT>(
      seissol::initializer::parameters::DRParameters* drParameters)
      : LinearSlipWeakeningBase<LinearSlipWeakeningLaw<SpecializationT>>(drParameters),
        specialization(drParameters){};

<<<<<<< HEAD
  static void copySpecificStorageDataToLocal(FrictionLawData* data,
                                             DynamicRupture::Layer& layerData,
                                             real fullUpdateTime) {
    data->dC =
        layerData.var<LTSLinearSlipWeakening::DC>(seissol::initializer::AllocationPlace::Device);
    data->muS =
        layerData.var<LTSLinearSlipWeakening::MuS>(seissol::initializer::AllocationPlace::Device);
    data->muD =
        layerData.var<LTSLinearSlipWeakening::MuD>(seissol::initializer::AllocationPlace::Device);
    data->cohesion = layerData.var<LTSLinearSlipWeakening::Cohesion>(
        seissol::initializer::AllocationPlace::Device);
    data->forcedRuptureTime = layerData.var<LTSLinearSlipWeakening::ForcedRuptureTime>(
        seissol::initializer::AllocationPlace::Device);
    SpecializationT::copyStorageToLocal(data, layerData, fullUpdateTime);
=======
  static void
      copySpecificLtsDataTreeToLocal(FrictionLawData* data,
                                     seissol::initializer::Layer& layerData,
                                     const seissol::initializer::DynamicRupture* const dynRup) {
    const auto* concreteLts =
        dynamic_cast<const seissol::initializer::LTSLinearSlipWeakening*>(dynRup);
    data->dC = layerData.var(concreteLts->dC, seissol::initializer::AllocationPlace::Device);
    data->muS = layerData.var(concreteLts->muS, seissol::initializer::AllocationPlace::Device);
    data->muD = layerData.var(concreteLts->muD, seissol::initializer::AllocationPlace::Device);
    data->cohesion =
        layerData.var(concreteLts->cohesion, seissol::initializer::AllocationPlace::Device);
    data->forcedRuptureTime = layerData.var(concreteLts->forcedRuptureTime,
                                            seissol::initializer::AllocationPlace::Device);
    SpecializationT::copyLtsTreeToLocal(data, layerData, dynRup);
>>>>>>> 08e63bd2
  }

  SEISSOL_DEVICE static void calcStrengthHook(FrictionLawContext& ctx, uint32_t timeIndex) {

    const auto deltaT{ctx.args->deltaT[timeIndex]};

    const auto vStar{ctx.data->drParameters.vStar};
    const auto prakashLength{ctx.data->drParameters.prakashLength};

    auto& faultStresses = ctx.faultStresses;
    auto& strength = ctx.strengthBuffer;

    const real totalNormalStress =
        ctx.data->initialStressInFaultCS[ctx.ltsFace][0][ctx.pointIndex] +
        ctx.faultStresses.normalStress[timeIndex] +
        ctx.data->initialPressure[ctx.ltsFace][ctx.pointIndex] +
        ctx.faultStresses.fluidPressure[timeIndex];
    strength = -ctx.data->cohesion[ctx.ltsFace][ctx.pointIndex] -
               ctx.data->mu[ctx.ltsFace][ctx.pointIndex] *
                   std::min(totalNormalStress, static_cast<real>(0.0));

    strength =
        SpecializationT::strengthHook(ctx,
                                      strength,
                                      ctx.data->slipRateMagnitude[ctx.ltsFace][ctx.pointIndex],
                                      deltaT,
                                      vStar,
                                      prakashLength);
  }

  SEISSOL_DEVICE static void calcStateVariableHook(FrictionLawContext& ctx, uint32_t timeIndex) {
    const auto t0{ctx.data->drParameters.t0[0]};
    const auto tpProxyExponent{ctx.data->drParameters.tpProxyExponent};

    real tn = ctx.args->fullUpdateTime;
    for (uint32_t i = 0; i <= timeIndex; ++i) {
      tn += ctx.args->deltaT[i];
    }

    const real resampledSlipRate =
        SpecializationT::resampleSlipRate(ctx, ctx.data->slipRateMagnitude[ctx.ltsFace]);

    // integrate slip rate to get slip = state variable
    ctx.data->accumulatedSlipMagnitude[ctx.ltsFace][ctx.pointIndex] +=
        resampledSlipRate * ctx.args->deltaT[timeIndex];

    // Actually slip is already the stateVariable for this FL, but to simplify the next
    // equations we divide it here by the critical distance.
    const real localStateVariable = SpecializationT::stateVariableHook(
        ctx,
        ctx.data->accumulatedSlipMagnitude[ctx.ltsFace][ctx.pointIndex],
        ctx.data->dC[ctx.ltsFace][ctx.pointIndex],
        tpProxyExponent);

    real f2 = 0.0;
    if (t0 == 0) {
      f2 =
          1.0 * static_cast<double>(tn >= ctx.data->forcedRuptureTime[ctx.ltsFace][ctx.pointIndex]);
    } else {
      f2 = misc::clamp((tn - ctx.data->forcedRuptureTime[ctx.ltsFace][ctx.pointIndex]) / t0,
                       static_cast<real>(0.0),
                       static_cast<real>(1.0));
    }
    ctx.stateVariableBuffer = std::max(localStateVariable, f2);
  }

  protected:
  SpecializationT specialization;
};

class NoSpecialization {
  public:
  NoSpecialization(seissol::initializer::parameters::DRParameters* parameters) {};

<<<<<<< HEAD
  static void copyStorageToLocal(FrictionLawData* data,
                                 DynamicRupture::Layer& layerData,
                                 real fullUpdateTime) {}
=======
  static void copyLtsTreeToLocal(FrictionLawData* data,
                                 seissol::initializer::Layer& layerData,
                                 const seissol::initializer::DynamicRupture* const dynRup) {}
>>>>>>> 08e63bd2

  SEISSOL_DEVICE static real
      resampleSlipRate(FrictionLawContext& ctx,
                       const real (&slipRateMagnitude)[dr::misc::NumPaddedPoints]) {

    // perform matrix vector multiplication

    constexpr auto Dim0 = misc::dimSize<init::resample, 0>();
    constexpr auto Dim1 = misc::dimSize<init::resample, 1>();
    static_assert(Dim0 == misc::NumPaddedPointsSingleSim);
    static_assert(Dim0 >= Dim1);

    ctx.sharedMemory[ctx.pointIndex] = slipRateMagnitude[ctx.pointIndex];
    deviceBarrier(ctx);

    const auto simPointIndex = ctx.pointIndex / multisim::NumSimulations;
    const auto simId = ctx.pointIndex % multisim::NumSimulations;

    real result{0.0};
    for (size_t i{0}; i < Dim1; ++i) {
      if constexpr (multisim::MultisimEnabled) {
        result += ctx.args->resampleMatrix[simPointIndex * Dim1 + i] *
                  ctx.sharedMemory[i * multisim::NumSimulations + simId];
      } else {
        result += ctx.args->resampleMatrix[simPointIndex + i * Dim0] * ctx.sharedMemory[i];
      }
    }
    return result;
  };

  SEISSOL_DEVICE static real stateVariableHook(FrictionLawContext& ctx,
                                               real localAccumulatedSlip,
                                               real localDc,
                                               real tpProxyExponent) {
    return std::min(std::fabs(localAccumulatedSlip) / localDc, static_cast<real>(1.0));
  };

  SEISSOL_DEVICE static real strengthHook(FrictionLawContext& ctx,
                                          real strength,
                                          real localSlipRate,
                                          real deltaT,
                                          real vStar,
                                          real prakashLength) {
    return strength;
  };
};

class BiMaterialFault {
  public:
  BiMaterialFault(seissol::initializer::parameters::DRParameters* parameters) {};

<<<<<<< HEAD
  static void copyStorageToLocal(FrictionLawData* data,
                                 DynamicRupture::Layer& layerData,
                                 real fullUpdateTime) {
    data->regularizedStrength =
        layerData.var<LTSLinearSlipWeakeningBimaterial::RegularizedStrength>(
            seissol::initializer::AllocationPlace::Device);
=======
  static void copyLtsTreeToLocal(FrictionLawData* data,
                                 seissol::initializer::Layer& layerData,
                                 const seissol::initializer::DynamicRupture* const dynRup) {
    const auto* concreteLts =
        dynamic_cast<const seissol::initializer::LTSLinearSlipWeakeningBimaterial*>(dynRup);
    data->regularizedStrength = layerData.var(concreteLts->regularizedStrength,
                                              seissol::initializer::AllocationPlace::Device);
>>>>>>> 08e63bd2
  }

  SEISSOL_DEVICE static real
      resampleSlipRate(FrictionLawContext& ctx,
                       const real (&slipRateMagnitude)[dr::misc::NumPaddedPoints]) {
    return slipRateMagnitude[ctx.pointIndex];
  };

  SEISSOL_DEVICE static real stateVariableHook(FrictionLawContext& ctx,
                                               real localAccumulatedSlip,
                                               real localDc,
                                               real tpProxyExponent) {
    return std::min(std::fabs(localAccumulatedSlip) / localDc, static_cast<real>(1.0));
  };

  SEISSOL_DEVICE static real strengthHook(FrictionLawContext& ctx,
                                          real faultStrength,
                                          real localSlipRate,
                                          real deltaT,
                                          real vStar,
                                          real prakashLength) {
    const real expterm = std::exp(-(std::max(static_cast<real>(0.0), localSlipRate) + vStar) *
                                  deltaT / prakashLength);

    const real newStrength = ctx.data->regularizedStrength[ctx.ltsFace][ctx.pointIndex] * expterm +
                             faultStrength * (1.0 - expterm);

    ctx.data->regularizedStrength[ctx.ltsFace][ctx.pointIndex] = newStrength;
    return newStrength;
  };
};

class TPApprox {
  public:
  TPApprox(seissol::initializer::parameters::DRParameters* parameters) {};

<<<<<<< HEAD
  static void copyStorageToLocal(FrictionLawData* data,
                                 DynamicRupture::Layer& layerData,
                                 real fullUpdateTime) {}
=======
  static void copyLtsTreeToLocal(FrictionLawData* data,
                                 seissol::initializer::Layer& layerData,
                                 const seissol::initializer::DynamicRupture* const dynRup) {}
>>>>>>> 08e63bd2

  SEISSOL_DEVICE static real
      resampleSlipRate(FrictionLawContext& ctx,
                       const real (&slipRateMagnitude)[dr::misc::NumPaddedPoints]) {
    return slipRateMagnitude[ctx.pointIndex];
  };

  SEISSOL_DEVICE static real stateVariableHook(FrictionLawContext& ctx,
                                               real localAccumulatedSlip,
                                               real localDc,
                                               real tpProxyExponent) {
    const real factor = (1.0 + std::fabs(localAccumulatedSlip) / localDc);
    return 1.0 - std::pow(factor, -tpProxyExponent);
  };

  SEISSOL_DEVICE static real strengthHook(FrictionLawContext& ctx,
                                          real strength,
                                          real localSlipRate,
                                          real deltaT,
                                          real vStar,
                                          real prakashLength) {
    return strength;
  };
};

} // namespace seissol::dr::friction_law::gpu

#endif // SEISSOL_SRC_DYNAMICRUPTURE_FRICTIONLAWS_GPUIMPL_LINEARSLIPWEAKENING_H_<|MERGE_RESOLUTION|>--- conflicted
+++ resolved
@@ -28,18 +28,9 @@
     return std::make_unique<Derived>(*static_cast<Derived*>(this));
   }
 
-<<<<<<< HEAD
   static void copySpecificStorageDataToLocal(FrictionLawData* data,
-                                             DynamicRupture::Layer& layerData,
-                                             real fullUpdateTime) {
-    Derived::copySpecificStorageDataToLocal(data, layerData, fullUpdateTime);
-=======
-  static void
-      copySpecificLtsDataTreeToLocal(FrictionLawData* data,
-                                     seissol::initializer::Layer& layerData,
-                                     const seissol::initializer::DynamicRupture* const dynRup) {
-    Derived::copySpecificLtsDataTreeToLocal(data, layerData, dynRup);
->>>>>>> 08e63bd2
+                                             DynamicRupture::Layer& layerData) {
+    Derived::copySpecificStorageDataToLocal(data, layerData);
   }
 
   SEISSOL_DEVICE static void updateFrictionAndSlip(FrictionLawContext& ctx, uint32_t timeIndex) {
@@ -144,10 +135,8 @@
       : LinearSlipWeakeningBase<LinearSlipWeakeningLaw<SpecializationT>>(drParameters),
         specialization(drParameters){};
 
-<<<<<<< HEAD
   static void copySpecificStorageDataToLocal(FrictionLawData* data,
-                                             DynamicRupture::Layer& layerData,
-                                             real fullUpdateTime) {
+                                             DynamicRupture::Layer& layerData) {
     data->dC =
         layerData.var<LTSLinearSlipWeakening::DC>(seissol::initializer::AllocationPlace::Device);
     data->muS =
@@ -158,23 +147,7 @@
         seissol::initializer::AllocationPlace::Device);
     data->forcedRuptureTime = layerData.var<LTSLinearSlipWeakening::ForcedRuptureTime>(
         seissol::initializer::AllocationPlace::Device);
-    SpecializationT::copyStorageToLocal(data, layerData, fullUpdateTime);
-=======
-  static void
-      copySpecificLtsDataTreeToLocal(FrictionLawData* data,
-                                     seissol::initializer::Layer& layerData,
-                                     const seissol::initializer::DynamicRupture* const dynRup) {
-    const auto* concreteLts =
-        dynamic_cast<const seissol::initializer::LTSLinearSlipWeakening*>(dynRup);
-    data->dC = layerData.var(concreteLts->dC, seissol::initializer::AllocationPlace::Device);
-    data->muS = layerData.var(concreteLts->muS, seissol::initializer::AllocationPlace::Device);
-    data->muD = layerData.var(concreteLts->muD, seissol::initializer::AllocationPlace::Device);
-    data->cohesion =
-        layerData.var(concreteLts->cohesion, seissol::initializer::AllocationPlace::Device);
-    data->forcedRuptureTime = layerData.var(concreteLts->forcedRuptureTime,
-                                            seissol::initializer::AllocationPlace::Device);
-    SpecializationT::copyLtsTreeToLocal(data, layerData, dynRup);
->>>>>>> 08e63bd2
+    SpecializationT::copyStorageToLocal(data, layerData);
   }
 
   SEISSOL_DEVICE static void calcStrengthHook(FrictionLawContext& ctx, uint32_t timeIndex) {
@@ -249,15 +222,7 @@
   public:
   NoSpecialization(seissol::initializer::parameters::DRParameters* parameters) {};
 
-<<<<<<< HEAD
-  static void copyStorageToLocal(FrictionLawData* data,
-                                 DynamicRupture::Layer& layerData,
-                                 real fullUpdateTime) {}
-=======
-  static void copyLtsTreeToLocal(FrictionLawData* data,
-                                 seissol::initializer::Layer& layerData,
-                                 const seissol::initializer::DynamicRupture* const dynRup) {}
->>>>>>> 08e63bd2
+  static void copyStorageToLocal(FrictionLawData* data, DynamicRupture::Layer& layerData) {}
 
   SEISSOL_DEVICE static real
       resampleSlipRate(FrictionLawContext& ctx,
@@ -309,22 +274,10 @@
   public:
   BiMaterialFault(seissol::initializer::parameters::DRParameters* parameters) {};
 
-<<<<<<< HEAD
-  static void copyStorageToLocal(FrictionLawData* data,
-                                 DynamicRupture::Layer& layerData,
-                                 real fullUpdateTime) {
+  static void copyStorageToLocal(FrictionLawData* data, DynamicRupture::Layer& layerData) {
     data->regularizedStrength =
         layerData.var<LTSLinearSlipWeakeningBimaterial::RegularizedStrength>(
             seissol::initializer::AllocationPlace::Device);
-=======
-  static void copyLtsTreeToLocal(FrictionLawData* data,
-                                 seissol::initializer::Layer& layerData,
-                                 const seissol::initializer::DynamicRupture* const dynRup) {
-    const auto* concreteLts =
-        dynamic_cast<const seissol::initializer::LTSLinearSlipWeakeningBimaterial*>(dynRup);
-    data->regularizedStrength = layerData.var(concreteLts->regularizedStrength,
-                                              seissol::initializer::AllocationPlace::Device);
->>>>>>> 08e63bd2
   }
 
   SEISSOL_DEVICE static real
@@ -361,15 +314,7 @@
   public:
   TPApprox(seissol::initializer::parameters::DRParameters* parameters) {};
 
-<<<<<<< HEAD
-  static void copyStorageToLocal(FrictionLawData* data,
-                                 DynamicRupture::Layer& layerData,
-                                 real fullUpdateTime) {}
-=======
-  static void copyLtsTreeToLocal(FrictionLawData* data,
-                                 seissol::initializer::Layer& layerData,
-                                 const seissol::initializer::DynamicRupture* const dynRup) {}
->>>>>>> 08e63bd2
+  static void copyStorageToLocal(FrictionLawData* data, DynamicRupture::Layer& layerData) {}
 
   SEISSOL_DEVICE static real
       resampleSlipRate(FrictionLawContext& ctx,
