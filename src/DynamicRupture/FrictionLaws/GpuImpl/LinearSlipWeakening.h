// SPDX-FileCopyrightText: 2022 SeisSol Group
//
// SPDX-License-Identifier: BSD-3-Clause
// SPDX-LicenseComments: Full text under /LICENSE and /LICENSES/
//
// SPDX-FileContributor: Author lists in /AUTHORS and /CITATION.cff

#ifndef SEISSOL_SRC_DYNAMICRUPTURE_FRICTIONLAWS_GPUIMPL_LINEARSLIPWEAKENING_H_
#define SEISSOL_SRC_DYNAMICRUPTURE_FRICTIONLAWS_GPUIMPL_LINEARSLIPWEAKENING_H_

#include "DynamicRupture/FrictionLaws/GpuImpl/BaseFrictionSolver.h"
#include <DynamicRupture/FrictionLaws/GpuImpl/FrictionSolverInterface.h>

namespace seissol::dr::friction_law::gpu {

/**
 * Abstract Class implementing the general structure of linear slip weakening friction laws.
 * specific implementation is done by overriding and implementing the hook functions (via CRTP).
 */
template <typename Derived>
class LinearSlipWeakeningBase : public BaseFrictionSolver<LinearSlipWeakeningBase<Derived>> {
  public:
  LinearSlipWeakeningBase<Derived>(seissol::initializer::parameters::DRParameters* drParameters)
      : BaseFrictionSolver<LinearSlipWeakeningBase<Derived>>(drParameters){};

  void allocateAuxiliaryMemory() override { FrictionSolverDetails::allocateAuxiliaryMemory(); }

  static void
      copySpecificLtsDataTreeToLocal(FrictionLawData* data,
                                     seissol::initializer::Layer& layerData,
                                     const seissol::initializer::DynamicRupture* const dynRup,
                                     real fullUpdateTime) {
    Derived::copySpecificLtsDataTreeToLocal(data, layerData, dynRup, fullUpdateTime);
  }

  SEISSOL_DEVICE static void updateFrictionAndSlip(FrictionLawContext& ctx, unsigned timeIndex) {
    // computes fault strength, which is the critical value whether active slip exists.
    Derived::calcStrengthHook(ctx, timeIndex);
    // computes resulting slip rates, traction and slip dependent on current friction
    // coefficient and strength
    calcSlipRateAndTraction(ctx, timeIndex);
    Derived::calcStateVariableHook(ctx, timeIndex);
    frictionFunctionHook(ctx);
  }

  /**
   *  compute the slip rate and the traction from the fault strength and fault stresses
   *  also updates the directional slip1 and slip2
   */
  SEISSOL_DEVICE static void calcSlipRateAndTraction(FrictionLawContext& ctx,
                                                     unsigned int timeIndex) {
    const auto& devImpAndEta{ctx.data->impAndEta[ctx.ltsFace]};
    const auto deltaT{ctx.data->deltaT[timeIndex]};

    auto& faultStresses = ctx.faultStresses;
    auto& tractionResults = ctx.tractionResults;
    auto& strength = ctx.strengthBuffer;

    // calculate absolute value of stress in Y and Z direction
    const real totalStress1 = ctx.data->initialStressInFaultCS[ctx.ltsFace][3][ctx.pointIndex] +
                              faultStresses.traction1[timeIndex];
    const real totalStress2 = ctx.data->initialStressInFaultCS[ctx.ltsFace][5][ctx.pointIndex] +
                              faultStresses.traction2[timeIndex];
    const real absoluteShearStress = misc::magnitude(totalStress1, totalStress2);
    // calculate slip rates
    ctx.data->slipRateMagnitude[ctx.ltsFace][ctx.pointIndex] =
        std::max(static_cast<real>(0.0), (absoluteShearStress - strength) * devImpAndEta.invEtaS);
    const auto divisor =
        strength + devImpAndEta.etaS * ctx.data->slipRateMagnitude[ctx.ltsFace][ctx.pointIndex];
    ctx.data->slipRate1[ctx.ltsFace][ctx.pointIndex] =
        ctx.data->slipRateMagnitude[ctx.ltsFace][ctx.pointIndex] * totalStress1 / divisor;
    ctx.data->slipRate2[ctx.ltsFace][ctx.pointIndex] =
        ctx.data->slipRateMagnitude[ctx.ltsFace][ctx.pointIndex] * totalStress2 / divisor;
    // calculate traction
    tractionResults.traction1[timeIndex] =
        faultStresses.traction1[timeIndex] -
        devImpAndEta.etaS * ctx.data->slipRate1[ctx.ltsFace][ctx.pointIndex];
    tractionResults.traction2[timeIndex] =
        faultStresses.traction2[timeIndex] -
        devImpAndEta.etaS * ctx.data->slipRate2[ctx.ltsFace][ctx.pointIndex];
    ctx.data->traction1[ctx.ltsFace][ctx.pointIndex] = tractionResults.traction1[timeIndex];
    ctx.data->traction2[ctx.ltsFace][ctx.pointIndex] = tractionResults.traction2[timeIndex];
    // update directional slip
    ctx.data->slip1[ctx.ltsFace][ctx.pointIndex] +=
        ctx.data->slipRate1[ctx.ltsFace][ctx.pointIndex] * deltaT;
    ctx.data->slip2[ctx.ltsFace][ctx.pointIndex] +=
        ctx.data->slipRate2[ctx.ltsFace][ctx.pointIndex] * deltaT;
  }

  /**
   * evaluate friction law: updated mu -> friction law
   * for example see Carsten Uphoff's thesis: Eq. 2.45
   */
  SEISSOL_DEVICE static void frictionFunctionHook(FrictionLawContext& ctx) {
    auto& stateVariable = ctx.stateVariableBuffer;
    ctx.data->mu[ctx.ltsFace][ctx.pointIndex] =
        ctx.data->muS[ctx.ltsFace][ctx.pointIndex] -
        (ctx.data->muS[ctx.ltsFace][ctx.pointIndex] - ctx.data->muD[ctx.ltsFace][ctx.pointIndex]) *
            stateVariable;
    // instantaneous healing
    if ((ctx.data->peakSlipRate[ctx.ltsFace][ctx.pointIndex] >
         ctx.data->drParameters.healingThreshold) &&
        (ctx.data->slipRateMagnitude[ctx.ltsFace][ctx.pointIndex] <
         ctx.data->drParameters.healingThreshold)) {
      ctx.data->mu[ctx.ltsFace][ctx.pointIndex] = ctx.data->muS[ctx.ltsFace][ctx.pointIndex];
      stateVariable = 0.0;
    }
  }

  /*
   * output time when shear stress is equal to the dynamic stress after rupture arrived
   * currently only for linear slip weakening
   */
  SEISSOL_DEVICE static void saveDynamicStressOutput(FrictionLawContext& ctx) {
    if (ctx.data->dynStressTimePending[ctx.ltsFace][ctx.pointIndex] &&
        std::fabs(ctx.data->accumulatedSlipMagnitude[ctx.ltsFace][ctx.pointIndex]) >=
            ctx.data->dC[ctx.ltsFace][ctx.pointIndex]) {
      ctx.data->dynStressTime[ctx.ltsFace][ctx.pointIndex] = ctx.fullUpdateTime;
      ctx.data->dynStressTimePending[ctx.ltsFace][ctx.pointIndex] = false;
    }
  }

  SEISSOL_DEVICE static void preHook(FrictionLawContext& ctx) {}
  SEISSOL_DEVICE static void postHook(FrictionLawContext& ctx) {}

  protected:
  static constexpr real U0 = 10e-14;
};

template <class SpecializationT>
class LinearSlipWeakeningLaw
    : public LinearSlipWeakeningBase<LinearSlipWeakeningLaw<SpecializationT>> {
  public:
  LinearSlipWeakeningLaw<SpecializationT>(
      seissol::initializer::parameters::DRParameters* drParameters)
      : LinearSlipWeakeningBase<LinearSlipWeakeningLaw<SpecializationT>>(drParameters),
        specialization(drParameters){};

  static void
      copySpecificLtsDataTreeToLocal(FrictionLawData* data,
                                     seissol::initializer::Layer& layerData,
                                     const seissol::initializer::DynamicRupture* const dynRup,
                                     real fullUpdateTime) {
    const auto* concreteLts =
        dynamic_cast<const seissol::initializer::LTSLinearSlipWeakening*>(dynRup);
    data->dC = layerData.var(concreteLts->dC, seissol::initializer::AllocationPlace::Device);
    data->muS = layerData.var(concreteLts->muS, seissol::initializer::AllocationPlace::Device);
    data->muD = layerData.var(concreteLts->muD, seissol::initializer::AllocationPlace::Device);
    data->cohesion =
        layerData.var(concreteLts->cohesion, seissol::initializer::AllocationPlace::Device);
    data->forcedRuptureTime = layerData.var(concreteLts->forcedRuptureTime,
                                            seissol::initializer::AllocationPlace::Device);
    SpecializationT::copyLtsTreeToLocal(data, layerData, dynRup, fullUpdateTime);
  }

  SEISSOL_DEVICE static void calcStrengthHook(FrictionLawContext& ctx, unsigned int timeIndex) {

    const auto deltaT{ctx.data->deltaT[timeIndex]};

    const auto vStar{ctx.data->drParameters.vStar};
    const auto prakashLength{ctx.data->drParameters.prakashLength};

    auto& faultStresses = ctx.faultStresses;
    auto& strength = ctx.strengthBuffer;

    const real totalNormalStress =
        ctx.data->initialStressInFaultCS[ctx.ltsFace][0][ctx.pointIndex] +
        ctx.faultStresses.normalStress[timeIndex] +
        ctx.data->initialPressure[ctx.ltsFace][ctx.pointIndex] +
        ctx.faultStresses.fluidPressure[timeIndex];
    strength = -ctx.data->cohesion[ctx.ltsFace][ctx.pointIndex] -
               ctx.data->mu[ctx.ltsFace][ctx.pointIndex] *
                   std::min(totalNormalStress, static_cast<real>(0.0));

    strength =
        SpecializationT::strengthHook(ctx,
                                      strength,
                                      ctx.data->slipRateMagnitude[ctx.ltsFace][ctx.pointIndex],
                                      deltaT,
                                      vStar,
                                      prakashLength);
  }

  SEISSOL_DEVICE static void calcStateVariableHook(FrictionLawContext& ctx,
                                                   unsigned int timeIndex) {
<<<<<<< HEAD
=======
    const auto deltaT{ctx.data->deltaT[timeIndex]};
    const real tn{ctx.fullUpdateTime + deltaT};
>>>>>>> 22b9be16
    const auto t0{ctx.data->drParameters.t0};
    const auto tpProxyExponent{ctx.data->drParameters.tpProxyExponent};

    real tn = ctx.data->mFullUpdateTime;
    for (int i = 0; i <= timeIndex; ++i) {
      tn += ctx.data->deltaT[i];
    }

    const real resampledSlipRate =
        SpecializationT::resampleSlipRate(ctx, ctx.data->slipRateMagnitude[ctx.ltsFace]);

    // integrate slip rate to get slip = state variable
    ctx.data->accumulatedSlipMagnitude[ctx.ltsFace][ctx.pointIndex] +=
        resampledSlipRate * ctx.data->deltaT[timeIndex];

    // Actually slip is already the stateVariable for this FL, but to simplify the next
    // equations we divide it here by the critical distance.
    const real localStateVariable = SpecializationT::stateVariableHook(
        ctx,
        ctx.data->accumulatedSlipMagnitude[ctx.ltsFace][ctx.pointIndex],
        ctx.data->dC[ctx.ltsFace][ctx.pointIndex],
        tpProxyExponent);

    real f2 = 0.0;
    if (t0 == 0) {
      f2 =
          1.0 * static_cast<double>(tn >= ctx.data->forcedRuptureTime[ctx.ltsFace][ctx.pointIndex]);
    } else {
      f2 = misc::clamp((tn - ctx.data->forcedRuptureTime[ctx.ltsFace][ctx.pointIndex]) / t0,
                       static_cast<real>(0.0),
                       static_cast<real>(1.0));
    }
    ctx.stateVariableBuffer = std::max(localStateVariable, f2);
  }

  protected:
  SpecializationT specialization;
};

class NoSpecialization {
  public:
  NoSpecialization(seissol::initializer::parameters::DRParameters* parameters) {};

  static void copyLtsTreeToLocal(FrictionLawData* data,
                                 seissol::initializer::Layer& layerData,
                                 const seissol::initializer::DynamicRupture* const dynRup,
                                 real fullUpdateTime) {}

  SEISSOL_DEVICE static real
      resampleSlipRate(FrictionLawContext& ctx,
                       const real (&slipRateMagnitude)[dr::misc::NumPaddedPoints]) {

    // perform matrix vector multiplication

    constexpr auto Dim0 = misc::dimSize<init::resample, 0>();
    constexpr auto Dim1 = misc::dimSize<init::resample, 1>();
    static_assert(Dim0 == misc::NumPaddedPoints);
    static_assert(Dim0 >= Dim1);

    ctx.sharedMemory[ctx.pointIndex] = slipRateMagnitude[ctx.pointIndex];
    deviceBarrier(ctx);

    real result{0.0};
    for (size_t i{0}; i < Dim1; ++i) {
      result += ctx.resampleMatrix[ctx.pointIndex + i * Dim0] * ctx.sharedMemory[i];
    }
    return result;
  };

  SEISSOL_DEVICE static real stateVariableHook(FrictionLawContext& ctx,
                                               real localAccumulatedSlip,
                                               real localDc,
                                               real tpProxyExponent) {
    return std::min(std::fabs(localAccumulatedSlip) / localDc, static_cast<real>(1.0));
  };

  SEISSOL_DEVICE static real strengthHook(FrictionLawContext& ctx,
                                          real strength,
                                          real localSlipRate,
                                          real deltaT,
                                          real vStar,
                                          real prakashLength) {
    return strength;
  };
};

class BiMaterialFault {
  public:
  BiMaterialFault(seissol::initializer::parameters::DRParameters* parameters) {};

  static void copyLtsTreeToLocal(FrictionLawData* data,
                                 seissol::initializer::Layer& layerData,
                                 const seissol::initializer::DynamicRupture* const dynRup,
                                 real fullUpdateTime) {
    const auto* concreteLts =
        dynamic_cast<const seissol::initializer::LTSLinearSlipWeakeningBimaterial*>(dynRup);
    data->regularizedStrength = layerData.var(concreteLts->regularizedStrength,
                                              seissol::initializer::AllocationPlace::Device);
  }

  SEISSOL_DEVICE static real
      resampleSlipRate(FrictionLawContext& ctx,
                       const real (&slipRateMagnitude)[dr::misc::NumPaddedPoints]) {
    return slipRateMagnitude[ctx.pointIndex];
  };

  SEISSOL_DEVICE static real stateVariableHook(FrictionLawContext& ctx,
                                               real localAccumulatedSlip,
                                               real localDc,
                                               real tpProxyExponent) {
    return std::min(std::fabs(localAccumulatedSlip) / localDc, static_cast<real>(1.0));
  };

  SEISSOL_DEVICE static real strengthHook(FrictionLawContext& ctx,
                                          real faultStrength,
                                          real localSlipRate,
                                          real deltaT,
                                          real vStar,
                                          real prakashLength) {
    const real expterm = std::exp(-(std::max(static_cast<real>(0.0), localSlipRate) + vStar) *
                                  deltaT / prakashLength);

    const real newStrength = ctx.data->regularizedStrength[ctx.ltsFace][ctx.pointIndex] * expterm +
                             faultStrength * (1.0 - expterm);

    ctx.data->regularizedStrength[ctx.ltsFace][ctx.pointIndex] = newStrength;
    return newStrength;
  };
};

class TPApprox {
  public:
  TPApprox(seissol::initializer::parameters::DRParameters* parameters) {};

  static void copyLtsTreeToLocal(FrictionLawData* data,
                                 seissol::initializer::Layer& layerData,
                                 const seissol::initializer::DynamicRupture* const dynRup,
                                 real fullUpdateTime) {}

  SEISSOL_DEVICE static real
      resampleSlipRate(FrictionLawContext& ctx,
                       const real (&slipRateMagnitude)[dr::misc::NumPaddedPoints]) {
    return slipRateMagnitude[ctx.pointIndex];
  };

  SEISSOL_DEVICE static real stateVariableHook(FrictionLawContext& ctx,
                                               real localAccumulatedSlip,
                                               real localDc,
                                               real tpProxyExponent) {
    const real factor = (1.0 + std::fabs(localAccumulatedSlip) / localDc);
    return 1.0 - std::pow(factor, -tpProxyExponent);
  };

  SEISSOL_DEVICE static real strengthHook(FrictionLawContext& ctx,
                                          real strength,
                                          real localSlipRate,
                                          real deltaT,
                                          real vStar,
                                          real prakashLength) {
    return strength;
  };
};

} // namespace seissol::dr::friction_law::gpu

#endif // SEISSOL_SRC_DYNAMICRUPTURE_FRICTIONLAWS_GPUIMPL_LINEARSLIPWEAKENING_H_<|MERGE_RESOLUTION|>--- conflicted
+++ resolved
@@ -183,15 +183,10 @@
 
   SEISSOL_DEVICE static void calcStateVariableHook(FrictionLawContext& ctx,
                                                    unsigned int timeIndex) {
-<<<<<<< HEAD
-=======
-    const auto deltaT{ctx.data->deltaT[timeIndex]};
-    const real tn{ctx.fullUpdateTime + deltaT};
->>>>>>> 22b9be16
     const auto t0{ctx.data->drParameters.t0};
     const auto tpProxyExponent{ctx.data->drParameters.tpProxyExponent};
 
-    real tn = ctx.data->mFullUpdateTime;
+    real tn = ctx.fullUpdateTime;
     for (int i = 0; i <= timeIndex; ++i) {
       tn += ctx.data->deltaT[i];
     }
