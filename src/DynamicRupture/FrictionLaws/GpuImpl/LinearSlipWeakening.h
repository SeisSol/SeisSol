#ifndef SEISSOL_GPU_LINEARSLIPWEAKENING_H
#define SEISSOL_GPU_LINEARSLIPWEAKENING_H

#include "DynamicRupture/FrictionLaws/GpuImpl/BaseFrictionSolver.h"

namespace seissol::dr::friction_law::gpu {

class NoSpecialization;

/**
 * Abstract Class implementing the general structure of linear slip weakening friction laws.
 * specific implementation is done by overriding and implementing the hook functions (via CRTP).
 */
template <typename Derived>
class LinearSlipWeakeningBase : public BaseFrictionSolver<LinearSlipWeakeningBase<Derived>> {
  public:
  LinearSlipWeakeningBase<Derived>(seissol::initializer::parameters::DRParameters* drParameters)
      : BaseFrictionSolver<LinearSlipWeakeningBase<Derived>>(drParameters){};

  void allocateAuxiliaryMemory() override { FrictionSolverDetails::allocateAuxiliaryMemory(); }

  #pragma omp declare target
  void updateFrictionAndSlip(unsigned timeIndex) {
    // computes fault strength, which is the critical value whether active slip exists.
    static_cast<Derived*>(this)->calcStrengthHook(
        this->faultStresses, this->strengthBuffer, timeIndex);
    // computes resulting slip rates, traction and slip dependent on current friction
    // coefficient and strength
    this->calcSlipRateAndTraction(
        this->faultStresses, this->tractionResults, this->strengthBuffer, timeIndex);
    static_cast<Derived*>(this)->calcStateVariableHook(this->stateVariableBuffer, timeIndex);
    this->frictionFunctionHook(this->stateVariableBuffer);
  }

  /**
   *  compute the slip rate and the traction from the fault strength and fault stresses
   *  also updates the directional slip1 and slip2
   */
  void calcSlipRateAndTraction(FaultStresses* devFaultStresses,
                               TractionResults* devTractionResults,
                               real (*devStrengthBuffer)[misc::NumPaddedPoints],
                               unsigned int timeIndex) {

    const auto layerSize{this->currLayerSize};
    auto* devInitialStressInFaultCS{this->initialStressInFaultCS};
    auto* devImpAndEta{this->impAndEta};
    auto* devSlipRateMagnitude{this->slipRateMagnitude};
    auto* devSlipRate1{this->slipRate1};
    auto* devSlipRate2{this->slipRate2};
    auto* devTraction1{this->traction1};
    auto* devTraction2{this->traction2};
    auto* devSlip1{this->slip1};
    auto* devSlip2{this->slip2};
    auto deltaT{this->deltaT[timeIndex]};
    auto* queue{this->queue};

    auto chunksize{this->chunksize};

<<<<<<< HEAD
    sycl::nd_range rng{{this->currLayerSize * misc::NumPaddedPoints}, {misc::NumPaddedPoints}};
    this->queue.submit([&](sycl::handler& cgh) {
      cgh.parallel_for(rng, [=](sycl::nd_item<1> item) {
        const auto ltsFace = item.get_group().get_group_id(0);
        const auto pointIndex = item.get_local_id(0);
=======
    for (int chunk = 0; chunk < this->chunkcount; ++chunk)
    #pragma omp target depend(inout: queue[chunk]) device(TARGETDART_ANY) map(to:chunksize) map(to: CCHUNK(devFaultStresses), CCHUNK(devStrengthBuffer), CCHUNK(devInitialStressInFaultCS), CCHUNK(devImpAndEta)) map(tofrom: CCHUNK(devSlipRateMagnitude), CCHUNK(devSlipRate1), CCHUNK(devSlipRate2), CCHUNK(devSlip1), CCHUNK(devSlip2)) map(from: CCHUNK(devTraction1), CCHUNK(devTraction2), CCHUNK(devTractionResults)) nowait
    #pragma omp metadirective when(device={kind(nohost)}: teams distribute) default(parallel for)
      CCHUNKLOOP(ltsFace) {
        #pragma omp metadirective when(device={kind(nohost)}: parallel for) default(simd)
        for (int pointIndex = 0; pointIndex < misc::numPaddedPoints; ++pointIndex) {
>>>>>>> fcc5a988

        auto& faultStresses = devFaultStresses[ltsFace];
        auto& tractionResults = devTractionResults[ltsFace];
        auto& strength = devStrengthBuffer[ltsFace];

        // calculate absolute value of stress in Y and Z direction
        const real totalStress1 = devInitialStressInFaultCS[ltsFace][pointIndex][3] +
                                  faultStresses.traction1[timeIndex][pointIndex];
        const real totalStress2 = devInitialStressInFaultCS[ltsFace][pointIndex][5] +
                                  faultStresses.traction2[timeIndex][pointIndex];
        const real absoluteShearStress = misc::magnitude(totalStress1, totalStress2);
        // calculate slip rates
        devSlipRateMagnitude[ltsFace][pointIndex] =
            sycl::max(static_cast<real>(0.0),
                      (absoluteShearStress - strength[pointIndex]) * devImpAndEta[ltsFace].invEtaS);
        const auto divisor = strength[pointIndex] +
                             devImpAndEta[ltsFace].etaS * devSlipRateMagnitude[ltsFace][pointIndex];
        devSlipRate1[ltsFace][pointIndex] =
            devSlipRateMagnitude[ltsFace][pointIndex] * totalStress1 / divisor;
        devSlipRate2[ltsFace][pointIndex] =
            devSlipRateMagnitude[ltsFace][pointIndex] * totalStress2 / divisor;
        // calculate traction
        tractionResults.traction1[timeIndex][pointIndex] =
            faultStresses.traction1[timeIndex][pointIndex] -
            devImpAndEta[ltsFace].etaS * devSlipRate1[ltsFace][pointIndex];
        tractionResults.traction2[timeIndex][pointIndex] =
            faultStresses.traction2[timeIndex][pointIndex] -
            devImpAndEta[ltsFace].etaS * devSlipRate2[ltsFace][pointIndex];
        devTraction1[ltsFace][pointIndex] = tractionResults.traction1[timeIndex][pointIndex];
        devTraction2[ltsFace][pointIndex] = tractionResults.traction2[timeIndex][pointIndex];
        // update directional slip
        devSlip1[ltsFace][pointIndex] += devSlipRate1[ltsFace][pointIndex] * deltaT;
        devSlip2[ltsFace][pointIndex] += devSlipRate2[ltsFace][pointIndex] * deltaT;
      }
    }
  }

  /**
   * evaluate friction law: updated mu -> friction law
   * for example see Carsten Uphoff's thesis: Eq. 2.45
   */
<<<<<<< HEAD
  void frictionFunctionHook(real (*stateVariableBuffer)[misc::NumPaddedPoints]) {
    auto* devMu{this->mu};
    auto* devMuS{this->muS};
    auto* devMuD{this->muD};
    auto* devSlipRateMagnitude{this->slipRateMagnitude};
    auto* devPeakSlipRate{this->peakSlipRate};
    auto devHealingThreshold{this->drParameters->healingThreshold};

    sycl::nd_range rng{{this->currLayerSize * misc::NumPaddedPoints}, {misc::NumPaddedPoints}};
    this->queue.submit([&](sycl::handler& cgh) {
      cgh.parallel_for(rng, [=](sycl::nd_item<1> item) {
        const auto ltsFace = item.get_group().get_group_id(0);
        const auto pointIndex = item.get_local_id(0);
=======
  void frictionFunctionHook(real (*stateVariableBuffer)[misc::numPaddedPoints]) {
    const auto layerSize{this->currLayerSize};
    auto* devMu{this->mu};
    auto* devMuS{this->muS};
    auto* devMuD{this->muD};
    auto* queue{this->queue};

    auto chunksize{this->chunksize};

    for (int chunk = 0; chunk < this->chunkcount; ++chunk)
    #pragma omp target depend(inout: queue[chunk]) device(TARGETDART_ANY) map(to: chunksize) map(to: CCHUNK(devMuS), CCHUNK(devMuD), CCHUNK(stateVariableBuffer)) map(from: CCHUNK(devMu)) nowait
    #pragma omp metadirective when(device={kind(nohost)}: teams distribute) default(parallel for)
      CCHUNKLOOP(ltsFace) {
        #pragma omp metadirective when(device={kind(nohost)}: parallel for) default(simd)
        for (int pointIndex = 0; pointIndex < misc::numPaddedPoints; ++pointIndex) {
>>>>>>> fcc5a988

        auto& stateVariable = stateVariableBuffer[ltsFace];
        devMu[ltsFace][pointIndex] =
            devMuS[ltsFace][pointIndex] -
            (devMuS[ltsFace][pointIndex] - devMuD[ltsFace][pointIndex]) * stateVariable[pointIndex];
<<<<<<< HEAD
        // instantaneous healing
        if ((devPeakSlipRate[ltsFace][pointIndex] > devHealingThreshold) &&
            (devSlipRateMagnitude[ltsFace][pointIndex] < devHealingThreshold)) {
          devMu[ltsFace][pointIndex] = devMuS[ltsFace][pointIndex];
          stateVariable[pointIndex] = 0.0;
        }
      });
    });
=======
      }
    }
>>>>>>> fcc5a988
  }

  /*
   * output time when shear stress is equal to the dynamic stress after rupture arrived
   * currently only for linear slip weakening
   */
  void saveDynamicStressOutput() {
    const auto layerSize{this->currLayerSize};
    auto fullUpdateTime{this->mFullUpdateTime};
    auto* devDynStressTime{this->dynStressTime};
    auto* devDynStressTimePending{this->dynStressTimePending};
    auto* devAccumulatedSlipMagnitude{this->accumulatedSlipMagnitude};
    auto* devDC{this->dC};
    auto* queue{this->queue};

    auto chunksize{this->chunksize};

<<<<<<< HEAD
    sycl::nd_range rng{{this->currLayerSize * misc::NumPaddedPoints}, {misc::NumPaddedPoints}};
    this->queue.submit([&](sycl::handler& cgh) {
      cgh.parallel_for(rng, [=](sycl::nd_item<1> item) {
        const auto ltsFace = item.get_group().get_group_id(0);
        const auto pointIndex = item.get_local_id(0);
=======
    for (int chunk = 0; chunk < this->chunkcount; ++chunk)
    #pragma omp target depend(inout: queue[chunk]) device(TARGETDART_ANY) map(to:chunksize,fullUpdateTime) map(to: CCHUNK(devAccumulatedSlipMagnitude), CCHUNK(devDC)) map(tofrom: CCHUNK(devDynStressTimePending)) map(from: CCHUNK(devDynStressTime)) nowait
    #pragma omp metadirective when(device={kind(nohost)}: teams distribute) default(parallel for)
      CCHUNKLOOP(ltsFace) {
        #pragma omp metadirective when(device={kind(nohost)}: parallel for) default(simd)
        for (int pointIndex = 0; pointIndex < misc::numPaddedPoints; ++pointIndex) {
>>>>>>> fcc5a988

        if (devDynStressTimePending[ltsFace][pointIndex] &&
            sycl::fabs(devAccumulatedSlipMagnitude[ltsFace][pointIndex]) >=
                devDC[ltsFace][pointIndex]) {
          devDynStressTime[ltsFace][pointIndex] = fullUpdateTime;
          devDynStressTimePending[ltsFace][pointIndex] = false;
        }
      }
    }
  }

  void preHook(real (*stateVariableBuffer)[misc::NumPaddedPoints]) {}
  void postHook(real (*stateVariableBuffer)[misc::NumPaddedPoints]) {}

  protected:
<<<<<<< HEAD
  static constexpr real U0 = 10e-14;
  real (*dC)[misc::NumPaddedPoints];
  real (*muS)[misc::NumPaddedPoints];
  real (*muD)[misc::NumPaddedPoints];
  real (*cohesion)[misc::NumPaddedPoints];
  real (*forcedRuptureTime)[misc::NumPaddedPoints];
=======
  static constexpr real u0 = 10e-14;
  real (*dC)[misc::numPaddedPoints];
  real (*muS)[misc::numPaddedPoints];
  real (*muD)[misc::numPaddedPoints];
  real (*cohesion)[misc::numPaddedPoints];
  real (*forcedRuptureTime)[misc::numPaddedPoints];
  #pragma omp end declare target
>>>>>>> fcc5a988
};

template <class SpecializationT>
class LinearSlipWeakeningLaw
    : public LinearSlipWeakeningBase<LinearSlipWeakeningLaw<SpecializationT>> {
  public:
  LinearSlipWeakeningLaw<SpecializationT>(
      seissol::initializer::parameters::DRParameters* drParameters)
      : LinearSlipWeakeningBase<LinearSlipWeakeningLaw<SpecializationT>>(drParameters),
        specialization(drParameters){};

  void copySpecificLtsDataTreeToLocal(seissol::initializer::Layer& layerData,
                                      const seissol::initializer::DynamicRupture* const dynRup,
                                      real fullUpdateTime) override {
    auto* concreteLts = dynamic_cast<const seissol::initializer::LTSLinearSlipWeakening*>(dynRup);
    this->dC = layerData.var(concreteLts->dC, seissol::initializer::AllocationPlace::Device);
    this->muS = layerData.var(concreteLts->muS, seissol::initializer::AllocationPlace::Device);
    this->muD = layerData.var(concreteLts->muD, seissol::initializer::AllocationPlace::Device);
    this->cohesion =
        layerData.var(concreteLts->cohesion, seissol::initializer::AllocationPlace::Device);
    this->forcedRuptureTime = layerData.var(concreteLts->forcedRuptureTime,
                                            seissol::initializer::AllocationPlace::Device);
    this->specialization.copyLtsTreeToLocal(layerData, dynRup, fullUpdateTime);
  }

  #pragma omp declare target
  void calcStrengthHook(FaultStresses* devFaultStresses,
                        real (*devStrengthBuffer)[misc::NumPaddedPoints],
                        unsigned int timeIndex) {

                          const auto layerSize{this->currLayerSize};
    auto deltaT{this->deltaT[timeIndex]};
    auto* devInitialStressInFaultCS{this->initialStressInFaultCS};
    auto* devSlipRateMagnitude{this->slipRateMagnitude};
    auto* devCohesion{this->cohesion};
    auto* devMu{this->mu};
    auto* queue{this->queue};

    const auto vStar{this->drParameters->vStar};
    const auto prakashLength{this->drParameters->prakashLength};
    auto currentLayerDetails = specialization.getCurrentLayerDetails();

<<<<<<< HEAD
    sycl::nd_range rng{{this->currLayerSize * misc::NumPaddedPoints}, {misc::NumPaddedPoints}};
    this->queue.submit([&](sycl::handler& cgh) {
      cgh.parallel_for(rng, [=](sycl::nd_item<1> item) {
        const auto ltsFace = item.get_group().get_group_id(0);
        const auto pointIndex = item.get_local_id(0);
=======
    auto chunksize{this->chunksize};
>>>>>>> fcc5a988

    if constexpr(std::is_same_v<SpecializationT, NoSpecialization>) {
      for (int chunk = 0; chunk < this->chunkcount; ++chunk)
      #pragma omp target depend(inout: queue[chunk]) device(TARGETDART_ANY) map(to:chunksize) map(to: CCHUNK(devMu), CCHUNK(devCohesion), CCHUNK(devInitialStressInFaultCS), CCHUNK(devFaultStresses)) map(from: CCHUNK(devStrengthBuffer)) nowait
      #pragma omp metadirective when(device={kind(nohost)}: teams distribute) default(parallel for)
        CCHUNKLOOP(ltsFace) {
          #pragma omp metadirective when(device={kind(nohost)}: parallel for) default(simd)
          for (int pointIndex = 0; pointIndex < misc::numPaddedPoints; ++pointIndex) {

<<<<<<< HEAD
        const real totalNormalStress = devInitialStressInFaultCS[ltsFace][pointIndex][0] +
                                       faultStresses.normalStress[timeIndex][pointIndex];
        strength[pointIndex] =
            -devCohesion[ltsFace][pointIndex] -
            devMu[ltsFace][pointIndex] * sycl::min(totalNormalStress, static_cast<real>(0.0));

        strength[pointIndex] =
            SpecializationT::strengthHook(currentLayerDetails,
                                          strength[pointIndex],
                                          devSlipRateMagnitude[ltsFace][pointIndex],
                                          deltaT,
                                          vStar,
                                          prakashLength,
                                          ltsFace,
                                          pointIndex);
      });
    });
=======
          auto& faultStresses = devFaultStresses[ltsFace];
          auto& strength = devStrengthBuffer[ltsFace];

          const real totalNormalStress = devInitialStressInFaultCS[ltsFace][pointIndex][0] +
                                        faultStresses.normalStress[timeIndex][pointIndex];
          auto localStrength =
              -devCohesion[ltsFace][pointIndex] -
              devMu[ltsFace][pointIndex] * std::min(totalNormalStress, static_cast<real>(0.0));

          strength[pointIndex] = localStrength;
        }
      }
    }
    else {
      auto* regStrength = currentLayerDetails.regularisedStrength;
      for (int chunk = 0; chunk < this->chunkcount; ++chunk)
        #pragma omp target depend(inout: queue[chunk]) device(TARGETDART_ANY) map(to:chunksize, vStar, deltaT, prakashLength) map(to: CCHUNK(devMu), CCHUNK(devCohesion), CCHUNK(devSlipRateMagnitude), CCHUNK(devInitialStressInFaultCS), CCHUNK(devFaultStresses)) map(from: CCHUNK(devStrengthBuffer)) map(tofrom:CCHUNK(regStrength)) nowait
        #pragma omp metadirective when(device={kind(nohost)}: teams distribute) default(parallel for)
        CCHUNKLOOP(ltsFace) {
          #pragma omp metadirective when(device={kind(nohost)}: parallel for) default(simd)
          for (int pointIndex = 0; pointIndex < misc::numPaddedPoints; ++pointIndex) {
            typename SpecializationT::Details currentLayerDetails;
            currentLayerDetails.regularisedStrength = regStrength;

          auto& faultStresses = devFaultStresses[ltsFace];
          auto& strength = devStrengthBuffer[ltsFace];

          const real totalNormalStress = devInitialStressInFaultCS[ltsFace][pointIndex][0] +
                                        faultStresses.normalStress[timeIndex][pointIndex];
          auto localStrength =
              -devCohesion[ltsFace][pointIndex] -
              devMu[ltsFace][pointIndex] * std::min(totalNormalStress, static_cast<real>(0.0));

          strength[pointIndex] =
              SpecializationT::strengthHook(currentLayerDetails,
                                            localStrength,
                                            devSlipRateMagnitude[ltsFace][pointIndex],
                                            deltaT,
                                            vStar,
                                            prakashLength,
                                            ltsFace,
                                            pointIndex);
        }
      }
    }
>>>>>>> fcc5a988
  }

  void calcStateVariableHook(real (*devStateVariableBuffer)[misc::NumPaddedPoints],
                             unsigned int timeIndex) {

    auto* devAccumulatedSlipMagnitude{this->accumulatedSlipMagnitude};
    auto* devSlipRateMagnitude{this->slipRateMagnitude};
    auto* devForcedRuptureTime{this->forcedRuptureTime};
    auto* devDC{this->dC};
    auto* devResample{this->resampleMatrix};
    auto deltaT{this->deltaT[timeIndex]};
    const real tn{this->mFullUpdateTime + deltaT};
    const auto t0{this->drParameters->t0};
<<<<<<< HEAD
    const auto tpProxyExponent{this->drParameters->tpProxyExponent};

    sycl::nd_range rng{{this->currLayerSize * misc::NumPaddedPoints}, {misc::NumPaddedPoints}};
    this->queue.submit([&](sycl::handler& cgh) {
      cgh.parallel_for(rng, [=](sycl::nd_item<1> item) {
        auto ltsFace = item.get_group().get_group_id(0);
        auto pointIndex = item.get_local_id(0);

        const real resampledSlipRate = SpecializationT::resampleSlipRate(
            devResample, devSlipRateMagnitude[ltsFace], pointIndex);

=======
    const auto layerSize{this->currLayerSize};

    constexpr auto dim0 = misc::dimSize<init::resample, 0>();
    constexpr auto dim1 = misc::dimSize<init::resample, 1>();
    constexpr auto resampleSize = dim0 * dim1 * sizeof(real);
    auto* queue{this->queue};

    auto chunksize{this->chunksize};

    for (int chunk = 0; chunk < this->chunkcount; ++chunk)
    #pragma omp target depend(inout: queue[chunk]) device(TARGETDART_ANY) map(to:chunksize, tn, t0, deltaT) map(to: CCHUNK(devSlipRateMagnitude), CCHUNK(devForcedRuptureTime), CCHUNK(devDC), devResample[0:resampleSize]) map(tofrom: CCHUNK(devAccumulatedSlipMagnitude)) map(from: CCHUNK(devStateVariableBuffer)) nowait
    #pragma omp metadirective when(device={kind(nohost)}: teams distribute) default(parallel for)
      CCHUNKLOOP(ltsFace) {
        #pragma omp metadirective when(device={kind(nohost)}: parallel for) default(simd)
        for (int pointIndex = 0; pointIndex < misc::numPaddedPoints; ++pointIndex) {

        real resampledSlipRate = SpecializationT::resampleSlipRate(
            devResample, devSlipRateMagnitude[ltsFace], pointIndex);
        auto& stateVariable = devStateVariableBuffer[ltsFace];

>>>>>>> fcc5a988
        // integrate slip rate to get slip = state variable
        devAccumulatedSlipMagnitude[ltsFace][pointIndex] += resampledSlipRate * deltaT;

        // Actually slip is already the stateVariable for this FL, but to simplify the next
        // equations we divide it here by the critical distance.
        const real localStateVariable =
            SpecializationT::stateVariableHook(devAccumulatedSlipMagnitude[ltsFace][pointIndex],
                                               devDC[ltsFace][pointIndex],
                                               tpProxyExponent,
                                               ltsFace,
                                               pointIndex);

        real f2 = 0.0;
        if (t0 == 0) {
          f2 = 1.0 * (tn >= devForcedRuptureTime[ltsFace][pointIndex]);
        } else {
          f2 = sycl::clamp((tn - devForcedRuptureTime[ltsFace][pointIndex]) / t0,
                           static_cast<real>(0.0),
                           static_cast<real>(1.0));
        }
<<<<<<< HEAD
        devStateVariableBuffer[ltsFace][pointIndex] = sycl::max(localStateVariable, f2);
      });
    });
=======
        stateVariable[pointIndex] = std::max(localStateVariable, f2);
      }
    }
>>>>>>> fcc5a988
  }

  protected:
  SpecializationT specialization;
  #pragma omp end declare target
};

class NoSpecialization {
  public:
  NoSpecialization(seissol::initializer::parameters::DRParameters* parameters) {};

  void copyLtsTreeToLocal(seissol::initializer::Layer& layerData,
                          const seissol::initializer::DynamicRupture* const dynRup,
                          real fullUpdateTime) {}

<<<<<<< HEAD
  static real resampleSlipRate(const real* resampleMatrix,
                               const real (&slipRateMagnitude)[dr::misc::NumPaddedPoints],
=======
  #pragma omp declare target
  static real resampleSlipRate(real const* resampleMatrix,
                               real const (&slipRateMagnitude)[dr::misc::numPaddedPoints],
>>>>>>> fcc5a988
                               size_t pointIndex) {

    // perform matrix vector multiplication

    constexpr auto Dim0 = misc::dimSize<init::resample, 0>();
    constexpr auto Dim1 = misc::dimSize<init::resample, 1>();
    static_assert(Dim0 == misc::NumPaddedPoints);
    static_assert(Dim0 >= Dim1);

    real result{0.0};
    for (size_t i{0}; i < Dim1; ++i) {
      result += resampleMatrix[pointIndex + i * Dim0] * slipRateMagnitude[i];
    }
    return result;
  };

  struct Details {};
  Details getCurrentLayerDetails() { return Details{}; }

  static real stateVariableHook(real localAccumulatedSlip,
                                real localDc,
                                real tpProxyExponent,
                                size_t ltsFace,
                                size_t pointIndex) {
    return sycl::min(sycl::fabs(localAccumulatedSlip) / localDc, static_cast<real>(1.0));
  };

  static real strengthHook(Details details,
                           real strength,
                           real localSlipRate,
                           real deltaT,
                           real vStar,
                           real prakashLength,
                           size_t ltsFace,
                           size_t pointIndex) {
    return strength;
  }
  #pragma omp end declare target
};

class BiMaterialFault {
  public:
  BiMaterialFault(seissol::initializer::parameters::DRParameters* parameters) {};

  void copyLtsTreeToLocal(seissol::initializer::Layer& layerData,
                          const seissol::initializer::DynamicRupture* const dynRup,
                          real fullUpdateTime) {
    auto* concreteLts =
        dynamic_cast<const seissol::initializer::LTSLinearSlipWeakeningBimaterial*>(dynRup);
    this->regularisedStrength = layerData.var(concreteLts->regularisedStrength,
                                              seissol::initializer::AllocationPlace::Device);
  }

<<<<<<< HEAD
  static real resampleSlipRate([[maybe_unused]] const real* resampleMatrix,
                               const real (&slipRateMagnitude)[dr::misc::NumPaddedPoints],
=======
  #pragma omp declare target
  static real resampleSlipRate([[maybe_unused]] real const* resampleMatrix,
                               real const (&slipRateMagnitude)[dr::misc::numPaddedPoints],
>>>>>>> fcc5a988
                               size_t pointIndex) {
    return slipRateMagnitude[pointIndex];
  };

  struct Details {
    real (*regularisedStrength)[misc::NumPaddedPoints];
  };

  Details getCurrentLayerDetails() {
    Details details{this->regularisedStrength};
    return details;
  }

  static real stateVariableHook(real localAccumulatedSlip,
                                real localDc,
                                real tpProxyExponent,
                                size_t ltsFace,
                                size_t pointIndex) {
    return sycl::min(sycl::fabs(localAccumulatedSlip) / localDc, static_cast<real>(1.0));
  };

  static real strengthHook(Details details,
                           real faultStrength,
                           real localSlipRate,
                           real deltaT,
                           real vStar,
                           real prakashLength,
                           size_t ltsFace,
                           size_t pointIndex) {

    auto* regularisedStrength = details.regularisedStrength[ltsFace];

    const real expterm = std::exp(-(std::max(static_cast<real>(0.0), localSlipRate) + vStar) *
                                   deltaT / prakashLength);

    const real newStrength =
        regularisedStrength[pointIndex] * expterm + faultStrength * (1.0 - expterm);

    regularisedStrength[pointIndex] = newStrength;
    return newStrength;
  };

  private:
<<<<<<< HEAD
  real (*regularisedStrength)[misc::NumPaddedPoints];
=======
  real (*regularisedStrength)[misc::numPaddedPoints];
  #pragma omp end declare target
>>>>>>> fcc5a988
};

class TPApprox {
  public:
  TPApprox(seissol::initializer::parameters::DRParameters* parameters) {};

  void copyLtsTreeToLocal(seissol::initializer::Layer& layerData,
                          const seissol::initializer::DynamicRupture* const dynRup,
                          real fullUpdateTime) {}

  static real resampleSlipRate([[maybe_unused]] const real* resampleMatrix,
                               const real (&slipRateMagnitude)[dr::misc::NumPaddedPoints],
                               size_t pointIndex) {
    return slipRateMagnitude[pointIndex];
  };

  struct Details {
    real (*regularisedStrength)[misc::NumPaddedPoints];
  };

  Details getCurrentLayerDetails() { return Details{}; }

  static real stateVariableHook(real localAccumulatedSlip,
                                real localDc,
                                real tpProxyExponent,
                                size_t ltsFace,
                                size_t pointIndex) {
    const real factor = (1.0 + sycl::fabs(localAccumulatedSlip) / localDc);
    return 1.0 - sycl::pow(factor, -tpProxyExponent);
  };

  static real strengthHook(Details details,
                           real strength,
                           real localSlipRate,
                           real deltaT,
                           real vStar,
                           real prakashLength,
                           size_t ltsFace,
                           size_t pointIndex) {
    return strength;
  };
};

} // namespace seissol::dr::friction_law::gpu

#endif // SEISSOL_GPU_LINEARSLIPWEAKENING_H<|MERGE_RESOLUTION|>--- conflicted
+++ resolved
@@ -56,20 +56,12 @@
 
     auto chunksize{this->chunksize};
 
-<<<<<<< HEAD
-    sycl::nd_range rng{{this->currLayerSize * misc::NumPaddedPoints}, {misc::NumPaddedPoints}};
-    this->queue.submit([&](sycl::handler& cgh) {
-      cgh.parallel_for(rng, [=](sycl::nd_item<1> item) {
-        const auto ltsFace = item.get_group().get_group_id(0);
-        const auto pointIndex = item.get_local_id(0);
-=======
     for (int chunk = 0; chunk < this->chunkcount; ++chunk)
     #pragma omp target depend(inout: queue[chunk]) device(TARGETDART_ANY) map(to:chunksize) map(to: CCHUNK(devFaultStresses), CCHUNK(devStrengthBuffer), CCHUNK(devInitialStressInFaultCS), CCHUNK(devImpAndEta)) map(tofrom: CCHUNK(devSlipRateMagnitude), CCHUNK(devSlipRate1), CCHUNK(devSlipRate2), CCHUNK(devSlip1), CCHUNK(devSlip2)) map(from: CCHUNK(devTraction1), CCHUNK(devTraction2), CCHUNK(devTractionResults)) nowait
     #pragma omp metadirective when(device={kind(nohost)}: teams distribute) default(parallel for)
       CCHUNKLOOP(ltsFace) {
         #pragma omp metadirective when(device={kind(nohost)}: parallel for) default(simd)
-        for (int pointIndex = 0; pointIndex < misc::numPaddedPoints; ++pointIndex) {
->>>>>>> fcc5a988
+        for (int pointIndex = 0; pointIndex < misc::NumPaddedPoints; ++pointIndex) {
 
         auto& faultStresses = devFaultStresses[ltsFace];
         auto& tractionResults = devTractionResults[ltsFace];
@@ -111,22 +103,7 @@
    * evaluate friction law: updated mu -> friction law
    * for example see Carsten Uphoff's thesis: Eq. 2.45
    */
-<<<<<<< HEAD
   void frictionFunctionHook(real (*stateVariableBuffer)[misc::NumPaddedPoints]) {
-    auto* devMu{this->mu};
-    auto* devMuS{this->muS};
-    auto* devMuD{this->muD};
-    auto* devSlipRateMagnitude{this->slipRateMagnitude};
-    auto* devPeakSlipRate{this->peakSlipRate};
-    auto devHealingThreshold{this->drParameters->healingThreshold};
-
-    sycl::nd_range rng{{this->currLayerSize * misc::NumPaddedPoints}, {misc::NumPaddedPoints}};
-    this->queue.submit([&](sycl::handler& cgh) {
-      cgh.parallel_for(rng, [=](sycl::nd_item<1> item) {
-        const auto ltsFace = item.get_group().get_group_id(0);
-        const auto pointIndex = item.get_local_id(0);
-=======
-  void frictionFunctionHook(real (*stateVariableBuffer)[misc::numPaddedPoints]) {
     const auto layerSize{this->currLayerSize};
     auto* devMu{this->mu};
     auto* devMuS{this->muS};
@@ -140,26 +117,20 @@
     #pragma omp metadirective when(device={kind(nohost)}: teams distribute) default(parallel for)
       CCHUNKLOOP(ltsFace) {
         #pragma omp metadirective when(device={kind(nohost)}: parallel for) default(simd)
-        for (int pointIndex = 0; pointIndex < misc::numPaddedPoints; ++pointIndex) {
->>>>>>> fcc5a988
+        for (int pointIndex = 0; pointIndex < misc::NumPaddedPoints; ++pointIndex) {
 
         auto& stateVariable = stateVariableBuffer[ltsFace];
         devMu[ltsFace][pointIndex] =
             devMuS[ltsFace][pointIndex] -
             (devMuS[ltsFace][pointIndex] - devMuD[ltsFace][pointIndex]) * stateVariable[pointIndex];
-<<<<<<< HEAD
         // instantaneous healing
         if ((devPeakSlipRate[ltsFace][pointIndex] > devHealingThreshold) &&
             (devSlipRateMagnitude[ltsFace][pointIndex] < devHealingThreshold)) {
           devMu[ltsFace][pointIndex] = devMuS[ltsFace][pointIndex];
           stateVariable[pointIndex] = 0.0;
         }
-      });
-    });
-=======
-      }
-    }
->>>>>>> fcc5a988
+      }
+    }
   }
 
   /*
@@ -177,20 +148,12 @@
 
     auto chunksize{this->chunksize};
 
-<<<<<<< HEAD
-    sycl::nd_range rng{{this->currLayerSize * misc::NumPaddedPoints}, {misc::NumPaddedPoints}};
-    this->queue.submit([&](sycl::handler& cgh) {
-      cgh.parallel_for(rng, [=](sycl::nd_item<1> item) {
-        const auto ltsFace = item.get_group().get_group_id(0);
-        const auto pointIndex = item.get_local_id(0);
-=======
     for (int chunk = 0; chunk < this->chunkcount; ++chunk)
     #pragma omp target depend(inout: queue[chunk]) device(TARGETDART_ANY) map(to:chunksize,fullUpdateTime) map(to: CCHUNK(devAccumulatedSlipMagnitude), CCHUNK(devDC)) map(tofrom: CCHUNK(devDynStressTimePending)) map(from: CCHUNK(devDynStressTime)) nowait
     #pragma omp metadirective when(device={kind(nohost)}: teams distribute) default(parallel for)
       CCHUNKLOOP(ltsFace) {
         #pragma omp metadirective when(device={kind(nohost)}: parallel for) default(simd)
-        for (int pointIndex = 0; pointIndex < misc::numPaddedPoints; ++pointIndex) {
->>>>>>> fcc5a988
+        for (int pointIndex = 0; pointIndex < misc::NumPaddedPoints; ++pointIndex) {
 
         if (devDynStressTimePending[ltsFace][pointIndex] &&
             sycl::fabs(devAccumulatedSlipMagnitude[ltsFace][pointIndex]) >=
@@ -206,22 +169,13 @@
   void postHook(real (*stateVariableBuffer)[misc::NumPaddedPoints]) {}
 
   protected:
-<<<<<<< HEAD
-  static constexpr real U0 = 10e-14;
+  static constexpr real u0 = 10e-14;
   real (*dC)[misc::NumPaddedPoints];
   real (*muS)[misc::NumPaddedPoints];
   real (*muD)[misc::NumPaddedPoints];
   real (*cohesion)[misc::NumPaddedPoints];
   real (*forcedRuptureTime)[misc::NumPaddedPoints];
-=======
-  static constexpr real u0 = 10e-14;
-  real (*dC)[misc::numPaddedPoints];
-  real (*muS)[misc::numPaddedPoints];
-  real (*muD)[misc::numPaddedPoints];
-  real (*cohesion)[misc::numPaddedPoints];
-  real (*forcedRuptureTime)[misc::numPaddedPoints];
   #pragma omp end declare target
->>>>>>> fcc5a988
 };
 
 template <class SpecializationT>
@@ -264,15 +218,7 @@
     const auto prakashLength{this->drParameters->prakashLength};
     auto currentLayerDetails = specialization.getCurrentLayerDetails();
 
-<<<<<<< HEAD
-    sycl::nd_range rng{{this->currLayerSize * misc::NumPaddedPoints}, {misc::NumPaddedPoints}};
-    this->queue.submit([&](sycl::handler& cgh) {
-      cgh.parallel_for(rng, [=](sycl::nd_item<1> item) {
-        const auto ltsFace = item.get_group().get_group_id(0);
-        const auto pointIndex = item.get_local_id(0);
-=======
     auto chunksize{this->chunksize};
->>>>>>> fcc5a988
 
     if constexpr(std::is_same_v<SpecializationT, NoSpecialization>) {
       for (int chunk = 0; chunk < this->chunkcount; ++chunk)
@@ -280,27 +226,8 @@
       #pragma omp metadirective when(device={kind(nohost)}: teams distribute) default(parallel for)
         CCHUNKLOOP(ltsFace) {
           #pragma omp metadirective when(device={kind(nohost)}: parallel for) default(simd)
-          for (int pointIndex = 0; pointIndex < misc::numPaddedPoints; ++pointIndex) {
-
-<<<<<<< HEAD
-        const real totalNormalStress = devInitialStressInFaultCS[ltsFace][pointIndex][0] +
-                                       faultStresses.normalStress[timeIndex][pointIndex];
-        strength[pointIndex] =
-            -devCohesion[ltsFace][pointIndex] -
-            devMu[ltsFace][pointIndex] * sycl::min(totalNormalStress, static_cast<real>(0.0));
-
-        strength[pointIndex] =
-            SpecializationT::strengthHook(currentLayerDetails,
-                                          strength[pointIndex],
-                                          devSlipRateMagnitude[ltsFace][pointIndex],
-                                          deltaT,
-                                          vStar,
-                                          prakashLength,
-                                          ltsFace,
-                                          pointIndex);
-      });
-    });
-=======
+          for (int pointIndex = 0; pointIndex < misc::NumPaddedPoints; ++pointIndex) {
+
           auto& faultStresses = devFaultStresses[ltsFace];
           auto& strength = devStrengthBuffer[ltsFace];
 
@@ -321,7 +248,7 @@
         #pragma omp metadirective when(device={kind(nohost)}: teams distribute) default(parallel for)
         CCHUNKLOOP(ltsFace) {
           #pragma omp metadirective when(device={kind(nohost)}: parallel for) default(simd)
-          for (int pointIndex = 0; pointIndex < misc::numPaddedPoints; ++pointIndex) {
+          for (int pointIndex = 0; pointIndex < misc::NumPaddedPoints; ++pointIndex) {
             typename SpecializationT::Details currentLayerDetails;
             currentLayerDetails.regularisedStrength = regStrength;
 
@@ -346,7 +273,6 @@
         }
       }
     }
->>>>>>> fcc5a988
   }
 
   void calcStateVariableHook(real (*devStateVariableBuffer)[misc::NumPaddedPoints],
@@ -360,19 +286,6 @@
     auto deltaT{this->deltaT[timeIndex]};
     const real tn{this->mFullUpdateTime + deltaT};
     const auto t0{this->drParameters->t0};
-<<<<<<< HEAD
-    const auto tpProxyExponent{this->drParameters->tpProxyExponent};
-
-    sycl::nd_range rng{{this->currLayerSize * misc::NumPaddedPoints}, {misc::NumPaddedPoints}};
-    this->queue.submit([&](sycl::handler& cgh) {
-      cgh.parallel_for(rng, [=](sycl::nd_item<1> item) {
-        auto ltsFace = item.get_group().get_group_id(0);
-        auto pointIndex = item.get_local_id(0);
-
-        const real resampledSlipRate = SpecializationT::resampleSlipRate(
-            devResample, devSlipRateMagnitude[ltsFace], pointIndex);
-
-=======
     const auto layerSize{this->currLayerSize};
 
     constexpr auto dim0 = misc::dimSize<init::resample, 0>();
@@ -387,13 +300,12 @@
     #pragma omp metadirective when(device={kind(nohost)}: teams distribute) default(parallel for)
       CCHUNKLOOP(ltsFace) {
         #pragma omp metadirective when(device={kind(nohost)}: parallel for) default(simd)
-        for (int pointIndex = 0; pointIndex < misc::numPaddedPoints; ++pointIndex) {
+        for (int pointIndex = 0; pointIndex < misc::NumPaddedPoints; ++pointIndex) {
 
         real resampledSlipRate = SpecializationT::resampleSlipRate(
             devResample, devSlipRateMagnitude[ltsFace], pointIndex);
         auto& stateVariable = devStateVariableBuffer[ltsFace];
 
->>>>>>> fcc5a988
         // integrate slip rate to get slip = state variable
         devAccumulatedSlipMagnitude[ltsFace][pointIndex] += resampledSlipRate * deltaT;
 
@@ -414,15 +326,9 @@
                            static_cast<real>(0.0),
                            static_cast<real>(1.0));
         }
-<<<<<<< HEAD
-        devStateVariableBuffer[ltsFace][pointIndex] = sycl::max(localStateVariable, f2);
-      });
-    });
-=======
         stateVariable[pointIndex] = std::max(localStateVariable, f2);
       }
     }
->>>>>>> fcc5a988
   }
 
   protected:
@@ -438,14 +344,9 @@
                           const seissol::initializer::DynamicRupture* const dynRup,
                           real fullUpdateTime) {}
 
-<<<<<<< HEAD
-  static real resampleSlipRate(const real* resampleMatrix,
-                               const real (&slipRateMagnitude)[dr::misc::NumPaddedPoints],
-=======
   #pragma omp declare target
   static real resampleSlipRate(real const* resampleMatrix,
-                               real const (&slipRateMagnitude)[dr::misc::numPaddedPoints],
->>>>>>> fcc5a988
+                               real const (&slipRateMagnitude)[dr::misc::NumPaddedPoints],
                                size_t pointIndex) {
 
     // perform matrix vector multiplication
@@ -499,14 +400,9 @@
                                               seissol::initializer::AllocationPlace::Device);
   }
 
-<<<<<<< HEAD
-  static real resampleSlipRate([[maybe_unused]] const real* resampleMatrix,
-                               const real (&slipRateMagnitude)[dr::misc::NumPaddedPoints],
-=======
   #pragma omp declare target
   static real resampleSlipRate([[maybe_unused]] real const* resampleMatrix,
-                               real const (&slipRateMagnitude)[dr::misc::numPaddedPoints],
->>>>>>> fcc5a988
+                               real const (&slipRateMagnitude)[dr::misc::NumPaddedPoints],
                                size_t pointIndex) {
     return slipRateMagnitude[pointIndex];
   };
@@ -550,12 +446,8 @@
   };
 
   private:
-<<<<<<< HEAD
   real (*regularisedStrength)[misc::NumPaddedPoints];
-=======
-  real (*regularisedStrength)[misc::numPaddedPoints];
   #pragma omp end declare target
->>>>>>> fcc5a988
 };
 
 class TPApprox {
