--- conflicted
+++ resolved
@@ -257,11 +257,7 @@
         if (t0 == 0) {
           f2 = 1.0 * (tn >= devForcedRuptureTime[ltsFace][pointIndex]);
         } else {
-<<<<<<< HEAD
-          f2 = std::clamp((tn - forcedRuptureTime[ltsFace][pointIndex]) / t0,
-=======
           f2 = std::clamp((tn - devForcedRuptureTime[ltsFace][pointIndex]) / t0,
->>>>>>> ecda4e5d
                           static_cast<real>(0.0),
                           static_cast<real>(1.0));
         }
