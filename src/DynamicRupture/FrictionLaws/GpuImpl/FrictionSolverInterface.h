// SPDX-FileCopyrightText: 2023 SeisSol Group
//
// SPDX-License-Identifier: BSD-3-Clause
// SPDX-LicenseComments: Full text under /LICENSE and /LICENSES/
//
// SPDX-FileContributor: Author lists in /AUTHORS and /CITATION.cff

#ifndef SEISSOL_SRC_DYNAMICRUPTURE_FRICTIONLAWS_GPUIMPL_FRICTIONSOLVERINTERFACE_H_
#define SEISSOL_SRC_DYNAMICRUPTURE_FRICTIONLAWS_GPUIMPL_FRICTIONSOLVERINTERFACE_H_

#include "DynamicRupture/FrictionLaws/FrictionSolver.h"
#include "Initializer/Parameters/DRParameters.h"
#include <Memory/Tree/Layer.h>

// A sycl-independent interface is required for interacting with the wp solver
// which, in its turn, is not supposed to know anything about SYCL
namespace seissol::dr::friction_law::gpu {
struct FrictionLawData {
  seissol::initializer::parameters::DRParameters drParameters;

  const ImpedancesAndEta* __restrict impAndEta{};
  const ImpedanceMatrices* __restrict impedanceMatrices{};
  // CS = coordinate system
  real (*__restrict initialStressInFaultCS)[6][misc::NumPaddedPoints]{};
  const real (*__restrict nucleationStressInFaultCS)[6][misc::NumPaddedPoints]{};
  const real (*__restrict cohesion)[misc::NumPaddedPoints]{};
  real (*__restrict mu)[misc::NumPaddedPoints]{};
  real (*__restrict accumulatedSlipMagnitude)[misc::NumPaddedPoints]{};
  real (*__restrict slip1)[misc::NumPaddedPoints]{};
  real (*__restrict slip2)[misc::NumPaddedPoints]{};
  real (*__restrict slipRateMagnitude)[misc::NumPaddedPoints]{};
  real (*__restrict slipRate1)[misc::NumPaddedPoints]{};
  real (*__restrict slipRate2)[misc::NumPaddedPoints]{};
  real (*__restrict ruptureTime)[misc::NumPaddedPoints]{};
  bool (*__restrict ruptureTimePending)[misc::NumPaddedPoints]{};
  real (*__restrict peakSlipRate)[misc::NumPaddedPoints]{};
  real (*__restrict traction1)[misc::NumPaddedPoints]{};
  real (*__restrict traction2)[misc::NumPaddedPoints]{};
  real (*__restrict imposedStatePlus)[tensor::QInterpolated::size()]{};
  real (*__restrict imposedStateMinus)[tensor::QInterpolated::size()]{};
  DREnergyOutput* __restrict energyData{};
  const DRGodunovData* __restrict godunovData{};
  real (*__restrict initialPressure)[misc::NumPaddedPoints]{};
  const real (*__restrict nucleationPressure)[misc::NumPaddedPoints]{};

  // be careful only for some FLs initialized:
  real (*__restrict dynStressTime)[misc::NumPaddedPoints]{};
  bool (*__restrict dynStressTimePending)[misc::NumPaddedPoints]{};

  const real (*__restrict qInterpolatedPlus)[ConvergenceOrder][tensor::QInterpolated::size()]{};
  const real (*__restrict qInterpolatedMinus)[ConvergenceOrder][tensor::QInterpolated::size()]{};

  // LSW
  const real (*__restrict dC)[misc::NumPaddedPoints];
  const real (*__restrict muS)[misc::NumPaddedPoints];
  const real (*__restrict muD)[misc::NumPaddedPoints];
  const real (*__restrict forcedRuptureTime)[misc::NumPaddedPoints];
  real (*__restrict regularizedStrength)[misc::NumPaddedPoints];

  // R+S
  const real (*__restrict a)[misc::NumPaddedPoints];
  const real (*__restrict sl0)[misc::NumPaddedPoints];
  real (*__restrict stateVariable)[misc::NumPaddedPoints];

  // R+S FVW
  const real (*__restrict srW)[misc::NumPaddedPoints];

  // TP
  real (*__restrict temperature)[misc::NumPaddedPoints]{};
  real (*__restrict pressure)[misc::NumPaddedPoints]{};
  real (*__restrict theta)[misc::NumTpGridPoints][misc::NumPaddedPoints]{};
  real (*__restrict sigma)[misc::NumTpGridPoints][misc::NumPaddedPoints]{};
  const real (*__restrict halfWidthShearZone)[misc::NumPaddedPoints]{};
  const real (*__restrict hydraulicDiffusivity)[misc::NumPaddedPoints]{};

  // ISR
  const real (*__restrict imposedSlipDirection1)[misc::NumPaddedPoints];
  const real (*__restrict imposedSlipDirection2)[misc::NumPaddedPoints];

  // ISR/STF
  const real (*__restrict onsetTime)[misc::NumPaddedPoints];
  const real (*__restrict tauS)[misc::NumPaddedPoints];
  const real (*__restrict tauR)[misc::NumPaddedPoints];
  const real (*__restrict riseTime)[misc::NumPaddedPoints];
};

class FrictionSolverInterface : public seissol::dr::friction_law::FrictionSolver {
  public:
  explicit FrictionSolverInterface(seissol::initializer::parameters::DRParameters* drParameters)
      : seissol::dr::friction_law::FrictionSolver(drParameters) {}
  ~FrictionSolverInterface() override = default;

  seissol::initializer::AllocationPlace allocationPlace() override {
    return seissol::initializer::AllocationPlace::Device;
  }

<<<<<<< HEAD
  static void copyStorageToLocal(FrictionLawData* data,
                                 DynamicRupture::Layer& layerData,
                                 real fullUpdateTime) {
=======
  static void copyLtsTreeToLocal(FrictionLawData* data,
                                 seissol::initializer::Layer& layerData,
                                 const seissol::initializer::DynamicRupture* dynRup) {
>>>>>>> 08e63bd2
    const seissol::initializer::AllocationPlace place =
        seissol::initializer::AllocationPlace::Device;
    data->impAndEta = layerData.var<DynamicRupture::ImpAndEta>(place);
    data->impedanceMatrices = layerData.var<DynamicRupture::ImpedanceMatrices>(place);
    data->initialStressInFaultCS = layerData.var<DynamicRupture::InitialStressInFaultCS>(place);
    data->nucleationStressInFaultCS =
        layerData.var<DynamicRupture::NucleationStressInFaultCS>(place);
    data->mu = layerData.var<DynamicRupture::Mu>(place);
    data->accumulatedSlipMagnitude = layerData.var<DynamicRupture::AccumulatedSlipMagnitude>(place);
    data->slip1 = layerData.var<DynamicRupture::Slip1>(place);
    data->slip2 = layerData.var<DynamicRupture::Slip2>(place);
    data->slipRateMagnitude = layerData.var<DynamicRupture::SlipRateMagnitude>(place);
    data->slipRate1 = layerData.var<DynamicRupture::SlipRate1>(place);
    data->slipRate2 = layerData.var<DynamicRupture::SlipRate2>(place);
    data->ruptureTime = layerData.var<DynamicRupture::RuptureTime>(place);
    data->ruptureTimePending = layerData.var<DynamicRupture::RuptureTimePending>(place);
    data->peakSlipRate = layerData.var<DynamicRupture::PeakSlipRate>(place);
    data->traction1 = layerData.var<DynamicRupture::Traction1>(place);
    data->traction2 = layerData.var<DynamicRupture::Traction2>(place);
    data->imposedStatePlus = layerData.var<DynamicRupture::ImposedStatePlus>(place);
    data->imposedStateMinus = layerData.var<DynamicRupture::ImposedStateMinus>(place);
    data->energyData = layerData.var<DynamicRupture::DREnergyOutputVar>(place);
    data->godunovData = layerData.var<DynamicRupture::GodunovData>(place);
    data->dynStressTime = layerData.var<DynamicRupture::DynStressTime>(place);
    data->dynStressTimePending = layerData.var<DynamicRupture::DynStressTimePending>(place);
    data->qInterpolatedPlus = layerData.var<DynamicRupture::QInterpolatedPlus>(place);
    data->qInterpolatedMinus = layerData.var<DynamicRupture::QInterpolatedMinus>(place);
    data->initialPressure = layerData.var<DynamicRupture::InitialPressure>(place);
    data->nucleationPressure = layerData.var<DynamicRupture::NucleationPressure>(place);
  }

  protected:
  FrictionLawData dataHost;
};
} // namespace seissol::dr::friction_law::gpu

#endif // SEISSOL_SRC_DYNAMICRUPTURE_FRICTIONLAWS_GPUIMPL_FRICTIONSOLVERINTERFACE_H_<|MERGE_RESOLUTION|>--- conflicted
+++ resolved
@@ -94,15 +94,7 @@
     return seissol::initializer::AllocationPlace::Device;
   }
 
-<<<<<<< HEAD
-  static void copyStorageToLocal(FrictionLawData* data,
-                                 DynamicRupture::Layer& layerData,
-                                 real fullUpdateTime) {
-=======
-  static void copyLtsTreeToLocal(FrictionLawData* data,
-                                 seissol::initializer::Layer& layerData,
-                                 const seissol::initializer::DynamicRupture* dynRup) {
->>>>>>> 08e63bd2
+  static void copyStorageToLocal(FrictionLawData* data, DynamicRupture::Layer& layerData) {
     const seissol::initializer::AllocationPlace place =
         seissol::initializer::AllocationPlace::Device;
     data->impAndEta = layerData.var<DynamicRupture::ImpAndEta>(place);
