#ifndef SEISSOL_SLOWVELOCITYWEAKENINGLAW_H
#define SEISSOL_SLOWVELOCITYWEAKENINGLAW_H

#include "RateAndState.h"

namespace seissol::dr::friction_law {
/**
 * This class was not tested and compared to the Fortran FL4.
 */
template <class Derived, class TPMethod>
class SlowVelocityWeakeningLaw
    : public RateAndStateBase<SlowVelocityWeakeningLaw<Derived, TPMethod>, TPMethod> {
  public:
  using RateAndStateBase<SlowVelocityWeakeningLaw, TPMethod>::RateAndStateBase;

  /**
   * copies all parameters from the DynamicRupture LTS to the local attributes
   */
  void copyLtsTreeToLocal(seissol::initializers::Layer& layerData,
                          seissol::initializers::DynamicRupture const* const dynRup,
                          real fullUpdateTime) {}

  // Note that we need double precision here, since single precision led to NaNs.
  double updateStateVariable(int pointIndex,
                             unsigned int face,
                             double stateVarReference,
                             double timeIncrement,
                             double localSlipRate) {
    return static_cast<Derived*>(this)->updateStateVariable(
        pointIndex, face, stateVarReference, timeIncrement, localSlipRate);
  }

  /**
   * Computes the friction coefficient from the state variable and slip rate
   * \f[\mu = a \cdot \sinh^{-1} \left( \frac{V}{2V_0} \cdot \exp \left(\frac{f_0 + b \log(V_0\Psi
   * / L)}{a} \right)\right).\f]
   * Note that we need double precision here, since single precision led to NaNs.
   * @param localSlipRateMagnitude \f$ V \f$
   * @param localStateVariable \f$ \Psi \f$
   * @return \f$ \mu \f$
   */
  double updateMu(unsigned int ltsFace,
                  unsigned int pointIndex,
                  double localSlipRateMagnitude,
                  double localStateVariable) {
<<<<<<< HEAD
    double localA = this->a[ltsFace][pointIndex];
    double localSl0 = this->sl0[ltsFace][pointIndex];
    double log1 = std::log(this->drParameters->rsSr0 * localStateVariable / localSl0);
    // x in asinh(x) for mu calculation
    double x = 0.5 * (localSlipRateMagnitude / this->drParameters->rsSr0) *
               std::exp((this->drParameters->rsF0 + this->drParameters->rsB * log1) / localA);
=======
    const double localA = this->a[ltsFace][pointIndex];
    const double localSl0 = this->sl0[ltsFace][pointIndex];
    const double log1 = std::log(this->drParameters.rsSr0 * localStateVariable / localSl0);
    // x in asinh(x) for mu calculation
    const double x = 0.5 * (localSlipRateMagnitude / this->drParameters.rsSr0) *
                     std::exp((this->drParameters.rsF0 + this->drParameters.rsB * log1) / localA);
>>>>>>> f009cf34
    return localA * misc::asinh(x);
  }

  /**
   * Computes the derivative of the friction coefficient with respect to the slip rate.
   * \f[\frac{\partial}{\partial V}\mu = \frac{aC}{\sqrt{(VC)^2 +1}} \text{ with } C =
   * \frac{1}{2V_0} \cdot \exp \left(\frac{f_0 + b \log(V_0\Psi / L)}{a} \right). \f]
   * Note that we need double precision here, since single precision led to NaNs.
   * @param localSlipRateMagnitude \f$ V \f$
   * @param localStateVariable \f$ \Psi \f$
   * @return \f$ \mu \f$
   */
  double updateMuDerivative(unsigned int ltsFace,
                            unsigned int pointIndex,
                            double localSlipRateMagnitude,
                            double localStateVariable) {
<<<<<<< HEAD
    double localA = this->a[ltsFace][pointIndex];
    double localSl0 = this->sl0[ltsFace][pointIndex];
    double log1 = std::log(this->drParameters->rsSr0 * localStateVariable / localSl0);
    double c = (0.5 / this->drParameters->rsSr0) *
               std::exp((this->drParameters->rsF0 + this->drParameters->rsB * log1) / localA);
=======
    const double localA = this->a[ltsFace][pointIndex];
    const double localSl0 = this->sl0[ltsFace][pointIndex];
    const double log1 = std::log(this->drParameters.rsSr0 * localStateVariable / localSl0);
    const double c = (0.5 / this->drParameters.rsSr0) *
                     std::exp((this->drParameters.rsF0 + this->drParameters.rsB * log1) / localA);
>>>>>>> f009cf34
    return localA * c / std::sqrt(misc::power<2>(localSlipRateMagnitude * c) + 1);
  }

  /**
   * Resample the state variable. For Slow Velocity Weakening Laws, we do nothing.
   */
  std::array<real, misc::numPaddedPoints>
      resampleStateVar(std::array<real, misc::numPaddedPoints>& stateVariableBuffer,
                       unsigned int ltsFace) {
    return stateVariableBuffer;
  }

  void executeIfNotConverged(std::array<real, misc::numPaddedPoints> const& localStateVariable,
                             unsigned ltsFace) {
<<<<<<< HEAD
    [[maybe_unused]] real tmp =
        0.5 / this->drParameters->rsSr0 *
=======
    [[maybe_unused]] const real tmp =
        0.5 / this->drParameters.rsSr0 *
>>>>>>> f009cf34
        std::exp(
            (this->drParameters->rsF0 +
             this->drParameters->rsB * std::log(this->drParameters->rsSr0 * localStateVariable[0] /
                                                this->drParameters->rsSr0)) /
            this->a[ltsFace][0]);
    assert(!std::isnan(tmp) && "nonConvergence RS Newton");
  }
};
} // namespace seissol::dr::friction_law

#endif // SEISSOL_SLOWVELOCITYWEAKENINGLAW_H<|MERGE_RESOLUTION|>--- conflicted
+++ resolved
@@ -43,21 +43,12 @@
                   unsigned int pointIndex,
                   double localSlipRateMagnitude,
                   double localStateVariable) {
-<<<<<<< HEAD
-    double localA = this->a[ltsFace][pointIndex];
-    double localSl0 = this->sl0[ltsFace][pointIndex];
-    double log1 = std::log(this->drParameters->rsSr0 * localStateVariable / localSl0);
-    // x in asinh(x) for mu calculation
-    double x = 0.5 * (localSlipRateMagnitude / this->drParameters->rsSr0) *
-               std::exp((this->drParameters->rsF0 + this->drParameters->rsB * log1) / localA);
-=======
     const double localA = this->a[ltsFace][pointIndex];
     const double localSl0 = this->sl0[ltsFace][pointIndex];
-    const double log1 = std::log(this->drParameters.rsSr0 * localStateVariable / localSl0);
+    const double log1 = std::log(this->drParameters->rsSr0 * localStateVariable / localSl0);
     // x in asinh(x) for mu calculation
-    const double x = 0.5 * (localSlipRateMagnitude / this->drParameters.rsSr0) *
-                     std::exp((this->drParameters.rsF0 + this->drParameters.rsB * log1) / localA);
->>>>>>> f009cf34
+    const double x = 0.5 * (localSlipRateMagnitude / this->drParameters->rsSr0) *
+                     std::exp((this->drParameters->rsF0 + this->drParameters->rsB * log1) / localA);
     return localA * misc::asinh(x);
   }
 
@@ -74,19 +65,11 @@
                             unsigned int pointIndex,
                             double localSlipRateMagnitude,
                             double localStateVariable) {
-<<<<<<< HEAD
-    double localA = this->a[ltsFace][pointIndex];
-    double localSl0 = this->sl0[ltsFace][pointIndex];
-    double log1 = std::log(this->drParameters->rsSr0 * localStateVariable / localSl0);
-    double c = (0.5 / this->drParameters->rsSr0) *
-               std::exp((this->drParameters->rsF0 + this->drParameters->rsB * log1) / localA);
-=======
     const double localA = this->a[ltsFace][pointIndex];
     const double localSl0 = this->sl0[ltsFace][pointIndex];
-    const double log1 = std::log(this->drParameters.rsSr0 * localStateVariable / localSl0);
-    const double c = (0.5 / this->drParameters.rsSr0) *
-                     std::exp((this->drParameters.rsF0 + this->drParameters.rsB * log1) / localA);
->>>>>>> f009cf34
+    const double log1 = std::log(this->drParameters->rsSr0 * localStateVariable / localSl0);
+    const double c = (0.5 / this->drParameters->rsSr0) *
+                     std::exp((this->drParameters->rsF0 + this->drParameters->rsB * log1) / localA);
     return localA * c / std::sqrt(misc::power<2>(localSlipRateMagnitude * c) + 1);
   }
 
@@ -101,13 +84,8 @@
 
   void executeIfNotConverged(std::array<real, misc::numPaddedPoints> const& localStateVariable,
                              unsigned ltsFace) {
-<<<<<<< HEAD
-    [[maybe_unused]] real tmp =
+    [[maybe_unused]] const real tmp =
         0.5 / this->drParameters->rsSr0 *
-=======
-    [[maybe_unused]] const real tmp =
-        0.5 / this->drParameters.rsSr0 *
->>>>>>> f009cf34
         std::exp(
             (this->drParameters->rsF0 +
              this->drParameters->rsB * std::log(this->drParameters->rsSr0 * localStateVariable[0] /
