#include "FrictionSolver.h"

#include "Initializer/DynamicRupture.h"
#include "Initializer/tree/Layer.hpp"
#include "Kernels/precision.hpp"

namespace seissol::dr::friction_law {

void FrictionSolver::computeDeltaT(const double timePoints[CONVERGENCE_ORDER]) {
  deltaT[0] = timePoints[0];
  sumDt = deltaT[0];
  for (unsigned timeIndex = 1; timeIndex < CONVERGENCE_ORDER; timeIndex++) {
    deltaT[timeIndex] = timePoints[timeIndex] - timePoints[timeIndex - 1];
    sumDt += deltaT[timeIndex];
  }
  // to fill last segment of Gaussian integration
  deltaT[CONVERGENCE_ORDER - 1] = deltaT[CONVERGENCE_ORDER - 1] + deltaT[0];
  sumDt += deltaT[0];
}

void FrictionSolver::copyLtsTreeToLocal(seissol::initializer::Layer& layerData,
                                        const seissol::initializer::DynamicRupture* const dynRup,
                                        real fullUpdateTime) {
<<<<<<< HEAD
  impAndEta = layerData.var(dynRup->impAndEta);
  impedanceMatrices = layerData.var(dynRup->impedanceMatrices);
  initialStressInFaultCS = layerData.var(dynRup->initialStressInFaultCS);
  nucleationStressInFaultCS = layerData.var(dynRup->nucleationStressInFaultCS);
  nucleationStressInFaultCS2 = layerData.var(dynRup->nucleationStressInFaultCS2);
  mu = layerData.var(dynRup->mu);
  accumulatedSlipMagnitude = layerData.var(dynRup->accumulatedSlipMagnitude);
  slip1 = layerData.var(dynRup->slip1);
  slip2 = layerData.var(dynRup->slip2);
  slipRateMagnitude = layerData.var(dynRup->slipRateMagnitude);
  slipRate1 = layerData.var(dynRup->slipRate1);
  slipRate2 = layerData.var(dynRup->slipRate2);
  ruptureTime = layerData.var(dynRup->ruptureTime);
  ruptureTimePending = layerData.var(dynRup->ruptureTimePending);
  peakSlipRate = layerData.var(dynRup->peakSlipRate);
  traction1 = layerData.var(dynRup->traction1);
  traction2 = layerData.var(dynRup->traction2);
  imposedStatePlus = layerData.var(dynRup->imposedStatePlus);
  imposedStateMinus = layerData.var(dynRup->imposedStateMinus);
  energyData = layerData.var(dynRup->drEnergyOutput);
  godunovData = layerData.var(dynRup->godunovData);
=======
  const seissol::initializer::AllocationPlace place = allocationPlace();
  impAndEta = layerData.var(dynRup->impAndEta, place);
  impedanceMatrices = layerData.var(dynRup->impedanceMatrices, place);
  initialStressInFaultCS = layerData.var(dynRup->initialStressInFaultCS, place);
  nucleationStressInFaultCS = layerData.var(dynRup->nucleationStressInFaultCS, place);
  mu = layerData.var(dynRup->mu, place);
  accumulatedSlipMagnitude = layerData.var(dynRup->accumulatedSlipMagnitude, place);
  slip1 = layerData.var(dynRup->slip1, place);
  slip2 = layerData.var(dynRup->slip2, place);
  slipRateMagnitude = layerData.var(dynRup->slipRateMagnitude, place);
  slipRate1 = layerData.var(dynRup->slipRate1, place);
  slipRate2 = layerData.var(dynRup->slipRate2, place);
  ruptureTime = layerData.var(dynRup->ruptureTime, place);
  ruptureTimePending = layerData.var(dynRup->ruptureTimePending, place);
  peakSlipRate = layerData.var(dynRup->peakSlipRate, place);
  traction1 = layerData.var(dynRup->traction1, place);
  traction2 = layerData.var(dynRup->traction2, place);
  imposedStatePlus = layerData.var(dynRup->imposedStatePlus, place);
  imposedStateMinus = layerData.var(dynRup->imposedStateMinus, place);
  energyData = layerData.var(dynRup->drEnergyOutput, place);
  godunovData = layerData.var(dynRup->godunovData, place);
>>>>>>> 60aedc8c
  mFullUpdateTime = fullUpdateTime;
  dynStressTime = layerData.var(dynRup->dynStressTime, place);
  dynStressTimePending = layerData.var(dynRup->dynStressTimePending, place);
  qInterpolatedPlus = layerData.var(dynRup->qInterpolatedPlus, place);
  qInterpolatedMinus = layerData.var(dynRup->qInterpolatedMinus, place);
  initialPressure = layerData.var(dynRup->initialPressure, place);
  nucleationPressure = layerData.var(dynRup->nucleationPressure, place);
}
seissol::initializer::AllocationPlace FrictionSolver::allocationPlace() {
  return seissol::initializer::AllocationPlace::Host;
}

} // namespace seissol::dr::friction_law<|MERGE_RESOLUTION|>--- conflicted
+++ resolved
@@ -21,7 +21,6 @@
 void FrictionSolver::copyLtsTreeToLocal(seissol::initializer::Layer& layerData,
                                         const seissol::initializer::DynamicRupture* const dynRup,
                                         real fullUpdateTime) {
-<<<<<<< HEAD
   impAndEta = layerData.var(dynRup->impAndEta);
   impedanceMatrices = layerData.var(dynRup->impedanceMatrices);
   initialStressInFaultCS = layerData.var(dynRup->initialStressInFaultCS);
@@ -43,29 +42,6 @@
   imposedStateMinus = layerData.var(dynRup->imposedStateMinus);
   energyData = layerData.var(dynRup->drEnergyOutput);
   godunovData = layerData.var(dynRup->godunovData);
-=======
-  const seissol::initializer::AllocationPlace place = allocationPlace();
-  impAndEta = layerData.var(dynRup->impAndEta, place);
-  impedanceMatrices = layerData.var(dynRup->impedanceMatrices, place);
-  initialStressInFaultCS = layerData.var(dynRup->initialStressInFaultCS, place);
-  nucleationStressInFaultCS = layerData.var(dynRup->nucleationStressInFaultCS, place);
-  mu = layerData.var(dynRup->mu, place);
-  accumulatedSlipMagnitude = layerData.var(dynRup->accumulatedSlipMagnitude, place);
-  slip1 = layerData.var(dynRup->slip1, place);
-  slip2 = layerData.var(dynRup->slip2, place);
-  slipRateMagnitude = layerData.var(dynRup->slipRateMagnitude, place);
-  slipRate1 = layerData.var(dynRup->slipRate1, place);
-  slipRate2 = layerData.var(dynRup->slipRate2, place);
-  ruptureTime = layerData.var(dynRup->ruptureTime, place);
-  ruptureTimePending = layerData.var(dynRup->ruptureTimePending, place);
-  peakSlipRate = layerData.var(dynRup->peakSlipRate, place);
-  traction1 = layerData.var(dynRup->traction1, place);
-  traction2 = layerData.var(dynRup->traction2, place);
-  imposedStatePlus = layerData.var(dynRup->imposedStatePlus, place);
-  imposedStateMinus = layerData.var(dynRup->imposedStateMinus, place);
-  energyData = layerData.var(dynRup->drEnergyOutput, place);
-  godunovData = layerData.var(dynRup->godunovData, place);
->>>>>>> 60aedc8c
   mFullUpdateTime = fullUpdateTime;
   dynStressTime = layerData.var(dynRup->dynStressTime, place);
   dynStressTimePending = layerData.var(dynRup->dynStressTimePending, place);
