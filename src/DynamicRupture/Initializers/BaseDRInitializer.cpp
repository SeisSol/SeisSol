#include "BaseDRInitializer.h"

#include "Initializer/ParameterDB.h"
#include "Model/common.hpp"
#include "SeisSol.h"
#include "generated_code/kernel.h"
#include <Eigen/Dense>

namespace seissol::dr::initializers {
void BaseDRInitializer::initializeFault(seissol::initializers::DynamicRupture const* const dynRup,
                                        seissol::initializers::LTSTree* const dynRupTree) {
  const int rank = seissol::MPI::mpi.rank();
  logInfo(rank) << "Initializing Fault, using a quadrature rule with "
                << misc::numberOfBoundaryGaussPoints << " points.";
  seissol::initializers::FaultParameterDB faultParameterDB;
  for (auto it = dynRupTree->beginLeaf(seissol::initializers::LayerMask(Ghost));
       it != dynRupTree->endLeaf();
       ++it) {

    // parameters to be read from fault parameters yaml file
    std::unordered_map<std::string, real*> parameterToStorageMap;

    // read initial stress and nucleation stress
    using VectorOfArraysT = std::vector<std::array<real, misc::numPaddedPoints>>;

    auto addStressesToStorageMap = [&parameterToStorageMap, &it, this](VectorOfArraysT& stressXX,
                                                                       VectorOfArraysT& stressYY,
                                                                       VectorOfArraysT& stressZZ,
                                                                       VectorOfArraysT& stressXY,
                                                                       VectorOfArraysT& stressYZ,
                                                                       VectorOfArraysT& stressXZ,
                                                                       bool readNucleation) {
      // return pointer to first element
      auto getRawData = [](VectorOfArraysT& vectorOfArrays) {
        return vectorOfArrays.data()->data();
      };
      // fault can be either initialized by traction or by cartesian stress
      // this method reads either the nucleation stress or the initial stress
      std::vector<std::string> identifiers = this->stressIdentifiers(readNucleation);
      bool isFaultParameterizedByTraction = identifiers.size() == 3;
      if (isFaultParameterizedByTraction) {
        // only read traction in normal, strike and dip direction
        parameterToStorageMap.insert({identifiers[0], getRawData(stressXX)});
        parameterToStorageMap.insert({identifiers[1], getRawData(stressXY)});
        parameterToStorageMap.insert({identifiers[2], getRawData(stressXZ)});
        // set the rest to zero
        for (unsigned ltsFace = 0; ltsFace < it->getNumberOfCells(); ++ltsFace) {
          for (unsigned pointIndex = 0; pointIndex < init::QInterpolated::Stop[0]; ++pointIndex) {
            stressYY[ltsFace][pointIndex] = 0.0;
            stressZZ[ltsFace][pointIndex] = 0.0;
            stressYZ[ltsFace][pointIndex] = 0.0;
          }
        }
      } else { // read all stress components from the parameter file
        parameterToStorageMap.insert({identifiers[0], getRawData(stressXX)});
        parameterToStorageMap.insert({identifiers[1], getRawData(stressYY)});
        parameterToStorageMap.insert({identifiers[2], getRawData(stressZZ)});
        parameterToStorageMap.insert({identifiers[3], getRawData(stressXY)});
        parameterToStorageMap.insert({identifiers[4], getRawData(stressYZ)});
        parameterToStorageMap.insert({identifiers[5], getRawData(stressXZ)});
      }
      return isFaultParameterizedByTraction;
    };

    VectorOfArraysT initialStressXX(it->getNumberOfCells());
    VectorOfArraysT initialStressYY(it->getNumberOfCells());
    VectorOfArraysT initialStressZZ(it->getNumberOfCells());
    VectorOfArraysT initialStressXY(it->getNumberOfCells());
    VectorOfArraysT initialStressXZ(it->getNumberOfCells());
    VectorOfArraysT initialStressYZ(it->getNumberOfCells());
    const bool initialStressParameterizedByTraction = addStressesToStorageMap(initialStressXX,
                                                                              initialStressYY,
                                                                              initialStressZZ,
                                                                              initialStressXY,
                                                                              initialStressYZ,
                                                                              initialStressXZ,
                                                                              false);
    VectorOfArraysT nucleationStressXX(it->getNumberOfCells());
    VectorOfArraysT nucleationStressYY(it->getNumberOfCells());
    VectorOfArraysT nucleationStressZZ(it->getNumberOfCells());
    VectorOfArraysT nucleationStressXY(it->getNumberOfCells());
    VectorOfArraysT nucleationStressXZ(it->getNumberOfCells());
    VectorOfArraysT nucleationStressYZ(it->getNumberOfCells());
    const bool nucleationStressParameterizedByTraction = addStressesToStorageMap(nucleationStressXX,
                                                                                 nucleationStressYY,
                                                                                 nucleationStressZZ,
                                                                                 nucleationStressXY,
                                                                                 nucleationStressYZ,
                                                                                 nucleationStressXZ,
                                                                                 true);

    // get additional parameters (for derived friction laws)
    addAdditionalParameters(parameterToStorageMap, dynRup, it);

    // read parameters from yaml file
    for (const auto& parameterStoragePair : parameterToStorageMap) {
      faultParameterDB.addParameter(parameterStoragePair.first, parameterStoragePair.second);
    }
    const auto faceIDs = getFaceIDsInIterator(dynRup, it);
    queryModel(faultParameterDB, faceIDs);

    // rotate initial stress to fault coordinate system
    if (initialStressParameterizedByTraction) {
      rotateTractionToCartesianStress(dynRup,
                                      it,
                                      initialStressXX,
                                      initialStressYY,
                                      initialStressZZ,
                                      initialStressXY,
                                      initialStressYZ,
                                      initialStressXZ);
    }
    real(*initialStressInFaultCS)[misc::numPaddedPoints][6] =
        it->var(dynRup->initialStressInFaultCS);
    rotateStressToFaultCS(dynRup,
                          it,
                          initialStressInFaultCS,
                          initialStressXX,
                          initialStressYY,
                          initialStressZZ,
                          initialStressXY,
                          initialStressYZ,
                          initialStressXZ);
    // rotate nucleation stress to fault coordinate system
    if (nucleationStressParameterizedByTraction) {
      rotateTractionToCartesianStress(dynRup,
                                      it,
                                      nucleationStressXX,
                                      nucleationStressYY,
                                      nucleationStressZZ,
                                      nucleationStressXY,
                                      nucleationStressYZ,
                                      nucleationStressXZ);
    }
    real(*nucleationStressInFaultCS)[misc::numPaddedPoints][6] =
        it->var(dynRup->nucleationStressInFaultCS);
    rotateStressToFaultCS(dynRup,
                          it,
                          nucleationStressInFaultCS,
                          nucleationStressXX,
                          nucleationStressYY,
                          nucleationStressZZ,
                          nucleationStressXY,
                          nucleationStressYZ,
                          nucleationStressXZ);

    initializeOtherVariables(dynRup, it);
  }
}

std::vector<unsigned> BaseDRInitializer::getFaceIDsInIterator(
    seissol::initializers::DynamicRupture const* const dynRup,
    seissol::initializers::LTSTree::leaf_iterator& it) {
  const auto& drFaceInformation = it->var(dynRup->faceInformation);
  std::vector<unsigned> faceIDs;
  faceIDs.reserve(it->getNumberOfCells());
  // collect all face IDs within this lts leaf
  for (unsigned int ltsFace = 0; ltsFace < it->getNumberOfCells(); ++ltsFace) {
    faceIDs.push_back(drFaceInformation[ltsFace].meshFace);
  }
  return faceIDs;
}

void BaseDRInitializer::queryModel(seissol::initializers::FaultParameterDB& faultParameterDB,
                                   std::vector<unsigned> const& faceIDs) {
  // create a query and evaluate the model
  seissol::initializers::FaultGPGenerator queryGen(seissol::SeisSol::main.meshReader(), faceIDs);
  faultParameterDB.evaluateModel(drParameters->faultFileName, queryGen);
}

void BaseDRInitializer::rotateTractionToCartesianStress(
    seissol::initializers::DynamicRupture const* const dynRup,
    seissol::initializers::LTSTree::leaf_iterator& it,
    std::vector<std::array<real, misc::numPaddedPoints>>& stressXX,
    std::vector<std::array<real, misc::numPaddedPoints>>& stressYY,
    std::vector<std::array<real, misc::numPaddedPoints>>& stressZZ,
    std::vector<std::array<real, misc::numPaddedPoints>>& stressXY,
    std::vector<std::array<real, misc::numPaddedPoints>>& stressYZ,
    std::vector<std::array<real, misc::numPaddedPoints>>& stressXZ) {
  // create rotation kernel
  real faultTractionToCartesianMatrixValues[init::stressRotationMatrix::size()];
  auto faultTractionToCartesianMatrixView =
      init::stressRotationMatrix::view::create(faultTractionToCartesianMatrixValues);
  dynamicRupture::kernel::rotateStress faultTractionToCartesianRotationKernel;
  faultTractionToCartesianRotationKernel.stressRotationMatrix =
      faultTractionToCartesianMatrixValues;

  for (unsigned int ltsFace = 0; ltsFace < it->getNumberOfCells(); ++ltsFace) {
    const auto& drFaceInformation = it->var(dynRup->faceInformation);
    const unsigned meshFace = static_cast<int>(drFaceInformation[ltsFace].meshFace);
    const Fault& fault = seissol::SeisSol::main.meshReader().getFault().at(meshFace);

    // if we read the traction in strike, dip and normal direction, we first transform it to stress
    // in cartesian coordinates
    VrtxCoords strike{};
    VrtxCoords dip{};
    misc::computeStrikeAndDipVectors(fault.normal, strike, dip);
    seissol::transformations::symmetricTensor2RotationMatrix(
        fault.normal, strike, dip, faultTractionToCartesianMatrixView, 0, 0);

    for (unsigned int pointIndex = 0; pointIndex < misc::numPaddedPoints; ++pointIndex) {
      const real initialTraction[init::initialStress::size()] = {stressXX[ltsFace][pointIndex],
                                                                 stressYY[ltsFace][pointIndex],
                                                                 stressZZ[ltsFace][pointIndex],
                                                                 stressXY[ltsFace][pointIndex],
                                                                 stressYZ[ltsFace][pointIndex],
                                                                 stressXZ[ltsFace][pointIndex]};
      assert(std::abs(initialTraction[1]) < 1e-15);
      assert(std::abs(initialTraction[2]) < 1e-15);
      assert(std::abs(initialTraction[4]) < 1e-15);

      real cartesianStress[init::initialStress::size()]{};
      faultTractionToCartesianRotationKernel.initialStress = initialTraction;
      faultTractionToCartesianRotationKernel.rotatedStress = cartesianStress;
      faultTractionToCartesianRotationKernel.execute();
      stressXX[ltsFace][pointIndex] = cartesianStress[0];
      stressYY[ltsFace][pointIndex] = cartesianStress[1];
      stressZZ[ltsFace][pointIndex] = cartesianStress[2];
      stressXY[ltsFace][pointIndex] = cartesianStress[3];
      stressYZ[ltsFace][pointIndex] = cartesianStress[4];
      stressXZ[ltsFace][pointIndex] = cartesianStress[5];
    }
  }
}

void BaseDRInitializer::rotateStressToFaultCS(
    seissol::initializers::DynamicRupture const* const dynRup,
    seissol::initializers::LTSTree::leaf_iterator& it,
    real (*stressInFaultCS)[misc::numPaddedPoints][6],
    std::vector<std::array<real, misc::numPaddedPoints>> const& stressXX,
    std::vector<std::array<real, misc::numPaddedPoints>> const& stressYY,
    std::vector<std::array<real, misc::numPaddedPoints>> const& stressZZ,
    std::vector<std::array<real, misc::numPaddedPoints>> const& stressXY,
    std::vector<std::array<real, misc::numPaddedPoints>> const& stressYZ,
    std::vector<std::array<real, misc::numPaddedPoints>> const& stressXZ) {
  // create rotation kernel
  real cartesianToFaultCSMatrixValues[init::stressRotationMatrix::size()];
  auto cartesianToFaultCSMatrixView =
      init::stressRotationMatrix::view::create(cartesianToFaultCSMatrixValues);
  dynamicRupture::kernel::rotateStress cartesianToFaultCSRotationKernel;
  cartesianToFaultCSRotationKernel.stressRotationMatrix = cartesianToFaultCSMatrixValues;

  for (unsigned int ltsFace = 0; ltsFace < it->getNumberOfCells(); ++ltsFace) {
    constexpr unsigned int numberOfStressComponents = 6;
    const auto& drFaceInformation = it->var(dynRup->faceInformation);
    const unsigned meshFace = static_cast<int>(drFaceInformation[ltsFace].meshFace);
    const Fault& fault = seissol::SeisSol::main.meshReader().getFault().at(meshFace);

    // now rotate the stress in cartesian coordinates to the element aligned coordinate system.
    seissol::transformations::inverseSymmetricTensor2RotationMatrix(
        fault.normal, fault.tangent1, fault.tangent2, cartesianToFaultCSMatrixView, 0, 0);

    for (unsigned int pointIndex = 0; pointIndex < misc::numPaddedPoints; ++pointIndex) {
      const real initialStress[init::initialStress::size()] = {stressXX[ltsFace][pointIndex],
                                                               stressYY[ltsFace][pointIndex],
                                                               stressZZ[ltsFace][pointIndex],
                                                               stressXY[ltsFace][pointIndex],
                                                               stressYZ[ltsFace][pointIndex],
                                                               stressXZ[ltsFace][pointIndex]};
      real rotatedStress[init::initialStress::size()]{};
      cartesianToFaultCSRotationKernel.initialStress = initialStress;
      cartesianToFaultCSRotationKernel.rotatedStress = rotatedStress;
      cartesianToFaultCSRotationKernel.execute();
      for (unsigned int stressIndex = 0; stressIndex < numberOfStressComponents; ++stressIndex) {
        stressInFaultCS[ltsFace][pointIndex][stressIndex] = rotatedStress[stressIndex];
      }
    }
  }
}

void BaseDRInitializer::addAdditionalParameters(
    std::unordered_map<std::string, real*>& parameterToStorageMap,
    seissol::initializers::DynamicRupture const* const dynRup,
    seissol::initializers::LTSInternalNode::leaf_iterator& it) {
  // do nothing for base friction law
}

void BaseDRInitializer::initializeOtherVariables(
    seissol::initializers::DynamicRupture const* const dynRup,
    seissol::initializers::LTSInternalNode::leaf_iterator& it) {
  // initialize rupture front flag
  bool(*ruptureTimePending)[misc::numPaddedPoints] = it->var(dynRup->ruptureTimePending);
  for (unsigned int ltsFace = 0; ltsFace < it->getNumberOfCells(); ++ltsFace) {
    for (unsigned int pointIndex = 0; pointIndex < misc::numPaddedPoints; ++pointIndex) {
      ruptureTimePending[ltsFace][pointIndex] = drParameters->isRfOutputOn;
    }
  }

  // initialize all other variables to zero
  real(*peakSlipRate)[misc::numPaddedPoints] = it->var(dynRup->peakSlipRate);
  real(*ruptureTime)[misc::numPaddedPoints] = it->var(dynRup->ruptureTime);
  real(*dynStressTime)[misc::numPaddedPoints] = it->var(dynRup->dynStressTime);
  real(*accumulatedSlipMagnitude)[misc::numPaddedPoints] =
      it->var(dynRup->accumulatedSlipMagnitude);
  real(*slip1)[misc::numPaddedPoints] = it->var(dynRup->slip1);
  real(*slip2)[misc::numPaddedPoints] = it->var(dynRup->slip2);
  real(*slipRateMagnitude)[misc::numPaddedPoints] = it->var(dynRup->slipRateMagnitude);
  real(*traction1)[misc::numPaddedPoints] = it->var(dynRup->traction1);
  real(*traction2)[misc::numPaddedPoints] = it->var(dynRup->traction2);

  for (unsigned int ltsFace = 0; ltsFace < it->getNumberOfCells(); ++ltsFace) {
    for (unsigned int pointIndex = 0; pointIndex < misc::numPaddedPoints; ++pointIndex) {
      peakSlipRate[ltsFace][pointIndex] = 0;
      ruptureTime[ltsFace][pointIndex] = 0;
      dynStressTime[ltsFace][pointIndex] = 0;
      accumulatedSlipMagnitude[ltsFace][pointIndex] = 0;
      slip1[ltsFace][pointIndex] = 0;
      slip2[ltsFace][pointIndex] = 0;
      slipRateMagnitude[ltsFace][pointIndex] = 0;
      traction1[ltsFace][pointIndex] = 0;
      traction2[ltsFace][pointIndex] = 0;
    }
  }
}

bool BaseDRInitializer::faultProvides(std::string&& parameter) {
  return seissol::initializers::FaultParameterDB::faultProvides(parameter,
                                                                drParameters->faultFileName);
}

std::vector<std::string> BaseDRInitializer::stressIdentifiers(bool readNucleation) {
  std::vector<std::string> tractionNames;
  std::vector<std::string> cartesianNames;
  if (readNucleation) {
    tractionNames = {"Tnuc_n", "Tnuc_s", "Tnuc_d"};
    cartesianNames = {"nuc_xx", "nuc_yy", "nuc_zz", "nuc_xy", "nuc_yz", "nuc_xz"};
  } else {
    tractionNames = {"T_n", "T_s", "T_d"};
    cartesianNames = {"s_xx", "s_yy", "s_zz", "s_xy", "s_yz", "s_xz"};
  }

  bool allTractionParametersSupplied = true;
  bool allCartesianParametersSupplied = true;
  bool anyTractionParametersSupplied = false;
  bool anyCartesianParametersSupplied = false;
  for (size_t i = 0; i < 3; i++) {
    auto b = seissol::initializers::FaultParameterDB::faultProvides(tractionNames[i],
                                                                    drParameters->faultFileName);
    allTractionParametersSupplied &= b;
    anyTractionParametersSupplied |= b;
  }
  for (size_t i = 0; i < 6; i++) {
<<<<<<< HEAD
    auto b = seissol::initializers::FaultParameterDB::faultProvides(cartesianNames[i],
                                                                    drParameters->faultFileName);
=======
    const auto b = seissol::initializers::FaultParameterDB::faultProvides(
        cartesianNames[i], drParameters.faultFileName);
>>>>>>> f009cf34
    allCartesianParametersSupplied &= b;
    anyCartesianParametersSupplied |= b;
  }

  if (allCartesianParametersSupplied && !anyTractionParametersSupplied) {
    return cartesianNames;
  } else if (allTractionParametersSupplied && !anyCartesianParametersSupplied) {
    return tractionNames;
  } else {
    logError() << "Please specify a correct parametrization of the "
               << (readNucleation ? "nucleation stress." : "initial stress.")
               << "You have either not specified all parameters or an uncommom mixture of "
                  "parameters. Give either all of "
               << (readNucleation
                       ? "(nuc_xx, nuc_yy, nuc_zz, nuc_xy, nuc_yz, nuc_xz) or all of (Tnuc_n, "
                         "Tnuc_s, Tnuc_d)"
                       : "(s_xx, s_yy, s_zz, s_xy, s_yz, s_xz) or all of (T_n, T_s, T_d)")
               << ", but not a mixture";
    return {};
  }
}

} // namespace seissol::dr::initializers<|MERGE_RESOLUTION|>--- conflicted
+++ resolved
@@ -340,13 +340,8 @@
     anyTractionParametersSupplied |= b;
   }
   for (size_t i = 0; i < 6; i++) {
-<<<<<<< HEAD
-    auto b = seissol::initializers::FaultParameterDB::faultProvides(cartesianNames[i],
-                                                                    drParameters->faultFileName);
-=======
     const auto b = seissol::initializers::FaultParameterDB::faultProvides(
-        cartesianNames[i], drParameters.faultFileName);
->>>>>>> f009cf34
+        cartesianNames[i], drParameters->faultFileName);
     allCartesianParametersSupplied &= b;
     anyCartesianParametersSupplied |= b;
   }
