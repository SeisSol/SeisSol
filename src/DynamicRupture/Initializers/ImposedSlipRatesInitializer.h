#ifndef SEISSOL_IMPOSEDSLIPINITIALIZER_H
#define SEISSOL_IMPOSEDSLIPINITIALIZER_H

#include "BaseDRInitializer.h"

namespace seissol::dr::initializers {
/**
 * Derived initializer class for the ImposedSliprates friction law
 */
class ImposedSlipRatesInitializer : public BaseDRInitializer {
  public:
  using BaseDRInitializer::BaseDRInitializer;

  /**
   * Main function to initialize all fault dependent parameters.
   * @param dynRup pointer to the respective dynamic rupture datastructure
   * @param dynRupTree pointer to the dynamic rupture lts tree
   * not need to store values in the Fortran parts
   */
<<<<<<< HEAD
  void initializeFault(seissol::initializers::DynamicRupture* dynRup,
                       seissol::initializers::LTSTree* dynRupTree) override;
=======
  virtual void initializeFault(seissol::initializers::DynamicRupture const* const dynRup,
                               seissol::initializers::LTSTree* const dynRupTree) override;
>>>>>>> f009cf34

  /**
   * Add additional parameters to be read from the easi file
   * This will be specialized in the derived friction law initializers
   * @param parameterToStorageMap reference to a std::unordered_map<std::string, double*>, which
   * maps the parameter name, to the address in memory, where the parameter shall be stored
   * @param dynRup pointer to the respective dynamic rupture datastructure
   * @param it reference to an LTSTree leaf_iterator
   */
<<<<<<< HEAD
  void addAdditionalParameters(std::unordered_map<std::string, real*>& parameterToStorageMap,
                               seissol::initializers::DynamicRupture* dynRup,
                               seissol::initializers::LTSInternalNode::leaf_iterator& it) override =
      0;
=======
  virtual void addAdditionalParameters(
      std::unordered_map<std::string, real*>& parameterToStorageMap,
      seissol::initializers::DynamicRupture const* const dynRup,
      seissol::initializers::LTSInternalNode::leaf_iterator& it) override = 0;
>>>>>>> f009cf34

  /**
   * Ensure that all parameters are correct.
   * @param dynRup
   * @param it
   */
  virtual void
      fixInterpolatedSTFParameters(seissol::initializers::DynamicRupture const* const dynRup,
                                   seissol::initializers::LTSInternalNode::leaf_iterator& it);

  private:
  /**
   * Rotate slip from strike/dip cooordinate system to the fault aligned coordinate system.
   * @param dynRup
   * @param it
   * @param strikeSlip: Slip in strike direction
   * @param dipSlip: Slip in dip direction
   * @param imposedSlipDirection1: Slip in fault aligned direction 1
   * @param imposedSlipDirection2: Slip in fault aligned direction 2
   */
  void rotateSlipToFaultCS(seissol::initializers::DynamicRupture const* const dynRup,
                           seissol::initializers::LTSTree::leaf_iterator& it,
                           std::vector<std::array<real, misc::numPaddedPoints>> const& strikeSlip,
                           std::vector<std::array<real, misc::numPaddedPoints>> const& dipSlip,
                           real (*imposedSlipDirection1)[misc::numPaddedPoints],
                           real (*imposedSlipDirection2)[misc::numPaddedPoints]);
};

class ImposedSlipRatesYoffeInitializer : public ImposedSlipRatesInitializer {
  using ImposedSlipRatesInitializer::ImposedSlipRatesInitializer;
  void addAdditionalParameters(std::unordered_map<std::string, real*>& parameterToStorageMap,
                               seissol::initializers::DynamicRupture const* const dynRup,
                               seissol::initializers::LTSInternalNode::leaf_iterator& it) override;

  void fixInterpolatedSTFParameters(
      seissol::initializers::DynamicRupture const* const dynRup,
      seissol::initializers::LTSInternalNode::leaf_iterator& it) override;
};

class ImposedSlipRatesGaussianInitializer : public ImposedSlipRatesInitializer {
  using ImposedSlipRatesInitializer::ImposedSlipRatesInitializer;
  void addAdditionalParameters(std::unordered_map<std::string, real*>& parameterToStorageMap,
                               seissol::initializers::DynamicRupture const* const dynRup,
                               seissol::initializers::LTSInternalNode::leaf_iterator& it) override;
};
} // namespace seissol::dr::initializers

#endif // SEISSOL_IMPOSEDSLIPINITIALIZER_H<|MERGE_RESOLUTION|>--- conflicted
+++ resolved
@@ -17,13 +17,8 @@
    * @param dynRupTree pointer to the dynamic rupture lts tree
    * not need to store values in the Fortran parts
    */
-<<<<<<< HEAD
-  void initializeFault(seissol::initializers::DynamicRupture* dynRup,
-                       seissol::initializers::LTSTree* dynRupTree) override;
-=======
-  virtual void initializeFault(seissol::initializers::DynamicRupture const* const dynRup,
-                               seissol::initializers::LTSTree* const dynRupTree) override;
->>>>>>> f009cf34
+  void initializeFault(seissol::initializers::DynamicRupture const* const dynRup,
+                       seissol::initializers::LTSTree* const dynRupTree) override;
 
   /**
    * Add additional parameters to be read from the easi file
@@ -33,17 +28,10 @@
    * @param dynRup pointer to the respective dynamic rupture datastructure
    * @param it reference to an LTSTree leaf_iterator
    */
-<<<<<<< HEAD
-  void addAdditionalParameters(std::unordered_map<std::string, real*>& parameterToStorageMap,
-                               seissol::initializers::DynamicRupture* dynRup,
-                               seissol::initializers::LTSInternalNode::leaf_iterator& it) override =
-      0;
-=======
   virtual void addAdditionalParameters(
       std::unordered_map<std::string, real*>& parameterToStorageMap,
       seissol::initializers::DynamicRupture const* const dynRup,
       seissol::initializers::LTSInternalNode::leaf_iterator& it) override = 0;
->>>>>>> f009cf34
 
   /**
    * Ensure that all parameters are correct.
