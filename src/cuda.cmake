--- conflicted
+++ resolved
@@ -9,13 +9,8 @@
 
 set(DEVICE_SRC ${DEVICE_SRC}
         ${CMAKE_BINARY_DIR}/src/generated_code/gpulike_subroutine.cpp
-<<<<<<< HEAD
-        ${CMAKE_CURRENT_SOURCE_DIR}/src/Kernels/DeviceAux/cuda/PlasticityAux.cu
-        ${CMAKE_CURRENT_SOURCE_DIR}/src/Kernels/LinearCK/DeviceAux/cuda/KernelsAux.cu
-=======
         ${CMAKE_CURRENT_SOURCE_DIR}/src/Kernels/DeviceAux/cudahip/PlasticityAux.cpp
-        ${CMAKE_CURRENT_SOURCE_DIR}/src/Equations/elastic/Kernels/DeviceAux/cudahip/KernelsAux.cpp
->>>>>>> ea759f91
+        ${CMAKE_CURRENT_SOURCE_DIR}/src/Kernels/LinearCK/DeviceAux/cudahip/KernelsAux.cpp
         ${CMAKE_CURRENT_SOURCE_DIR}/src/DynamicRupture/FrictionLaws/GpuImpl/BaseFrictionSolverCudaHip.cpp
         ${CMAKE_CURRENT_SOURCE_DIR}/src/Kernels/PointSourceClusterCudaHip.cpp)
 
