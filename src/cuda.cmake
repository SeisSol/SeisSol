# SPDX-FileCopyrightText: 2021 SeisSol Group
#
# SPDX-License-Identifier: BSD-3-Clause
# SPDX-LicenseComments: Full text under /LICENSE and /LICENSES/
#
# SPDX-FileContributor: Author lists in /AUTHORS and /CITATION.cff

enable_language(CUDA)

set(DEVICE_SRC ${DEVICE_SRC}
<<<<<<< HEAD
    ${CMAKE_BINARY_DIR}/src/generated_code/gpulike_subroutine.cpp
    ${CMAKE_CURRENT_SOURCE_DIR}/src/Kernels/DeviceAux/cudahip/PlasticityAux.cpp
    ${CMAKE_CURRENT_SOURCE_DIR}/src/Kernels/LinearCK/DeviceAux/cudahip/KernelsAux.cpp
    ${CMAKE_CURRENT_SOURCE_DIR}/src/DynamicRupture/FrictionLaws/GpuImpl/BaseFrictionSolverCudaHip.cpp
    ${CMAKE_CURRENT_SOURCE_DIR}/src/Kernels/PointSourceClusterCudaHip.cpp)

function(make_device_lib NAME FILES)

    add_library(${NAME} SHARED ${FILES})

    set_target_properties(${NAME} PROPERTIES POSITION_INDEPENDENT_CODE ON)
    set_source_files_properties(${FILES} PROPERTIES LANGUAGE CUDA)

    target_include_directories(${NAME} PUBLIC ${SEISSOL_DEVICE_INCLUDE})
    target_compile_features(${NAME} PRIVATE cxx_std_17)
    target_compile_features(${NAME} PRIVATE cuda_std_17)
    target_compile_options(${NAME} PRIVATE ${EXTRA_CXX_FLAGS})

    string(REPLACE "sm_" "" CUDA_DEVICE_ARCH "${DEVICE_ARCH}")
    set_target_properties(${NAME} PROPERTIES CUDA_ARCHITECTURES "${CUDA_DEVICE_ARCH}")

    target_compile_options(${NAME} PRIVATE $<$<COMPILE_LANGUAGE:CUDA>:
            -Xptxas -v;
            -std=c++17;
            --expt-relaxed-constexpr;
            >)
    if (EXTRA_CXX_FLAGS)
    target_compile_options(${NAME} PRIVATE $<$<COMPILE_LANGUAGE:CUDA>:
=======
        ${CMAKE_BINARY_DIR}/codegen/GeneratedCode/gpulike_subroutine.cpp
        ${CMAKE_CURRENT_SOURCE_DIR}/src/Kernels/DeviceAux/cudahip/PlasticityAux.cpp
        ${CMAKE_CURRENT_SOURCE_DIR}/src/Kernels/LinearCK/DeviceAux/cudahip/KernelsAux.cpp
        ${CMAKE_CURRENT_SOURCE_DIR}/src/DynamicRupture/FrictionLaws/GpuImpl/BaseFrictionSolverCudaHip.cpp
        ${CMAKE_CURRENT_SOURCE_DIR}/src/Kernels/PointSourceClusterCudaHip.cpp)

add_library(seissol-device-lib SHARED ${DEVICE_SRC})

set_target_properties(seissol-device-lib PROPERTIES POSITION_INDEPENDENT_CODE ON)
set_source_files_properties(${DEVICE_SRC} PROPERTIES LANGUAGE CUDA)

target_link_libraries(seissol-device-lib PRIVATE seissol-common-properties)

target_include_directories(seissol-device-lib PUBLIC ${SEISSOL_DEVICE_INCLUDE})
target_compile_features(seissol-device-lib PRIVATE cxx_std_17)
target_compile_features(seissol-device-lib PRIVATE cuda_std_17)
target_compile_options(seissol-device-lib PRIVATE ${EXTRA_CXX_FLAGS})

if (USE_DEVICE_EXPERIMENTAL_EXPLICIT_KERNELS)
target_compile_definitions(seissol-device-lib PRIVATE DEVICE_EXPERIMENTAL_EXPLICIT_KERNELS)
endif()

string(REPLACE "sm_" "" CUDA_DEVICE_ARCH "${DEVICE_ARCH}")
set_target_properties(seissol-device-lib PROPERTIES CUDA_ARCHITECTURES "${CUDA_DEVICE_ARCH}")

target_compile_options(seissol-device-lib PRIVATE $<$<COMPILE_LANGUAGE:CUDA>:
        -Xptxas -v;
        -std=c++17;
        --expt-relaxed-constexpr;
        >)
if (EXTRA_CXX_FLAGS)
    target_compile_options(seissol-device-lib PRIVATE $<$<COMPILE_LANGUAGE:CUDA>:
>>>>>>> 0190bbac
            --compiler-options ${EXTRA_CXX_FLAGS}
            >)
    endif()

endfunction()

make_device_lib(seissol-device-lib "${DEVICE_SRC}")<|MERGE_RESOLUTION|>--- conflicted
+++ resolved
@@ -8,8 +8,7 @@
 enable_language(CUDA)
 
 set(DEVICE_SRC ${DEVICE_SRC}
-<<<<<<< HEAD
-    ${CMAKE_BINARY_DIR}/src/generated_code/gpulike_subroutine.cpp
+    ${CMAKE_BINARY_DIR}/codegen/GeneratedCode/gpulike_subroutine.cpp
     ${CMAKE_CURRENT_SOURCE_DIR}/src/Kernels/DeviceAux/cudahip/PlasticityAux.cpp
     ${CMAKE_CURRENT_SOURCE_DIR}/src/Kernels/LinearCK/DeviceAux/cudahip/KernelsAux.cpp
     ${CMAKE_CURRENT_SOURCE_DIR}/src/DynamicRupture/FrictionLaws/GpuImpl/BaseFrictionSolverCudaHip.cpp
@@ -37,40 +36,6 @@
             >)
     if (EXTRA_CXX_FLAGS)
     target_compile_options(${NAME} PRIVATE $<$<COMPILE_LANGUAGE:CUDA>:
-=======
-        ${CMAKE_BINARY_DIR}/codegen/GeneratedCode/gpulike_subroutine.cpp
-        ${CMAKE_CURRENT_SOURCE_DIR}/src/Kernels/DeviceAux/cudahip/PlasticityAux.cpp
-        ${CMAKE_CURRENT_SOURCE_DIR}/src/Kernels/LinearCK/DeviceAux/cudahip/KernelsAux.cpp
-        ${CMAKE_CURRENT_SOURCE_DIR}/src/DynamicRupture/FrictionLaws/GpuImpl/BaseFrictionSolverCudaHip.cpp
-        ${CMAKE_CURRENT_SOURCE_DIR}/src/Kernels/PointSourceClusterCudaHip.cpp)
-
-add_library(seissol-device-lib SHARED ${DEVICE_SRC})
-
-set_target_properties(seissol-device-lib PROPERTIES POSITION_INDEPENDENT_CODE ON)
-set_source_files_properties(${DEVICE_SRC} PROPERTIES LANGUAGE CUDA)
-
-target_link_libraries(seissol-device-lib PRIVATE seissol-common-properties)
-
-target_include_directories(seissol-device-lib PUBLIC ${SEISSOL_DEVICE_INCLUDE})
-target_compile_features(seissol-device-lib PRIVATE cxx_std_17)
-target_compile_features(seissol-device-lib PRIVATE cuda_std_17)
-target_compile_options(seissol-device-lib PRIVATE ${EXTRA_CXX_FLAGS})
-
-if (USE_DEVICE_EXPERIMENTAL_EXPLICIT_KERNELS)
-target_compile_definitions(seissol-device-lib PRIVATE DEVICE_EXPERIMENTAL_EXPLICIT_KERNELS)
-endif()
-
-string(REPLACE "sm_" "" CUDA_DEVICE_ARCH "${DEVICE_ARCH}")
-set_target_properties(seissol-device-lib PROPERTIES CUDA_ARCHITECTURES "${CUDA_DEVICE_ARCH}")
-
-target_compile_options(seissol-device-lib PRIVATE $<$<COMPILE_LANGUAGE:CUDA>:
-        -Xptxas -v;
-        -std=c++17;
-        --expt-relaxed-constexpr;
-        >)
-if (EXTRA_CXX_FLAGS)
-    target_compile_options(seissol-device-lib PRIVATE $<$<COMPILE_LANGUAGE:CUDA>:
->>>>>>> 0190bbac
             --compiler-options ${EXTRA_CXX_FLAGS}
             >)
     endif()
