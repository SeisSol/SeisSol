// SPDX-FileCopyrightText: 2015 SeisSol Group
//
// SPDX-License-Identifier: BSD-3-Clause
// SPDX-LicenseComments: Full text under /LICENSE and /LICENSES/
//
// SPDX-FileContributor: Author lists in /AUTHORS and /CITATION.cff
// SPDX-FileContributor: Carsten Uphoff
// SPDX-FileContributor: Sebastian Wolf

#ifndef SEISSOL_SRC_MODEL_COMMONDATASTRUCTURES_H_
#define SEISSOL_SRC_MODEL_COMMONDATASTRUCTURES_H_

#include <Initializer/Parameters/ModelParameters.h>
#include <array>
#include <limits>
#include <string>
#include <vector>

namespace seissol::model {
enum class MaterialType {
  Solid,
  Acoustic,
  Elastic,
  Viscoelastic,
  Anisotropic,
  Poroelastic,
  Damage
};

// the local solvers. CK is the default for elastic, acoustic etc.
// viscoelastic uses CauchyKovalevskiAnelastic (maybe all other materials may be extended to use
// that one as well) poroelastic uses SpaceTimePredictorPoroelastic (someone may generalize that
// one, but so long I(David) had decided to put poroelastic in its name) the solver Unknown is a
// dummy to let all other implementations fail
enum class LocalSolver {
  Unknown,
  CauchyKovalevski,
  CauchyKovalevskiAnelastic,
  SpaceTimePredictorPoroelastic
};

struct Material {
  static constexpr std::size_t NumQuantities = 0;             // ?
  static constexpr std::size_t NumberPerMechanism = 0;        // ?
  static constexpr std::size_t TractionQuantities = 0;        // ?
  static constexpr std::size_t Mechanisms = 0;                // ?
  static constexpr MaterialType Type = MaterialType::Solid;   // ?
  static constexpr LocalSolver Solver = LocalSolver::Unknown; // ?
  static inline const std::string Text = "material";
  static inline const std::array<std::string, NumQuantities> Quantities = {};
  static constexpr std::size_t Parameters = 1; // rho

  virtual ~Material() = default;

  double rho;
  Material() = default;
  Material(const std::vector<double>& data) : rho(data.at(0)) {}
<<<<<<< HEAD
  virtual void assignTotalStrain() {};
=======

  virtual void initialize(const initializer::parameters::ModelParameters& parameters) {}

>>>>>>> 57f533fd
  [[nodiscard]] virtual double getMaxWaveSpeed() const = 0;
  [[nodiscard]] virtual double getPWaveSpeed() const = 0;
  [[nodiscard]] virtual double getSWaveSpeed() const = 0;
  [[nodiscard]] virtual double getMuBar() const = 0;
  [[nodiscard]] virtual double getLambdaBar() const = 0;
  [[nodiscard]] virtual double maximumTimestep() const {
    return std::numeric_limits<double>::infinity();
  }
  virtual void getFullStiffnessTensor(std::array<double, 81>& fullTensor) const = 0;
  [[nodiscard]] virtual MaterialType getMaterialType() const = 0;
};

struct Plasticity {
  static const inline std::string Text = "plasticity";
  double bulkFriction;
  double plastCo;
  double sXX;
  double sYY;
  double sZZ;
  double sXY;
  double sYZ;
  double sXZ;
  virtual void assignTotalStrain() {};
};

struct IsotropicWaveSpeeds {
  double density;
  double pWaveVelocity;
  double sWaveVelocity;
};
} // namespace seissol::model

#endif // SEISSOL_SRC_MODEL_COMMONDATASTRUCTURES_H_<|MERGE_RESOLUTION|>--- conflicted
+++ resolved
@@ -55,13 +55,10 @@
   double rho;
   Material() = default;
   Material(const std::vector<double>& data) : rho(data.at(0)) {}
-<<<<<<< HEAD
   virtual void assignTotalStrain() {};
-=======
 
   virtual void initialize(const initializer::parameters::ModelParameters& parameters) {}
 
->>>>>>> 57f533fd
   [[nodiscard]] virtual double getMaxWaveSpeed() const = 0;
   [[nodiscard]] virtual double getPWaveSpeed() const = 0;
   [[nodiscard]] virtual double getSWaveSpeed() const = 0;
