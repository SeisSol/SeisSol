// SPDX-FileCopyrightText: 2015 SeisSol Group
//
// SPDX-License-Identifier: BSD-3-Clause
// SPDX-LicenseComments: Full text under /LICENSE and /LICENSES/
//
// SPDX-FileContributor: Author lists in /AUTHORS and /CITATION.cff
// SPDX-FileContributor: Carsten Uphoff
// SPDX-FileContributor: Sebastian Wolf

#include "Model/Common.h"

#include "GeneratedCode/init.h"
#include "Geometry/MeshDefinition.h"

#include <array>

namespace seissol::model {

<<<<<<< HEAD
void getBondMatrix(const CoordinateT& normal,
                   const CoordinateT& tangent1,
                   const CoordinateT& tangent2,
                   double* matN) {
=======
void getBondMatrix(const VrtxCoords normal,
                   const VrtxCoords tangent1,
                   const VrtxCoords tangent2,
                   std::array<double, 36>& matN) {
>>>>>>> 1c7b449f
  matN[0 * 6 + 0] = normal[0] * normal[0];
  matN[0 * 6 + 1] = normal[1] * normal[1];
  matN[0 * 6 + 2] = normal[2] * normal[2];
  matN[0 * 6 + 3] = 2 * normal[2] * normal[1];
  matN[0 * 6 + 4] = 2 * normal[2] * normal[0];
  matN[0 * 6 + 5] = 2 * normal[1] * normal[0];
  matN[1 * 6 + 0] = tangent1[0] * tangent1[0];
  matN[1 * 6 + 1] = tangent1[1] * tangent1[1];
  matN[1 * 6 + 2] = tangent1[2] * tangent1[2];
  matN[1 * 6 + 3] = 2 * tangent1[2] * tangent1[1];
  matN[1 * 6 + 4] = 2 * tangent1[2] * tangent1[0];
  matN[1 * 6 + 5] = 2 * tangent1[1] * tangent1[0];
  matN[2 * 6 + 0] = tangent2[0] * tangent2[0];
  matN[2 * 6 + 1] = tangent2[1] * tangent2[1];
  matN[2 * 6 + 2] = tangent2[2] * tangent2[2];
  matN[2 * 6 + 3] = 2 * tangent2[2] * tangent2[1];
  matN[2 * 6 + 4] = 2 * tangent2[2] * tangent2[0];
  matN[2 * 6 + 5] = 2 * tangent2[1] * tangent2[0];

  matN[3 * 6 + 0] = tangent1[0] * tangent2[0];
  matN[3 * 6 + 1] = tangent1[1] * tangent2[1];
  matN[3 * 6 + 2] = tangent1[2] * tangent2[2];
  matN[3 * 6 + 3] = tangent1[1] * tangent2[2] + tangent1[2] * tangent2[1];
  matN[3 * 6 + 4] = tangent1[0] * tangent2[2] + tangent1[2] * tangent2[0];
  matN[3 * 6 + 5] = tangent1[1] * tangent2[0] + tangent1[0] * tangent2[1];
  matN[4 * 6 + 0] = normal[0] * tangent2[0];
  matN[4 * 6 + 1] = normal[1] * tangent2[1];
  matN[4 * 6 + 2] = normal[2] * tangent2[2];
  matN[4 * 6 + 3] = normal[1] * tangent2[2] + normal[2] * tangent2[1];
  matN[4 * 6 + 4] = normal[0] * tangent2[2] + normal[2] * tangent2[0];
  matN[4 * 6 + 5] = normal[1] * tangent2[0] + normal[0] * tangent2[1];
  matN[5 * 6 + 0] = normal[0] * tangent1[0];
  matN[5 * 6 + 1] = normal[1] * tangent1[1];
  matN[5 * 6 + 2] = normal[2] * tangent1[2];
  matN[5 * 6 + 3] = normal[1] * tangent1[2] + normal[2] * tangent1[1];
  matN[5 * 6 + 4] = normal[0] * tangent1[2] + normal[2] * tangent1[0];
  matN[5 * 6 + 5] = normal[1] * tangent1[0] + normal[0] * tangent1[1];
}

} // namespace seissol::model<|MERGE_RESOLUTION|>--- conflicted
+++ resolved
@@ -16,17 +16,10 @@
 
 namespace seissol::model {
 
-<<<<<<< HEAD
 void getBondMatrix(const CoordinateT& normal,
                    const CoordinateT& tangent1,
                    const CoordinateT& tangent2,
-                   double* matN) {
-=======
-void getBondMatrix(const VrtxCoords normal,
-                   const VrtxCoords tangent1,
-                   const VrtxCoords tangent2,
                    std::array<double, 36>& matN) {
->>>>>>> 1c7b449f
   matN[0 * 6 + 0] = normal[0] * normal[0];
   matN[0 * 6 + 1] = normal[1] * normal[1];
   matN[0 * 6 + 2] = normal[2] * normal[2];
