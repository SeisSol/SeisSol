--- conflicted
+++ resolved
@@ -38,7 +38,12 @@
  **/
  
 #include <Model/common.hpp>
-<<<<<<< HEAD
+#include <cmath>
+#include <iostream>
+
+bool seissol::model::testIfAcoustic(real mu) {
+  return std::abs(mu) <= std::numeric_limits<real>::epsilon();
+}
 
 void seissol::model::getBondMatrix( VrtxCoords const i_normal,
                                     VrtxCoords const i_tangent1,
@@ -99,11 +104,3 @@
   seissol::transformations::inverseSymmetricTensor2RotationMatrix(i_normal, i_tangent1, i_tangent2, o_Tinv, 0, 0);
   seissol::transformations::inverseTensor1RotationMatrix(i_normal, i_tangent1, i_tangent2, o_Tinv, 6, 6);
 }
-=======
-#include <cmath>
-#include <iostream>
-
-bool seissol::model::testIfAcoustic(real mu) {
-  return std::abs(mu) <= std::numeric_limits<real>::epsilon();
-}
->>>>>>> 9680e158
