// SPDX-FileCopyrightText: 2024 SeisSol Group
//
// SPDX-License-Identifier: BSD-3-Clause
// SPDX-LicenseComments: Full text under /LICENSE and /LICENSES/
//
// SPDX-FileContributor: Author lists in /AUTHORS and /CITATION.cff

#ifndef SEISSOL_SRC_MODEL_PLASTICITY_H_
#define SEISSOL_SRC_MODEL_PLASTICITY_H_

#include "Model/CommonDatastructures.h"
#include <Kernels/Precision.h>
#include <Solver/MultipleSimulations.h>
#include <cmath>
#include <cstddef>
#include <string>

namespace seissol::model {
// plasticity information per cell. In case of multiple simulations, it contains data of all
// simulations

template <typename Cfg>
struct PlasticityData {
  using real = Real<Cfg>;
  // initial loading (stress tensor)
  real initialLoading[6 * seissol::multisim::NumSimulations<Cfg>];
  real cohesionTimesCosAngularFriction[seissol::multisim::NumSimulations<Cfg>];
  real sinAngularFriction[seissol::multisim::NumSimulations<Cfg>];
  real mufactor; // Only dependent on mu which is to be constant for all simulations

  PlasticityData(const std::array<Plasticity, seissol::multisim::NumSimulations<Cfg>>& plasticity,
                 const Material* material) {
    for (std::size_t i = 0; i < seissol::multisim::NumSimulations<Cfg>; ++i) {
      // interleave these so that the kernel does not need any modifications
<<<<<<< HEAD
      initialLoading[0 * seissol::multisim::NumSimulations<Cfg> + i] = plasticity[i].sXX;
      initialLoading[1 * seissol::multisim::NumSimulations<Cfg> + i] = plasticity[i].sYY;
      initialLoading[2 * seissol::multisim::NumSimulations<Cfg> + i] = plasticity[i].sZZ;
      initialLoading[3 * seissol::multisim::NumSimulations<Cfg> + i] = plasticity[i].sXY;
      initialLoading[4 * seissol::multisim::NumSimulations<Cfg> + i] = plasticity[i].sYZ;
      initialLoading[5 * seissol::multisim::NumSimulations<Cfg> + i] = plasticity[i].sXZ;
=======
      initialLoading[static_cast<std::size_t>(0 * seissol::multisim::NumSimulations) + i] =
          plasticity[i].sXX;
      initialLoading[static_cast<std::size_t>(1 * seissol::multisim::NumSimulations) + i] =
          plasticity[i].sYY;
      initialLoading[static_cast<std::size_t>(2 * seissol::multisim::NumSimulations) + i] =
          plasticity[i].sZZ;
      initialLoading[static_cast<std::size_t>(3 * seissol::multisim::NumSimulations) + i] =
          plasticity[i].sXY;
      initialLoading[static_cast<std::size_t>(4 * seissol::multisim::NumSimulations) + i] =
          plasticity[i].sYZ;
      initialLoading[static_cast<std::size_t>(5 * seissol::multisim::NumSimulations) + i] =
          plasticity[i].sXZ;
>>>>>>> 86cfbd80

      const double angularFriction = std::atan(plasticity[i].bulkFriction);

      cohesionTimesCosAngularFriction[i] = plasticity[i].plastCo * std::cos(angularFriction);
      sinAngularFriction[i] = std::sin(angularFriction);
    }
    const auto mubar = material->getMuBar();
    mufactor = 1.0 / (2.0 * mubar);
  }

  static constexpr std::size_t NumQuantities = 7;
  static constexpr std::size_t NumberPerMechanism = 0;
  static constexpr std::size_t Parameters = 9;
  static const inline std::string Text = "plasticity";
  static inline const std::array<std::string, NumQuantities> Quantities = {
      "ep_xx", "ep_yy", "ep_zz", "ep_xy", "ep_yz", "ep_xz", "eta"};
};

} // namespace seissol::model

#endif // SEISSOL_SRC_MODEL_PLASTICITY_H_<|MERGE_RESOLUTION|>--- conflicted
+++ resolved
@@ -32,27 +32,18 @@
                  const Material* material) {
     for (std::size_t i = 0; i < seissol::multisim::NumSimulations<Cfg>; ++i) {
       // interleave these so that the kernel does not need any modifications
-<<<<<<< HEAD
-      initialLoading[0 * seissol::multisim::NumSimulations<Cfg> + i] = plasticity[i].sXX;
-      initialLoading[1 * seissol::multisim::NumSimulations<Cfg> + i] = plasticity[i].sYY;
-      initialLoading[2 * seissol::multisim::NumSimulations<Cfg> + i] = plasticity[i].sZZ;
-      initialLoading[3 * seissol::multisim::NumSimulations<Cfg> + i] = plasticity[i].sXY;
-      initialLoading[4 * seissol::multisim::NumSimulations<Cfg> + i] = plasticity[i].sYZ;
-      initialLoading[5 * seissol::multisim::NumSimulations<Cfg> + i] = plasticity[i].sXZ;
-=======
-      initialLoading[static_cast<std::size_t>(0 * seissol::multisim::NumSimulations) + i] =
+      initialLoading[static_cast<std::size_t>(0 * seissol::multisim::NumSimulations<Cfg>) + i] =
           plasticity[i].sXX;
-      initialLoading[static_cast<std::size_t>(1 * seissol::multisim::NumSimulations) + i] =
+      initialLoading[static_cast<std::size_t>(1 * seissol::multisim::NumSimulations<Cfg>) + i] =
           plasticity[i].sYY;
-      initialLoading[static_cast<std::size_t>(2 * seissol::multisim::NumSimulations) + i] =
+      initialLoading[static_cast<std::size_t>(2 * seissol::multisim::NumSimulations<Cfg>) + i] =
           plasticity[i].sZZ;
-      initialLoading[static_cast<std::size_t>(3 * seissol::multisim::NumSimulations) + i] =
+      initialLoading[static_cast<std::size_t>(3 * seissol::multisim::NumSimulations<Cfg>) + i] =
           plasticity[i].sXY;
-      initialLoading[static_cast<std::size_t>(4 * seissol::multisim::NumSimulations) + i] =
+      initialLoading[static_cast<std::size_t>(4 * seissol::multisim::NumSimulations<Cfg>) + i] =
           plasticity[i].sYZ;
-      initialLoading[static_cast<std::size_t>(5 * seissol::multisim::NumSimulations) + i] =
+      initialLoading[static_cast<std::size_t>(5 * seissol::multisim::NumSimulations<Cfg>) + i] =
           plasticity[i].sXZ;
->>>>>>> 86cfbd80
 
       const double angularFriction = std::atan(plasticity[i].bulkFriction);
 
