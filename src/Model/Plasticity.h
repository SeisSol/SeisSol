// SPDX-FileCopyrightText: 2024 SeisSol Group
//
// SPDX-License-Identifier: BSD-3-Clause
// SPDX-LicenseComments: Full text under /LICENSE and /LICENSES/
//
// SPDX-FileContributor: Author lists in /AUTHORS and /CITATION.cff

#ifndef SEISSOL_SRC_MODEL_PLASTICITY_H_
#define SEISSOL_SRC_MODEL_PLASTICITY_H_

#include "Model/CommonDatastructures.h"
#include <Alignment.h>
#include <Kernels/Precision.h>
#include <Solver/MultipleSimulations.h>
#include <cmath>
#include <generated_code/init.h>
#include <generated_code/tensor.h>
#include <string>

namespace seissol::model {
<<<<<<< HEAD

// plasticity information per cell
struct PlasticityData {
  // initial loading (stress tensor)
  alignas(Alignment) real initialLoading[tensor::QStressNodal::size()];
  alignas(Alignment) real cohesionTimesCosAngularFriction[tensor::meanStress::size()];
  alignas(Alignment) real sinAngularFriction[tensor::meanStress::size()];

  // TODO: make vary as well? (at least for #1297)
  real mufactor;

  PlasticityData(const Plasticity* plasticity, const Material* material) {
    auto initialLoadingV = init::QStressNodal::view::create(initialLoading);
    initialLoadingV.setZero();

    for (std::size_t i = 0; i < tensor::meanStress::size(); ++i) {
      initialLoadingV(i, 0) = plasticity[i].sXX;
      initialLoadingV(i, 1) = plasticity[i].sYY;
      initialLoadingV(i, 2) = plasticity[i].sZZ;
      initialLoadingV(i, 3) = plasticity[i].sXY;
      initialLoadingV(i, 4) = plasticity[i].sYZ;
      initialLoadingV(i, 5) = plasticity[i].sXZ;
=======
// plasticity information per cell. In case of multiple simulations, it contains data of all
// simulations

struct PlasticityData {
  // initial loading (stress tensor)
  real initialLoading[6 * seissol::multisim::NumSimulations];
  real cohesionTimesCosAngularFriction[seissol::multisim::NumSimulations];
  real sinAngularFriction[seissol::multisim::NumSimulations];
  real mufactor; // Only dependent on mu which is to be constant for all simulations

  PlasticityData(const std::array<Plasticity, seissol::multisim::NumSimulations>& plasticity,
                 const Material* material) {
    for (std::size_t i = 0; i < seissol::multisim::NumSimulations; ++i) {
      // interleave these so that the kernel does not need any modifications
      initialLoading[0 * seissol::multisim::NumSimulations + i] = plasticity[i].sXX;
      initialLoading[1 * seissol::multisim::NumSimulations + i] = plasticity[i].sYY;
      initialLoading[2 * seissol::multisim::NumSimulations + i] = plasticity[i].sZZ;
      initialLoading[3 * seissol::multisim::NumSimulations + i] = plasticity[i].sXY;
      initialLoading[4 * seissol::multisim::NumSimulations + i] = plasticity[i].sYZ;
      initialLoading[5 * seissol::multisim::NumSimulations + i] = plasticity[i].sXZ;
>>>>>>> 4f2134b9

      const double angularFriction = std::atan(plasticity[i].bulkFriction);

      cohesionTimesCosAngularFriction[i] = plasticity[i].plastCo * std::cos(angularFriction);
      sinAngularFriction[i] = std::sin(angularFriction);
    }
<<<<<<< HEAD

=======
>>>>>>> 4f2134b9
    const auto mubar = material->getMuBar();
    mufactor = 1.0 / (2.0 * mubar);
  }

  static constexpr std::size_t NumQuantities = 7;
  static constexpr std::size_t NumberPerMechanism = 0;
  static constexpr std::size_t Parameters = 9;
  static const inline std::string Text = "plasticity";
  static inline const std::array<std::string, NumQuantities> Quantities = {
      "ep_xx", "ep_yy", "ep_zz", "ep_xy", "ep_yz", "ep_xz", "eta"};
};

} // namespace seissol::model

#endif // SEISSOL_SRC_MODEL_PLASTICITY_H_<|MERGE_RESOLUTION|>--- conflicted
+++ resolved
@@ -13,12 +13,12 @@
 #include <Kernels/Precision.h>
 #include <Solver/MultipleSimulations.h>
 #include <cmath>
+#include <equation-elastic-6-double/init.h>
 #include <generated_code/init.h>
 #include <generated_code/tensor.h>
 #include <string>
 
 namespace seissol::model {
-<<<<<<< HEAD
 
 // plasticity information per cell
 struct PlasticityData {
@@ -27,52 +27,37 @@
   alignas(Alignment) real cohesionTimesCosAngularFriction[tensor::meanStress::size()];
   alignas(Alignment) real sinAngularFriction[tensor::meanStress::size()];
 
-  // TODO: make vary as well? (at least for #1297)
+  // depends on the material only (i.e. #1297 or multi-fused-material relevant only)
   real mufactor;
 
-  PlasticityData(const Plasticity* plasticity, const Material* material) {
+  PlasticityData(const std::array<const Plasticity*, seissol::multisim::NumSimulations>& plasticity,
+                 const Material* material) {
     auto initialLoadingV = init::QStressNodal::view::create(initialLoading);
     initialLoadingV.setZero();
 
-    for (std::size_t i = 0; i < tensor::meanStress::size(); ++i) {
-      initialLoadingV(i, 0) = plasticity[i].sXX;
-      initialLoadingV(i, 1) = plasticity[i].sYY;
-      initialLoadingV(i, 2) = plasticity[i].sZZ;
-      initialLoadingV(i, 3) = plasticity[i].sXY;
-      initialLoadingV(i, 4) = plasticity[i].sYZ;
-      initialLoadingV(i, 5) = plasticity[i].sXZ;
-=======
-// plasticity information per cell. In case of multiple simulations, it contains data of all
-// simulations
+    auto cohesionTimesCosAngularFrictionV =
+        init::meanStress::view::create(cohesionTimesCosAngularFriction);
+    cohesionTimesCosAngularFrictionV.setZero();
 
-struct PlasticityData {
-  // initial loading (stress tensor)
-  real initialLoading[6 * seissol::multisim::NumSimulations];
-  real cohesionTimesCosAngularFriction[seissol::multisim::NumSimulations];
-  real sinAngularFriction[seissol::multisim::NumSimulations];
-  real mufactor; // Only dependent on mu which is to be constant for all simulations
+    auto sinAngularFrictionV = init::meanStress::view::create(sinAngularFriction);
+    sinAngularFrictionV.setZero();
 
-  PlasticityData(const std::array<Plasticity, seissol::multisim::NumSimulations>& plasticity,
-                 const Material* material) {
-    for (std::size_t i = 0; i < seissol::multisim::NumSimulations; ++i) {
-      // interleave these so that the kernel does not need any modifications
-      initialLoading[0 * seissol::multisim::NumSimulations + i] = plasticity[i].sXX;
-      initialLoading[1 * seissol::multisim::NumSimulations + i] = plasticity[i].sYY;
-      initialLoading[2 * seissol::multisim::NumSimulations + i] = plasticity[i].sZZ;
-      initialLoading[3 * seissol::multisim::NumSimulations + i] = plasticity[i].sXY;
-      initialLoading[4 * seissol::multisim::NumSimulations + i] = plasticity[i].sYZ;
-      initialLoading[5 * seissol::multisim::NumSimulations + i] = plasticity[i].sXZ;
->>>>>>> 4f2134b9
+    for (std::size_t s = 0; s < multisim::NumSimulations; ++s) {
+      for (std::size_t i = 0; i < tensor::meanStress::size(); ++i) {
+        initialLoadingV(i, 0) = plasticity[s][i].sXX;
+        initialLoadingV(i, 1) = plasticity[s][i].sYY;
+        initialLoadingV(i, 2) = plasticity[s][i].sZZ;
+        initialLoadingV(i, 3) = plasticity[s][i].sXY;
+        initialLoadingV(i, 4) = plasticity[s][i].sYZ;
+        initialLoadingV(i, 5) = plasticity[s][i].sXZ;
 
-      const double angularFriction = std::atan(plasticity[i].bulkFriction);
+        const double angularFriction = std::atan(plasticity[s][i].bulkFriction);
 
-      cohesionTimesCosAngularFriction[i] = plasticity[i].plastCo * std::cos(angularFriction);
-      sinAngularFriction[i] = std::sin(angularFriction);
+        cohesionTimesCosAngularFrictionV(i) = plasticity[s][i].plastCo * std::cos(angularFriction);
+        sinAngularFrictionV(i) = std::sin(angularFriction);
+      }
     }
-<<<<<<< HEAD
 
-=======
->>>>>>> 4f2134b9
     const auto mubar = material->getMuBar();
     mufactor = 1.0 / (2.0 * mubar);
   }
