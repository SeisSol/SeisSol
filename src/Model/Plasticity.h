--- conflicted
+++ resolved
@@ -10,19 +10,13 @@
 
 #include "Kernels/Precision.h"
 #include "Model/CommonDatastructures.h"
-<<<<<<< HEAD
-#include <Alignment.h>
-#include <Kernels/Precision.h>
-#include <Solver/MultipleSimulations.h>
-#include <cmath>
-#include <GeneratedCode/init.h>
-#include <GeneratedCode/tensor.h>
-=======
+#include "Alignment.h"
 #include "Solver/MultipleSimulations.h"
+#include "GeneratedCode/init.h"
+#include "GeneratedCode/tensor.h"
 
 #include <cmath>
 #include <cstddef>
->>>>>>> 3be4bd00
 #include <string>
 
 namespace seissol::model {
@@ -32,25 +26,15 @@
   static constexpr auto PointCount = tensor::v::Shape[0];
 
   // initial loading (stress tensor)
-<<<<<<< HEAD
-  alignas(Alignment) real initialLoading[tensor::QStressNodal::size()];
-  alignas(Alignment) real cohesionTimesCosAngularFriction[tensor::meanStress::size()];
-  alignas(Alignment) real sinAngularFriction[tensor::meanStress::size()];
+  alignas(Alignment) real initialLoading[tensor::QStressNodal::size()]{};
+  alignas(Alignment) real cohesionTimesCosAngularFriction[tensor::meanStress::size()]{};
+  alignas(Alignment) real sinAngularFriction[tensor::meanStress::size()]{};
 
   // depends on the material only (i.e. #1297 or multi-fused-material relevant only)
-  real mufactor;
-=======
-  real initialLoading[6 * seissol::multisim::NumSimulations]{};
-  real cohesionTimesCosAngularFriction[seissol::multisim::NumSimulations]{};
-  real sinAngularFriction[seissol::multisim::NumSimulations]{};
-
-  // Only dependent on mu which is to be constant for all simulations
   real mufactor{};
->>>>>>> 3be4bd00
 
   PlasticityData(const std::array<const Plasticity*, seissol::multisim::NumSimulations>& plasticity,
                  const Material* material) {
-<<<<<<< HEAD
     auto initialLoadingV = init::QStressNodal::view::create(initialLoading);
     initialLoadingV.setZero();
 
@@ -79,27 +63,6 @@
         cohesionTimesCosAngularFrictionVS(i) = plasticity[s][i].plastCo * std::cos(angularFriction);
         sinAngularFrictionVS(i) = std::sin(angularFriction);
       }
-=======
-    for (std::size_t i = 0; i < seissol::multisim::NumSimulations; ++i) {
-      // interleave these so that the kernel does not need any modifications
-      initialLoading[static_cast<std::size_t>(0 * seissol::multisim::NumSimulations) + i] =
-          plasticity[i].sXX;
-      initialLoading[static_cast<std::size_t>(1 * seissol::multisim::NumSimulations) + i] =
-          plasticity[i].sYY;
-      initialLoading[static_cast<std::size_t>(2 * seissol::multisim::NumSimulations) + i] =
-          plasticity[i].sZZ;
-      initialLoading[static_cast<std::size_t>(3 * seissol::multisim::NumSimulations) + i] =
-          plasticity[i].sXY;
-      initialLoading[static_cast<std::size_t>(4 * seissol::multisim::NumSimulations) + i] =
-          plasticity[i].sYZ;
-      initialLoading[static_cast<std::size_t>(5 * seissol::multisim::NumSimulations) + i] =
-          plasticity[i].sXZ;
-
-      const double angularFriction = std::atan(plasticity[i].bulkFriction);
-
-      cohesionTimesCosAngularFriction[i] = plasticity[i].plastCo * std::cos(angularFriction);
-      sinAngularFriction[i] = std::sin(angularFriction);
->>>>>>> 3be4bd00
     }
 
     const auto mubar = material->getMuBar();
