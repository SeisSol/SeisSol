--- conflicted
+++ resolved
@@ -41,27 +41,21 @@
 #define MODEL_COMMON_HPP_
 
 #include <Eigen/Eigen>
-<<<<<<< HEAD
-#include <Initializer/typedefs.hpp>
-#include <generated_code/init.h>
-#include <Geometry/MeshTools.h>
-#include <Numerical_aux/Transformation.h>
-#include <Model/common_datastructures.hpp>
-#include <Equations/elastic/Model/datastructures.hpp>
-#include <Equations/anisotropic/Model/datastructures.hpp>
-#include <Equations/viscoelastic2/Model/datastructures.hpp>
-#include <iostream>
-=======
 
 #include "Initializer/typedefs.hpp"
 #include "generated_code/init.h"
->>>>>>> 9680e158
+#include "Geometry/MeshTools.h"
+#include "Numerical_aux/Transformation.h"
+
+#include "Model/common_datastructures.hpp"
+#include "Equations/elastic/Model/datastructures.hpp"
+#include "Equations/anisotropic/Model/datastructures.hpp"
+#include "Equations/viscoelastic2/Model/datastructures.hpp"
 
 namespace seissol {
   namespace model {
     using Matrix99 = Eigen::Matrix<double, 9, 9>;
 
-<<<<<<< HEAD
     template<typename Tmaterial, typename Tmatrix>
     void getTransposedCoefficientMatrix( Tmaterial const& i_material,
                                          unsigned         i_dim,
@@ -111,35 +105,10 @@
                                 VrtxCoords const i_tangent2,
                                 init::T::view::type& o_T,
                                 init::Tinv::view::type& o_Tinv );
-=======
-    bool testIfAcoustic(real mu);
-
-    template<typename T>
-    void getTransposedElasticCoefficientMatrix(ElasticMaterial const& i_material,
-                                               unsigned i_dim,
-                                               T& o_M);
-
-    template<typename Tloc, typename Tneigh>
-    void getTransposedElasticGodunovState(Material const& local,
-                                          Material const& neighbor,
-                                          ::FaceType faceType,
-                                          Tloc& QgodLocal,
-                                          Tneigh& QgodNeighbor);
-
-    template<typename T>
-    void getTransposedFreeSurfaceGodunovState(const Material& local,
-                                              T& QgodLocal,
-                                              T& QgodNeighbor,
-                                              Matrix99& R);
-    template<typename T>
-    void applyBoundaryConditionToElasticFluxSolver(::FaceType type,
-                                                   T& QgodNeighbor);
->>>>>>> 9680e158
   }
 }
 
 template<typename T>
-<<<<<<< HEAD
 void seissol::model::getPlaneWaveOperator(  T const& material,
                                             double const n[3],
                                             std::complex<double> Mdata[NUMBER_OF_QUANTITIES*NUMBER_OF_QUANTITIES] )
@@ -159,74 +128,14 @@
         M(i,j) += n[d] * Coeff(j,i);
       }
     }
-=======
-void seissol::model::getTransposedElasticCoefficientMatrix(seissol::model::ElasticMaterial const& i_material,
-                                                           unsigned i_dim,
-                                                           T& o_M) {
-  o_M.setZero();
-
-  const real lambda2mu = i_material.lambda + 2.0 * i_material.mu;
-  const real rhoInv = 1.0 / i_material.rho;
-
-  switch (i_dim)
-  {
-    case 0:
-      o_M(6,0) = -lambda2mu;
-      o_M(6,1) = -i_material.lambda;
-      o_M(6,2) = -i_material.lambda;
-      o_M(7,3) = -i_material.mu;
-      o_M(8,5) = -i_material.mu;
-      o_M(0,6) = -rhoInv;
-      if (!testIfAcoustic(i_material.mu)) {
-        o_M(3,7) = -rhoInv;
-        o_M(5,8) = -rhoInv;
-      }
-      break;
-
-    case 1:
-      o_M(7,0) = -i_material.lambda;
-      o_M(7,1) = -lambda2mu;
-      o_M(7,2) = -i_material.lambda;
-      o_M(6,3) = -i_material.mu;
-      o_M(8,4) = -i_material.mu;
-      o_M(1,7) = -rhoInv;
-      if (!testIfAcoustic(i_material.mu)) {
-        o_M(3,6) = -rhoInv;
-        o_M(4,8) = -rhoInv;
-      }
-      break;
-
-    case 2:
-      o_M(8,0) = -i_material.lambda;
-      o_M(8,1) = -i_material.lambda;
-      o_M(8,2) = -lambda2mu;
-      o_M(7,4) = -i_material.mu;
-      o_M(6,5) = -i_material.mu;
-      o_M(2,8) = -rhoInv;
-      if (!testIfAcoustic(i_material.mu)) {
-        o_M(5,6) = -rhoInv;
-        o_M(4,7) = -rhoInv;
-      }
-      break;
-      
-    default:
-      break;
->>>>>>> 9680e158
   }
 }
 
 template<typename T>
-<<<<<<< HEAD
 void seissol::model::getTransposedFreeSurfaceGodunovState( T&                         QgodLocal,
                                                            T&                         QgodNeighbor,
                                                            Matrix99& R)
 {
-=======
-void seissol::model::getTransposedFreeSurfaceGodunovState(const Material& material,
-                                                          T& QgodLocal,
-                                                          T& QgodNeighbor,
-                                                          Eigen::Matrix<real, 9, 9>& R) {
->>>>>>> 9680e158
   for (int i = 0; i < 9; i++) {
     for (int j = 0; j < 9; j++) {
       QgodNeighbor(i,j) = std::numeric_limits<double>::signaling_NaN();
@@ -234,7 +143,6 @@
   }
 
   QgodLocal.setZero();
-<<<<<<< HEAD
   std::array<int, 3> traction_indices = {0,3,5};
   std::array<int, 3> velocity_indices = {6,7,8};
   using Matrix33 = Eigen::Matrix<double, 3, 3>;
@@ -249,112 +157,78 @@
     for (auto &v: velocity_indices) {
       QgodLocal(t, v) = S(row, col);
       col++;
-=======
-  if (testIfAcoustic(material.mu)) {
-    // Acoustic material only has one traction (=pressure) and one velocity comp.
-    // relevant to the Riemann problem
-    QgodLocal(0, 6) = -1 * R(6,0) * 1/R(0,0); // S
-    QgodLocal(6, 6) = 1.0;
+    }
+    row++;
+  }
+  //set lower right block
+  for (auto &v : velocity_indices) {
+    QgodLocal(v, v) = 1.0;
+  }
+}
+
+template<typename Tloc, typename Tneigh>
+void seissol::model::getTransposedElasticGodunovState( Material const&                      local,
+    Material const&                      neighbor,
+    enum ::faceType                      faceType,
+    Tloc&                                QgodLocal,
+    Tneigh&                              QgodNeighbor )
+{
+  QgodNeighbor.setZero();
+
+  Matrix99 R = Matrix99::Zero();
+
+  //eigenvectors have been precalculated
+  R(0,0) = local.lambda + 2*local.mu;
+  R(0,8) = neighbor.lambda + 2*neighbor.mu;
+  R(1,0) = local.lambda;
+  R(1,4) = 1;
+  R(1,8) = neighbor.lambda;
+  R(2,0) = local.lambda;
+  R(2,5) = 1;
+  R(2,8) = neighbor.lambda;
+  R(3,1) = local.mu;
+  R(3,7) = neighbor.mu;
+  R(4,3) = 1;
+  R(5,2) = local.mu;
+  R(5,6) = neighbor.mu;
+  R(6,0) = sqrt((local.lambda + 2*local.mu)/local.rho);
+  R(6,8) = -sqrt((neighbor.lambda + 2*neighbor.mu)/neighbor.rho);
+  R(7,1) = sqrt(local.mu/local.rho);
+  R(7,7) = -sqrt(neighbor.mu/neighbor.rho);
+  R(8,2) = sqrt(local.mu/local.rho);
+  R(8,6) = -sqrt(neighbor.mu/neighbor.rho);
+
+  if(faceType == freeSurface) {
+    getTransposedFreeSurfaceGodunovState(QgodLocal, QgodNeighbor, R);
+
   } else {
-    std::array<int, 3> traction_indices = {0,3,5};
-    std::array<int, 3> velocity_indices = {6,7,8};
-    using Matrix33 = Eigen::Matrix<real, 3, 3>;
-    Matrix33 R11 = R(traction_indices, {0,1,2});
-    Matrix33 R21 = R(velocity_indices, {0,1,2});
-    auto S = - (R21 * R11.inverse()).eval();
-
-    //set lower left block
-    int row = 0;
-    for (auto &t: traction_indices) {
-      int col = 0;
-      for (auto &v: velocity_indices) {
-        QgodLocal(t, v) = S(row, col);
-        col++;
-      }
-      row++;
-    }
-    //set lower right block
-    for (auto &v : velocity_indices) {
-      QgodLocal(v, v) = 1.0;
->>>>>>> 9680e158
-    }
-  }
-}
-
-
-<<<<<<< HEAD
-#endif
-=======
-template<typename Tloc, typename Tneigh>
-void seissol::model::getTransposedElasticGodunovState(Material const& local,
-                                                      Material const& neighbor,
-                                                      FaceType faceType,
-                                                      Tloc& QgodLocal,
-                                                      Tneigh& QgodNeighbor) {
-  QgodNeighbor.setZero();
-
-  // Eigenvectors are precomputed
-  Matrix99 R = Matrix99::Zero();
-
-  if (testIfAcoustic(local.mu)) {
-    R(0,0) = local.lambda;
-    R(1,0) = local.lambda;
-    R(2,0) = local.lambda;
-    R(6,0) = std::sqrt((local.lambda) / local.rho);
-
-    R(3,1) = 1.0;
-    R(5,2) = 1.0;
-  } else {
-    R(0,0) = local.lambda + 2*local.mu;
-    R(1,0) = local.lambda;
-    R(2,0) = local.lambda;
-    R(6,0) = std::sqrt((local.lambda + 2 * local.mu) / local.rho);
-
-    R(3,1) = local.mu;
-    R(7,1) = std::sqrt(local.mu / local.rho);
-
-    R(5,2) = local.mu;
-    R(8,2) = std::sqrt(local.mu / local.rho);
-  }
-
-  R(4,3) = 1;
-
-  R(1,4) = 1;
-
-  R(2,5) = 1;
-
-  if (testIfAcoustic(neighbor.mu)) {
-    R(7,6) = 1.0;
-    R(8, 7) = 1.0;
-
-    R(0,8) = neighbor.lambda;
-    R(1,8) = neighbor.lambda;
-    R(2,8) = neighbor.lambda;
-    R(6,8) = -std::sqrt((neighbor.lambda + 2 * neighbor.mu) / neighbor.rho);
-  } else {
-    R(5,6) = neighbor.mu;
-    R(8,6) = -std::sqrt(neighbor.mu / neighbor.rho);
-
-    R(3,7) = neighbor.mu;
-    R(7,7) = -std::sqrt(neighbor.mu / neighbor.rho);
-
-    R(0,8) = neighbor.lambda + 2*neighbor.mu;
-    R(1,8) = neighbor.lambda;
-    R(2,8) = neighbor.lambda;
-    R(6,8) = -std::sqrt((neighbor.lambda + 2 * neighbor.mu) / neighbor.rho);
-  }
-
-
-  if (faceType == FaceType::freeSurface) {
-    getTransposedFreeSurfaceGodunovState(local, QgodLocal, QgodNeighbor, R);
-  } else {
+    Matrix99 R_inv = Matrix99::Zero();
+    //we do not need to compute all of R_inv as we will multiply it with the indicator chi later
+    //which extracts the first three rows of R_inv
+    
+    //We can exploit that R only couples 2 values to each other to easily compute an analytic solution
+    //inv_xy computes the (x,y)th entry of ((local_kappa, neighbor_kappa),(local_c, -neighbor_c))^-1
+    auto inv_00 = [](real local_kappa, real neighbor_kappa, real local_c, real neighbor_c) {
+      return neighbor_c / (local_kappa * neighbor_c + neighbor_kappa * local_c);  
+    };
+    auto inv_01 = [](real local_kappa, real neighbor_kappa, real local_c, real neighbor_c) {
+      return neighbor_kappa / (local_kappa * neighbor_c + neighbor_kappa * local_c);  
+    };
+
+
+    R_inv(0,0) = inv_00(local.lambda + 2*local.mu, neighbor.lambda + 2*neighbor.mu, sqrt((local.lambda + 2*local.mu)/local.rho), sqrt((neighbor.lambda + 2*neighbor.mu)/neighbor.rho));
+    R_inv(0,6) = inv_01(local.lambda + 2*local.mu, neighbor.lambda + 2*neighbor.mu, sqrt((local.lambda + 2*local.mu)/local.rho), sqrt((neighbor.lambda + 2*neighbor.mu)/neighbor.rho));
+    R_inv(1,3) = inv_00(local.mu, neighbor.mu, sqrt(local.mu/local.rho), sqrt(neighbor.mu/neighbor.rho));
+    R_inv(1,7) = inv_01(local.mu, neighbor.mu, sqrt(local.mu/local.rho), sqrt(neighbor.mu/neighbor.rho));
+    R_inv(2,5) = inv_00(local.mu, neighbor.mu, sqrt(local.mu/local.rho), sqrt(neighbor.mu/neighbor.rho));
+    R_inv(2,8) = inv_01(local.mu, neighbor.mu, sqrt(local.mu/local.rho), sqrt(neighbor.mu/neighbor.rho));
+
     Matrix99 chi = Matrix99::Zero();
     chi(0,0) = 1.0;
     chi(1,1) = 1.0;
     chi(2,2) = 1.0;
 
-    assert(Eigen::FullPivLU<Matrix99>(R).isInvertible());
-    const auto godunov = ((R*chi)*R.inverse()).eval();
+    const auto godunov = ((R*chi)*R_inv).eval();
 
     // QgodLocal = I - QgodNeighbor
     for (unsigned i = 0; i < godunov.cols(); ++i) {
@@ -362,11 +236,11 @@
         QgodLocal(i,j) = -godunov(j,i);
         QgodNeighbor(i,j) = godunov(j,i);
       }
-    }
+    }  
     for (unsigned idx = 0; idx < 9; ++idx) {
       QgodLocal(idx,idx) += 1.0;
     }
   }
 }
-#endif // MODEL_COMMON_HPP_
->>>>>>> 9680e158
+
+#endif