--- conflicted
+++ resolved
@@ -40,33 +40,23 @@
 #ifndef MODEL_COMMON_HPP_
 #define MODEL_COMMON_HPP_
 
-<<<<<<< HEAD
-#include <cmath>
+#include <Eigen/Eigen>
 
 #include "Initializer/typedefs.hpp"
 #include "generated_code/init.h"
-
-namespace seissol {
-  namespace model {
-    bool testIfElastic(real mu);
-    
-=======
-#include <Eigen/Eigen>
-#include <Initializer/typedefs.hpp>
-#include <generated_code/init.h>
 
 namespace seissol {
   namespace model {
     using Matrix99 = Eigen::Matrix<real, 9, 9>;
 
->>>>>>> c4cc2062
+    bool testIfElastic(real mu);
+
     template<typename T>
     void getTransposedElasticCoefficientMatrix(ElasticMaterial const& i_material,
                                                unsigned i_dim,
                                                T& o_M);
 
     template<typename Tloc, typename Tneigh>
-<<<<<<< HEAD
     void getTransposedElasticGodunovState(Material const& local,
                                           Material const& neighbor,
                                           ::FaceType faceType,
@@ -74,21 +64,12 @@
                                           Tneigh& QgodNeighbor);
 
     template<typename T>
+    void getTransposedFreeSurfaceGodunovState(T& QgodLocal,
+                                              T& QgodNeighbor,
+                                              Matrix99& R);
+    template<typename T>
     void applyBoundaryConditionToElasticFluxSolver(::FaceType type,
-						   T& QgodNeighbor);
-=======
-    void getTransposedElasticGodunovState( Material const&                      local,
-                                           Material const&                      neighbor,
-                                           enum ::faceType                      faceType,
-                                           Tloc&                                QgodLocal,
-                                           Tneigh&                              QgodNeighbor );
-    
-    template<typename T>
-    void getTransposedFreeSurfaceGodunovState( T& QgodLocal,
-                                               T& QgodNeighbor,
-                                               Matrix99& R);
-
->>>>>>> c4cc2062
+                                                   T& QgodNeighbor);
   }
 }
 
@@ -147,7 +128,41 @@
   }
 }
 
-<<<<<<< HEAD
+template<typename T>
+void seissol::model::getTransposedFreeSurfaceGodunovState( T&                         QgodLocal,
+                                                           T&                         QgodNeighbor,
+                                                           Eigen::Matrix<real, 9, 9>& R)
+{
+  for (int i = 0; i < 9; i++) {
+    for (int j = 0; j < 9; j++) {
+      QgodNeighbor(i,j) = std::numeric_limits<double>::signaling_NaN();
+    }
+  }
+
+  QgodLocal.setZero();
+  std::array<int, 3> traction_indices = {0,3,5};
+  std::array<int, 3> velocity_indices = {6,7,8};
+  using Matrix33 = Eigen::Matrix<real, 3, 3>;
+  Matrix33 R11 = R(traction_indices, {0,1,2});
+  Matrix33 R21 = R(velocity_indices, {0,1,2});
+  auto S = - (R21 * R11.inverse()).eval();
+
+  //set lower left block
+  int row = 0;
+  for (auto &t: traction_indices) {
+    int col = 0;
+    for (auto &v: velocity_indices) {
+      QgodLocal(t, v) = S(row, col);
+      col++;
+    }
+    row++;
+  }
+  //set lower right block
+  for (auto &v : velocity_indices) {
+    QgodLocal(v, v) = 1.0;
+  }
+}
+
 template<typename Tloc, typename Tneigh>
 void seissol::model::getTransposedElasticGodunovState(Material const& local,
                                                       Material const& neighbor,
@@ -160,10 +175,10 @@
   const real cpN = sqrt((neighbor.lambda + 2.0 * neighbor.mu) / neighbor.rho);
   const real csL = sqrt(local.mu / local.rho);
   const real csN = sqrt(neighbor.mu / neighbor.rho);
-  
+
   const real constP = cpN * (local.lambda + 2.0 * local.mu) + cpL * (neighbor.lambda + 2.0 * neighbor.mu);
   const real constS = csN * local.mu + csL * neighbor.mu;
-  
+
   QgodNeighbor(0,0) = cpN * (local.lambda + 2.0 * local.mu) / constP;
   QgodNeighbor(6,0) = (local.lambda + 2.0 * local.mu) * (neighbor.lambda + 2.0 * neighbor.mu) / constP;
   QgodNeighbor(0,6) = cpL * cpN / constP;
@@ -196,44 +211,15 @@
   for (unsigned i = 0; i < 9; ++i) {
     for (unsigned j = 0; j < 9; ++j) {
       QgodLocal(i,j) = -QgodNeighbor(i,j);
-=======
-template<typename T>
-void seissol::model::getTransposedFreeSurfaceGodunovState( T&                         QgodLocal,
-                                                           T&                         QgodNeighbor,
-                                                           Eigen::Matrix<real, 9, 9>& R)
-{
-  for (int i = 0; i < 9; i++) {
-    for (int j = 0; j < 9; j++) {
-      QgodNeighbor(i,j) = std::numeric_limits<double>::signaling_NaN();
->>>>>>> c4cc2062
-    }
-  }
-
-  QgodLocal.setZero();
-  std::array<int, 3> traction_indices = {0,3,5};
-  std::array<int, 3> velocity_indices = {6,7,8};
-  using Matrix33 = Eigen::Matrix<real, 3, 3>;
-  Matrix33 R11 = R(traction_indices, {0,1,2});
-  Matrix33 R21 = R(velocity_indices, {0,1,2});
-  auto S = - (R21 * R11.inverse()).eval();
-
-  //set lower left block
-  int row = 0;
-  for (auto &t: traction_indices) {
-    int col = 0;
-    for (auto &v: velocity_indices) {
-      QgodLocal(t, v) = S(row, col);
-      col++;
-    }
-    row++;
-  }
-  //set lower right block
-  for (auto &v : velocity_indices) {
-    QgodLocal(v, v) = 1.0;
-  }
-}
-
-<<<<<<< HEAD
+    }
+  }  
+  for (unsigned idx = 0; idx < 9; ++idx) {
+    QgodLocal(idx,idx) += 1.0;
+  }
+  
+  applyBoundaryConditionToElasticFluxSolver(faceType, QgodNeighbor);
+}
+
 template<typename T>
 void seissol::model::applyBoundaryConditionToElasticFluxSolver(::FaceType type,
                                                                T& QgodNeighbor) {
@@ -244,7 +230,12 @@
     for (unsigned j = 0; j < QgodNeighbor.shape(1); ++j) {
       for (unsigned i = 0; i < 9; ++i) {
         QgodNeighbor(i,j) *= Gamma[i];
-=======
+      }
+    }
+  }
+}
+
+/*
 template<typename Tloc, typename Tneigh>
 void seissol::model::getTransposedElasticGodunovState( Material const&                      local,
     Material const&                      neighbor,
@@ -284,14 +275,14 @@
     Matrix99 R_inv = Matrix99::Zero();
     //we do not need to compute all of R_inv as we will multiply it with the indicator chi later
     //which extracts the first three rows of R_inv
-    
+
     //We can exploit that R only couples 2 values to each other to easily compute an analytic solution
     //inv_xy computes the (x,y)th entry of ((local_kappa, neighbor_kappa),(local_c, -neighbor_c))^-1
     auto inv_00 = [](real local_kappa, real neighbor_kappa, real local_c, real neighbor_c) {
-      return neighbor_c / (local_kappa * neighbor_c + neighbor_kappa * local_c);  
+      return neighbor_c / (local_kappa * neighbor_c + neighbor_kappa * local_c);
     };
     auto inv_01 = [](real local_kappa, real neighbor_kappa, real local_c, real neighbor_c) {
-      return neighbor_kappa / (local_kappa * neighbor_c + neighbor_kappa * local_c);  
+      return neighbor_kappa / (local_kappa * neighbor_c + neighbor_kappa * local_c);
     };
 
 
@@ -303,9 +294,7 @@
     R_inv(2,8) = inv_01(local.mu, neighbor.mu, sqrt(local.mu/local.rho), sqrt(neighbor.mu/neighbor.rho));
 
     Matrix99 chi = Matrix99::Zero();
-    chi(0,0) = 1.0;
-    chi(1,1) = 1.0;
-    chi(2,2) = 1.0;
+    chi(0,0.0;
 
     const auto godunov = ((R*chi)*R_inv).eval();
 
@@ -314,13 +303,14 @@
       for (unsigned j = 0; j < godunov.rows(); ++j) {
         QgodLocal(i,j) = -godunov(j,i);
         QgodNeighbor(i,j) = godunov(j,i);
->>>>>>> c4cc2062
-      }
-    }  
+      }
+    }
     for (unsigned idx = 0; idx < 9; ++idx) {
       QgodLocal(idx,idx) += 1.0;
     }
   }
 }
 
+ */
+
 #endif // MODEL_COMMON_HPP_