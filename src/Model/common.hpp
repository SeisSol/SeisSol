/**
 * @file
 * This file is part of SeisSol.
 *
 * @author Carsten Uphoff (c.uphoff AT tum.de, http://www5.in.tum.de/wiki/index.php/Carsten_Uphoff,_M.Sc.)
 *
 * @section LICENSE
 * Copyright (c) 2015, SeisSol Group
 * All rights reserved.
 * 
 * Redistribution and use in source and binary forms, with or without
 * modification, are permitted provided that the following conditions are met:
 * 
 * 1. Redistributions of source code must retain the above copyright notice,
 *    this list of conditions and the following disclaimer.
 * 
 * 2. Redistributions in binary form must reproduce the above copyright notice,
 *    this list of conditions and the following disclaimer in the documentation
 *    and/or other materials provided with the distribution.
 * 
 * 3. Neither the name of the copyright holder nor the names of its
 *    contributors may be used to endorse or promote products derived from this
 *    software without specific prior written permission.
 *
 * THIS SOFTWARE IS PROVIDED BY THE COPYRIGHT HOLDERS AND CONTRIBUTORS "AS IS"
 * AND ANY EXPRESS OR IMPLIED WARRANTIES, INCLUDING, BUT NOT LIMITED TO, THE
 * IMPLIED WARRANTIES OF MERCHANTABILITY AND FITNESS FOR A PARTICULAR PURPOSE
 * ARE DISCLAIMED. IN NO EVENT SHALL THE COPYRIGHT HOLDER OR CONTRIBUTORS BE
 * LIABLE FOR ANY DIRECT, INDIRECT, INCIDENTAL, SPECIAL, EXEMPLARY, OR
 * CONSEQUENTIAL DAMAGES (INCLUDING, BUT NOT LIMITED TO, PROCUREMENT OF
 * SUBSTITUTE GOODS OR SERVICES; LOSS OF USE, DATA, OR PROFITS; OR BUSINESS
 * INTERRUPTION) HOWEVER CAUSED AND ON ANY THEORY OF LIABILITY, WHETHER IN
 * CONTRACT, STRICT LIABILITY, OR TORT (INCLUDING NEGLIGENCE OR OTHERWISE)
 * ARISING IN ANY WAY OUT OF THE USE OF THIS SOFTWARE, EVEN IF ADVISED OF THE
 * POSSIBILITY OF SUCH DAMAGE.
 *
 * @section DESCRIPTION
 **/
 
#ifndef MODEL_COMMON_HPP_
#define MODEL_COMMON_HPP_

#include <Eigen/Eigen>

#include "utils/logger.h"
#include "Initializer/typedefs.hpp"
#include "generated_code/init.h"

namespace seissol {
  namespace model {
    using Matrix99 = Eigen::Matrix<double, 9, 9>;

    bool testIfAcoustic(real mu);

    template<typename T>
    void getTransposedElasticCoefficientMatrix(ElasticMaterial const& i_material,
                                               unsigned i_dim,
                                               T& o_M);

    template<typename Tloc, typename Tneigh>
<<<<<<< HEAD
    void getTransposedElasticGodunovState( ElasticMaterial const&               local,
                                           ElasticMaterial const&               neighbor,
                                           enum ::faceType                      faceType,
                                           Tloc&                                QgodLocal,
                                           Tneigh&                              QgodNeighbor );
=======
    void getTransposedElasticGodunovState(Material const& local,
                                          Material const& neighbor,
                                          ::FaceType faceType,
                                          Tloc& QgodLocal,
                                          Tneigh& QgodNeighbor);
>>>>>>> c97c14f4

    template<typename T>
    void getTransposedFreeSurfaceGodunovState(const Material& local,
                                              T& QgodLocal,
                                              T& QgodNeighbor,
                                              Matrix99& R);
    template<typename T>
    void applyBoundaryConditionToElasticFluxSolver(::FaceType type,
                                                   T& QgodNeighbor);
  }
}

template<typename T>
void seissol::model::getTransposedElasticCoefficientMatrix(seissol::model::ElasticMaterial const& i_material,
                                                           unsigned i_dim,
                                                           T& o_M) {
  o_M.setZero();

  const real lambda2mu = i_material.lambda + 2.0 * i_material.mu;
  const real rhoInv = 1.0 / i_material.rho;

  switch (i_dim)
  {
    case 0:
      o_M(6,0) = -lambda2mu;
      o_M(6,1) = -i_material.lambda;
      o_M(6,2) = -i_material.lambda;
      o_M(7,3) = -i_material.mu;
      o_M(8,5) = -i_material.mu;
      o_M(0,6) = -rhoInv;
      if (!testIfAcoustic(i_material.mu)) {
        o_M(3,7) = -rhoInv;
        o_M(5,8) = -rhoInv;
      }
      break;

    case 1:
      o_M(7,0) = -i_material.lambda;
      o_M(7,1) = -lambda2mu;
      o_M(7,2) = -i_material.lambda;
      o_M(6,3) = -i_material.mu;
      o_M(8,4) = -i_material.mu;
      o_M(1,7) = -rhoInv;
      if (!testIfAcoustic(i_material.mu)) {
        o_M(3,6) = -rhoInv;
        o_M(4,8) = -rhoInv;
      }
      break;

    case 2:
      o_M(8,0) = -i_material.lambda;
      o_M(8,1) = -i_material.lambda;
      o_M(8,2) = -lambda2mu;
      o_M(7,4) = -i_material.mu;
      o_M(6,5) = -i_material.mu;
      o_M(2,8) = -rhoInv;
      if (!testIfAcoustic(i_material.mu)) {
        o_M(5,6) = -rhoInv;
        o_M(4,7) = -rhoInv;
      }
      break;
      
    default:
      break;
  }
}

<<<<<<< HEAD
template<typename Tloc, typename Tneigh>
void seissol::model::getTransposedElasticGodunovState( ElasticMaterial const&               local,
                                                       ElasticMaterial const&               neighbor,
                                                       enum ::faceType                      faceType,
                                                       Tloc&                                QgodLocal,
                                                       Tneigh&                              QgodNeighbor )
{
  QgodNeighbor.setZero();
  
  real cpL = sqrt((local.lambda + 2.0 * local.mu)       / local.rho);
  real cpN = sqrt((neighbor.lambda + 2.0 * neighbor.mu) / neighbor.rho);
  real csL = sqrt(local.mu / local.rho);
  real csN = sqrt(neighbor.mu / neighbor.rho);
  
  real constP = cpN * (local.lambda + 2.0 * local.mu) + cpL * (neighbor.lambda + 2.0 * neighbor.mu);
  real constS = csN * local.mu + csL * neighbor.mu;
  
  QgodNeighbor(0,0) = cpN * (local.lambda + 2.0 * local.mu) / constP;
  QgodNeighbor(6,0) = (local.lambda + 2.0 * local.mu) * (neighbor.lambda + 2.0 * neighbor.mu) / constP;
  QgodNeighbor(0,1) = cpN * local.lambda / constP;
  QgodNeighbor(6,1) = local.lambda * (neighbor.lambda + 2.0 * neighbor.mu) / constP;
  QgodNeighbor(0,2) = QgodNeighbor(0,1);
  QgodNeighbor(6,2) = QgodNeighbor(6,1);
  QgodNeighbor(3,3) = csN * local.mu / constS;
  QgodNeighbor(7,3) = local.mu * neighbor.mu / constS;
  QgodNeighbor(5,5) = QgodNeighbor(3,3);
  QgodNeighbor(8,5) = QgodNeighbor(7,3);
  QgodNeighbor(0,6) = cpL * cpN / constP;
  QgodNeighbor(6,6) = cpL * (neighbor.lambda + 2.0 * neighbor.mu) / constP;
  QgodNeighbor(3,7) = csL * csN / constS;
  QgodNeighbor(7,7) = csL * neighbor.mu / constS;
  QgodNeighbor(5,8) = QgodNeighbor(3,7);
  QgodNeighbor(8,8) = QgodNeighbor(7,7);

  // QgodLocal = I - QgodNeighbor
  for (unsigned i = 0; i < 9; ++i) {
    for (unsigned j = 0; j < 9; ++j) {
      QgodLocal(i,j) = -QgodNeighbor(i,j);
=======
template<typename T>
void seissol::model::getTransposedFreeSurfaceGodunovState(const Material& material,
                                                          T& QgodLocal,
                                                          T& QgodNeighbor,
                                                          Matrix99& R) {
  for (int i = 0; i < 9; i++) {
    for (int j = 0; j < 9; j++) {
      QgodNeighbor(i,j) = std::numeric_limits<double>::signaling_NaN();
>>>>>>> c97c14f4
    }
  }

  QgodLocal.setZero();
  if (testIfAcoustic(material.mu)) {
    // Acoustic material only has one traction (=pressure) and one velocity comp.
    // relevant to the Riemann problem
    QgodLocal(0, 6) = -1 * R(6,0) * 1/R(0,0); // S
    QgodLocal(6, 6) = 1.0;
  } else {
    std::array<int, 3> traction_indices = {0,3,5};
    std::array<int, 3> velocity_indices = {6,7,8};
    using Matrix33 = Eigen::Matrix<double, 3, 3>;
    Matrix33 R11 = R(traction_indices, {0,1,2});
    Matrix33 R21 = R(velocity_indices, {0,1,2});
    auto S = - (R21 * R11.inverse()).eval();

    //set lower left block
    int row = 0;
    for (auto &t: traction_indices) {
      int col = 0;
      for (auto &v: velocity_indices) {
        QgodLocal(t, v) = S(row, col);
        col++;
      }
      row++;
    }
    //set lower right block
    for (auto &v : velocity_indices) {
      QgodLocal(v, v) = 1.0;
    }
  }
}


template<typename Tloc, typename Tneigh>
void seissol::model::getTransposedElasticGodunovState(Material const& local,
                                                      Material const& neighbor,
                                                      FaceType faceType,
                                                      Tloc& QgodLocal,
                                                      Tneigh& QgodNeighbor) {
  QgodNeighbor.setZero();

  // Eigenvectors are precomputed
  Matrix99 R = Matrix99::Zero();

  if (testIfAcoustic(local.mu)) {
    R(0,0) = local.lambda;
    R(1,0) = local.lambda;
    R(2,0) = local.lambda;
    R(6,0) = std::sqrt((local.lambda) / local.rho);

    R(3,1) = 1.0;
    R(5,2) = 1.0;
  } else {
    R(0,0) = local.lambda + 2*local.mu;
    R(1,0) = local.lambda;
    R(2,0) = local.lambda;
    R(6,0) = std::sqrt((local.lambda + 2 * local.mu) / local.rho);

    R(3,1) = local.mu;
    R(7,1) = std::sqrt(local.mu / local.rho);

    R(5,2) = local.mu;
    R(8,2) = std::sqrt(local.mu / local.rho);
  }

  //span the null space
  //if we scale the eigenvectors, which span the null space of A, to
  //a comparable magnitude as the other eigenvectors, the matrix R
  //has a lower condition number
  R(4,3) = local.lambda;
  R(1,4) = local.lambda;
  R(2,5) = local.lambda;

  if (testIfAcoustic(neighbor.mu)) {
    R(7,6) = 1.0;
    R(8, 7) = 1.0;

    R(0,8) = neighbor.lambda;
    R(1,8) = neighbor.lambda;
    R(2,8) = neighbor.lambda;
    R(6,8) = -std::sqrt((neighbor.lambda + 2 * neighbor.mu) / neighbor.rho);
  } else {
    R(5,6) = neighbor.mu;
    R(8,6) = -std::sqrt(neighbor.mu / neighbor.rho);

    R(3,7) = neighbor.mu;
    R(7,7) = -std::sqrt(neighbor.mu / neighbor.rho);

    R(0,8) = neighbor.lambda + 2*neighbor.mu;
    R(1,8) = neighbor.lambda;
    R(2,8) = neighbor.lambda;
    R(6,8) = -std::sqrt((neighbor.lambda + 2 * neighbor.mu) / neighbor.rho);
  }


  if (faceType == FaceType::freeSurface) {
    getTransposedFreeSurfaceGodunovState(local, QgodLocal, QgodNeighbor, R);
  } else {
    Matrix99 chi = Matrix99::Zero();
    chi(0,0) = 1.0;
    chi(1,1) = 1.0;
    chi(2,2) = 1.0;

    const auto godunov = ((R*chi)*R.inverse()).eval();

    // QgodLocal = I - QgodNeighbor
    for (unsigned i = 0; i < godunov.cols(); ++i) {
      for (unsigned j = 0; j < godunov.rows(); ++j) {
        QgodLocal(i,j) = -godunov(j,i);
        QgodNeighbor(i,j) = godunov(j,i);
      }
    }
    for (unsigned idx = 0; idx < 9; ++idx) {
      QgodLocal(idx,idx) += 1.0;
    }
  }
}
#endif // MODEL_COMMON_HPP_<|MERGE_RESOLUTION|>--- conflicted
+++ resolved
@@ -58,19 +58,11 @@
                                                T& o_M);
 
     template<typename Tloc, typename Tneigh>
-<<<<<<< HEAD
-    void getTransposedElasticGodunovState( ElasticMaterial const&               local,
-                                           ElasticMaterial const&               neighbor,
-                                           enum ::faceType                      faceType,
-                                           Tloc&                                QgodLocal,
-                                           Tneigh&                              QgodNeighbor );
-=======
     void getTransposedElasticGodunovState(Material const& local,
                                           Material const& neighbor,
                                           ::FaceType faceType,
                                           Tloc& QgodLocal,
                                           Tneigh& QgodNeighbor);
->>>>>>> c97c14f4
 
     template<typename T>
     void getTransposedFreeSurfaceGodunovState(const Material& local,
@@ -138,46 +130,6 @@
   }
 }
 
-<<<<<<< HEAD
-template<typename Tloc, typename Tneigh>
-void seissol::model::getTransposedElasticGodunovState( ElasticMaterial const&               local,
-                                                       ElasticMaterial const&               neighbor,
-                                                       enum ::faceType                      faceType,
-                                                       Tloc&                                QgodLocal,
-                                                       Tneigh&                              QgodNeighbor )
-{
-  QgodNeighbor.setZero();
-  
-  real cpL = sqrt((local.lambda + 2.0 * local.mu)       / local.rho);
-  real cpN = sqrt((neighbor.lambda + 2.0 * neighbor.mu) / neighbor.rho);
-  real csL = sqrt(local.mu / local.rho);
-  real csN = sqrt(neighbor.mu / neighbor.rho);
-  
-  real constP = cpN * (local.lambda + 2.0 * local.mu) + cpL * (neighbor.lambda + 2.0 * neighbor.mu);
-  real constS = csN * local.mu + csL * neighbor.mu;
-  
-  QgodNeighbor(0,0) = cpN * (local.lambda + 2.0 * local.mu) / constP;
-  QgodNeighbor(6,0) = (local.lambda + 2.0 * local.mu) * (neighbor.lambda + 2.0 * neighbor.mu) / constP;
-  QgodNeighbor(0,1) = cpN * local.lambda / constP;
-  QgodNeighbor(6,1) = local.lambda * (neighbor.lambda + 2.0 * neighbor.mu) / constP;
-  QgodNeighbor(0,2) = QgodNeighbor(0,1);
-  QgodNeighbor(6,2) = QgodNeighbor(6,1);
-  QgodNeighbor(3,3) = csN * local.mu / constS;
-  QgodNeighbor(7,3) = local.mu * neighbor.mu / constS;
-  QgodNeighbor(5,5) = QgodNeighbor(3,3);
-  QgodNeighbor(8,5) = QgodNeighbor(7,3);
-  QgodNeighbor(0,6) = cpL * cpN / constP;
-  QgodNeighbor(6,6) = cpL * (neighbor.lambda + 2.0 * neighbor.mu) / constP;
-  QgodNeighbor(3,7) = csL * csN / constS;
-  QgodNeighbor(7,7) = csL * neighbor.mu / constS;
-  QgodNeighbor(5,8) = QgodNeighbor(3,7);
-  QgodNeighbor(8,8) = QgodNeighbor(7,7);
-
-  // QgodLocal = I - QgodNeighbor
-  for (unsigned i = 0; i < 9; ++i) {
-    for (unsigned j = 0; j < 9; ++j) {
-      QgodLocal(i,j) = -QgodNeighbor(i,j);
-=======
 template<typename T>
 void seissol::model::getTransposedFreeSurfaceGodunovState(const Material& material,
                                                           T& QgodLocal,
@@ -186,7 +138,6 @@
   for (int i = 0; i < 9; i++) {
     for (int j = 0; j < 9; j++) {
       QgodNeighbor(i,j) = std::numeric_limits<double>::signaling_NaN();
->>>>>>> c97c14f4
     }
   }
 
