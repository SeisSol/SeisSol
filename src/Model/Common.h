// SPDX-FileCopyrightText: 2015 SeisSol Group
//
// SPDX-License-Identifier: BSD-3-Clause
// SPDX-LicenseComments: Full text under /LICENSE and /LICENSES/
//
// SPDX-FileContributor: Author lists in /AUTHORS and /CITATION.cff
// SPDX-FileContributor: Carsten Uphoff
// SPDX-FileContributor: Sebastian Wolf

#ifndef SEISSOL_SRC_MODEL_COMMON_H_
#define SEISSOL_SRC_MODEL_COMMON_H_

#include "Equations/Datastructures.h"
#include "GeneratedCode/init.h"
#include "Geometry/MeshTools.h"
#include "Initializer/Typedefs.h"
#include "Model/CommonDatastructures.h"
#include "Numerical/Eigenvalues.h"
#include "Numerical/Transformation.h"

#include <Eigen/Dense>
#include <array>
#include <cmath>
#include <limits>
#include <utils/logger.h>

namespace seissol::model {

template <typename MaterialT>
struct MaterialSetup;

template <typename T>
constexpr bool testIfAcoustic(T mu) {
  return std::abs(mu) <= std::numeric_limits<T>::epsilon();
}

template <typename Tmaterial, typename Tmatrix>
void getTransposedCoefficientMatrix(const Tmaterial& material, unsigned dim, Tmatrix& matM) {
  MaterialSetup<Tmaterial>::getTransposedCoefficientMatrix(material, dim, matM);
}

template <typename Tmaterial, typename T>
void getTransposedSourceCoefficientTensor(const Tmaterial& material, T& mE) {
  MaterialSetup<Tmaterial>::getTransposedSourceCoefficientTensor(material, mE);
}

template <typename Tmaterial>
seissol::eigenvalues::Eigenpair<std::complex<double>, seissol::model::MaterialT::NumQuantities>
    getEigenDecomposition(const Tmaterial& material, double zeroThreshold = 1e-7);

template <typename Tmaterial, typename Tloc, typename Tneigh>
void getTransposedGodunovState(const Tmaterial& local,
                               const Tmaterial& neighbor,
                               FaceType faceType,
                               Tloc& qGodLocal,
                               Tneigh& qGodNeighbor) {
  MaterialSetup<Tmaterial>::getTransposedGodunovState(
      local, neighbor, faceType, qGodLocal, qGodNeighbor);
}

// TODO: move to materials (currently not possible due to the acoustic-in-elastic "hack")
template <typename T, typename Tmatrix>
void getTransposedFreeSurfaceGodunovState(MaterialType materialtype,
                                          T& qGodLocal,
                                          T& qGodNeighbor,
                                          Tmatrix& matR);

template <typename T>
void getPlaneWaveOperator(const T& material,
                          const double n[3],
                          std::complex<double> mdata[T::NumQuantities * T::NumQuantities]) {
  MaterialSetup<T>::getPlaneWaveOperator(material, n, mdata);
}

template <typename T>
void initializeSpecificLocalData(const T& material,
                                 double timeStepWidth,
                                 typename T::LocalSpecificData* localData) {
  MaterialSetup<T>::initializeSpecificLocalData(material, timeStepWidth, localData);
}

template <typename T>
void initializeSpecificNeighborData(const T& material,
                                    typename T::NeighborSpecificData* neighborData) {
  MaterialSetup<T>::initializeSpecificNeighborData(material, neighborData);
}

/*
 * Calculates the so called Bond matrix. Anisotropic materials are characterized by
 * 21 different material parameters. Due to the directional dependence of anisotropic
 * materials the parameters are not independet of the choice of the coordinate system.
 * The Bond matrix transforms materials from one orthogonal coordinate system to
 * another one.
 * c.f. 10.1111/j.1365-246X.2007.03381.x
 */
<<<<<<< HEAD
void getBondMatrix(const CoordinateT& normal,
                   const CoordinateT& tangent1,
                   const CoordinateT& tangent2,
                   double* matN);
=======
void getBondMatrix(const VrtxCoords normal,
                   const VrtxCoords tangent1,
                   const VrtxCoords tangent2,
                   std::array<double, 36>& matN);
>>>>>>> 1c7b449f

template <typename MaterialT = seissol::model::MaterialT>
void getFaceRotationMatrix(const Eigen::Vector3d& normal,
                           const Eigen::Vector3d& tangent1,
                           const Eigen::Vector3d& tangent2,
                           init::T::view::type& matT,
                           init::Tinv::view::type& matTinv) {
  const CoordinateT n = {normal(0), normal(1), normal(2)};
  const CoordinateT s = {tangent1(0), tangent1(1), tangent1(2)};
  const CoordinateT t = {tangent2(0), tangent2(1), tangent2(2)};
  getFaceRotationMatrix<MaterialT>(n, s, t, matT, matTinv);
}

template <typename MaterialT = seissol::model::MaterialT>
void getFaceRotationMatrix(const CoordinateT& normal,
                           const CoordinateT& tangent1,
                           const CoordinateT& tangent2,
                           init::T::view::type& matT,
                           init::Tinv::view::type& matTinv) {
  MaterialSetup<MaterialT>::getFaceRotationMatrix(normal, tangent1, tangent2, matT, matTinv);
}

template <typename MaterialT>
MaterialT getRotatedMaterialCoefficients(const std::array<double, 36>& rotationParameters,
                                         MaterialT& material) {
  return MaterialSetup<MaterialT>::getRotatedMaterialCoefficients(rotationParameters, material);
}

template <typename MaterialT>
void getElasticPlaneWaveOperator(
    const MaterialT& material,
    const double n[3],
    std::complex<double> mdata[MaterialT::NumQuantities * MaterialT::NumQuantities]) {
  yateto::DenseTensorView<2, std::complex<double>> matM(
      mdata, {MaterialT::NumQuantities, MaterialT::NumQuantities});
  matM.setZero();

  double data[MaterialT::NumQuantities * MaterialT::NumQuantities];
  yateto::DenseTensorView<2, double> coeff(data,
                                           {MaterialT::NumQuantities, MaterialT::NumQuantities});

  for (unsigned d = 0; d < 3; ++d) {
    coeff.setZero();
    getTransposedCoefficientMatrix(material, d, coeff);

    for (unsigned i = 0; i < MaterialT::NumQuantities; ++i) {
      for (unsigned j = 0; j < MaterialT::NumQuantities; ++j) {
        matM(i, j) += n[d] * coeff(j, i);
      }
    }
  }
  coeff.setZero();
  getTransposedSourceCoefficientTensor(material, coeff);

  for (unsigned i = 0; i < MaterialT::NumQuantities; ++i) {
    for (unsigned j = 0; j < MaterialT::NumQuantities; ++j) {
      matM(i, j) -= std::complex<double>(0.0, coeff(j, i));
    }
  }
}

} // namespace seissol::model

template <typename T, typename Tmatrix, typename Tarray1, typename Tarray2>
void setBlocks(T qGodLocal, Tmatrix mS, Tarray1 tractionIndices, Tarray2 velocityIndices) {
  // set lower left block
  int col = 0;
  for (auto& t : tractionIndices) {
    int row = 0;
    for (auto& v : velocityIndices) {
      qGodLocal(t, v) = mS(row, col);
      row++;
    }
    col++;
  }

  // set lower right block
  for (auto& v : velocityIndices) {
    qGodLocal(v, v) = 1.0;
  }
}

template <typename Tmaterial>
seissol::eigenvalues::Eigenpair<std::complex<double>, seissol::model::MaterialT::NumQuantities>
    seissol::model::getEigenDecomposition(const Tmaterial& material,
                                          [[maybe_unused]] double zeroThreshold) {
  std::array<std::complex<double>,
             seissol::model::MaterialT::NumQuantities * seissol::model::MaterialT::NumQuantities>
      dataAT;
  auto viewAT = yateto::DenseTensorView<2, std::complex<double>>(
      dataAT.data(),
      {seissol::model::MaterialT::NumQuantities, seissol::model::MaterialT::NumQuantities});
  getTransposedCoefficientMatrix(material, 0, viewAT);
  std::array<std::complex<double>,
             seissol::model::MaterialT::NumQuantities * seissol::model::MaterialT::NumQuantities>
      dataA;
  // transpose dataAT to get dataA
  for (std::size_t i = 0; i < seissol::model::MaterialT::NumQuantities; i++) {
    for (std::size_t j = 0; j < seissol::model::MaterialT::NumQuantities; j++) {
      dataA[i + seissol::model::MaterialT::NumQuantities * j] =
          dataAT[seissol::model::MaterialT::NumQuantities * i + j];
    }
  }
  seissol::eigenvalues::Eigenpair<std::complex<double>, seissol::model::MaterialT::NumQuantities>
      eigenpair;

  seissol::eigenvalues::computeEigenvalues(dataA, eigenpair);
#ifndef NDEBUG
  using CMatrix = Eigen::Matrix<std::complex<double>,
                                seissol::model::MaterialT::NumQuantities,
                                seissol::model::MaterialT::NumQuantities>;
  using CVector = Eigen::Matrix<std::complex<double>, seissol::model::MaterialT::NumQuantities, 1>;
  const CMatrix eigenvectors = CMatrix(eigenpair.vectors.data());
  const CVector eigenvalues = CVector(eigenpair.values.data());
  // check number of eigenvalues
  // also check that the imaginary parts are zero
  int evNeg = 0;
  int evPos = 0;
  for (std::size_t i = 0; i < seissol::model::MaterialT::NumQuantities; ++i) {
    assert(std::abs(eigenvalues(i).imag()) < zeroThreshold);
    if (eigenvalues(i).real() < -zeroThreshold) {
      ++evNeg;
    } else if (eigenvalues(i).real() > zeroThreshold) {
      ++evPos;
    }
  }
  constexpr int ExpectedEv = Tmaterial::Type == MaterialType::Poroelastic ? 4 : 3;
  assert(evNeg == ExpectedEv);
  assert(evPos == ExpectedEv);

  // check whether eigensolver is good enough
  const CMatrix coeff(dataA.data());
  const CMatrix matrixMult = coeff * eigenvectors;
  CMatrix eigenvalueMatrix = CMatrix::Zero();
  for (std::size_t i = 0; i < seissol::model::MaterialT::NumQuantities; i++) {
    eigenvalueMatrix(i, i) = eigenvalues(i);
  }
  const CMatrix vectorMult = eigenvectors * eigenvalueMatrix;
  const CMatrix diff = matrixMult - vectorMult;
  const double norm = diff.norm();

  std::stringstream messageStream;
  messageStream << "Residual " << norm << " is larger than " << zeroThreshold
                << ": Eigensolver is not accurate enough";
  assert(norm < zeroThreshold && messageStream.str().c_str());
#endif
  return eigenpair;
};

template <typename T, typename Tmatrix>
void seissol::model::getTransposedFreeSurfaceGodunovState(MaterialType materialtype,
                                                          T& qGodLocal,
                                                          T& qGodNeighbor,
                                                          Tmatrix& matR) {
  for (size_t i = 0; i < seissol::model::MaterialT::NumElasticQuantities; i++) {
    for (size_t j = 0; j < seissol::model::MaterialT::NumElasticQuantities; j++) {
      qGodNeighbor(i, j) = std::numeric_limits<double>::signaling_NaN();
    }
  }

  // matR == eigenvector matrix

  qGodLocal.setZero();
  switch (materialtype) {
  case MaterialType::Acoustic: {
    // Acoustic material only has one traction (=pressure) and one velocity comp.
    // relevant to the Riemann problem
    qGodLocal(0, 6) = -1 * matR(6, 0) * 1 / matR(0, 0); // mS
    qGodLocal(6, 6) = 1.0;
    break;
  }
  case MaterialType::Poroelastic: {
    using Matrix44 = Eigen::Matrix<double, 4, 4>;
    using Matrix64 = Eigen::Matrix<double, 6, 4>;

    const std::array<int, 4> tractionIndices = {0, 3, 5, 9};
    const std::array<int, 6> velocityIndices = {6, 7, 8, 10, 11, 12};
    const std::array<int, 4> columnIndices = {0, 1, 2, 3};
    const Matrix44 matR11 = matR(tractionIndices, columnIndices);
    const Matrix64 matR21 = matR(velocityIndices, columnIndices);
    const Matrix64 matS = (-(matR21 * matR11.inverse())).eval();
    setBlocks(qGodLocal, matS, tractionIndices, velocityIndices);
    break;
  }
  default: {
    const std::array<int, 3> tractionIndices = {0, 3, 5};
    const std::array<int, 3> velocityIndices = {6, 7, 8};
    using Matrix33 = Eigen::Matrix<double, 3, 3>;
    const Matrix33 matR11 = matR(tractionIndices, {0, 1, 2});
    const Matrix33 matR21 = matR(velocityIndices, {0, 1, 2});
    const Matrix33 matS = (-(matR21 * matR11.inverse())).eval();
    setBlocks(qGodLocal, matS, tractionIndices, velocityIndices);
    break;
  }
  }
}

#endif // SEISSOL_SRC_MODEL_COMMON_H_<|MERGE_RESOLUTION|>--- conflicted
+++ resolved
@@ -93,17 +93,10 @@
  * another one.
  * c.f. 10.1111/j.1365-246X.2007.03381.x
  */
-<<<<<<< HEAD
 void getBondMatrix(const CoordinateT& normal,
                    const CoordinateT& tangent1,
                    const CoordinateT& tangent2,
-                   double* matN);
-=======
-void getBondMatrix(const VrtxCoords normal,
-                   const VrtxCoords tangent1,
-                   const VrtxCoords tangent2,
                    std::array<double, 36>& matN);
->>>>>>> 1c7b449f
 
 template <typename MaterialT = seissol::model::MaterialT>
 void getFaceRotationMatrix(const Eigen::Vector3d& normal,
