// SPDX-FileCopyrightText: 2015 SeisSol Group
//
// SPDX-License-Identifier: BSD-3-Clause
// SPDX-LicenseComments: Full text under /LICENSE and /LICENSES/
//
// SPDX-FileContributor: Author lists in /AUTHORS and /CITATION.cff
// SPDX-FileContributor: Carsten Uphoff
// SPDX-FileContributor: Sebastian Wolf

#ifndef SEISSOL_SRC_MODEL_COMMON_H_
#define SEISSOL_SRC_MODEL_COMMON_H_

#include <Eigen/Dense>
#include <Equations/Datastructures.h>

#include "GeneratedCode/init.h"
#include "Geometry/MeshTools.h"
#include "Initializer/Typedefs.h"
#include "Numerical/Eigenvalues.h"
#include "Numerical/Transformation.h"
#include "utils/logger.h"

#include "Model/CommonDatastructures.h"

#include <cmath>
#include <limits>

namespace seissol::model {

template <typename Cfg, typename = void>
struct MaterialSetup;

template <typename T>
constexpr bool testIfAcoustic(T mu) {
  return std::abs(mu) <= std::numeric_limits<T>::epsilon();
}

template <typename Cfg, typename Tmatrix>
void getTransposedCoefficientMatrix(const model::MaterialTT<Cfg>& material,
                                    unsigned dim,
                                    Tmatrix& M) {
  MaterialSetup<Cfg>::getTransposedCoefficientMatrix(material, dim, M);
}

template <typename Cfg, typename T>
void getTransposedSourceCoefficientTensor(const model::MaterialTT<Cfg>& material, T& E) {
  MaterialSetup<Cfg>::getTransposedSourceCoefficientTensor(material, E);
}

template <typename Cfg>
seissol::eigenvalues::Eigenpair<std::complex<double>, model::MaterialTT<Cfg>::NumQuantities>
    getEigenDecomposition(const model::MaterialTT<Cfg>& material, double zeroThreshold = 1e-7);

template <typename Cfg, typename Tloc, typename Tneigh>
void getTransposedGodunovState(const model::MaterialTT<Cfg>& local,
                               const model::MaterialTT<Cfg>& neighbor,
                               FaceType faceType,
                               Tloc& qGodLocal,
                               Tneigh& qGodNeighbor) {
  MaterialSetup<Cfg>::getTransposedGodunovState(local, neighbor, faceType, qGodLocal, qGodNeighbor);
}

// TODO: move to materials (currently not possible due to the acoustic-in-elastic "hack")
template <typename MaterialT, typename T, typename Tmatrix>
void getTransposedFreeSurfaceGodunovState(MaterialType materialtype,
                                          T& qGodLocal,
                                          T& qGodNeighbor,
                                          Tmatrix& R);

template <typename Cfg>
void getPlaneWaveOperator(const model::MaterialTT<Cfg>& material,
                          const double n[3],
                          std::complex<double> mdata[model::MaterialTT<Cfg>::NumQuantities *
                                                     model::MaterialTT<Cfg>::NumQuantities]) {
  MaterialSetup<Cfg>::getPlaneWaveOperator(material, n, mdata);
}

template <typename Cfg>
void initializeSpecificLocalData(
    const model::MaterialTT<Cfg>& material,
    double timeStepWidth,
    typename model::MaterialTT<Cfg>::template LocalSpecificData<Cfg>* localData) {
  MaterialSetup<Cfg>::initializeSpecificLocalData(material, timeStepWidth, localData);
}

template <typename Cfg>
void initializeSpecificNeighborData(
    const model::MaterialTT<Cfg>& material,
    typename model::MaterialTT<Cfg>::template NeighborSpecificData<Cfg>* neighborData) {
  MaterialSetup<Cfg>::initializeSpecificNeighborData(material, neighborData);
}

/*
 * Calculates the so called Bond matrix. Anisotropic materials are characterized by
 * 21 different material parameters. Due to the directional dependence of anisotropic
 * materials the parameters are not independet of the choice of the coordinate system.
 * The Bond matrix transforms materials from one orthogonal coordinate system to
 * another one.
 * c.f. 10.1111/j.1365-246X.2007.03381.x
 */
void getBondMatrix(const VrtxCoords normal,
                   const VrtxCoords tangent1,
                   const VrtxCoords tangent2,
                   double* matN);

template <typename Cfg>
void getFaceRotationMatrix(const Eigen::Vector3d& normal,
                           const Eigen::Vector3d& tangent1,
                           const Eigen::Vector3d& tangent2,
                           typename init::T<Cfg>::view::type& matT,
                           typename init::Tinv<Cfg>::view::type& matTinv) {
  const VrtxCoords n = {normal(0), normal(1), normal(2)};
  const VrtxCoords s = {tangent1(0), tangent1(1), tangent1(2)};
  const VrtxCoords t = {tangent2(0), tangent2(1), tangent2(2)};
  getFaceRotationMatrix<Cfg>(n, s, t, matT, matTinv);
}

template <typename Cfg>
void getFaceRotationMatrix(const VrtxCoords normal,
                           const VrtxCoords tangent1,
                           const VrtxCoords tangent2,
                           typename init::T<Cfg>::view::type& matT,
                           typename init::Tinv<Cfg>::view::type& matTinv) {
  MaterialSetup<Cfg>::getFaceRotationMatrix(normal, tangent1, tangent2, matT, matTinv);
}

template <typename Cfg>
model::MaterialTT<Cfg> getRotatedMaterialCoefficients(double rotationParameters[36],
                                                      model::MaterialTT<Cfg>& material) {
  return MaterialSetup<Cfg>::getRotatedMaterialCoefficients(rotationParameters, material);
}

template <typename Cfg>
void getElasticPlaneWaveOperator(
    const model::MaterialTT<Cfg>& material,
    const double n[3],
    std::complex<double>
        mdata[model::MaterialTT<Cfg>::NumQuantities * model::MaterialTT<Cfg>::NumQuantities]) {
  using MaterialT = model::MaterialTT<Cfg>;
  yateto::DenseTensorView<2, std::complex<double>> M(
      mdata, {MaterialT::NumQuantities, MaterialT::NumQuantities});
  M.setZero();

  double data[MaterialT::NumQuantities * MaterialT::NumQuantities];
  yateto::DenseTensorView<2, double> coeff(data,
                                           {MaterialT::NumQuantities, MaterialT::NumQuantities});

  for (unsigned d = 0; d < 3; ++d) {
    coeff.setZero();
    getTransposedCoefficientMatrix<Cfg>(material, d, coeff);

    for (unsigned i = 0; i < MaterialT::NumQuantities; ++i) {
      for (unsigned j = 0; j < MaterialT::NumQuantities; ++j) {
        M(i, j) += n[d] * coeff(j, i);
      }
    }
  }
  coeff.setZero();
  getTransposedSourceCoefficientTensor<Cfg>(material, coeff);

  for (unsigned i = 0; i < MaterialT::NumQuantities; ++i) {
    for (unsigned j = 0; j < MaterialT::NumQuantities; ++j) {
      M(i, j) -= std::complex<double>(0.0, coeff(j, i));
    }
  }
}

} // namespace seissol::model

template <typename T, typename Tmatrix, typename Tarray1, typename Tarray2>
void setBlocks(T qGodLocal, Tmatrix S, Tarray1 tractionIndices, Tarray2 velocityIndices) {
  // set lower left block
  int col = 0;
  for (auto& t : tractionIndices) {
    int row = 0;
    for (auto& v : velocityIndices) {
      qGodLocal(t, v) = S(row, col);
      row++;
    }
    col++;
  }

  // set lower right block
  for (auto& v : velocityIndices) {
    qGodLocal(v, v) = 1.0;
  }
}

template <typename Cfg>
seissol::eigenvalues::Eigenpair<std::complex<double>,
                                seissol::model::MaterialTT<Cfg>::NumQuantities>
    seissol::model::getEigenDecomposition(const model::MaterialTT<Cfg>& material,
                                          double zeroThreshold) {
  using Tmaterial = model::MaterialTT<Cfg>;
  std::array<std::complex<double>, Tmaterial::NumQuantities * Tmaterial::NumQuantities> AT;
  auto ATView = yateto::DenseTensorView<2, std::complex<double>>(
      AT.data(), {Tmaterial::NumQuantities, Tmaterial::NumQuantities});
  getTransposedCoefficientMatrix<Cfg>(material, 0, ATView);
  std::array<std::complex<double>, Tmaterial::NumQuantities * Tmaterial::NumQuantities> A;
  // transpose AT to get A
<<<<<<< HEAD
  for (int i = 0; i < Tmaterial::NumQuantities; i++) {
    for (int j = 0; j < Tmaterial::NumQuantities; j++) {
      A[i + Tmaterial::NumQuantities * j] = AT[Tmaterial::NumQuantities * i + j];
=======
  for (std::size_t i = 0; i < seissol::model::MaterialT::NumQuantities; i++) {
    for (std::size_t j = 0; j < seissol::model::MaterialT::NumQuantities; j++) {
      A[i + seissol::model::MaterialT::NumQuantities * j] =
          AT[seissol::model::MaterialT::NumQuantities * i + j];
>>>>>>> 86cfbd80
    }
  }
  seissol::eigenvalues::Eigenpair<std::complex<double>, Tmaterial::NumQuantities> eigenpair;

  seissol::eigenvalues::computeEigenvalues(A, eigenpair);
#ifndef NDEBUG
  using CMatrix =
      Eigen::Matrix<std::complex<double>, Tmaterial::NumQuantities, Tmaterial::NumQuantities>;
  using CVector = Eigen::Matrix<std::complex<double>, Tmaterial::NumQuantities, 1>;
  CMatrix eigenvectors = CMatrix(eigenpair.vectors.data());
  CVector eigenvalues = CVector(eigenpair.values.data());
  // check number of eigenvalues
  // also check that the imaginary parts are zero
  int evNeg = 0;
  int evPos = 0;
<<<<<<< HEAD
  for (int i = 0; i < Tmaterial::NumQuantities; ++i) {
=======
  for (std::size_t i = 0; i < seissol::model::MaterialT::NumQuantities; ++i) {
>>>>>>> 86cfbd80
    assert(std::abs(eigenvalues(i).imag()) < zeroThreshold);
    if (eigenvalues(i).real() < -zeroThreshold) {
      ++evNeg;
    } else if (eigenvalues(i).real() > zeroThreshold) {
      ++evPos;
    }
  }
  constexpr int ExpectedEv = Tmaterial::Type == MaterialType::Poroelastic ? 4 : 3;
  assert(evNeg == ExpectedEv);
  assert(evPos == ExpectedEv);

  // check whether eigensolver is good enough
  CMatrix coeff(A.data());
  const CMatrix matrixMult = coeff * eigenvectors;
  CMatrix eigenvalueMatrix = CMatrix::Zero();
<<<<<<< HEAD
  for (size_t i = 0; i < Tmaterial::NumQuantities; i++) {
=======
  for (std::size_t i = 0; i < seissol::model::MaterialT::NumQuantities; i++) {
>>>>>>> 86cfbd80
    eigenvalueMatrix(i, i) = eigenvalues(i);
  }
  const CMatrix vectorMult = eigenvectors * eigenvalueMatrix;
  const CMatrix diff = matrixMult - vectorMult;
  const double norm = diff.norm();

  std::stringstream messageStream;
  messageStream << "Residual " << norm << " is larger than " << zeroThreshold
                << ": Eigensolver is not accurate enough";
  assert((messageStream.str().c_str(), norm < zeroThreshold));
#endif
  return eigenpair;
};

template <typename MaterialT, typename T, typename Tmatrix>
void seissol::model::getTransposedFreeSurfaceGodunovState(MaterialType materialtype,
                                                          T& qGodLocal,
                                                          T& qGodNeighbor,
                                                          Tmatrix& R) {
  for (size_t i = 0; i < MaterialT::NumElasticQuantities; i++) {
    for (size_t j = 0; j < MaterialT::NumElasticQuantities; j++) {
      qGodNeighbor(i, j) = std::numeric_limits<double>::signaling_NaN();
    }
  }

  qGodLocal.setZero();
  switch (materialtype) {
  case MaterialType::Acoustic: {
    // Acoustic material only has one traction (=pressure) and one velocity comp.
    // relevant to the Riemann problem
    qGodLocal(0, 6) = -1 * R(6, 0) * 1 / R(0, 0); // S
    qGodLocal(6, 6) = 1.0;
    break;
  }
  case MaterialType::Poroelastic: {
    using Matrix44 = Eigen::Matrix<double, 4, 4>;
    using Matrix64 = Eigen::Matrix<double, 6, 4>;

    std::array<int, 4> tractionIndices = {0, 3, 5, 9};
    std::array<int, 6> velocityIndices = {6, 7, 8, 10, 11, 12};
    std::array<int, 4> columnIndices = {0, 1, 2, 3};
    Matrix44 R11 = R(tractionIndices, columnIndices);
    Matrix64 R21 = R(velocityIndices, columnIndices);
    Matrix64 S = (-(R21 * R11.inverse())).eval();
    setBlocks(qGodLocal, S, tractionIndices, velocityIndices);
    break;
  }
  default: {
    std::array<int, 3> tractionIndices = {0, 3, 5};
    std::array<int, 3> velocityIndices = {6, 7, 8};
    using Matrix33 = Eigen::Matrix<double, 3, 3>;
    Matrix33 R11 = R(tractionIndices, {0, 1, 2});
    Matrix33 R21 = R(velocityIndices, {0, 1, 2});
    Matrix33 S = (-(R21 * R11.inverse())).eval();
    setBlocks(qGodLocal, S, tractionIndices, velocityIndices);
    break;
  }
  }
}

#endif // SEISSOL_SRC_MODEL_COMMON_H_<|MERGE_RESOLUTION|>--- conflicted
+++ resolved
@@ -198,16 +198,9 @@
   getTransposedCoefficientMatrix<Cfg>(material, 0, ATView);
   std::array<std::complex<double>, Tmaterial::NumQuantities * Tmaterial::NumQuantities> A;
   // transpose AT to get A
-<<<<<<< HEAD
-  for (int i = 0; i < Tmaterial::NumQuantities; i++) {
-    for (int j = 0; j < Tmaterial::NumQuantities; j++) {
+  for (std::size_t i = 0; i < Tmaterial::NumQuantities; i++) {
+    for (std::size_t j = 0; j < Tmaterial::NumQuantities; j++) {
       A[i + Tmaterial::NumQuantities * j] = AT[Tmaterial::NumQuantities * i + j];
-=======
-  for (std::size_t i = 0; i < seissol::model::MaterialT::NumQuantities; i++) {
-    for (std::size_t j = 0; j < seissol::model::MaterialT::NumQuantities; j++) {
-      A[i + seissol::model::MaterialT::NumQuantities * j] =
-          AT[seissol::model::MaterialT::NumQuantities * i + j];
->>>>>>> 86cfbd80
     }
   }
   seissol::eigenvalues::Eigenpair<std::complex<double>, Tmaterial::NumQuantities> eigenpair;
@@ -223,11 +216,7 @@
   // also check that the imaginary parts are zero
   int evNeg = 0;
   int evPos = 0;
-<<<<<<< HEAD
-  for (int i = 0; i < Tmaterial::NumQuantities; ++i) {
-=======
-  for (std::size_t i = 0; i < seissol::model::MaterialT::NumQuantities; ++i) {
->>>>>>> 86cfbd80
+  for (std::size_t i = 0; i < Tmaterial::NumQuantities; ++i) {
     assert(std::abs(eigenvalues(i).imag()) < zeroThreshold);
     if (eigenvalues(i).real() < -zeroThreshold) {
       ++evNeg;
@@ -243,11 +232,7 @@
   CMatrix coeff(A.data());
   const CMatrix matrixMult = coeff * eigenvectors;
   CMatrix eigenvalueMatrix = CMatrix::Zero();
-<<<<<<< HEAD
-  for (size_t i = 0; i < Tmaterial::NumQuantities; i++) {
-=======
-  for (std::size_t i = 0; i < seissol::model::MaterialT::NumQuantities; i++) {
->>>>>>> 86cfbd80
+  for (std::size_t i = 0; i < Tmaterial::NumQuantities; i++) {
     eigenvalueMatrix(i, i) = eigenvalues(i);
   }
   const CMatrix vectorMult = eigenvectors * eigenvalueMatrix;
