// SPDX-FileCopyrightText: 2015 SeisSol Group
//
// SPDX-License-Identifier: BSD-3-Clause
// SPDX-LicenseComments: Full text under /LICENSE and /LICENSES/
//
// SPDX-FileContributor: Author lists in /AUTHORS and /CITATION.cff
// SPDX-FileContributor: Carsten Uphoff
// SPDX-FileContributor: Sebastian Wolf

#ifndef SEISSOL_SRC_MODEL_COMMON_H_
#define SEISSOL_SRC_MODEL_COMMON_H_

#include <Eigen/Dense>
#include <Equations/Datastructures.h>

#include "Geometry/MeshTools.h"
#include "Initializer/Typedefs.h"
#include "Numerical/Eigenvalues.h"
#include "Numerical/Transformation.h"
#include "generated_code/init.h"
#include "utils/logger.h"
#include <Geometry/MeshDefinition.h>
#include <Geometry/MeshReader.h>

#include "Model/CommonDatastructures.h"

#include <cmath>
#include <limits>

namespace seissol::model {

template <typename MaterialT>
struct MaterialSetup;

template <typename T>
constexpr bool testIfAcoustic(T mu) {
  return std::abs(mu) <= std::numeric_limits<T>::epsilon();
}

template <typename Tmaterial, typename Tmatrix>
void getTransposedCoefficientMatrix(const Tmaterial& material, unsigned dim, Tmatrix& M) {
  MaterialSetup<Tmaterial>::getTransposedCoefficientMatrix(material, dim, M);
}

template <typename Tmaterial, typename T>
void getTransposedSourceCoefficientTensor(const Tmaterial& material, T& E) {
  MaterialSetup<Tmaterial>::getTransposedSourceCoefficientTensor(material, E);
}

template <typename Tmaterial>
seissol::eigenvalues::Eigenpair<std::complex<double>, seissol::model::MaterialT::NumQuantities>
    getEigenDecomposition(const Tmaterial& material, double zeroThreshold = 1e-7);

template <typename Tmaterial, typename Tloc, typename Tneigh>
void getTransposedGodunovState(const Tmaterial& local,
                               const Tmaterial& neighbor,
                               FaceType faceType,
                               Tloc& qGodLocal,
                               Tneigh& qGodNeighbor) {
  MaterialSetup<Tmaterial>::getTransposedGodunovState(
      local, neighbor, faceType, qGodLocal, qGodNeighbor);
}

// TODO: move to materials (currently not possible due to the acoustic-in-elastic "hack")
template <typename T, typename Tmatrix>
void getTransposedFreeSurfaceGodunovState(MaterialType materialtype,
                                          T& qGodLocal,
                                          T& qGodNeighbor,
                                          Tmatrix& R);

template <typename T>
void getPlaneWaveOperator(const T& material,
                          const double n[3],
                          std::complex<double> mdata[T::NumQuantities * T::NumQuantities]) {
  MaterialSetup<T>::getPlaneWaveOperator(material, n, mdata);
}

template <typename T>
void initializeSpecificLocalData(const T& material,
<<<<<<< HEAD
                                 real timeStepWidth,
                                 Vertex localVertices[4],
                                 real& localVolume,
                                 real localSurfaces[4],
                                 std::array<std::array<double, 3>, 4>& localNormal,
                                 std::array<std::array<double, 3>, 4>& localTangent1,
                                 std::array<std::array<double, 3>, 4>& localTangent2,
=======
                                 double timeStepWidth,
>>>>>>> cf3a59a5
                                 typename T::LocalSpecificData* localData) {
  MaterialSetup<T>::initializeSpecificLocalData(material,
                                                timeStepWidth,
                                                localVertices,
                                                localVolume,
                                                localSurfaces,
                                                localNormal,
                                                localTangent1,
                                                localTangent2,
                                                localData);
}

template <typename T>
void initializeSpecificNeighborData(const T& material,
                                    typename T::NeighborSpecificData* neighborData) {
  MaterialSetup<T>::initializeSpecificNeighborData(material, neighborData);
}

/*
 * Calculates the so called Bond matrix. Anisotropic materials are characterized by
 * 21 different material parameters. Due to the directional dependence of anisotropic
 * materials the parameters are not independet of the choice of the coordinate system.
 * The Bond matrix transforms materials from one orthogonal coordinate system to
 * another one.
 * c.f. 10.1111/j.1365-246X.2007.03381.x
 */
void getBondMatrix(const VrtxCoords normal,
                   const VrtxCoords tangent1,
                   const VrtxCoords tangent2,
                   double* matN);

template <typename MaterialT = seissol::model::MaterialT>
void getFaceRotationMatrix(const Eigen::Vector3d& normal,
                           const Eigen::Vector3d& tangent1,
                           const Eigen::Vector3d& tangent2,
                           init::T::view::type& matT,
                           init::Tinv::view::type& matTinv) {
  const VrtxCoords n = {normal(0), normal(1), normal(2)};
  const VrtxCoords s = {tangent1(0), tangent1(1), tangent1(2)};
  const VrtxCoords t = {tangent2(0), tangent2(1), tangent2(2)};
  getFaceRotationMatrix<MaterialT>(n, s, t, matT, matTinv);
}

template <typename MaterialT = seissol::model::MaterialT>
void getFaceRotationMatrix(const VrtxCoords normal,
                           const VrtxCoords tangent1,
                           const VrtxCoords tangent2,
                           init::T::view::type& matT,
                           init::Tinv::view::type& matTinv) {
  MaterialSetup<MaterialT>::getFaceRotationMatrix(normal, tangent1, tangent2, matT, matTinv);
}

template <typename MaterialT>
MaterialT getRotatedMaterialCoefficients(double rotationParameters[36], MaterialT& material) {
  return MaterialSetup<MaterialT>::getRotatedMaterialCoefficients(rotationParameters, material);
}

template <typename MaterialT>
void getElasticPlaneWaveOperator(
    const MaterialT& material,
    const double n[3],
    std::complex<double> mdata[MaterialT::NumQuantities * MaterialT::NumQuantities]) {
  yateto::DenseTensorView<2, std::complex<double>> M(
      mdata, {MaterialT::NumQuantities, MaterialT::NumQuantities});
  M.setZero();

  double data[MaterialT::NumQuantities * MaterialT::NumQuantities];
  yateto::DenseTensorView<2, double> coeff(data,
                                           {MaterialT::NumQuantities, MaterialT::NumQuantities});

  for (unsigned d = 0; d < 3; ++d) {
    coeff.setZero();
    getTransposedCoefficientMatrix(material, d, coeff);

    for (unsigned i = 0; i < MaterialT::NumQuantities; ++i) {
      for (unsigned j = 0; j < MaterialT::NumQuantities; ++j) {
        M(i, j) += n[d] * coeff(j, i);
      }
    }
  }
  coeff.setZero();
  getTransposedSourceCoefficientTensor(material, coeff);

  for (unsigned i = 0; i < MaterialT::NumQuantities; ++i) {
    for (unsigned j = 0; j < MaterialT::NumQuantities; ++j) {
      M(i, j) -= std::complex<double>(0.0, coeff(j, i));
    }
  }
}

} // namespace seissol::model

template <typename T, typename Tmatrix, typename Tarray1, typename Tarray2>
void setBlocks(T qGodLocal, Tmatrix S, Tarray1 tractionIndices, Tarray2 velocityIndices) {
  // set lower left block
  int col = 0;
  for (auto& t : tractionIndices) {
    int row = 0;
    for (auto& v : velocityIndices) {
      qGodLocal(t, v) = S(row, col);
      row++;
    }
    col++;
  }

  // set lower right block
  for (auto& v : velocityIndices) {
    qGodLocal(v, v) = 1.0;
  }
}

template <typename Tmaterial>
seissol::eigenvalues::Eigenpair<std::complex<double>, seissol::model::MaterialT::NumQuantities>
    seissol::model::getEigenDecomposition(const Tmaterial& material, double zeroThreshold) {
  std::array<std::complex<double>,
             seissol::model::MaterialT::NumQuantities * seissol::model::MaterialT::NumQuantities>
      AT;
  auto ATView = yateto::DenseTensorView<2, std::complex<double>>(
      AT.data(),
      {seissol::model::MaterialT::NumQuantities, seissol::model::MaterialT::NumQuantities});
  getTransposedCoefficientMatrix(material, 0, ATView);
  std::array<std::complex<double>,
             seissol::model::MaterialT::NumQuantities * seissol::model::MaterialT::NumQuantities>
      A;
  // transpose AT to get A
  for (int i = 0; i < seissol::model::MaterialT::NumQuantities; i++) {
    for (int j = 0; j < seissol::model::MaterialT::NumQuantities; j++) {
      A[i + seissol::model::MaterialT::NumQuantities * j] =
          AT[seissol::model::MaterialT::NumQuantities * i + j];
    }
  }
  seissol::eigenvalues::Eigenpair<std::complex<double>, seissol::model::MaterialT::NumQuantities>
      eigenpair;

  seissol::eigenvalues::computeEigenvalues(A, eigenpair);
#ifndef NDEBUG
  using CMatrix = Eigen::Matrix<std::complex<double>,
                                seissol::model::MaterialT::NumQuantities,
                                seissol::model::MaterialT::NumQuantities>;
  using CVector = Eigen::Matrix<std::complex<double>, seissol::model::MaterialT::NumQuantities, 1>;
  CMatrix eigenvectors = CMatrix(eigenpair.vectors.data());
  CVector eigenvalues = CVector(eigenpair.values.data());
  // check number of eigenvalues
  // also check that the imaginary parts are zero
  int evNeg = 0;
  int evPos = 0;
  for (int i = 0; i < seissol::model::MaterialT::NumQuantities; ++i) {
    assert(std::abs(eigenvalues(i).imag()) < zeroThreshold);
    if (eigenvalues(i).real() < -zeroThreshold) {
      ++evNeg;
    } else if (eigenvalues(i).real() > zeroThreshold) {
      ++evPos;
    }
  }
  constexpr int ExpectedEv = Tmaterial::Type == MaterialType::Poroelastic ? 4 : 3;
  assert(evNeg == ExpectedEv);
  assert(evPos == ExpectedEv);

  // check whether eigensolver is good enough
  CMatrix coeff(A.data());
  const CMatrix matrixMult = coeff * eigenvectors;
  CMatrix eigenvalueMatrix = CMatrix::Zero();
  for (size_t i = 0; i < seissol::model::MaterialT::NumQuantities; i++) {
    eigenvalueMatrix(i, i) = eigenvalues(i);
  }
  const CMatrix vectorMult = eigenvectors * eigenvalueMatrix;
  const CMatrix diff = matrixMult - vectorMult;
  const double norm = diff.norm();

  std::stringstream messageStream;
  messageStream << "Residual " << norm << " is larger than " << zeroThreshold
                << ": Eigensolver is not accurate enough";
  assert((messageStream.str().c_str(), norm < zeroThreshold));
#endif
  return eigenpair;
};

template <typename T, typename Tmatrix>
void seissol::model::getTransposedFreeSurfaceGodunovState(MaterialType materialtype,
                                                          T& qGodLocal,
                                                          T& qGodNeighbor,
                                                          Tmatrix& R) {
  for (size_t i = 0; i < seissol::model::MaterialT::NumElasticQuantities; i++) {
    for (size_t j = 0; j < seissol::model::MaterialT::NumElasticQuantities; j++) {
      qGodNeighbor(i, j) = std::numeric_limits<double>::signaling_NaN();
    }
  }

  qGodLocal.setZero();
  switch (materialtype) {
  case MaterialType::Acoustic: {
    // Acoustic material only has one traction (=pressure) and one velocity comp.
    // relevant to the Riemann problem
    qGodLocal(0, 6) = -1 * R(6, 0) * 1 / R(0, 0); // S
    qGodLocal(6, 6) = 1.0;
    break;
  }
  case MaterialType::Poroelastic: {
    using Matrix44 = Eigen::Matrix<double, 4, 4>;
    using Matrix64 = Eigen::Matrix<double, 6, 4>;

    std::array<int, 4> tractionIndices = {0, 3, 5, 9};
    std::array<int, 6> velocityIndices = {6, 7, 8, 10, 11, 12};
    std::array<int, 4> columnIndices = {0, 1, 2, 3};
    Matrix44 R11 = R(tractionIndices, columnIndices);
    Matrix64 R21 = R(velocityIndices, columnIndices);
    Matrix64 S = (-(R21 * R11.inverse())).eval();
    setBlocks(qGodLocal, S, tractionIndices, velocityIndices);
    break;
  }
  case MaterialType::Damage: {
    std::array<int, 3> tractionIndices = {0, 3, 5};
    std::array<int, 4> velocityIndices = {6, 7, 8, 9};
    using Matrix33 = Eigen::Matrix<double, 3, 3>;
    using Matrix43 = Eigen::Matrix<double, 4, 3>;
    Matrix33 R11 = R(tractionIndices, {0, 1, 2});
    Matrix43 R21 = R(velocityIndices, {0, 1, 2});
    Matrix43 S = (-(R21 * R11.inverse())).eval();
    setBlocks(qGodLocal, S, tractionIndices, velocityIndices);
    break;
  }
  default: {
    std::array<int, 3> tractionIndices = {0, 3, 5};
    std::array<int, 3> velocityIndices = {6, 7, 8};
    using Matrix33 = Eigen::Matrix<double, 3, 3>;
    Matrix33 R11 = R(tractionIndices, {0, 1, 2});
    Matrix33 R21 = R(velocityIndices, {0, 1, 2});
    Matrix33 S = (-(R21 * R11.inverse())).eval();
    setBlocks(qGodLocal, S, tractionIndices, velocityIndices);
    break;
  }
  }
}

#endif // SEISSOL_SRC_MODEL_COMMON_H_<|MERGE_RESOLUTION|>--- conflicted
+++ resolved
@@ -77,17 +77,13 @@
 
 template <typename T>
 void initializeSpecificLocalData(const T& material,
-<<<<<<< HEAD
-                                 real timeStepWidth,
+                                 double timeStepWidth,
                                  Vertex localVertices[4],
                                  real& localVolume,
                                  real localSurfaces[4],
                                  std::array<std::array<double, 3>, 4>& localNormal,
                                  std::array<std::array<double, 3>, 4>& localTangent1,
                                  std::array<std::array<double, 3>, 4>& localTangent2,
-=======
-                                 double timeStepWidth,
->>>>>>> cf3a59a5
                                  typename T::LocalSpecificData* localData) {
   MaterialSetup<T>::initializeSpecificLocalData(material,
                                                 timeStepWidth,
