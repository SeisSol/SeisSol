&equations
!yaml file defining spatial dependance of material properties
MaterialFileName = '33_layered_constant.yaml'
!1: Compute average materials for each cell, 0: sample material values at element barycenters
UseCellHomogenizedMaterial = 1 
!off-fault plasticity parameters (ignored if Plasticity=0)
Plasticity=0
Tv=0.05
!Attenuation parameters (ignored if not compiled with attenuation)
FreqCentral=0.5
FreqRatio=100
GravitationalAcceleration = 9.81 ! value of gravitational acceleration
!ITM Parameters
ITMEnable = 1 ! 1 is on, 0 is off
ITMStartingtime = 2.0 ! Time when ITM is turned on
ITMTime = 0.01 !Time duration for which ITM is on
ITMVelocityscalingfactor = 2 ! Scaling factor
ITMReflectionType = 1 ! 1 reflects both waves, 2 reflects both waves with constant velocity, 3 reflects only P-waves, 4 reflects only S-waves
! Non Linear Damaged Elastic material parameters
epsInitxx = 3.7986e-4 ! Initial strain in the material \epsilon_{xx}
epsInityy = -1.0383e-3 ! Initial strain in the material \epsilon_{yy}
epsInitzz = -1.0072e-3 ! Initial strain in the material \epsilon_{zz}
epsInitxy = 1.0909e-3 ! Initial strain in the material \epsilon_{xy}
epsInityz = 0 ! Initial strain in the material \epsilon_{yz}
epsInitzx = 0 ! Initial strain in the material \epsilon_{zx}
<<<<<<< HEAD
beta_alpha = 0.05 ! Damage-breakage model parameter \beta
=======
betaalpha = 0.05 ! Damage-breakage model parameter \beta
>>>>>>> 8225f6e9
aB0 = 7.43e9 ! Granular phase modulus a_1
aB1 = -12.14e9 ! Granular phase modulus a_2
aB2 = 18.93e9 ! Granular phase modulus a_3
aB3 = -5.067e9 ! Granular phase modulus a_4
scalingvalue = 1e2 ! Scaling value for break coefficient
/

&IniCondition
cICType = 'Zero'                  ! Initial Condition
!If not specified the default value is Zero
!Possible values are
!Zero        All zero - the standard case to work with point source or dynamic rupture
!Planarwave  A planar wave for convergence tests, needs periodic boundary conditions
!Travelling  A planar wave travelling wave (one period of a plane wave), needs more parameters to be specified
!AcousticTravellingwithITM A travelling acoustic wave with ITM
!Scholte     A Scholte wave to test elastic-acoustic coupling
!Snell       Snells law to test elastic-acoustic coupling
!Ocean       An uncoupled ocean test case for acoustic equations

!The following parameters are only needed for the travelling wave IC:
origin = 0 0 0.5             ! Origin of the wave 
kVec = 6.283 0 0             ! Gives direction of wave propagation, the wavelength of the travelling wave is 2*pi / norm(kVec)
k = 6.283 ! Wave number to be used for the travelling acoustic wave with ITM test case. Not to be used in other scenarios
ampField = 2 0 0 0 0 0 0 1 0 ! Amplification of the different wave modes
/

&DynamicRupture
FL = 16                      ! Friction law  
!0: none, 16:LSW, 103: RS with strong velocity weakening
!yaml file defining spatial dependance of fault properties
ModelFileName = '33_fault0.yaml'

!reference vector for defining strike and dip direction
XRef = -0.1                  ! Reference point
YRef = 0.0
ZRef = -1.0
refPointMethod = 1

OutputPointType = 5         ! Type (0: no output, 3: ascii file, 4: paraview file, 5: 3+4)
SlipRateOutputType=0        ! 0: (smoother) slip rate output evaluated from the difference between the velocity on both side of the fault
                            ! 1: slip rate output evaluated from the fault tractions and the failure criterion (less smooth but usually more accurate where the rupture front is well developped)
/

!see: https://seissol.readthedocs.io/en/latest/fault-output.html
! parameterize paraview file output
&Elementwise
printtimeinterval_sec = 0.2      ! Time interval at which output will be written
OutputMask = 1 1 1 1 1 1 1 1 1 1 1 1  ! turn on and off fault outputs
refinement_strategy = 2
refinement = 1
/

! parameterize ascii fault file outputs
&Pickpoint
printtimeinterval = 1       ! Index of printed info at timesteps
OutputMask = 1 1 1 1 1 1 1 1 1 1 1 1  ! turn on and off fault outputs
PPFileName = 'tpv33_faultreceivers.dat'
/

&SourceType
!Type = 50   ! 50: point source described by an ASCII file
!Type = 42   ! 42: finite source in netcdf format
!FileName = 'source_norm.dat'
/
            
&MeshNml
MeshFile = 'tpv33_gmsh'         ! Name of mesh file
meshgenerator = 'PUML'          ! Name of meshgenerator (Netcdf or PUML)
PartitioningLib = 'Default' ! name of the partitioning library (see src/Geometry/PartitioningLib.cpp for a list of possible options, you may need to enable additional libraries during the build process)
/

&Discretization
CFL = 0.5                            ! CFL number (<=1.0)
FixTimeStep = 5                      ! Manually chosen maximum time step
ClusteredLTS = 2                     ! 1 for Global time stepping, 2,3,5,... Local time stepping (advised value 2)
!ClusteredLTS defines the multi-rate for the time steps of the clusters 2 for Local time stepping
LtsWeightTypeId = 1                  ! 0=exponential, 1=exponential-balanced, 2=encoded
vertexWeightElement = 100 ! Base vertex weight for each element used as input to ParMETIS
vertexWeightDynamicRupture = 200 ! Weight that's added for each DR face to element vertex weight
vertexWeightFreeSurfaceWithGravity = 300 ! Weight that's added for each free surface with gravity face to element vertex weight

! Wiggle factor settings:
! Wiggle factor adjusts time step size by a small factor. This can lead to a slightly better clustering.
LtsWiggleFactorMin = 1.0 ! Minimal wiggle factor applied to time step size. Should be > 1/rate
LtsWiggleFactorStepsize = 0.01 ! Stepsize for wiggle factor grid search
LtsWiggleFactorEnforceMaximumDifference = 1 ! 0 or 1: Enforces the maximum difference between neighboring clusters during wiggle factor search
LtsMaxNumberOfClusters = 20 ! Enforces a maximal number of clusters
LtsAutoMergeClusters = 0 !  0 or 1: Activates auto merging of clusters
LtsAllowedRelativePerformanceLossAutoMerge = 0.1 ! Find minimal max number of clusters such that new computational cost is at most increased by this factor
LtsAutoMergeCostBaseline = 'bestWiggleFactor' ! Baseline used for auto merging clusters. Valid options: bestWiggleFactor / maxWiggleFactor


/

&Output
OutputFile = '../output_tpv33/tpv33'
WavefieldOutput = 1                  ! disable/enable wavefield output (right now, format=6 needs to be set as well)
Format = 6                           ! Format (10= no output, 6=hdf5 output)
!             |stress     |vel
iOutputMask = 0 0 0 0 0 0 1 1 1
!                 |strain     |eta
iPlasticityMask = 0 0 0 0 0 0 1
TimeInterval = 2.                    ! Index of printed info at time
refinement = 1
OutputRegionBounds = -20e3 20e3 -10e3 10e3 -20e3 0e3 !(optional) array that describes the region 
! of the wave field that should be written. Specified as 'xmin xmax ymin ymax zmin zmax'

! off-fault ascii receivers
ReceiverOutput = 1                   ! Enable/disable off-fault ascii receiver output
RFileName = 'tpv33_receivers.dat'    ! Record Points in extra file
pickdt = 0.005                       ! Pickpoint Sampling
! (Optional) Synchronization point for receivers.
!            If omitted, receivers are written at the end of the simulation.
ReceiverOutputInterval = 10.0
ReceiverComputeRotation = 1          ! Compute Rotation of the velocity field at the receivers

! Free surface output
SurfaceOutput = 1
SurfaceOutputRefinement = 1
SurfaceOutputInterval = 2.0

!Checkpointing
Checkpoint = 1                       ! enable/disable checkpointing
checkPointFile = 'checkpoint/checkpoint'
checkPointBackend = 'mpio'           ! Checkpoint backend
checkPointInterval = 6

xdmfWriterBackend = 'posix' ! (optional) The backend used in fault, wavefield,
! and free-surface output. The HDF5 backend is only supported when SeisSol is compiled with
! HDF5 support.

EnergyOutput = 1 ! Computation of energy, written in csv file
EnergyTerminalOutput = 1 ! Write energy to standard output
EnergyOutputInterval = 0.05
ComputeVolumeEnergiesEveryOutput = 4 ! Compute volume energies only once every ComputeVolumeEnergiesEveryOutput * EnergyOutputInterval

LoopStatisticsNetcdfOutput = 0 ! Writes detailed loop statistics. Warning: Produces terabytes of data!
/
           
&AbortCriteria
EndTime = 15.0
/<|MERGE_RESOLUTION|>--- conflicted
+++ resolved
@@ -17,17 +17,13 @@
 ITMVelocityscalingfactor = 2 ! Scaling factor
 ITMReflectionType = 1 ! 1 reflects both waves, 2 reflects both waves with constant velocity, 3 reflects only P-waves, 4 reflects only S-waves
 ! Non Linear Damaged Elastic material parameters
-epsInitxx = 3.7986e-4 ! Initial strain in the material \epsilon_{xx}
-epsInityy = -1.0383e-3 ! Initial strain in the material \epsilon_{yy}
-epsInitzz = -1.0072e-3 ! Initial strain in the material \epsilon_{zz}
+epsInitxx = -1.8738e-4 ! Initial strain in the material \epsilon_{xx}
+epsInityy = -1.1225e-3 ! Initial strain in the material \epsilon_{yy}
+epsInitzz = -1.8738e-3 ! Initial strain in the material \epsilon_{zz}
 epsInitxy = 1.0909e-3 ! Initial strain in the material \epsilon_{xy}
 epsInityz = 0 ! Initial strain in the material \epsilon_{yz}
 epsInitzx = 0 ! Initial strain in the material \epsilon_{zx}
-<<<<<<< HEAD
-beta_alpha = 0.05 ! Damage-breakage model parameter \beta
-=======
 betaalpha = 0.05 ! Damage-breakage model parameter \beta
->>>>>>> 8225f6e9
 aB0 = 7.43e9 ! Granular phase modulus a_1
 aB1 = -12.14e9 ! Granular phase modulus a_2
 aB2 = 18.93e9 ! Granular phase modulus a_3
