--- conflicted
+++ resolved
@@ -158,11 +158,7 @@
         - git clone https://github.com/SeisSol/precomputed-seissol.git
         - ls
         - cd precomputed-seissol
-<<<<<<< HEAD
         - git checkout 414b914
-=======
-        - git checkout 2ae63167d0c5e35cb01c56198dba94a2b7a224d9
->>>>>>> b736ca12
         - cd ..
         - export equations=elastic
         - if [ "$tpv" = ahsp ]; then equations=anisotropic; fi;
