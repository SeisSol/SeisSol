--- conflicted
+++ resolved
@@ -55,9 +55,6 @@
                         git submodule update --init
                       displayName: prepare-environment
                     - bash: |
-                        set -euo pipefail
-                        export IFS=$'\n\t'
-                        export CTEST_OUTPUT_ON_FAILURE=1
                         if [ "${{ equation }}" = viscoelastic2 ]; then
                             mechanisms=3
                         else
@@ -67,17 +64,11 @@
                         CMAKE_PREFIX_PATH=~ PKG_CONFIG_PATH=~/lib/pkgconfig/ cmake -DNETCDF=OFF -DMETIS=ON -DORDER=6 -DCOMMTHREAD=ON -DASAGI=OFF -DHDF5=ON -DCMAKE_BUILD_TYPE=${{ build_type }} -DTESTING=ON -DLOG_LEVEL=warning -DLOG_LEVEL_MASTER=info -DHOST_ARCH=hsw -DPRECISION=${{ precision }} -DEQUATIONS=${{ equation }} -DNUMBER_OF_MECHANISMS=$mechanisms -DGEMM_TOOLS_LIST=LIBXSMM -DTESTING=ON -DCOVERAGE=ON -DCMAKE_EXPORT_COMPILE_COMMANDS=ON ..
                       displayName: cmake
                     - bash: |
-                        set -euo pipefail
-                        export IFS=$'\n\t'
-                        export CTEST_OUTPUT_ON_FAILURE=1
                         cd build
                         export PATH=$HOME/bin:$PATH
                         make -j $(nproc)
                       displayName: build
                     - bash: |
-                        set -euo pipefail
-                        export IFS=$'\n\t'
-                        export CTEST_OUTPUT_ON_FAILURE=1
                         cd build
                         make test
 
@@ -88,18 +79,4 @@
                             echo "coverage_file = $coverage_file"
                             bash <(curl -s https://codecov.io/bash) -f $coverage_file || echo "Codecov did not collect coverage reports"
                         fi
-<<<<<<< HEAD
-                      displayName: tests-and-coverage
-                    - bash: |
-                        set -euo pipefail
-                        export IFS=$'\n\t'
-                        export CTEST_OUTPUT_ON_FAILURE=1
-                        cd build
-                        # clang-tidy can not handle -fprofile-abs-path, so we remove it from the compile commands.
-                        sed -i 's/-fprofile-abs-path //g' compile_commands.json
-                        python3 ../.ci/run-clang-tidy.py -quiet -header-filter=../src/DynamicRupture/*
-                      displayName: clang-tidy
-                      continueOnError: true
-=======
-                      displayName: tests-and-coverage
->>>>>>> ecda4e5d
+                      displayName: tests-and-coverage