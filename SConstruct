--- conflicted
+++ resolved
@@ -470,15 +470,10 @@
 env.Append(CPPDEFINES=['CONVERGENCE_ORDER='+env['order']])
 env.Append(CPPDEFINES=['NUMBER_OF_QUANTITIES=' + str(numberOfQuantities[ env['equations'] ]), 'NUMBER_OF_RELAXATION_MECHANISMS=' + str(env['numberOfMechanisms'])])
 
-<<<<<<< HEAD
 if env['equations'] == 'anisotropic':
   env.Append(CPPDEFINES=['USE_ANISOTROPIC'])
 
-if env['equations'] in ['elastic', 'anisotropic', 'viscoelastic2']:
-  env.Append(CPPDEFINES=['ENABLE_MATRIX_PREFETCH'])
-=======
 env.Append(CPPDEFINES=['ENABLE_MATRIX_PREFETCH'])
->>>>>>> 43964d46
 
 if int(env['multipleSimulations']) > 1:
   env.Append(CPPDEFINES=['MULTIPLE_SIMULATIONS={}'.format(env['multipleSimulations'])])
@@ -550,6 +545,7 @@
 #
 # add libraries
 #
+
 env.Tool('cmake')
 
 # Libxsmm
@@ -561,6 +557,46 @@
 # GLM
 # Some C++ GLM features are not working with the Intel Compiler
 env.Append(CPPDEFINES=['GLM_FORCE_CXX98'])
+
+# Eigen3
+libs.find(env, 'eigen3', required=False)
+
+# netCDF
+if env['netcdf'] == 'yes':
+    libs.find(env, 'netcdf', required=(not helpMode), parallel=(env['parallelization'] in ['hybrid', 'mpi']))
+    env.Append(CPPDEFINES=['USE_NETCDF'])
+elif env['netcdf'] == 'passive':
+    env.Append(CPPDEFINES=['USE_NETCDF', 'NETCDF_PASSIVE'])
+
+# HDF5
+if env['hdf5']:
+    libs.find(env, 'hdf5', required=(not helpMode), parallel=(env['parallelization'] in ['hybrid', 'mpi']))
+
+    env.Append(CPPDEFINES=['USE_HDF'])
+
+# memkind
+if env['memkind']:
+  env.Tool('MemkindTool')
+  env.Append(CPPDEFINES=['USE_MEMKIND'])
+
+# Metis
+if env['metis'] and env['parallelization'] in ['hybrid', 'mpi']:
+	libs.find(env, 'metis', required=(not helpMode), parallel=True)
+	env.Append(CPPDEFINES=['USE_METIS'])
+
+# sionlib still need to create a Tool for autoconfiguration
+if env['sionlib']:
+  env.Tool('SionTool', parallel=(env['parallelization'] in ['hybrid', 'mpi']))
+else:
+  env['sionlib'] = False
+
+# ASAGI
+if env['asagi']:
+    if env['scalasca'] in ['default', 'kernels']:
+        ConfigurationError("*** ASAGI can not run with Scalasca 1.x")
+
+    libs.find(env, 'asagi', parallel=(env['parallelization'] in ['hybrid', 'mpi']), required=(not helpMode))
+    env.Append(CPPDEFINES=['USE_ASAGI'])
 
 # yaml-cpp
 yaml_cpp = env.CMake( source=[Glob(path + '*/.cpp') for path, dirs, files in os.walk('submodules/yaml-cpp/src')],
@@ -571,43 +607,6 @@
                       cxx = env['CXX'])
 env.Append(CPPPATH=['#/submodules/yaml-cpp/include'])
 env.Append(LIBS=yaml_cpp)
-
-# netCDF
-if env['netcdf'] == 'yes':
-    libs.find(env, 'netcdf', required=(not helpMode), parallel=(env['parallelization'] in ['hybrid', 'mpi']))
-    env.Append(CPPDEFINES=['USE_NETCDF'])
-elif env['netcdf'] == 'passive':
-    env.Append(CPPDEFINES=['USE_NETCDF', 'NETCDF_PASSIVE'])
-
-# HDF5
-if env['hdf5']:
-    libs.find(env, 'hdf5', required=(not helpMode), parallel=(env['parallelization'] in ['hybrid', 'mpi']))
-
-    env.Append(CPPDEFINES=['USE_HDF'])
-
-# memkind
-if env['memkind']:
-  env.Tool('MemkindTool')
-  env.Append(CPPDEFINES=['USE_MEMKIND'])
-
-# Metis
-if env['metis'] and env['parallelization'] in ['hybrid', 'mpi']:
-	libs.find(env, 'metis', required=(not helpMode), parallel=True)
-	env.Append(CPPDEFINES=['USE_METIS'])
-
-# sionlib still need to create a Tool for autoconfiguration
-if env['sionlib']:
-  env.Tool('SionTool', parallel=(env['parallelization'] in ['hybrid', 'mpi']))
-else:
-  env['sionlib'] = False
-
-# ASAGI
-if env['asagi']:
-    if env['scalasca'] in ['default', 'kernels']:
-        ConfigurationError("*** ASAGI can not run with Scalasca 1.x")
-
-    libs.find(env, 'asagi', parallel=(env['parallelization'] in ['hybrid', 'mpi']), required=(not helpMode))
-    env.Append(CPPDEFINES=['USE_ASAGI'])
 
 # impalajit
 impalajit = env.CMake( source=[Glob(path + '*/.cc') for path, dirs, files in os.walk('submodules/ImpalaJIT')],
