--- conflicted
+++ resolved
@@ -67,20 +67,11 @@
     elseif ("${component}" STREQUAL "Eigen")
         # already included by default!
 
-<<<<<<< HEAD
     elseif ("${component}" MATCHES "^[ \t\r\n]*[Nn][Oo][Nn][Ee][ \t\r\n]*$")
         # (cf. https://cmake.org/cmake/help/latest/command/string.html#regex-specification)
 
         # no includes necessary
 
-    elseif ("${component}" STREQUAL "GemmForge")
-        execute_process(COMMAND python3 -c "import gemmforge; gemmforge.print_cmake_path()"
-                        OUTPUT_VARIABLE GEMMFORGE_PATH)
-        set(CMAKE_PREFIX_PATH "${GEMMFORGE_PATH}" ${CMAKE_MODULE_PATH})
-        find_package(GemmForge 0.0.207 REQUIRED)
-        set(DEVICE_SRC ${DEVICE_SRC} ${GemmForge_SOURCES})
-        set(DEVICE_INCLUDE_DIRS ${DEVICE_INCLUDE_DIRS} ${GemmForge_INCLUDE_DIRS})
-=======
     elseif ("${component}" STREQUAL "KernelForge")
         execute_process(COMMAND python3 -c "import kernelforge.support; kernelforge.support.print_cmake_path()"
                         OUTPUT_VARIABLE KERNELFORGE_PATH)
@@ -88,7 +79,6 @@
         find_package(KernelForge 0.0.1 REQUIRED)
         set(DEVICE_SRC ${DEVICE_SRC} ${KernelForge_SOURCES})
         set(DEVICE_INCLUDE_DIRS ${DEVICE_INCLUDE_DIRS} ${KernelForge_INCLUDE_DIRS})
->>>>>>> f4b2d2bf
 
     else()
         message(FATAL_ERROR "Gemm Tools do not have a requested component, i.e. ${component}. \
