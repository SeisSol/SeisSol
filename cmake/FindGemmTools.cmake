--- conflicted
+++ resolved
@@ -66,27 +66,17 @@
 
     elseif ("${component}" STREQUAL "Eigen")
         # already included by default!
+    
+    elseif ("${component}" MATCHES "^[ \t\r\n]*[Nn][Oo][Nn][Ee][ \t\r\n]*$")
+        # (cf. https://cmake.org/cmake/help/latest/command/string.html#regex-specification)
 
-<<<<<<< HEAD
+        # no includes necessary
+
     elseif ("${component}" STREQUAL "TensorForge")
         set(CMAKE_PREFIX_PATH "${CMAKE_SOURCE_DIR}/submodules/TensorForge/tensorforge/share/cmake" ${CMAKE_MODULE_PATH})
         find_package(TensorForge REQUIRED)
         set(DEVICE_SRC ${DEVICE_SRC} ${TensorForge_SOURCES})
         set(DEVICE_INCLUDE_DIRS ${DEVICE_INCLUDE_DIRS} ${TensorForge_INCLUDE_DIRS})
-=======
-    elseif ("${component}" MATCHES "^[ \t\r\n]*[Nn][Oo][Nn][Ee][ \t\r\n]*$")
-        # (cf. https://cmake.org/cmake/help/latest/command/string.html#regex-specification)
-
-        # no includes necessary
-
-    elseif ("${component}" STREQUAL "GemmForge")
-        execute_process(COMMAND python3 -c "import gemmforge; gemmforge.print_cmake_path()"
-                        OUTPUT_VARIABLE GEMMFORGE_PATH)
-        set(CMAKE_PREFIX_PATH "${GEMMFORGE_PATH}" ${CMAKE_MODULE_PATH})
-        find_package(GemmForge 0.0.207 REQUIRED)
-        set(DEVICE_SRC ${DEVICE_SRC} ${GemmForge_SOURCES})
-        set(DEVICE_INCLUDE_DIRS ${DEVICE_INCLUDE_DIRS} ${GemmForge_INCLUDE_DIRS})
->>>>>>> 6700c36b
 
     else()
         message(FATAL_ERROR "Gemm Tools do not have a requested component, i.e. ${component}. \
