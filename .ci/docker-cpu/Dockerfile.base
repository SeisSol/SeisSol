FROM ubuntu:20.04

ENV TZ=Europe/Berlin

# Install general compilers and libraries
RUN apt-get update -y && \
ln -snf /usr/share/zoneinfo/$TZ /etc/localtime && echo $TZ > /etc/timezone && \
apt-get install -y software-properties-common apt-utils build-essential wget git curl && \
apt-get install -y pkg-config cmake cmake-data tree && \
apt-get install -y python3 python3-dev python3-pip && \
add-apt-repository ppa:ubuntu-toolchain-r/test && \
apt-get install -y gcc-9 g++-9 gfortran-9 && \
apt-get install -y unzip openmpi-bin openmpi-common libopenmpi-dev && \
<<<<<<< HEAD
apt-get install -y hdf5-tools libhdf5-openmpi-dev libmetis-dev libparmetis-dev libopenblas-dev && \
apt-get install -y cxxtest libyaml-cpp-dev && \
=======
apt-get install -y hdf5-tools libhdf5-openmpi-dev libmetis-dev libparmetis-dev && \
apt-get install -y libyaml-cpp-dev && \
>>>>>>> a7df1408
pip3 install --upgrade pip && \
pip3 install numpy>=1.12.0 lxml setuptools sphinx sphinx_rtd_theme seissolxdmf pandas


# Install specific libraries
RUN wget --progress=bar:force:noscroll https://github.com/Unidata/netcdf-c/archive/refs/tags/v4.6.1.tar.gz && \
tar -xzf v4.6.1.tar.gz && \
cd netcdf-c-4.6.1 && CC=h5pcc ./configure --prefix=/usr --enable-shared=no --disable-dap && \
make && make install && cd .. && rm -rf ./v4.6.1.tar.gz rm -rf ./netcdf-c-4.6.1 && \
wget --progress=bar:force:noscroll https://github.com/libxsmm/libxsmm/archive/refs/tags/1.17.zip && \
unzip 1.17.zip && \
cd libxsmm-1.17 && make generator && cp bin/libxsmm_gemm_generator /usr/bin && cd .. && \
rm -rf ./1.17.zip && rm -rf ./libxsmm-1.17 && \
git clone https://github.com/uphoffc/ImpalaJIT.git && mkdir impala_build && cd impala_build && \
cmake ../ImpalaJIT && make -j $(nproc) install && cd .. && \
git clone --depth 1 --branch v1.0.0 https://github.com/SeisSol/easi.git && \ 
mkdir easi_build && cd easi_build && cmake -DASAGI=OFF -DIMPALAJIT=ON ../easi && \
make -j $(nproc) install && cd .. && rm -rf ./easi* && \
wget --progress=bar:force:noscroll https://gitlab.com/libeigen/eigen/-/archive/3.4.0/eigen-3.4.0.tar.gz && \
tar -xf eigen-3.4.0.tar.gz && \
mkdir eigen3_build && cd eigen3_build && cmake ../eigen-3.4.0 && make install && cd .. && rm -rf ./eigen3*


# Clean-up
RUN apt-get clean &&   rm -rf /var/lib/apt/lists/*<|MERGE_RESOLUTION|>--- conflicted
+++ resolved
@@ -11,13 +11,8 @@
 add-apt-repository ppa:ubuntu-toolchain-r/test && \
 apt-get install -y gcc-9 g++-9 gfortran-9 && \
 apt-get install -y unzip openmpi-bin openmpi-common libopenmpi-dev && \
-<<<<<<< HEAD
 apt-get install -y hdf5-tools libhdf5-openmpi-dev libmetis-dev libparmetis-dev libopenblas-dev && \
-apt-get install -y cxxtest libyaml-cpp-dev && \
-=======
-apt-get install -y hdf5-tools libhdf5-openmpi-dev libmetis-dev libparmetis-dev && \
 apt-get install -y libyaml-cpp-dev && \
->>>>>>> a7df1408
 pip3 install --upgrade pip && \
 pip3 install numpy>=1.12.0 lxml setuptools sphinx sphinx_rtd_theme seissolxdmf pandas
 
