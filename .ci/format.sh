#! /usr/bin/env sh

# NOTE: This script was taken from PointCloudLibrary/pcl and adapted for SeisSol

# sample command line usage: $0 clang-format(version >= 6.0) $SEISSOL_SOURCE_DIR
# $ cd $SEISSOL_SOURCE_DIR; sh ./.ci/format.sh `which clang-format` ./
# $ cd $SEISSOL_SOURCE_DIR/.ci; sh format.sh `which clang-format` ../

format() {
    # don't use a directory with whitespace
    local allowlist_dir="
        src/DynamicRupture
        src/Geometry
        src/Initializer/BatchRecorders
        src/Initializer/InitProcedure
        src/Initializer/Parameters
        src/Initializer/tree
        src/Modules
        src/Monitoring
        src/Parallel
        src/Physics
        src/Reader
        src/SourceTerm
        src/tests/Common
        src/tests/DynamicRupture
        src/tests/Initializer
        src/tests/Kernel
        src/tests/Model
        src/tests/Reader
        src/tests/SourceTerm
<<<<<<< HEAD
        src/Initializer/BatchRecorders
        src/Initializer/InitProcedure
        src/IO
        src/Modules
        src/Monitoring
        src/Physics
        src/SourceTerm
        src/Reader
=======
>>>>>>> f36b1f47
        "
    
    # NOTE: once the files of a directory are (almost) fully covered, consider moving it to allowlist_dir instead
    local allowlist_file="
        src/Initializer/BasicTypedefs.hpp
        src/Initializer/InputAux.hpp
        src/Initializer/MemoryAllocator.h
        src/Initializer/MemoryAllocator.cpp
        src/Initializer/ParameterDB.h
        src/Initializer/ParameterDB.cpp
        src/Initializer/preProcessorMacros.hpp
        src/Initializer/time_stepping/GlobalTimestep.hpp
        src/Initializer/time_stepping/GlobalTimestep.cpp
        src/Kernels/common.hpp
        src/Kernels/PointSourceCluster.h
        src/Kernels/PointSourceClusterOnHost.h
        src/Kernels/PointSourceClusterOnHost.cpp
        src/Kernels/PointSourceClusterOnDevice.h
        src/Kernels/PointSourceClusterOnDevice.cpp
        src/Kernels/Receiver.h
        src/Kernels/Receiver.cpp
        src/Kernels/Touch.h
        src/Kernels/Touch.cpp
        src/ResultWriter/WaveFieldWriter.h
        src/ResultWriter/EnergyOutput.h
        src/ResultWriter/EnergyOutput.cpp
        src/SeisSol.h
        src/SeisSol.cpp
        src/main.cpp
        "

    local SEISSOL_SOURCE_DIR="${2}"
    local formatter="${1}"

    if [ ! -f "${formatter}" ]; then
        echo "Could not find clang-format. Please specify one as the first argument"
        exit 176
    fi

    local formatter_version=$(${formatter} --version)
    if [ "${formatter_version}" != "clang-format version 18.1.5" ]; then
        echo "Your clang-format tool in \"${formatter}\" does not have the correct version (should be 18.1.5). Given: ${formatter_version}"
        echo "Hint: you may install the required clang-format via pip, by typing: pip3 install clang-format==18.1.5"
        exit 176
    fi

    # check for self
    if [ ! -f "${SEISSOL_SOURCE_DIR}/.ci/format.sh" ]; then
        echo "Please ensure that SEISSOL_SOURCE_DIR is passed as the second argument"
        exit 176
    fi

    for dir in ${allowlist_dir}; do
        path=${SEISSOL_SOURCE_DIR}/${dir}
        files=$(find ${path} -type f -iname *.[ch] -o -iname *.[ch]pp -o -iname *.[ch]xx -iname *.cu)
        for file in ${files}; do
            ${formatter} -i -style=file $file
        done
    done

    for file in ${allowlist_file}; do
        ${formatter} -i -style=file ${SEISSOL_SOURCE_DIR}/$file
    done
}

format $@<|MERGE_RESOLUTION|>--- conflicted
+++ resolved
@@ -15,6 +15,7 @@
         src/Initializer/InitProcedure
         src/Initializer/Parameters
         src/Initializer/tree
+        src/IO
         src/Modules
         src/Monitoring
         src/Parallel
@@ -28,17 +29,6 @@
         src/tests/Model
         src/tests/Reader
         src/tests/SourceTerm
-<<<<<<< HEAD
-        src/Initializer/BatchRecorders
-        src/Initializer/InitProcedure
-        src/IO
-        src/Modules
-        src/Monitoring
-        src/Physics
-        src/SourceTerm
-        src/Reader
-=======
->>>>>>> f36b1f47
         "
     
     # NOTE: once the files of a directory are (almost) fully covered, consider moving it to allowlist_dir instead
