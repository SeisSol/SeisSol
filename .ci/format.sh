--- conflicted
+++ resolved
@@ -41,22 +41,9 @@
         src/Kernels/Touch.h
         src/Kernels/Touch.cpp
         src/Monitoring/instrumentation.hpp
-<<<<<<< HEAD
-=======
-        src/Geometry/MeshReader.h
-        src/Geometry/MeshReader.cpp
-        src/Geometry/NetcdfReader.h
-        src/Geometry/NetcdfReader.cpp
-        src/Geometry/PUMLReader.h
-        src/Geometry/PUMLReader.cpp
-        src/Geometry/PartitioningLib.h
-        src/Geometry/PartitioningLib.cpp
-        src/Geometry/CubeGenerator.h
-        src/Geometry/CubeGenerator.cpp
         src/Parallel/AcceleratorDevice.h
         src/Parallel/AcceleratorDevice.cpp
         src/Parallel/Helper.hpp
->>>>>>> e9412650
         src/ResultWriter/WaveFieldWriter.h
         src/ResultWriter/EnergyOutput.h
         src/ResultWriter/EnergyOutput.cpp
