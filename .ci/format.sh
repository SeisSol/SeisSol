#! /usr/bin/env sh

# NOTE: This script was taken from PointCloudLibrary/pcl and adapted for SeisSol

# sample command line usage: $0 clang-format(version >= 6.0) $SEISSOL_SOURCE_DIR
# $ cd $SEISSOL_SOURCE_DIR; sh ./.ci/format.sh `which clang-format` ./
# $ cd $SEISSOL_SOURCE_DIR/.ci; sh format.sh `which clang-format` ../

format() {
    # don't use a directory with whitespace
    local allowlist_dir="
        src/DynamicRupture
        src/tests/DynamicRupture
        src/tests/Model
        src/tests/Reader
        src/Initializer/BatchRecorders
        src/Initializer/InitProcedure
        src/SourceTerm
        "
    
    # NOTE: once the files of a directory are (almost) fully covered, consider moving it to allowlist_dir instead
    local allowlist_file="
        src/Initializer/BasicTypedefs.hpp
        src/Initializer/InputAux.hpp
        src/Initializer/InputParameters.hpp
        src/Initializer/InputParameters.cpp
        src/Initializer/ParameterDB.h
        src/Initializer/ParameterDB.cpp
        src/Initializer/preProcessorMacros.hpp
        src/Initializer/time_stepping/GlobalTimestep.hpp
        src/Initializer/time_stepping/GlobalTimestep.cpp
        src/Initializer/tree/LTSSync.hpp
        src/Kernels/common.hpp
        src/Kernels/PointSourceCluster.h
        src/Kernels/PointSourceCluster.cpp
        src/Kernels/PointSourceClusterOnHost.h
        src/Kernels/PointSourceClusterOnHost.cpp
        src/Kernels/PointSourceClusterOnDevice.h
        src/Kernels/PointSourceClusterOnDevice.cpp
<<<<<<< HEAD
        src/Kernels/Touch.h
        src/Kernels/Touch.cpp
=======
>>>>>>> f695369a
        src/Monitoring/instrumentation.hpp
        src/Geometry/MeshReader.h
        src/Geometry/MeshReader.cpp
        src/Geometry/NetcdfReader.h
        src/Geometry/NetcdfReader.cpp
        src/Geometry/PUMLReader.h
        src/Geometry/PUMLReader.cpp
        src/Geometry/PartitioningLib.h
        src/Geometry/PartitioningLib.cpp
        src/Geometry/CubeGenerator.h
        src/Geometry/CubeGenerator.cpp
        src/Parallel/Helper.hpp
        src/Physics/Attenuation.hpp
        src/Physics/Attenuation.cpp
        src/ResultWriter/WaveFieldWriter.h
        src/ResultWriter/EnergyOutput.h
        src/ResultWriter/EnergyOutput.cpp
        src/SeisSol.h
        src/SeisSol.cpp
        src/main.cpp
        "

    local SEISSOL_SOURCE_DIR="${2}"
    local formatter="${1}"

    if [ ! -f "${formatter}" ]; then
        echo "Could not find a clang-format. Please specify one as the first argument"
        exit 166
    fi

    # check for self
    if [ ! -f "${SEISSOL_SOURCE_DIR}/.ci/format.sh" ]; then
        echo "Please ensure that SEISSOL_SOURCE_DIR is passed as the second argument"
        exit 166
    fi

    for dir in ${allowlist_dir}; do
        path=${SEISSOL_SOURCE_DIR}/${dir}
        files=$(find ${path} -type f -iname *.[ch] -o -iname *.[ch]pp -o -iname *.[ch]xx -iname *.cu)
        for file in ${files}; do
            ${formatter} -i -style=file $file
        done
    done

    for file in ${allowlist_file}; do
        ${formatter} -i -style=file ${SEISSOL_SOURCE_DIR}/$file
    done
}

format $@<|MERGE_RESOLUTION|>--- conflicted
+++ resolved
@@ -37,11 +37,8 @@
         src/Kernels/PointSourceClusterOnHost.cpp
         src/Kernels/PointSourceClusterOnDevice.h
         src/Kernels/PointSourceClusterOnDevice.cpp
-<<<<<<< HEAD
         src/Kernels/Touch.h
         src/Kernels/Touch.cpp
-=======
->>>>>>> f695369a
         src/Monitoring/instrumentation.hpp
         src/Geometry/MeshReader.h
         src/Geometry/MeshReader.cpp
