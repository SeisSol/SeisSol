#! /usr/bin/env sh

# NOTE: This script was taken from PointCloudLibrary/pcl and adapted for SeisSol

# sample command line usage: $0 clang-format(version >= 6.0) $SEISSOL_SOURCE_DIR
# $ cd $SEISSOL_SOURCE_DIR; sh ./.ci/format.sh `which clang-format` ./
# $ cd $SEISSOL_SOURCE_DIR/.ci; sh format.sh `which clang-format` ../

format() {
    # don't use a directory with whitespace
    local allowlist_dir="
        src/DynamicRupture
        src/Geometry
        src/tests/DynamicRupture
        src/tests/Model
        src/tests/Reader
        src/Initializer/BatchRecorders
        src/Initializer/InitProcedure
        src/Monitoring
        src/SourceTerm
        src/Physics
        "
    
    # NOTE: once the files of a directory are (almost) fully covered, consider moving it to allowlist_dir instead
    local allowlist_file="
        src/Initializer/BasicTypedefs.hpp
        src/Initializer/InputAux.hpp
        src/Initializer/InputParameters.hpp
        src/Initializer/InputParameters.cpp
        src/Initializer/ParameterDB.h
        src/Initializer/ParameterDB.cpp
        src/Initializer/preProcessorMacros.hpp
        src/Initializer/time_stepping/GlobalTimestep.hpp
        src/Initializer/time_stepping/GlobalTimestep.cpp
        src/Initializer/tree/LTSSync.hpp
        src/Kernels/common.hpp
        src/Kernels/PointSourceCluster.h
        src/Kernels/PointSourceCluster.cpp
        src/Kernels/PointSourceClusterOnHost.h
        src/Kernels/PointSourceClusterOnHost.cpp
        src/Kernels/PointSourceClusterOnDevice.h
        src/Kernels/PointSourceClusterOnDevice.cpp
        src/Kernels/Touch.h
        src/Kernels/Touch.cpp
        src/Monitoring/instrumentation.hpp
<<<<<<< HEAD
        src/Physics/Attenuation.hpp
        src/Physics/Attenuation.cpp
=======
        src/Geometry/MeshReader.h
        src/Geometry/MeshReader.cpp
        src/Geometry/NetcdfReader.h
        src/Geometry/NetcdfReader.cpp
        src/Geometry/PUMLReader.h
        src/Geometry/PUMLReader.cpp
        src/Geometry/PartitioningLib.h
        src/Geometry/PartitioningLib.cpp
        src/Geometry/CubeGenerator.h
        src/Geometry/CubeGenerator.cpp
        src/Parallel/Helper.hpp
>>>>>>> f21db452
        src/ResultWriter/WaveFieldWriter.h
        src/ResultWriter/EnergyOutput.h
        src/ResultWriter/EnergyOutput.cpp
        src/SeisSol.h
        src/SeisSol.cpp
        src/main.cpp
        "

    local SEISSOL_SOURCE_DIR="${2}"
    local formatter="${1}"

    if [ ! -f "${formatter}" ]; then
        echo "Could not find a clang-format. Please specify one as the first argument"
        exit 166
    fi

    # check for self
    if [ ! -f "${SEISSOL_SOURCE_DIR}/.ci/format.sh" ]; then
        echo "Please ensure that SEISSOL_SOURCE_DIR is passed as the second argument"
        exit 166
    fi

    for dir in ${allowlist_dir}; do
        path=${SEISSOL_SOURCE_DIR}/${dir}
        files=$(find ${path} -type f -iname *.[ch] -o -iname *.[ch]pp -o -iname *.[ch]xx -iname *.cu)
        for file in ${files}; do
            ${formatter} -i -style=file $file
        done
    done

    for file in ${allowlist_file}; do
        ${formatter} -i -style=file ${SEISSOL_SOURCE_DIR}/$file
    done
}

format $@<|MERGE_RESOLUTION|>--- conflicted
+++ resolved
@@ -43,22 +43,6 @@
         src/Kernels/Touch.h
         src/Kernels/Touch.cpp
         src/Monitoring/instrumentation.hpp
-<<<<<<< HEAD
-        src/Physics/Attenuation.hpp
-        src/Physics/Attenuation.cpp
-=======
-        src/Geometry/MeshReader.h
-        src/Geometry/MeshReader.cpp
-        src/Geometry/NetcdfReader.h
-        src/Geometry/NetcdfReader.cpp
-        src/Geometry/PUMLReader.h
-        src/Geometry/PUMLReader.cpp
-        src/Geometry/PartitioningLib.h
-        src/Geometry/PartitioningLib.cpp
-        src/Geometry/CubeGenerator.h
-        src/Geometry/CubeGenerator.cpp
-        src/Parallel/Helper.hpp
->>>>>>> f21db452
         src/ResultWriter/WaveFieldWriter.h
         src/ResultWriter/EnergyOutput.h
         src/ResultWriter/EnergyOutput.cpp
