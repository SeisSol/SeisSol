--- conflicted
+++ resolved
@@ -15,12 +15,8 @@
         src/Initializer/BatchRecorders
         src/Initializer/InitProcedure
         src/Initializer/Parameters
-<<<<<<< HEAD
-        src/Initializer/tree
+        src/Initializer/Tree
         src/IO
-=======
-        src/Initializer/Tree
->>>>>>> 6f9e3972
         src/Modules
         src/Monitoring
         src/Numerical
