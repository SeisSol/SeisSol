#! /usr/bin/env sh

# NOTE: just an adapted format.sh script

# sample command line usage: $0 clang-tidy $SEISSOL_SOURCE_DIR $SEISSOL_BUILD_DIR [$ARGS for clang-tidy]
# e.g. do, if SEISSOL_BUILD_DIR=$SEISSOL_SOURCE_DIR/build
# $ cd $SEISSOL_SOURCE_DIR; sh ./.ci/tidy.sh ./ ./build
# $ cd $SEISSOL_SOURCE_DIR/.ci; sh tidy.sh ../ ../build

format() {
    # don't use a directory with whitespace
    local allowlist_dir="
        src/DynamicRupture
        src/Geometry
        src/Initializer/BatchRecorders
        src/Initializer/InitProcedure
        src/Initializer/Parameters
        src/Initializer/Tree
        src/IO
        src/Kernels
        src/Modules
        src/Monitoring
        src/Numerical
        src/Parallel
        src/Physics
        src/Reader
<<<<<<< HEAD
        src/Solver
=======
        src/ResultWriter
>>>>>>> 91377508
        src/SourceTerm
        src/tests
        "

    # NOTE: once the files of a directory are (almost) fully covered, consider moving it to allowlist_dir instead
    local allowlist_file="
        src/Equations/elastic/Model/Datastructures.h
        src/Equations/elastic/Model/IntegrationData.h
        src/Equations/viscoelastic/Model/IntegrationData.h
        src/Equations/viscoelastic2/Model/Datastructures.h
        src/Equations/viscoelastic2/Model/IntegrationData.h
        src/Equations/anisotropic/Model/Datastructures.h
        src/Equations/anisotropic/Model/IntegrationData.h
        src/Equations/poroelastic/Model/Datastructures.h
        src/Equations/poroelastic/Model/IntegrationData.h
        src/Equations/Datastructures.h
        src/Equations/Setup.h
        src/Initializer/BasicTypedefs.h
        src/Initializer/Boundary.h
        src/Initializer/DynamicRupture.h
        src/Initializer/DeviceGraph.h
        src/Initializer/GlobalData.h
        src/Initializer/GlobalData.cpp
        src/Initializer/InitialFieldProjection.h
        src/Initializer/InitialFieldProjection.cpp
        src/Initializer/InputAux.h
        src/Initializer/LTS.h
        src/Initializer/MemoryAllocator.h
        src/Initializer/MemoryAllocator.cpp
        src/Initializer/ParameterDB.h
        src/Initializer/ParameterDB.cpp
        src/Initializer/PointMapper.h
        src/Initializer/PointMapper.cpp
        src/Initializer/PreProcessorMacros.h
        src/Initializer/TimeStepping/GlobalTimestep.h
        src/Initializer/TimeStepping/GlobalTimestep.cpp
        src/Model/CommonDatastructures.h
        src/Model/Plasticity.h
        src/SeisSol.h
        src/SeisSol.cpp
        src/Main.cpp
        "


    local SEISSOL_SOURCE_DIR="${1}"
    local SEISSOL_BUILD_DIR="${2}"
    shift 2

    # check for self
    if [ ! -f "${SEISSOL_SOURCE_DIR}/.ci/tidy.sh" ]; then
        echo "Please ensure that SEISSOL_SOURCE_DIR is passed as the first argument"
        exit 177
    fi

    # (we'll treat all files as headers here, but that should not have any effect on the behavior of clang-tidy)
    # regex escaping is from https://unix.stackexchange.com/a/209744
    # (it may not be 100%ly exact, but it works for our case)

    FILE_REGEX="^\$"
    for dir in ${allowlist_dir}; do
        escaped="$(printf '%s' "$dir" | sed 's/[.[\(*^$+?{|]/\\&/g')"
        FILE_REGEX="${FILE_REGEX}|${escaped}/"
    done
    for file in ${allowlist_file}; do
        escaped="$(printf '%s' "$file" | sed 's/[.[\(*^$+?{|]/\\&/g')"
        FILE_REGEX="${FILE_REGEX}|${escaped}\$"
    done

    run-clang-tidy -header-filter=$FILE_REGEX -p $SEISSOL_BUILD_DIR $@ $FILE_REGEX
}

format $@<|MERGE_RESOLUTION|>--- conflicted
+++ resolved
@@ -24,11 +24,8 @@
         src/Parallel
         src/Physics
         src/Reader
-<<<<<<< HEAD
         src/Solver
-=======
         src/ResultWriter
->>>>>>> 91377508
         src/SourceTerm
         src/tests
         "
