cmake_minimum_required(VERSION 3.9)

if(POLICY CMP0075)
  cmake_policy(SET CMP0075 NEW)
endif()

project(SeisSol LANGUAGES C CXX Fortran)
message(WARNING "We do not provide support for CMake currently. Please use scons instead!")

# set hardware specific definition needed for seissol compilation
# 'process_users_input' returns the following:
#
#       switches: HDF5, NETCDF, METIS, MPI, OPENMP, ASAGI, SIONLIB, MEMKIND
#
#       user's input: ORDER, NUMBER_OF_MECHANISMS, EQUATIONS,
#                     ARCH, PRECISION, DYNAMIC_RUPTURE_METHOD,
#                     PLASTICITY, NUMBER_OF_FUSED_SIMULATIONS,
#                     MEMORY_LAYOUT, COMMTHREAD, LOG_LEVEL,
#                     LOG_LEVEL_MASTER, ACCELERATOR_TYPE, 
#                     GEMM_TOOLS_LIST
#
#       derived input: REAL_SIZE_IN_BYTES, ALIGNMENT, ARCH_STRING, NUMBER_OF_QUANTITIES
#
include(cmake/process_users_input.cmake)
set(HARDWARE_DEFINITIONS "ALIGNMENT=${ALIGNMENT}"
                         "REAL_SIZE=${REAL_SIZE_IN_BYTES}"
                         "ALIGNED_REAL_SIZE=${REAL_SIZE_IN_BYTES}")

# TODO: Move one dir up.
set(CMAKE_MODULE_PATH "${PROJECT_SOURCE_DIR}/cmake" ${CMAKE_MODULE_PATH})

set(CMAKE_CXX_STANDARD 11)
set(CMAKE_CXX_STANDARD_REQUIRED ON)
set(CMAKE_CXX_EXTENSIONS OFF)
set_property(CACHE CMAKE_BUILD_TYPE PROPERTY STRINGS
        "Debug" "Release" "RelWithDebInfo") # MinSizeRel is useless for us
if(NOT CMAKE_BUILD_TYPE)
  set(CMAKE_BUILD_TYPE Release)
  message(STATUS "Set build type to Release as none was supplied.")
endif()

find_package(Git QUIET)
# Generate version.h
execute_process(COMMAND ${GIT_EXECUTABLE} rev-parse --short HEAD
                WORKING_DIRECTORY "${CMAKE_CURRENT_SOURCE_DIR}"
                OUTPUT_VARIABLE PACKAGE_GIT_VERSION
                ERROR_QUIET
                OUTPUT_STRIP_TRAILING_WHITESPACE)
configure_file (
  "${PROJECT_SOURCE_DIR}/src/version.h"
  "${PROJECT_BINARY_DIR}/src/version.h"
  )

<<<<<<< HEAD
# PDE-Settings
if (("${EQUATIONS}" STREQUAL "elastic" OR "${EQUATIONS}" STREQUAL "anisotropic") AND ${NUMBER_OF_MECHANISMS} GREATER 0)
  message(FATAL_ERROR "${EQUATIONS} does not support a NUMBER_OF_MECHANISMS > 0.")
endif()
=======
>>>>>>> c97c14f4

find_package(GemmTools REQUIRED)
include(src/sources.cmake)

if(GemmTools_INCLUDE_DIRS)
  target_include_directories(SeisSol-lib PUBLIC ${GemmTools_INCLUDE_DIRS})
endif()
if(GemmTools_LIBRARIES)
  target_link_libraries(SeisSol-lib PUBLIC ${GemmTools_LIBRARIES})
endif()
if(GemmTools_COMPILER_DEFINITIONS)  
  target_compile_definitions(SeisSol-lib PUBLIC ${GemmTools_COMPILER_DEFINITIONS})
endif()

add_custom_target(build-time-make-directory ALL
    COMMAND ${CMAKE_COMMAND} -E make_directory "${CMAKE_CURRENT_BINARY_DIR}/src/generated_code")

add_custom_command(
  COMMAND
  "/usr/bin/env" python3 ${CMAKE_CURRENT_SOURCE_DIR}/generated_code/generate.py
     "--equations" ${EQUATIONS}
     "--matricesDir" ${CMAKE_CURRENT_SOURCE_DIR}/generated_code/matrices
     "--outputDir" ${CMAKE_CURRENT_BINARY_DIR}/src/generated_code
     "--arch" ${ARCH_STRING}
     "--order" ${ORDER}
     "--numberOfMechanisms" ${NUMBER_OF_MECHANISMS}
     "--memLayout" ${MEMORY_LAYOUT}
     "--multipleSimulations" ${NUMBER_OF_FUSED_SIMULATIONS}
     "--dynamicRuptureMethod" ${DYNAMIC_RUPTURE_METHOD}
     "--PlasticityMethod" ${PLASTICITY_METHOD}
     "--gemm_tools" ${GEMM_TOOLS_LIST}
     WORKING_DIRECTORY ${CMAKE_SOURCE_DIR}/generated_code
     DEPENDS
       build-time-make-directory
       generated_code/arch.py
       generated_code/memlayout.py
       generated_code/viscoelastic.py
       generated_code/DynamicRupture.py
       generated_code/Plasticity.py
       generated_code/multSim.py
       generated_code/aderdg.py
       generated_code/generate.py
       generated_code/Point.py
       generated_code/elastic.py
       generated_code/viscoelastic2.py
       generated_code/anisotropic.py
       generated_code/SurfaceDisplacement.py
       generated_code/NodalBoundaryConditions.py
    OUTPUT src/generated_code/subroutine.h
       src/generated_code/tensor.cpp
       src/generated_code/subroutine.cpp
       src/generated_code/tensor.h
       src/generated_code/init.cpp
       src/generated_code/init.h
       src/generated_code/kernel.h
       src/generated_code/kernel.cpp
       COMMENT "Codegen for tensor stuff."
       )

if (PLASTICITY)
  target_compile_definitions(SeisSol-lib PUBLIC USE_PLASTICITY)
endif()

if (PLASTICITY_METHOD STREQUAL "ip")
  target_compile_definitions(SeisSol-lib PUBLIC USE_PLASTICITY_IP)
elseif (PLASTICITY_METHOD STREQUAL "nb")
  target_compile_definitions(SeisSol-lib PUBLIC USE_PLASTICITY_NB)
endif()

# Find appropriate compiler flags based on the target computer architecture
# and the target compiler
# 'get_arch_specific_flags' returns: CPU_ARCH_FLAGS
include(cmake/cpu_arch_flags.cmake)
get_arch_flags(${ARCH} ${CMAKE_CXX_COMPILER_ID})

# set hardware/compiler specific definitions and flags
target_compile_definitions(SeisSol-lib PUBLIC ${HARDWARE_DEFINITIONS})
target_compile_options(SeisSol-lib PUBLIC ${CPU_ARCH_FLAGS})

target_compile_definitions(SeisSol-lib PUBLIC LOGLEVEL=${LOG_LEVEL})
target_compile_definitions(SeisSol-lib PUBLIC LOG_LEVEL=${LOG_LEVEL_MASTER}
                                              LOGLEVEL0=${LOG_LEVEL_MASTER})

# enable interproc. opts for small cores
#if cpu in ['knc', 'knl', 'skx']:
#    flags.extend(['-ip'])

# Libs
find_package(yaml-cpp REQUIRED)
target_link_libraries(SeisSol-lib PUBLIC ${YAML_CPP_LIBRARIES})
target_include_directories(SeisSol-lib PUBLIC ${YAML_CPP_INCLUDE_DIR})

find_package(PkgConfig REQUIRED)

pkg_check_modules(ImpalaJIT REQUIRED impalajit)
target_link_libraries(SeisSol-lib PUBLIC ${ImpalaJIT_LINK_LIBRARIES})
target_include_directories(SeisSol-lib PUBLIC ${ImpalaJIT_INCLUDE_DIRS})

# In the future, we should maybe use find_package(Eigen3).

# todo: if parallelization == omp/hybrid
if (OPENMP)
  find_package(OpenMP REQUIRED)
  target_link_libraries(SeisSol-lib PUBLIC OpenMP::OpenMP_CXX)
  set(CMAKE_Fortran_FLAGS "${CMAKE_Fortran_FLAGS} ${OpenMP_Fortran_FLAGS}")
  target_compile_definitions(SeisSol-lib PUBLIC OMP OMPI_SKIP_MPICXX)
endif()

if (MPI)
  find_package(MPI REQUIRED)

  target_include_directories(SeisSol-lib SYSTEM PUBLIC ${MPI_CXX_INCLUDE_PATH})
  target_link_libraries(SeisSol-lib PUBLIC MPI::MPI_C)

  target_include_directories(SeisSol-lib SYSTEM PUBLIC ${MPI_Fortran_INCLUDE_PATH})
  target_link_libraries(SeisSol-lib PUBLIC MPI::MPI_Fortran)

  target_compile_definitions(SeisSol-lib PUBLIC USE_MPI PARALLEL)
endif()

if (COMMTHREAD)
  target_compile_definitions(SeisSol-lib PUBLIC USE_COMM_THREAD)
endif()

#set(HDF5_PREFER_PARALLEL True)
if (NETCDF)
  find_package(NetCDF REQUIRED)
  target_include_directories(SeisSol-lib PUBLIC ${NetCDF_INCLUDE_DIRS})
  target_link_libraries(SeisSol-lib PUBLIC ${NetCDF_LIBRARY})
  target_compile_definitions(SeisSol-lib PUBLIC USE_NETCDF)
endif()

if (HDF5)
  if (MPI)
    set(HDF5_PREFER_PARALLEL True)
  endif()
  find_package(HDF5 REQUIRED
          COMPONENTS C HL)
  target_include_directories(SeisSol-lib PUBLIC ${HDF5_INCLUDE_DIRS})
  target_link_libraries(SeisSol-lib PUBLIC ${HDF5_C_HL_LIBRARIES} ${HDF5_C_LIBRARIES})
  target_compile_definitions(SeisSol-lib PUBLIC USE_HDF)
endif()  

# Parmetis
if (METIS)
  find_package(ParMETIS REQUIRED)
  target_include_directories(SeisSol-lib PUBLIC ${PARMETIS_INCLUDE_DIRS})
  target_link_libraries(SeisSol-lib PUBLIC ${PARMETIS_LIBRARIES})
  target_compile_definitions(SeisSol-lib PUBLIC USE_METIS)
endif()

if (ASAGI)
  # todo warn if netcdf is off
  pkg_check_modules(ASAGI REQUIRED asagi) # asagi_nompi?
  target_compile_definitions(SeisSol-lib PUBLIC USE_ASAGI)
  target_link_libraries(SeisSol-lib PUBLIC ${ASAGI_STATIC_LDFLAGS})
  target_include_directories(SeisSol-lib PUBLIC ${ASAGI_INCLUDE_DIRS})
  target_compile_options(SeisSol-lib PUBLIC ${ASAGI_CFLAGS} ${ASAGI_CFLAGS_OTHER})
endif()

if (MEMKIND)
  find_package(Memkind REQUIRED)
  target_include_directories(SeisSol-lib PUBLIC ${MEMKIND_INCLUDE_DIR})
  target_link_libraries(SeisSol-lib PUBLIC ${MEMKIND_LIBRARIES})
  target_compile_definitions(SeisSol-lib PUBLIC USE_MEMKIND)
endif()

target_include_directories(SeisSol-lib PUBLIC
				   ${CMAKE_CURRENT_SOURCE_DIR}/src
				   ${CMAKE_CURRENT_SOURCE_DIR}/submodules
				   ${CMAKE_CURRENT_SOURCE_DIR}/submodules/async
				   # todo: use reexport from easi?
				   ${CMAKE_CURRENT_SOURCE_DIR}/submodules/easi/include
				   ${CMAKE_CURRENT_SOURCE_DIR}/submodules/yateto/include
				   ${CMAKE_CURRENT_BINARY_DIR}/src/
)

target_include_directories(SeisSol-lib SYSTEM PUBLIC
        ${CMAKE_CURRENT_SOURCE_DIR}/submodules/eigen3
        ${CMAKE_CURRENT_SOURCE_DIR}/submodules/glm
)

target_compile_definitions(SeisSol-lib PUBLIC
				   CONVERGENCE_ORDER=${ORDER}
				   NUMBER_OF_QUANTITIES=${NUMBER_OF_QUANTITIES}
				   NUMBER_OF_RELAXATION_MECHANISMS=${NUMBER_OF_MECHANISMS}
				   GLM_FORCE_CXX98
				   ENABLE_MATRIX_PREFETCH
				   )

# Fortran compliler settings
set(CMAKE_Fortran_FLAGS "${CMAKE_Fortran_FLAGS} -cpp")
if ("${CMAKE_Fortran_COMPILER_ID}" STREQUAL "GNU")
  set(CMAKE_Fortran_FLAGS "${CMAKE_Fortran_FLAGS} -ffree-line-length-none -fdefault-real-8 -fopenmp -Wno-unused-parameter")
elseif ("${CMAKE_Fortran_COMPILER_ID}" STREQUAL "Intel")
  # todo intel, is needed:  -align -align array64byte
  # todo -r8 -WB is needed for intel (8 byte precision for reals)
  # todo openmp only if desired
  set(CMAKE_Fortran_FLAGS "${CMAKE_Fortran_FLAGS} -cpp -r8 -WB -qopenmp")
endif()

# C++ compiler settings
if ("${CMAKE_CXX_COMPILER_ID}" STREQUAL "GNU")
  target_compile_options(SeisSol-lib PUBLIC -fopenmp -Wall -Wextra -pedantic $<$<OR:$<COMPILE_LANGUAGE:CXX>,$<COMPILE_LANGUAGE:C>>:-Wno-unused-parameter -Wno-unknown-pragmas>)
  target_link_options(SeisSol-lib PUBLIC -fopenmp)

  # using GCC
elseif ("${CMAKE_CXX_COMPILER_ID}" STREQUAL "Intel")
  # using Intel C++
  # todo remove std?, is ffreestanding needed?
  set(CMAKE_CXX_FLAGS "${CMAKE_CXX_FLAGS} -std=c++11 -qopenmp")

  # only if openmp
  set(CMAKE_EXE_LINKER_FLAGS  "${CMAKE_EXE_LINKER_FLAGS} -qopenmp")

  # Activate interprocedual optimization.
  #set_property(TARGET SeisSol-lib PROPERTY INTERPROCEDURAL_OPTIMIZATION TRUE) 
elseif ("${CMAKE_CXX_COMPILER_ID}" STREQUAL "Clang")
  set(CMAKE_CXX_FLAGS "${CMAKE_CXX_FLAGS} -std=c++11 -fopenmp=libomp")
elseif ("${CMAKE_CXX_COMPILER_ID}" STREQUAL "CRAY")
  # TODO: Cray
endif()

# Generated code does only work without red-zone.
set_source_files_properties(src/generated_code/subroutine.cpp PROPERTIES COMPILE_FLAGS -mno-red-zone)

add_executable(SeisSol-bin src/main.cpp)
target_link_libraries(SeisSol-bin PUBLIC SeisSol-lib)
set_target_properties(SeisSol-bin PROPERTIES OUTPUT_NAME "SeisSol_${CMAKE_BUILD_TYPE}_${ARCH_STRING}_${EQUATIONS}_${ORDER}")

add_executable(SeisSol-proxy
        auto_tuning/proxy/src/proxy_seissol.cpp
        auto_tuning/proxy/src/flop_counter.cpp
)
target_link_libraries(SeisSol-proxy PUBLIC SeisSol-lib)
set_target_properties(SeisSol-proxy PROPERTIES OUTPUT_NAME "SeisSol_proxy_${CMAKE_BUILD_TYPE}_${ARCH_STRING}_${EQUATIONS}_${ORDER}")


if (TESTING)
  include(cmake/testing.cmake)

  # Testing
  set(CXXTEST_TESTGEN_ARGS "--template=${CMAKE_CURRENT_SOURCE_DIR}/src/tests/mpirunner.tpl")
  find_package(CxxTest REQUIRED)

  # maybe enable CXXTEST_HAVE_EH CXXTEST_ABORT_ON_FAIL
  enable_testing()

  # what about the unit tests for the lts layout?

  if (TESTING_GENERATED)
    CXXTEST_ADD_TEST_MPI(
            test_kernel_test_suite
            1
            test_kernel.cpp
            ${CMAKE_CURRENT_BINARY_DIR}/src/generated_code/KernelTest.t.h
    )

    target_link_libraries(test_kernel_test_suite PRIVATE SeisSol-lib)
    target_include_directories(test_kernel_test_suite PRIVATE ${CXXTEST_INCLUDE_DIR})
  endif()

  CXXTEST_ADD_TEST_MPI(
          test_serial_test_suite
          1
          test_serial.cpp
          ${CMAKE_CURRENT_SOURCE_DIR}/src/tests/Numerical_aux/Functions.t.h
          ${CMAKE_CURRENT_SOURCE_DIR}/src/tests/Numerical_aux/Quadrature.t.h
          ${CMAKE_CURRENT_SOURCE_DIR}/src/tests/Physics/PointSource.t.h
          ${CMAKE_CURRENT_SOURCE_DIR}/src/tests/Model/GodunovState.t.h
  )
  target_link_libraries(test_serial_test_suite PRIVATE SeisSol-lib)
  target_include_directories(test_serial_test_suite PRIVATE ${CXXTEST_INCLUDE_DIR})

  CXXTEST_ADD_TEST_MPI(
          test_parallel_test_suite
          4
          test_parallel.cpp
          ${CMAKE_CURRENT_SOURCE_DIR}/src/tests/minimal/Minimal.t.h
  )
  target_link_libraries(test_parallel_test_suite PRIVATE SeisSol-lib)
  target_include_directories(test_parallel_test_suite PRIVATE ${CXXTEST_INCLUDE_DIR})
  target_compile_definitions(test_parallel_test_suite PRIVATE
    SEISSOL_TESTS=\"${CMAKE_CURRENT_SOURCE_DIR}/src/tests/\"
    )
endif()

# https://blog.kitware.com/static-checks-with-cmake-cdash-iwyu-clang-tidy-lwyu-cpplint-and-cppcheck/
# https://ortogonal.github.io/cmake-clang-tidy/<|MERGE_RESOLUTION|>--- conflicted
+++ resolved
@@ -51,13 +51,10 @@
   "${PROJECT_BINARY_DIR}/src/version.h"
   )
 
-<<<<<<< HEAD
 # PDE-Settings
 if (("${EQUATIONS}" STREQUAL "elastic" OR "${EQUATIONS}" STREQUAL "anisotropic") AND ${NUMBER_OF_MECHANISMS} GREATER 0)
   message(FATAL_ERROR "${EQUATIONS} does not support a NUMBER_OF_MECHANISMS > 0.")
 endif()
-=======
->>>>>>> c97c14f4
 
 find_package(GemmTools REQUIRED)
 include(src/sources.cmake)
