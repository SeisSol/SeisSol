--- conflicted
+++ resolved
@@ -615,20 +615,6 @@
           src/tests/Common/TestCommon.cpp
           )
 
-<<<<<<< HEAD
-=======
-
-  if (TESTING_GENERATED)
-    # FIXME: fix by removing the `using namespace` in the test files
-    # and replace by ${CMAKE_CURRENT_BINARY_DIR}/codegen/GeneratedCode/test-kernel.cpp
-    file(GLOB_RECURSE KERNEL_TESTFILES ${CMAKE_CURRENT_BINARY_DIR}/codegen/GeneratedCode/**/test-kernel.cpp)
-    set(seissol_test_sources
-            ${seissol_test_sources}
-            ${KERNEL_TESTFILES}
-            )
-  endif()
-
->>>>>>> 0190bbac
   configure_file(
     ${CMAKE_CURRENT_SOURCE_DIR}/src/tests/Initializer/TimeStepping/mesh.h5
     ${CMAKE_CURRENT_BINARY_DIR}/Testing/mesh.h5
@@ -675,7 +661,7 @@
     if (WITH_GPU)
 
       # for the GPU, create an extra library with device linking flags etc.
-      make_device_lib(seissol-serial-test-device "${CMAKE_CURRENT_BINARY_DIR}/src/generated_code/test-kernel.cpp")
+      make_device_lib(seissol-serial-test-device "${CMAKE_CURRENT_BINARY_DIR}/codegen/GeneratedCode/test-kernel.cpp")
       target_link_libraries(seissol-serial-test-device PRIVATE seissol-kernel-lib)
       target_include_directories(seissol-serial-test-device PRIVATE external/)
       target_link_libraries(seissol-serial-test PRIVATE seissol-serial-test-device)
@@ -685,7 +671,7 @@
 
       # else (i.e. CPU only), just add it to the main test binary
       target_sources(seissol-serial-test PRIVATE
-        "${CMAKE_CURRENT_BINARY_DIR}/src/generated_code/test-kernel.cpp")
+        "${CMAKE_CURRENT_BINARY_DIR}/codegen/GeneratedCode/test-kernel.cpp")
     endif()
   endif()
 
