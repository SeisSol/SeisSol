cmake_minimum_required(VERSION 3.10)

# use <PackageName>_ROOT variables
if(POLICY CMP0074)
  cmake_policy(SET CMP0074 NEW)
endif()
# honor CMAKE_REQUIRED_LIBRARIES in the include file check macros
if(POLICY CMP0075)
  cmake_policy(SET CMP0075 NEW)
endif()

project(SeisSol LANGUAGES C CXX Fortran)

# set hardware specific definition needed for seissol compilation
# 'process_users_input' returns the following:
#
#       switches: HDF5, NETCDF, METIS, MPI, OPENMP, ASAGI, SIONLIB, MEMKIND, PROXY_PYBINDING, ENABLE_PIC_COMPILATION
#
#       user's input: HOST_ARCH, DEVICE_ARCH, DEVICE_SUB_ARCH,
#                     ORDER, NUMBER_OF_MECHANISMS, EQUATIONS,
#                     PRECISION, DYNAMIC_RUPTURE_METHOD,
#                     NUMBER_OF_FUSED_SIMULATIONS,
#                     MEMORY_LAYOUT, COMMTHREAD,
#                     LOG_LEVEL, LOG_LEVEL_MASTER,
#                     GEMM_TOOLS_LIST, EXTRA_CXX_FLAGS
#
#       derived input: REAL_SIZE_IN_BYTES, ALIGNMENT, ARCH_STRING, NUMBER_OF_QUANTITIES, WITH_GPU
#
include(cmake/process_users_input.cmake)
set(HARDWARE_DEFINITIONS "ALIGNMENT=${ALIGNMENT}"
                         "REAL_SIZE=${REAL_SIZE_IN_BYTES}"
                         "ALIGNED_REAL_SIZE=${REAL_SIZE_IN_BYTES}")

# TODO: Move one dir up.
set(CMAKE_MODULE_PATH "${PROJECT_SOURCE_DIR}/cmake" "${CMAKE_ROOT}/Modules")

set(CMAKE_CXX_STANDARD 17)
set(CMAKE_CXX_STANDARD_REQUIRED ON)
set(CMAKE_CXX_EXTENSIONS OFF)
set_property(CACHE CMAKE_BUILD_TYPE PROPERTY STRINGS
        "Debug" "Release" "RelWithDebInfo") # MinSizeRel is useless for us
if(NOT CMAKE_BUILD_TYPE)
  set(CMAKE_BUILD_TYPE Release)
  message(STATUS "Set build type to Release as none was supplied.")
endif()


# Generate version.h

include(GetGitRevisionDescription)
git_describe(PACKAGE_GIT_VERSION  --dirty=\ \(modified\) --always)
configure_file("src/version_template.h"
               "${CMAKE_CURRENT_BINARY_DIR}/src/version.h")
message(STATUS "Current Git description: " ${PACKAGE_GIT_VERSION})


add_custom_target(build-time-make-directory ALL
    COMMAND ${CMAKE_COMMAND} -E make_directory "${CMAKE_CURRENT_BINARY_DIR}/src/generated_code")

<<<<<<< HEAD
set(GENERATED_FILES_FOR_SEISSOL src/generated_code/subroutine.h
                                src/generated_code/tensor.cpp
                                src/generated_code/subroutine.cpp
                                src/generated_code/gpulike_subroutine.cpp
                                src/generated_code/tensor.h
                                src/generated_code/init.cpp
                                src/generated_code/init.h
                                src/generated_code/kernel.h
                                src/generated_code/kernel.cpp
                                src/generated_code/test-kernel.cpp)
=======
>>>>>>> 6934f7f1

add_custom_command(
  COMMAND
  "/usr/bin/env" python3 ${CMAKE_CURRENT_SOURCE_DIR}/generated_code/generate.py
     "--equations" ${EQUATIONS}
     "--matricesDir" ${CMAKE_CURRENT_SOURCE_DIR}/generated_code/matrices
     "--outputDir" ${CMAKE_CURRENT_BINARY_DIR}/src/generated_code
     "--host_arch" ${HOST_ARCH_STR}
     "--device_arch" ${DEVICE_ARCH_STR}
     "--device_backend" ${DEVICE_BACKEND}
     "--order" ${ORDER}
     "--numberOfMechanisms" ${NUMBER_OF_MECHANISMS}
     "--memLayout" ${MEMORY_LAYOUT}
     "--multipleSimulations" ${NUMBER_OF_FUSED_SIMULATIONS}
     "--dynamicRuptureMethod" ${DYNAMIC_RUPTURE_METHOD}
     "--PlasticityMethod" ${PLASTICITY_METHOD}
     "--gemm_tools" ${GEMM_TOOLS_LIST}
     WORKING_DIRECTORY ${CMAKE_SOURCE_DIR}/generated_code
     DEPENDS
        build-time-make-directory
        generated_code/arch.py
        generated_code/memlayout.py
        generated_code/viscoelastic.py
        generated_code/DynamicRupture.py
        generated_code/Plasticity.py
        generated_code/multSim.py
        generated_code/aderdg.py
        generated_code/generate.py
        generated_code/Point.py
        generated_code/elastic.py
        generated_code/viscoelastic2.py
        generated_code/poroelastic.py
        generated_code/anisotropic.py
        generated_code/SurfaceDisplacement.py
        generated_code/NodalBoundaryConditions.py
        generated_code/matrices/matrices_poroelastic.xml
    OUTPUT
        src/generated_code/subroutine.h
        src/generated_code/tensor.cpp
        src/generated_code/subroutine.cpp
        src/generated_code/gpulike_subroutine.cpp
        src/generated_code/tensor.h
        src/generated_code/init.cpp
        src/generated_code/init.h
        src/generated_code/kernel.h
        src/generated_code/kernel.cpp
    COMMENT "Codegen for tensor stuff."
       )

find_package(GemmTools REQUIRED)
include(src/sources.cmake)

target_link_libraries(SeisSol-lib PUBLIC SeisSol-gencode)

if (WITH_GPU)
  target_link_libraries(SeisSol-lib PUBLIC SeisSol-device-lib)
endif()


if(GemmTools_INCLUDE_DIRS)
  target_include_directories(SeisSol-gencode PUBLIC ${GemmTools_INCLUDE_DIRS})
endif()
if(GemmTools_LIBRARIES)
  target_link_libraries(SeisSol-gencode PUBLIC ${GemmTools_LIBRARIES})
endif()
if(GemmTools_COMPILER_DEFINITIONS)
  target_compile_definitions(SeisSol-gencode PUBLIC ${GemmTools_COMPILER_DEFINITIONS})
endif()

# Find appropriate compiler flags based on the target computer architecture
# and the target compiler
# 'get_arch_specific_flags' returns: CPU_ARCH_FLAGS
include(cmake/cpu_arch_flags.cmake)
get_arch_flags(${HOST_ARCH} ${CMAKE_CXX_COMPILER_ID})

# set hardware/compiler specific definitions and flags
target_compile_definitions(SeisSol-gencode PUBLIC ${HARDWARE_DEFINITIONS})
target_compile_options(SeisSol-gencode PUBLIC ${CPU_ARCH_FLAGS})

target_compile_definitions(SeisSol-lib PUBLIC LOGLEVEL=${LOG_LEVEL})
target_compile_definitions(SeisSol-lib PUBLIC LOG_LEVEL=${LOG_LEVEL_MASTER}
                                              LOGLEVEL0=${LOG_LEVEL_MASTER})


if (PLASTICITY_METHOD STREQUAL "ip")
  target_compile_definitions(SeisSol-lib PUBLIC USE_PLASTICITY_IP)
elseif (PLASTICITY_METHOD STREQUAL "nb")
  target_compile_definitions(SeisSol-lib PUBLIC USE_PLASTICITY_NB)
endif()


# enable interproc. opts for small cores
#if cpu in ['knc', 'knl', 'skx']:
#    flags.extend(['-ip'])

# Libs
include(ExternalProject)

find_package(YAML-CPP 0.5.3 QUIET)
if (YAML-CPP_FOUND)
  target_link_libraries(SeisSol-lib PUBLIC ${YAML_CPP_LIBRARIES})
  target_include_directories(SeisSol-lib PUBLIC ${YAML_CPP_INCLUDE_DIR})
else()
  ExternalProject_Add(yaml-cpp-build
    SOURCE_DIR ${CMAKE_CURRENT_LIST_DIR}/submodules/yaml-cpp/
    INSTALL_DIR ${CMAKE_CURRENT_BINARY_DIR}/yaml-cpp-install
    PREFIX ${CMAKE_CURRENT_BINARY_DIR}/yaml-cpp
    CMAKE_ARGS -DCMAKE_BUILD_TYPE=Release
    -DCMAKE_INSTALL_PREFIX=<INSTALL_DIR>
    -DYAML_CPP_BUILD_TOOLS=OFF
    -DYAML_CPP_BUILD_TESTS=OFF
    -DCMAKE_C_COMPILER=${CMAKE_C_COMPILER}
    -DCMAKE_CXX_COMPILER=${CMAKE_CXX_COMPILER}
    -DCMAKE_CXX_FLAGS=${EXTRA_CXX_FLAGS}
  )
  add_dependencies(SeisSol-lib yaml-cpp-build)
  target_link_libraries(SeisSol-lib PUBLIC "${CMAKE_CURRENT_BINARY_DIR}/yaml-cpp-install/lib/libyaml-cpp.a")
  target_include_directories(SeisSol-lib PUBLIC ${CMAKE_CURRENT_BINARY_DIR}/yaml-cpp-install/include/)
endif()

if (USE_IMPALA_JIT_LLVM)
  find_package(ImpalaJIT-LLVM 1.0 REQUIRED)
  target_link_libraries(SeisSol-lib PRIVATE llvm::impalajit)
else()
  ExternalProject_Add(ImpalaJIT-build
    SOURCE_DIR ${CMAKE_CURRENT_LIST_DIR}/submodules/ImpalaJIT/
    INSTALL_DIR ${CMAKE_CURRENT_BINARY_DIR}/ImpalaJIT-install
    PREFIX ${CMAKE_CURRENT_BINARY_DIR}/ImpalaJIT
    CMAKE_ARGS -DCMAKE_BUILD_TYPE=Release
    -DCMAKE_INSTALL_PREFIX=<INSTALL_DIR>
    -DCMAKE_C_COMPILER=${CMAKE_C_COMPILER}
    -DCMAKE_CXX_COMPILER=${CMAKE_CXX_COMPILER}
    -DCMAKE_CXX_FLAGS=${EXTRA_CXX_FLAGS}
  )
  add_dependencies(SeisSol-lib ImpalaJIT-build)
  target_link_libraries(SeisSol-lib PUBLIC "${CMAKE_CURRENT_BINARY_DIR}/ImpalaJIT-install/lib/libimpalajit.a")
  target_include_directories(SeisSol-lib PUBLIC ${CMAKE_CURRENT_BINARY_DIR}/ImpalaJIT-install/include/)
endif()

# todo: if parallelization == omp/hybrid
if (OPENMP)
  find_package(OpenMP REQUIRED)
  target_link_libraries(SeisSol-gencode PRIVATE OpenMP::OpenMP_CXX)
  target_link_libraries(SeisSol-lib PUBLIC OpenMP::OpenMP_Fortran)
  target_compile_definitions(SeisSol-lib PUBLIC OMP OMPI_SKIP_MPICXX)

  if (WITH_GPU)
    find_package(OpenMP_Offloading QUIET)
  endif()

  # Note: there may be a conflict between OpenMP offloading and libsxmm.
  # A collision can happen due to -march flags for CPUs and OpenMP GPU target
  # (e.g. with clang -Xopenmp-target -march=sm_75). Therefore, we separate
  # compilations for the source and generated codes and apply different
  # imported OpenMP targets to them.
  if (OpenMP_Offloading_FOUND)
    message(STATUS "Found OpenMP Offloading: TRUE")
    target_link_libraries(SeisSol-lib PUBLIC OpenMP::OpenMP_CXX_with_offloading)
    target_compile_definitions(SeisSol-lib PUBLIC ACL_DEVICE_OFFLOAD)
  else()
    target_link_libraries(SeisSol-lib PUBLIC OpenMP::OpenMP_CXX)
  endif()
endif()

if (MPI)
  find_package(MPI REQUIRED)

  target_include_directories(SeisSol-lib SYSTEM PUBLIC ${MPI_CXX_INCLUDE_PATH})
  target_link_libraries(SeisSol-lib PUBLIC MPI::MPI_C)

  target_include_directories(SeisSol-lib SYSTEM PUBLIC ${MPI_Fortran_INCLUDE_PATH})
  target_link_libraries(SeisSol-lib PUBLIC MPI::MPI_Fortran)

  target_compile_definitions(SeisSol-lib PUBLIC USE_MPI PARALLEL)

  if (MINI_SEISSOL)
    target_compile_definitions(SeisSol-lib PUBLIC USE_MINI_SEISSOL)
  endif()
endif()

if (COMMTHREAD)
  target_compile_definitions(SeisSol-lib PUBLIC USE_COMM_THREAD)
endif()

if (NUMA_AWARE_PINNING)
  target_compile_definitions(SeisSol-lib PUBLIC USE_NUMA_AWARE_PINNING)
  find_package(NUMA REQUIRED)

  target_include_directories(SeisSol-lib SYSTEM PUBLIC ${NUMA_INCLUDE_DIR})
  target_link_libraries(SeisSol-lib PUBLIC ${NUMA_LIBRARY})
endif()

#set(HDF5_PREFER_PARALLEL True)
if (NETCDF)
  find_package(NetCDF REQUIRED)
  target_include_directories(SeisSol-lib PUBLIC ${NetCDF_INCLUDE_DIRS})
  target_link_libraries(SeisSol-lib PUBLIC ${NetCDF_LIBRARY})
  target_compile_definitions(SeisSol-lib PUBLIC USE_NETCDF)
endif()

if (HDF5)
  if (MPI)
    set(HDF5_PREFER_PARALLEL True)
  endif()
  find_package(HDF5 REQUIRED
          COMPONENTS C HL)
  target_include_directories(SeisSol-lib PUBLIC ${HDF5_INCLUDE_DIRS})
  target_link_libraries(SeisSol-lib PUBLIC ${HDF5_C_HL_LIBRARIES} ${HDF5_C_LIBRARIES})
  target_compile_definitions(SeisSol-lib PUBLIC USE_HDF)
endif()  

# Parmetis
if (METIS)
  find_package(METIS REQUIRED)
  if (NOT METIS_64_BIT_INTEGER)
    message(WARNING "Found METIS which does not support IDXTYPEWIDTH = 64. But this is required for SeisSol.")
  endif()
  find_package(ParMETIS REQUIRED)
  target_include_directories(SeisSol-lib PUBLIC ${PARMETIS_INCLUDE_DIRS})
  target_link_libraries(SeisSol-lib PUBLIC ${PARMETIS_LIBRARIES})
  target_compile_definitions(SeisSol-lib PUBLIC USE_METIS)
endif()

find_package(PkgConfig REQUIRED) 
if (ASAGI)
  # todo warn if netcdf is off
  pkg_check_modules(ASAGI REQUIRED asagi) # asagi_nompi?
  target_compile_definitions(SeisSol-lib PUBLIC USE_ASAGI)
  target_link_libraries(SeisSol-lib PUBLIC ${ASAGI_STATIC_LDFLAGS})
  target_include_directories(SeisSol-lib PUBLIC ${ASAGI_INCLUDE_DIRS})
  target_compile_options(SeisSol-lib PUBLIC ${ASAGI_CFLAGS} ${ASAGI_CFLAGS_OTHER})
endif()

if (MEMKIND)
  find_package(Memkind REQUIRED)
  target_include_directories(SeisSol-lib PUBLIC ${MEMKIND_INCLUDE_DIR})
  target_link_libraries(SeisSol-lib PUBLIC ${MEMKIND_LIBRARIES})
  target_compile_definitions(SeisSol-lib PUBLIC USE_MEMKIND)
endif()

if(${EQUATIONS} STREQUAL "poroelastic")
  include(CheckLanguage)
  check_language(Fortran)
  if(CMAKE_Fortran_COMPILER)
    enable_language(Fortran)
    include(FortranCInterface)
    FortranCInterface_HEADER(FC.h MACRO_NAMESPACE "FC_")
    find_package(LAPACK REQUIRED)
    target_include_directories(SeisSol-lib PUBLIC ${CMAKE_CURRENT_BINARY_DIR})
    message(${LAPACK_LIBRARIES})
    target_link_libraries(SeisSol-lib PUBLIC ${LAPACK_LIBRARIES})
  else()
    message(FATAL_ERROR "SeisSol needs a Fortran compiler.")
  endif()
endif()

if (WITH_GPU)
  add_subdirectory(submodules/Device)
  target_include_directories(SeisSol-lib PUBLIC submodules/Device)
  target_link_libraries(SeisSol-lib PUBLIC device)
  target_compile_definitions(SeisSol-lib PUBLIC ACL_DEVICE)
endif()

if (INTEGRATE_QUANTITIES)
  target_compile_definitions(SeisSol-lib PUBLIC INTEGRATE_QUANTITIES)
endif()

if (ADDRESS_SANITIZER_DEBUG)
  target_link_libraries(SeisSol-lib PUBLIC debug
          -fno-omit-frame-pointer -fsanitize=address -fsanitize-recover=address
  )
endif()


# Note: we need to provide a support for Eigen backend
#       for both gencode and SeisSol
target_include_directories(SeisSol-lib SYSTEM PUBLIC
  ${CMAKE_CURRENT_SOURCE_DIR}/submodules/eigen3
)

target_include_directories(SeisSol-gencode PUBLIC
    ${CMAKE_CURRENT_SOURCE_DIR}/submodules/yateto/include
)

target_include_directories(SeisSol-lib PUBLIC
    ${CMAKE_CURRENT_SOURCE_DIR}/src
    ${CMAKE_CURRENT_SOURCE_DIR}/submodules
    ${CMAKE_CURRENT_SOURCE_DIR}/submodules/async
    # todo: use reexport from easi?
    ${CMAKE_CURRENT_SOURCE_DIR}/submodules/easi/include
    ${CMAKE_CURRENT_BINARY_DIR}/src/
)

target_compile_definitions(SeisSol-lib PUBLIC
				   CONVERGENCE_ORDER=${ORDER}
				   NUMBER_OF_QUANTITIES=${NUMBER_OF_QUANTITIES}
				   NUMBER_OF_RELAXATION_MECHANISMS=${NUMBER_OF_MECHANISMS}
				   ENABLE_MATRIX_PREFETCH
				   )

# Fortran compliler settings
set(CMAKE_Fortran_FLAGS "${CMAKE_Fortran_FLAGS} -cpp")
if ("${CMAKE_Fortran_COMPILER_ID}" STREQUAL "GNU")
  target_compile_options(SeisSol-lib PUBLIC $<$<COMPILE_LANGUAGE:Fortran>:-ffree-line-length-none -fdefault-real-8 -Wno-unused-parameter>)
elseif ("${CMAKE_Fortran_COMPILER_ID}" STREQUAL "Intel")
  # todo intel, is needed:  -align -align array64byte
  # todo -r8 -WB is needed for intel (8 byte precision for reals)
  set(CMAKE_Fortran_FLAGS "${CMAKE_Fortran_FLAGS} -cpp -r8 -WB")
endif()

# C++ compiler settings
if ("${CMAKE_CXX_COMPILER_ID}" STREQUAL "GNU")
  target_compile_options(SeisSol-lib PUBLIC -pedantic $<$<OR:$<COMPILE_LANGUAGE:CXX>,$<COMPILE_LANGUAGE:C>>:-Wall -Wextra -Wno-unused-parameter -Wno-unknown-pragmas>)

  # using GCC
elseif ("${CMAKE_CXX_COMPILER_ID}" STREQUAL "Intel")
  # using Intel C++
  # todo remove std?, is ffreestanding needed?
  set(CMAKE_CXX_FLAGS "${CMAKE_CXX_FLAGS} -std=c++17")

  # Activate interprocedual optimization.
  #set_property(TARGET SeisSol-lib PROPERTY INTERPROCEDURAL_OPTIMIZATION TRUE) 
elseif ("${CMAKE_CXX_COMPILER_ID}" STREQUAL "Clang")
  set(CMAKE_CXX_FLAGS "${CMAKE_CXX_FLAGS} -std=c++17 -Wall -Wextra -pedantic")
endif()

find_package(FILESYSTEM REQUIRED)
target_link_libraries(SeisSol-lib PUBLIC std::filesystem)

# Generated code does only work without red-zone.
if (HAS_REDZONE)
  set_source_files_properties(
      ${CMAKE_CURRENT_BINARY_DIR}/src/generated_code/subroutine.cpp PROPERTIES COMPILE_FLAGS -mno-red-zone
  )
endif()

# adjust prefix name of executables
if ("${DEVICE_ARCH_STR}" STREQUAL "none")
  set(EXE_NAME_PREFIX "${CMAKE_BUILD_TYPE}_${HOST_ARCH_STR}_${ORDER}_${EQUATIONS}")
else()
  set(EXE_NAME_PREFIX "${CMAKE_BUILD_TYPE}_${DEVICE_ARCH_STR}_${DEVICE_BACKEND}_${ORDER}_${EQUATIONS}")
endif()


# Note: SeisSol-lib and SeisSol-gencode have cyclic dependencies
# (e.g., libsxmm flop counters). Thus we add the to the rest of
# the project though the interface with the following linking option
add_library(SeisSol-lib-interface INTERFACE)
target_link_libraries(SeisSol-lib-interface INTERFACE
  "-Wl,--start-group" SeisSol-lib SeisSol-gencode "-Wl,--end-group"
)

add_executable(SeisSol-bin src/main.cpp)
target_link_libraries(SeisSol-bin PUBLIC SeisSol-lib-interface)
set_target_properties(SeisSol-bin PROPERTIES OUTPUT_NAME "SeisSol_${EXE_NAME_PREFIX}")

# SeisSol proxy-core
add_library(SeisSol-proxy-core auto_tuning/proxy/src/proxy_seissol.cpp)
target_link_libraries(SeisSol-proxy-core PUBLIC SeisSol-lib-interface)

if (PROXY_PYBINDING)
  if ("${CMAKE_CXX_COMPILER_ID}" STREQUAL "Intel")
    find_package(pybind11 2.6.2 REQUIRED)
  else()
    find_package(pybind11 2.3.0 REQUIRED)
  endif()

  pybind11_add_module(seissol_proxy_bindings auto_tuning/proxy/src/proxy_bindings.cpp)
  target_link_libraries(seissol_proxy_bindings PUBLIC SeisSol-proxy-core)
  file(COPY auto_tuning/proxy/src/proxy-runners DESTINATION ${CMAKE_CURRENT_BINARY_DIR})
endif()

# C/C++ proxy interface
add_executable(SeisSol-proxy auto_tuning/proxy/src/proxy_main.cpp)
target_link_libraries(SeisSol-proxy PUBLIC SeisSol-proxy-core SeisSol-lib-interface)
set_target_properties(SeisSol-proxy PROPERTIES OUTPUT_NAME "SeisSol_proxy_${EXE_NAME_PREFIX}")

find_package(likwid QUIET)
if (likwid_FOUND)
    target_compile_definitions(SeisSol-proxy PRIVATE LIKWID_PERFMON)
    target_link_libraries(SeisSol-proxy PRIVATE likwid::likwid)
endif()

if (TESTING)
  enable_testing()
  include(cmake/doctest.cmake)

  # Coverage
  if(COVERAGE AND CMAKE_COMPILER_IS_GNUCXX)
    include(cmake/CodeCoverage.cmake)
    append_coverage_compiler_flags()
    setup_target_for_coverage_lcov(
            NAME SeisSol-coverage
            EXECUTABLE SeisSol-serial-test
            EXCLUDE "/usr/*"
                    "submodules/*"
                    "*/tests/*"
                    "external/*"
                    "*/yaml-cpp-install/*"
    )
  endif()

  set(seissol_test_sources
          src/tests/Model/TestModel.cpp
          src/tests/Initializer/TestInitializer.cpp
          src/tests/Numerical_aux/TestNumerical_aux.cpp
          src/tests/Geometry/TestGeometry.cpp
          src/tests/Kernel/TestKernel.cpp
          src/tests/SourceTerm/SourceTermTest.cpp
          src/tests/Pipeline/TestPipeline.cpp
          )


<<<<<<< HEAD
  if (TESTING_GENERATED)
    set(seissol_test_sources
            ${seissol_test_sources}
            ${CMAKE_CURRENT_BINARY_DIR}/src/generated_code/test-kernel.cpp
            )
=======
    target_link_libraries(test_kernel_test_suite PRIVATE SeisSol-lib-interface)
    target_include_directories(test_kernel_test_suite PRIVATE ${CXXTEST_INCLUDE_DIR})
>>>>>>> 6934f7f1
  endif()

  configure_file(
    ${CMAKE_CURRENT_SOURCE_DIR}/src/tests/Initializer/time_stepping/mesh.h5
    ${CMAKE_CURRENT_BINARY_DIR}/Testing/mesh.h5
    COPYONLY
    )
  configure_file(
    ${CMAKE_CURRENT_SOURCE_DIR}/src/tests/Initializer/time_stepping/material.yaml
    ${CMAKE_CURRENT_BINARY_DIR}/Testing/material.yaml
    COPYONLY
    )

  if (NETCDF)
    configure_file(
            ${CMAKE_CURRENT_SOURCE_DIR}/src/tests/Reader/source_loh.nrf
            ${CMAKE_CURRENT_BINARY_DIR}/Testing/source_loh.nrf
            COPYONLY
    )
    set(seissol_test_sources ${seissol_test_sources} ${CMAKE_CURRENT_SOURCE_DIR}/src/tests/Reader/ReaderTest.cpp)
  endif()
<<<<<<< HEAD

  add_executable(SeisSol-serial-test
            ${seissol_test_sources}
            src/tests/test_main.cpp)
  target_link_libraries(SeisSol-serial-test PRIVATE SeisSol-lib)
  target_include_directories(SeisSol-serial-test PUBLIC external/)
  doctest_discover_tests(SeisSol-serial-test)

  # Avoid duplicate definition of FLOP counters
  target_compile_definitions(SeisSol-serial-test PRIVATE YATETO_TESTING_NO_FLOP_COUNTER)
=======
  CXXTEST_ADD_TEST_MPI(
    test_serial_test_suite
    1
    test_serial.cpp
    ${test_sources}
    )
  target_link_libraries(test_serial_test_suite PRIVATE SeisSol-lib-interface)
  target_include_directories(test_serial_test_suite PRIVATE ${CXXTEST_INCLUDE_DIR})

  CXXTEST_ADD_TEST_MPI(
          test_parallel_test_suite
          4
          test_parallel.cpp
          ${CMAKE_CURRENT_SOURCE_DIR}/src/tests/minimal/Minimal.t.h
  )
  target_link_libraries(test_parallel_test_suite PRIVATE SeisSol-lib-interface)
  target_include_directories(test_parallel_test_suite PRIVATE ${CXXTEST_INCLUDE_DIR})
  target_compile_definitions(test_parallel_test_suite PRIVATE
    SEISSOL_TESTS=\"${CMAKE_CURRENT_SOURCE_DIR}/src/tests/\"
    )
>>>>>>> 6934f7f1
endif()

# https://blog.kitware.com/static-checks-with-cmake-cdash-iwyu-clang-tidy-lwyu-cpplint-and-cppcheck/
# https://ortogonal.github.io/cmake-clang-tidy/<|MERGE_RESOLUTION|>--- conflicted
+++ resolved
@@ -57,19 +57,6 @@
 add_custom_target(build-time-make-directory ALL
     COMMAND ${CMAKE_COMMAND} -E make_directory "${CMAKE_CURRENT_BINARY_DIR}/src/generated_code")
 
-<<<<<<< HEAD
-set(GENERATED_FILES_FOR_SEISSOL src/generated_code/subroutine.h
-                                src/generated_code/tensor.cpp
-                                src/generated_code/subroutine.cpp
-                                src/generated_code/gpulike_subroutine.cpp
-                                src/generated_code/tensor.h
-                                src/generated_code/init.cpp
-                                src/generated_code/init.h
-                                src/generated_code/kernel.h
-                                src/generated_code/kernel.cpp
-                                src/generated_code/test-kernel.cpp)
-=======
->>>>>>> 6934f7f1
 
 add_custom_command(
   COMMAND
@@ -116,6 +103,7 @@
         src/generated_code/init.h
         src/generated_code/kernel.h
         src/generated_code/kernel.cpp
+        generated_code/test-kernel.cpp
     COMMENT "Codegen for tensor stuff."
        )
 
@@ -483,16 +471,11 @@
           )
 
 
-<<<<<<< HEAD
   if (TESTING_GENERATED)
     set(seissol_test_sources
             ${seissol_test_sources}
             ${CMAKE_CURRENT_BINARY_DIR}/src/generated_code/test-kernel.cpp
             )
-=======
-    target_link_libraries(test_kernel_test_suite PRIVATE SeisSol-lib-interface)
-    target_include_directories(test_kernel_test_suite PRIVATE ${CXXTEST_INCLUDE_DIR})
->>>>>>> 6934f7f1
   endif()
 
   configure_file(
@@ -514,7 +497,6 @@
     )
     set(seissol_test_sources ${seissol_test_sources} ${CMAKE_CURRENT_SOURCE_DIR}/src/tests/Reader/ReaderTest.cpp)
   endif()
-<<<<<<< HEAD
 
   add_executable(SeisSol-serial-test
             ${seissol_test_sources}
@@ -525,28 +507,6 @@
 
   # Avoid duplicate definition of FLOP counters
   target_compile_definitions(SeisSol-serial-test PRIVATE YATETO_TESTING_NO_FLOP_COUNTER)
-=======
-  CXXTEST_ADD_TEST_MPI(
-    test_serial_test_suite
-    1
-    test_serial.cpp
-    ${test_sources}
-    )
-  target_link_libraries(test_serial_test_suite PRIVATE SeisSol-lib-interface)
-  target_include_directories(test_serial_test_suite PRIVATE ${CXXTEST_INCLUDE_DIR})
-
-  CXXTEST_ADD_TEST_MPI(
-          test_parallel_test_suite
-          4
-          test_parallel.cpp
-          ${CMAKE_CURRENT_SOURCE_DIR}/src/tests/minimal/Minimal.t.h
-  )
-  target_link_libraries(test_parallel_test_suite PRIVATE SeisSol-lib-interface)
-  target_include_directories(test_parallel_test_suite PRIVATE ${CXXTEST_INCLUDE_DIR})
-  target_compile_definitions(test_parallel_test_suite PRIVATE
-    SEISSOL_TESTS=\"${CMAKE_CURRENT_SOURCE_DIR}/src/tests/\"
-    )
->>>>>>> 6934f7f1
 endif()
 
 # https://blog.kitware.com/static-checks-with-cmake-cdash-iwyu-clang-tidy-lwyu-cpplint-and-cppcheck/
