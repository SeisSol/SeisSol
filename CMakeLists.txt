cmake_minimum_required(VERSION 3.9)

if(POLICY CMP0074)
  cmake_policy(SET CMP0074 NEW)
endif()
if(POLICY CMP0075)
  cmake_policy(SET CMP0075 NEW)
endif()

project(SeisSol LANGUAGES C CXX Fortran)

# set hardware specific definition needed for seissol compilation
# 'process_users_input' returns the following:
#
#       switches: HDF5, NETCDF, METIS, MPI, OPENMP, ASAGI, SIONLIB, MEMKIND
#
#       user's input: HOST_ARCH, DEVICE_ARCH, DEVICE_SUB_ARCH,
#                     ORDER, NUMBER_OF_MECHANISMS, EQUATIONS,
#                     PRECISION, DYNAMIC_RUPTURE_METHOD,
#                     PLASTICITY, NUMBER_OF_FUSED_SIMULATIONS,
#                     MEMORY_LAYOUT, COMMTHREAD,
#                     LOG_LEVEL, LOG_LEVEL_MASTER,
#                     GEMM_TOOLS_LIST
#
#       derived input: REAL_SIZE_IN_BYTES, ALIGNMENT, ARCH_STRING, NUMBER_OF_QUANTITIES, WITH_GPU
#
include(cmake/process_users_input.cmake)
set(HARDWARE_DEFINITIONS "ALIGNMENT=${ALIGNMENT}"
                         "REAL_SIZE=${REAL_SIZE_IN_BYTES}"
                         "ALIGNED_REAL_SIZE=${REAL_SIZE_IN_BYTES}")

# TODO: Move one dir up.
set(CMAKE_MODULE_PATH "${PROJECT_SOURCE_DIR}/cmake" ${CMAKE_MODULE_PATH})

set(CMAKE_CXX_STANDARD 17)
set(CMAKE_CXX_STANDARD_REQUIRED ON)
set(CMAKE_CXX_EXTENSIONS OFF)
set_property(CACHE CMAKE_BUILD_TYPE PROPERTY STRINGS
        "Debug" "Release" "RelWithDebInfo") # MinSizeRel is useless for us
if(NOT CMAKE_BUILD_TYPE)
  set(CMAKE_BUILD_TYPE Release)
  message(STATUS "Set build type to Release as none was supplied.")
endif()

# Generate version.h

include(GetGitRevisionDescription)
git_describe(PACKAGE_GIT_VERSION  --dirty=\ \(modified\) --always)
configure_file("src/version_template.h"
               "${CMAKE_CURRENT_BINARY_DIR}/src/version.h")
message(STATUS "Current Git description: " ${PACKAGE_GIT_VERSION})

find_package(GemmTools REQUIRED)
include(src/sources.cmake)

if(GemmTools_INCLUDE_DIRS)
  target_include_directories(SeisSol-lib PUBLIC ${GemmTools_INCLUDE_DIRS})
endif()
if(GemmTools_LIBRARIES)
  target_link_libraries(SeisSol-lib PUBLIC ${GemmTools_LIBRARIES})
endif()
if(GemmTools_COMPILER_DEFINITIONS)  
  target_compile_definitions(SeisSol-lib PUBLIC ${GemmTools_COMPILER_DEFINITIONS})
endif()

add_custom_target(build-time-make-directory ALL
    COMMAND ${CMAKE_COMMAND} -E make_directory "${CMAKE_CURRENT_BINARY_DIR}/src/generated_code")

add_custom_command(
  COMMAND
  "/usr/bin/env" python3 ${CMAKE_CURRENT_SOURCE_DIR}/generated_code/generate.py
     "--equations" ${EQUATIONS}
     "--matricesDir" ${CMAKE_CURRENT_SOURCE_DIR}/generated_code/matrices
     "--outputDir" ${CMAKE_CURRENT_BINARY_DIR}/src/generated_code
     "--host_arch" ${HOST_ARCH_STR}
     "--device_arch" ${DEVICE_ARCH_STR}
     "--device_sub_arch" ${DEVICE_SUB_ARCH}
     "--order" ${ORDER}
     "--numberOfMechanisms" ${NUMBER_OF_MECHANISMS}
     "--memLayout" ${MEMORY_LAYOUT}
     "--multipleSimulations" ${NUMBER_OF_FUSED_SIMULATIONS}
     "--dynamicRuptureMethod" ${DYNAMIC_RUPTURE_METHOD}
     "--PlasticityMethod" ${PLASTICITY_METHOD}
     "--gemm_tools" ${GEMM_TOOLS_LIST}
     WORKING_DIRECTORY ${CMAKE_SOURCE_DIR}/generated_code
     DEPENDS
       build-time-make-directory
       generated_code/arch.py
       generated_code/memlayout.py
       generated_code/viscoelastic.py
       generated_code/DynamicRupture.py
       generated_code/Plasticity.py
       generated_code/multSim.py
       generated_code/aderdg.py
       generated_code/generate.py
       generated_code/Point.py
       generated_code/elastic.py
       generated_code/viscoelastic2.py
       generated_code/poroelastic.py
       generated_code/anisotropic.py
       generated_code/SurfaceDisplacement.py
       generated_code/NodalBoundaryConditions.py
       generated_code/matrices/matrices_poroelastic.xml
    OUTPUT src/generated_code/subroutine.h
       src/generated_code/tensor.cpp
       src/generated_code/subroutine.cpp
       src/generated_code/gpulike_subroutine.cpp
       src/generated_code/tensor.h
       src/generated_code/init.cpp
       src/generated_code/init.h
       src/generated_code/kernel.h
       src/generated_code/kernel.cpp
       COMMENT "Codegen for tensor stuff."
       )

if (PLASTICITY)
  target_compile_definitions(SeisSol-lib PUBLIC USE_PLASTICITY)
  set(PLASTICITY_NAME_SUFFIX "_plasticity")
endif()

if (PLASTICITY_METHOD STREQUAL "ip")
  target_compile_definitions(SeisSol-lib PUBLIC USE_PLASTICITY_IP)
elseif (PLASTICITY_METHOD STREQUAL "nb")
  target_compile_definitions(SeisSol-lib PUBLIC USE_PLASTICITY_NB)
endif()


# Find appropriate compiler flags based on the target computer architecture
# and the target compiler
# 'get_arch_specific_flags' returns: CPU_ARCH_FLAGS
include(cmake/cpu_arch_flags.cmake)
get_arch_flags(${HOST_ARCH} ${CMAKE_CXX_COMPILER_ID})

# set hardware/compiler specific definitions and flags
target_compile_definitions(SeisSol-lib PUBLIC ${HARDWARE_DEFINITIONS})
target_compile_options(SeisSol-lib PUBLIC ${CPU_ARCH_FLAGS})

target_compile_definitions(SeisSol-lib PUBLIC LOGLEVEL=${LOG_LEVEL})
target_compile_definitions(SeisSol-lib PUBLIC LOG_LEVEL=${LOG_LEVEL_MASTER}
                                              LOGLEVEL0=${LOG_LEVEL_MASTER})

# enable interproc. opts for small cores
#if cpu in ['knc', 'knl', 'skx']:
#    flags.extend(['-ip'])

# Libs
include(ExternalProject)

find_package(YAML-CPP 0.5.3 QUIET)
if (YAML-CPP_FOUND)
  target_link_libraries(SeisSol-lib PUBLIC ${YAML_CPP_LIBRARIES})
  target_include_directories(SeisSol-lib PUBLIC ${YAML_CPP_INCLUDE_DIR})
else()
  ExternalProject_Add(yaml-cpp-build
    SOURCE_DIR ${CMAKE_CURRENT_LIST_DIR}/submodules/yaml-cpp/
    INSTALL_DIR ${CMAKE_CURRENT_BINARY_DIR}/yaml-cpp-install
    PREFIX ${CMAKE_CURRENT_BINARY_DIR}/yaml-cpp
    CMAKE_ARGS -DCMAKE_BUILD_TYPE=Release
    -DCMAKE_INSTALL_PREFIX=<INSTALL_DIR>
    -DYAML_CPP_BUILD_TOOLS=OFF
    -DYAML_CPP_BUILD_TESTS=OFF
    -DCMAKE_C_COMPILER=${CMAKE_C_COMPILER}
    -DCMAKE_CXX_COMPILER=${CMAKE_CXX_COMPILER}
  )
  add_dependencies(SeisSol-lib yaml-cpp-build)
  target_link_libraries(SeisSol-lib PUBLIC "${CMAKE_CURRENT_BINARY_DIR}/yaml-cpp-install/lib/libyaml-cpp.a")
  target_include_directories(SeisSol-lib PUBLIC ${CMAKE_CURRENT_BINARY_DIR}/yaml-cpp-install/include/)
endif()


ExternalProject_Add(ImpalaJIT-build
  SOURCE_DIR ${CMAKE_CURRENT_LIST_DIR}/submodules/ImpalaJIT/
  INSTALL_DIR ${CMAKE_CURRENT_BINARY_DIR}/ImpalaJIT-install
  PREFIX ${CMAKE_CURRENT_BINARY_DIR}/ImpalaJIT
  CMAKE_ARGS -DCMAKE_BUILD_TYPE=Release
  -DCMAKE_INSTALL_PREFIX=<INSTALL_DIR>
  -DCMAKE_C_COMPILER=${CMAKE_C_COMPILER}
  -DCMAKE_CXX_COMPILER=${CMAKE_CXX_COMPILER}
)
add_dependencies(SeisSol-lib ImpalaJIT-build)
target_link_libraries(SeisSol-lib PUBLIC "${CMAKE_CURRENT_BINARY_DIR}/ImpalaJIT-install/lib/libimpalajit.a")
target_include_directories(SeisSol-lib PUBLIC ${CMAKE_CURRENT_BINARY_DIR}/ImpalaJIT-install/include/)

# todo: if parallelization == omp/hybrid
if (OPENMP)
  find_package(OpenMP REQUIRED)
  target_link_libraries(SeisSol-lib PUBLIC OpenMP::OpenMP_CXX)
  set(CMAKE_Fortran_FLAGS "${CMAKE_Fortran_FLAGS} ${OpenMP_Fortran_FLAGS}")
  target_compile_definitions(SeisSol-lib PUBLIC OMP OMPI_SKIP_MPICXX)
endif()

if (MPI)
  find_package(MPI REQUIRED)

  target_include_directories(SeisSol-lib SYSTEM PUBLIC ${MPI_CXX_INCLUDE_PATH})
  target_link_libraries(SeisSol-lib PUBLIC MPI::MPI_C)

  target_include_directories(SeisSol-lib SYSTEM PUBLIC ${MPI_Fortran_INCLUDE_PATH})
  target_link_libraries(SeisSol-lib PUBLIC MPI::MPI_Fortran)

  target_compile_definitions(SeisSol-lib PUBLIC USE_MPI PARALLEL)
endif()

if (COMMTHREAD)
  target_compile_definitions(SeisSol-lib PUBLIC USE_COMM_THREAD)
endif()

if (NUMA_AWARE_PINNING)
  target_compile_definitions(SeisSol-lib PUBLIC USE_NUMA_AWARE_PINNING)
  find_package(NUMA REQUIRED)

  target_include_directories(SeisSol-lib SYSTEM PUBLIC ${NUMA_INCLUDE_DIR})
  target_link_libraries(SeisSol-lib PUBLIC ${NUMA_LIBRARY})
endif()

#set(HDF5_PREFER_PARALLEL True)
if (NETCDF)
  find_package(NetCDF REQUIRED)
  target_include_directories(SeisSol-lib PUBLIC ${NetCDF_INCLUDE_DIRS})
  target_link_libraries(SeisSol-lib PUBLIC ${NetCDF_LIBRARY})
  target_compile_definitions(SeisSol-lib PUBLIC USE_NETCDF)
endif()

if (HDF5)
  if (MPI)
    set(HDF5_PREFER_PARALLEL True)
  endif()
  find_package(HDF5 REQUIRED
          COMPONENTS C HL)
  target_include_directories(SeisSol-lib PUBLIC ${HDF5_INCLUDE_DIRS})
  target_link_libraries(SeisSol-lib PUBLIC ${HDF5_C_HL_LIBRARIES} ${HDF5_C_LIBRARIES})
  target_compile_definitions(SeisSol-lib PUBLIC USE_HDF)
endif()  

# Parmetis
if (METIS)
  find_package(METIS REQUIRED)
  if (NOT METIS_64_BIT_INTEGER)
    message(WARNING "Found METIS which does not support IDXTYPEWIDTH = 64. But this is required for SeisSol.")
  endif()
  find_package(ParMETIS REQUIRED)
  target_include_directories(SeisSol-lib PUBLIC ${PARMETIS_INCLUDE_DIRS})
  target_link_libraries(SeisSol-lib PUBLIC ${PARMETIS_LIBRARIES})
  target_compile_definitions(SeisSol-lib PUBLIC USE_METIS)
endif()

find_package(PkgConfig REQUIRED) 
if (ASAGI)
  # todo warn if netcdf is off
  pkg_check_modules(ASAGI REQUIRED asagi) # asagi_nompi?
  target_compile_definitions(SeisSol-lib PUBLIC USE_ASAGI)
  target_link_libraries(SeisSol-lib PUBLIC ${ASAGI_STATIC_LDFLAGS})
  target_include_directories(SeisSol-lib PUBLIC ${ASAGI_INCLUDE_DIRS})
  target_compile_options(SeisSol-lib PUBLIC ${ASAGI_CFLAGS} ${ASAGI_CFLAGS_OTHER})
endif()

if (MEMKIND)
  find_package(Memkind REQUIRED)
  target_include_directories(SeisSol-lib PUBLIC ${MEMKIND_INCLUDE_DIR})
  target_link_libraries(SeisSol-lib PUBLIC ${MEMKIND_LIBRARIES})
  target_compile_definitions(SeisSol-lib PUBLIC USE_MEMKIND)
endif()

if (ADDRESS_SANITIZER)
  set(CMAKE_C_FLAGS "${CMAKE_C_FLAGS} -fsanitize=address -fno-omit-frame-pointer")
  set(CMAKE_CXX_FLAGS "${CMAKE_CXX_FLAGS} -fsanitize=address -fno-omit-frame-pointer")
endif() 

# TODO: Only needed for poroelasticity
find_package(Armadillo REQUIRED)
target_link_libraries(SeisSol-lib PUBLIC ${ARMADILLO_LIBRARIES})

if (WITH_GPU)
  add_subdirectory(submodules/Device)
  target_include_directories(SeisSol-lib PUBLIC submodules/Device)
  target_link_libraries(SeisSol-lib PUBLIC device)
  target_compile_definitions(SeisSol-lib PUBLIC ACL_DEVICE)
endif()

target_include_directories(SeisSol-lib PUBLIC
				   ${CMAKE_CURRENT_SOURCE_DIR}/src
				   ${CMAKE_CURRENT_SOURCE_DIR}/submodules
				   ${CMAKE_CURRENT_SOURCE_DIR}/submodules/async
				   ${CMAKE_CURRENT_SOURCE_DIR}/submodules/eigen3
				   # todo: use reexport from easi?
				   ${CMAKE_CURRENT_SOURCE_DIR}/submodules/easi/include
				   ${CMAKE_CURRENT_SOURCE_DIR}/submodules/yateto/include
				   ${CMAKE_CURRENT_BINARY_DIR}/src/
)

target_include_directories(SeisSol-lib SYSTEM PUBLIC
        ${CMAKE_CURRENT_SOURCE_DIR}/submodules/eigen3
)

target_compile_definitions(SeisSol-lib PUBLIC
				   CONVERGENCE_ORDER=${ORDER}
				   NUMBER_OF_QUANTITIES=${NUMBER_OF_QUANTITIES}
				   NUMBER_OF_RELAXATION_MECHANISMS=${NUMBER_OF_MECHANISMS}
				   ENABLE_MATRIX_PREFETCH
				   )

# Fortran compliler settings
set(CMAKE_Fortran_FLAGS "${CMAKE_Fortran_FLAGS} -cpp")
if ("${CMAKE_Fortran_COMPILER_ID}" STREQUAL "GNU")
  target_compile_options(SeisSol-lib PUBLIC $<$<COMPILE_LANGUAGE:Fortran>:-ffree-line-length-none -fdefault-real-8 -fopenmp -Wno-unused-parameter>)
elseif ("${CMAKE_Fortran_COMPILER_ID}" STREQUAL "Intel")
  # todo intel, is needed:  -align -align array64byte
  # todo -r8 -WB is needed for intel (8 byte precision for reals)
  # todo openmp only if desired
  set(CMAKE_Fortran_FLAGS "${CMAKE_Fortran_FLAGS} -cpp -r8 -WB -qopenmp")
endif()

# C++ compiler settings
if ("${CMAKE_CXX_COMPILER_ID}" STREQUAL "GNU")
  target_compile_options(SeisSol-lib PUBLIC -fopenmp -pedantic $<$<OR:$<COMPILE_LANGUAGE:CXX>,$<COMPILE_LANGUAGE:C>>:-Wall -Wextra -Wno-unused-parameter -Wno-unknown-pragmas>)
  target_link_libraries(SeisSol-lib PUBLIC "-fopenmp")

  # using GCC
elseif ("${CMAKE_CXX_COMPILER_ID}" STREQUAL "Intel")
  # using Intel C++
  # todo remove std?, is ffreestanding needed?
  set(CMAKE_CXX_FLAGS "${CMAKE_CXX_FLAGS} -std=c++17 -qopenmp")

  # only if openmp
  set(CMAKE_EXE_LINKER_FLAGS  "${CMAKE_EXE_LINKER_FLAGS} -qopenmp")

  # Activate interprocedual optimization.
  #set_property(TARGET SeisSol-lib PROPERTY INTERPROCEDURAL_OPTIMIZATION TRUE) 
elseif ("${CMAKE_CXX_COMPILER_ID}" STREQUAL "Clang")
  set(CMAKE_CXX_FLAGS "${CMAKE_CXX_FLAGS} -std=c++17 -fopenmp=libomp -Wall -Wextra -pedantic")
endif()

# Generated code does only work without red-zone.
if (HAS_REDZONE)
  set_source_files_properties(src/generated_code/subroutine.cpp PROPERTIES COMPILE_FLAGS -mno-red-zone)
endif()

# adjust prefix name of executables
if ("${DEVICE_ARCH_STR}" STREQUAL "none")
  set(EXE_NAME_PREFIX "${CMAKE_BUILD_TYPE}_${HOST_ARCH_STR}_${ORDER}_${EQUATIONS}")
else()
  set(EXE_NAME_PREFIX "${CMAKE_BUILD_TYPE}_${DEVICE_ARCH_STR}_${ORDER}_${EQUATIONS}")
endif()


add_executable(SeisSol-bin src/main.cpp)
target_link_libraries(SeisSol-bin PUBLIC SeisSol-lib)
set_target_properties(SeisSol-bin PROPERTIES OUTPUT_NAME "SeisSol_${EXE_NAME_PREFIX}${PLASTICITY_NAME_SUFFIX}")

add_executable(SeisSol-proxy
        auto_tuning/proxy/src/proxy_seissol.cpp
        auto_tuning/proxy/src/flop_counter.cpp
)
target_link_libraries(SeisSol-proxy PUBLIC SeisSol-lib)
set_target_properties(SeisSol-proxy PROPERTIES OUTPUT_NAME "SeisSol_proxy_${EXE_NAME_PREFIX}")
if(MPI)
  target_link_libraries(SeisSol-proxy PUBLIC MPI::MPI_C)
  target_link_libraries(SeisSol-proxy PUBLIC MPI::MPI_Fortran)
endif()


if (TESTING)
  include(cmake/testing.cmake)

  # Testing
  set(CXXTEST_TESTGEN_ARGS "--template=${CMAKE_CURRENT_SOURCE_DIR}/src/tests/mpirunner.tpl")
  find_package(CxxTest REQUIRED)

  # maybe enable CXXTEST_HAVE_EH CXXTEST_ABORT_ON_FAIL
  enable_testing()

  # what about the unit tests for the lts layout?

  if (TESTING_GENERATED)
    CXXTEST_ADD_TEST_MPI(
            test_kernel_test_suite
            1
            test_kernel.cpp
            ${CMAKE_CURRENT_BINARY_DIR}/src/generated_code/KernelTest.t.h
    )

    target_link_libraries(test_kernel_test_suite PRIVATE SeisSol-lib)
    target_include_directories(test_kernel_test_suite PRIVATE ${CXXTEST_INCLUDE_DIR})
  endif()
  configure_file(
    ${CMAKE_CURRENT_SOURCE_DIR}/src/tests/Initializer/time_stepping/mesh.h5
    ${CMAKE_CURRENT_BINARY_DIR}/Testing/mesh.h5
    COPYONLY
    )
  configure_file(
    ${CMAKE_CURRENT_SOURCE_DIR}/src/tests/Initializer/time_stepping/material.yaml
    ${CMAKE_CURRENT_BINARY_DIR}/Testing/material.yaml
    COPYONLY
    )

  if (NETCDF)
  configure_file(
          ${CMAKE_CURRENT_SOURCE_DIR}/src/tests/Reader/source_loh.nrf 
          ${CMAKE_CURRENT_BINARY_DIR}/Testing/source_loh.nrf 
          COPYONLY
  )
  set(SeisSol_NETCDF_TEST_FILES ${CMAKE_CURRENT_SOURCE_DIR}/src/tests/Reader/NRFReader.t.h)
  endif()

  set(test_sources ${test_sources} 
    ${CMAKE_CURRENT_SOURCE_DIR}/src/tests/Numerical_aux/Functions.t.h
    ${CMAKE_CURRENT_SOURCE_DIR}/src/tests/Numerical_aux/Quadrature.t.h
    ${CMAKE_CURRENT_SOURCE_DIR}/src/tests/Numerical_aux/Transformations.t.h
    ${CMAKE_CURRENT_SOURCE_DIR}/src/tests/SourceTerm/PointSource.t.h
    ${CMAKE_CURRENT_SOURCE_DIR}/src/tests/Model/GodunovState.t.h
    ${SeisSol_NETCDF_TEST_FILES}
    ${CMAKE_CURRENT_SOURCE_DIR}/src/tests/Geometry/MeshRefiner.t.h
    ${CMAKE_CURRENT_SOURCE_DIR}/src/tests/Geometry/VariableSubsampler.t.h
    ${CMAKE_CURRENT_SOURCE_DIR}/src/tests/Geometry/TriangleRefiner.t.h
    ${CMAKE_CURRENT_SOURCE_DIR}/src/tests/Initializer/time_stepping/LTSWeights.t.h
    ${CMAKE_CURRENT_SOURCE_DIR}/src/tests/Initializer/PointMapper.t.h
    )
  if(${EQUATIONS} STREQUAL "poroelastic")
    set(test_sources ${test_sources} ${CMAKE_CURRENT_SOURCE_DIR}/src/tests/Kernel/STP.t.h)
  endif()
  CXXTEST_ADD_TEST_MPI(
<<<<<<< HEAD
    test_serial_test_suite
    1
    test_serial.cpp
    ${test_sources}
    )
=======
          test_serial_test_suite
          1
          test_serial.cpp
          ${CMAKE_CURRENT_SOURCE_DIR}/src/tests/Numerical_aux/Functions.t.h
          ${CMAKE_CURRENT_SOURCE_DIR}/src/tests/Numerical_aux/Quadrature.t.h
          ${CMAKE_CURRENT_SOURCE_DIR}/src/tests/Numerical_aux/Transformations.t.h
          ${CMAKE_CURRENT_SOURCE_DIR}/src/tests/Physics/PointSource.t.h
          ${CMAKE_CURRENT_SOURCE_DIR}/src/tests/Model/GodunovState.t.h
	      ${SeisSol_NETCDF_TEST_FILES}
          ${CMAKE_CURRENT_SOURCE_DIR}/src/tests/Geometry/MeshRefiner.t.h
          ${CMAKE_CURRENT_SOURCE_DIR}/src/tests/Geometry/VariableSubsampler.t.h
          ${CMAKE_CURRENT_SOURCE_DIR}/src/tests/Geometry/TriangleRefiner.t.h
          ${CMAKE_CURRENT_SOURCE_DIR}/src/tests/Initializer/time_stepping/LTSWeights.t.h
          ${CMAKE_CURRENT_SOURCE_DIR}/src/tests/Initializer/PointMapper.t.h
          ${CMAKE_CURRENT_SOURCE_DIR}/src/tests/Pipeline/PipelineTest.t.h
          ${CMAKE_CURRENT_SOURCE_DIR}/src/tests/Pipeline/DrTunerTest.t.h
  )
>>>>>>> 1fd9f452
  target_link_libraries(test_serial_test_suite PRIVATE SeisSol-lib)
  target_include_directories(test_serial_test_suite PRIVATE ${CXXTEST_INCLUDE_DIR})

  CXXTEST_ADD_TEST_MPI(
          test_parallel_test_suite
          4
          test_parallel.cpp
          ${CMAKE_CURRENT_SOURCE_DIR}/src/tests/minimal/Minimal.t.h
  )
  target_link_libraries(test_parallel_test_suite PRIVATE SeisSol-lib)
  target_include_directories(test_parallel_test_suite PRIVATE ${CXXTEST_INCLUDE_DIR})
  target_compile_definitions(test_parallel_test_suite PRIVATE
    SEISSOL_TESTS=\"${CMAKE_CURRENT_SOURCE_DIR}/src/tests/\"
    )
endif()

# https://blog.kitware.com/static-checks-with-cmake-cdash-iwyu-clang-tidy-lwyu-cpplint-and-cppcheck/
# https://ortogonal.github.io/cmake-clang-tidy/<|MERGE_RESOLUTION|>--- conflicted
+++ resolved
@@ -414,36 +414,18 @@
     ${CMAKE_CURRENT_SOURCE_DIR}/src/tests/Geometry/TriangleRefiner.t.h
     ${CMAKE_CURRENT_SOURCE_DIR}/src/tests/Initializer/time_stepping/LTSWeights.t.h
     ${CMAKE_CURRENT_SOURCE_DIR}/src/tests/Initializer/PointMapper.t.h
+    ${CMAKE_CURRENT_SOURCE_DIR}/src/tests/Pipeline/PipelineTest.t.h
+    ${CMAKE_CURRENT_SOURCE_DIR}/src/tests/Pipeline/DrTunerTest.t.h
     )
   if(${EQUATIONS} STREQUAL "poroelastic")
     set(test_sources ${test_sources} ${CMAKE_CURRENT_SOURCE_DIR}/src/tests/Kernel/STP.t.h)
   endif()
   CXXTEST_ADD_TEST_MPI(
-<<<<<<< HEAD
     test_serial_test_suite
     1
     test_serial.cpp
     ${test_sources}
     )
-=======
-          test_serial_test_suite
-          1
-          test_serial.cpp
-          ${CMAKE_CURRENT_SOURCE_DIR}/src/tests/Numerical_aux/Functions.t.h
-          ${CMAKE_CURRENT_SOURCE_DIR}/src/tests/Numerical_aux/Quadrature.t.h
-          ${CMAKE_CURRENT_SOURCE_DIR}/src/tests/Numerical_aux/Transformations.t.h
-          ${CMAKE_CURRENT_SOURCE_DIR}/src/tests/Physics/PointSource.t.h
-          ${CMAKE_CURRENT_SOURCE_DIR}/src/tests/Model/GodunovState.t.h
-	      ${SeisSol_NETCDF_TEST_FILES}
-          ${CMAKE_CURRENT_SOURCE_DIR}/src/tests/Geometry/MeshRefiner.t.h
-          ${CMAKE_CURRENT_SOURCE_DIR}/src/tests/Geometry/VariableSubsampler.t.h
-          ${CMAKE_CURRENT_SOURCE_DIR}/src/tests/Geometry/TriangleRefiner.t.h
-          ${CMAKE_CURRENT_SOURCE_DIR}/src/tests/Initializer/time_stepping/LTSWeights.t.h
-          ${CMAKE_CURRENT_SOURCE_DIR}/src/tests/Initializer/PointMapper.t.h
-          ${CMAKE_CURRENT_SOURCE_DIR}/src/tests/Pipeline/PipelineTest.t.h
-          ${CMAKE_CURRENT_SOURCE_DIR}/src/tests/Pipeline/DrTunerTest.t.h
-  )
->>>>>>> 1fd9f452
   target_link_libraries(test_serial_test_suite PRIVATE SeisSol-lib)
   target_include_directories(test_serial_test_suite PRIVATE ${CXXTEST_INCLUDE_DIR})
 
