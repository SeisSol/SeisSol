--- conflicted
+++ resolved
@@ -44,6 +44,8 @@
   message(STATUS "Set build type to Release as none was supplied.")
 endif()
 
+# check linker flags for std::filesystem
+include(filesystem)
 
 # Generate version.h
 
@@ -356,11 +358,7 @@
 endif()
 
 find_package(FILESYSTEM REQUIRED)
-<<<<<<< HEAD
 target_link_libraries(SeisSol-lib PUBLIC ${FILESYSTEM_LIBRARIES})
-=======
-target_link_libraries(SeisSol-lib PUBLIC std::filesystem)
->>>>>>> bc4b4625
 
 # Generated code does only work without red-zone.
 if (HAS_REDZONE)
@@ -492,7 +490,7 @@
 endif()
 
 
-#adrian
+#TODO: Remove cellaverage
 if (DYNAMIC_RUPTURE_METHOD STREQUAL "quadrature")
   target_compile_definitions(SeisSol-lib PUBLIC DR_METHOD=0)
 elseif (DYNAMIC_RUPTURE_METHOD STREQUAL "cellaverage")
