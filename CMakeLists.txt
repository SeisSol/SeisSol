cmake_minimum_required(VERSION 3.13)

# use <PackageName>_ROOT variables
if(POLICY CMP0074)
  cmake_policy(SET CMP0074 NEW)
endif()
# honor CMAKE_REQUIRED_LIBRARIES in the include file check macros
if(POLICY CMP0075)
  cmake_policy(SET CMP0075 NEW)
endif()

project(SeisSol LANGUAGES C CXX)

# TODO: Move one dir up.
set(CMAKE_MODULE_PATH "${PROJECT_SOURCE_DIR}/cmake"
                      "${PROJECT_SOURCE_DIR}/submodules/Device/cmake"
                      "${CMAKE_ROOT}/Modules")

if (CMAKE_CXX_COMPILER_ID MATCHES "NVHPC|PGI")
  set(NVHPC_REQUIRED_VERSION "22.1.0")
  if (CMAKE_CXX_COMPILER_VERSION VERSION_LESS NVHPC_REQUIRED_VERSION)
    message(FATAL_ERROR "NVHPC version ${NVHPC_REQUIRED_VERSION} or higher is required")
  endif()
endif()

if(CMAKE_CXX_COMPILER_ID MATCHES "GNU")
  set(GNU_REQUIRED_VERSION "9.0")
  if(CMAKE_CXX_COMPILER_VERSION VERSION_LESS GNU_REQUIRED_VERSION)
    message(WARNING "GNU versions below ${GNU_REQUIRED_VERSION} are not supported")
  endif()
endif()

if(CMAKE_CXX_COMPILER_ID MATCHES "Intel")
  set(INTEL_REQUIRED_VERSION "2021")
  if(CMAKE_CXX_COMPILER_VERSION VERSION_LESS INTEL_REQUIRED_VERSION)
    message(WARNING "INTEL versions below ${INTEL_REQUIRED_VERSION} are not supported")
  endif()
endif()

# set hardware specific definition needed for seissol compilation
# 'process_users_input' returns the following:
#
#       switches: HDF5, NETCDF, GRAPH_PARTITIONING_LIBS, MPI, OPENMP, ASAGI, MEMKIND,
#                 PROXY_PYBINDING, ENABLE_PIC_COMPILATION, PREMULTIPLY_FLUX, SHARED
#
#       user input:   HOST_ARCH, DEVICE_ARCH, DEVICE_SUB_ARCH,
#                     ORDER, NUMBER_OF_MECHANISMS, EQUATIONS,
#                     PRECISION, DYNAMIC_RUPTURE_METHOD,
#                     NUMBER_OF_FUSED_SIMULATIONS,
#                     MEMORY_LAYOUT,
#                     LOG_LEVEL, LOG_LEVEL_MASTER,
#                     GEMM_TOOLS_LIST, EXTRA_CXX_FLAGS,
<<<<<<< HEAD
#                     DR_QUAD_RULE
#       derived input: REAL_SIZE_IN_BYTES, ALIGNMENT, VECTORSIZE ARCH_STRING, WITH_GPU, DEVICE_VENDOR
=======
#                     DR_QUAD_RULE, TARGETDART
#       derived input: REAL_SIZE_IN_BYTES, ALIGNMENT, ARCH_STRING, NUMBER_OF_QUANTITIES, WITH_GPU, DEVICE_VENDOR
>>>>>>> fcc5a988
#
include(cmake/process_users_input.cmake)
set(HARDWARE_DEFINITIONS "ALIGNMENT=${ALIGNMENT}"
                         "VECTORSIZE=${VECTORSIZE}"
                         "REAL_SIZE=${REAL_SIZE_IN_BYTES}"
                         "ALIGNED_REAL_SIZE=${REAL_SIZE_IN_BYTES}")

set(CMAKE_CXX_STANDARD 17)
set(CMAKE_CXX_STANDARD_REQUIRED ON)
set(CMAKE_CXX_EXTENSIONS OFF)
set_property(CACHE CMAKE_BUILD_TYPE PROPERTY STRINGS
        "Debug" "Release" "RelWithDebInfo") # MinSizeRel is useless for us
if(NOT CMAKE_BUILD_TYPE)
  set(CMAKE_BUILD_TYPE Release CACHE STRING "" FORCE)
  message(STATUS "Set build type to Release as none was supplied.")
endif()

if (NOT (DEVICE_BACKEND STREQUAL "hip" AND DEVICE_ARCH MATCHES "sm_*"))
  # Note: hip 4.x has a bug during setting rpath while compiling
  #       device code for nvidia gpus. This scenario is used in
  #       SeisSol's GPU CI pipeline.
  set(CMAKE_INSTALL_RPATH ${CMAKE_INSTALL_PREFIX}/lib)
endif()

if(NUMBER_OF_FUSED_SIMULATIONS GREATER 1)
  message(FATAL_ERROR "SeisSol does not support Fused Simulations yet")
endif()

# Generate version.h

include(GetGitRevisionDescription)

# get GIT info
git_describe(PACKAGE_GIT_VERSION --tags --always --dirty=\ \(dirty\) --broken=\ \(broken\))
if (${PACKAGE_GIT_VERSION} MATCHES "NOTFOUND")
  set(PACKAGE_GIT_VERSION "(unknown)")
  set(PACKAGE_GIT_HASH "(unknown)")
  set(PACKAGE_GIT_TIMESTAMP "9999-12-31T00:00:00+00:00")
else()
  get_git_commit_info(PACKAGE_GIT_HASH PACKAGE_GIT_TIMESTAMP)
endif()
string(SUBSTRING ${PACKAGE_GIT_TIMESTAMP} 0 4 PACKAGE_GIT_YEAR)

# write file and print info
configure_file("src/VersionTemplate.h"
               "${CMAKE_CURRENT_BINARY_DIR}/src/Version.h")
message(STATUS "Version: " ${PACKAGE_GIT_VERSION})
message(STATUS "Last commit: ${PACKAGE_GIT_HASH} at ${PACKAGE_GIT_TIMESTAMP}")

add_custom_target(build-time-make-directory ALL
    COMMAND ${CMAKE_COMMAND} -E make_directory "${CMAKE_CURRENT_BINARY_DIR}/src/generated_code")

set(GENERATED_FILES_FOR_SEISSOL src/generated_code/subroutine.h
                                src/generated_code/tensor.cpp
                                src/generated_code/subroutine.cpp
                                src/generated_code/gpulike_subroutine.cpp
                                src/generated_code/tensor.h
                                src/generated_code/init.cpp
                                src/generated_code/init.h
                                src/generated_code/kernel.h
                                src/generated_code/kernel.cpp)

file(MAKE_DIRECTORY ${CMAKE_CURRENT_BINARY_DIR}/src/generated_code/)

if(PROXY_PYBINDING)
  find_package(Python3 REQUIRED COMPONENTS Interpreter Development)
else()
  find_package(Python3 REQUIRED COMPONENTS Interpreter)
endif()

if(PREMULTIPLY_FLUX)
  set(PREMULTIPLY_FLUX_VALUE "--enable_premultiply_flux")
else()
  set(PREMULTIPLY_FLUX_VALUE "--disable_premultiply_flux")
endif()

find_package(GemmTools REQUIRED)

add_custom_command(
  COMMAND
  "${Python3_EXECUTABLE}" "${CMAKE_CURRENT_SOURCE_DIR}/generated_code/generate.py"
     "--equations" ${EQUATIONS}
     "--matricesDir" ${CMAKE_CURRENT_SOURCE_DIR}/generated_code/matrices
     "--outputDir" ${CMAKE_CURRENT_BINARY_DIR}/src/generated_code
     "--host_arch" ${HOST_ARCH_STR}
     "--device_arch" ${DEVICE_ARCH_STR}
     "--device_backend" ${DEVICE_BACKEND}
     "--order" ${ORDER}
     "--numberOfMechanisms" ${NUMBER_OF_MECHANISMS}
     "--memLayout" ${MEMORY_LAYOUT}
     "--multipleSimulations" ${NUMBER_OF_FUSED_SIMULATIONS}
     "--PlasticityMethod" ${PLASTICITY_METHOD}
     "--gemm_tools" ${GEMM_TOOLS_LIST}
     "--drQuadRule" ${DR_QUAD_RULE}
     "--executable_libxsmm=${Libxsmm_executable_PROGRAM}"
     "--executable_pspamm=${PSpaMM_PROGRAM}"
     ${PREMULTIPLY_FLUX_VALUE} # boolean flag
     WORKING_DIRECTORY ${CMAKE_SOURCE_DIR}/generated_code
     DEPENDS
        build-time-make-directory
        generated_code/arch.py
        generated_code/memlayout.py
        generated_code/viscoelastic.py
        generated_code/DynamicRupture.py
        generated_code/Plasticity.py
        generated_code/multSim.py
        generated_code/aderdg.py
        generated_code/generate.py
        generated_code/Point.py
        generated_code/elastic.py
        generated_code/viscoelastic2.py
        generated_code/poroelastic.py
        generated_code/anisotropic.py
        generated_code/SurfaceDisplacement.py
        generated_code/NodalBoundaryConditions.py
        generated_code/matrices
    OUTPUT
        ${GENERATED_FILES_FOR_SEISSOL}
    COMMENT "Code generation for tensor operations..."
       )

add_custom_target(SeisSol-codegen ALL DEPENDS ${GENERATED_FILES_FOR_SEISSOL})
add_library(SeisSol-common-properties INTERFACE IMPORTED)

include(src/sources.cmake)

# enforce code generation to run before any other target
add_dependencies(SeisSol-common-properties SeisSol-codegen)

target_link_libraries(SeisSol-lib PUBLIC SeisSol-common-properties)
target_link_libraries(SeisSol-kernel-lib PUBLIC SeisSol-common-properties)
target_link_libraries(SeisSol-common-lib PUBLIC SeisSol-common-properties)

target_link_libraries(SeisSol-common-lib PRIVATE SeisSol-kernel-lib)
target_link_libraries(SeisSol-lib PRIVATE SeisSol-kernel-lib)
target_link_libraries(SeisSol-lib PRIVATE SeisSol-common-lib)

if (WITH_GPU)
  add_dependencies(SeisSol-device-lib SeisSol-codegen)
endif()

<<<<<<< HEAD
=======
if(TARGETDART)
  target_compile_definitions(SeisSol-common-properties INTERFACE USE_TARGETDART)
endif()

>>>>>>> fcc5a988
if(GemmTools_INCLUDE_DIRS)
  target_include_directories(SeisSol-common-properties INTERFACE ${GemmTools_INCLUDE_DIRS})
endif()
if(GemmTools_LIBRARIES)
  target_link_libraries(SeisSol-common-properties INTERFACE ${GemmTools_LIBRARIES})
endif()
if(GemmTools_COMPILER_DEFINITIONS)
  target_compile_definitions(SeisSol-common-properties INTERFACE ${GemmTools_COMPILER_DEFINITIONS})
endif()

# Find appropriate compiler flags based on the target computer architecture
# and the target compiler
# 'get_arch_specific_flags' returns: CPU_ARCH_FLAGS
include(cmake/cpu_arch_flags.cmake)
get_arch_flags(${HOST_ARCH} ${CMAKE_CXX_COMPILER_ID})

# set hardware/compiler specific definitions and flags
target_compile_definitions(SeisSol-common-properties INTERFACE ${HARDWARE_DEFINITIONS})
target_compile_options(SeisSol-common-properties INTERFACE ${CPU_ARCH_FLAGS})

target_compile_definitions(SeisSol-common-properties INTERFACE LOGLEVEL=${LOG_LEVEL})
target_compile_definitions(SeisSol-common-properties INTERFACE LOG_LEVEL=${LOG_LEVEL_MASTER}
                                                     LOGLEVEL0=${LOG_LEVEL_MASTER})


if (PLASTICITY_METHOD STREQUAL "ip")
  target_compile_definitions(SeisSol-common-properties INTERFACE USE_PLASTICITY_IP)
elseif (PLASTICITY_METHOD STREQUAL "nb")
  target_compile_definitions(SeisSol-common-properties INTERFACE USE_PLASTICITY_NB)
endif()


# enable interproc. opts for small cores
#if cpu in ['knc', 'knl', 'skx']:
#    flags.extend(['-ip'])

# Libs
include(ExternalProject)

find_package(easi 1.0.0 REQUIRED)
target_link_libraries(SeisSol-common-properties INTERFACE easi::easi)

if (OPENMP)
  find_package(OpenMP REQUIRED)
  target_link_libraries(SeisSol-common-properties INTERFACE OpenMP::OpenMP_CXX)
  target_compile_definitions(SeisSol-common-properties INTERFACE OMP OMPI_SKIP_MPICXX)
endif()

if (MPI)
  find_package(MPI REQUIRED)

  target_include_directories(SeisSol-common-properties SYSTEM INTERFACE ${MPI_CXX_INCLUDE_PATH})
  target_link_libraries(SeisSol-common-properties INTERFACE MPI::MPI_C)

  target_compile_definitions(SeisSol-common-properties INTERFACE USE_MPI PARALLEL)
endif()

if (NUMA_AWARE_PINNING)
  target_compile_definitions(SeisSol-common-properties INTERFACE USE_NUMA_AWARE_PINNING)
  find_package(NUMA REQUIRED)

  target_include_directories(SeisSol-common-properties SYSTEM INTERFACE ${NUMA_INCLUDE_DIR})
  target_link_libraries(SeisSol-common-properties INTERFACE ${NUMA_LIBRARY})
endif()

#set(HDF5_PREFER_PARALLEL True)
if (NETCDF)
  find_package(NetCDF REQUIRED)
  target_include_directories(SeisSol-common-properties INTERFACE ${NetCDF_INCLUDE_DIRS})
  target_link_libraries(SeisSol-common-properties INTERFACE ${NetCDF_LIBRARY})
  target_compile_definitions(SeisSol-common-properties INTERFACE USE_NETCDF)
endif()

if (HDF5)
  if (MPI)
    set(HDF5_PREFER_PARALLEL True)
  endif()
  find_package(HDF5 REQUIRED COMPONENTS C HL)
  target_include_directories(SeisSol-common-properties INTERFACE ${HDF5_INCLUDE_DIRS})
  target_link_libraries(SeisSol-common-properties INTERFACE ${HDF5_C_HL_LIBRARIES} ${HDF5_C_LIBRARIES})
  target_compile_definitions(SeisSol-common-properties INTERFACE USE_HDF)
  if (NOT HDF5_IS_PARALLEL)
    message(WARNING "The found parallel Hdf5 installation is not parallel. Compile errors will occur.")
  endif()
endif()  

# Parmetis
if ("parmetis" IN_LIST GRAPH_PARTITIONING_LIBS)
  find_package(METIS REQUIRED)
  if (NOT METIS_64_BIT_INTEGER)
      message(WARNING "Found METIS compiled with IDXTYPEWIDTH = 32. It is strongly recommend to compile METIS with IDXTYPEWIDTH = 64, because otherwise the partitioning of large meshes might fail.")
  endif()
  find_package(ParMETIS REQUIRED)
  target_include_directories(SeisSol-common-properties INTERFACE ${PARMETIS_INCLUDE_DIRS})
  target_link_libraries(SeisSol-common-properties INTERFACE ${PARMETIS_LIBRARIES})
  target_compile_definitions(SeisSol-common-properties INTERFACE USE_METIS USE_PARMETIS)
endif()
if ("parhip" IN_LIST GRAPH_PARTITIONING_LIBS)
    find_package(ParHIP REQUIRED)
    target_link_libraries(SeisSol-common-properties INTERFACE ParHIP::ParHIP)
    target_compile_definitions(SeisSol-common-properties INTERFACE USE_PARHIP)
endif()
if ("ptscotch" IN_LIST GRAPH_PARTITIONING_LIBS)
    find_package(SCOTCH REQUIRED)
    target_link_libraries(SeisSol-common-properties INTERFACE SCOTCH::ptscotch SCOTCH::ptscotcherr)
    target_compile_definitions(SeisSol-common-properties INTERFACE USE_PTSCOTCH)
endif()
if (NOT GRAPH_PARTITIONING_LIBS)
    message(WARNING "Compiling without graph partitioning library; expect poor performance in multi-rank runs.")
endif()

find_package(PkgConfig REQUIRED) 
if (ASAGI)
  # todo warn if netcdf is off
  pkg_check_modules(ASAGI REQUIRED IMPORTED_TARGET asagi) # asagi_nompi?
  target_compile_definitions(SeisSol-common-properties INTERFACE USE_ASAGI)
  target_link_libraries(SeisSol-common-properties INTERFACE ${ASAGI_LDFLAGS})
  target_include_directories(SeisSol-common-properties INTERFACE ${ASAGI_INCLUDE_DIRS})
  target_compile_options(SeisSol-common-properties INTERFACE ${ASAGI_CFLAGS} ${ASAGI_CFLAGS_OTHER})
endif()

if (MEMKIND)
  find_package(Memkind REQUIRED)
  target_include_directories(SeisSol-common-properties INTERFACE ${MEMKIND_INCLUDE_DIR})
  target_link_libraries(SeisSol-common-properties INTERFACE ${MEMKIND_LIBRARIES})
  target_compile_definitions(SeisSol-common-properties INTERFACE USE_MEMKIND)
endif()

if(${EQUATIONS} STREQUAL "poroelastic")
  include(CheckLanguage)
  check_language(Fortran)
  if(CMAKE_Fortran_COMPILER)
    enable_language(Fortran)
    include(FortranCInterface)
    FortranCInterface_HEADER(FC.h MACRO_NAMESPACE "FC_")
    find_package(LAPACK REQUIRED)
    target_include_directories(SeisSol-common-properties INTERFACE ${CMAKE_CURRENT_BINARY_DIR})
    target_link_libraries(SeisSol-common-properties INTERFACE ${LAPACK_LIBRARIES})
  else()
    message(FATAL_ERROR "SeisSol needs a Fortran compiler.")
  endif()
endif()


if (INTEGRATE_QUANTITIES)
  target_compile_definitions(SeisSol-common-properties INTERFACE INTEGRATE_QUANTITIES)
endif()

if (DEVICE_EXPERIMENTAL_EXPLICIT_KERNELS)
  target_compile_definitions(SeisSol-common-properties INTERFACE DEVICE_EXPERIMENTAL_EXPLICIT_KERNELS)
endif()

if (ADDRESS_SANITIZER_DEBUG)
  target_link_libraries(SeisSol-common-properties INTERFACE debug
          -fno-omit-frame-pointer -fsanitize=address -fsanitize-recover=address -static-libasan
  )
endif()

# Note: it is better to include `async` as
# system headers because they emit lot's of warnings
# from clang. Most of them are issues with respect
# to overriden virtual methods
target_include_directories(SeisSol-common-properties SYSTEM INTERFACE
  ${CMAKE_CURRENT_SOURCE_DIR}/submodules/async
)

find_package(Eigen3 3.4 REQUIRED)
target_link_libraries(SeisSol-common-properties INTERFACE Eigen3::Eigen)

find_package(yaml-cpp REQUIRED)

if ("${yaml-cpp_VERSION}" VERSION_GREATER_EQUAL "0.8")
  target_link_libraries(SeisSol-common-properties INTERFACE yaml-cpp::yaml-cpp)
else()
  # fallback code for old versions
  if (YAML_CPP_INCLUDE_DIR AND EXISTS "${YAML_CPP_INCLUDE_DIR}")
    target_include_directories(SeisSol-common-properties INTERFACE ${YAML_CPP_INCLUDE_DIR})
  endif()
  if (YAML_CPP_LIBRARIES)
    # use the YAML_CPP_LIBRARIES, if available (though it may just say `yaml-cpp`)
    target_link_libraries(SeisSol-common-properties INTERFACE ${YAML_CPP_LIBRARIES})
  else()
    # fallback
    target_link_libraries(SeisSol-common-properties INTERFACE yaml-cpp)
  endif()
endif()

# Note: eigen3 enables cuda support in its headers by default.
# The problem happens in `eigen3/Eigen/src/Core/util/Meta.h` while
# including `math_constants.h`. This header file is located in
# a different sub-folder in case of ROCm HIP. SeisSol does not
# use eigen in GPU kernels. Therefore, it is better to change
# the default behaviour (which assumes CUDA support) and
# set `EIGEN_NO_CUDA`
target_compile_definitions(SeisSol-common-properties INTERFACE EIGEN_NO_CUDA)

if (EIGEN3_INCLUDE_DIR)
  target_include_directories(SeisSol-common-properties INTERFACE ${EIGEN3_INCLUDE_DIR})
endif()

target_include_directories(SeisSol-common-properties INTERFACE
    ${CMAKE_CURRENT_SOURCE_DIR}/src
    ${CMAKE_CURRENT_SOURCE_DIR}/submodules
    ${CMAKE_CURRENT_SOURCE_DIR}/submodules/yateto/include
    ${CMAKE_CURRENT_BINARY_DIR}/src/
)

target_compile_definitions(SeisSol-common-properties INTERFACE
    CONVERGENCE_ORDER=${ORDER}
    NUMBER_OF_RELAXATION_MECHANISMS=${NUMBER_OF_MECHANISMS}
    ${DR_QUAD_RULE}
)

if (PREMULTIPLY_FLUX)
  target_compile_definitions(SeisSol-common-properties INTERFACE USE_PREMULTIPLY_FLUX)
endif()

# adjust prefix name of executables
if ("${DEVICE_ARCH_STR}" STREQUAL "none")
  set(EXE_NAME_PREFIX "${CMAKE_BUILD_TYPE}_${HOST_ARCH_STR}_${ORDER}_${EQUATIONS}")
else()
  set(EXE_NAME_PREFIX "${CMAKE_BUILD_TYPE}_${DEVICE_ARCH_STR}_${DEVICE_BACKEND}_${ORDER}_${EQUATIONS}")
endif()

if (SHARED)
  set_target_properties(SeisSol-lib PROPERTIES OUTPUT_NAME "SeisSol_lib_${EXE_NAME_PREFIX}")
  install(TARGETS SeisSol-lib LIBRARY)
endif()

if (WITH_GPU)
  if (DEVICE_BACKEND STREQUAL "cuda")
    target_compile_definitions(SeisSol-common-properties INTERFACE SEISSOL_KERNELS_CUDA)
  endif()
  if (DEVICE_BACKEND STREQUAL "hip")
    target_compile_definitions(SeisSol-common-properties INTERFACE SEISSOL_KERNELS_HIP)
  endif()
  if (DEVICE_BACKEND STREQUAL "hipsycl" OR DEVICE_BACKEND STREQUAL "oneapi")
    target_compile_definitions(SeisSol-common-properties INTERFACE SEISSOL_KERNELS_SYCL)
  endif()

  # set SeisSol GPU definitions
  target_compile_definitions(SeisSol-common-properties INTERFACE ACL_DEVICE)

  # add device submodule
  add_subdirectory(submodules/Device)
  target_include_directories(SeisSol-common-properties INTERFACE submodules/Device)
  target_link_libraries(SeisSol-common-properties INTERFACE device)

  # add SeisSol GPU part
  target_link_libraries(SeisSol-common-properties INTERFACE SeisSol-device-lib)

  add_library(general-sycl-offloading SHARED
      ${SYCL_DEPENDENT_SRC_FILES}
      ${SYCL_ONLY_SRC_FILES})
  target_link_libraries(general-sycl-offloading PRIVATE SeisSol-common-properties)
  target_link_libraries(general-sycl-offloading PRIVATE SeisSol-common-lib)

<<<<<<< HEAD
  set(SYCL_CC "acpp" CACHE STRING "The SYCL Compiler used for general SYCL offloading")
  set(SYCL_CC_OPTIONS acpp hipsycl dpcpp)
  set_property(CACHE SYCL_CC PROPERTY STRINGS ${SYCL_CC_OPTIONS})

  if (SYCL_CC MATCHES "hipsycl" OR SYCL_CC MATCHES "acpp")
    message(STATUS "Using AdaptiveCpp for general SYCL offloading")
    # add GPU dynamic rupture target
    # always override ACPP_TARGETS, as we may need to override it when the architecture changes
    if (DEVICE_ARCH MATCHES "sm_*")
      if (CMAKE_CXX_COMPILER_ID MATCHES "NVHPC|PGI")
        set(SYCL_USE_NVHPC_DEFAULT ON)
      else()
        set(SYCL_USE_NVHPC_DEFAULT OFF)
      endif()
      option(SYCL_USE_NVHPC "For Nvidia GPUs, use nvhpc instead of CUDA/nvcc." ${SYCL_USE_NVHPC_DEFAULT})
      if (SYCL_USE_NVHPC)
        # we assume that hipsycl was compiled with nvhpc compiler collection
        string(REPLACE sm_ cc NVCPP_ARCH ${DEVICE_ARCH})
        set(HIPSYCL_TARGETS "cuda-nvcxx:${NVCPP_ARCH}" CACHE STRING "" FORCE)
        set(ACPP_TARGETS "cuda-nvcxx:${NVCPP_ARCH}" CACHE STRING "" FORCE)
      else()
        set(HIPSYCL_TARGETS "cuda:${DEVICE_ARCH}" CACHE STRING "" FORCE)
        set(ACPP_TARGETS "cuda:${DEVICE_ARCH}" CACHE STRING "" FORCE)
        target_compile_options(general-sycl-offloading PRIVATE -Wno-unknown-cuda-version)
      endif()
      target_compile_definitions(general-sycl-offloading PRIVATE SYCL_PLATFORM_NVIDIA)
    elseif(DEVICE_ARCH MATCHES "gfx*")
      set(HIPSYCL_TARGETS "hip:${DEVICE_ARCH}" CACHE STRING "" FORCE)
      set(ACPP_TARGETS "hip:${DEVICE_ARCH}" CACHE STRING "" FORCE)
      target_compile_definitions(general-sycl-offloading PRIVATE SYCL_PLATFORM_AMD)
    else()
      set(HIPSYCL_TARGETS "${DEVICE_BACKEND}:${DEVICE_ARCH}" CACHE STRING "" FORCE)
      set(ACPP_TARGETS "${DEVICE_BACKEND}:${DEVICE_ARCH}" CACHE STRING "" FORCE)
      target_compile_definitions(general-sycl-offloading PRIVATE SYCL_PLATFORM_Intel)
=======
  set(SYCL_CC "omptarget" CACHE STRING "The SYCL Compiler used for general SYCL offloading")
  set(SYCL_CC_OPTIONS omptarget hipsycl dpcpp)
  set_property(CACHE SYCL_CC PROPERTY STRINGS ${SYCL_CC_OPTIONS})

  if (SYCL_CC MATCHES "omptarget")
    if (CMAKE_CXX_COMPILER_ID MATCHES "NVHPC|PGI")
        target_compile_options(general-sycl-offloading PUBLIC -mp=gpu -gpu=${NVCPP_ARCH},managed,debug,zeroinit -Minfo=mp)
        target_link_options(general-sycl-offloading PUBLIC -mp=gpu -gpu=${NVCPP_ARCH},managed,debug,zeroinit -Minfo=mp)
    else()
        target_compile_options(general-sycl-offloading PUBLIC -fopenmp -fopenmp-targets=nvptx64-nvidia-cuda
              -Xopenmp-target=nvptx64-nvidia-cuda -march=${DEVICE_ARCH} -Xcuda-ptxas -v)
        target_link_options(general-sycl-offloading PUBLIC -fopenmp -fopenmp-targets=nvptx64-nvidia-cuda
              -Xopenmp-target=nvptx64-nvidia-cuda -march=${DEVICE_ARCH})
        # for now, this is DPCPP
        # target_compile_options(general-sycl-offloading INTERFACE -fiopenmp -fopenmp-targets=spir64)
        # target_link_options(general-sycl-offloading INTERFACE -fiopenmp -fopenmp-targets=spir64)
        # find_package(DpcppFlags REQUIRED)
        # message(STATUS "Using DPC++ for general SYCL offloading")
        # target_link_libraries(general-sycl-offloading PRIVATE dpcpp::device_flags)
        # target_link_libraries(SeisSol-common-properties INTERFACE dpcpp::interface)
>>>>>>> fcc5a988
    endif()
  else()
    if (SYCL_CC MATCHES "hipsycl")
      message(STATUS "Using HipSYCL for general SYCL offloading")
      # add GPU dynamic rupture target
      # always override HIPSYCL_TARGETS, as we may need to override it when the architecture changes
      if (DEVICE_ARCH MATCHES "sm_*")
        if (CMAKE_CXX_COMPILER_ID MATCHES "NVHPC|PGI")
          set(SYCL_USE_NVHPC_DEFAULT ON)
        else()
          set(SYCL_USE_NVHPC_DEFAULT OFF)
        endif()
        option(SYCL_USE_NVHPC "For Nvidia GPUs, use nvhpc instead of CUDA/nvcc." ${SYCL_USE_NVHPC_DEFAULT})
        if (SYCL_USE_NVHPC)
          # we assume that hipsycl was compiled with nvhpc compiler collection
          string(REPLACE sm_ cc NVCPP_ARCH ${DEVICE_ARCH})
          set(HIPSYCL_TARGETS "cuda-nvcxx:${NVCPP_ARCH}" CACHE STRING "" FORCE)
        else()
          set(HIPSYCL_TARGETS "cuda:${DEVICE_ARCH}" CACHE STRING "" FORCE)
          target_compile_options(general-sycl-offloading PRIVATE -Wno-unknown-cuda-version)
        endif()
        target_compile_definitions(general-sycl-offloading PRIVATE SYCL_PLATFORM_NVIDIA)
      elseif(DEVICE_ARCH MATCHES "gfx*")
        set(HIPSYCL_TARGETS "hip:${DEVICE_ARCH}" CACHE STRING "" FORCE)
        target_compile_definitions(general-sycl-offloading PRIVATE SYCL_PLATFORM_AMD)
      else()
        set(HIPSYCL_TARGETS "${DEVICE_BACKEND}:${DEVICE_ARCH}" CACHE STRING "" FORCE)
        target_compile_definitions(general-sycl-offloading PRIVATE SYCL_PLATFORM_Intel)
      endif()

<<<<<<< HEAD
    find_package(AdaptiveCpp)
    if (NOT AdaptiveCpp_FOUND)
      message(WARNING "AdaptiveCpp was not found. Retrying with hipSYCL as package name...")
      find_package(hipSYCL REQUIRED)
    endif()
=======
      find_package(hipSYCL REQUIRED)
>>>>>>> fcc5a988

      # note, we need to add openmp as a link option explicitly for some compilers.
      # it is probably an issue of `add_sycl_to_target` macro
      target_link_options(general-sycl-offloading PRIVATE ${OpenMP_CXX_FLAGS})
      add_sycl_to_target(TARGET general-sycl-offloading SOURCES ${SYCL_ONLY_SRC_FILES})
    else()
      find_package(DpcppFlags REQUIRED)
      message(STATUS "Using DPC++ for general SYCL offloading")
      target_link_libraries(general-sycl-offloading PRIVATE dpcpp::device_flags)
      target_link_libraries(SeisSol-common-properties INTERFACE dpcpp::interface)
    endif()
  endif()

  add_dependencies(general-sycl-offloading SeisSol-codegen)

  set_target_properties(general-sycl-offloading PROPERTIES OUTPUT_NAME "SeisSol_offloading_${EXE_NAME_PREFIX}")
  set_target_properties(SeisSol-device-lib PROPERTIES OUTPUT_NAME "SeisSol_gpucodegen_${EXE_NAME_PREFIX}")
  set_target_properties(device PROPERTIES OUTPUT_NAME "device_${CMAKE_BUILD_TYPE}_${DEVICE_ARCH_STR}_${DEVICE_BACKEND}")

  # set up GPU install targets
  install(TARGETS general-sycl-offloading LIBRARY)
  install(TARGETS SeisSol-device-lib LIBRARY)
  install(TARGETS device LIBRARY)
else()
  # add DR source files to SeisSol-lib if we are compiling without any GPU support
  target_sources(SeisSol-lib PRIVATE ${SYCL_DEPENDENT_SRC_FILES})
endif()

# C++ compiler settings
if ("${CMAKE_CXX_COMPILER_ID}" STREQUAL "GNU")
  target_compile_options(SeisSol-lib INTERFACE -pedantic $<$<OR:$<COMPILE_LANGUAGE:CXX>,$<COMPILE_LANGUAGE:C>>:-Wall -Wextra -Wno-unused-parameter -Wno-unknown-pragmas>)

  # using GCC
elseif ("${CMAKE_CXX_COMPILER_ID}" STREQUAL "Intel")
  # using Intel C++
  # todo remove std?, is ffreestanding needed?
  set(CMAKE_CXX_FLAGS "${CMAKE_CXX_FLAGS} -std=c++17")

  # Activate interprocedual optimization.
  #set_property(TARGET SeisSol-lib PROPERTY INTERPROCEDURAL_OPTIMIZATION TRUE) 
elseif (CMAKE_CXX_COMPILER_ID MATCHES "Clang|IntelLLVM")
  set(CMAKE_CXX_FLAGS "${CMAKE_CXX_FLAGS} -Wall -Wextra -pedantic -Wno-unused-parameter")

elseif(CMAKE_CXX_COMPILER_ID MATCHES "NVHPC|PGI")
    # warning 186 - pointless comparison of unsigned integer with zero detected
    # warning 612 - overloaded virtual function is only partially overridden
    # warning 111 - statement is unreachable
    set(WARNINGS "--display_error_number --diag_suppress186 --diag_suppress612 --diag_suppress111")
    if (CMAKE_CXX_COMPILER_VERSION VERSION_LESS "22.3.1")
      set(WARNINGS "${WARNINGS} --diag_suppress1")
    endif()

    # NOTE:
    # 1. --pending_instantiations=0 allows an infinite recursive template instantiation
    # 2. EIGEN_DONT_VECTORIZE=1 waiting for eigen3 support for nvhpc compiler collection w.r.t. vectorization
    set(CMAKE_CXX_FLAGS "${CMAKE_CXX_FLAGS} -Wc,--pending_instantiations=0 ${WARNINGS} -DEIGEN_DONT_VECTORIZE=0")
endif()

find_package(FILESYSTEM REQUIRED)
target_link_libraries(SeisSol-common-properties INTERFACE std::filesystem)

# Generated code does only work without red-zone.
if (HAS_REDZONE)
  set_source_files_properties(
      ${CMAKE_CURRENT_BINARY_DIR}/src/generated_code/subroutine.cpp PROPERTIES COMPILE_FLAGS -mno-red-zone
  )
endif()

# build SeisSol-bin
  add_executable(SeisSol-bin src/Main.cpp)
  set_target_properties(SeisSol-bin PROPERTIES OUTPUT_NAME "SeisSol_${EXE_NAME_PREFIX}")

  if (WITH_GPU)
    target_link_libraries(SeisSol-bin PUBLIC general-sycl-offloading)
  endif()
  target_link_libraries(SeisSol-bin PUBLIC SeisSol-lib)

  install(TARGETS SeisSol-bin RUNTIME)
# end build SeisSol-bin

# build SeisSol-proxy
  # SeisSol proxy-core
  add_library(SeisSol-proxy-core auto_tuning/proxy/src/proxy_seissol.cpp)
  target_link_libraries(SeisSol-proxy-core PUBLIC SeisSol-lib)

  if (PROXY_PYBINDING)
    if ("${CMAKE_CXX_COMPILER_ID}" STREQUAL "Intel")
      find_package(pybind11 2.6.2 REQUIRED)
    else()
      find_package(pybind11 2.3.0 REQUIRED)
    endif()

    pybind11_add_module(seissol_proxy_bindings auto_tuning/proxy/src/proxy_bindings.cpp)
    target_link_libraries(seissol_proxy_bindings PUBLIC SeisSol-proxy-core)
    file(COPY auto_tuning/proxy/src/proxy-runners DESTINATION ${CMAKE_CURRENT_BINARY_DIR})
  endif()

  if (WITH_GPU)
    target_link_libraries(SeisSol-proxy-core PUBLIC general-sycl-offloading)
  endif()

  # C/C++ proxy interface
  add_executable(SeisSol-proxy auto_tuning/proxy/src/proxy_main.cpp)
  target_link_libraries(SeisSol-proxy PUBLIC SeisSol-proxy-core SeisSol-lib)
  set_target_properties(SeisSol-proxy PROPERTIES OUTPUT_NAME "SeisSol_proxy_${EXE_NAME_PREFIX}")
  install(TARGETS SeisSol-proxy RUNTIME)
# end build SeisSol-proxy

if (LIKWID)
  find_package(likwid REQUIRED)
  if (BUILD_PROXY)
    target_compile_definitions(SeisSol-proxy-core PUBLIC LIKWID_PERFMON)
    target_include_directories(SeisSol-proxy-core PUBLIC ${LIKWID_INCLUDE_DIR})
    target_link_libraries(SeisSol-proxy-core PUBLIC likwid::likwid)
  endif()
  target_compile_definitions(SeisSol-lib PUBLIC LIKWID_PERFMON)
  target_include_directories(SeisSol-lib PUBLIC ${LIKWID_INCLUDE_DIR})
  target_link_libraries(SeisSol-lib PUBLIC likwid::likwid)
endif()

if (TESTING)
  enable_testing()
  include(cmake/doctest.cmake)

  # Coverage
  if(COVERAGE AND CMAKE_COMPILER_IS_GNUCXX)
    include(cmake/CodeCoverage.cmake)
    append_coverage_compiler_flags()
    setup_target_for_coverage_lcov(
            NAME SeisSol-coverage
            EXECUTABLE SeisSol-serial-test
            EXCLUDE "/usr/*"
                    "submodules/*"
                    "*/tests/*"
                    "external/*"
                    "*/yaml-cpp-install/*"
    )
  endif()

  set(seissol_test_sources
          src/tests/Model/TestModel.cpp
          src/tests/Initializer/TestInitializer.cpp
          src/tests/Numerical/TestNumerical.cpp
          src/tests/Geometry/TestGeometry.cpp
          src/tests/Kernel/TestKernel.cpp
          src/tests/SourceTerm/TestSourceTerm.cpp
          src/tests/Parallel/TestParallel.cpp
          src/tests/ResultWriter/TestResultWriter.cpp
          src/tests/Solver/time_stepping/TestSolverTimeStepping.cpp
          src/tests/DynamicRupture/TestDynamicRupture.cpp
          src/tests/Common/TestCommon.cpp
          )


  if (TESTING_GENERATED)
    set(seissol_test_sources
            ${seissol_test_sources}
            ${CMAKE_CURRENT_BINARY_DIR}/src/generated_code/test-kernel.cpp
            )
  endif()

  configure_file(
    ${CMAKE_CURRENT_SOURCE_DIR}/src/tests/Initializer/time_stepping/mesh.h5
    ${CMAKE_CURRENT_BINARY_DIR}/Testing/mesh.h5
    COPYONLY
    )
  configure_file(
    ${CMAKE_CURRENT_SOURCE_DIR}/src/tests/Initializer/time_stepping/material.yaml
    ${CMAKE_CURRENT_BINARY_DIR}/Testing/material.yaml
    COPYONLY
    )
  configure_file(
    ${CMAKE_CURRENT_SOURCE_DIR}/src/tests/ResultWriter/receiver_correct.dat
    ${CMAKE_CURRENT_BINARY_DIR}/Testing/receiver_correct.dat
    COPYONLY
  )

  configure_file(
    ${CMAKE_CURRENT_SOURCE_DIR}/src/tests/Reader/fsrm_source1.dat
    ${CMAKE_CURRENT_BINARY_DIR}/Testing/fsrm_source1.dat
    COPYONLY
  )
  configure_file(
    ${CMAKE_CURRENT_SOURCE_DIR}/src/tests/Reader/fsrm_source2.dat
    ${CMAKE_CURRENT_BINARY_DIR}/Testing/fsrm_source2.dat
    COPYONLY
  )

  if (NETCDF)
    configure_file(
            ${CMAKE_CURRENT_SOURCE_DIR}/src/tests/Reader/source_loh.nrf
            ${CMAKE_CURRENT_BINARY_DIR}/Testing/source_loh.nrf
            COPYONLY
    )
    set(seissol_test_sources ${seissol_test_sources} ${CMAKE_CURRENT_SOURCE_DIR}/src/tests/Reader/ReaderTest.cpp)
  endif()

  add_executable(SeisSol-serial-test
            ${seissol_test_sources}
            src/tests/TestMain.cpp)
  target_link_libraries(SeisSol-serial-test PRIVATE SeisSol-lib)
if(WITH_GPU)
  target_link_libraries(SeisSol-serial-test PRIVATE general-sycl-offloading)
endif()
  target_include_directories(SeisSol-serial-test PUBLIC external/)
  doctest_discover_tests(SeisSol-serial-test)

  # Avoid duplicate definition of FLOP counters
  target_compile_definitions(SeisSol-serial-test PRIVATE YATETO_TESTING_NO_FLOP_COUNTER)
endif()

if (WITH_GPU)
  string(TOUPPER "${DEVICE_BACKEND}" BACKEND_UPPER_CASE)
  set(RUN_GPU_TIME_SELECTOR "${BACKEND_UPPER_CASE}_VISIBLE_DEVICES")
  configure_file(${PROJECT_SOURCE_DIR}/cmake/gpu-launch-template.in
                 ${PROJECT_BINARY_DIR}/seissol-launch
                 @ONLY)
  file(CHMOD ${PROJECT_BINARY_DIR}/seissol-launch PERMISSIONS OWNER_READ OWNER_WRITE OWNER_EXECUTE)
  install(FILES ${PROJECT_BINARY_DIR}/seissol-launch DESTINATION ${CMAKE_INSTALL_PREFIX}/share
          PERMISSIONS OWNER_READ OWNER_WRITE OWNER_EXECUTE)
endif()

# https://blog.kitware.com/static-checks-with-cmake-cdash-iwyu-clang-tidy-lwyu-cpplint-and-cppcheck/
# https://ortogonal.github.io/cmake-clang-tidy/<|MERGE_RESOLUTION|>--- conflicted
+++ resolved
@@ -50,13 +50,8 @@
 #                     MEMORY_LAYOUT,
 #                     LOG_LEVEL, LOG_LEVEL_MASTER,
 #                     GEMM_TOOLS_LIST, EXTRA_CXX_FLAGS,
-<<<<<<< HEAD
-#                     DR_QUAD_RULE
-#       derived input: REAL_SIZE_IN_BYTES, ALIGNMENT, VECTORSIZE ARCH_STRING, WITH_GPU, DEVICE_VENDOR
-=======
 #                     DR_QUAD_RULE, TARGETDART
 #       derived input: REAL_SIZE_IN_BYTES, ALIGNMENT, ARCH_STRING, NUMBER_OF_QUANTITIES, WITH_GPU, DEVICE_VENDOR
->>>>>>> fcc5a988
 #
 include(cmake/process_users_input.cmake)
 set(HARDWARE_DEFINITIONS "ALIGNMENT=${ALIGNMENT}"
@@ -198,13 +193,10 @@
   add_dependencies(SeisSol-device-lib SeisSol-codegen)
 endif()
 
-<<<<<<< HEAD
-=======
 if(TARGETDART)
   target_compile_definitions(SeisSol-common-properties INTERFACE USE_TARGETDART)
 endif()
 
->>>>>>> fcc5a988
 if(GemmTools_INCLUDE_DIRS)
   target_include_directories(SeisSol-common-properties INTERFACE ${GemmTools_INCLUDE_DIRS})
 endif()
@@ -462,42 +454,6 @@
   target_link_libraries(general-sycl-offloading PRIVATE SeisSol-common-properties)
   target_link_libraries(general-sycl-offloading PRIVATE SeisSol-common-lib)
 
-<<<<<<< HEAD
-  set(SYCL_CC "acpp" CACHE STRING "The SYCL Compiler used for general SYCL offloading")
-  set(SYCL_CC_OPTIONS acpp hipsycl dpcpp)
-  set_property(CACHE SYCL_CC PROPERTY STRINGS ${SYCL_CC_OPTIONS})
-
-  if (SYCL_CC MATCHES "hipsycl" OR SYCL_CC MATCHES "acpp")
-    message(STATUS "Using AdaptiveCpp for general SYCL offloading")
-    # add GPU dynamic rupture target
-    # always override ACPP_TARGETS, as we may need to override it when the architecture changes
-    if (DEVICE_ARCH MATCHES "sm_*")
-      if (CMAKE_CXX_COMPILER_ID MATCHES "NVHPC|PGI")
-        set(SYCL_USE_NVHPC_DEFAULT ON)
-      else()
-        set(SYCL_USE_NVHPC_DEFAULT OFF)
-      endif()
-      option(SYCL_USE_NVHPC "For Nvidia GPUs, use nvhpc instead of CUDA/nvcc." ${SYCL_USE_NVHPC_DEFAULT})
-      if (SYCL_USE_NVHPC)
-        # we assume that hipsycl was compiled with nvhpc compiler collection
-        string(REPLACE sm_ cc NVCPP_ARCH ${DEVICE_ARCH})
-        set(HIPSYCL_TARGETS "cuda-nvcxx:${NVCPP_ARCH}" CACHE STRING "" FORCE)
-        set(ACPP_TARGETS "cuda-nvcxx:${NVCPP_ARCH}" CACHE STRING "" FORCE)
-      else()
-        set(HIPSYCL_TARGETS "cuda:${DEVICE_ARCH}" CACHE STRING "" FORCE)
-        set(ACPP_TARGETS "cuda:${DEVICE_ARCH}" CACHE STRING "" FORCE)
-        target_compile_options(general-sycl-offloading PRIVATE -Wno-unknown-cuda-version)
-      endif()
-      target_compile_definitions(general-sycl-offloading PRIVATE SYCL_PLATFORM_NVIDIA)
-    elseif(DEVICE_ARCH MATCHES "gfx*")
-      set(HIPSYCL_TARGETS "hip:${DEVICE_ARCH}" CACHE STRING "" FORCE)
-      set(ACPP_TARGETS "hip:${DEVICE_ARCH}" CACHE STRING "" FORCE)
-      target_compile_definitions(general-sycl-offloading PRIVATE SYCL_PLATFORM_AMD)
-    else()
-      set(HIPSYCL_TARGETS "${DEVICE_BACKEND}:${DEVICE_ARCH}" CACHE STRING "" FORCE)
-      set(ACPP_TARGETS "${DEVICE_BACKEND}:${DEVICE_ARCH}" CACHE STRING "" FORCE)
-      target_compile_definitions(general-sycl-offloading PRIVATE SYCL_PLATFORM_Intel)
-=======
   set(SYCL_CC "omptarget" CACHE STRING "The SYCL Compiler used for general SYCL offloading")
   set(SYCL_CC_OPTIONS omptarget hipsycl dpcpp)
   set_property(CACHE SYCL_CC PROPERTY STRINGS ${SYCL_CC_OPTIONS})
@@ -518,7 +474,6 @@
         # message(STATUS "Using DPC++ for general SYCL offloading")
         # target_link_libraries(general-sycl-offloading PRIVATE dpcpp::device_flags)
         # target_link_libraries(SeisSol-common-properties INTERFACE dpcpp::interface)
->>>>>>> fcc5a988
     endif()
   else()
     if (SYCL_CC MATCHES "hipsycl")
@@ -549,15 +504,7 @@
         target_compile_definitions(general-sycl-offloading PRIVATE SYCL_PLATFORM_Intel)
       endif()
 
-<<<<<<< HEAD
-    find_package(AdaptiveCpp)
-    if (NOT AdaptiveCpp_FOUND)
-      message(WARNING "AdaptiveCpp was not found. Retrying with hipSYCL as package name...")
       find_package(hipSYCL REQUIRED)
-    endif()
-=======
-      find_package(hipSYCL REQUIRED)
->>>>>>> fcc5a988
 
       # note, we need to add openmp as a link option explicitly for some compilers.
       # it is probably an issue of `add_sycl_to_target` macro
