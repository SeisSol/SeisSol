--- conflicted
+++ resolved
@@ -28,27 +28,16 @@
 if(CMAKE_CXX_COMPILER_ID MATCHES "GNU")
   set(GNU_REQUIRED_VERSION "9.0")
   if(CMAKE_CXX_COMPILER_VERSION VERSION_LESS GNU_REQUIRED_VERSION)
-<<<<<<< HEAD
-    message(WARNING "gcc versions below ${GNU_REQUIRED_VERSION} are not supported")
-=======
     message(WARNING "GCC versions below ${GNU_REQUIRED_VERSION} are not supported.")
->>>>>>> 7baffef5
   endif()
 endif()
 
 if(CMAKE_CXX_COMPILER_ID MATCHES "Intel")
-<<<<<<< HEAD
-  set(INTEL_REQUIRED_VERSION "2021")
-  if(CMAKE_CXX_COMPILER_VERSION VERSION_LESS INTEL_REQUIRED_VERSION)
-    message(WARNING "icc versions below ${INTEL_REQUIRED_VERSION} are not supported")
-  endif()
-=======
   message(WARNING "The Intel Compiler Classic (ICC) is deprecated; consider switching to the Intel oneAPI C++ Compiler (ICX) instead.")
 endif()
 
 if(CMAKE_CXX_COMPILER_ID MATCHES "Cray|CrayClang")
   message(WARNING "The communication thread is not supported for the Cray compiler. Make sure to set `SEISSOL_COMMTHREAD=0` when running SeisSol in multi-node setups.")
->>>>>>> 7baffef5
 endif()
 
 # set hardware specific definition needed for seissol compilation
