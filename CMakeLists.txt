--- conflicted
+++ resolved
@@ -260,11 +260,7 @@
 elseif ("${CMAKE_CXX_COMPILER_ID}" STREQUAL "Intel")
   # using Intel C++
   # todo remove std?, is ffreestanding needed?
-<<<<<<< HEAD
-  set(CMAKE_CXX_FLAGS "${CMAKE_CXX_FLAGS} -std=c++17")
-=======
-  set(CMAKE_CXX_FLAGS "${CMAKE_CXX_FLAGS} -std=c++11 -qopenmp")
->>>>>>> f4a6edc3
+  set(CMAKE_CXX_FLAGS "${CMAKE_CXX_FLAGS} -std=c++17 -qopenmp")
 
   # only if openmp
   set(CMAKE_EXE_LINKER_FLAGS  "${CMAKE_EXE_LINKER_FLAGS} -qopenmp")
