cmake_minimum_required(VERSION 3.13)

# use <PackageName>_ROOT variables
if(POLICY CMP0074)
  cmake_policy(SET CMP0074 NEW)
endif()
# honor CMAKE_REQUIRED_LIBRARIES in the include file check macros
if(POLICY CMP0075)
  cmake_policy(SET CMP0075 NEW)
endif()

project(SeisSol LANGUAGES C CXX)

# TODO: Move one dir up.
set(CMAKE_MODULE_PATH "${PROJECT_SOURCE_DIR}/cmake"
                      "${PROJECT_SOURCE_DIR}/submodules/Device/cmake"
                      ${CMAKE_MODULE_PATH})

if (CMAKE_CXX_COMPILER_ID MATCHES "NVHPC|PGI")
  if (CMAKE_CXX_COMPILER_VERSION VERSION_LESS "22.1.0")
    message(FATAL_ERROR "NVHPC version 22.1.0 or higher is required")
  endif()
  if (CMAKE_CXX_COMPILER_VERSION VERSION_LESS "24.7.0")
    message(WARNING "NVHPC version 24.7.0 or higher is recommended")
  endif()
endif()

if(CMAKE_CXX_COMPILER_ID MATCHES "GNU")
  set(GNU_REQUIRED_VERSION "9.0")
  if(CMAKE_CXX_COMPILER_VERSION VERSION_LESS GNU_REQUIRED_VERSION)
    message(WARNING "GCC versions below ${GNU_REQUIRED_VERSION} are not supported.")
  endif()
endif()

if(CMAKE_CXX_COMPILER_ID STREQUAL "Intel")
  message(WARNING "The Intel Compiler Classic (ICC) is deprecated; consider switching to the Intel oneAPI C++ Compiler (ICX) instead.")
endif()

if(CMAKE_CXX_COMPILER_ID MATCHES "Cray|CrayClang")
  message(WARNING "The communication thread is not supported for the Cray compiler. Make sure to set `SEISSOL_COMMTHREAD=0` when running SeisSol in multi-node setups.")
endif()

# set hardware specific definition needed for seissol compilation
# 'process_users_input' returns the following:
#
#       switches: HDF5, NETCDF, GRAPH_PARTITIONING_LIBS, MPI, OPENMP, ASAGI, MEMKIND,
#                 PROXY_PYBINDING, ENABLE_PIC_COMPILATION, PREMULTIPLY_FLUX, SHARED
#
#       user input:   HOST_ARCH, DEVICE_ARCH, DEVICE_SUB_ARCH,
#                     ORDER, NUMBER_OF_MECHANISMS, EQUATIONS,
#                     PRECISION, DYNAMIC_RUPTURE_METHOD,
#                     NUMBER_OF_FUSED_SIMULATIONS,
#                     MEMORY_LAYOUT,
#                     LOG_LEVEL, LOG_LEVEL_MASTER,
#                     GEMM_TOOLS_LIST, EXTRA_CXX_FLAGS,
#                     DR_QUAD_RULE
#       derived input: REAL_SIZE_IN_BYTES, ALIGNMENT, VECTORSIZE ARCH_STRING, WITH_GPU, DEVICE_VENDOR
#
include(cmake/process_users_input.cmake)

if (TESTING AND COVERAGE AND CMAKE_COMPILER_IS_GNUCXX)
  message(STATUS "Enable coverage computation.")
  include(cmake/CodeCoverage.cmake)
  append_coverage_compiler_flags()
endif()

set(HARDWARE_DEFINITIONS "ALIGNMENT=${ALIGNMENT}"
                         "VECTORSIZE=${VECTORSIZE}"
                         "REAL_SIZE=${REAL_SIZE_IN_BYTES}"
                         "ALIGNED_REAL_SIZE=${REAL_SIZE_IN_BYTES}")

set(CMAKE_CXX_STANDARD 17)
set(CMAKE_CXX_STANDARD_REQUIRED ON)
set(CMAKE_CXX_EXTENSIONS OFF)
set_property(CACHE CMAKE_BUILD_TYPE PROPERTY STRINGS
        "Debug" "Release" "RelWithDebInfo") # MinSizeRel is useless for us
if(NOT CMAKE_BUILD_TYPE)
  set(CMAKE_BUILD_TYPE Release CACHE STRING "" FORCE)
  message(STATUS "Set build type to Release as none was supplied.")
endif()

if (NOT (DEVICE_BACKEND STREQUAL "hip" AND DEVICE_ARCH MATCHES "sm_*"))
  # Note: hip 4.x has a bug during setting rpath while compiling
  #       device code for nvidia gpus. This scenario is used in
  #       SeisSol's GPU CI pipeline.
  set(CMAKE_INSTALL_RPATH ${CMAKE_INSTALL_PREFIX}/lib)
endif()

if(NUMBER_OF_FUSED_SIMULATIONS GREATER 1)
  message(FATAL_ERROR "SeisSol does not support Fused Simulations yet")
endif()

# Generate version.h

include(GetGitRevisionDescription)

# get GIT info
git_describe(PACKAGE_GIT_VERSION --tags --always --dirty=\ \(dirty\) --broken=\ \(broken\))
if (${PACKAGE_GIT_VERSION} MATCHES "NOTFOUND")
  set(PACKAGE_GIT_VERSION "(unknown)")
  set(PACKAGE_GIT_HASH "(unknown)")
  set(PACKAGE_GIT_TIMESTAMP "9999-12-31T00:00:00+00:00")
else()
  get_git_commit_info(PACKAGE_GIT_HASH PACKAGE_GIT_TIMESTAMP)
endif()
string(SUBSTRING ${PACKAGE_GIT_TIMESTAMP} 0 4 PACKAGE_GIT_YEAR)

# write file and print info
configure_file("src/VersionTemplate.h"
               "${CMAKE_CURRENT_BINARY_DIR}/src/Version.h")
message(STATUS "Version: " ${PACKAGE_GIT_VERSION})
message(STATUS "Last commit: ${PACKAGE_GIT_HASH} at ${PACKAGE_GIT_TIMESTAMP}")

add_custom_target(build-time-make-directory ALL
    COMMAND ${CMAKE_COMMAND} -E make_directory "${CMAKE_CURRENT_BINARY_DIR}/src/generated_code")

set(GENERATED_FILES_FOR_SEISSOL src/generated_code/subroutine.h
                                src/generated_code/tensor.cpp
                                src/generated_code/subroutine.cpp
                                src/generated_code/gpulike_subroutine.cpp
                                src/generated_code/tensor.h
                                src/generated_code/init.cpp
                                src/generated_code/init.h
                                src/generated_code/kernel.h
                                src/generated_code/kernel.cpp)

if (TESTING AND TESTING_GENERATED)
  set(GENERATED_FILES_FOR_SEISSOL ${GENERATED_FILES_FOR_SEISSOL}
                                src/generated_code/test-kernel.cpp)
endif()

file(MAKE_DIRECTORY ${CMAKE_CURRENT_BINARY_DIR}/src/generated_code/)

if(PROXY_PYBINDING)
  find_package(Python3 REQUIRED COMPONENTS Interpreter Development)
else()
  find_package(Python3 REQUIRED COMPONENTS Interpreter)
endif()

if(PREMULTIPLY_FLUX)
  set(PREMULTIPLY_FLUX_VALUE "--enable_premultiply_flux")
else()
  set(PREMULTIPLY_FLUX_VALUE "--disable_premultiply_flux")
endif()

find_package(GemmTools REQUIRED)

add_custom_command(
  COMMAND
  "${Python3_EXECUTABLE}" "${CMAKE_CURRENT_SOURCE_DIR}/generated-code/generate.py"
     "--equations" ${EQUATIONS}
     "--matricesDir" ${CMAKE_CURRENT_SOURCE_DIR}/generated-code/matrices
     "--outputDir" ${CMAKE_CURRENT_BINARY_DIR}/src/generated_code
     "--host_arch" ${HOST_ARCH_STR}
     "--device_arch" ${DEVICE_ARCH_STR}
     "--device_backend" ${DEVICE_BACKEND}
     "--order" ${ORDER}
     "--numberOfMechanisms" ${NUMBER_OF_MECHANISMS}
     "--memLayout" ${MEMORY_LAYOUT}
     "--multipleSimulations" ${NUMBER_OF_FUSED_SIMULATIONS}
     "--PlasticityMethod" ${PLASTICITY_METHOD}
     "--gemm_tools" ${GEMM_TOOLS_LIST}
     "--drQuadRule" ${DR_QUAD_RULE}
     "--executable_libxsmm=${Libxsmm_executable_PROGRAM}"
     "--executable_pspamm=${PSpaMM_PROGRAM}"
     ${PREMULTIPLY_FLUX_VALUE} # boolean flag
     WORKING_DIRECTORY ${CMAKE_SOURCE_DIR}/generated-code
     DEPENDS
        build-time-make-directory
        generated-code/generate.py
        generated-code/kernels
        generated-code/matrices
        generated-code/config
    OUTPUT
        ${GENERATED_FILES_FOR_SEISSOL}
    COMMENT "Code generation for tensor operations..."
       )

add_custom_target(seissol-codegen ALL DEPENDS ${GENERATED_FILES_FOR_SEISSOL})
add_library(seissol-common-properties INTERFACE IMPORTED)

include(src/sources.cmake)

# enforce code generation to run before any other target
add_dependencies(seissol-common-properties seissol-codegen)

target_link_libraries(seissol-lib PUBLIC seissol-common-properties)
target_link_libraries(seissol-kernel-lib PUBLIC seissol-common-properties)
target_link_libraries(seissol-common-lib PUBLIC seissol-common-properties)

target_link_libraries(seissol-common-lib PRIVATE seissol-kernel-lib)
target_link_libraries(seissol-lib PRIVATE seissol-kernel-lib)
target_link_libraries(seissol-lib PRIVATE seissol-common-lib)

if (WITH_GPU)
  add_dependencies(seissol-device-lib seissol-codegen)
endif()

if(GemmTools_INCLUDE_DIRS)
  target_include_directories(seissol-common-properties INTERFACE ${GemmTools_INCLUDE_DIRS})
endif()
if(GemmTools_LIBRARIES)
  target_link_libraries(seissol-common-properties INTERFACE ${GemmTools_LIBRARIES})
endif()
if(GemmTools_COMPILER_DEFINITIONS)
  target_compile_definitions(seissol-common-properties INTERFACE ${GemmTools_COMPILER_DEFINITIONS})
endif()

# Find appropriate compiler flags based on the target computer architecture
# and the target compiler
# 'get_arch_specific_flags' returns: CPU_ARCH_FLAGS
include(cmake/cpu_arch_flags.cmake)
get_arch_flags(${HOST_ARCH} ${CMAKE_CXX_COMPILER_ID})

# set hardware/compiler specific definitions and flags
target_compile_definitions(seissol-common-properties INTERFACE ${HARDWARE_DEFINITIONS})
target_compile_options(seissol-common-properties INTERFACE ${CPU_ARCH_FLAGS})

target_compile_definitions(seissol-common-properties INTERFACE LOGLEVEL=${LOG_LEVEL})
target_compile_definitions(seissol-common-properties INTERFACE LOG_LEVEL=${LOG_LEVEL_MASTER}
                                                     LOGLEVEL0=${LOG_LEVEL_MASTER})


if (PLASTICITY_METHOD STREQUAL "ip")
  target_compile_definitions(seissol-common-properties INTERFACE USE_PLASTICITY_IP)
elseif (PLASTICITY_METHOD STREQUAL "nb")
  target_compile_definitions(seissol-common-properties INTERFACE USE_PLASTICITY_NB)
endif()


# enable interproc. opts for small cores
#if cpu in ['knc', 'knl', 'skx']:
#    flags.extend(['-ip'])

# Libs
include(ExternalProject)

find_package(easi 1.0.0 REQUIRED)
target_link_libraries(seissol-common-properties INTERFACE easi::easi)

if (OPENMP)
  find_package(OpenMP REQUIRED)
  target_link_libraries(seissol-common-properties INTERFACE OpenMP::OpenMP_CXX)
  target_compile_definitions(seissol-common-properties INTERFACE OMP OMPI_SKIP_MPICXX)
endif()

if (MPI)
  find_package(MPI REQUIRED)

  target_include_directories(seissol-common-properties SYSTEM INTERFACE ${MPI_CXX_INCLUDE_PATH})
  target_link_libraries(seissol-common-properties INTERFACE MPI::MPI_C)

  target_compile_definitions(seissol-common-properties INTERFACE USE_MPI PARALLEL)
endif()

if (NUMA_AWARE_PINNING)
  target_compile_definitions(seissol-common-properties INTERFACE USE_NUMA_AWARE_PINNING)
  find_package(NUMA REQUIRED)

  target_include_directories(seissol-common-properties SYSTEM INTERFACE ${NUMA_INCLUDE_DIR})
  target_link_libraries(seissol-common-properties INTERFACE ${NUMA_LIBRARY})
endif()

#set(HDF5_PREFER_PARALLEL True)
if (NETCDF)
  find_package(NetCDF REQUIRED)
  target_include_directories(seissol-common-properties INTERFACE ${NetCDF_INCLUDE_DIRS})
  target_link_libraries(seissol-common-properties INTERFACE ${NetCDF_LIBRARY})
  target_compile_definitions(seissol-common-properties INTERFACE USE_NETCDF)
endif()

if (HDF5)
  if (MPI)
    set(HDF5_PREFER_PARALLEL True)
  endif()
  find_package(HDF5 REQUIRED COMPONENTS C HL)
  target_include_directories(seissol-common-properties INTERFACE ${HDF5_INCLUDE_DIRS})
  target_link_libraries(seissol-common-properties INTERFACE ${HDF5_C_HL_LIBRARIES} ${HDF5_C_LIBRARIES})
  target_compile_definitions(seissol-common-properties INTERFACE USE_HDF)
  if (NOT HDF5_IS_PARALLEL)
    message(WARNING "The found parallel Hdf5 installation is not parallel. Compile errors will occur.")
  endif()
endif()  

# Parmetis
if ("parmetis" IN_LIST GRAPH_PARTITIONING_LIBS)
  find_package(METIS REQUIRED)
  if (NOT METIS_64_BIT_INTEGER)
      message(WARNING "Found METIS compiled with IDXTYPEWIDTH = 32. It is strongly recommend to compile METIS with IDXTYPEWIDTH = 64, because otherwise the partitioning of large meshes might fail.")
  endif()
  find_package(ParMETIS REQUIRED)
  target_include_directories(seissol-common-properties INTERFACE ${PARMETIS_INCLUDE_DIRS})
  target_link_libraries(seissol-common-properties INTERFACE ${PARMETIS_LIBRARIES})
  target_compile_definitions(seissol-common-properties INTERFACE USE_METIS USE_PARMETIS)
endif()
if ("parhip" IN_LIST GRAPH_PARTITIONING_LIBS)
    find_package(ParHIP REQUIRED)
    target_link_libraries(seissol-common-properties INTERFACE ParHIP::ParHIP)
    target_compile_definitions(seissol-common-properties INTERFACE USE_PARHIP)
endif()
if ("ptscotch" IN_LIST GRAPH_PARTITIONING_LIBS)
    find_package(SCOTCH REQUIRED)
    target_link_libraries(seissol-common-properties INTERFACE SCOTCH::ptscotch SCOTCH::ptscotcherr)
    target_compile_definitions(seissol-common-properties INTERFACE USE_PTSCOTCH)
endif()
if (NOT GRAPH_PARTITIONING_LIBS)
    message(WARNING "Compiling without graph partitioning library; expect poor performance in multi-rank runs.")
endif()

find_package(PkgConfig REQUIRED) 
if (ASAGI)
  # todo warn if netcdf is off
  pkg_check_modules(ASAGI REQUIRED IMPORTED_TARGET asagi) # asagi_nompi?
  target_compile_definitions(seissol-common-properties INTERFACE USE_ASAGI)
  target_link_libraries(seissol-common-properties INTERFACE ${ASAGI_LDFLAGS})
  target_include_directories(seissol-common-properties INTERFACE ${ASAGI_INCLUDE_DIRS})
  target_compile_options(seissol-common-properties INTERFACE ${ASAGI_CFLAGS} ${ASAGI_CFLAGS_OTHER})
endif()

if (MEMKIND)
  find_package(Memkind REQUIRED)
  target_include_directories(seissol-common-properties INTERFACE ${MEMKIND_INCLUDE_DIR})
  target_link_libraries(seissol-common-properties INTERFACE ${MEMKIND_LIBRARIES})
  target_compile_definitions(seissol-common-properties INTERFACE USE_MEMKIND)
endif()

if(${EQUATIONS} STREQUAL "poroelastic")
  include(CheckLanguage)
  check_language(Fortran)
  if(CMAKE_Fortran_COMPILER)
    enable_language(Fortran)
    include(FortranCInterface)
    FortranCInterface_HEADER(FC.h MACRO_NAMESPACE "FC_")
    find_package(LAPACK REQUIRED)
    target_include_directories(seissol-common-properties INTERFACE ${CMAKE_CURRENT_BINARY_DIR})
    target_link_libraries(seissol-common-properties INTERFACE ${LAPACK_LIBRARIES})
  else()
    message(FATAL_ERROR "SeisSol needs a Fortran compiler.")
  endif()
endif()


if (INTEGRATE_QUANTITIES)
  target_compile_definitions(seissol-common-properties INTERFACE INTEGRATE_QUANTITIES)
endif()

if (DEVICE_EXPERIMENTAL_EXPLICIT_KERNELS)
  target_compile_definitions(seissol-common-properties INTERFACE DEVICE_EXPERIMENTAL_EXPLICIT_KERNELS)
endif()

if (ADDRESS_SANITIZER_DEBUG)
  target_link_libraries(seissol-common-properties INTERFACE debug
          -fno-omit-frame-pointer -fsanitize=address -fsanitize-recover=address -static-libasan
  )
endif()

# Note: it is better to include `async` as
# system headers because they emit lot's of warnings
# from clang. Most of them are issues with respect
# to overriden virtual methods
target_include_directories(seissol-common-properties SYSTEM INTERFACE
  ${CMAKE_CURRENT_SOURCE_DIR}/submodules/async
)

find_package(Eigen3 3.4 REQUIRED)
target_link_libraries(seissol-common-properties INTERFACE Eigen3::Eigen)

find_package(yaml-cpp REQUIRED)

if ("${yaml-cpp_VERSION}" VERSION_GREATER_EQUAL "0.8")
  target_link_libraries(seissol-common-properties INTERFACE yaml-cpp::yaml-cpp)
else()
  # fallback code for old versions
  if (YAML_CPP_INCLUDE_DIR AND EXISTS "${YAML_CPP_INCLUDE_DIR}")
    target_include_directories(seissol-common-properties INTERFACE ${YAML_CPP_INCLUDE_DIR})
  endif()
  if (YAML_CPP_LIBRARIES)
    # use the YAML_CPP_LIBRARIES, if available (though it may just say `yaml-cpp`)
    target_link_libraries(seissol-common-properties INTERFACE ${YAML_CPP_LIBRARIES})
  else()
    # fallback
    target_link_libraries(seissol-common-properties INTERFACE yaml-cpp)
  endif()
endif()

# Note: eigen3 enables cuda support in its headers by default.
# The problem happens in `eigen3/Eigen/src/Core/util/Meta.h` while
# including `math_constants.h`. This header file is located in
# a different sub-folder in case of ROCm HIP. SeisSol does not
# use eigen in GPU kernels. Therefore, it is better to change
# the default behaviour (which assumes CUDA support) and
# set `EIGEN_NO_CUDA`
target_compile_definitions(seissol-common-properties INTERFACE EIGEN_NO_CUDA)

if (EIGEN3_INCLUDE_DIR)
  target_include_directories(seissol-common-properties INTERFACE ${EIGEN3_INCLUDE_DIR})
endif()

target_include_directories(seissol-common-properties INTERFACE
    ${CMAKE_CURRENT_SOURCE_DIR}/src
    ${CMAKE_CURRENT_SOURCE_DIR}/submodules
    ${CMAKE_CURRENT_SOURCE_DIR}/submodules/yateto/include
    ${CMAKE_CURRENT_BINARY_DIR}/src/
)

target_compile_definitions(seissol-common-properties INTERFACE
    CONVERGENCE_ORDER=${ORDER}
    NUMBER_OF_RELAXATION_MECHANISMS=${NUMBER_OF_MECHANISMS}
    ${DR_QUAD_RULE}
)

if (PREMULTIPLY_FLUX)
  target_compile_definitions(seissol-common-properties INTERFACE USE_PREMULTIPLY_FLUX)
endif()

# adjust prefix name of executables
if ("${DEVICE_ARCH_STR}" STREQUAL "none")
  set(EXE_NAME_PREFIX "${CMAKE_BUILD_TYPE}_${HOST_ARCH_STR}_${ORDER}_${EQUATIONS}")
else()
  set(EXE_NAME_PREFIX "${CMAKE_BUILD_TYPE}_${DEVICE_ARCH_STR}_${DEVICE_BACKEND}_${ORDER}_${EQUATIONS}")
endif()

if (SHARED)
  set_target_properties(seissol-lib PROPERTIES OUTPUT_NAME "SeisSol_lib_${EXE_NAME_PREFIX}")
  install(TARGETS seissol-lib LIBRARY)
endif()

if (WITH_GPU)
  if (DEVICE_BACKEND STREQUAL "cuda")
    target_compile_definitions(seissol-common-properties INTERFACE SEISSOL_KERNELS_CUDA)
  endif()
  if (DEVICE_BACKEND STREQUAL "hip")
    target_compile_definitions(seissol-common-properties INTERFACE SEISSOL_KERNELS_HIP)
  endif()
  if (DEVICE_BACKEND STREQUAL "hipsycl" OR DEVICE_BACKEND STREQUAL "oneapi")
    target_compile_definitions(seissol-common-properties INTERFACE SEISSOL_KERNELS_SYCL)
  endif()

  # set SeisSol GPU definitions
  target_compile_definitions(seissol-common-properties INTERFACE ACL_DEVICE)

  # add device submodule
  add_subdirectory(submodules/Device)
  target_include_directories(seissol-common-properties INTERFACE submodules/Device)
  target_link_libraries(seissol-common-properties INTERFACE device)

  # add SeisSol GPU part
  target_link_libraries(seissol-common-properties INTERFACE seissol-device-lib)

  add_library(general-sycl-offloading SHARED
      ${SYCL_DEPENDENT_SRC_FILES}
      ${SYCL_ONLY_SRC_FILES})
  target_link_libraries(general-sycl-offloading PRIVATE seissol-common-properties)
  target_link_libraries(general-sycl-offloading PRIVATE seissol-common-lib)

  set(SYCL_CC "acpp" CACHE STRING "The SYCL Compiler used for general SYCL offloading")
  set(SYCL_CC_OPTIONS acpp hipsycl dpcpp)
  set_property(CACHE SYCL_CC PROPERTY STRINGS ${SYCL_CC_OPTIONS})

  if (SYCL_CC MATCHES "hipsycl" OR SYCL_CC MATCHES "acpp")
    message(STATUS "Using AdaptiveCpp for general SYCL offloading")
    # add GPU dynamic rupture target
    # always override ACPP_TARGETS, as we may need to override it when the architecture changes
    if (DEVICE_ARCH MATCHES "sm_*")
      if (CMAKE_CXX_COMPILER_ID MATCHES "NVHPC|PGI")
        set(SYCL_USE_NVHPC_DEFAULT ON)
      else()
        set(SYCL_USE_NVHPC_DEFAULT OFF)
      endif()
      option(SYCL_USE_NVHPC "For Nvidia GPUs, use nvhpc instead of CUDA/nvcc." ${SYCL_USE_NVHPC_DEFAULT})
      if (SYCL_USE_NVHPC)
        # we assume that hipsycl was compiled with nvhpc compiler collection
        string(REPLACE sm_ cc NVCPP_ARCH ${DEVICE_ARCH})
        set(HIPSYCL_TARGETS "cuda-nvcxx:${NVCPP_ARCH}" CACHE STRING "" FORCE)
        set(ACPP_TARGETS "cuda-nvcxx:${NVCPP_ARCH}" CACHE STRING "" FORCE)
      else()
        set(HIPSYCL_TARGETS "cuda:${DEVICE_ARCH}" CACHE STRING "" FORCE)
        set(ACPP_TARGETS "cuda:${DEVICE_ARCH}" CACHE STRING "" FORCE)
        target_compile_options(general-sycl-offloading PRIVATE -Wno-unknown-cuda-version)
      endif()
      target_compile_definitions(general-sycl-offloading PRIVATE SYCL_PLATFORM_NVIDIA)
    elseif(DEVICE_ARCH MATCHES "gfx*")
      set(HIPSYCL_TARGETS "hip:${DEVICE_ARCH}" CACHE STRING "" FORCE)
      set(ACPP_TARGETS "hip:${DEVICE_ARCH}" CACHE STRING "" FORCE)
      target_compile_definitions(general-sycl-offloading PRIVATE SYCL_PLATFORM_AMD)
    else()
      set(HIPSYCL_TARGETS "${DEVICE_BACKEND}:${DEVICE_ARCH}" CACHE STRING "" FORCE)
      set(ACPP_TARGETS "${DEVICE_BACKEND}:${DEVICE_ARCH}" CACHE STRING "" FORCE)
      target_compile_definitions(general-sycl-offloading PRIVATE SYCL_PLATFORM_Intel)
    endif()

    find_package(AdaptiveCpp)
    if (NOT AdaptiveCpp_FOUND)
      message(WARNING "AdaptiveCpp was not found. Retrying with hipSYCL as package name...")
      find_package(hipSYCL REQUIRED)
    endif()

    # note, we need to add openmp as a link option explicitly for some compilers.
    # it is probably an issue of `add_sycl_to_target` macro
    target_link_options(general-sycl-offloading PRIVATE ${OpenMP_CXX_FLAGS})
    add_sycl_to_target(TARGET general-sycl-offloading SOURCES ${SYCL_ONLY_SRC_FILES})
  else()
    find_package(DpcppFlags REQUIRED)
    message(STATUS "Using DPC++ for general SYCL offloading")
    target_link_libraries(general-sycl-offloading PRIVATE dpcpp::device_flags)
    target_link_libraries(seissol-common-properties INTERFACE dpcpp::interface)
  endif()

  add_dependencies(general-sycl-offloading seissol-codegen)

  set_target_properties(general-sycl-offloading PROPERTIES OUTPUT_NAME "SeisSol_offloading_${EXE_NAME_PREFIX}")
  set_target_properties(seissol-device-lib PROPERTIES OUTPUT_NAME "SeisSol_gpucodegen_${EXE_NAME_PREFIX}")
  set_target_properties(device PROPERTIES OUTPUT_NAME "device_${CMAKE_BUILD_TYPE}_${DEVICE_ARCH_STR}_${DEVICE_BACKEND}")

  # set up GPU install targets
  install(TARGETS general-sycl-offloading LIBRARY)
  install(TARGETS seissol-device-lib LIBRARY)
  install(TARGETS device LIBRARY)
else()
  # add DR source files to seissol-lib if we are compiling without any GPU support
  target_sources(seissol-common-lib PRIVATE ${SYCL_DEPENDENT_SRC_FILES})
endif()

# C++ compiler settings
if ("${CMAKE_CXX_COMPILER_ID}" STREQUAL "GNU")
  target_compile_options(seissol-lib INTERFACE -pedantic $<$<OR:$<COMPILE_LANGUAGE:CXX>,$<COMPILE_LANGUAGE:C>>:-Wall -Wextra -Wno-unused-parameter -Wno-unknown-pragmas>)

  # using GCC
elseif ("${CMAKE_CXX_COMPILER_ID}" STREQUAL "Intel")
  # using Intel C++
  # todo remove std?, is ffreestanding needed?
  set(CMAKE_CXX_FLAGS "${CMAKE_CXX_FLAGS} -std=c++17")

  # Activate interprocedual optimization.
  #set_property(TARGET seissol-lib PROPERTY INTERPROCEDURAL_OPTIMIZATION TRUE) 
elseif (CMAKE_CXX_COMPILER_ID MATCHES "Clang|IntelLLVM")
  set(CMAKE_CXX_FLAGS "${CMAKE_CXX_FLAGS} -Wall -Wextra -pedantic -Wno-unused-parameter")

elseif(CMAKE_CXX_COMPILER_ID MATCHES "NVHPC|PGI")
    # warning 186 - pointless comparison of unsigned integer with zero detected
    # warning 612 - overloaded virtual function is only partially overridden
    # warning 111 - statement is unreachable
    set(WARNINGS "--display_error_number --diag_suppress186 --diag_suppress612 --diag_suppress111")
    if (CMAKE_CXX_COMPILER_VERSION VERSION_LESS "22.3.1")
      set(WARNINGS "${WARNINGS} --diag_suppress1")
    endif()

    # NOTE:
    # 1. --pending_instantiations=0 allows an infinite recursive template instantiation
    # 2. EIGEN_DONT_VECTORIZE=1 waiting for eigen3 support for nvhpc compiler collection w.r.t. vectorization
    set(CMAKE_CXX_FLAGS "${CMAKE_CXX_FLAGS} -Wc,--pending_instantiations=0 ${WARNINGS} -DEIGEN_DONT_VECTORIZE=0")
endif()

find_package(FILESYSTEM REQUIRED)
target_link_libraries(seissol-common-properties INTERFACE std::filesystem)

# Generated code does only work without red-zone.
if (HAS_REDZONE)
  set_source_files_properties(
      ${CMAKE_CURRENT_BINARY_DIR}/src/generated_code/subroutine.cpp PROPERTIES COMPILE_FLAGS -mno-red-zone
  )
endif()

# put every executable in the root build directory at the end
set(CMAKE_RUNTIME_OUTPUT_DIRECTORY ${CMAKE_BINARY_DIR})

<<<<<<< HEAD
# build seissol-bin
  add_executable(seissol-bin src/Main.cpp)
  set_target_properties(seissol-bin PROPERTIES OUTPUT_NAME "SeisSol_${EXE_NAME_PREFIX}")

  if (WITH_GPU)
    target_link_libraries(seissol-bin PUBLIC general-sycl-offloading)
  endif()
  target_link_libraries(seissol-bin PUBLIC seissol-lib)

  install(TARGETS seissol-bin RUNTIME)
# end build seissol-bin

# build seissol-proxy
  add_subdirectory(auto-tuning/proxy/src)
# end build seissol-proxy

=======
>>>>>>> 9a2298ac
if (LIKWID)
  find_package(likwid REQUIRED)
  if (BUILD_PROXY)
    target_compile_definitions(seissol-proxy-lib PUBLIC LIKWID_PERFMON)
    target_include_directories(seissol-proxy-lib PUBLIC ${LIKWID_INCLUDE_DIR})
    target_link_libraries(seissol-proxy-lib PUBLIC likwid::likwid)
  endif()
  target_compile_definitions(seissol-lib PUBLIC LIKWID_PERFMON)
  target_include_directories(seissol-lib PUBLIC ${LIKWID_INCLUDE_DIR})
  target_link_libraries(seissol-lib PUBLIC likwid::likwid)
endif()

if (TESTING)
  enable_testing()
  include(cmake/doctest.cmake)

<<<<<<< HEAD
  # Coverage
  if(COVERAGE AND CMAKE_COMPILER_IS_GNUCXX)
    include(cmake/CodeCoverage.cmake)
    append_coverage_compiler_flags()
    setup_target_for_coverage_lcov(
            NAME seissol-coverage
            EXECUTABLE seissol-serial-test
            EXCLUDE "/usr/*"
                    "submodules/*"
                    "*/tests/*"
                    "external/*"
                    "*/yaml-cpp-install/*"
    )
  endif()

=======
>>>>>>> 9a2298ac
  set(seissol_test_sources
          src/tests/Model/TestModel.cpp
          src/tests/Initializer/TestInitializer.cpp
          src/tests/Numerical/TestNumerical.cpp
          src/tests/Geometry/TestGeometry.cpp
          src/tests/Kernel/TestKernel.cpp
          src/tests/SourceTerm/TestSourceTerm.cpp
          src/tests/Parallel/TestParallel.cpp
          src/tests/ResultWriter/TestResultWriter.cpp
          src/tests/Solver/time_stepping/TestSolverTimeStepping.cpp
          src/tests/DynamicRupture/TestDynamicRupture.cpp
          src/tests/Common/TestCommon.cpp
          )


  if (TESTING_GENERATED)
    # FIXME: fix by removing the `using namespace` in the test files
    # and replace by ${CMAKE_CURRENT_BINARY_DIR}/src/generated_code/test-kernel.cpp
    file(GLOB_RECURSE KERNEL_TESTFILES ${CMAKE_CURRENT_BINARY_DIR}/src/generated_code/**/test-kernel.cpp)
    set(seissol_test_sources
            ${seissol_test_sources}
            ${KERNEL_TESTFILES}
            )
  endif()

  configure_file(
    ${CMAKE_CURRENT_SOURCE_DIR}/src/tests/Initializer/time_stepping/mesh.h5
    ${CMAKE_CURRENT_BINARY_DIR}/Testing/mesh.h5
    COPYONLY
    )
  configure_file(
    ${CMAKE_CURRENT_SOURCE_DIR}/src/tests/Initializer/time_stepping/material.yaml
    ${CMAKE_CURRENT_BINARY_DIR}/Testing/material.yaml
    COPYONLY
    )
  configure_file(
    ${CMAKE_CURRENT_SOURCE_DIR}/src/tests/ResultWriter/receiver_correct.dat
    ${CMAKE_CURRENT_BINARY_DIR}/Testing/receiver_correct.dat
    COPYONLY
  )

  configure_file(
    ${CMAKE_CURRENT_SOURCE_DIR}/src/tests/Reader/fsrm_source1.dat
    ${CMAKE_CURRENT_BINARY_DIR}/Testing/fsrm_source1.dat
    COPYONLY
  )
  configure_file(
    ${CMAKE_CURRENT_SOURCE_DIR}/src/tests/Reader/fsrm_source2.dat
    ${CMAKE_CURRENT_BINARY_DIR}/Testing/fsrm_source2.dat
    COPYONLY
  )

  if (NETCDF)
    configure_file(
            ${CMAKE_CURRENT_SOURCE_DIR}/src/tests/Reader/source_loh.nrf
            ${CMAKE_CURRENT_BINARY_DIR}/Testing/source_loh.nrf
            COPYONLY
    )
    set(seissol_test_sources ${seissol_test_sources} ${CMAKE_CURRENT_SOURCE_DIR}/src/tests/Reader/ReaderTest.cpp)
  endif()

  add_executable(seissol-serial-test
            ${seissol_test_sources}
            src/tests/TestMain.cpp)
  target_link_libraries(seissol-serial-test PRIVATE seissol-lib)
if(WITH_GPU)
  target_link_libraries(seissol-serial-test PRIVATE general-sycl-offloading)
endif()
  target_include_directories(seissol-serial-test PUBLIC external/)

  separate_arguments(TESTING_COMMAND_LIST NATIVE_COMMAND ${TESTING_COMMAND})
  set_property(TARGET seissol-serial-test PROPERTY CROSSCOMPILING_EMULATOR ${TESTING_COMMAND_LIST})
  doctest_discover_tests(seissol-serial-test)

  # Avoid duplicate definition of FLOP counters
<<<<<<< HEAD
  target_compile_definitions(seissol-serial-test PRIVATE YATETO_TESTING_NO_FLOP_COUNTER)
=======
  target_compile_definitions(SeisSol-serial-test PRIVATE YATETO_TESTING_NO_FLOP_COUNTER)

  # Coverage
  if(COVERAGE AND CMAKE_COMPILER_IS_GNUCXX)
    setup_target_for_coverage_lcov(
            NAME seissol-coverage
            EXECUTABLE SeisSol-serial-test
            EXCLUDE "/usr/*"
                    "submodules/*"
                    "*/tests/*"
                    "external/*"
                    "*/src/generated_code/*"
                    "/opt/*"
            LCOV_ARGS --ignore-errors inconsistent
                      --ignore-errors unused
    )
  endif()
endif()

# build SeisSol-bin
add_executable(SeisSol-bin src/Main.cpp)
set_target_properties(SeisSol-bin PROPERTIES OUTPUT_NAME "SeisSol_${EXE_NAME_PREFIX}")

if (WITH_GPU)
  target_link_libraries(SeisSol-bin PUBLIC general-sycl-offloading)
>>>>>>> 9a2298ac
endif()
target_link_libraries(SeisSol-bin PUBLIC SeisSol-lib)

install(TARGETS SeisSol-bin RUNTIME)
# end build SeisSol-bin

# build SeisSol-proxy
add_subdirectory(auto-tuning/proxy/src)
# end build SeisSol-proxy

if (WITH_GPU)
  string(TOUPPER "${DEVICE_BACKEND}" BACKEND_UPPER_CASE)
  set(RUN_GPU_TIME_SELECTOR "${BACKEND_UPPER_CASE}_VISIBLE_DEVICES")
  configure_file(${PROJECT_SOURCE_DIR}/cmake/gpu-launch-template.in
                 ${PROJECT_BINARY_DIR}/seissol-launch
                 @ONLY)
  file(CHMOD ${PROJECT_BINARY_DIR}/seissol-launch PERMISSIONS OWNER_READ OWNER_WRITE OWNER_EXECUTE)
  install(FILES ${PROJECT_BINARY_DIR}/seissol-launch DESTINATION ${CMAKE_INSTALL_PREFIX}/share
          PERMISSIONS OWNER_READ OWNER_WRITE OWNER_EXECUTE)
endif()

# https://blog.kitware.com/static-checks-with-cmake-cdash-iwyu-clang-tidy-lwyu-cpplint-and-cppcheck/
# https://ortogonal.github.io/cmake-clang-tidy/<|MERGE_RESOLUTION|>--- conflicted
+++ resolved
@@ -564,25 +564,6 @@
 # put every executable in the root build directory at the end
 set(CMAKE_RUNTIME_OUTPUT_DIRECTORY ${CMAKE_BINARY_DIR})
 
-<<<<<<< HEAD
-# build seissol-bin
-  add_executable(seissol-bin src/Main.cpp)
-  set_target_properties(seissol-bin PROPERTIES OUTPUT_NAME "SeisSol_${EXE_NAME_PREFIX}")
-
-  if (WITH_GPU)
-    target_link_libraries(seissol-bin PUBLIC general-sycl-offloading)
-  endif()
-  target_link_libraries(seissol-bin PUBLIC seissol-lib)
-
-  install(TARGETS seissol-bin RUNTIME)
-# end build seissol-bin
-
-# build seissol-proxy
-  add_subdirectory(auto-tuning/proxy/src)
-# end build seissol-proxy
-
-=======
->>>>>>> 9a2298ac
 if (LIKWID)
   find_package(likwid REQUIRED)
   if (BUILD_PROXY)
@@ -599,24 +580,6 @@
   enable_testing()
   include(cmake/doctest.cmake)
 
-<<<<<<< HEAD
-  # Coverage
-  if(COVERAGE AND CMAKE_COMPILER_IS_GNUCXX)
-    include(cmake/CodeCoverage.cmake)
-    append_coverage_compiler_flags()
-    setup_target_for_coverage_lcov(
-            NAME seissol-coverage
-            EXECUTABLE seissol-serial-test
-            EXCLUDE "/usr/*"
-                    "submodules/*"
-                    "*/tests/*"
-                    "external/*"
-                    "*/yaml-cpp-install/*"
-    )
-  endif()
-
-=======
->>>>>>> 9a2298ac
   set(seissol_test_sources
           src/tests/Model/TestModel.cpp
           src/tests/Initializer/TestInitializer.cpp
@@ -692,16 +655,13 @@
   doctest_discover_tests(seissol-serial-test)
 
   # Avoid duplicate definition of FLOP counters
-<<<<<<< HEAD
   target_compile_definitions(seissol-serial-test PRIVATE YATETO_TESTING_NO_FLOP_COUNTER)
-=======
-  target_compile_definitions(SeisSol-serial-test PRIVATE YATETO_TESTING_NO_FLOP_COUNTER)
 
   # Coverage
   if(COVERAGE AND CMAKE_COMPILER_IS_GNUCXX)
     setup_target_for_coverage_lcov(
             NAME seissol-coverage
-            EXECUTABLE SeisSol-serial-test
+            EXECUTABLE seissol-serial-test
             EXCLUDE "/usr/*"
                     "submodules/*"
                     "*/tests/*"
@@ -714,22 +674,21 @@
   endif()
 endif()
 
-# build SeisSol-bin
-add_executable(SeisSol-bin src/Main.cpp)
-set_target_properties(SeisSol-bin PROPERTIES OUTPUT_NAME "SeisSol_${EXE_NAME_PREFIX}")
+# build seissol-bin
+add_executable(seissol-bin src/Main.cpp)
+set_target_properties(seissol-bin PROPERTIES OUTPUT_NAME "SeisSol_${EXE_NAME_PREFIX}")
 
 if (WITH_GPU)
-  target_link_libraries(SeisSol-bin PUBLIC general-sycl-offloading)
->>>>>>> 9a2298ac
-endif()
-target_link_libraries(SeisSol-bin PUBLIC SeisSol-lib)
-
-install(TARGETS SeisSol-bin RUNTIME)
-# end build SeisSol-bin
-
-# build SeisSol-proxy
+  target_link_libraries(seissol-bin PUBLIC general-sycl-offloading)
+endif()
+target_link_libraries(seissol-bin PUBLIC seissol-lib)
+
+install(TARGETS seissol-bin RUNTIME)
+# end build seissol-bin
+
+# build seissol-proxy
 add_subdirectory(auto-tuning/proxy/src)
-# end build SeisSol-proxy
+# end build seissol-proxy
 
 if (WITH_GPU)
   string(TOUPPER "${DEVICE_BACKEND}" BACKEND_UPPER_CASE)
