cmake_minimum_required(VERSION 3.13)

# use <PackageName>_ROOT variables
if(POLICY CMP0074)
  cmake_policy(SET CMP0074 NEW)
endif()
# honor CMAKE_REQUIRED_LIBRARIES in the include file check macros
if(POLICY CMP0075)
  cmake_policy(SET CMP0075 NEW)
endif()

project(SeisSol LANGUAGES C CXX Fortran)

if (CMAKE_CXX_COMPILER_ID MATCHES "NVHPC|PGI")
  set(NVHPC_REQUIRED_VERSION "22.1.0")
  if (CMAKE_CXX_COMPILER_VERSION VERSION_LESS NVHPC_REQUIRED_VERSION)
    message(FATAL_ERROR "NVHPC version ${NVHPC_REQUIRED_VERSION} or higher is required")
  endif()
endif()

# set hardware specific definition needed for seissol compilation
# 'process_users_input' returns the following:
#
#       switches: HDF5, NETCDF, METIS, MPI, OPENMP, ASAGI, SIONLIB, MEMKIND, PROXY_PYBINDING, ENABLE_PIC_COMPILATION
#
#       user's input: HOST_ARCH, DEVICE_ARCH, DEVICE_SUB_ARCH,
#                     ORDER, NUMBER_OF_MECHANISMS, EQUATIONS,
#                     PRECISION, DYNAMIC_RUPTURE_METHOD,
#                     NUMBER_OF_FUSED_SIMULATIONS,
#                     MEMORY_LAYOUT, COMMTHREAD,
#                     LOG_LEVEL, LOG_LEVEL_MASTER,
#                     GEMM_TOOLS_LIST, EXTRA_CXX_FLAGS
#
#       derived input: REAL_SIZE_IN_BYTES, ALIGNMENT, ARCH_STRING, NUMBER_OF_QUANTITIES, WITH_GPU
#
include(cmake/process_users_input.cmake)
set(HARDWARE_DEFINITIONS "ALIGNMENT=${ALIGNMENT}"
                         "REAL_SIZE=${REAL_SIZE_IN_BYTES}"
                         "ALIGNED_REAL_SIZE=${REAL_SIZE_IN_BYTES}")

# TODO: Move one dir up.
set(CMAKE_MODULE_PATH "${PROJECT_SOURCE_DIR}/cmake" "${CMAKE_ROOT}/Modules")

set(CMAKE_CXX_STANDARD 17)
set(CMAKE_CXX_STANDARD_REQUIRED ON)
set(CMAKE_CXX_EXTENSIONS OFF)
set_property(CACHE CMAKE_BUILD_TYPE PROPERTY STRINGS
        "Debug" "Release" "RelWithDebInfo") # MinSizeRel is useless for us
if(NOT CMAKE_BUILD_TYPE)
  set(CMAKE_BUILD_TYPE Release)
  message(STATUS "Set build type to Release as none was supplied.")
endif()


# Generate version.h

include(GetGitRevisionDescription)
git_describe(PACKAGE_GIT_VERSION  --dirty=\ \(modified\) --always)
configure_file("src/version_template.h"
               "${CMAKE_CURRENT_BINARY_DIR}/src/version.h")
message(STATUS "Current Git description: " ${PACKAGE_GIT_VERSION})


add_custom_target(build-time-make-directory ALL
    COMMAND ${CMAKE_COMMAND} -E make_directory "${CMAKE_CURRENT_BINARY_DIR}/src/generated_code")

set(GENERATED_FILES_FOR_SEISSOL src/generated_code/subroutine.h
                                src/generated_code/tensor.cpp
                                src/generated_code/subroutine.cpp
                                src/generated_code/gpulike_subroutine.cpp
                                src/generated_code/tensor.h
                                src/generated_code/init.cpp
                                src/generated_code/init.h
                                src/generated_code/kernel.h
                                src/generated_code/kernel.cpp)


if(PROXY_PYBINDING)
  find_package(Python3 REQUIRED COMPONENTS Interpreter Development)
else()
  find_package(Python3 REQUIRED COMPONENTS Interpreter)
endif()

add_custom_command(
  COMMAND
  "${Python3_EXECUTABLE}" "${CMAKE_CURRENT_SOURCE_DIR}/generated_code/generate.py"
     "--equations" ${EQUATIONS}
     "--matricesDir" ${CMAKE_CURRENT_SOURCE_DIR}/generated_code/matrices
     "--outputDir" ${CMAKE_CURRENT_BINARY_DIR}/src/generated_code
     "--host_arch" ${HOST_ARCH_STR}
     "--device_arch" ${DEVICE_ARCH_STR}
     "--device_backend" ${DEVICE_BACKEND}
     "--order" ${ORDER}
     "--numberOfMechanisms" ${NUMBER_OF_MECHANISMS}
     "--memLayout" ${MEMORY_LAYOUT}
     "--multipleSimulations" ${NUMBER_OF_FUSED_SIMULATIONS}
     "--dynamicRuptureMethod" ${DYNAMIC_RUPTURE_METHOD}
     "--PlasticityMethod" ${PLASTICITY_METHOD}
     "--gemm_tools" ${GEMM_TOOLS_LIST}
     WORKING_DIRECTORY ${CMAKE_SOURCE_DIR}/generated_code
     DEPENDS
<<<<<<< HEAD
       auto_tuning/config
       build-time-make-directory
       generated_code/arch.py
       generated_code/memlayout.py
       generated_code/viscoelastic.py
       generated_code/DynamicRupture.py
       generated_code/Plasticity.py
       generated_code/multSim.py
       generated_code/aderdg.py
       generated_code/generate.py
       generated_code/Point.py
       generated_code/elastic.py
       generated_code/viscoelastic2.py
       generated_code/poroelastic.py
       generated_code/anisotropic.py
       generated_code/SurfaceDisplacement.py
       generated_code/NodalBoundaryConditions.py
       generated_code/matrices/matrices_poroelastic.xml
    OUTPUT src/generated_code/subroutine.h
       src/generated_code/tensor.cpp
       src/generated_code/subroutine.cpp
       src/generated_code/gpulike_subroutine.cpp
       src/generated_code/tensor.h
       src/generated_code/init.cpp
       src/generated_code/init.h
       src/generated_code/kernel.h
       src/generated_code/kernel.cpp
       COMMENT "Codegen for tensor stuff."
       )

if(NUMBER_OF_FUSED_SIMULATIONS GREATER 1)
  target_compile_definitions(SeisSol-lib PUBLIC MULTIPLE_SIMULATIONS=${NUMBER_OF_FUSED_SIMULATIONS})
endif()

if (PLASTICITY_METHOD STREQUAL "ip")
  target_compile_definitions(SeisSol-lib PUBLIC USE_PLASTICITY_IP)
elseif (PLASTICITY_METHOD STREQUAL "nb")
  target_compile_definitions(SeisSol-lib PUBLIC USE_PLASTICITY_NB)
=======
        build-time-make-directory
        generated_code/arch.py
        generated_code/memlayout.py
        generated_code/viscoelastic.py
        generated_code/DynamicRupture.py
        generated_code/Plasticity.py
        generated_code/multSim.py
        generated_code/aderdg.py
        generated_code/generate.py
        generated_code/Point.py
        generated_code/elastic.py
        generated_code/viscoelastic2.py
        generated_code/poroelastic.py
        generated_code/anisotropic.py
        generated_code/SurfaceDisplacement.py
        generated_code/NodalBoundaryConditions.py
        generated_code/matrices/matrices_poroelastic.xml
    OUTPUT
        ${GENERATED_FILES_FOR_SEISSOL}
    COMMENT "Codegen for tensor stuff."
       )

add_custom_target(SeisSol-codegen ALL DEPENDS ${GENERATED_FILES_FOR_SEISSOL})

find_package(GemmTools REQUIRED)
include(src/sources.cmake)

# enforce code generation to run before any other target
add_dependencies(SeisSol-lib SeisSol-codegen)
if (WITH_GPU)
  add_dependencies(SeisSol-device-lib SeisSol-codegen)
endif()


if(GemmTools_INCLUDE_DIRS)
  target_include_directories(SeisSol-lib PUBLIC ${GemmTools_INCLUDE_DIRS})
endif()
if(GemmTools_LIBRARIES)
  target_link_libraries(SeisSol-lib PUBLIC ${GemmTools_LIBRARIES})
endif()
if(GemmTools_COMPILER_DEFINITIONS)
  target_compile_definitions(SeisSol-lib PUBLIC ${GemmTools_COMPILER_DEFINITIONS})
>>>>>>> d5656cd3
endif()

# Find appropriate compiler flags based on the target computer architecture
# and the target compiler
# 'get_arch_specific_flags' returns: CPU_ARCH_FLAGS
include(cmake/cpu_arch_flags.cmake)
get_arch_flags(${HOST_ARCH} ${CMAKE_CXX_COMPILER_ID})

# set hardware/compiler specific definitions and flags
target_compile_definitions(SeisSol-lib PUBLIC ${HARDWARE_DEFINITIONS})
target_compile_options(SeisSol-lib PUBLIC ${CPU_ARCH_FLAGS})

target_compile_definitions(SeisSol-lib PUBLIC LOGLEVEL=${LOG_LEVEL})
target_compile_definitions(SeisSol-lib PUBLIC LOG_LEVEL=${LOG_LEVEL_MASTER}
                                              LOGLEVEL0=${LOG_LEVEL_MASTER})


if (PLASTICITY_METHOD STREQUAL "ip")
  target_compile_definitions(SeisSol-lib PUBLIC USE_PLASTICITY_IP)
elseif (PLASTICITY_METHOD STREQUAL "nb")
  target_compile_definitions(SeisSol-lib PUBLIC USE_PLASTICITY_NB)
endif()


# enable interproc. opts for small cores
#if cpu in ['knc', 'knl', 'skx']:
#    flags.extend(['-ip'])

# Libs
include(ExternalProject)

find_package(easi 1.0.0 REQUIRED)
target_link_libraries(SeisSol-lib PUBLIC easi::easi)

if (OPENMP)
  find_package(OpenMP REQUIRED)
  target_link_libraries(SeisSol-lib PUBLIC OpenMP::OpenMP_CXX)
  target_link_libraries(SeisSol-lib PUBLIC OpenMP::OpenMP_Fortran)
  target_compile_definitions(SeisSol-lib PUBLIC OMP OMPI_SKIP_MPICXX)
endif()

if (MPI)
  find_package(MPI REQUIRED)

  target_include_directories(SeisSol-lib SYSTEM PUBLIC ${MPI_CXX_INCLUDE_PATH})
  target_link_libraries(SeisSol-lib PUBLIC MPI::MPI_C)

  target_include_directories(SeisSol-lib SYSTEM PUBLIC ${MPI_Fortran_INCLUDE_PATH})
  target_link_libraries(SeisSol-lib PUBLIC MPI::MPI_Fortran)

  target_compile_definitions(SeisSol-lib PUBLIC USE_MPI PARALLEL)

  if (MINI_SEISSOL)
    target_compile_definitions(SeisSol-lib PUBLIC USE_MINI_SEISSOL)
  endif()
endif()

if (COMMTHREAD)
  target_compile_definitions(SeisSol-lib PUBLIC USE_COMM_THREAD)
endif()

if (NUMA_AWARE_PINNING)
  target_compile_definitions(SeisSol-lib PUBLIC USE_NUMA_AWARE_PINNING)
  find_package(NUMA REQUIRED)

  target_include_directories(SeisSol-lib SYSTEM PUBLIC ${NUMA_INCLUDE_DIR})
  target_link_libraries(SeisSol-lib PUBLIC ${NUMA_LIBRARY})
endif()

#set(HDF5_PREFER_PARALLEL True)
if (NETCDF)
  find_package(NetCDF REQUIRED)
  target_include_directories(SeisSol-lib PUBLIC ${NetCDF_INCLUDE_DIRS})
  target_link_libraries(SeisSol-lib PUBLIC ${NetCDF_LIBRARY})
  target_compile_definitions(SeisSol-lib PUBLIC USE_NETCDF)
endif()

if (HDF5)
  if (MPI)
    set(HDF5_PREFER_PARALLEL True)
  endif()
  find_package(HDF5 REQUIRED
          COMPONENTS C HL)
  target_include_directories(SeisSol-lib PUBLIC ${HDF5_INCLUDE_DIRS})
  target_link_libraries(SeisSol-lib PUBLIC ${HDF5_C_HL_LIBRARIES} ${HDF5_C_LIBRARIES})
  target_compile_definitions(SeisSol-lib PUBLIC USE_HDF)
endif()  

# Parmetis
if (METIS)
  find_package(METIS REQUIRED)
  if (NOT METIS_64_BIT_INTEGER)
    message(WARNING "Found METIS which does not support IDXTYPEWIDTH = 64. But this is required for SeisSol.")
  endif()
  find_package(ParMETIS REQUIRED)
  target_include_directories(SeisSol-lib PUBLIC ${PARMETIS_INCLUDE_DIRS})
  target_link_libraries(SeisSol-lib PUBLIC ${PARMETIS_LIBRARIES})
  target_compile_definitions(SeisSol-lib PUBLIC USE_METIS)
endif()

find_package(PkgConfig REQUIRED) 
if (ASAGI)
  # todo warn if netcdf is off
  pkg_check_modules(ASAGI REQUIRED IMPORTED_TARGET asagi) # asagi_nompi?
  target_compile_definitions(SeisSol-lib PUBLIC USE_ASAGI)
  target_link_libraries(SeisSol-lib PUBLIC ${ASAGI_STATIC_LDFLAGS})
  target_include_directories(SeisSol-lib PUBLIC ${ASAGI_INCLUDE_DIRS})
  target_compile_options(SeisSol-lib PUBLIC ${ASAGI_CFLAGS} ${ASAGI_CFLAGS_OTHER})
endif()

if (MEMKIND)
  find_package(Memkind REQUIRED)
  target_include_directories(SeisSol-lib PUBLIC ${MEMKIND_INCLUDE_DIR})
  target_link_libraries(SeisSol-lib PUBLIC ${MEMKIND_LIBRARIES})
  target_compile_definitions(SeisSol-lib PUBLIC USE_MEMKIND)
endif()

if(${EQUATIONS} STREQUAL "poroelastic")
  include(CheckLanguage)
  check_language(Fortran)
  if(CMAKE_Fortran_COMPILER)
    enable_language(Fortran)
    include(FortranCInterface)
    FortranCInterface_HEADER(FC.h MACRO_NAMESPACE "FC_")
    find_package(LAPACK REQUIRED)
    target_include_directories(SeisSol-lib PUBLIC ${CMAKE_CURRENT_BINARY_DIR})
    message(${LAPACK_LIBRARIES})
    target_link_libraries(SeisSol-lib PUBLIC ${LAPACK_LIBRARIES})
  else()
    message(FATAL_ERROR "SeisSol needs a Fortran compiler.")
  endif()
endif()

if (WITH_GPU)
  add_subdirectory(submodules/Device)
  target_include_directories(SeisSol-lib PUBLIC submodules/Device)
  target_link_libraries(SeisSol-lib PUBLIC device)
  target_compile_definitions(SeisSol-lib PUBLIC ACL_DEVICE)

  target_link_libraries(SeisSol-lib PUBLIC SeisSol-device-lib)
endif()

if (INTEGRATE_QUANTITIES)
  target_compile_definitions(SeisSol-lib PUBLIC INTEGRATE_QUANTITIES)
endif()

if (ADDRESS_SANITIZER_DEBUG)
  target_link_libraries(SeisSol-lib PUBLIC debug
          -fno-omit-frame-pointer -fsanitize=address -fsanitize-recover=address
  )
endif()


# Note: it is better to include `async` as
# system headers because they emit lot's of warnings
# from clang. Most of them are issues with respect
# to overriden virtual methods
target_include_directories(SeisSol-lib SYSTEM PUBLIC
  ${CMAKE_CURRENT_SOURCE_DIR}/submodules/async
)


find_package(Eigen3 3.4 REQUIRED)
target_link_libraries(SeisSol-lib PUBLIC Eigen3::Eigen)

find_package(yaml-cpp REQUIRED
        PATHS ${CMAKE_CURRENT_BINARY_DIR})

target_include_directories(SeisSol-lib PUBLIC
    ${CMAKE_CURRENT_SOURCE_DIR}/src
    ${CMAKE_CURRENT_SOURCE_DIR}/submodules
    ${CMAKE_CURRENT_SOURCE_DIR}/submodules/yateto/include
    ${CMAKE_CURRENT_BINARY_DIR}/src/
)

target_compile_definitions(SeisSol-lib PUBLIC
    CONVERGENCE_ORDER=${ORDER}
	NUMBER_OF_QUANTITIES=${NUMBER_OF_QUANTITIES}
	NUMBER_OF_RELAXATION_MECHANISMS=${NUMBER_OF_MECHANISMS}
	ENABLE_MATRIX_PREFETCH
)

# Fortran compliler settings
if ("${CMAKE_Fortran_COMPILER_ID}" STREQUAL "GNU")
  target_compile_options(SeisSol-lib PUBLIC $<$<COMPILE_LANGUAGE:Fortran>:-cpp -ffree-line-length-none -fdefault-real-8 -Wno-unused-parameter>)
elseif ("${CMAKE_Fortran_COMPILER_ID}" STREQUAL "Intel")
  # todo intel, is needed:  -align -align array64byte
  # todo -r8 -WB is needed for intel (8 byte precision for reals)
  set(CMAKE_Fortran_FLAGS "${CMAKE_Fortran_FLAGS} -cpp -r8 -WB")
elseif(CMAKE_Fortran_COMPILER_ID MATCHES "NVHPC|PGI")
    # NOTE:
    # 1. -Mpreprocess enables a C preprocessor macro
    # 2. -Mfree specifies fortran free format
    # 3. -r8 Interpret REAL variables as DOUBLE PRECISION
    # 4. BG (see, Initializer/preProcessorMacros.fpp) around logDebug, logInfo, etc.
  target_compile_options(SeisSol-lib PUBLIC $<$<COMPILE_LANGUAGE:Fortran>:-Mpreprocess -Mfree -r8 -DBG>)
elseif ("${CMAKE_Fortran_COMPILER_ID}" STREQUAL "Flang")
  target_compile_options(SeisSol-lib PUBLIC $<$<COMPILE_LANGUAGE:Fortran>:-cpp -ffree-form -fdefault-real-8 -DBG>)
endif()

# C++ compiler settings
if ("${CMAKE_CXX_COMPILER_ID}" STREQUAL "GNU")
  target_compile_options(SeisSol-lib PUBLIC -pedantic $<$<OR:$<COMPILE_LANGUAGE:CXX>,$<COMPILE_LANGUAGE:C>>:-Wall -Wextra -Wno-unused-parameter -Wno-unknown-pragmas>)

  # using GCC
elseif ("${CMAKE_CXX_COMPILER_ID}" STREQUAL "Intel")
  # using Intel C++
  # todo remove std?, is ffreestanding needed?
  set(CMAKE_CXX_FLAGS "${CMAKE_CXX_FLAGS} -std=c++17")

  # Activate interprocedual optimization.
  #set_property(TARGET SeisSol-lib PROPERTY INTERPROCEDURAL_OPTIMIZATION TRUE) 
elseif (CMAKE_CXX_COMPILER_ID MATCHES "Clang|IntelLLVM")
  set(CMAKE_CXX_FLAGS "${CMAKE_CXX_FLAGS} -std=c++17 -Wall -Wextra -pedantic -Wno-unused-parameter")

elseif(CMAKE_CXX_COMPILER_ID MATCHES "NVHPC|PGI")
    set(WARNINGS "--display_error_number --diag_suppress186")
    if (CMAKE_CXX_COMPILER_VERSION VERSION_LESS "22.1.1")
      set(WARNINGS "${WARNINGS} --diag_suppress1")
    endif()

    # NOTE:
    # 1. --pending_instantiations=0 allows an infinite recursive template instantiation
    # 2. EIGEN_DONT_VECTORIZE=1 waiting for eigen3 support for nvhpc compiler collection w.r.t. vectorization
    set(CMAKE_CXX_FLAGS "${CMAKE_CXX_FLAGS} -std=c++17 -Wc,--pending_instantiations=0 ${WARNINGS} -DEIGEN_DONT_VECTORIZE=0")
endif()

find_package(FILESYSTEM REQUIRED)
target_link_libraries(SeisSol-lib PUBLIC std::filesystem)

# Generated code does only work without red-zone.
if (HAS_REDZONE)
  set_source_files_properties(
      ${CMAKE_CURRENT_BINARY_DIR}/src/generated_code/subroutine.cpp PROPERTIES COMPILE_FLAGS -mno-red-zone
  )
endif()

# adjust prefix name of executables
if ("${DEVICE_ARCH_STR}" STREQUAL "none")
  set(EXE_NAME_PREFIX "${CMAKE_BUILD_TYPE}_${HOST_ARCH_STR}_${ORDER}_${EQUATIONS}")
else()
  set(EXE_NAME_PREFIX "${CMAKE_BUILD_TYPE}_${DEVICE_ARCH_STR}_${DEVICE_BACKEND}_${ORDER}_${EQUATIONS}")
endif()


add_executable(SeisSol-bin src/main.cpp)
target_link_libraries(SeisSol-bin PUBLIC SeisSol-lib)
set_target_properties(SeisSol-bin PROPERTIES OUTPUT_NAME "SeisSol_${EXE_NAME_PREFIX}")

# SeisSol proxy-core
add_library(SeisSol-proxy-core auto_tuning/proxy/src/proxy_seissol.cpp)
target_link_libraries(SeisSol-proxy-core PUBLIC SeisSol-lib)

if (PROXY_PYBINDING)
  if ("${CMAKE_CXX_COMPILER_ID}" STREQUAL "Intel")
    find_package(pybind11 2.6.2 REQUIRED)
  else()
    find_package(pybind11 2.3.0 REQUIRED)
  endif()

  pybind11_add_module(seissol_proxy_bindings auto_tuning/proxy/src/proxy_bindings.cpp)
  target_link_libraries(seissol_proxy_bindings PUBLIC SeisSol-proxy-core)
  file(COPY auto_tuning/proxy/src/proxy-runners DESTINATION ${CMAKE_CURRENT_BINARY_DIR})
endif()

# C/C++ proxy interface
add_executable(SeisSol-proxy auto_tuning/proxy/src/proxy_main.cpp)
target_link_libraries(SeisSol-proxy PUBLIC SeisSol-proxy-core SeisSol-lib)
set_target_properties(SeisSol-proxy PROPERTIES OUTPUT_NAME "SeisSol_proxy_${EXE_NAME_PREFIX}")

if (LIKWID)
  find_package(likwid REQUIRED)
  target_compile_definitions(SeisSol-proxy-core PUBLIC LIKWID_PERFMON)
  target_include_directories(SeisSol-proxy-core PUBLIC ${LIKWID_INCLUDE_DIR})
  target_link_libraries(SeisSol-proxy-core PUBLIC likwid::likwid)
endif()

if (TESTING)
  enable_testing()
  include(cmake/doctest.cmake)

  # Coverage
  if(COVERAGE AND CMAKE_COMPILER_IS_GNUCXX)
    include(cmake/CodeCoverage.cmake)
    append_coverage_compiler_flags()
    setup_target_for_coverage_lcov(
            NAME SeisSol-coverage
            EXECUTABLE SeisSol-serial-test
            EXCLUDE "/usr/*"
                    "submodules/*"
                    "*/tests/*"
                    "external/*"
                    "*/yaml-cpp-install/*"
    )
  endif()

  set(seissol_test_sources
          src/tests/Model/TestModel.cpp
          src/tests/Initializer/TestInitializer.cpp
          src/tests/Numerical_aux/TestNumerical_aux.cpp
          src/tests/Geometry/TestGeometry.cpp
          src/tests/Kernel/TestKernel.cpp
          src/tests/SourceTerm/TestSourceTerm.cpp
          src/tests/Pipeline/TestPipeline.cpp
          src/tests/ResultWriter/TestResultWriter.cpp
          src/tests/Solver/time_stepping/TestSolverTimeStepping.cpp
          )


  if (TESTING_GENERATED)
    set(seissol_test_sources
            ${seissol_test_sources}
            ${CMAKE_CURRENT_BINARY_DIR}/src/generated_code/test-kernel.cpp
            )
  endif()

  configure_file(
    ${CMAKE_CURRENT_SOURCE_DIR}/src/tests/Initializer/time_stepping/mesh.h5
    ${CMAKE_CURRENT_BINARY_DIR}/Testing/mesh.h5
    COPYONLY
    )
  configure_file(
    ${CMAKE_CURRENT_SOURCE_DIR}/src/tests/Initializer/time_stepping/material.yaml
    ${CMAKE_CURRENT_BINARY_DIR}/Testing/material.yaml
    COPYONLY
    )
  configure_file(
    ${CMAKE_CURRENT_SOURCE_DIR}/src/tests/ResultWriter/receiver_correct.dat
    ${CMAKE_CURRENT_BINARY_DIR}/Testing/receiver_correct.dat
    COPYONLY
  )

  if (NETCDF)
    configure_file(
            ${CMAKE_CURRENT_SOURCE_DIR}/src/tests/Reader/source_loh.nrf
            ${CMAKE_CURRENT_BINARY_DIR}/Testing/source_loh.nrf
            COPYONLY
    )
    set(seissol_test_sources ${seissol_test_sources} ${CMAKE_CURRENT_SOURCE_DIR}/src/tests/Reader/ReaderTest.cpp)
  endif()

  add_executable(SeisSol-serial-test
            ${seissol_test_sources}
            src/tests/test_main.cpp)
  target_link_libraries(SeisSol-serial-test PRIVATE SeisSol-lib)
  target_include_directories(SeisSol-serial-test PUBLIC external/)
  doctest_discover_tests(SeisSol-serial-test)

  # Avoid duplicate definition of FLOP counters
  target_compile_definitions(SeisSol-serial-test PRIVATE YATETO_TESTING_NO_FLOP_COUNTER)
endif()

# https://blog.kitware.com/static-checks-with-cmake-cdash-iwyu-clang-tidy-lwyu-cpplint-and-cppcheck/
# https://ortogonal.github.io/cmake-clang-tidy/<|MERGE_RESOLUTION|>--- conflicted
+++ resolved
@@ -60,7 +60,6 @@
                "${CMAKE_CURRENT_BINARY_DIR}/src/version.h")
 message(STATUS "Current Git description: " ${PACKAGE_GIT_VERSION})
 
-
 add_custom_target(build-time-make-directory ALL
     COMMAND ${CMAKE_COMMAND} -E make_directory "${CMAKE_CURRENT_BINARY_DIR}/src/generated_code")
 
@@ -99,46 +98,7 @@
      "--gemm_tools" ${GEMM_TOOLS_LIST}
      WORKING_DIRECTORY ${CMAKE_SOURCE_DIR}/generated_code
      DEPENDS
-<<<<<<< HEAD
-       auto_tuning/config
-       build-time-make-directory
-       generated_code/arch.py
-       generated_code/memlayout.py
-       generated_code/viscoelastic.py
-       generated_code/DynamicRupture.py
-       generated_code/Plasticity.py
-       generated_code/multSim.py
-       generated_code/aderdg.py
-       generated_code/generate.py
-       generated_code/Point.py
-       generated_code/elastic.py
-       generated_code/viscoelastic2.py
-       generated_code/poroelastic.py
-       generated_code/anisotropic.py
-       generated_code/SurfaceDisplacement.py
-       generated_code/NodalBoundaryConditions.py
-       generated_code/matrices/matrices_poroelastic.xml
-    OUTPUT src/generated_code/subroutine.h
-       src/generated_code/tensor.cpp
-       src/generated_code/subroutine.cpp
-       src/generated_code/gpulike_subroutine.cpp
-       src/generated_code/tensor.h
-       src/generated_code/init.cpp
-       src/generated_code/init.h
-       src/generated_code/kernel.h
-       src/generated_code/kernel.cpp
-       COMMENT "Codegen for tensor stuff."
-       )
-
-if(NUMBER_OF_FUSED_SIMULATIONS GREATER 1)
-  target_compile_definitions(SeisSol-lib PUBLIC MULTIPLE_SIMULATIONS=${NUMBER_OF_FUSED_SIMULATIONS})
-endif()
-
-if (PLASTICITY_METHOD STREQUAL "ip")
-  target_compile_definitions(SeisSol-lib PUBLIC USE_PLASTICITY_IP)
-elseif (PLASTICITY_METHOD STREQUAL "nb")
-  target_compile_definitions(SeisSol-lib PUBLIC USE_PLASTICITY_NB)
-=======
+        ${CMAKE_SOURCE_DIR}/auto_tuning/config
         build-time-make-directory
         generated_code/arch.py
         generated_code/memlayout.py
@@ -181,7 +141,6 @@
 endif()
 if(GemmTools_COMPILER_DEFINITIONS)
   target_compile_definitions(SeisSol-lib PUBLIC ${GemmTools_COMPILER_DEFINITIONS})
->>>>>>> d5656cd3
 endif()
 
 # Find appropriate compiler flags based on the target computer architecture
@@ -198,6 +157,9 @@
 target_compile_definitions(SeisSol-lib PUBLIC LOG_LEVEL=${LOG_LEVEL_MASTER}
                                               LOGLEVEL0=${LOG_LEVEL_MASTER})
 
+if(NUMBER_OF_FUSED_SIMULATIONS GREATER 1)
+  target_compile_definitions(SeisSol-lib PUBLIC MULTIPLE_SIMULATIONS=${NUMBER_OF_FUSED_SIMULATIONS})
+endif()
 
 if (PLASTICITY_METHOD STREQUAL "ip")
   target_compile_definitions(SeisSol-lib PUBLIC USE_PLASTICITY_IP)
@@ -215,6 +177,7 @@
 
 find_package(easi 1.0.0 REQUIRED)
 target_link_libraries(SeisSol-lib PUBLIC easi::easi)
+
 
 if (OPENMP)
   find_package(OpenMP REQUIRED)
