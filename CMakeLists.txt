--- conflicted
+++ resolved
@@ -168,7 +168,6 @@
 
 if (OPENMP)
   find_package(OpenMP REQUIRED)
-<<<<<<< HEAD
 #  target_link_libraries(SeisSol-gencode PRIVATE OpenMP::OpenMP_CXX)
 #  target_link_libraries(SeisSol-lib PUBLIC OpenMP::OpenMP_Fortran)
 #  target_compile_definitions(SeisSol-lib PUBLIC OMP OMPI_SKIP_MPICXX)
@@ -189,11 +188,6 @@
   else()
     target_link_libraries(SeisSol-lib PUBLIC OpenMP::OpenMP_CXX)
   endif()
-=======
-  target_link_libraries(SeisSol-lib PUBLIC OpenMP::OpenMP_CXX)
-  target_link_libraries(SeisSol-lib PUBLIC OpenMP::OpenMP_Fortran)
-  target_compile_definitions(SeisSol-lib PUBLIC OMP OMPI_SKIP_MPICXX)
->>>>>>> e9528be0
 endif()
 
 if (MPI)
@@ -313,12 +307,8 @@
 # from clang. Most of them are issues with respect
 # to overriden virtual methods
 target_include_directories(SeisSol-lib SYSTEM PUBLIC
-<<<<<<< HEAD
-  ${CMAKE_CURRENT_SOURCE_DIR}/submodules/eigen
-=======
   ${CMAKE_CURRENT_SOURCE_DIR}/submodules/eigen3
   ${CMAKE_CURRENT_SOURCE_DIR}/submodules/async
->>>>>>> e9528be0
 )
 
 find_package(yaml-cpp REQUIRED
