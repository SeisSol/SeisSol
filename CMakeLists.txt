cmake_minimum_required(VERSION 3.9)

if(POLICY CMP0075)
  cmake_policy(SET CMP0075 NEW)
endif()

project(SeisSol LANGUAGES C CXX Fortran)

# set hardware specific definition needed for seissol compilation
# 'process_users_input' returns the following:
#
#       switches: HDF5, NETCDF, METIS, MPI, OPENMP, ASAGI, SIONLIB, MEMKIND, PROXY_PYBINDING, ENABLE_PIC_COMPILATION
#
#       user's input: HOST_ARCH, DEVICE_ARCH, DEVICE_SUB_ARCH,
#                     ORDER, NUMBER_OF_MECHANISMS, EQUATIONS,
#                     PRECISION, DYNAMIC_RUPTURE_METHOD,
#                     NUMBER_OF_FUSED_SIMULATIONS,
#                     MEMORY_LAYOUT, COMMTHREAD,
#                     LOG_LEVEL, LOG_LEVEL_MASTER,
#                     GEMM_TOOLS_LIST, EXTRA_CXX_FLAGS
#
#       derived input: REAL_SIZE_IN_BYTES, ALIGNMENT, ARCH_STRING, NUMBER_OF_QUANTITIES, WITH_GPU
#
include(cmake/process_users_input.cmake)
set(HARDWARE_DEFINITIONS "ALIGNMENT=${ALIGNMENT}"
                         "REAL_SIZE=${REAL_SIZE_IN_BYTES}"
                         "ALIGNED_REAL_SIZE=${REAL_SIZE_IN_BYTES}")

# TODO: Move one dir up.
set(CMAKE_MODULE_PATH "${PROJECT_SOURCE_DIR}/cmake" ${CMAKE_MODULE_PATH})

set(CMAKE_CXX_STANDARD 17)
set(CMAKE_CXX_STANDARD_REQUIRED ON)
set(CMAKE_CXX_EXTENSIONS OFF)
set_property(CACHE CMAKE_BUILD_TYPE PROPERTY STRINGS
        "Debug" "Release" "RelWithDebInfo") # MinSizeRel is useless for us
if(NOT CMAKE_BUILD_TYPE)
  set(CMAKE_BUILD_TYPE Release)
  message(STATUS "Set build type to Release as none was supplied.")
endif()

# check linker flags for std::filesystem
include(filesystem)

# Generate version.h

include(GetGitRevisionDescription)
git_describe(PACKAGE_GIT_VERSION  --dirty=\ \(modified\) --always)
configure_file("src/version_template.h"
               "${CMAKE_CURRENT_BINARY_DIR}/src/version.h")
message(STATUS "Current Git description: " ${PACKAGE_GIT_VERSION})

find_package(GemmTools REQUIRED)
include(src/sources.cmake)

if(GemmTools_INCLUDE_DIRS)
  target_include_directories(SeisSol-lib PUBLIC ${GemmTools_INCLUDE_DIRS})
endif()
if(GemmTools_LIBRARIES)
  target_link_libraries(SeisSol-lib PUBLIC ${GemmTools_LIBRARIES})
endif()
if(GemmTools_COMPILER_DEFINITIONS)  
  target_compile_definitions(SeisSol-lib PUBLIC ${GemmTools_COMPILER_DEFINITIONS})
endif()

add_custom_target(build-time-make-directory ALL
    COMMAND ${CMAKE_COMMAND} -E make_directory "${CMAKE_CURRENT_BINARY_DIR}/src/generated_code")

add_custom_command(
  COMMAND
  "/usr/bin/env" python3 ${CMAKE_CURRENT_SOURCE_DIR}/generated_code/generate.py
     "--equations" ${EQUATIONS}
     "--matricesDir" ${CMAKE_CURRENT_SOURCE_DIR}/generated_code/matrices
     "--outputDir" ${CMAKE_CURRENT_BINARY_DIR}/src/generated_code
     "--host_arch" ${HOST_ARCH_STR}
     "--device_arch" ${DEVICE_ARCH_STR}
     "--device_sub_arch" ${DEVICE_SUB_ARCH}
     "--order" ${ORDER}
     "--numberOfMechanisms" ${NUMBER_OF_MECHANISMS}
     "--memLayout" ${MEMORY_LAYOUT}
     "--multipleSimulations" ${NUMBER_OF_FUSED_SIMULATIONS}
     "--dynamicRuptureMethod" ${DYNAMIC_RUPTURE_METHOD}
     "--PlasticityMethod" ${PLASTICITY_METHOD}
     "--gemm_tools" ${GEMM_TOOLS_LIST}
     WORKING_DIRECTORY ${CMAKE_SOURCE_DIR}/generated_code
     DEPENDS
       build-time-make-directory
       generated_code/arch.py
       generated_code/memlayout.py
       generated_code/viscoelastic.py
       generated_code/DynamicRupture.py
       generated_code/Plasticity.py
       generated_code/multSim.py
       generated_code/aderdg.py
       generated_code/generate.py
       generated_code/Point.py
       generated_code/elastic.py
       generated_code/viscoelastic2.py
       generated_code/anisotropic.py
       generated_code/SurfaceDisplacement.py
       generated_code/NodalBoundaryConditions.py
    OUTPUT src/generated_code/subroutine.h
       src/generated_code/tensor.cpp
       src/generated_code/subroutine.cpp
       src/generated_code/gpulike_subroutine.cpp
       src/generated_code/tensor.h
       src/generated_code/init.cpp
       src/generated_code/init.h
       src/generated_code/kernel.h
       src/generated_code/kernel.cpp
       COMMENT "Codegen for tensor stuff."
       )

if (PLASTICITY_METHOD STREQUAL "ip")
  target_compile_definitions(SeisSol-lib PUBLIC USE_PLASTICITY_IP)
elseif (PLASTICITY_METHOD STREQUAL "nb")
  target_compile_definitions(SeisSol-lib PUBLIC USE_PLASTICITY_NB)
endif()

# Find appropriate compiler flags based on the target computer architecture
# and the target compiler
# 'get_arch_specific_flags' returns: CPU_ARCH_FLAGS
include(cmake/cpu_arch_flags.cmake)
get_arch_flags(${HOST_ARCH} ${CMAKE_CXX_COMPILER_ID})

# set hardware/compiler specific definitions and flags
target_compile_definitions(SeisSol-lib PUBLIC ${HARDWARE_DEFINITIONS})
target_compile_options(SeisSol-lib PUBLIC ${CPU_ARCH_FLAGS})

target_compile_definitions(SeisSol-lib PUBLIC LOGLEVEL=${LOG_LEVEL})
target_compile_definitions(SeisSol-lib PUBLIC LOG_LEVEL=${LOG_LEVEL_MASTER}
                                              LOGLEVEL0=${LOG_LEVEL_MASTER})

# enable interproc. opts for small cores
#if cpu in ['knc', 'knl', 'skx']:
#    flags.extend(['-ip'])

# Libs
include(ExternalProject)

find_package(YAML-CPP 0.5.3 QUIET)
if (YAML-CPP_FOUND)
  target_link_libraries(SeisSol-lib PUBLIC ${YAML_CPP_LIBRARIES})
  target_include_directories(SeisSol-lib PUBLIC ${YAML_CPP_INCLUDE_DIR})
else()
  ExternalProject_Add(yaml-cpp-build
    SOURCE_DIR ${CMAKE_CURRENT_LIST_DIR}/submodules/yaml-cpp/
    INSTALL_DIR ${CMAKE_CURRENT_BINARY_DIR}/yaml-cpp-install
    PREFIX ${CMAKE_CURRENT_BINARY_DIR}/yaml-cpp
    CMAKE_ARGS -DCMAKE_BUILD_TYPE=Release
    -DCMAKE_INSTALL_PREFIX=<INSTALL_DIR>
    -DYAML_CPP_BUILD_TOOLS=OFF
    -DYAML_CPP_BUILD_TESTS=OFF
    -DCMAKE_C_COMPILER=${CMAKE_C_COMPILER}
    -DCMAKE_CXX_COMPILER=${CMAKE_CXX_COMPILER}
    -DCMAKE_CXX_FLAGS=${EXTRA_CXX_FLAGS}
  )
  add_dependencies(SeisSol-lib yaml-cpp-build)
  target_link_libraries(SeisSol-lib PUBLIC "${CMAKE_CURRENT_BINARY_DIR}/yaml-cpp-install/lib/libyaml-cpp.a")
  target_include_directories(SeisSol-lib PUBLIC ${CMAKE_CURRENT_BINARY_DIR}/yaml-cpp-install/include/)
endif()

if (USE_IMPALA_JIT_LLVM)
  find_package(ImpalaJIT-LLVM 1.0 REQUIRED)
  target_link_libraries(SeisSol-lib PRIVATE llvm::impalajit)
else()
  ExternalProject_Add(ImpalaJIT-build
    SOURCE_DIR ${CMAKE_CURRENT_LIST_DIR}/submodules/ImpalaJIT/
    INSTALL_DIR ${CMAKE_CURRENT_BINARY_DIR}/ImpalaJIT-install
    PREFIX ${CMAKE_CURRENT_BINARY_DIR}/ImpalaJIT
    CMAKE_ARGS -DCMAKE_BUILD_TYPE=Release
    -DCMAKE_INSTALL_PREFIX=<INSTALL_DIR>
    -DCMAKE_C_COMPILER=${CMAKE_C_COMPILER}
    -DCMAKE_CXX_COMPILER=${CMAKE_CXX_COMPILER}
    -DCMAKE_CXX_FLAGS=${EXTRA_CXX_FLAGS}
  )
  add_dependencies(SeisSol-lib ImpalaJIT-build)
  target_link_libraries(SeisSol-lib PUBLIC "${CMAKE_CURRENT_BINARY_DIR}/ImpalaJIT-install/lib/libimpalajit.a")
  target_include_directories(SeisSol-lib PUBLIC ${CMAKE_CURRENT_BINARY_DIR}/ImpalaJIT-install/include/)
endif()

# todo: if parallelization == omp/hybrid
if (OPENMP)
  find_package(OpenMP REQUIRED)
  target_link_libraries(SeisSol-lib PUBLIC OpenMP::OpenMP_CXX)
  set(CMAKE_Fortran_FLAGS "${CMAKE_Fortran_FLAGS} ${OpenMP_Fortran_FLAGS}")
  target_compile_definitions(SeisSol-lib PUBLIC OMP OMPI_SKIP_MPICXX)
endif()

if (MPI)
  find_package(MPI REQUIRED)

  target_include_directories(SeisSol-lib SYSTEM PUBLIC ${MPI_CXX_INCLUDE_PATH})
  target_link_libraries(SeisSol-lib PUBLIC MPI::MPI_C)

  target_include_directories(SeisSol-lib SYSTEM PUBLIC ${MPI_Fortran_INCLUDE_PATH})
  target_link_libraries(SeisSol-lib PUBLIC MPI::MPI_Fortran)

  target_compile_definitions(SeisSol-lib PUBLIC USE_MPI PARALLEL)
endif()

if (COMMTHREAD)
  target_compile_definitions(SeisSol-lib PUBLIC USE_COMM_THREAD)
endif()

if (NUMA_AWARE_PINNING)
  target_compile_definitions(SeisSol-lib PUBLIC USE_NUMA_AWARE_PINNING)
  find_package(NUMA REQUIRED)

  target_include_directories(SeisSol-lib SYSTEM PUBLIC ${NUMA_INCLUDE_DIR})
  target_link_libraries(SeisSol-lib PUBLIC ${NUMA_LIBRARY})
endif()

#set(HDF5_PREFER_PARALLEL True)
if (NETCDF)
  find_package(NetCDF REQUIRED)
  target_include_directories(SeisSol-lib PUBLIC ${NetCDF_INCLUDE_DIRS})
  target_link_libraries(SeisSol-lib PUBLIC ${NetCDF_LIBRARY})
  target_compile_definitions(SeisSol-lib PUBLIC USE_NETCDF)
endif()

if (HDF5)
  if (MPI)
    set(HDF5_PREFER_PARALLEL True)
  endif()
  find_package(HDF5 REQUIRED
          COMPONENTS C HL)
  target_include_directories(SeisSol-lib PUBLIC ${HDF5_INCLUDE_DIRS})
  target_link_libraries(SeisSol-lib PUBLIC ${HDF5_C_HL_LIBRARIES} ${HDF5_C_LIBRARIES})
  target_compile_definitions(SeisSol-lib PUBLIC USE_HDF)
endif()  

# Parmetis
if (METIS)
  find_package(METIS REQUIRED)
  if (NOT METIS_64_BIT_INTEGER)
    message(WARNING "Found METIS which does not support IDXTYPEWIDTH = 64. But this is required for SeisSol.")
  endif()
  find_package(ParMETIS REQUIRED)
  target_include_directories(SeisSol-lib PUBLIC ${PARMETIS_INCLUDE_DIRS})
  target_link_libraries(SeisSol-lib PUBLIC ${PARMETIS_LIBRARIES})
  target_compile_definitions(SeisSol-lib PUBLIC USE_METIS)
endif()

find_package(PkgConfig REQUIRED) 
if (ASAGI)
  # todo warn if netcdf is off
  pkg_check_modules(ASAGI REQUIRED asagi) # asagi_nompi?
  target_compile_definitions(SeisSol-lib PUBLIC USE_ASAGI)
  target_link_libraries(SeisSol-lib PUBLIC ${ASAGI_STATIC_LDFLAGS})
  target_include_directories(SeisSol-lib PUBLIC ${ASAGI_INCLUDE_DIRS})
  target_compile_options(SeisSol-lib PUBLIC ${ASAGI_CFLAGS} ${ASAGI_CFLAGS_OTHER})
endif()

if (MEMKIND)
  find_package(Memkind REQUIRED)
  target_include_directories(SeisSol-lib PUBLIC ${MEMKIND_INCLUDE_DIR})
  target_link_libraries(SeisSol-lib PUBLIC ${MEMKIND_LIBRARIES})
  target_compile_definitions(SeisSol-lib PUBLIC USE_MEMKIND)
endif()

if (WITH_GPU)
  add_subdirectory(submodules/Device)
  target_include_directories(SeisSol-lib PUBLIC submodules/Device)
  target_link_libraries(SeisSol-lib PUBLIC device)
  target_compile_definitions(SeisSol-lib PUBLIC ACL_DEVICE)
endif()

<<<<<<< HEAD
if (INTEGRATE_QUANTITIES)
  target_compile_definitions(SeisSol-lib PUBLIC INTEGRATE_QUANTITIES)
endif()


=======
if (ADDRESS_SANITIZER_DEBUG)
  target_link_libraries(SeisSol-lib PUBLIC debug
          -fno-omit-frame-pointer -fsanitize=address -fsanitize-recover=address
  )
endif()

>>>>>>> 16cde619
target_include_directories(SeisSol-lib PUBLIC
				   ${CMAKE_CURRENT_SOURCE_DIR}/src
				   ${CMAKE_CURRENT_SOURCE_DIR}/submodules
				   ${CMAKE_CURRENT_SOURCE_DIR}/submodules/async
				   ${CMAKE_CURRENT_SOURCE_DIR}/submodules/eigen3
				   # todo: use reexport from easi?
				   ${CMAKE_CURRENT_SOURCE_DIR}/submodules/easi/include
				   ${CMAKE_CURRENT_SOURCE_DIR}/submodules/yateto/include
				   ${CMAKE_CURRENT_BINARY_DIR}/src/
)

target_include_directories(SeisSol-lib SYSTEM PUBLIC
        ${CMAKE_CURRENT_SOURCE_DIR}/submodules/eigen3
)

target_compile_definitions(SeisSol-lib PUBLIC
				   CONVERGENCE_ORDER=${ORDER}
				   NUMBER_OF_QUANTITIES=${NUMBER_OF_QUANTITIES}
				   NUMBER_OF_RELAXATION_MECHANISMS=${NUMBER_OF_MECHANISMS}
				   ENABLE_MATRIX_PREFETCH
				   )

# Fortran compliler settings
set(CMAKE_Fortran_FLAGS "${CMAKE_Fortran_FLAGS} -cpp")
if ("${CMAKE_Fortran_COMPILER_ID}" STREQUAL "GNU")
  target_compile_options(SeisSol-lib PUBLIC $<$<COMPILE_LANGUAGE:Fortran>:-ffree-line-length-none -fdefault-real-8 -fopenmp -Wno-unused-parameter>)
elseif ("${CMAKE_Fortran_COMPILER_ID}" STREQUAL "Intel")
  # todo intel, is needed:  -align -align array64byte
  # todo -r8 -WB is needed for intel (8 byte precision for reals)
  # todo openmp only if desired
  set(CMAKE_Fortran_FLAGS "${CMAKE_Fortran_FLAGS} -cpp -r8 -WB -qopenmp")
endif()

# C++ compiler settings
if ("${CMAKE_CXX_COMPILER_ID}" STREQUAL "GNU")
  target_compile_options(SeisSol-lib PUBLIC -fopenmp -pedantic $<$<OR:$<COMPILE_LANGUAGE:CXX>,$<COMPILE_LANGUAGE:C>>:-Wall -Wextra -Wno-unused-parameter -Wno-unknown-pragmas>)
  target_link_libraries(SeisSol-lib PUBLIC "-fopenmp")

  # using GCC
elseif ("${CMAKE_CXX_COMPILER_ID}" STREQUAL "Intel")
  # using Intel C++
  # todo remove std?, is ffreestanding needed?
  set(CMAKE_CXX_FLAGS "${CMAKE_CXX_FLAGS} -std=c++17 -qopenmp")

  # only if openmp
  set(CMAKE_EXE_LINKER_FLAGS  "${CMAKE_EXE_LINKER_FLAGS} -qopenmp")

  # Activate interprocedual optimization.
  #set_property(TARGET SeisSol-lib PROPERTY INTERPROCEDURAL_OPTIMIZATION TRUE) 
elseif ("${CMAKE_CXX_COMPILER_ID}" STREQUAL "Clang")
  set(CMAKE_CXX_FLAGS "${CMAKE_CXX_FLAGS} -std=c++17 -fopenmp=libomp -Wall -Wextra -pedantic")
endif()
target_link_libraries(SeisSol-lib PUBLIC ${FILESYSTEM_LIBRARIES})

# Generated code does only work without red-zone.
if (HAS_REDZONE)
  set_source_files_properties(src/generated_code/subroutine.cpp PROPERTIES COMPILE_FLAGS -mno-red-zone)
endif()

# adjust prefix name of executables
if ("${DEVICE_ARCH_STR}" STREQUAL "none")
  set(EXE_NAME_PREFIX "${CMAKE_BUILD_TYPE}_${HOST_ARCH_STR}_${ORDER}_${EQUATIONS}")
else()
  set(EXE_NAME_PREFIX "${CMAKE_BUILD_TYPE}_${DEVICE_ARCH_STR}_${ORDER}_${EQUATIONS}")
endif()


add_executable(SeisSol-bin src/main.cpp)
target_link_libraries(SeisSol-bin PUBLIC SeisSol-lib)
set_target_properties(SeisSol-bin PROPERTIES OUTPUT_NAME "SeisSol_${EXE_NAME_PREFIX}")

# SeisSol proxy-core
add_library(SeisSol-proxy-core auto_tuning/proxy/src/proxy_seissol.cpp
                               auto_tuning/proxy/src/flop_counter.cpp)
target_link_libraries(SeisSol-proxy-core PUBLIC SeisSol-lib)

if (PROXY_PYBINDING)
  if ("${CMAKE_CXX_COMPILER_ID}" STREQUAL "Intel")
    find_package(pybind11 2.6.2 REQUIRED)
  else()
    find_package(pybind11 2.3.0 REQUIRED)
  endif()

  pybind11_add_module(seissol_proxy_bindings auto_tuning/proxy/src/proxy_bindings.cpp)
  target_link_libraries(seissol_proxy_bindings PUBLIC SeisSol-proxy-core)
  file(COPY auto_tuning/proxy/src/proxy-runners DESTINATION ${CMAKE_CURRENT_BINARY_DIR})
endif()

# C/C++ proxy interface
add_executable(SeisSol-proxy auto_tuning/proxy/src/proxy_main.cpp)
target_link_libraries(SeisSol-proxy PUBLIC SeisSol-proxy-core SeisSol-lib)
set_target_properties(SeisSol-proxy PROPERTIES OUTPUT_NAME "SeisSol_proxy_${EXE_NAME_PREFIX}")

if (TESTING)
  include(cmake/testing.cmake)

  # Testing
  set(CXXTEST_TESTGEN_ARGS "--template=${CMAKE_CURRENT_SOURCE_DIR}/src/tests/mpirunner.tpl")
  find_package(CxxTest REQUIRED)

  # maybe enable CXXTEST_HAVE_EH CXXTEST_ABORT_ON_FAIL
  enable_testing()

  # what about the unit tests for the lts layout?

  if (TESTING_GENERATED)
    CXXTEST_ADD_TEST_MPI(
            test_kernel_test_suite
            1
            test_kernel.cpp
            ${CMAKE_CURRENT_BINARY_DIR}/src/generated_code/KernelTest.t.h
    )

    target_link_libraries(test_kernel_test_suite PRIVATE SeisSol-lib)
    target_include_directories(test_kernel_test_suite PRIVATE ${CXXTEST_INCLUDE_DIR})
  endif()
  configure_file(
    ${CMAKE_CURRENT_SOURCE_DIR}/src/tests/Initializer/time_stepping/mesh.h5
    ${CMAKE_CURRENT_BINARY_DIR}/Testing/mesh.h5
    COPYONLY
    )
  configure_file(
    ${CMAKE_CURRENT_SOURCE_DIR}/src/tests/Initializer/time_stepping/material.yaml
    ${CMAKE_CURRENT_BINARY_DIR}/Testing/material.yaml
    COPYONLY
    )

  if (NETCDF)
  configure_file(
          ${CMAKE_CURRENT_SOURCE_DIR}/src/tests/Reader/source_loh.nrf 
          ${CMAKE_CURRENT_BINARY_DIR}/Testing/source_loh.nrf 
          COPYONLY
  )
  set(SeisSol_NETCDF_TEST_FILES ${CMAKE_CURRENT_SOURCE_DIR}/src/tests/Reader/NRFReader.t.h)
  endif()

  CXXTEST_ADD_TEST_MPI(
          test_serial_test_suite
          1
          test_serial.cpp
          ${CMAKE_CURRENT_SOURCE_DIR}/src/tests/Numerical_aux/Functions.t.h
          ${CMAKE_CURRENT_SOURCE_DIR}/src/tests/Numerical_aux/Quadrature.t.h
          ${CMAKE_CURRENT_SOURCE_DIR}/src/tests/Numerical_aux/Transformations.t.h
          ${CMAKE_CURRENT_SOURCE_DIR}/src/tests/Physics/PointSource.t.h
          ${CMAKE_CURRENT_SOURCE_DIR}/src/tests/Model/GodunovState.t.h
	      ${SeisSol_NETCDF_TEST_FILES}
          ${CMAKE_CURRENT_SOURCE_DIR}/src/tests/Geometry/MeshRefiner.t.h
          ${CMAKE_CURRENT_SOURCE_DIR}/src/tests/Geometry/VariableSubsampler.t.h
          ${CMAKE_CURRENT_SOURCE_DIR}/src/tests/Geometry/TriangleRefiner.t.h
          ${CMAKE_CURRENT_SOURCE_DIR}/src/tests/Initializer/time_stepping/LTSWeights.t.h
          ${CMAKE_CURRENT_SOURCE_DIR}/src/tests/Initializer/PointMapper.t.h
          ${CMAKE_CURRENT_SOURCE_DIR}/src/tests/Pipeline/PipelineTest.t.h
          ${CMAKE_CURRENT_SOURCE_DIR}/src/tests/Pipeline/DrTunerTest.t.h
  )
  target_link_libraries(test_serial_test_suite PRIVATE SeisSol-lib)
  target_include_directories(test_serial_test_suite PRIVATE ${CXXTEST_INCLUDE_DIR})

  CXXTEST_ADD_TEST_MPI(
          test_parallel_test_suite
          4
          test_parallel.cpp
          ${CMAKE_CURRENT_SOURCE_DIR}/src/tests/minimal/Minimal.t.h
  )
  target_link_libraries(test_parallel_test_suite PRIVATE SeisSol-lib)
  target_include_directories(test_parallel_test_suite PRIVATE ${CXXTEST_INCLUDE_DIR})
  target_compile_definitions(test_parallel_test_suite PRIVATE
    SEISSOL_TESTS=\"${CMAKE_CURRENT_SOURCE_DIR}/src/tests/\"
    )
endif()

# https://blog.kitware.com/static-checks-with-cmake-cdash-iwyu-clang-tidy-lwyu-cpplint-and-cppcheck/
# https://ortogonal.github.io/cmake-clang-tidy/<|MERGE_RESOLUTION|>--- conflicted
+++ resolved
@@ -266,20 +266,16 @@
   target_compile_definitions(SeisSol-lib PUBLIC ACL_DEVICE)
 endif()
 
-<<<<<<< HEAD
 if (INTEGRATE_QUANTITIES)
   target_compile_definitions(SeisSol-lib PUBLIC INTEGRATE_QUANTITIES)
 endif()
 
-
-=======
 if (ADDRESS_SANITIZER_DEBUG)
   target_link_libraries(SeisSol-lib PUBLIC debug
           -fno-omit-frame-pointer -fsanitize=address -fsanitize-recover=address
   )
 endif()
 
->>>>>>> 16cde619
 target_include_directories(SeisSol-lib PUBLIC
 				   ${CMAKE_CURRENT_SOURCE_DIR}/src
 				   ${CMAKE_CURRENT_SOURCE_DIR}/submodules
