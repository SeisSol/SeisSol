cmake_minimum_required(VERSION 3.10)

# use <PackageName>_ROOT variables
if(POLICY CMP0074)
  cmake_policy(SET CMP0074 NEW)
endif()
# honor CMAKE_REQUIRED_LIBRARIES in the include file check macros
if(POLICY CMP0075)
  cmake_policy(SET CMP0075 NEW)
endif()

project(SeisSol LANGUAGES C CXX Fortran)

# set hardware specific definition needed for seissol compilation
# 'process_users_input' returns the following:
#
#       switches: HDF5, NETCDF, METIS, MPI, OPENMP, ASAGI, SIONLIB, MEMKIND, PROXY_PYBINDING, ENABLE_PIC_COMPILATION
#
#       user's input: HOST_ARCH, DEVICE_ARCH, DEVICE_SUB_ARCH,
#                     ORDER, NUMBER_OF_MECHANISMS, EQUATIONS,
#                     PRECISION, DYNAMIC_RUPTURE_METHOD,
#                     NUMBER_OF_FUSED_SIMULATIONS,
#                     MEMORY_LAYOUT, COMMTHREAD,
#                     LOG_LEVEL, LOG_LEVEL_MASTER,
#                     GEMM_TOOLS_LIST, EXTRA_CXX_FLAGS
#
#       derived input: REAL_SIZE_IN_BYTES, ALIGNMENT, ARCH_STRING, NUMBER_OF_QUANTITIES, WITH_GPU
#
include(cmake/process_users_input.cmake)
set(HARDWARE_DEFINITIONS "ALIGNMENT=${ALIGNMENT}"
                         "REAL_SIZE=${REAL_SIZE_IN_BYTES}"
                         "ALIGNED_REAL_SIZE=${REAL_SIZE_IN_BYTES}")

# TODO: Move one dir up.
set(CMAKE_MODULE_PATH "${PROJECT_SOURCE_DIR}/cmake" "${CMAKE_ROOT}/Modules")

set(CMAKE_CXX_STANDARD 17)
set(CMAKE_CXX_STANDARD_REQUIRED ON)
set(CMAKE_CXX_EXTENSIONS OFF)
set_property(CACHE CMAKE_BUILD_TYPE PROPERTY STRINGS
        "Debug" "Release" "RelWithDebInfo") # MinSizeRel is useless for us
if(NOT CMAKE_BUILD_TYPE)
  set(CMAKE_BUILD_TYPE Release)
  message(STATUS "Set build type to Release as none was supplied.")
endif()


# Generate version.h

include(GetGitRevisionDescription)
git_describe(PACKAGE_GIT_VERSION  --dirty=\ \(modified\) --always)
configure_file("src/version_template.h"
               "${CMAKE_CURRENT_BINARY_DIR}/src/version.h")
message(STATUS "Current Git description: " ${PACKAGE_GIT_VERSION})


add_custom_target(build-time-make-directory ALL
    COMMAND ${CMAKE_COMMAND} -E make_directory "${CMAKE_CURRENT_BINARY_DIR}/src/generated_code")

set(GENERATED_FILES_FOR_SEISSOL src/generated_code/subroutine.h
                                src/generated_code/tensor.cpp
                                src/generated_code/subroutine.cpp
                                src/generated_code/gpulike_subroutine.cpp
                                src/generated_code/tensor.h
                                src/generated_code/init.cpp
                                src/generated_code/init.h
                                src/generated_code/kernel.h
                                src/generated_code/kernel.cpp)

add_custom_command(
  COMMAND
  "/usr/bin/env" python3 ${CMAKE_CURRENT_SOURCE_DIR}/generated_code/generate.py
     "--equations" ${EQUATIONS}
     "--matricesDir" ${CMAKE_CURRENT_SOURCE_DIR}/generated_code/matrices
     "--outputDir" ${CMAKE_CURRENT_BINARY_DIR}/src/generated_code
     "--host_arch" ${HOST_ARCH_STR}
     "--device_arch" ${DEVICE_ARCH_STR}
     "--device_backend" ${DEVICE_BACKEND}
     "--order" ${ORDER}
     "--numberOfMechanisms" ${NUMBER_OF_MECHANISMS}
     "--memLayout" ${MEMORY_LAYOUT}
     "--multipleSimulations" ${NUMBER_OF_FUSED_SIMULATIONS}
     "--PlasticityMethod" ${PLASTICITY_METHOD}
     "--gemm_tools" ${GEMM_TOOLS_LIST}
     WORKING_DIRECTORY ${CMAKE_SOURCE_DIR}/generated_code
     DEPENDS
        build-time-make-directory
        generated_code/arch.py
        generated_code/memlayout.py
        generated_code/viscoelastic.py
        generated_code/DynamicRupture.py
        generated_code/Plasticity.py
        generated_code/multSim.py
        generated_code/aderdg.py
        generated_code/generate.py
        generated_code/Point.py
        generated_code/elastic.py
        generated_code/viscoelastic2.py
        generated_code/poroelastic.py
        generated_code/anisotropic.py
        generated_code/SurfaceDisplacement.py
        generated_code/NodalBoundaryConditions.py
        generated_code/matrices/matrices_poroelastic.xml
    OUTPUT
        ${GENERATED_FILES_FOR_SEISSOL}
    COMMENT "Codegen for tensor stuff."
       )

add_custom_target(SeisSol-codegen ALL DEPENDS ${GENERATED_FILES_FOR_SEISSOL})

find_package(GemmTools REQUIRED)
include(src/sources.cmake)

# enforce code generation to run before any other target
add_dependencies(SeisSol-lib SeisSol-codegen)
if (WITH_GPU)
  add_dependencies(SeisSol-device-lib SeisSol-codegen)
endif()


if(GemmTools_INCLUDE_DIRS)
  target_include_directories(SeisSol-lib PUBLIC ${GemmTools_INCLUDE_DIRS})
endif()
if(GemmTools_LIBRARIES)
  target_link_libraries(SeisSol-lib PUBLIC ${GemmTools_LIBRARIES})
endif()
if(GemmTools_COMPILER_DEFINITIONS)
  target_compile_definitions(SeisSol-lib PUBLIC ${GemmTools_COMPILER_DEFINITIONS})
endif()

# Find appropriate compiler flags based on the target computer architecture
# and the target compiler
# 'get_arch_specific_flags' returns: CPU_ARCH_FLAGS
include(cmake/cpu_arch_flags.cmake)
get_arch_flags(${HOST_ARCH} ${CMAKE_CXX_COMPILER_ID})

# set hardware/compiler specific definitions and flags
target_compile_definitions(SeisSol-lib PUBLIC ${HARDWARE_DEFINITIONS})
target_compile_options(SeisSol-lib PUBLIC ${CPU_ARCH_FLAGS})

target_compile_definitions(SeisSol-lib PUBLIC LOGLEVEL=${LOG_LEVEL})
target_compile_definitions(SeisSol-lib PUBLIC LOG_LEVEL=${LOG_LEVEL_MASTER}
                                              LOGLEVEL0=${LOG_LEVEL_MASTER})


if (PLASTICITY_METHOD STREQUAL "ip")
  target_compile_definitions(SeisSol-lib PUBLIC USE_PLASTICITY_IP)
elseif (PLASTICITY_METHOD STREQUAL "nb")
  target_compile_definitions(SeisSol-lib PUBLIC USE_PLASTICITY_NB)
endif()


# enable interproc. opts for small cores
#if cpu in ['knc', 'knl', 'skx']:
#    flags.extend(['-ip'])

# Libs
include(ExternalProject)

find_package(YAML-CPP 0.5.3 QUIET)
if (YAML-CPP_FOUND)
  target_link_libraries(SeisSol-lib PUBLIC ${YAML_CPP_LIBRARIES})
  target_include_directories(SeisSol-lib PUBLIC ${YAML_CPP_INCLUDE_DIR})
else()
  ExternalProject_Add(yaml-cpp-build
    SOURCE_DIR ${CMAKE_CURRENT_LIST_DIR}/submodules/yaml-cpp/
    INSTALL_DIR ${CMAKE_CURRENT_BINARY_DIR}/yaml-cpp-install
    PREFIX ${CMAKE_CURRENT_BINARY_DIR}/yaml-cpp
    CMAKE_ARGS -DCMAKE_BUILD_TYPE=Release
    -DCMAKE_INSTALL_PREFIX=<INSTALL_DIR>
    -DCMAKE_INSTALL_LIBDIR=lib
    -DYAML_CPP_BUILD_TOOLS=OFF
    -DYAML_CPP_BUILD_TESTS=OFF
    -DCMAKE_C_COMPILER=${CMAKE_C_COMPILER}
    -DCMAKE_CXX_COMPILER=${CMAKE_CXX_COMPILER}
    -DCMAKE_CXX_FLAGS=${EXTRA_CXX_FLAGS}
  )
  add_dependencies(SeisSol-lib yaml-cpp-build)
  target_link_libraries(SeisSol-lib PUBLIC "${CMAKE_CURRENT_BINARY_DIR}/yaml-cpp-install/lib/libyaml-cpp.a")
  target_include_directories(SeisSol-lib PUBLIC ${CMAKE_CURRENT_BINARY_DIR}/yaml-cpp-install/include/)
endif()

if (USE_IMPALA_JIT_LLVM)
  find_package(ImpalaJIT-LLVM 1.0 REQUIRED)
  target_link_libraries(SeisSol-lib PRIVATE llvm::impalajit)
else()
  ExternalProject_Add(ImpalaJIT-build
    SOURCE_DIR ${CMAKE_CURRENT_LIST_DIR}/submodules/ImpalaJIT/
    INSTALL_DIR ${CMAKE_CURRENT_BINARY_DIR}/ImpalaJIT-install
    PREFIX ${CMAKE_CURRENT_BINARY_DIR}/ImpalaJIT
    CMAKE_ARGS -DCMAKE_BUILD_TYPE=Release
    -DCMAKE_INSTALL_PREFIX=<INSTALL_DIR>
    -DCMAKE_C_COMPILER=${CMAKE_C_COMPILER}
    -DCMAKE_CXX_COMPILER=${CMAKE_CXX_COMPILER}
    -DCMAKE_CXX_FLAGS=${EXTRA_CXX_FLAGS}
  )
  add_dependencies(SeisSol-lib ImpalaJIT-build)
  target_link_libraries(SeisSol-lib PUBLIC "${CMAKE_CURRENT_BINARY_DIR}/ImpalaJIT-install/lib/libimpalajit.a")
  target_include_directories(SeisSol-lib PUBLIC ${CMAKE_CURRENT_BINARY_DIR}/ImpalaJIT-install/include/)
endif()

# todo: if parallelization == omp/hybrid
if (OPENMP)
  find_package(OpenMP REQUIRED)
  target_link_libraries(SeisSol-lib PUBLIC OpenMP::OpenMP_CXX)
  target_link_libraries(SeisSol-lib PUBLIC OpenMP::OpenMP_Fortran)
  target_compile_definitions(SeisSol-lib PUBLIC OMP OMPI_SKIP_MPICXX)
endif()

if (MPI)
  find_package(MPI REQUIRED)

  target_include_directories(SeisSol-lib SYSTEM PUBLIC ${MPI_CXX_INCLUDE_PATH})
  target_link_libraries(SeisSol-lib PUBLIC MPI::MPI_C)

  target_include_directories(SeisSol-lib SYSTEM PUBLIC ${MPI_Fortran_INCLUDE_PATH})
  target_link_libraries(SeisSol-lib PUBLIC MPI::MPI_Fortran)

  target_compile_definitions(SeisSol-lib PUBLIC USE_MPI PARALLEL)

  if (MINI_SEISSOL)
    target_compile_definitions(SeisSol-lib PUBLIC USE_MINI_SEISSOL)
  endif()
endif()

if (COMMTHREAD)
  target_compile_definitions(SeisSol-lib PUBLIC USE_COMM_THREAD)
endif()

if (NUMA_AWARE_PINNING)
  target_compile_definitions(SeisSol-lib PUBLIC USE_NUMA_AWARE_PINNING)
  find_package(NUMA REQUIRED)

  target_include_directories(SeisSol-lib SYSTEM PUBLIC ${NUMA_INCLUDE_DIR})
  target_link_libraries(SeisSol-lib PUBLIC ${NUMA_LIBRARY})
endif()

#set(HDF5_PREFER_PARALLEL True)
if (NETCDF)
  find_package(NetCDF REQUIRED)
  target_include_directories(SeisSol-lib PUBLIC ${NetCDF_INCLUDE_DIRS})
  target_link_libraries(SeisSol-lib PUBLIC ${NetCDF_LIBRARY})
  target_compile_definitions(SeisSol-lib PUBLIC USE_NETCDF)
endif()

if (HDF5)
  if (MPI)
    set(HDF5_PREFER_PARALLEL True)
  endif()
  find_package(HDF5 REQUIRED
          COMPONENTS C HL)
  target_include_directories(SeisSol-lib PUBLIC ${HDF5_INCLUDE_DIRS})
  target_link_libraries(SeisSol-lib PUBLIC ${HDF5_C_HL_LIBRARIES} ${HDF5_C_LIBRARIES})
  target_compile_definitions(SeisSol-lib PUBLIC USE_HDF)
endif()  

# Parmetis
if (METIS)
  find_package(METIS REQUIRED)
  if (NOT METIS_64_BIT_INTEGER)
    message(WARNING "Found METIS which does not support IDXTYPEWIDTH = 64. But this is required for SeisSol.")
  endif()
  find_package(ParMETIS REQUIRED)
  target_include_directories(SeisSol-lib PUBLIC ${PARMETIS_INCLUDE_DIRS})
  target_link_libraries(SeisSol-lib PUBLIC ${PARMETIS_LIBRARIES})
  target_compile_definitions(SeisSol-lib PUBLIC USE_METIS)
endif()

find_package(PkgConfig REQUIRED) 
if (ASAGI)
  # todo warn if netcdf is off
  pkg_check_modules(ASAGI REQUIRED asagi) # asagi_nompi?
  target_compile_definitions(SeisSol-lib PUBLIC USE_ASAGI)
  target_link_libraries(SeisSol-lib PUBLIC ${ASAGI_STATIC_LDFLAGS})
  target_include_directories(SeisSol-lib PUBLIC ${ASAGI_INCLUDE_DIRS})
  target_compile_options(SeisSol-lib PUBLIC ${ASAGI_CFLAGS} ${ASAGI_CFLAGS_OTHER})
endif()

if (MEMKIND)
  find_package(Memkind REQUIRED)
  target_include_directories(SeisSol-lib PUBLIC ${MEMKIND_INCLUDE_DIR})
  target_link_libraries(SeisSol-lib PUBLIC ${MEMKIND_LIBRARIES})
  target_compile_definitions(SeisSol-lib PUBLIC USE_MEMKIND)
endif()

if(${EQUATIONS} STREQUAL "poroelastic")
  include(CheckLanguage)
  check_language(Fortran)
  if(CMAKE_Fortran_COMPILER)
    enable_language(Fortran)
    include(FortranCInterface)
    FortranCInterface_HEADER(FC.h MACRO_NAMESPACE "FC_")
    find_package(LAPACK REQUIRED)
    target_include_directories(SeisSol-lib PUBLIC ${CMAKE_CURRENT_BINARY_DIR})
    message(${LAPACK_LIBRARIES})
    target_link_libraries(SeisSol-lib PUBLIC ${LAPACK_LIBRARIES})
  else()
    message(FATAL_ERROR "SeisSol needs a Fortran compiler.")
  endif()
endif()

if (WITH_GPU)
  add_subdirectory(submodules/Device)
  target_include_directories(SeisSol-lib PUBLIC submodules/Device)
  target_link_libraries(SeisSol-lib PUBLIC device)
  target_compile_definitions(SeisSol-lib PUBLIC ACL_DEVICE)

  target_link_libraries(SeisSol-lib PUBLIC SeisSol-device-lib)
endif()

if (INTEGRATE_QUANTITIES)
  target_compile_definitions(SeisSol-lib PUBLIC INTEGRATE_QUANTITIES)
endif()

if (ADDRESS_SANITIZER_DEBUG)
  target_link_libraries(SeisSol-lib PUBLIC debug
          -fno-omit-frame-pointer -fsanitize=address -fsanitize-recover=address
  )
endif()


# Note: it is better to include `eigen3` `async` as
# system headers because they emit lot's of warnings
# from clang. Most of them are issues with respect
# to overriden virtual methods
target_include_directories(SeisSol-lib SYSTEM PUBLIC
  ${CMAKE_CURRENT_SOURCE_DIR}/submodules/eigen3
  ${CMAKE_CURRENT_SOURCE_DIR}/submodules/async
)

target_include_directories(SeisSol-lib PUBLIC
    ${CMAKE_CURRENT_SOURCE_DIR}/src
    ${CMAKE_CURRENT_SOURCE_DIR}/submodules
    ${CMAKE_CURRENT_SOURCE_DIR}/submodules/yateto/include
    # todo: use reexport from easi?
    ${CMAKE_CURRENT_SOURCE_DIR}/submodules/easi/include
    ${CMAKE_CURRENT_BINARY_DIR}/src/
)

target_compile_definitions(SeisSol-lib PUBLIC
    CONVERGENCE_ORDER=${ORDER}
	NUMBER_OF_QUANTITIES=${NUMBER_OF_QUANTITIES}
	NUMBER_OF_RELAXATION_MECHANISMS=${NUMBER_OF_MECHANISMS}
	ENABLE_MATRIX_PREFETCH
)

# Fortran compliler settings
set(CMAKE_Fortran_FLAGS "${CMAKE_Fortran_FLAGS} -cpp")
if ("${CMAKE_Fortran_COMPILER_ID}" STREQUAL "GNU")
  target_compile_options(SeisSol-lib PUBLIC $<$<COMPILE_LANGUAGE:Fortran>:-ffree-line-length-none -fdefault-real-8 -Wno-unused-parameter>)
elseif ("${CMAKE_Fortran_COMPILER_ID}" STREQUAL "Intel")
  # todo intel, is needed:  -align -align array64byte
  # todo -r8 -WB is needed for intel (8 byte precision for reals)
  set(CMAKE_Fortran_FLAGS "${CMAKE_Fortran_FLAGS} -cpp -r8 -WB")
endif()

# C++ compiler settings
if ("${CMAKE_CXX_COMPILER_ID}" STREQUAL "GNU")
  target_compile_options(SeisSol-lib PUBLIC -pedantic $<$<OR:$<COMPILE_LANGUAGE:CXX>,$<COMPILE_LANGUAGE:C>>:-Wall -Wextra -Wno-unused-parameter -Wno-unknown-pragmas>)

  # using GCC
elseif ("${CMAKE_CXX_COMPILER_ID}" STREQUAL "Intel")
  # using Intel C++
  # todo remove std?, is ffreestanding needed?
  set(CMAKE_CXX_FLAGS "${CMAKE_CXX_FLAGS} -std=c++17")

  # Activate interprocedual optimization.
  #set_property(TARGET SeisSol-lib PROPERTY INTERPROCEDURAL_OPTIMIZATION TRUE) 
elseif ("${CMAKE_CXX_COMPILER_ID}" STREQUAL "Clang")
  set(CMAKE_CXX_FLAGS "${CMAKE_CXX_FLAGS} -std=c++17 -Wall -Wextra -pedantic -Wno-unused-parameter")
endif()

find_package(FILESYSTEM REQUIRED)
target_link_libraries(SeisSol-lib PUBLIC ${FILESYSTEM_LIBRARIES})

# Generated code does only work without red-zone.
if (HAS_REDZONE)
  set_source_files_properties(
      ${CMAKE_CURRENT_BINARY_DIR}/src/generated_code/subroutine.cpp PROPERTIES COMPILE_FLAGS -mno-red-zone
  )
endif()

# adjust prefix name of executables
if ("${DEVICE_ARCH_STR}" STREQUAL "none")
  set(EXE_NAME_PREFIX "${CMAKE_BUILD_TYPE}_${HOST_ARCH_STR}_${ORDER}_${EQUATIONS}")
else()
  set(EXE_NAME_PREFIX "${CMAKE_BUILD_TYPE}_${DEVICE_ARCH_STR}_${DEVICE_BACKEND}_${ORDER}_${EQUATIONS}")
endif()


add_executable(SeisSol-bin src/main.cpp)
target_link_libraries(SeisSol-bin PUBLIC SeisSol-lib)
set_target_properties(SeisSol-bin PROPERTIES OUTPUT_NAME "SeisSol_${EXE_NAME_PREFIX}")

# SeisSol proxy-core
add_library(SeisSol-proxy-core auto_tuning/proxy/src/proxy_seissol.cpp)
target_link_libraries(SeisSol-proxy-core PUBLIC SeisSol-lib)

if (PROXY_PYBINDING)
  if ("${CMAKE_CXX_COMPILER_ID}" STREQUAL "Intel")
    find_package(pybind11 2.6.2 REQUIRED)
  else()
    find_package(pybind11 2.3.0 REQUIRED)
  endif()

  pybind11_add_module(seissol_proxy_bindings auto_tuning/proxy/src/proxy_bindings.cpp)
  target_link_libraries(seissol_proxy_bindings PUBLIC SeisSol-proxy-core)
  file(COPY auto_tuning/proxy/src/proxy-runners DESTINATION ${CMAKE_CURRENT_BINARY_DIR})
endif()

# C/C++ proxy interface
add_executable(SeisSol-proxy auto_tuning/proxy/src/proxy_main.cpp)
target_link_libraries(SeisSol-proxy PUBLIC SeisSol-proxy-core SeisSol-lib)
set_target_properties(SeisSol-proxy PROPERTIES OUTPUT_NAME "SeisSol_proxy_${EXE_NAME_PREFIX}")

if (LIKWID)
  find_package(likwid REQUIRED)
  target_compile_definitions(SeisSol-proxy-core PUBLIC LIKWID_PERFMON)
  target_link_libraries(SeisSol-proxy-core PRIVATE likwid::likwid)
endif()

if (TESTING)
  enable_testing()
  include(cmake/doctest.cmake)

  # Coverage
  if(COVERAGE AND CMAKE_COMPILER_IS_GNUCXX)
    include(cmake/CodeCoverage.cmake)
    append_coverage_compiler_flags()
    setup_target_for_coverage_lcov(
            NAME SeisSol-coverage
            EXECUTABLE SeisSol-serial-test
            EXCLUDE "/usr/*"
                    "submodules/*"
                    "*/tests/*"
                    "external/*"
                    "*/yaml-cpp-install/*"
    )
  endif()

  set(seissol_test_sources
          src/tests/Model/TestModel.cpp
          src/tests/Initializer/TestInitializer.cpp
          src/tests/Numerical_aux/TestNumerical_aux.cpp
          src/tests/Geometry/TestGeometry.cpp
          src/tests/Kernel/TestKernel.cpp
          src/tests/SourceTerm/TestSourceTerm.cpp
          src/tests/Pipeline/TestPipeline.cpp
          src/tests/ResultWriter/TestResultWriter.cpp
          )


  if (TESTING_GENERATED)
    set(seissol_test_sources
            ${seissol_test_sources}
            ${CMAKE_CURRENT_BINARY_DIR}/src/generated_code/test-kernel.cpp
            )
  endif()

  configure_file(
    ${CMAKE_CURRENT_SOURCE_DIR}/src/tests/Initializer/time_stepping/mesh.h5
    ${CMAKE_CURRENT_BINARY_DIR}/Testing/mesh.h5
    COPYONLY
    )
  configure_file(
    ${CMAKE_CURRENT_SOURCE_DIR}/src/tests/Initializer/time_stepping/material.yaml
    ${CMAKE_CURRENT_BINARY_DIR}/Testing/material.yaml
    COPYONLY
    )
  configure_file(
    ${CMAKE_CURRENT_SOURCE_DIR}/src/tests/ResultWriter/receiver_correct.dat
    ${CMAKE_CURRENT_BINARY_DIR}/Testing/receiver_correct.dat
    COPYONLY
  )

  if (NETCDF)
    configure_file(
            ${CMAKE_CURRENT_SOURCE_DIR}/src/tests/Reader/source_loh.nrf
            ${CMAKE_CURRENT_BINARY_DIR}/Testing/source_loh.nrf
            COPYONLY
    )
    set(seissol_test_sources ${seissol_test_sources} ${CMAKE_CURRENT_SOURCE_DIR}/src/tests/Reader/ReaderTest.cpp)
  endif()
<<<<<<< HEAD
  CXXTEST_ADD_TEST_MPI(
    test_serial_test_suite
    1
    test_serial.cpp
    ${test_sources}
    )
  target_link_libraries(test_serial_test_suite PRIVATE SeisSol-lib)
  target_include_directories(test_serial_test_suite PRIVATE ${CXXTEST_INCLUDE_DIR})

  CXXTEST_ADD_TEST_MPI(
          dr_tests
          1
          dr_tests.cpp
          ${CMAKE_CURRENT_SOURCE_DIR}/src/tests/DynamicRupture/Output/Geometry.t.h
          ${CMAKE_CURRENT_SOURCE_DIR}/src/tests/DynamicRupture/Output/Variables.t.h
  )
  target_link_libraries(dr_tests PRIVATE SeisSol-lib)
  target_compile_options(dr_tests PRIVATE "-g" "-O0")
  target_include_directories(dr_tests PRIVATE ${CXXTEST_INCLUDE_DIR})

  CXXTEST_ADD_TEST_MPI(
          test_parallel_test_suite
          4
          test_parallel.cpp
          ${CMAKE_CURRENT_SOURCE_DIR}/src/tests/minimal/Minimal.t.h
  )
  target_link_libraries(test_parallel_test_suite PRIVATE SeisSol-lib)
  target_include_directories(test_parallel_test_suite PRIVATE ${CXXTEST_INCLUDE_DIR})
  target_compile_definitions(test_parallel_test_suite PRIVATE
    SEISSOL_TESTS=\"${CMAKE_CURRENT_SOURCE_DIR}/src/tests/\"
    )
=======

  add_executable(SeisSol-serial-test
            ${seissol_test_sources}
            src/tests/test_main.cpp)
  target_link_libraries(SeisSol-serial-test PRIVATE SeisSol-lib)
  target_include_directories(SeisSol-serial-test PUBLIC external/)
  doctest_discover_tests(SeisSol-serial-test)

  # Avoid duplicate definition of FLOP counters
  target_compile_definitions(SeisSol-serial-test PRIVATE YATETO_TESTING_NO_FLOP_COUNTER)
>>>>>>> d996b928
endif()


# https://blog.kitware.com/static-checks-with-cmake-cdash-iwyu-clang-tidy-lwyu-cpplint-and-cppcheck/
# https://ortogonal.github.io/cmake-clang-tidy/<|MERGE_RESOLUTION|>--- conflicted
+++ resolved
@@ -371,7 +371,7 @@
 endif()
 
 find_package(FILESYSTEM REQUIRED)
-target_link_libraries(SeisSol-lib PUBLIC ${FILESYSTEM_LIBRARIES})
+target_link_libraries(SeisSol-lib PUBLIC std::filesystem)
 
 # Generated code does only work without red-zone.
 if (HAS_REDZONE)
@@ -447,6 +447,7 @@
           src/tests/SourceTerm/TestSourceTerm.cpp
           src/tests/Pipeline/TestPipeline.cpp
           src/tests/ResultWriter/TestResultWriter.cpp
+          src/tests/DynamicRupture/TestDynamicRupture.cpp
           )
 
 
@@ -481,39 +482,6 @@
     )
     set(seissol_test_sources ${seissol_test_sources} ${CMAKE_CURRENT_SOURCE_DIR}/src/tests/Reader/ReaderTest.cpp)
   endif()
-<<<<<<< HEAD
-  CXXTEST_ADD_TEST_MPI(
-    test_serial_test_suite
-    1
-    test_serial.cpp
-    ${test_sources}
-    )
-  target_link_libraries(test_serial_test_suite PRIVATE SeisSol-lib)
-  target_include_directories(test_serial_test_suite PRIVATE ${CXXTEST_INCLUDE_DIR})
-
-  CXXTEST_ADD_TEST_MPI(
-          dr_tests
-          1
-          dr_tests.cpp
-          ${CMAKE_CURRENT_SOURCE_DIR}/src/tests/DynamicRupture/Output/Geometry.t.h
-          ${CMAKE_CURRENT_SOURCE_DIR}/src/tests/DynamicRupture/Output/Variables.t.h
-  )
-  target_link_libraries(dr_tests PRIVATE SeisSol-lib)
-  target_compile_options(dr_tests PRIVATE "-g" "-O0")
-  target_include_directories(dr_tests PRIVATE ${CXXTEST_INCLUDE_DIR})
-
-  CXXTEST_ADD_TEST_MPI(
-          test_parallel_test_suite
-          4
-          test_parallel.cpp
-          ${CMAKE_CURRENT_SOURCE_DIR}/src/tests/minimal/Minimal.t.h
-  )
-  target_link_libraries(test_parallel_test_suite PRIVATE SeisSol-lib)
-  target_include_directories(test_parallel_test_suite PRIVATE ${CXXTEST_INCLUDE_DIR})
-  target_compile_definitions(test_parallel_test_suite PRIVATE
-    SEISSOL_TESTS=\"${CMAKE_CURRENT_SOURCE_DIR}/src/tests/\"
-    )
-=======
 
   add_executable(SeisSol-serial-test
             ${seissol_test_sources}
@@ -524,9 +492,7 @@
 
   # Avoid duplicate definition of FLOP counters
   target_compile_definitions(SeisSol-serial-test PRIVATE YATETO_TESTING_NO_FLOP_COUNTER)
->>>>>>> d996b928
-endif()
-
+endif()
 
 # https://blog.kitware.com/static-checks-with-cmake-cdash-iwyu-clang-tidy-lwyu-cpplint-and-cppcheck/
 # https://ortogonal.github.io/cmake-clang-tidy/