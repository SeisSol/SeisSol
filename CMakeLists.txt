cmake_minimum_required(VERSION 3.9)

if(POLICY CMP0075)
  cmake_policy(SET CMP0075 NEW)
endif()

project(SeisSol LANGUAGES C CXX Fortran)
message(WARNING "We do not provide support for CMake currently. Please use scons instead!")

# set hardware specific definition needed for seissol compilation
# 'process_users_input' returns the following:
#
#       switches: HDF5, NETCDF, METIS, MPI, OPENMP, ASAGI, SIONLIB, MEMKIND
#
#       user's input: ORDER, NUMBER_OF_MECHANISMS, EQUATIONS,
#                     ARCH, PRECISION, DYNAMIC_RUPTURE_METHOD,
#                     PLASTICITY, NUMBER_OF_FUSED_SIMULATIONS,
#                     MEMORY_LAYOUT, COMMTHREAD, LOG_LEVEL,
#                     LOG_LEVEL_MASTER, ACCELERATOR_TYPE, 
#                     GEMM_TOOLS_LIST
#
#       derived input: REAL_SIZE_IN_BYTES, ALIGNMENT, ARCH_STRING, NUMBER_OF_QUANTITIES
#
include(cmake/process_users_input.cmake)
set(HARDWARE_DEFINITIONS "ALIGNMENT=${ALIGNMENT}"
                         "REAL_SIZE=${REAL_SIZE_IN_BYTES}"
                         "ALIGNED_REAL_SIZE=${REAL_SIZE_IN_BYTES}")

# TODO: Move one dir up.
set(CMAKE_MODULE_PATH "${PROJECT_SOURCE_DIR}/cmake" ${CMAKE_MODULE_PATH})

set(CMAKE_CXX_STANDARD 11)
set(CMAKE_CXX_STANDARD_REQUIRED ON)
set(CMAKE_CXX_EXTENSIONS OFF)
set_property(CACHE CMAKE_BUILD_TYPE PROPERTY STRINGS
        "Debug" "Release" "RelWithDebInfo") # MinSizeRel is useless for us
if(NOT CMAKE_BUILD_TYPE)
  set(CMAKE_BUILD_TYPE Release)
  message(STATUS "Set build type to Release as none was supplied.")
endif()

# Generate version.h

include(GetGitRevisionDescription)
git_describe(PACKAGE_GIT_VERSION  --dirty=\ \(modified\) --always)
configure_file("src/version_template.h"
               "${CMAKE_CURRENT_BINARY_DIR}/src/version.h")
message(STATUS "Current Git description: " ${PACKAGE_GIT_VERSION})

find_package(GemmTools REQUIRED)
include(src/sources.cmake)

if(GemmTools_INCLUDE_DIRS)
  target_include_directories(SeisSol-lib PUBLIC ${GemmTools_INCLUDE_DIRS})
endif()
if(GemmTools_LIBRARIES)
  target_link_libraries(SeisSol-lib PUBLIC ${GemmTools_LIBRARIES})
endif()
if(GemmTools_COMPILER_DEFINITIONS)  
  target_compile_definitions(SeisSol-lib PUBLIC ${GemmTools_COMPILER_DEFINITIONS})
endif()

add_custom_target(build-time-make-directory ALL
    COMMAND ${CMAKE_COMMAND} -E make_directory "${CMAKE_CURRENT_BINARY_DIR}/src/generated_code")

add_custom_command(
  COMMAND
  "/usr/bin/env" python3 ${CMAKE_CURRENT_SOURCE_DIR}/generated_code/generate.py
     "--equations" ${EQUATIONS}
     "--matricesDir" ${CMAKE_CURRENT_SOURCE_DIR}/generated_code/matrices
     "--outputDir" ${CMAKE_CURRENT_BINARY_DIR}/src/generated_code
     "--arch" ${ARCH_STRING}
     "--order" ${ORDER}
     "--numberOfMechanisms" ${NUMBER_OF_MECHANISMS}
     "--memLayout" ${MEMORY_LAYOUT}
     "--multipleSimulations" ${NUMBER_OF_FUSED_SIMULATIONS}
     "--dynamicRuptureMethod" ${DYNAMIC_RUPTURE_METHOD}
     "--PlasticityMethod" ${PLASTICITY_METHOD}
     "--gemm_tools" ${GEMM_TOOLS_LIST}
     WORKING_DIRECTORY ${CMAKE_SOURCE_DIR}/generated_code
     DEPENDS
       build-time-make-directory
       generated_code/arch.py
       generated_code/memlayout.py
       generated_code/viscoelastic.py
       generated_code/DynamicRupture.py
       generated_code/Plasticity.py
       generated_code/multSim.py
       generated_code/aderdg.py
       generated_code/generate.py
       generated_code/Point.py
       generated_code/elastic.py
       generated_code/viscoelastic2.py
       generated_code/anisotropic.py
       generated_code/SurfaceDisplacement.py
       generated_code/NodalBoundaryConditions.py
    OUTPUT src/generated_code/subroutine.h
       src/generated_code/tensor.cpp
       src/generated_code/subroutine.cpp
       src/generated_code/tensor.h
       src/generated_code/init.cpp
       src/generated_code/init.h
       src/generated_code/kernel.h
       src/generated_code/kernel.cpp
       COMMENT "Codegen for tensor stuff."
       )

if (PLASTICITY)
  target_compile_definitions(SeisSol-lib PUBLIC USE_PLASTICITY)
endif()

if (PLASTICITY_METHOD STREQUAL "ip")
  target_compile_definitions(SeisSol-lib PUBLIC USE_PLASTICITY_IP)
elseif (PLASTICITY_METHOD STREQUAL "nb")
  target_compile_definitions(SeisSol-lib PUBLIC USE_PLASTICITY_NB)
endif()

# Find appropriate compiler flags based on the target computer architecture
# and the target compiler
# 'get_arch_specific_flags' returns: CPU_ARCH_FLAGS
include(cmake/cpu_arch_flags.cmake)
get_arch_flags(${ARCH} ${CMAKE_CXX_COMPILER_ID})

# set hardware/compiler specific definitions and flags
target_compile_definitions(SeisSol-lib PUBLIC ${HARDWARE_DEFINITIONS})
target_compile_options(SeisSol-lib PUBLIC ${CPU_ARCH_FLAGS})

target_compile_definitions(SeisSol-lib PUBLIC LOGLEVEL=${LOG_LEVEL})
target_compile_definitions(SeisSol-lib PUBLIC LOG_LEVEL=${LOG_LEVEL_MASTER}
                                              LOGLEVEL0=${LOG_LEVEL_MASTER})

# enable interproc. opts for small cores
#if cpu in ['knc', 'knl', 'skx']:
#    flags.extend(['-ip'])

# Libs
find_package(yaml-cpp REQUIRED)
target_link_libraries(SeisSol-lib PUBLIC ${YAML_CPP_LIBRARIES})
target_include_directories(SeisSol-lib PUBLIC ${YAML_CPP_INCLUDE_DIR})

find_package(PkgConfig REQUIRED)

pkg_check_modules(ImpalaJIT REQUIRED impalajit)
target_link_libraries(SeisSol-lib PUBLIC ${ImpalaJIT_LINK_LIBRARIES})
target_include_directories(SeisSol-lib PUBLIC ${ImpalaJIT_INCLUDE_DIRS})


# In the future, we should maybe use find_package(Eigen3).

# todo: if parallelization == omp/hybrid
if (OPENMP)
  find_package(OpenMP REQUIRED)
  target_link_libraries(SeisSol-lib PUBLIC OpenMP::OpenMP_CXX)
  set(CMAKE_Fortran_FLAGS "${CMAKE_Fortran_FLAGS} ${OpenMP_Fortran_FLAGS}")
  target_compile_definitions(SeisSol-lib PUBLIC OMP OMPI_SKIP_MPICXX)
endif()

if (MPI)
  find_package(MPI REQUIRED)

  target_include_directories(SeisSol-lib SYSTEM PUBLIC ${MPI_CXX_INCLUDE_PATH})
  target_link_libraries(SeisSol-lib PUBLIC MPI::MPI_C)

  target_include_directories(SeisSol-lib SYSTEM PUBLIC ${MPI_Fortran_INCLUDE_PATH})
  target_link_libraries(SeisSol-lib PUBLIC MPI::MPI_Fortran)

  target_compile_definitions(SeisSol-lib PUBLIC USE_MPI PARALLEL)
endif()

if (COMMTHREAD)
  target_compile_definitions(SeisSol-lib PUBLIC USE_COMM_THREAD)
endif()

#set(HDF5_PREFER_PARALLEL True)
if (NETCDF)
  find_package(NetCDF REQUIRED)
  target_include_directories(SeisSol-lib PUBLIC ${NetCDF_INCLUDE_DIRS})
  target_link_libraries(SeisSol-lib PUBLIC ${NetCDF_LIBRARY})
  target_compile_definitions(SeisSol-lib PUBLIC USE_NETCDF)
endif()

if (HDF5)
  if (MPI)
    set(HDF5_PREFER_PARALLEL True)
  endif()
  find_package(HDF5 REQUIRED
          COMPONENTS C HL)
  target_include_directories(SeisSol-lib PUBLIC ${HDF5_INCLUDE_DIRS})
  target_link_libraries(SeisSol-lib PUBLIC ${HDF5_C_HL_LIBRARIES} ${HDF5_C_LIBRARIES})
  target_compile_definitions(SeisSol-lib PUBLIC USE_HDF)
endif()  

# Parmetis
if (METIS)
  find_package(ParMETIS REQUIRED)
  target_include_directories(SeisSol-lib PUBLIC ${PARMETIS_INCLUDE_DIRS})
  target_link_libraries(SeisSol-lib PUBLIC ${PARMETIS_LIBRARIES})
  target_compile_definitions(SeisSol-lib PUBLIC USE_METIS)
endif()

if (ASAGI)
  # todo warn if netcdf is off
  pkg_check_modules(ASAGI REQUIRED asagi) # asagi_nompi?
  target_compile_definitions(SeisSol-lib PUBLIC USE_ASAGI)
  target_link_libraries(SeisSol-lib PUBLIC ${ASAGI_STATIC_LDFLAGS})
  target_include_directories(SeisSol-lib PUBLIC ${ASAGI_INCLUDE_DIRS})
  target_compile_options(SeisSol-lib PUBLIC ${ASAGI_CFLAGS} ${ASAGI_CFLAGS_OTHER})
endif()

if (MEMKIND)
  find_package(Memkind REQUIRED)
  target_include_directories(SeisSol-lib PUBLIC ${MEMKIND_INCLUDE_DIR})
  target_link_libraries(SeisSol-lib PUBLIC ${MEMKIND_LIBRARIES})
  target_compile_definitions(SeisSol-lib PUBLIC USE_MEMKIND)
endif()

target_include_directories(SeisSol-lib PUBLIC
				   ${CMAKE_CURRENT_SOURCE_DIR}/src
				   ${CMAKE_CURRENT_SOURCE_DIR}/submodules
				   ${CMAKE_CURRENT_SOURCE_DIR}/submodules/async
				   ${CMAKE_CURRENT_SOURCE_DIR}/submodules/eigen3
				   # todo: use reexport from easi?
				   ${CMAKE_CURRENT_SOURCE_DIR}/submodules/easi/include
				   ${CMAKE_CURRENT_SOURCE_DIR}/submodules/yateto/include
				   ${CMAKE_CURRENT_BINARY_DIR}/src/
)

target_include_directories(SeisSol-lib SYSTEM PUBLIC
        ${CMAKE_CURRENT_SOURCE_DIR}/submodules/eigen3
        ${CMAKE_CURRENT_SOURCE_DIR}/submodules/glm
)

target_compile_definitions(SeisSol-lib PUBLIC
				   CONVERGENCE_ORDER=${ORDER}
				   NUMBER_OF_QUANTITIES=${NUMBER_OF_QUANTITIES}
				   NUMBER_OF_RELAXATION_MECHANISMS=${NUMBER_OF_MECHANISMS}
				   ENABLE_MATRIX_PREFETCH
				   )

# Fortran compliler settings
set(CMAKE_Fortran_FLAGS "${CMAKE_Fortran_FLAGS} -cpp")
if ("${CMAKE_Fortran_COMPILER_ID}" STREQUAL "GNU")
  set(CMAKE_Fortran_FLAGS "${CMAKE_Fortran_FLAGS} -ffree-line-length-none -fdefault-real-8 -fopenmp -Wno-unused-parameter")
elseif ("${CMAKE_Fortran_COMPILER_ID}" STREQUAL "Intel")
  # todo intel, is needed:  -align -align array64byte
  # todo -r8 -WB is needed for intel (8 byte precision for reals)
  # todo openmp only if desired
  set(CMAKE_Fortran_FLAGS "${CMAKE_Fortran_FLAGS} -cpp -r8 -WB -qopenmp")
endif()

# C++ compiler settings
if ("${CMAKE_CXX_COMPILER_ID}" STREQUAL "GNU")
  target_compile_options(SeisSol-lib PUBLIC -fopenmp -Wall -Wextra -pedantic $<$<OR:$<COMPILE_LANGUAGE:CXX>,$<COMPILE_LANGUAGE:C>>:-Wno-unused-parameter -Wno-unknown-pragmas>)
  target_link_options(SeisSol-lib PUBLIC -fopenmp)

  # using GCC
elseif ("${CMAKE_CXX_COMPILER_ID}" STREQUAL "Intel")
  # using Intel C++
  # todo remove std?, is ffreestanding needed?
  set(CMAKE_CXX_FLAGS "${CMAKE_CXX_FLAGS} -std=c++11 -qopenmp")

  # only if openmp
  set(CMAKE_EXE_LINKER_FLAGS  "${CMAKE_EXE_LINKER_FLAGS} -qopenmp")

  # Activate interprocedual optimization.
  #set_property(TARGET SeisSol-lib PROPERTY INTERPROCEDURAL_OPTIMIZATION TRUE) 
elseif ("${CMAKE_CXX_COMPILER_ID}" STREQUAL "Clang")
  set(CMAKE_CXX_FLAGS "${CMAKE_CXX_FLAGS} -std=c++11 -fopenmp=libomp")
elseif ("${CMAKE_CXX_COMPILER_ID}" STREQUAL "CRAY")
  # TODO: Cray
endif()

# Generated code does only work without red-zone.
set_source_files_properties(src/generated_code/subroutine.cpp PROPERTIES COMPILE_FLAGS -mno-red-zone)

add_executable(SeisSol-bin src/main.cpp)
target_link_libraries(SeisSol-bin PUBLIC SeisSol-lib)
set_target_properties(SeisSol-bin PROPERTIES OUTPUT_NAME "SeisSol_${CMAKE_BUILD_TYPE}_${ARCH_STRING}_${EQUATIONS}_${ORDER}")

add_executable(SeisSol-proxy
        auto_tuning/proxy/src/proxy_seissol.cpp
        auto_tuning/proxy/src/flop_counter.cpp
)
target_link_libraries(SeisSol-proxy PUBLIC SeisSol-lib)
set_target_properties(SeisSol-proxy PROPERTIES OUTPUT_NAME "SeisSol_proxy_${CMAKE_BUILD_TYPE}_${ARCH_STRING}_${EQUATIONS}_${ORDER}")


if (TESTING)
  include(cmake/testing.cmake)

  # Testing
  set(CXXTEST_TESTGEN_ARGS "--template=${CMAKE_CURRENT_SOURCE_DIR}/src/tests/mpirunner.tpl")
  find_package(CxxTest REQUIRED)

  # maybe enable CXXTEST_HAVE_EH CXXTEST_ABORT_ON_FAIL
  enable_testing()

  # what about the unit tests for the lts layout?

  if (TESTING_GENERATED)
    CXXTEST_ADD_TEST_MPI(
            test_kernel_test_suite
            1
            test_kernel.cpp
            ${CMAKE_CURRENT_BINARY_DIR}/src/generated_code/KernelTest.t.h
    )

    target_link_libraries(test_kernel_test_suite PRIVATE SeisSol-lib)
    target_include_directories(test_kernel_test_suite PRIVATE ${CXXTEST_INCLUDE_DIR})
  endif()

  configure_file(
          ${CMAKE_CURRENT_SOURCE_DIR}/src/tests/Reader/source_loh.nrf 
          ${CMAKE_CURRENT_BINARY_DIR}/Testing/source_loh.nrf 
          COPYONLY
  )

  CXXTEST_ADD_TEST_MPI(
          test_serial_test_suite
          1
          test_serial.cpp
          ${CMAKE_CURRENT_SOURCE_DIR}/src/tests/Numerical_aux/Functions.t.h
          ${CMAKE_CURRENT_SOURCE_DIR}/src/tests/Numerical_aux/Quadrature.t.h
          ${CMAKE_CURRENT_SOURCE_DIR}/src/tests/Physics/PointSource.t.h
          ${CMAKE_CURRENT_SOURCE_DIR}/src/tests/Model/GodunovState.t.h
<<<<<<< HEAD
          ${CMAKE_CURRENT_SOURCE_DIR}/src/tests/Reader/NRFReader.t.h
=======
          ${CMAKE_CURRENT_SOURCE_DIR}/src/tests/Geometry/MeshRefiner.t.h
>>>>>>> 98ed6eb2
  )
  target_link_libraries(test_serial_test_suite PRIVATE SeisSol-lib)
  target_include_directories(test_serial_test_suite PRIVATE ${CXXTEST_INCLUDE_DIR})

  CXXTEST_ADD_TEST_MPI(
          test_parallel_test_suite
          4
          test_parallel.cpp
          ${CMAKE_CURRENT_SOURCE_DIR}/src/tests/minimal/Minimal.t.h
  )
  target_link_libraries(test_parallel_test_suite PRIVATE SeisSol-lib)
  target_include_directories(test_parallel_test_suite PRIVATE ${CXXTEST_INCLUDE_DIR})
  target_compile_definitions(test_parallel_test_suite PRIVATE
    SEISSOL_TESTS=\"${CMAKE_CURRENT_SOURCE_DIR}/src/tests/\"
    )
endif()

# https://blog.kitware.com/static-checks-with-cmake-cdash-iwyu-clang-tidy-lwyu-cpplint-and-cppcheck/
# https://ortogonal.github.io/cmake-clang-tidy/<|MERGE_RESOLUTION|>--- conflicted
+++ resolved
@@ -323,11 +323,8 @@
           ${CMAKE_CURRENT_SOURCE_DIR}/src/tests/Numerical_aux/Quadrature.t.h
           ${CMAKE_CURRENT_SOURCE_DIR}/src/tests/Physics/PointSource.t.h
           ${CMAKE_CURRENT_SOURCE_DIR}/src/tests/Model/GodunovState.t.h
-<<<<<<< HEAD
           ${CMAKE_CURRENT_SOURCE_DIR}/src/tests/Reader/NRFReader.t.h
-=======
           ${CMAKE_CURRENT_SOURCE_DIR}/src/tests/Geometry/MeshRefiner.t.h
->>>>>>> 98ed6eb2
   )
   target_link_libraries(test_serial_test_suite PRIVATE SeisSol-lib)
   target_include_directories(test_serial_test_suite PRIVATE ${CXXTEST_INCLUDE_DIR})
