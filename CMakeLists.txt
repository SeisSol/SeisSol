--- conflicted
+++ resolved
@@ -95,11 +95,8 @@
        generated_code/Point.py
        generated_code/elastic.py
        generated_code/viscoelastic2.py
-<<<<<<< HEAD
        generated_code/poroelastic.py
-=======
        generated_code/anisotropic.py
->>>>>>> 05b00fc3
        generated_code/SurfaceDisplacement.py
        generated_code/NodalBoundaryConditions.py
     OUTPUT src/generated_code/subroutine.h
@@ -123,10 +120,6 @@
   target_compile_definitions(SeisSol-lib PUBLIC USE_PLASTICITY_NB)
 endif()
 
-if (EQUATIONS STREQUAL "poroelastic")
-  target_compile_definitions(SeisSol-lib PUBLIC USE_STP)
-  target_compile_definitions(SeisSol-lib PUBLIC USE_POROELASTIC)
-endif()
 
 # Find appropriate compiler flags based on the target computer architecture
 # and the target compiler
