cmake_minimum_required(VERSION 3.9)

if(POLICY CMP0075)
  cmake_policy(SET CMP0075 NEW)
endif()

project(SeisSol LANGUAGES C CXX Fortran)

# set hardware specific definition needed for seissol compilation
# 'process_users_input' returns the following:
#
#       switches: HDF5, NETCDF, METIS, MPI, OPENMP, ASAGI, SIONLIB, MEMKIND
#
#       user's input: ORDER, NUMBER_OF_MECHANISMS, EQUATIONS,
#                     ARCH, PRECISION, DYNAMIC_RUPTURE_METHOD,
#                     PLASTICITY, NUMBER_OF_FUSED_SIMULATIONS,
#                     MEMORY_LAYOUT, COMMTHREAD, LOG_LEVEL,
#                     LOG_LEVEL_MASTER, ACCELERATOR_TYPE, 
#                     GEMM_TOOLS_LIST
#
#       derived input: REAL_SIZE_IN_BYTES, ALIGNMENT, ARCH_STRING, NUMBER_OF_QUANTITIES
#
include(cmake/process_users_input.cmake)
set(HARDWARE_DEFINITIONS "ALIGNMENT=${ALIGNMENT}"
                         "REAL_SIZE=${REAL_SIZE_IN_BYTES}"
                         "ALIGNED_REAL_SIZE=${REAL_SIZE_IN_BYTES}")

# TODO: Move one dir up.
set(CMAKE_MODULE_PATH "${PROJECT_SOURCE_DIR}/cmake" ${CMAKE_MODULE_PATH})

set(CMAKE_CXX_STANDARD 17)
set(CMAKE_CXX_STANDARD_REQUIRED ON)
set(CMAKE_CXX_EXTENSIONS OFF)
set_property(CACHE CMAKE_BUILD_TYPE PROPERTY STRINGS
        "Debug" "Release" "RelWithDebInfo") # MinSizeRel is useless for us
if(NOT CMAKE_BUILD_TYPE)
  set(CMAKE_BUILD_TYPE Release)
  message(STATUS "Set build type to Release as none was supplied.")
endif()

# Generate version.h

include(GetGitRevisionDescription)
git_describe(PACKAGE_GIT_VERSION  --dirty=\ \(modified\) --always)
configure_file("src/version_template.h"
               "${CMAKE_CURRENT_BINARY_DIR}/src/version.h")
message(STATUS "Current Git description: " ${PACKAGE_GIT_VERSION})

find_package(GemmTools REQUIRED)
include(src/sources.cmake)

if(GemmTools_INCLUDE_DIRS)
  target_include_directories(SeisSol-lib PUBLIC ${GemmTools_INCLUDE_DIRS})
endif()
if(GemmTools_LIBRARIES)
  target_link_libraries(SeisSol-lib PUBLIC ${GemmTools_LIBRARIES})
endif()
if(GemmTools_COMPILER_DEFINITIONS)  
  target_compile_definitions(SeisSol-lib PUBLIC ${GemmTools_COMPILER_DEFINITIONS})
endif()

add_custom_target(build-time-make-directory ALL
    COMMAND ${CMAKE_COMMAND} -E make_directory "${CMAKE_CURRENT_BINARY_DIR}/src/generated_code")

add_custom_command(
  COMMAND
  "/usr/bin/env" python3 ${CMAKE_CURRENT_SOURCE_DIR}/generated_code/generate.py
     "--equations" ${EQUATIONS}
     "--matricesDir" ${CMAKE_CURRENT_SOURCE_DIR}/generated_code/matrices
     "--outputDir" ${CMAKE_CURRENT_BINARY_DIR}/src/generated_code
     "--arch" ${ARCH_STRING}
     "--order" ${ORDER}
     "--numberOfMechanisms" ${NUMBER_OF_MECHANISMS}
     "--memLayout" ${MEMORY_LAYOUT}
     "--multipleSimulations" ${NUMBER_OF_FUSED_SIMULATIONS}
     "--dynamicRuptureMethod" ${DYNAMIC_RUPTURE_METHOD}
     "--PlasticityMethod" ${PLASTICITY_METHOD}
     "--gemm_tools" ${GEMM_TOOLS_LIST}
     WORKING_DIRECTORY ${CMAKE_SOURCE_DIR}/generated_code
     DEPENDS
       build-time-make-directory
       generated_code/arch.py
       generated_code/memlayout.py
       generated_code/viscoelastic.py
       generated_code/DynamicRupture.py
       generated_code/Plasticity.py
       generated_code/multSim.py
       generated_code/aderdg.py
       generated_code/generate.py
       generated_code/Point.py
       generated_code/elastic.py
       generated_code/viscoelastic2.py
       generated_code/anisotropic.py
       generated_code/SurfaceDisplacement.py
       generated_code/NodalBoundaryConditions.py
    OUTPUT src/generated_code/subroutine.h
       src/generated_code/tensor.cpp
       src/generated_code/subroutine.cpp
       src/generated_code/tensor.h
       src/generated_code/init.cpp
       src/generated_code/init.h
       src/generated_code/kernel.h
       src/generated_code/kernel.cpp
       COMMENT "Codegen for tensor stuff."
       )

if (PLASTICITY)
  target_compile_definitions(SeisSol-lib PUBLIC USE_PLASTICITY)
  set(PLASTICITY_NAME_SUFFIX "_plasticity")
endif()

if (PLASTICITY_METHOD STREQUAL "ip")
  target_compile_definitions(SeisSol-lib PUBLIC USE_PLASTICITY_IP)
elseif (PLASTICITY_METHOD STREQUAL "nb")
  target_compile_definitions(SeisSol-lib PUBLIC USE_PLASTICITY_NB)
endif()

# Find appropriate compiler flags based on the target computer architecture
# and the target compiler
# 'get_arch_specific_flags' returns: CPU_ARCH_FLAGS
include(cmake/cpu_arch_flags.cmake)
get_arch_flags(${ARCH} ${CMAKE_CXX_COMPILER_ID})

# set hardware/compiler specific definitions and flags
target_compile_definitions(SeisSol-lib PUBLIC ${HARDWARE_DEFINITIONS})
target_compile_options(SeisSol-lib PUBLIC ${CPU_ARCH_FLAGS})

target_compile_definitions(SeisSol-lib PUBLIC LOGLEVEL=${LOG_LEVEL})
target_compile_definitions(SeisSol-lib PUBLIC LOG_LEVEL=${LOG_LEVEL_MASTER}
                                              LOGLEVEL0=${LOG_LEVEL_MASTER})

# enable interproc. opts for small cores
#if cpu in ['knc', 'knl', 'skx']:
#    flags.extend(['-ip'])

# Libs
include(ExternalProject)
ExternalProject_Add(yaml-cpp-build
  SOURCE_DIR ${CMAKE_CURRENT_LIST_DIR}/submodules/yaml-cpp/
  INSTALL_DIR ${CMAKE_CURRENT_BINARY_DIR}/yaml-cpp-install
  PREFIX ${CMAKE_CURRENT_BINARY_DIR}/yaml-cpp
  CMAKE_ARGS -D CMAKE_BUILD_TYPE=Release
  -DCMAKE_INSTALL_PREFIX=<INSTALL_DIR>
  -DYAML_CPP_BUILD_TOOLS=OFF
  -DYAML_CPP_BUILD_TESTS=OFF
)
add_dependencies(SeisSol-lib yaml-cpp-build)
target_link_libraries(SeisSol-lib PUBLIC "${CMAKE_CURRENT_BINARY_DIR}/yaml-cpp-install/lib/libyaml-cpp.a")
target_include_directories(SeisSol-lib PUBLIC ${CMAKE_CURRENT_BINARY_DIR}/yaml-cpp-install/include/)

ExternalProject_Add(ImpalaJIT-build
  SOURCE_DIR ${CMAKE_CURRENT_LIST_DIR}/submodules/ImpalaJIT/
  INSTALL_DIR ${CMAKE_CURRENT_BINARY_DIR}/ImpalaJIT-install
  PREFIX ${CMAKE_CURRENT_BINARY_DIR}/ImpalaJIT
  CMAKE_ARGS -D CMAKE_BUILD_TYPE=Release
  -DCMAKE_INSTALL_PREFIX=<INSTALL_DIR>
)
add_dependencies(SeisSol-lib ImpalaJIT-build)
target_link_libraries(SeisSol-lib PUBLIC "${CMAKE_CURRENT_BINARY_DIR}/ImpalaJIT-install/lib/libimpalajit.a")
target_include_directories(SeisSol-lib PUBLIC ${CMAKE_CURRENT_BINARY_DIR}/ImpalaJIT-install/include/)

# todo: if parallelization == omp/hybrid
if (OPENMP)
  find_package(OpenMP REQUIRED)
  target_link_libraries(SeisSol-lib PUBLIC OpenMP::OpenMP_CXX)
  set(CMAKE_Fortran_FLAGS "${CMAKE_Fortran_FLAGS} ${OpenMP_Fortran_FLAGS}")
  target_compile_definitions(SeisSol-lib PUBLIC OMP OMPI_SKIP_MPICXX)
endif()

if (MPI)
  find_package(MPI REQUIRED)

  target_include_directories(SeisSol-lib SYSTEM PUBLIC ${MPI_CXX_INCLUDE_PATH})
  target_link_libraries(SeisSol-lib PUBLIC MPI::MPI_C)

  target_include_directories(SeisSol-lib SYSTEM PUBLIC ${MPI_Fortran_INCLUDE_PATH})
  target_link_libraries(SeisSol-lib PUBLIC MPI::MPI_Fortran)

  target_compile_definitions(SeisSol-lib PUBLIC USE_MPI PARALLEL)
endif()

if (COMMTHREAD)
  target_compile_definitions(SeisSol-lib PUBLIC USE_COMM_THREAD)
endif()

#set(HDF5_PREFER_PARALLEL True)
if (NETCDF)
  find_package(NetCDF REQUIRED)
  target_include_directories(SeisSol-lib PUBLIC ${NetCDF_INCLUDE_DIRS})
  target_link_libraries(SeisSol-lib PUBLIC ${NetCDF_LIBRARY})
  target_compile_definitions(SeisSol-lib PUBLIC USE_NETCDF)
endif()

if (HDF5)
  if (MPI)
    set(HDF5_PREFER_PARALLEL True)
  endif()
  find_package(HDF5 REQUIRED
          COMPONENTS C HL)
  target_include_directories(SeisSol-lib PUBLIC ${HDF5_INCLUDE_DIRS})
  target_link_libraries(SeisSol-lib PUBLIC ${HDF5_C_HL_LIBRARIES} ${HDF5_C_LIBRARIES})
  target_compile_definitions(SeisSol-lib PUBLIC USE_HDF)
endif()  

# Parmetis
if (METIS)
  find_package(ParMETIS REQUIRED)
  target_include_directories(SeisSol-lib PUBLIC ${PARMETIS_INCLUDE_DIRS})
  target_link_libraries(SeisSol-lib PUBLIC ${PARMETIS_LIBRARIES})
  target_compile_definitions(SeisSol-lib PUBLIC USE_METIS)
endif()

find_package(PkgConfig REQUIRED) 
if (ASAGI)
  # todo warn if netcdf is off
  pkg_check_modules(ASAGI REQUIRED asagi) # asagi_nompi?
  target_compile_definitions(SeisSol-lib PUBLIC USE_ASAGI)
  target_link_libraries(SeisSol-lib PUBLIC ${ASAGI_STATIC_LDFLAGS})
  target_include_directories(SeisSol-lib PUBLIC ${ASAGI_INCLUDE_DIRS})
  target_compile_options(SeisSol-lib PUBLIC ${ASAGI_CFLAGS} ${ASAGI_CFLAGS_OTHER})
endif()

if (MEMKIND)
  find_package(Memkind REQUIRED)
  target_include_directories(SeisSol-lib PUBLIC ${MEMKIND_INCLUDE_DIR})
  target_link_libraries(SeisSol-lib PUBLIC ${MEMKIND_LIBRARIES})
  target_compile_definitions(SeisSol-lib PUBLIC USE_MEMKIND)
endif()

target_include_directories(SeisSol-lib PUBLIC
				   ${CMAKE_CURRENT_SOURCE_DIR}/src
				   ${CMAKE_CURRENT_SOURCE_DIR}/submodules
				   ${CMAKE_CURRENT_SOURCE_DIR}/submodules/async
				   ${CMAKE_CURRENT_SOURCE_DIR}/submodules/eigen3
				   # todo: use reexport from easi?
				   ${CMAKE_CURRENT_SOURCE_DIR}/submodules/easi/include
				   ${CMAKE_CURRENT_SOURCE_DIR}/submodules/yateto/include
				   ${CMAKE_CURRENT_BINARY_DIR}/src/
)

target_include_directories(SeisSol-lib SYSTEM PUBLIC
        ${CMAKE_CURRENT_SOURCE_DIR}/submodules/eigen3
)

target_compile_definitions(SeisSol-lib PUBLIC
				   CONVERGENCE_ORDER=${ORDER}
				   NUMBER_OF_QUANTITIES=${NUMBER_OF_QUANTITIES}
				   NUMBER_OF_RELAXATION_MECHANISMS=${NUMBER_OF_MECHANISMS}
				   ENABLE_MATRIX_PREFETCH
				   )

# Fortran compliler settings
set(CMAKE_Fortran_FLAGS "${CMAKE_Fortran_FLAGS} -cpp")
if ("${CMAKE_Fortran_COMPILER_ID}" STREQUAL "GNU")
  set(CMAKE_Fortran_FLAGS "${CMAKE_Fortran_FLAGS} -ffree-line-length-none -fdefault-real-8 -fopenmp -Wno-unused-parameter")
elseif ("${CMAKE_Fortran_COMPILER_ID}" STREQUAL "Intel")
  # todo intel, is needed:  -align -align array64byte
  # todo -r8 -WB is needed for intel (8 byte precision for reals)
  # todo openmp only if desired
  set(CMAKE_Fortran_FLAGS "${CMAKE_Fortran_FLAGS} -cpp -r8 -WB -qopenmp")
endif()

# C++ compiler settings
if ("${CMAKE_CXX_COMPILER_ID}" STREQUAL "GNU")
  target_compile_options(SeisSol-lib PUBLIC -fopenmp -Wall -Wextra -pedantic $<$<OR:$<COMPILE_LANGUAGE:CXX>,$<COMPILE_LANGUAGE:C>>:-Wno-unused-parameter -Wno-unknown-pragmas>)
  target_link_libraries(SeisSol-lib PUBLIC "-fopenmp")

  # using GCC
elseif ("${CMAKE_CXX_COMPILER_ID}" STREQUAL "Intel")
  # using Intel C++
  # todo remove std?, is ffreestanding needed?
  set(CMAKE_CXX_FLAGS "${CMAKE_CXX_FLAGS} -std=c++17 -qopenmp")

  # only if openmp
  set(CMAKE_EXE_LINKER_FLAGS  "${CMAKE_EXE_LINKER_FLAGS} -qopenmp")

  # Activate interprocedual optimization.
  #set_property(TARGET SeisSol-lib PROPERTY INTERPROCEDURAL_OPTIMIZATION TRUE) 
elseif ("${CMAKE_CXX_COMPILER_ID}" STREQUAL "Clang")
<<<<<<< HEAD
  set(CMAKE_CXX_FLAGS "${CMAKE_CXX_FLAGS} -std=c++17 -fopenmp=libomp")
=======
  set(CMAKE_CXX_FLAGS "${CMAKE_CXX_FLAGS} -std=c++11 -fopenmp=libomp -Wall -Wextra -pedantic")
>>>>>>> d9d08e55
endif()

# Generated code does only work without red-zone.
if (HAS_REDZONE)
  set_source_files_properties(src/generated_code/subroutine.cpp PROPERTIES COMPILE_FLAGS -mno-red-zone)
endif()

add_executable(SeisSol-bin src/main.cpp)
target_link_libraries(SeisSol-bin PUBLIC SeisSol-lib)
set_target_properties(SeisSol-bin PROPERTIES OUTPUT_NAME "SeisSol_${CMAKE_BUILD_TYPE}_${ARCH_STRING}_${EQUATIONS}${PLASTICITY_NAME_SUFFIX}_${ORDER}")

add_executable(SeisSol-proxy
        auto_tuning/proxy/src/proxy_seissol.cpp
        auto_tuning/proxy/src/flop_counter.cpp
)
target_link_libraries(SeisSol-proxy PUBLIC SeisSol-lib)
set_target_properties(SeisSol-proxy PROPERTIES OUTPUT_NAME "SeisSol_proxy_${CMAKE_BUILD_TYPE}_${ARCH_STRING}_${EQUATIONS}_${ORDER}")


if (TESTING)
  include(cmake/testing.cmake)

  # Testing
  set(CXXTEST_TESTGEN_ARGS "--template=${CMAKE_CURRENT_SOURCE_DIR}/src/tests/mpirunner.tpl")
  find_package(CxxTest REQUIRED)

  # maybe enable CXXTEST_HAVE_EH CXXTEST_ABORT_ON_FAIL
  enable_testing()

  # what about the unit tests for the lts layout?

  if (TESTING_GENERATED)
    CXXTEST_ADD_TEST_MPI(
            test_kernel_test_suite
            1
            test_kernel.cpp
            ${CMAKE_CURRENT_BINARY_DIR}/src/generated_code/KernelTest.t.h
    )

    target_link_libraries(test_kernel_test_suite PRIVATE SeisSol-lib)
    target_include_directories(test_kernel_test_suite PRIVATE ${CXXTEST_INCLUDE_DIR})
  endif()
  configure_file(
    ${CMAKE_CURRENT_SOURCE_DIR}/src/tests/Initializer/time_stepping/mesh.h5
    ${CMAKE_CURRENT_BINARY_DIR}/Testing/mesh.h5
    COPYONLY
    )
  configure_file(
    ${CMAKE_CURRENT_SOURCE_DIR}/src/tests/Initializer/time_stepping/material.yaml
    ${CMAKE_CURRENT_BINARY_DIR}/Testing/material.yaml
    COPYONLY
    )

  if (NETCDF)
  configure_file(
          ${CMAKE_CURRENT_SOURCE_DIR}/src/tests/Reader/source_loh.nrf 
          ${CMAKE_CURRENT_BINARY_DIR}/Testing/source_loh.nrf 
          COPYONLY
  )
  set(SeisSol_NETCDF_TEST_FILES ${CMAKE_CURRENT_SOURCE_DIR}/src/tests/Reader/NRFReader.t.h)
  endif()

  CXXTEST_ADD_TEST_MPI(
          test_serial_test_suite
          1
          test_serial.cpp
          ${CMAKE_CURRENT_SOURCE_DIR}/src/tests/Numerical_aux/Functions.t.h
          ${CMAKE_CURRENT_SOURCE_DIR}/src/tests/Numerical_aux/Quadrature.t.h
          ${CMAKE_CURRENT_SOURCE_DIR}/src/tests/Numerical_aux/Transformations.t.h
          ${CMAKE_CURRENT_SOURCE_DIR}/src/tests/Physics/PointSource.t.h
          ${CMAKE_CURRENT_SOURCE_DIR}/src/tests/Model/GodunovState.t.h
	  ${SeisSol_NETCDF_TEST_FILES}
          ${CMAKE_CURRENT_SOURCE_DIR}/src/tests/Geometry/MeshRefiner.t.h
          ${CMAKE_CURRENT_SOURCE_DIR}/src/tests/Geometry/VariableSubsampler.t.h
          ${CMAKE_CURRENT_SOURCE_DIR}/src/tests/Geometry/TriangleRefiner.t.h
          ${CMAKE_CURRENT_SOURCE_DIR}/src/tests/Initializer/time_stepping/LTSWeights.t.h
          ${CMAKE_CURRENT_SOURCE_DIR}/src/tests/Initializer/PointMapper.t.h
  )
  target_link_libraries(test_serial_test_suite PRIVATE SeisSol-lib)
  target_include_directories(test_serial_test_suite PRIVATE ${CXXTEST_INCLUDE_DIR})

  CXXTEST_ADD_TEST_MPI(
          test_parallel_test_suite
          4
          test_parallel.cpp
          ${CMAKE_CURRENT_SOURCE_DIR}/src/tests/minimal/Minimal.t.h
  )
  target_link_libraries(test_parallel_test_suite PRIVATE SeisSol-lib)
  target_include_directories(test_parallel_test_suite PRIVATE ${CXXTEST_INCLUDE_DIR})
  target_compile_definitions(test_parallel_test_suite PRIVATE
    SEISSOL_TESTS=\"${CMAKE_CURRENT_SOURCE_DIR}/src/tests/\"
    )
endif()

# https://blog.kitware.com/static-checks-with-cmake-cdash-iwyu-clang-tidy-lwyu-cpplint-and-cppcheck/
# https://ortogonal.github.io/cmake-clang-tidy/<|MERGE_RESOLUTION|>--- conflicted
+++ resolved
@@ -277,11 +277,7 @@
   # Activate interprocedual optimization.
   #set_property(TARGET SeisSol-lib PROPERTY INTERPROCEDURAL_OPTIMIZATION TRUE) 
 elseif ("${CMAKE_CXX_COMPILER_ID}" STREQUAL "Clang")
-<<<<<<< HEAD
-  set(CMAKE_CXX_FLAGS "${CMAKE_CXX_FLAGS} -std=c++17 -fopenmp=libomp")
-=======
-  set(CMAKE_CXX_FLAGS "${CMAKE_CXX_FLAGS} -std=c++11 -fopenmp=libomp -Wall -Wextra -pedantic")
->>>>>>> d9d08e55
+  set(CMAKE_CXX_FLAGS "${CMAKE_CXX_FLAGS} -std=c++17 -fopenmp=libomp -Wall -Wextra -pedantic")
 endif()
 
 # Generated code does only work without red-zone.
