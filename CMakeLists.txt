cmake_minimum_required(VERSION 3.9)

if(POLICY CMP0074)
  cmake_policy(SET CMP0074 NEW)
endif()
if(POLICY CMP0075)
  cmake_policy(SET CMP0075 NEW)
endif()

project(SeisSol LANGUAGES C CXX Fortran)

# set hardware specific definition needed for seissol compilation
# 'process_users_input' returns the following:
#
#       switches: HDF5, NETCDF, METIS, MPI, OPENMP, ASAGI, SIONLIB, MEMKIND
#
#       user's input: HOST_ARCH, DEVICE_ARCH, DEVICE_SUB_ARCH,
#                     ORDER, NUMBER_OF_MECHANISMS, EQUATIONS,
#                     PRECISION, DYNAMIC_RUPTURE_METHOD,
#                     PLASTICITY, NUMBER_OF_FUSED_SIMULATIONS,
#                     MEMORY_LAYOUT, COMMTHREAD,
#                     LOG_LEVEL, LOG_LEVEL_MASTER,
#                     GEMM_TOOLS_LIST
#
#       derived input: REAL_SIZE_IN_BYTES, ALIGNMENT, ARCH_STRING, NUMBER_OF_QUANTITIES, WITH_GPU
#
include(cmake/process_users_input.cmake)
set(HARDWARE_DEFINITIONS "ALIGNMENT=${ALIGNMENT}"
                         "REAL_SIZE=${REAL_SIZE_IN_BYTES}"
                         "ALIGNED_REAL_SIZE=${REAL_SIZE_IN_BYTES}")

# TODO: Move one dir up.
set(CMAKE_MODULE_PATH "${PROJECT_SOURCE_DIR}/cmake" ${CMAKE_MODULE_PATH})

set(CMAKE_CXX_STANDARD 17)
set(CMAKE_CXX_STANDARD_REQUIRED ON)
set(CMAKE_CXX_EXTENSIONS OFF)
set_property(CACHE CMAKE_BUILD_TYPE PROPERTY STRINGS
        "Debug" "Release" "RelWithDebInfo") # MinSizeRel is useless for us
if(NOT CMAKE_BUILD_TYPE)
  set(CMAKE_BUILD_TYPE Release)
  message(STATUS "Set build type to Release as none was supplied.")
endif()

# Generate version.h

include(GetGitRevisionDescription)
git_describe(PACKAGE_GIT_VERSION  --dirty=\ \(modified\) --always)
configure_file("src/version_template.h"
               "${CMAKE_CURRENT_BINARY_DIR}/src/version.h")
message(STATUS "Current Git description: " ${PACKAGE_GIT_VERSION})

find_package(GemmTools REQUIRED)
include(src/sources.cmake)

if(GemmTools_INCLUDE_DIRS)
  target_include_directories(SeisSol-lib PUBLIC ${GemmTools_INCLUDE_DIRS})
endif()
if(GemmTools_LIBRARIES)
  target_link_libraries(SeisSol-lib PUBLIC ${GemmTools_LIBRARIES})
endif()
if(GemmTools_COMPILER_DEFINITIONS)  
  target_compile_definitions(SeisSol-lib PUBLIC ${GemmTools_COMPILER_DEFINITIONS})
endif()

add_custom_target(build-time-make-directory ALL
    COMMAND ${CMAKE_COMMAND} -E make_directory "${CMAKE_CURRENT_BINARY_DIR}/src/generated_code")

add_custom_command(
  COMMAND
  "/usr/bin/env" python3 ${CMAKE_CURRENT_SOURCE_DIR}/generated_code/generate.py
     "--equations" ${EQUATIONS}
     "--matricesDir" ${CMAKE_CURRENT_SOURCE_DIR}/generated_code/matrices
     "--outputDir" ${CMAKE_CURRENT_BINARY_DIR}/src/generated_code
     "--host_arch" ${HOST_ARCH_STR}
     "--device_arch" ${DEVICE_ARCH_STR}
     "--device_sub_arch" ${DEVICE_SUB_ARCH}
     "--order" ${ORDER}
     "--numberOfMechanisms" ${NUMBER_OF_MECHANISMS}
     "--memLayout" ${MEMORY_LAYOUT}
     "--multipleSimulations" ${NUMBER_OF_FUSED_SIMULATIONS}
     "--dynamicRuptureMethod" ${DYNAMIC_RUPTURE_METHOD}
     "--PlasticityMethod" ${PLASTICITY_METHOD}
     "--gemm_tools" ${GEMM_TOOLS_LIST}
     WORKING_DIRECTORY ${CMAKE_SOURCE_DIR}/generated_code
     DEPENDS
       build-time-make-directory
       generated_code/arch.py
       generated_code/memlayout.py
       generated_code/viscoelastic.py
       generated_code/DynamicRupture.py
       generated_code/Plasticity.py
       generated_code/multSim.py
       generated_code/aderdg.py
       generated_code/generate.py
       generated_code/Point.py
       generated_code/elastic.py
       generated_code/viscoelastic2.py
       generated_code/poroelastic.py
       generated_code/anisotropic.py
       generated_code/SurfaceDisplacement.py
       generated_code/NodalBoundaryConditions.py
       generated_code/matrices/matrices_poroelastic.xml
    OUTPUT src/generated_code/subroutine.h
       src/generated_code/tensor.cpp
       src/generated_code/subroutine.cpp
       src/generated_code/gpulike_subroutine.cpp
       src/generated_code/tensor.h
       src/generated_code/init.cpp
       src/generated_code/init.h
       src/generated_code/kernel.h
       src/generated_code/kernel.cpp
       COMMENT "Codegen for tensor stuff."
       )

if (PLASTICITY)
  target_compile_definitions(SeisSol-lib PUBLIC USE_PLASTICITY)
  set(PLASTICITY_NAME_SUFFIX "_plasticity")
endif()

if (PLASTICITY_METHOD STREQUAL "ip")
  target_compile_definitions(SeisSol-lib PUBLIC USE_PLASTICITY_IP)
elseif (PLASTICITY_METHOD STREQUAL "nb")
  target_compile_definitions(SeisSol-lib PUBLIC USE_PLASTICITY_NB)
endif()


# Find appropriate compiler flags based on the target computer architecture
# and the target compiler
# 'get_arch_specific_flags' returns: CPU_ARCH_FLAGS
include(cmake/cpu_arch_flags.cmake)
get_arch_flags(${HOST_ARCH} ${CMAKE_CXX_COMPILER_ID})

# set hardware/compiler specific definitions and flags
target_compile_definitions(SeisSol-lib PUBLIC ${HARDWARE_DEFINITIONS})
target_compile_options(SeisSol-lib PUBLIC ${CPU_ARCH_FLAGS})

target_compile_definitions(SeisSol-lib PUBLIC LOGLEVEL=${LOG_LEVEL})
target_compile_definitions(SeisSol-lib PUBLIC LOG_LEVEL=${LOG_LEVEL_MASTER}
                                              LOGLEVEL0=${LOG_LEVEL_MASTER})

# enable interproc. opts for small cores
#if cpu in ['knc', 'knl', 'skx']:
#    flags.extend(['-ip'])

# Libs
include(ExternalProject)

find_package(YAML-CPP 0.5.3 QUIET)
if (YAML-CPP_FOUND)
  target_link_libraries(SeisSol-lib PUBLIC ${YAML_CPP_LIBRARIES})
  target_include_directories(SeisSol-lib PUBLIC ${YAML_CPP_INCLUDE_DIR})
else()
  ExternalProject_Add(yaml-cpp-build
    SOURCE_DIR ${CMAKE_CURRENT_LIST_DIR}/submodules/yaml-cpp/
    INSTALL_DIR ${CMAKE_CURRENT_BINARY_DIR}/yaml-cpp-install
    PREFIX ${CMAKE_CURRENT_BINARY_DIR}/yaml-cpp
    CMAKE_ARGS -DCMAKE_BUILD_TYPE=Release
    -DCMAKE_INSTALL_PREFIX=<INSTALL_DIR>
    -DYAML_CPP_BUILD_TOOLS=OFF
    -DYAML_CPP_BUILD_TESTS=OFF
    -DCMAKE_C_COMPILER=${CMAKE_C_COMPILER}
    -DCMAKE_CXX_COMPILER=${CMAKE_CXX_COMPILER}
  )
  add_dependencies(SeisSol-lib yaml-cpp-build)
  target_link_libraries(SeisSol-lib PUBLIC "${CMAKE_CURRENT_BINARY_DIR}/yaml-cpp-install/lib/libyaml-cpp.a")
  target_include_directories(SeisSol-lib PUBLIC ${CMAKE_CURRENT_BINARY_DIR}/yaml-cpp-install/include/)
endif()


ExternalProject_Add(ImpalaJIT-build
  SOURCE_DIR ${CMAKE_CURRENT_LIST_DIR}/submodules/ImpalaJIT/
  INSTALL_DIR ${CMAKE_CURRENT_BINARY_DIR}/ImpalaJIT-install
  PREFIX ${CMAKE_CURRENT_BINARY_DIR}/ImpalaJIT
  CMAKE_ARGS -DCMAKE_BUILD_TYPE=Release
  -DCMAKE_INSTALL_PREFIX=<INSTALL_DIR>
  -DCMAKE_C_COMPILER=${CMAKE_C_COMPILER}
  -DCMAKE_CXX_COMPILER=${CMAKE_CXX_COMPILER}
)
add_dependencies(SeisSol-lib ImpalaJIT-build)
target_link_libraries(SeisSol-lib PUBLIC "${CMAKE_CURRENT_BINARY_DIR}/ImpalaJIT-install/lib/libimpalajit.a")
target_include_directories(SeisSol-lib PUBLIC ${CMAKE_CURRENT_BINARY_DIR}/ImpalaJIT-install/include/)

# todo: if parallelization == omp/hybrid
if (OPENMP)
  find_package(OpenMP REQUIRED)
  target_link_libraries(SeisSol-lib PUBLIC OpenMP::OpenMP_CXX)
  set(CMAKE_Fortran_FLAGS "${CMAKE_Fortran_FLAGS} ${OpenMP_Fortran_FLAGS}")
  target_compile_definitions(SeisSol-lib PUBLIC OMP OMPI_SKIP_MPICXX)
endif()

if (MPI)
  find_package(MPI REQUIRED)

  target_include_directories(SeisSol-lib SYSTEM PUBLIC ${MPI_CXX_INCLUDE_PATH})
  target_link_libraries(SeisSol-lib PUBLIC MPI::MPI_C)

  target_include_directories(SeisSol-lib SYSTEM PUBLIC ${MPI_Fortran_INCLUDE_PATH})
  target_link_libraries(SeisSol-lib PUBLIC MPI::MPI_Fortran)

  target_compile_definitions(SeisSol-lib PUBLIC USE_MPI PARALLEL)
endif()

if (COMMTHREAD)
  target_compile_definitions(SeisSol-lib PUBLIC USE_COMM_THREAD)
endif()

#set(HDF5_PREFER_PARALLEL True)
if (NETCDF)
  find_package(NetCDF REQUIRED)
  target_include_directories(SeisSol-lib PUBLIC ${NetCDF_INCLUDE_DIRS})
  target_link_libraries(SeisSol-lib PUBLIC ${NetCDF_LIBRARY})
  target_compile_definitions(SeisSol-lib PUBLIC USE_NETCDF)
endif()

if (HDF5)
  if (MPI)
    set(HDF5_PREFER_PARALLEL True)
  endif()
  find_package(HDF5 REQUIRED
          COMPONENTS C HL)
  target_include_directories(SeisSol-lib PUBLIC ${HDF5_INCLUDE_DIRS})
  target_link_libraries(SeisSol-lib PUBLIC ${HDF5_C_HL_LIBRARIES} ${HDF5_C_LIBRARIES})
  target_compile_definitions(SeisSol-lib PUBLIC USE_HDF)
endif()  

# Parmetis
if (METIS)
  find_package(METIS REQUIRED)
  if (NOT METIS_64_BIT_INTEGER)
    message(WARNING "Found METIS which does not support IDXTYPEWIDTH = 64. But this is required for SeisSol.")
  endif()
  find_package(ParMETIS REQUIRED)
  target_include_directories(SeisSol-lib PUBLIC ${PARMETIS_INCLUDE_DIRS})
  target_link_libraries(SeisSol-lib PUBLIC ${PARMETIS_LIBRARIES})
  target_compile_definitions(SeisSol-lib PUBLIC USE_METIS)
endif()

find_package(PkgConfig REQUIRED) 
if (ASAGI)
  # todo warn if netcdf is off
  pkg_check_modules(ASAGI REQUIRED asagi) # asagi_nompi?
  target_compile_definitions(SeisSol-lib PUBLIC USE_ASAGI)
  target_link_libraries(SeisSol-lib PUBLIC ${ASAGI_STATIC_LDFLAGS})
  target_include_directories(SeisSol-lib PUBLIC ${ASAGI_INCLUDE_DIRS})
  target_compile_options(SeisSol-lib PUBLIC ${ASAGI_CFLAGS} ${ASAGI_CFLAGS_OTHER})
endif()

if (MEMKIND)
  find_package(Memkind REQUIRED)
  target_include_directories(SeisSol-lib PUBLIC ${MEMKIND_INCLUDE_DIR})
  target_link_libraries(SeisSol-lib PUBLIC ${MEMKIND_LIBRARIES})
  target_compile_definitions(SeisSol-lib PUBLIC USE_MEMKIND)
endif()

<<<<<<< HEAD
if (ADDRESS_SANITIZER)
  set(CMAKE_C_FLAGS "${CMAKE_C_FLAGS} -fsanitize=address -fno-omit-frame-pointer")
  set(CMAKE_CXX_FLAGS "${CMAKE_CXX_FLAGS} -fsanitize=address -fno-omit-frame-pointer")
endif() 

find_package(Armadillo REQUIRED)
target_link_libraries(SeisSol-lib PUBLIC ${ARMADILLO_LIBRARIES})
=======
if (WITH_GPU)
  add_subdirectory(submodules/Device)
  target_include_directories(SeisSol-lib PUBLIC submodules/Device)
  target_link_libraries(SeisSol-lib PUBLIC device)
  target_compile_definitions(SeisSol-lib PUBLIC ACL_DEVICE)
endif()
>>>>>>> b98133c3

target_include_directories(SeisSol-lib PUBLIC
				   ${CMAKE_CURRENT_SOURCE_DIR}/src
				   ${CMAKE_CURRENT_SOURCE_DIR}/submodules
				   ${CMAKE_CURRENT_SOURCE_DIR}/submodules/async
				   ${CMAKE_CURRENT_SOURCE_DIR}/submodules/eigen3
				   # todo: use reexport from easi?
				   ${CMAKE_CURRENT_SOURCE_DIR}/submodules/easi/include
				   ${CMAKE_CURRENT_SOURCE_DIR}/submodules/yateto/include
				   ${CMAKE_CURRENT_BINARY_DIR}/src/
)

target_include_directories(SeisSol-lib SYSTEM PUBLIC
        ${CMAKE_CURRENT_SOURCE_DIR}/submodules/eigen3
)

target_compile_definitions(SeisSol-lib PUBLIC
				   CONVERGENCE_ORDER=${ORDER}
				   NUMBER_OF_QUANTITIES=${NUMBER_OF_QUANTITIES}
				   NUMBER_OF_RELAXATION_MECHANISMS=${NUMBER_OF_MECHANISMS}
				   ENABLE_MATRIX_PREFETCH
				   )

# Fortran compliler settings
set(CMAKE_Fortran_FLAGS "${CMAKE_Fortran_FLAGS} -cpp")
if ("${CMAKE_Fortran_COMPILER_ID}" STREQUAL "GNU")
  target_compile_options(SeisSol-lib PUBLIC $<$<COMPILE_LANGUAGE:Fortran>:-ffree-line-length-none -fdefault-real-8 -fopenmp -Wno-unused-parameter>)
elseif ("${CMAKE_Fortran_COMPILER_ID}" STREQUAL "Intel")
  # todo intel, is needed:  -align -align array64byte
  # todo -r8 -WB is needed for intel (8 byte precision for reals)
  # todo openmp only if desired
  set(CMAKE_Fortran_FLAGS "${CMAKE_Fortran_FLAGS} -cpp -r8 -WB -qopenmp")
endif()

# C++ compiler settings
if ("${CMAKE_CXX_COMPILER_ID}" STREQUAL "GNU")
  target_compile_options(SeisSol-lib PUBLIC -fopenmp -pedantic $<$<OR:$<COMPILE_LANGUAGE:CXX>,$<COMPILE_LANGUAGE:C>>:-Wall -Wextra -Wno-unused-parameter -Wno-unknown-pragmas>)
  target_link_libraries(SeisSol-lib PUBLIC "-fopenmp")

  # using GCC
elseif ("${CMAKE_CXX_COMPILER_ID}" STREQUAL "Intel")
  # using Intel C++
  # todo remove std?, is ffreestanding needed?
  set(CMAKE_CXX_FLAGS "${CMAKE_CXX_FLAGS} -std=c++17 -qopenmp")

  # only if openmp
  set(CMAKE_EXE_LINKER_FLAGS  "${CMAKE_EXE_LINKER_FLAGS} -qopenmp")

  # Activate interprocedual optimization.
  #set_property(TARGET SeisSol-lib PROPERTY INTERPROCEDURAL_OPTIMIZATION TRUE) 
elseif ("${CMAKE_CXX_COMPILER_ID}" STREQUAL "Clang")
  set(CMAKE_CXX_FLAGS "${CMAKE_CXX_FLAGS} -std=c++17 -fopenmp=libomp -Wall -Wextra -pedantic")
endif()

# Generated code does only work without red-zone.
if (HAS_REDZONE)
  set_source_files_properties(src/generated_code/subroutine.cpp PROPERTIES COMPILE_FLAGS -mno-red-zone)
endif()

# adjust prefix name of executables
if ("${DEVICE_ARCH_STR}" STREQUAL "none")
  set(EXE_NAME_PREFIX "${CMAKE_BUILD_TYPE}_${HOST_ARCH_STR}_${ORDER}_${EQUATIONS}")
else()
  set(EXE_NAME_PREFIX "${CMAKE_BUILD_TYPE}_${DEVICE_ARCH_STR}_${ORDER}_${EQUATIONS}")
endif()


add_executable(SeisSol-bin src/main.cpp)
target_link_libraries(SeisSol-bin PUBLIC SeisSol-lib)
set_target_properties(SeisSol-bin PROPERTIES OUTPUT_NAME "SeisSol_${EXE_NAME_PREFIX}${PLASTICITY_NAME_SUFFIX}")

add_executable(SeisSol-proxy
        auto_tuning/proxy/src/proxy_seissol.cpp
        auto_tuning/proxy/src/flop_counter.cpp
)
target_link_libraries(SeisSol-proxy PUBLIC SeisSol-lib)
set_target_properties(SeisSol-proxy PROPERTIES OUTPUT_NAME "SeisSol_proxy_${EXE_NAME_PREFIX}")
if(MPI)
  target_link_libraries(SeisSol-proxy PUBLIC MPI::MPI_C)
  target_link_libraries(SeisSol-proxy PUBLIC MPI::MPI_Fortran)
endif()


if (TESTING)
  include(cmake/testing.cmake)

  # Testing
  set(CXXTEST_TESTGEN_ARGS "--template=${CMAKE_CURRENT_SOURCE_DIR}/src/tests/mpirunner.tpl")
  find_package(CxxTest REQUIRED)

  # maybe enable CXXTEST_HAVE_EH CXXTEST_ABORT_ON_FAIL
  enable_testing()

  # what about the unit tests for the lts layout?

  if (TESTING_GENERATED)
    CXXTEST_ADD_TEST_MPI(
            test_kernel_test_suite
            1
            test_kernel.cpp
            ${CMAKE_CURRENT_BINARY_DIR}/src/generated_code/KernelTest.t.h
    )

    target_link_libraries(test_kernel_test_suite PRIVATE SeisSol-lib)
    target_include_directories(test_kernel_test_suite PRIVATE ${CXXTEST_INCLUDE_DIR})
  endif()
  configure_file(
    ${CMAKE_CURRENT_SOURCE_DIR}/src/tests/Initializer/time_stepping/mesh.h5
    ${CMAKE_CURRENT_BINARY_DIR}/Testing/mesh.h5
    COPYONLY
    )
  configure_file(
    ${CMAKE_CURRENT_SOURCE_DIR}/src/tests/Initializer/time_stepping/material.yaml
    ${CMAKE_CURRENT_BINARY_DIR}/Testing/material.yaml
    COPYONLY
    )

  if (NETCDF)
  configure_file(
          ${CMAKE_CURRENT_SOURCE_DIR}/src/tests/Reader/source_loh.nrf 
          ${CMAKE_CURRENT_BINARY_DIR}/Testing/source_loh.nrf 
          COPYONLY
  )
  set(SeisSol_NETCDF_TEST_FILES ${CMAKE_CURRENT_SOURCE_DIR}/src/tests/Reader/NRFReader.t.h)
  endif()

  set(test_sources ${test_sources} 
    ${CMAKE_CURRENT_SOURCE_DIR}/src/tests/Numerical_aux/Functions.t.h
    ${CMAKE_CURRENT_SOURCE_DIR}/src/tests/Numerical_aux/Quadrature.t.h
    ${CMAKE_CURRENT_SOURCE_DIR}/src/tests/Numerical_aux/Transformations.t.h
    ${CMAKE_CURRENT_SOURCE_DIR}/src/tests/SourceTerm/PointSource.t.h
    ${CMAKE_CURRENT_SOURCE_DIR}/src/tests/Model/GodunovState.t.h
    ${SeisSol_NETCDF_TEST_FILES}
    ${CMAKE_CURRENT_SOURCE_DIR}/src/tests/Geometry/MeshRefiner.t.h
    ${CMAKE_CURRENT_SOURCE_DIR}/src/tests/Geometry/VariableSubsampler.t.h
    ${CMAKE_CURRENT_SOURCE_DIR}/src/tests/Geometry/TriangleRefiner.t.h
    ${CMAKE_CURRENT_SOURCE_DIR}/src/tests/Initializer/time_stepping/LTSWeights.t.h
    ${CMAKE_CURRENT_SOURCE_DIR}/src/tests/Initializer/PointMapper.t.h
    )
  if(${EQUATIONS} STREQUAL "poroelastic")
    set(test_sources ${test_sources} ${CMAKE_CURRENT_SOURCE_DIR}/src/tests/Kernel/STP.t.h)
  endif()
  CXXTEST_ADD_TEST_MPI(
    test_serial_test_suite
    1
    test_serial.cpp
    ${test_sources}
    )
  target_link_libraries(test_serial_test_suite PRIVATE SeisSol-lib)
  target_include_directories(test_serial_test_suite PRIVATE ${CXXTEST_INCLUDE_DIR})

  #CXXTEST_ADD_TEST_MPI(
  #        test_parallel_test_suite
  #        4
  #        test_parallel.cpp
  #        ${CMAKE_CURRENT_SOURCE_DIR}/src/tests/minimal/Minimal.t.h
  #)
  #target_link_libraries(test_parallel_test_suite PRIVATE SeisSol-lib)
  #target_include_directories(test_parallel_test_suite PRIVATE ${CXXTEST_INCLUDE_DIR})
  #target_compile_definitions(test_parallel_test_suite PRIVATE
  #  SEISSOL_TESTS=\"${CMAKE_CURRENT_SOURCE_DIR}/src/tests/\"
  #  )
endif()

# https://blog.kitware.com/static-checks-with-cmake-cdash-iwyu-clang-tidy-lwyu-cpplint-and-cppcheck/
# https://ortogonal.github.io/cmake-clang-tidy/<|MERGE_RESOLUTION|>--- conflicted
+++ resolved
@@ -253,22 +253,21 @@
   target_compile_definitions(SeisSol-lib PUBLIC USE_MEMKIND)
 endif()
 
-<<<<<<< HEAD
 if (ADDRESS_SANITIZER)
   set(CMAKE_C_FLAGS "${CMAKE_C_FLAGS} -fsanitize=address -fno-omit-frame-pointer")
   set(CMAKE_CXX_FLAGS "${CMAKE_CXX_FLAGS} -fsanitize=address -fno-omit-frame-pointer")
 endif() 
 
+# TODO: Only needed for poroelasticity
 find_package(Armadillo REQUIRED)
 target_link_libraries(SeisSol-lib PUBLIC ${ARMADILLO_LIBRARIES})
-=======
+
 if (WITH_GPU)
   add_subdirectory(submodules/Device)
   target_include_directories(SeisSol-lib PUBLIC submodules/Device)
   target_link_libraries(SeisSol-lib PUBLIC device)
   target_compile_definitions(SeisSol-lib PUBLIC ACL_DEVICE)
 endif()
->>>>>>> b98133c3
 
 target_include_directories(SeisSol-lib PUBLIC
 				   ${CMAKE_CURRENT_SOURCE_DIR}/src
@@ -420,17 +419,17 @@
   target_link_libraries(test_serial_test_suite PRIVATE SeisSol-lib)
   target_include_directories(test_serial_test_suite PRIVATE ${CXXTEST_INCLUDE_DIR})
 
-  #CXXTEST_ADD_TEST_MPI(
-  #        test_parallel_test_suite
-  #        4
-  #        test_parallel.cpp
-  #        ${CMAKE_CURRENT_SOURCE_DIR}/src/tests/minimal/Minimal.t.h
-  #)
-  #target_link_libraries(test_parallel_test_suite PRIVATE SeisSol-lib)
-  #target_include_directories(test_parallel_test_suite PRIVATE ${CXXTEST_INCLUDE_DIR})
-  #target_compile_definitions(test_parallel_test_suite PRIVATE
-  #  SEISSOL_TESTS=\"${CMAKE_CURRENT_SOURCE_DIR}/src/tests/\"
-  #  )
+  CXXTEST_ADD_TEST_MPI(
+          test_parallel_test_suite
+          4
+          test_parallel.cpp
+          ${CMAKE_CURRENT_SOURCE_DIR}/src/tests/minimal/Minimal.t.h
+  )
+  target_link_libraries(test_parallel_test_suite PRIVATE SeisSol-lib)
+  target_include_directories(test_parallel_test_suite PRIVATE ${CXXTEST_INCLUDE_DIR})
+  target_compile_definitions(test_parallel_test_suite PRIVATE
+    SEISSOL_TESTS=\"${CMAKE_CURRENT_SOURCE_DIR}/src/tests/\"
+    )
 endif()
 
 # https://blog.kitware.com/static-checks-with-cmake-cdash-iwyu-clang-tidy-lwyu-cpplint-and-cppcheck/
