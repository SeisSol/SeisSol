--- conflicted
+++ resolved
@@ -338,11 +338,8 @@
           ${CMAKE_CURRENT_SOURCE_DIR}/src/tests/Geometry/MeshRefiner.t.h
           ${CMAKE_CURRENT_SOURCE_DIR}/src/tests/Geometry/VariableSubsampler.t.h
           ${CMAKE_CURRENT_SOURCE_DIR}/src/tests/Geometry/TriangleRefiner.t.h
-<<<<<<< HEAD
           ${CMAKE_CURRENT_SOURCE_DIR}/src/tests/Initializer/time_stepping/LTSWeights.t.h
-=======
           ${CMAKE_CURRENT_SOURCE_DIR}/src/tests/Initializer/PointMapperTestSuite.t.h
->>>>>>> 1af0c20a
   )
   target_link_libraries(test_serial_test_suite PRIVATE SeisSol-lib)
   target_include_directories(test_serial_test_suite PRIVATE ${CXXTEST_INCLUDE_DIR})
