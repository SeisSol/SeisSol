--- conflicted
+++ resolved
@@ -491,111 +491,7 @@
   enable_testing()
   include(cmake/doctest.cmake)
 
-<<<<<<< HEAD
-  set(seissol_test_sources
-          src/tests/Model/TestModel.cpp
-          src/tests/Initializer/TestInitializer.cpp
-          src/tests/Numerical/TestNumerical.cpp
-          src/tests/Geometry/TestGeometry.cpp
-          src/tests/Kernel/TestKernel.cpp
-          src/tests/Memory/TestMemory.cpp
-          src/tests/SourceTerm/TestSourceTerm.cpp
-          src/tests/Parallel/TestParallel.cpp
-          src/tests/ResultWriter/TestResultWriter.cpp
-          src/tests/Solver/TimeStepping/TestSolverTimeStepping.cpp
-          src/tests/DynamicRupture/TestDynamicRupture.cpp
-          src/tests/Common/TestCommon.cpp
-          src/tests/Modules/TestModule.cpp
-          )
-
-  configure_file(
-    ${CMAKE_CURRENT_SOURCE_DIR}/src/tests/Initializer/TimeStepping/mesh.h5
-    ${CMAKE_CURRENT_BINARY_DIR}/Testing/mesh.h5
-    COPYONLY
-    )
-  configure_file(
-    ${CMAKE_CURRENT_SOURCE_DIR}/src/tests/Initializer/TimeStepping/material.yaml
-    ${CMAKE_CURRENT_BINARY_DIR}/Testing/material.yaml
-    COPYONLY
-    )
-  configure_file(
-    ${CMAKE_CURRENT_SOURCE_DIR}/src/tests/ResultWriter/receiver_correct.dat
-    ${CMAKE_CURRENT_BINARY_DIR}/Testing/receiver_correct.dat
-    COPYONLY
-  )
-
-  configure_file(
-    ${CMAKE_CURRENT_SOURCE_DIR}/src/tests/Reader/fsrm_source1.dat
-    ${CMAKE_CURRENT_BINARY_DIR}/Testing/fsrm_source1.dat
-    COPYONLY
-  )
-  configure_file(
-    ${CMAKE_CURRENT_SOURCE_DIR}/src/tests/Reader/fsrm_source2.dat
-    ${CMAKE_CURRENT_BINARY_DIR}/Testing/fsrm_source2.dat
-    COPYONLY
-  )
-
-  if (NETCDF)
-    configure_file(
-            ${CMAKE_CURRENT_SOURCE_DIR}/src/tests/Reader/source_loh.nrf
-            ${CMAKE_CURRENT_BINARY_DIR}/Testing/source_loh.nrf
-            COPYONLY
-    )
-    set(seissol_test_sources ${seissol_test_sources} ${CMAKE_CURRENT_SOURCE_DIR}/src/tests/Reader/ReaderTest.cpp)
-  endif()
-
-  add_executable(seissol-serial-test
-            ${seissol_test_sources}
-            src/tests/TestMain.cpp)
-  target_link_libraries(seissol-serial-test PRIVATE seissol-lib)
-  target_include_directories(seissol-serial-test PUBLIC external/)
-
-  if (TESTING_GENERATED)
-    if (WITH_GPU)
-
-      # for the GPU, create an extra library with device linking flags etc.
-      make_device_lib(seissol-serial-test-device "${CMAKE_CURRENT_BINARY_DIR}/codegen/GeneratedCode/test-kernel.cpp")
-      target_link_libraries(seissol-serial-test-device PRIVATE seissol-kernel-lib)
-      target_include_directories(seissol-serial-test-device PRIVATE external/)
-      target_link_libraries(seissol-serial-test PRIVATE seissol-serial-test-device)
-      target_compile_definitions(seissol-serial-test-device PRIVATE YATETO_TESTING_NO_FLOP_COUNTER)
-
-    else()
-
-      # else (i.e. CPU only), just add it to the main test binary
-      target_sources(seissol-serial-test PRIVATE
-        "${CMAKE_CURRENT_BINARY_DIR}/codegen/GeneratedCode/test-kernel.cpp")
-    endif()
-  endif()
-
-  separate_arguments(TESTING_COMMAND_LIST NATIVE_COMMAND ${TESTING_COMMAND})
-  set_property(TARGET seissol-serial-test PROPERTY CROSSCOMPILING_EMULATOR ${TESTING_COMMAND_LIST})
-  if (NOT TESTING_BUILD_ONLY)
-    doctest_discover_tests(seissol-serial-test)
-  endif()
-
-  # Avoid duplicate definition of FLOP counters
-  target_compile_definitions(seissol-serial-test PRIVATE YATETO_TESTING_NO_FLOP_COUNTER)
-=======
   add_subdirectory(tests)
-
-  # Coverage
-  if(COVERAGE AND CMAKE_COMPILER_IS_GNUCXX)
-    setup_target_for_coverage_lcov(
-            NAME seissol-coverage
-            EXECUTABLE seissol-serial-test
-            EXCLUDE "/usr/*"
-                    "submodules/*"
-                    "tests/*"
-                    "external/*"
-                    "*/codegen/GeneratedCode/*"
-                    "/opt/*"
-            LCOV_ARGS --ignore-errors inconsistent
-                      --ignore-errors unused
-                      --ignore-errors mismatch
-    )
-  endif()
->>>>>>> a92556dd
 endif()
 
 add_subdirectory(app)
@@ -607,7 +503,7 @@
           EXECUTABLE ctest -j
           EXCLUDE "/usr/*"
                   "submodules/*"
-                  "*/tests/*"
+                  "tests/*"
                   "external/*"
                   "*/codegen/GeneratedCode/*"
                   "/opt/*"
