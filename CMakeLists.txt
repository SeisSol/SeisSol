--- conflicted
+++ resolved
@@ -116,7 +116,6 @@
        COMMENT "Codegen for tensor stuff."
        )
 
-
 if (PLASTICITY_METHOD STREQUAL "ip")
   target_compile_definitions(SeisSol-lib PUBLIC USE_PLASTICITY_IP)
 elseif (PLASTICITY_METHOD STREQUAL "nb")
@@ -383,14 +382,11 @@
 target_link_libraries(SeisSol-proxy PUBLIC SeisSol-proxy-core SeisSol-lib)
 set_target_properties(SeisSol-proxy PROPERTIES OUTPUT_NAME "SeisSol_proxy_${EXE_NAME_PREFIX}")
 
-<<<<<<< HEAD
-=======
 find_package(likwid QUIET)
 if (likwid_FOUND)
     target_compile_definitions(SeisSol-proxy PRIVATE LIKWID_PERFMON)
     target_link_libraries(SeisSol-proxy PRIVATE likwid::likwid)
 endif()
->>>>>>> ea6e083c
 
 if (TESTING)
   include(cmake/testing.cmake)
@@ -440,6 +436,7 @@
     ${CMAKE_CURRENT_SOURCE_DIR}/src/tests/Numerical_aux/Functions.t.h
     ${CMAKE_CURRENT_SOURCE_DIR}/src/tests/Numerical_aux/Quadrature.t.h
     ${CMAKE_CURRENT_SOURCE_DIR}/src/tests/Numerical_aux/Transformations.t.h
+    ${CMAKE_CURRENT_SOURCE_DIR}/src/tests/Numerical_aux/ODEInt.t.h      
     ${CMAKE_CURRENT_SOURCE_DIR}/src/tests/SourceTerm/PointSource.t.h
     ${CMAKE_CURRENT_SOURCE_DIR}/src/tests/Model/GodunovState.t.h
     ${SeisSol_NETCDF_TEST_FILES}
@@ -455,32 +452,11 @@
     set(test_sources ${test_sources} ${CMAKE_CURRENT_SOURCE_DIR}/src/tests/Kernel/STP.t.h)
   endif()
   CXXTEST_ADD_TEST_MPI(
-<<<<<<< HEAD
     test_serial_test_suite
     1
     test_serial.cpp
     ${test_sources}
     )
-=======
-          test_serial_test_suite
-          1
-          test_serial.cpp
-          ${CMAKE_CURRENT_SOURCE_DIR}/src/tests/Numerical_aux/Functions.t.h
-          ${CMAKE_CURRENT_SOURCE_DIR}/src/tests/Numerical_aux/Quadrature.t.h
-          ${CMAKE_CURRENT_SOURCE_DIR}/src/tests/Numerical_aux/Transformations.t.h
-          ${CMAKE_CURRENT_SOURCE_DIR}/src/tests/Numerical_aux/ODEInt.t.h
-          ${CMAKE_CURRENT_SOURCE_DIR}/src/tests/Physics/PointSource.t.h
-          ${CMAKE_CURRENT_SOURCE_DIR}/src/tests/Model/GodunovState.t.h
-	      ${SeisSol_NETCDF_TEST_FILES}
-          ${CMAKE_CURRENT_SOURCE_DIR}/src/tests/Geometry/MeshRefiner.t.h
-          ${CMAKE_CURRENT_SOURCE_DIR}/src/tests/Geometry/VariableSubsampler.t.h
-          ${CMAKE_CURRENT_SOURCE_DIR}/src/tests/Geometry/TriangleRefiner.t.h
-          ${CMAKE_CURRENT_SOURCE_DIR}/src/tests/Initializer/time_stepping/LTSWeights.t.h
-          ${CMAKE_CURRENT_SOURCE_DIR}/src/tests/Initializer/PointMapper.t.h
-          ${CMAKE_CURRENT_SOURCE_DIR}/src/tests/Pipeline/PipelineTest.t.h
-          ${CMAKE_CURRENT_SOURCE_DIR}/src/tests/Pipeline/DrTunerTest.t.h
-  )
->>>>>>> ea6e083c
   target_link_libraries(test_serial_test_suite PRIVATE SeisSol-lib)
   target_include_directories(test_serial_test_suite PRIVATE ${CXXTEST_INCLUDE_DIR})
 
