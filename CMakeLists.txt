--- conflicted
+++ resolved
@@ -36,13 +36,8 @@
 #                     MEMORY_LAYOUT,
 #                     LOG_LEVEL, LOG_LEVEL_MASTER,
 #                     GEMM_TOOLS_LIST, EXTRA_CXX_FLAGS,
-<<<<<<< HEAD
 #                     DR_QUAD_RULE, TARGETDART
-#       derived input: REAL_SIZE_IN_BYTES, ALIGNMENT, ARCH_STRING, NUMBER_OF_QUANTITIES, WITH_GPU, DEVICE_VENDOR
-=======
-#                     DR_QUAD_RULE
 #       derived input: REAL_SIZE_IN_BYTES, ALIGNMENT, VECTORSIZE ARCH_STRING, NUMBER_OF_QUANTITIES, WITH_GPU, DEVICE_VENDOR
->>>>>>> 2f9e69f8
 #
 include(cmake/process_users_input.cmake)
 set(HARDWARE_DEFINITIONS "ALIGNMENT=${ALIGNMENT}"
