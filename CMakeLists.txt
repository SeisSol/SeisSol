cmake_minimum_required(VERSION 3.13)

# use <PackageName>_ROOT variables
if(POLICY CMP0074)
  cmake_policy(SET CMP0074 NEW)
endif()
# honor CMAKE_REQUIRED_LIBRARIES in the include file check macros
if(POLICY CMP0075)
  cmake_policy(SET CMP0075 NEW)
endif()

project(SeisSol LANGUAGES C CXX)


if (CMAKE_CXX_COMPILER_ID MATCHES "NVHPC|PGI")
  set(NVHPC_REQUIRED_VERSION "22.1.0")
  if (CMAKE_CXX_COMPILER_VERSION VERSION_LESS NVHPC_REQUIRED_VERSION)
    message(FATAL_ERROR "NVHPC version ${NVHPC_REQUIRED_VERSION} or higher is required")
  endif()
endif()

# set hardware specific definition needed for seissol compilation
# 'process_users_input' returns the following:
#
#       switches: HDF5, NETCDF, GRAPH_PARTITIONING_LIBS, MPI, OPENMP, ASAGI, MEMKIND,
#                 PROXY_PYBINDING, ENABLE_PIC_COMPILATION, PREMULTIPLY_FLUX
#
#       user's input: HOST_ARCH, DEVICE_ARCH, DEVICE_SUB_ARCH,
#                     ORDER, NUMBER_OF_MECHANISMS, EQUATIONS,
#                     PRECISION, DYNAMIC_RUPTURE_METHOD,
#                     NUMBER_OF_FUSED_SIMULATIONS,
#                     MEMORY_LAYOUT, COMMTHREAD,
#                     LOG_LEVEL, LOG_LEVEL_MASTER,
#                     GEMM_TOOLS_LIST, EXTRA_CXX_FLAGS,
<<<<<<< HEAD
#                     DR_QUAD_RULE, TARGETDART
#       derived input: REAL_SIZE_IN_BYTES, ALIGNMENT, ARCH_STRING, NUMBER_OF_QUANTITIES, WITH_GPU
=======
#                     DR_QUAD_RULE
#       derived input: REAL_SIZE_IN_BYTES, ALIGNMENT, ARCH_STRING, NUMBER_OF_QUANTITIES, WITH_GPU, DEVICE_VENDOR
>>>>>>> f1c7134a
#
include(cmake/process_users_input.cmake)
set(HARDWARE_DEFINITIONS "ALIGNMENT=${ALIGNMENT}"
                         "REAL_SIZE=${REAL_SIZE_IN_BYTES}"
                         "ALIGNED_REAL_SIZE=${REAL_SIZE_IN_BYTES}")

# TODO: Move one dir up.
set(CMAKE_MODULE_PATH "${PROJECT_SOURCE_DIR}/cmake"
                      "${PROJECT_SOURCE_DIR}/submodules/Device/cmake"
                      "${CMAKE_ROOT}/Modules")

set(CMAKE_CXX_STANDARD 17)
set(CMAKE_CXX_STANDARD_REQUIRED ON)
set(CMAKE_CXX_EXTENSIONS OFF)
set_property(CACHE CMAKE_BUILD_TYPE PROPERTY STRINGS
        "Debug" "Release" "RelWithDebInfo") # MinSizeRel is useless for us
if(NOT CMAKE_BUILD_TYPE)
  set(CMAKE_BUILD_TYPE Release)
  message(STATUS "Set build type to Release as none was supplied.")
endif()

if (NOT (DEVICE_BACKEND STREQUAL "hip" AND DEVICE_ARCH MATCHES "sm_*"))
  # Note: hip 4.x has a bug during setting rpath while compiling
  #       device code for nvidia gpus. This scenario is used in
  #       SeisSol's GPU CI pipeline.
  set(CMAKE_INSTALL_RPATH ${CMAKE_INSTALL_PREFIX})
endif()

# Generate version.h

include(GetGitRevisionDescription)

# get GIT info
git_describe(PACKAGE_GIT_VERSION --tags --always --dirty=\ \(dirty\) --broken=\ \(broken\))
if (${PACKAGE_GIT_VERSION} MATCHES "NOTFOUND")
  set(PACKAGE_GIT_VERSION "(unknown)")
  set(PACKAGE_GIT_HASH "(unknown)")
  set(PACKAGE_GIT_TIMESTAMP "9999-12-31T00:00:00+00:00")
else()
  get_git_commit_info(PACKAGE_GIT_HASH PACKAGE_GIT_TIMESTAMP)
  string(SUBSTRING ${PACKAGE_GIT_TIMESTAMP} 0 4 PACKAGE_GIT_YEAR)
endif()

# write file and print info
configure_file("src/version_template.h"
               "${CMAKE_CURRENT_BINARY_DIR}/src/version.h")
message(STATUS "Version: " ${PACKAGE_GIT_VERSION})
message(STATUS "Last commit: ${PACKAGE_GIT_HASH} at ${PACKAGE_GIT_TIMESTAMP}")

add_custom_target(build-time-make-directory ALL
    COMMAND ${CMAKE_COMMAND} -E make_directory "${CMAKE_CURRENT_BINARY_DIR}/src/generated_code")

set(GENERATED_FILES_FOR_SEISSOL src/generated_code/subroutine.h
                                src/generated_code/tensor.cpp
                                src/generated_code/subroutine.cpp
                                src/generated_code/gpulike_subroutine.cpp
                                src/generated_code/tensor.h
                                src/generated_code/init.cpp
                                src/generated_code/init.h
                                src/generated_code/kernel.h
                                src/generated_code/kernel.cpp)

file(MAKE_DIRECTORY ${CMAKE_CURRENT_BINARY_DIR}/src/generated_code/)

if(PROXY_PYBINDING)
  find_package(Python3 REQUIRED COMPONENTS Interpreter Development)
else()
  find_package(Python3 REQUIRED COMPONENTS Interpreter)
endif()

if(PREMULTIPLY_FLUX)
  set(PREMULTIPLY_FLUX_VALUE "--enable_premultiply_flux")
else()
  set(PREMULTIPLY_FLUX_VALUE "--disable_premultiply_flux")
endif()

add_custom_command(
  COMMAND
  "${Python3_EXECUTABLE}" "${CMAKE_CURRENT_SOURCE_DIR}/generated_code/generate.py"
     "--equations" ${EQUATIONS}
     "--matricesDir" ${CMAKE_CURRENT_SOURCE_DIR}/generated_code/matrices
     "--outputDir" ${CMAKE_CURRENT_BINARY_DIR}/src/generated_code
     "--host_arch" ${HOST_ARCH_STR}
     "--device_arch" ${DEVICE_ARCH_STR}
     "--device_backend" ${DEVICE_BACKEND}
     "--order" ${ORDER}
     "--numberOfMechanisms" ${NUMBER_OF_MECHANISMS}
     "--memLayout" ${MEMORY_LAYOUT}
     "--multipleSimulations" ${NUMBER_OF_FUSED_SIMULATIONS}
     "--PlasticityMethod" ${PLASTICITY_METHOD}
     "--gemm_tools" ${GEMM_TOOLS_LIST}
     "--drQuadRule" ${DR_QUAD_RULE}
     ${PREMULTIPLY_FLUX_VALUE} # boolean flag
     WORKING_DIRECTORY ${CMAKE_SOURCE_DIR}/generated_code
     DEPENDS
        build-time-make-directory
        generated_code/arch.py
        generated_code/memlayout.py
        generated_code/viscoelastic.py
        generated_code/DynamicRupture.py
        generated_code/Plasticity.py
        generated_code/multSim.py
        generated_code/aderdg.py
        generated_code/generate.py
        generated_code/Point.py
        generated_code/elastic.py
        generated_code/viscoelastic2.py
        generated_code/poroelastic.py
        generated_code/anisotropic.py
        generated_code/SurfaceDisplacement.py
        generated_code/NodalBoundaryConditions.py
        generated_code/matrices
    OUTPUT
        ${GENERATED_FILES_FOR_SEISSOL}
    COMMENT "Codegen for tensor stuff."
       )

add_custom_target(SeisSol-codegen ALL DEPENDS ${GENERATED_FILES_FOR_SEISSOL})
add_library(SeisSol-common-properties INTERFACE IMPORTED)

find_package(GemmTools REQUIRED)
include(src/sources.cmake)

# enforce code generation to run before any other target
add_dependencies(SeisSol-lib SeisSol-codegen)

target_link_libraries(SeisSol-lib PUBLIC SeisSol-common-properties)
if (WITH_GPU)
  add_dependencies(SeisSol-device-lib SeisSol-codegen)
endif()

if(TARGETDART)
  target_compile_definitions(SeisSol-common-properties INTERFACE USE_TARGETDART)
endif()

if(GemmTools_INCLUDE_DIRS)
  target_include_directories(SeisSol-common-properties INTERFACE ${GemmTools_INCLUDE_DIRS})
endif()
if(GemmTools_LIBRARIES)
  target_link_libraries(SeisSol-common-properties INTERFACE ${GemmTools_LIBRARIES})
endif()
if(GemmTools_COMPILER_DEFINITIONS)
  target_compile_definitions(SeisSol-common-properties INTERFACE ${GemmTools_COMPILER_DEFINITIONS})
endif()

# Find appropriate compiler flags based on the target computer architecture
# and the target compiler
# 'get_arch_specific_flags' returns: CPU_ARCH_FLAGS
include(cmake/cpu_arch_flags.cmake)
get_arch_flags(${HOST_ARCH} ${CMAKE_CXX_COMPILER_ID})

# set hardware/compiler specific definitions and flags
target_compile_definitions(SeisSol-common-properties INTERFACE ${HARDWARE_DEFINITIONS})
target_compile_options(SeisSol-common-properties INTERFACE ${CPU_ARCH_FLAGS})

target_compile_definitions(SeisSol-common-properties INTERFACE LOGLEVEL=${LOG_LEVEL})
target_compile_definitions(SeisSol-common-properties INTERFACE LOG_LEVEL=${LOG_LEVEL_MASTER}
                                                     LOGLEVEL0=${LOG_LEVEL_MASTER})


if (PLASTICITY_METHOD STREQUAL "ip")
  target_compile_definitions(SeisSol-common-properties INTERFACE USE_PLASTICITY_IP)
elseif (PLASTICITY_METHOD STREQUAL "nb")
  target_compile_definitions(SeisSol-common-properties INTERFACE USE_PLASTICITY_NB)
endif()


# enable interproc. opts for small cores
#if cpu in ['knc', 'knl', 'skx']:
#    flags.extend(['-ip'])

# Libs
include(ExternalProject)

find_package(easi 1.0.0 REQUIRED)
target_link_libraries(SeisSol-common-properties INTERFACE easi::easi)

if (OPENMP)
  find_package(OpenMP REQUIRED)
  target_link_libraries(SeisSol-common-properties INTERFACE OpenMP::OpenMP_CXX)
  target_compile_definitions(SeisSol-common-properties INTERFACE OMP OMPI_SKIP_MPICXX)
endif()

if (MPI)
  find_package(MPI REQUIRED)

  target_include_directories(SeisSol-common-properties SYSTEM INTERFACE ${MPI_CXX_INCLUDE_PATH})
  target_link_libraries(SeisSol-common-properties INTERFACE MPI::MPI_C)

  target_compile_definitions(SeisSol-common-properties INTERFACE USE_MPI PARALLEL)

  if (MINI_SEISSOL)
    target_compile_definitions(SeisSol-common-properties INTERFACE USE_MINI_SEISSOL)
  endif()
endif()

if (COMMTHREAD)
  target_compile_definitions(SeisSol-common-properties INTERFACE USE_COMM_THREAD)
endif()

if (NUMA_AWARE_PINNING)
  target_compile_definitions(SeisSol-common-properties INTERFACE USE_NUMA_AWARE_PINNING)
  find_package(NUMA REQUIRED)

  target_include_directories(SeisSol-common-properties SYSTEM INTERFACE ${NUMA_INCLUDE_DIR})
  target_link_libraries(SeisSol-common-properties INTERFACE ${NUMA_LIBRARY})
endif()

#set(HDF5_PREFER_PARALLEL True)
if (NETCDF)
  find_package(NetCDF REQUIRED)
  target_include_directories(SeisSol-common-properties INTERFACE ${NetCDF_INCLUDE_DIRS})
  target_link_libraries(SeisSol-common-properties INTERFACE ${NetCDF_LIBRARY})
  target_compile_definitions(SeisSol-common-properties INTERFACE USE_NETCDF)
endif()

if (HDF5)
  if (MPI)
    set(HDF5_PREFER_PARALLEL True)
  endif()
  find_package(HDF5 REQUIRED COMPONENTS C HL)
  target_include_directories(SeisSol-common-properties INTERFACE ${HDF5_INCLUDE_DIRS})
  target_link_libraries(SeisSol-common-properties INTERFACE ${HDF5_C_HL_LIBRARIES} ${HDF5_C_LIBRARIES})
  target_compile_definitions(SeisSol-common-properties INTERFACE USE_HDF)
endif()  

# Parmetis
if ("parmetis" IN_LIST GRAPH_PARTITIONING_LIBS)
  find_package(METIS REQUIRED)
  if (NOT METIS_64_BIT_INTEGER)
      message(WARNING "Found METIS compiled with IDXTYPEWIDTH = 32. It is strongly recommend to compile METIS with IDXTYPEWIDTH = 64, because otherwise the partitioning of large meshes might fail.")
  endif()
  find_package(ParMETIS REQUIRED)
  target_include_directories(SeisSol-common-properties INTERFACE ${PARMETIS_INCLUDE_DIRS})
  target_link_libraries(SeisSol-common-properties INTERFACE ${PARMETIS_LIBRARIES})
  target_compile_definitions(SeisSol-common-properties INTERFACE USE_METIS USE_PARMETIS)
endif()
if ("parhip" IN_LIST GRAPH_PARTITIONING_LIBS)
    find_package(ParHIP REQUIRED)
    target_link_libraries(SeisSol-common-properties INTERFACE ParHIP::ParHIP)
    target_compile_definitions(SeisSol-common-properties INTERFACE USE_PARHIP)
endif()
if ("ptscotch" IN_LIST GRAPH_PARTITIONING_LIBS)
    find_package(SCOTCH REQUIRED)
    target_link_libraries(SeisSol-common-properties INTERFACE SCOTCH::ptscotch SCOTCH::ptscotcherr)
    target_compile_definitions(SeisSol-common-properties INTERFACE USE_PTSCOTCH)
endif()
if (NOT GRAPH_PARTITIONING_LIBS)
    message(WARNING "Compiling without graph partitioning library; expect poor performance in multi-rank runs.")
endif()

find_package(PkgConfig REQUIRED) 
if (ASAGI)
  # todo warn if netcdf is off
  pkg_check_modules(ASAGI REQUIRED IMPORTED_TARGET asagi) # asagi_nompi?
  target_compile_definitions(SeisSol-common-properties INTERFACE USE_ASAGI)
  target_link_libraries(SeisSol-common-properties INTERFACE ${ASAGI_STATIC_LDFLAGS})
  target_include_directories(SeisSol-common-properties INTERFACE ${ASAGI_INCLUDE_DIRS})
  target_compile_options(SeisSol-common-properties INTERFACE ${ASAGI_CFLAGS} ${ASAGI_CFLAGS_OTHER})
endif()

if (MEMKIND)
  find_package(Memkind REQUIRED)
  target_include_directories(SeisSol-common-properties INTERFACE ${MEMKIND_INCLUDE_DIR})
  target_link_libraries(SeisSol-common-properties INTERFACE ${MEMKIND_LIBRARIES})
  target_compile_definitions(SeisSol-common-properties INTERFACE USE_MEMKIND)
endif()

if(${EQUATIONS} STREQUAL "poroelastic")
  include(CheckLanguage)
  check_language(Fortran)
  if(CMAKE_Fortran_COMPILER)
    enable_language(Fortran)
    include(FortranCInterface)
    FortranCInterface_HEADER(FC.h MACRO_NAMESPACE "FC_")
    find_package(LAPACK REQUIRED)
    target_include_directories(SeisSol-lib PUBLIC ${CMAKE_CURRENT_BINARY_DIR})
    target_link_libraries(SeisSol-lib PUBLIC ${LAPACK_LIBRARIES})
  else()
    message(FATAL_ERROR "SeisSol needs a Fortran compiler.")
  endif()
endif()


if (INTEGRATE_QUANTITIES)
  target_compile_definitions(SeisSol-common-properties INTERFACE INTEGRATE_QUANTITIES)
endif()

if (ADDRESS_SANITIZER_DEBUG)
  target_link_libraries(SeisSol-common-properties INTERFACE debug
          -fno-omit-frame-pointer -fsanitize=address -fsanitize-recover=address -static-libasan
  )
endif()

# Note: it is better to include `async` as
# system headers because they emit lot's of warnings
# from clang. Most of them are issues with respect
# to overriden virtual methods
target_include_directories(SeisSol-common-properties SYSTEM INTERFACE
  ${CMAKE_CURRENT_SOURCE_DIR}/submodules/async
)

find_package(Eigen3 3.4 REQUIRED)
find_package(yaml-cpp REQUIRED)
target_link_libraries(SeisSol-common-properties INTERFACE Eigen3::Eigen yaml-cpp)

# Note: eigen3 enables cuda support in its headers by default.
# The problem happens in `eigen3/Eigen/src/Core/util/Meta.h` while
# including `math_constants.h`. This header file is located in
# a different sub-folder in case of ROCm HIP. SeisSol does not
# use eigen in GPU kernels. Therefore, it is better to change
# the default behaviour (which assumes CUDA support) and
# set `EIGEN_NO_CUDA`
target_compile_definitions(SeisSol-common-properties INTERFACE EIGEN_NO_CUDA)

if (EIGEN3_INCLUDE_DIR)
  target_include_directories(SeisSol-common-properties INTERFACE ${EIGEN3_INCLUDE_DIR})
endif()

if (YAML_CPP_INCLUDE_DIR AND EXISTS "${YAML_CPP_INCLUDE_DIR}")
  target_include_directories(SeisSol-common-properties INTERFACE ${YAML_CPP_INCLUDE_DIR})
endif()

target_include_directories(SeisSol-common-properties INTERFACE
    ${CMAKE_CURRENT_SOURCE_DIR}/src
    ${CMAKE_CURRENT_SOURCE_DIR}/submodules
    ${CMAKE_CURRENT_SOURCE_DIR}/submodules/yateto/include
    ${CMAKE_CURRENT_BINARY_DIR}/src/
)

target_compile_definitions(SeisSol-common-properties INTERFACE
    CONVERGENCE_ORDER=${ORDER}
    NUMBER_OF_QUANTITIES=${NUMBER_OF_QUANTITIES}
    NUMBER_OF_RELAXATION_MECHANISMS=${NUMBER_OF_MECHANISMS}
    ${DR_QUAD_RULE}
)

if (PREMULTIPLY_FLUX)
  target_compile_definitions(SeisSol-common-properties INTERFACE USE_PREMULTIPLY_FLUX)
endif()

if (WITH_GPU)
  # set SeisSol GPU definitions
  target_compile_definitions(SeisSol-common-properties INTERFACE ACL_DEVICE)

  # add device submodule
  add_subdirectory(submodules/Device)
  target_include_directories(SeisSol-common-properties INTERFACE submodules/Device)
  target_link_libraries(SeisSol-common-properties INTERFACE device)

  # add SeisSol GPU part
  target_link_libraries(SeisSol-common-properties INTERFACE SeisSol-device-lib)

  add_library(general-sycl-offloading SHARED
      ${SYCL_DEPENDENT_SRC_FILES}
      ${SYCL_ONLY_SRC_FILES})
  target_link_libraries(general-sycl-offloading PRIVATE SeisSol-common-properties)

  set(SYCL_CC "hipsycl" CACHE STRING "The SYCL Compiler used for general SYCL offloading")
  set(SYCL_CC_OPTIONS hipsycl dpcpp)
  set_property(CACHE SYCL_CC PROPERTY STRINGS ${SYCL_CC_OPTIONS})

  if (SYCL_CC MATCHES "hipsycl")
    message(STATUS "Using HipSYCL for general SYCL offloading")
    # add GPU dynamic rupture target
    # always override HIPSYCL_TARGETS, as we may need to override it when the architecture changes
    if (DEVICE_ARCH MATCHES "sm_*")
      if (CMAKE_CXX_COMPILER_ID MATCHES "NVHPC|PGI")
        set(SYCL_USE_NVHPC_DEFAULT ON)
      else()
        set(SYCL_USE_NVHPC_DEFAULT OFF)
      endif()
      option(SYCL_USE_NVHPC "For Nvidia GPUs, use nvhpc instead of CUDA/nvcc." ${SYCL_USE_NVHPC_DEFAULT})
      if (SYCL_USE_NVHPC)
        # we assume that hipsycl was compiled with nvhpc compiler collection
        string(REPLACE sm_ cc NVCPP_ARCH ${DEVICE_ARCH})
        set(HIPSYCL_TARGETS "cuda-nvcxx:${NVCPP_ARCH}" CACHE STRING "" FORCE)
      else()
        set(HIPSYCL_TARGETS "cuda:${DEVICE_ARCH}" CACHE STRING "" FORCE)
        target_compile_options(general-sycl-offloading PRIVATE -Wno-unknown-cuda-version)
      endif()
      target_compile_definitions(general-sycl-offloading PRIVATE SYCL_PLATFORM_NVIDIA)
    elseif(DEVICE_ARCH MATCHES "gfx*")
      set(HIPSYCL_TARGETS "hip:${DEVICE_ARCH}" CACHE STRING "" FORCE)
      target_compile_definitions(general-sycl-offloading PRIVATE SYCL_PLATFORM_AMD)
    else()
      set(HIPSYCL_TARGETS "${DEVICE_BACKEND}:${DEVICE_ARCH}" CACHE STRING "" FORCE)
      target_compile_definitions(general-sycl-offloading PRIVATE SYCL_PLATFORM_Intel)
    endif()

    find_package(hipSYCL REQUIRED)

    # note, we need to add openmp as a link option explicitly for some compilers.
    # it is probably an issue of `add_sycl_to_target` macro
    target_link_options(general-sycl-offloading PRIVATE ${OpenMP_CXX_FLAGS})
    add_sycl_to_target(TARGET general-sycl-offloading SOURCES ${SYCL_ONLY_SRC_FILES})
  else()
    find_package(DpcppFlags REQUIRED)
    message(STATUS "Using DPC++ for general SYCL offloading")
    target_link_libraries(general-sycl-offloading PRIVATE dpcpp::device_flags)
    target_link_libraries(SeisSol-common-properties INTERFACE dpcpp::interface)
  endif()

  add_dependencies(general-sycl-offloading SeisSol-codegen)

  # set up GPU install targets
  install(TARGETS general-sycl-offloading DESTINATION ${CMAKE_INSTALL_PREFIX})
  install(TARGETS SeisSol-device-lib DESTINATION ${CMAKE_INSTALL_PREFIX})
  install(TARGETS device DESTINATION ${CMAKE_INSTALL_PREFIX})
else()
  # add DR source files to SeisSol-lib if we are compiling without any GPU support
  target_sources(SeisSol-lib PRIVATE ${SYCL_DEPENDENT_SRC_FILES})
endif()

# C++ compiler settings
if ("${CMAKE_CXX_COMPILER_ID}" STREQUAL "GNU")
  target_compile_options(SeisSol-lib INTERFACE -pedantic $<$<OR:$<COMPILE_LANGUAGE:CXX>,$<COMPILE_LANGUAGE:C>>:-Wall -Wextra -Wno-unused-parameter -Wno-unknown-pragmas>)

  # using GCC
elseif ("${CMAKE_CXX_COMPILER_ID}" STREQUAL "Intel")
  # using Intel C++
  # todo remove std?, is ffreestanding needed?
  set(CMAKE_CXX_FLAGS "${CMAKE_CXX_FLAGS} -std=c++17")

  # Activate interprocedual optimization.
  #set_property(TARGET SeisSol-lib PROPERTY INTERPROCEDURAL_OPTIMIZATION TRUE) 
elseif (CMAKE_CXX_COMPILER_ID MATCHES "Clang|IntelLLVM")
  set(CMAKE_CXX_FLAGS "${CMAKE_CXX_FLAGS} -Wall -Wextra -pedantic -Wno-unused-parameter")

elseif(CMAKE_CXX_COMPILER_ID MATCHES "NVHPC|PGI")
    # warning 186 - pointless comparison of unsigned integer with zero detected
    # warning 612 - overloaded virtual function is only partially overridden
    # warning 111 - statement is unreachable
    set(WARNINGS "--display_error_number --diag_suppress186 --diag_suppress612 --diag_suppress111")
    if (CMAKE_CXX_COMPILER_VERSION VERSION_LESS "22.3.1")
      set(WARNINGS "${WARNINGS} --diag_suppress1")
    endif()

    # NOTE:
    # 1. --pending_instantiations=0 allows an infinite recursive template instantiation
    # 2. EIGEN_DONT_VECTORIZE=1 waiting for eigen3 support for nvhpc compiler collection w.r.t. vectorization
    set(CMAKE_CXX_FLAGS "${CMAKE_CXX_FLAGS} -Wc,--pending_instantiations=0 ${WARNINGS} -DEIGEN_DONT_VECTORIZE=0")
endif()

find_package(FILESYSTEM REQUIRED)
target_link_libraries(SeisSol-common-properties INTERFACE std::filesystem)

# Generated code does only work without red-zone.
if (HAS_REDZONE)
  set_source_files_properties(
      ${CMAKE_CURRENT_BINARY_DIR}/src/generated_code/subroutine.cpp PROPERTIES COMPILE_FLAGS -mno-red-zone
  )
endif()

# adjust prefix name of executables
if ("${DEVICE_ARCH_STR}" STREQUAL "none")
  set(EXE_NAME_PREFIX "${CMAKE_BUILD_TYPE}_${HOST_ARCH_STR}_${ORDER}_${EQUATIONS}")
else()
  set(EXE_NAME_PREFIX "${CMAKE_BUILD_TYPE}_${DEVICE_ARCH_STR}_${DEVICE_BACKEND}_${ORDER}_${EQUATIONS}")
endif()


add_executable(SeisSol-bin src/main.cpp)
set_target_properties(SeisSol-bin PROPERTIES OUTPUT_NAME "SeisSol_${EXE_NAME_PREFIX}")
target_link_libraries(SeisSol-bin PUBLIC SeisSol-lib)

# SeisSol proxy-core
add_library(SeisSol-proxy-core auto_tuning/proxy/src/proxy_seissol.cpp)
target_link_libraries(SeisSol-proxy-core PUBLIC SeisSol-lib)

if (PROXY_PYBINDING)
  if ("${CMAKE_CXX_COMPILER_ID}" STREQUAL "Intel")
    find_package(pybind11 2.6.2 REQUIRED)
  else()
    find_package(pybind11 2.3.0 REQUIRED)
  endif()

  pybind11_add_module(seissol_proxy_bindings auto_tuning/proxy/src/proxy_bindings.cpp)
  target_link_libraries(seissol_proxy_bindings PUBLIC SeisSol-proxy-core)
  file(COPY auto_tuning/proxy/src/proxy-runners DESTINATION ${CMAKE_CURRENT_BINARY_DIR})
endif()


if (WITH_GPU)
  target_link_libraries(SeisSol-bin PUBLIC general-sycl-offloading)
  target_link_libraries(SeisSol-proxy-core PUBLIC general-sycl-offloading)
endif()

# C/C++ proxy interface
add_executable(SeisSol-proxy auto_tuning/proxy/src/proxy_main.cpp)
target_link_libraries(SeisSol-proxy PUBLIC SeisSol-proxy-core SeisSol-lib)
set_target_properties(SeisSol-proxy PROPERTIES OUTPUT_NAME "SeisSol_proxy_${EXE_NAME_PREFIX}")
install(TARGETS SeisSol-proxy DESTINATION ${CMAKE_INSTALL_PREFIX})

if (LIKWID)
  find_package(likwid REQUIRED)
  target_compile_definitions(SeisSol-proxy-core PUBLIC LIKWID_PERFMON)
  target_include_directories(SeisSol-proxy-core PUBLIC ${LIKWID_INCLUDE_DIR})
  target_link_libraries(SeisSol-proxy-core PUBLIC likwid::likwid)
  target_compile_definitions(SeisSol-lib PUBLIC LIKWID_PERFMON)
  target_include_directories(SeisSol-lib PUBLIC ${LIKWID_INCLUDE_DIR})
  target_link_libraries(SeisSol-lib PUBLIC likwid::likwid)
endif()

if (TESTING)
  enable_testing()
  include(cmake/doctest.cmake)

  # Coverage
  if(COVERAGE AND CMAKE_COMPILER_IS_GNUCXX)
    include(cmake/CodeCoverage.cmake)
    append_coverage_compiler_flags()
    setup_target_for_coverage_lcov(
            NAME SeisSol-coverage
            EXECUTABLE SeisSol-serial-test
            EXCLUDE "/usr/*"
                    "submodules/*"
                    "*/tests/*"
                    "external/*"
                    "*/yaml-cpp-install/*"
    )
  endif()

  set(seissol_test_sources
          src/tests/Model/TestModel.cpp
          src/tests/Initializer/TestInitializer.cpp
          src/tests/Numerical_aux/TestNumerical_aux.cpp
          src/tests/Geometry/TestGeometry.cpp
          src/tests/Kernel/TestKernel.cpp
          src/tests/SourceTerm/TestSourceTerm.cpp
          src/tests/Pipeline/TestPipeline.cpp
          src/tests/ResultWriter/TestResultWriter.cpp
          src/tests/Solver/time_stepping/TestSolverTimeStepping.cpp
          src/tests/DynamicRupture/TestDynamicRupture.cpp
          src/tests/Common/TestCommon.cpp
          )


  if (TESTING_GENERATED)
    set(seissol_test_sources
            ${seissol_test_sources}
            ${CMAKE_CURRENT_BINARY_DIR}/src/generated_code/test-kernel.cpp
            )
  endif()

  configure_file(
    ${CMAKE_CURRENT_SOURCE_DIR}/src/tests/Initializer/time_stepping/mesh.h5
    ${CMAKE_CURRENT_BINARY_DIR}/Testing/mesh.h5
    COPYONLY
    )
  configure_file(
    ${CMAKE_CURRENT_SOURCE_DIR}/src/tests/Initializer/time_stepping/material.yaml
    ${CMAKE_CURRENT_BINARY_DIR}/Testing/material.yaml
    COPYONLY
    )
  configure_file(
    ${CMAKE_CURRENT_SOURCE_DIR}/src/tests/ResultWriter/receiver_correct.dat
    ${CMAKE_CURRENT_BINARY_DIR}/Testing/receiver_correct.dat
    COPYONLY
  )

  configure_file(
    ${CMAKE_CURRENT_SOURCE_DIR}/src/tests/Reader/fsrm_source1.dat
    ${CMAKE_CURRENT_BINARY_DIR}/Testing/fsrm_source1.dat
    COPYONLY
  )
  configure_file(
    ${CMAKE_CURRENT_SOURCE_DIR}/src/tests/Reader/fsrm_source2.dat
    ${CMAKE_CURRENT_BINARY_DIR}/Testing/fsrm_source2.dat
    COPYONLY
  )

  if (NETCDF)
    configure_file(
            ${CMAKE_CURRENT_SOURCE_DIR}/src/tests/Reader/source_loh.nrf
            ${CMAKE_CURRENT_BINARY_DIR}/Testing/source_loh.nrf
            COPYONLY
    )
    set(seissol_test_sources ${seissol_test_sources} ${CMAKE_CURRENT_SOURCE_DIR}/src/tests/Reader/ReaderTest.cpp)
  endif()

  add_executable(SeisSol-serial-test
            ${seissol_test_sources}
            src/tests/test_main.cpp)
  target_link_libraries(SeisSol-serial-test PRIVATE SeisSol-lib)
if(WITH_GPU)
  target_link_libraries(SeisSol-serial-test PRIVATE general-sycl-offloading)
endif()
  target_include_directories(SeisSol-serial-test PUBLIC external/)
  doctest_discover_tests(SeisSol-serial-test)

  # Avoid duplicate definition of FLOP counters
  target_compile_definitions(SeisSol-serial-test PRIVATE YATETO_TESTING_NO_FLOP_COUNTER)
endif()

install(TARGETS SeisSol-bin DESTINATION ${CMAKE_INSTALL_PREFIX})

if (WITH_GPU)
  string(TOUPPER "${DEVICE_BACKEND}" BACKEND_UPPER_CASE)
  set(RUN_GPU_TIME_SELECTOR "${BACKEND_UPPER_CASE}_VISIBLE_DEVICES")
  configure_file(${PROJECT_SOURCE_DIR}/cmake/gpu-launch-template.in
                 ${PROJECT_BINARY_DIR}/launch
                 @ONLY)
  file(CHMOD ${PROJECT_BINARY_DIR}/launch PERMISSIONS OWNER_READ OWNER_WRITE OWNER_EXECUTE)
  install(FILES ${PROJECT_BINARY_DIR}/launch DESTINATION ${CMAKE_INSTALL_PREFIX}
          PERMISSIONS OWNER_READ OWNER_WRITE OWNER_EXECUTE)
endif()

# https://blog.kitware.com/static-checks-with-cmake-cdash-iwyu-clang-tidy-lwyu-cpplint-and-cppcheck/
# https://ortogonal.github.io/cmake-clang-tidy/<|MERGE_RESOLUTION|>--- conflicted
+++ resolved
@@ -32,13 +32,8 @@
 #                     MEMORY_LAYOUT, COMMTHREAD,
 #                     LOG_LEVEL, LOG_LEVEL_MASTER,
 #                     GEMM_TOOLS_LIST, EXTRA_CXX_FLAGS,
-<<<<<<< HEAD
 #                     DR_QUAD_RULE, TARGETDART
-#       derived input: REAL_SIZE_IN_BYTES, ALIGNMENT, ARCH_STRING, NUMBER_OF_QUANTITIES, WITH_GPU
-=======
-#                     DR_QUAD_RULE
 #       derived input: REAL_SIZE_IN_BYTES, ALIGNMENT, ARCH_STRING, NUMBER_OF_QUANTITIES, WITH_GPU, DEVICE_VENDOR
->>>>>>> f1c7134a
 #
 include(cmake/process_users_input.cmake)
 set(HARDWARE_DEFINITIONS "ALIGNMENT=${ALIGNMENT}"
