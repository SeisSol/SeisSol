--- conflicted
+++ resolved
@@ -118,14 +118,6 @@
        COMMENT "Codegen for tensor stuff."
        )
 
-<<<<<<< HEAD
-if (PLASTICITY)
-  target_compile_definitions(SeisSol-lib PUBLIC USE_PLASTICITY)
-  set(PLASTICITY_NAME_SUFFIX "_plasticity")
-endif()
-
-=======
->>>>>>> 40c06d7e
 if (PLASTICITY_METHOD STREQUAL "ip")
   target_compile_definitions(SeisSol-lib PUBLIC USE_PLASTICITY_IP)
 elseif (PLASTICITY_METHOD STREQUAL "nb")
@@ -152,31 +144,6 @@
 
 # Libs
 include(ExternalProject)
-<<<<<<< HEAD
-ExternalProject_Add(yaml-cpp-build
-  SOURCE_DIR ${CMAKE_CURRENT_LIST_DIR}/submodules/yaml-cpp/
-  INSTALL_DIR ${CMAKE_CURRENT_BINARY_DIR}/yaml-cpp-install
-  PREFIX ${CMAKE_CURRENT_BINARY_DIR}/yaml-cpp
-  CMAKE_ARGS -D CMAKE_BUILD_TYPE=Release
-  -DCMAKE_INSTALL_PREFIX=<INSTALL_DIR>
-  -DYAML_CPP_BUILD_TOOLS=OFF
-  -DYAML_CPP_BUILD_TESTS=OFF
-)
-add_dependencies(SeisSol-lib yaml-cpp-build)
-target_link_libraries(SeisSol-lib PUBLIC "${CMAKE_CURRENT_BINARY_DIR}/yaml-cpp-install/lib/libyaml-cpp.a")
-target_include_directories(SeisSol-lib PUBLIC ${CMAKE_CURRENT_BINARY_DIR}/yaml-cpp-install/include/)
-
-ExternalProject_Add(ImpalaJIT-build
-  SOURCE_DIR ${CMAKE_CURRENT_LIST_DIR}/submodules/ImpalaJIT/
-  INSTALL_DIR ${CMAKE_CURRENT_BINARY_DIR}/ImpalaJIT-install
-  PREFIX ${CMAKE_CURRENT_BINARY_DIR}/ImpalaJIT
-  CMAKE_ARGS -D CMAKE_BUILD_TYPE=Release
-  -DCMAKE_INSTALL_PREFIX=<INSTALL_DIR>
-)
-add_dependencies(SeisSol-lib ImpalaJIT-build)
-target_link_libraries(SeisSol-lib PUBLIC "${CMAKE_CURRENT_BINARY_DIR}/ImpalaJIT-install/lib/libimpalajit.a")
-target_include_directories(SeisSol-lib PUBLIC ${CMAKE_CURRENT_BINARY_DIR}/ImpalaJIT-install/include/)
-=======
 
 find_package(YAML-CPP 0.5.3 QUIET)
 if (YAML-CPP_FOUND)
@@ -218,7 +185,6 @@
   target_link_libraries(SeisSol-lib PUBLIC "${CMAKE_CURRENT_BINARY_DIR}/ImpalaJIT-install/lib/libimpalajit.a")
   target_include_directories(SeisSol-lib PUBLIC ${CMAKE_CURRENT_BINARY_DIR}/ImpalaJIT-install/include/)
 endif()
->>>>>>> 40c06d7e
 
 # todo: if parallelization == omp/hybrid
 if (OPENMP)
@@ -403,11 +369,7 @@
 
 add_executable(SeisSol-bin src/main.cpp)
 target_link_libraries(SeisSol-bin PUBLIC SeisSol-lib)
-<<<<<<< HEAD
-set_target_properties(SeisSol-bin PROPERTIES OUTPUT_NAME "SeisSol_${CMAKE_BUILD_TYPE}_${ARCH_STRING}_${EQUATIONS}${PLASTICITY_NAME_SUFFIX}_${ORDER}")
-=======
 set_target_properties(SeisSol-bin PROPERTIES OUTPUT_NAME "SeisSol_${EXE_NAME_PREFIX}")
->>>>>>> 40c06d7e
 
 # SeisSol proxy-core
 add_library(SeisSol-proxy-core auto_tuning/proxy/src/proxy_seissol.cpp)
@@ -500,29 +462,11 @@
     set(test_sources ${test_sources} ${CMAKE_CURRENT_SOURCE_DIR}/src/tests/Kernel/STP.t.h)
   endif()
   CXXTEST_ADD_TEST_MPI(
-<<<<<<< HEAD
-          test_serial_test_suite
-          1
-          test_serial.cpp
-          ${CMAKE_CURRENT_SOURCE_DIR}/src/tests/Numerical_aux/Functions.t.h
-          ${CMAKE_CURRENT_SOURCE_DIR}/src/tests/Numerical_aux/Quadrature.t.h
-          ${CMAKE_CURRENT_SOURCE_DIR}/src/tests/Numerical_aux/Transformations.t.h
-          ${CMAKE_CURRENT_SOURCE_DIR}/src/tests/Physics/PointSource.t.h
-          ${CMAKE_CURRENT_SOURCE_DIR}/src/tests/Model/GodunovState.t.h
-	  ${SeisSol_NETCDF_TEST_FILES}
-          ${CMAKE_CURRENT_SOURCE_DIR}/src/tests/Geometry/MeshRefiner.t.h
-          ${CMAKE_CURRENT_SOURCE_DIR}/src/tests/Geometry/VariableSubsampler.t.h
-          ${CMAKE_CURRENT_SOURCE_DIR}/src/tests/Geometry/TriangleRefiner.t.h
-          ${CMAKE_CURRENT_SOURCE_DIR}/src/tests/Initializer/time_stepping/LTSWeights.t.h
-          ${CMAKE_CURRENT_SOURCE_DIR}/src/tests/Initializer/PointMapper.t.h
-  )
-=======
     test_serial_test_suite
     1
     test_serial.cpp
     ${test_sources}
     )
->>>>>>> 40c06d7e
   target_link_libraries(test_serial_test_suite PRIVATE SeisSol-lib)
   target_include_directories(test_serial_test_suite PRIVATE ${CXXTEST_INCLUDE_DIR})
 
