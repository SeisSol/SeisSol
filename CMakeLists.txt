cmake_minimum_required(VERSION 3.13)

# use <PackageName>_ROOT variables
if(POLICY CMP0074)
  cmake_policy(SET CMP0074 NEW)
endif()
# honor CMAKE_REQUIRED_LIBRARIES in the include file check macros
if(POLICY CMP0075)
  cmake_policy(SET CMP0075 NEW)
endif()

if(SCOREP_WORKAROUND)
  message(STATUS "Allowing multiple definitions for compiling with score-p wrappers")
  set(CMAKE_CXX_STANDARD 17)
  set(CMAKE_CXX_STANDARD_REQUIRED ON)
  set(CMAKE_CXX_EXTENSIONS OFF)
  set(CMAKE_EXE_LINKER_FLAGS "${CMAKE_EXE_LINKER_FLAGS} -Wl,--allow-multiple-definition")
  set(CMAKE_CXX_FLAGS  "${CMAKE_CXX_FLAGS} -fPIC -DPIC -finstrument-functions-exclude-file-list=intrin.h")
endif()

project(SeisSol LANGUAGES C CXX Fortran)

if (CMAKE_CXX_COMPILER_ID MATCHES "NVHPC|PGI")
  set(NVHPC_REQUIRED_VERSION "22.1.0")
  if (CMAKE_CXX_COMPILER_VERSION VERSION_LESS NVHPC_REQUIRED_VERSION)
    message(FATAL_ERROR "NVHPC version ${NVHPC_REQUIRED_VERSION} or higher is required")
  endif()
endif()

# set hardware specific definition needed for seissol compilation
# 'process_users_input' returns the following:
#
#       switches: HDF5, NETCDF, METIS, MPI, OPENMP, ASAGI, SIONLIB, MEMKIND, PROXY_PYBINDING, ENABLE_PIC_COMPILATION
#
#       user's input: HOST_ARCH, DEVICE_ARCH, DEVICE_SUB_ARCH,
#                     ORDER, NUMBER_OF_MECHANISMS, EQUATIONS,
#                     PRECISION, DYNAMIC_RUPTURE_METHOD,
#                     NUMBER_OF_FUSED_SIMULATIONS,
#                     MEMORY_LAYOUT, COMMTHREAD,
#                     LOG_LEVEL, LOG_LEVEL_MASTER,
#                     GEMM_TOOLS_LIST, EXTRA_CXX_FLAGS
#
#       derived input: REAL_SIZE_IN_BYTES, ALIGNMENT, ARCH_STRING, NUMBER_OF_QUANTITIES, WITH_GPU
#
include(cmake/process_users_input.cmake)
set(HARDWARE_DEFINITIONS "ALIGNMENT=${ALIGNMENT}"
                         "REAL_SIZE=${REAL_SIZE_IN_BYTES}"
                         "ALIGNED_REAL_SIZE=${REAL_SIZE_IN_BYTES}")

# TODO: Move one dir up.
set(CMAKE_MODULE_PATH "${PROJECT_SOURCE_DIR}/cmake" "${CMAKE_ROOT}/Modules")

set(CMAKE_CXX_STANDARD 17)
set(CMAKE_CXX_STANDARD_REQUIRED ON)
set(CMAKE_CXX_EXTENSIONS OFF)
set_property(CACHE CMAKE_BUILD_TYPE PROPERTY STRINGS
        "Debug" "Release" "RelWithDebInfo") # MinSizeRel is useless for us
if(NOT CMAKE_BUILD_TYPE)
  set(CMAKE_BUILD_TYPE Release)
  message(STATUS "Set build type to Release as none was supplied.")
endif()


# Generate version.h

include(GetGitRevisionDescription)
git_describe(PACKAGE_GIT_VERSION  --dirty=\ \(modified\) --always)
configure_file("src/version_template.h"
               "${CMAKE_CURRENT_BINARY_DIR}/src/version.h")
message(STATUS "Current Git description: " ${PACKAGE_GIT_VERSION})


add_custom_target(build-time-make-directory ALL
    COMMAND ${CMAKE_COMMAND} -E make_directory "${CMAKE_CURRENT_BINARY_DIR}/src/generated_code")

set(GENERATED_FILES_FOR_SEISSOL src/generated_code/subroutine.h
                                src/generated_code/tensor.cpp
                                src/generated_code/subroutine.cpp
                                src/generated_code/gpulike_subroutine.cpp
                                src/generated_code/tensor.h
                                src/generated_code/init.cpp
                                src/generated_code/init.h
                                src/generated_code/kernel.h
                                src/generated_code/kernel.cpp)


if(PROXY_PYBINDING)
  find_package(Python3 REQUIRED COMPONENTS Interpreter Development)
else()
  find_package(Python3 REQUIRED COMPONENTS Interpreter)
endif()

add_custom_command(
  COMMAND
  "${Python3_EXECUTABLE}" "${CMAKE_CURRENT_SOURCE_DIR}/generated_code/generate.py"
     "--equations" ${EQUATIONS}
     "--matricesDir" ${CMAKE_CURRENT_SOURCE_DIR}/generated_code/matrices
     "--outputDir" ${CMAKE_CURRENT_BINARY_DIR}/src/generated_code
     "--host_arch" ${HOST_ARCH_STR}
     "--device_arch" ${DEVICE_ARCH_STR}
     "--device_backend" ${DEVICE_BACKEND}
     "--order" ${ORDER}
     "--numberOfMechanisms" ${NUMBER_OF_MECHANISMS}
     "--memLayout" ${MEMORY_LAYOUT}
     "--multipleSimulations" ${NUMBER_OF_FUSED_SIMULATIONS}
     "--dynamicRuptureMethod" ${DYNAMIC_RUPTURE_METHOD}
     "--PlasticityMethod" ${PLASTICITY_METHOD}
     "--gemm_tools" ${GEMM_TOOLS_LIST}
     WORKING_DIRECTORY ${CMAKE_SOURCE_DIR}/generated_code
     DEPENDS
        build-time-make-directory
        generated_code/arch.py
        generated_code/memlayout.py
        generated_code/viscoelastic.py
        generated_code/DynamicRupture.py
        generated_code/Plasticity.py
        generated_code/multSim.py
        generated_code/aderdg.py
        generated_code/generate.py
        generated_code/Point.py
        generated_code/elastic.py
        generated_code/viscoelastic2.py
        generated_code/poroelastic.py
        generated_code/anisotropic.py
        generated_code/SurfaceDisplacement.py
        generated_code/NodalBoundaryConditions.py
        generated_code/matrices/matrices_poroelastic.xml
    OUTPUT
        ${GENERATED_FILES_FOR_SEISSOL}
    COMMENT "Codegen for tensor stuff."
       )

add_custom_target(SeisSol-codegen ALL DEPENDS ${GENERATED_FILES_FOR_SEISSOL})

find_package(GemmTools REQUIRED)
include(src/sources.cmake)

# enforce code generation to run before any other target
add_dependencies(SeisSol-lib SeisSol-codegen)
if (WITH_GPU)
  add_dependencies(SeisSol-device-lib SeisSol-codegen)
endif()


if(GemmTools_INCLUDE_DIRS)
  target_include_directories(SeisSol-lib PUBLIC ${GemmTools_INCLUDE_DIRS})
endif()
if(GemmTools_LIBRARIES)
  target_link_libraries(SeisSol-lib PUBLIC ${GemmTools_LIBRARIES})
endif()
if(GemmTools_COMPILER_DEFINITIONS)
  target_compile_definitions(SeisSol-lib PUBLIC ${GemmTools_COMPILER_DEFINITIONS})
endif()

# Find appropriate compiler flags based on the target computer architecture
# and the target compiler
# 'get_arch_specific_flags' returns: CPU_ARCH_FLAGS
include(cmake/cpu_arch_flags.cmake)
get_arch_flags(${HOST_ARCH} ${CMAKE_CXX_COMPILER_ID})

# set hardware/compiler specific definitions and flags
target_compile_definitions(SeisSol-lib PUBLIC ${HARDWARE_DEFINITIONS})
target_compile_options(SeisSol-lib PUBLIC ${CPU_ARCH_FLAGS})

target_compile_definitions(SeisSol-lib PUBLIC LOGLEVEL=${LOG_LEVEL})
target_compile_definitions(SeisSol-lib PUBLIC LOG_LEVEL=${LOG_LEVEL_MASTER}
                                              LOGLEVEL0=${LOG_LEVEL_MASTER})


if (PLASTICITY_METHOD STREQUAL "ip")
  target_compile_definitions(SeisSol-lib PUBLIC USE_PLASTICITY_IP)
elseif (PLASTICITY_METHOD STREQUAL "nb")
  target_compile_definitions(SeisSol-lib PUBLIC USE_PLASTICITY_NB)
endif()


# enable interproc. opts for small cores
#if cpu in ['knc', 'knl', 'skx']:
#    flags.extend(['-ip'])

# Libs
include(ExternalProject)

find_package(easi 1.0.0 REQUIRED)
target_link_libraries(SeisSol-lib PUBLIC easi::easi)

if (OPENMP)
  find_package(OpenMP REQUIRED)
#  target_link_libraries(SeisSol-gencode PRIVATE OpenMP::OpenMP_CXX)
#  target_link_libraries(SeisSol-lib PUBLIC OpenMP::OpenMP_Fortran)
#  target_compile_definitions(SeisSol-lib PUBLIC OMP OMPI_SKIP_MPICXX)

 if (WITH_GPU)
    find_package(OpenMP_Offloading QUIET)
  endif()

  # Note: there may be a conflict between OpenMP offloading and libsxmm.
  # A collision can happen due to -march flags for CPUs and OpenMP GPU target
  # (e.g. with clang -Xopenmp-target -march=sm_75). Therefore, we separate
  # compilations for the source and generated codes and apply different
  # imported OpenMP targets to them.
  if (OpenMP_Offloading_FOUND)
    message(STATUS "Found OpenMP Offloading: TRUE")
    target_link_libraries(SeisSol-lib PUBLIC OpenMP::OpenMP_CXX_with_offloading)
    target_compile_definitions(SeisSol-lib PUBLIC ACL_DEVICE_OFFLOAD)
  else()
    target_link_libraries(SeisSol-lib PUBLIC OpenMP::OpenMP_CXX)
  endif()
endif()

if (MPI)
  find_package(MPI REQUIRED)

  target_include_directories(SeisSol-lib SYSTEM PUBLIC ${MPI_CXX_INCLUDE_PATH})
  target_link_libraries(SeisSol-lib PUBLIC MPI::MPI_C)

  target_include_directories(SeisSol-lib SYSTEM PUBLIC ${MPI_Fortran_INCLUDE_PATH})
  target_link_libraries(SeisSol-lib PUBLIC MPI::MPI_Fortran)

  target_compile_definitions(SeisSol-lib PUBLIC USE_MPI PARALLEL)

  if (MINI_SEISSOL)
    target_compile_definitions(SeisSol-lib PUBLIC USE_MINI_SEISSOL)
  endif()
endif()

if (COMMTHREAD)
  target_compile_definitions(SeisSol-lib PUBLIC USE_COMM_THREAD)
endif()

if (NUMA_AWARE_PINNING)
  target_compile_definitions(SeisSol-lib PUBLIC USE_NUMA_AWARE_PINNING)
  find_package(NUMA REQUIRED)

  target_include_directories(SeisSol-lib SYSTEM PUBLIC ${NUMA_INCLUDE_DIR})
  target_link_libraries(SeisSol-lib PUBLIC ${NUMA_LIBRARY})
endif()

target_link_options(SeisSol-lib PUBLIC "-Wl,--no-as-needed")

#set(HDF5_PREFER_PARALLEL True)
if (NETCDF)
  find_package(NetCDF REQUIRED)
  target_include_directories(SeisSol-lib PUBLIC ${NetCDF_INCLUDE_DIRS})
  target_link_libraries(SeisSol-lib PUBLIC ${NetCDF_LIBRARY})
  target_compile_definitions(SeisSol-lib PUBLIC USE_NETCDF)
endif()

if (HDF5)
  if (MPI)
    set(HDF5_PREFER_PARALLEL True)
  endif()
  find_package(HDF5 REQUIRED
          COMPONENTS C HL)
  target_include_directories(SeisSol-lib PUBLIC ${HDF5_INCLUDE_DIRS})
  target_link_libraries(SeisSol-lib PUBLIC ${HDF5_C_HL_LIBRARIES} ${HDF5_C_LIBRARIES})
  target_compile_definitions(SeisSol-lib PUBLIC USE_HDF)
endif()  

# Parmetis
if (METIS)
  find_package(METIS REQUIRED)
  if (NOT METIS_64_BIT_INTEGER)
    message(WARNING "Found METIS which does not support IDXTYPEWIDTH = 64. But this is required for SeisSol.")
  endif()
  find_package(ParMETIS REQUIRED)
  target_include_directories(SeisSol-lib PUBLIC ${PARMETIS_INCLUDE_DIRS})
  target_link_libraries(SeisSol-lib PUBLIC ${PARMETIS_LIBRARIES})
  target_compile_definitions(SeisSol-lib PUBLIC USE_METIS)
endif()

find_package(PkgConfig REQUIRED) 
if (ASAGI)
  # todo warn if netcdf is off
  pkg_check_modules(ASAGI REQUIRED IMPORTED_TARGET asagi) # asagi_nompi?
  target_compile_definitions(SeisSol-lib PUBLIC USE_ASAGI)
  target_link_libraries(SeisSol-lib PUBLIC ${ASAGI_STATIC_LDFLAGS})
  target_include_directories(SeisSol-lib PUBLIC ${ASAGI_INCLUDE_DIRS})
  target_compile_options(SeisSol-lib PUBLIC ${ASAGI_CFLAGS} ${ASAGI_CFLAGS_OTHER})
endif()

if (MEMKIND)
  find_package(Memkind REQUIRED)
  target_include_directories(SeisSol-lib PUBLIC ${MEMKIND_INCLUDE_DIR})
  target_link_libraries(SeisSol-lib PUBLIC ${MEMKIND_LIBRARIES})
  target_compile_definitions(SeisSol-lib PUBLIC USE_MEMKIND)
endif()

if(${EQUATIONS} STREQUAL "poroelastic")
  include(CheckLanguage)
  check_language(Fortran)
  if(CMAKE_Fortran_COMPILER)
    enable_language(Fortran)
    include(FortranCInterface)
    FortranCInterface_HEADER(FC.h MACRO_NAMESPACE "FC_")
    find_package(LAPACK REQUIRED)
    target_include_directories(SeisSol-lib PUBLIC ${CMAKE_CURRENT_BINARY_DIR})
    message(${LAPACK_LIBRARIES})
    target_link_libraries(SeisSol-lib PUBLIC ${LAPACK_LIBRARIES})
  else()
    message(FATAL_ERROR "SeisSol needs a Fortran compiler.")
  endif()
endif()

if (WITH_GPU)
  add_subdirectory(submodules/Device)
  target_include_directories(SeisSol-lib PUBLIC submodules/Device)
  target_link_libraries(SeisSol-lib PUBLIC device)
  target_compile_definitions(SeisSol-lib PUBLIC ACL_DEVICE)

  target_link_libraries(SeisSol-lib PUBLIC SeisSol-device-lib)
endif()

if (INTEGRATE_QUANTITIES)
  target_compile_definitions(SeisSol-lib PUBLIC INTEGRATE_QUANTITIES)
endif()

if (ADDRESS_SANITIZER_DEBUG)
  target_link_libraries(SeisSol-lib PUBLIC debug
          -fno-omit-frame-pointer -fsanitize=address -fsanitize-recover=address
  )
endif()


<<<<<<< HEAD
# Note: it is better to include `eigen` `async` as
=======
# Note: it is better to include `async` as
>>>>>>> 772f2436
# system headers because they emit lot's of warnings
# from clang. Most of them are issues with respect
# to overriden virtual methods
target_include_directories(SeisSol-lib SYSTEM PUBLIC
<<<<<<< HEAD
  ${CMAKE_CURRENT_SOURCE_DIR}/submodules/eigen
=======
>>>>>>> 772f2436
  ${CMAKE_CURRENT_SOURCE_DIR}/submodules/async
)


find_package(Eigen3 3.4 REQUIRED)
target_link_libraries(SeisSol-lib PUBLIC Eigen3::Eigen)

find_package(yaml-cpp REQUIRED
        PATHS ${CMAKE_CURRENT_BINARY_DIR})

target_include_directories(SeisSol-lib PUBLIC
    ${CMAKE_CURRENT_SOURCE_DIR}/src
    ${CMAKE_CURRENT_SOURCE_DIR}/submodules
    ${CMAKE_CURRENT_SOURCE_DIR}/submodules/yateto/include
    ${CMAKE_CURRENT_BINARY_DIR}/src/
)

target_compile_definitions(SeisSol-lib PUBLIC
    CONVERGENCE_ORDER=${ORDER}
	NUMBER_OF_QUANTITIES=${NUMBER_OF_QUANTITIES}
	NUMBER_OF_RELAXATION_MECHANISMS=${NUMBER_OF_MECHANISMS}
	ENABLE_MATRIX_PREFETCH
)

# Fortran compliler settings
if ("${CMAKE_Fortran_COMPILER_ID}" STREQUAL "GNU")
  target_compile_options(SeisSol-lib PUBLIC $<$<COMPILE_LANGUAGE:Fortran>:-cpp -ffree-line-length-none -fdefault-real-8 -Wno-unused-parameter>)
elseif ("${CMAKE_Fortran_COMPILER_ID}" STREQUAL "Intel")
  # todo intel, is needed:  -align -align array64byte
  # todo -r8 -WB is needed for intel (8 byte precision for reals)
  set(CMAKE_Fortran_FLAGS "${CMAKE_Fortran_FLAGS} -cpp -r8 -WB")
elseif(CMAKE_Fortran_COMPILER_ID MATCHES "NVHPC|PGI")
    # NOTE:
    # 1. -Mpreprocess enables a C preprocessor macro
    # 2. -Mfree specifies fortran free format
    # 3. -r8 Interpret REAL variables as DOUBLE PRECISION
    # 4. BG (see, Initializer/preProcessorMacros.fpp) around logDebug, logInfo, etc.
  target_compile_options(SeisSol-lib PUBLIC $<$<COMPILE_LANGUAGE:Fortran>:-Mpreprocess -Mfree -r8 -DBG>)
elseif ("${CMAKE_Fortran_COMPILER_ID}" STREQUAL "Flang")
  target_compile_options(SeisSol-lib PUBLIC $<$<COMPILE_LANGUAGE:Fortran>:-cpp -ffree-form -fdefault-real-8 -DBG>)
endif()

# C++ compiler settings
if ("${CMAKE_CXX_COMPILER_ID}" STREQUAL "GNU")
  target_compile_options(SeisSol-lib PUBLIC -pedantic $<$<OR:$<COMPILE_LANGUAGE:CXX>,$<COMPILE_LANGUAGE:C>>:-Wall -Wextra -Wno-unused-parameter -Wno-unknown-pragmas>)

  # using GCC
elseif ("${CMAKE_CXX_COMPILER_ID}" STREQUAL "Intel")
  # using Intel C++
  # todo remove std?, is ffreestanding needed?
  set(CMAKE_CXX_FLAGS "${CMAKE_CXX_FLAGS} -std=c++17 -lstdc++fs")
  add_link_options("-lstdc++fs")

  # Activate interprocedual optimization.
  #set_property(TARGET SeisSol-lib PROPERTY INTERPROCEDURAL_OPTIMIZATION TRUE) 
elseif (CMAKE_CXX_COMPILER_ID MATCHES "Clang|IntelLLVM")
  set(CMAKE_CXX_FLAGS "${CMAKE_CXX_FLAGS} -std=c++17 -Wall -Wextra -pedantic -Wno-unused-parameter")

elseif(CMAKE_CXX_COMPILER_ID MATCHES "NVHPC|PGI")
    set(WARNINGS "--display_error_number --diag_suppress186")
    if (CMAKE_CXX_COMPILER_VERSION VERSION_LESS "22.1.1")
      set(WARNINGS "${WARNINGS} --diag_suppress1")
    endif()

    # NOTE:
    # 1. --pending_instantiations=0 allows an infinite recursive template instantiation
    # 2. EIGEN_DONT_VECTORIZE=1 waiting for eigen3 support for nvhpc compiler collection w.r.t. vectorization
    set(CMAKE_CXX_FLAGS "${CMAKE_CXX_FLAGS} -std=c++17 -Wc,--pending_instantiations=0 ${WARNINGS} -DEIGEN_DONT_VECTORIZE=0")
endif()

find_package(FILESYSTEM REQUIRED)
target_link_libraries(SeisSol-lib PUBLIC std::filesystem)

# Generated code does only work without red-zone.
if (HAS_REDZONE)
  set_source_files_properties(
      ${CMAKE_CURRENT_BINARY_DIR}/src/generated_code/subroutine.cpp PROPERTIES COMPILE_FLAGS -mno-red-zone
  )
endif()

# adjust prefix name of executables
if ("${DEVICE_ARCH_STR}" STREQUAL "none")
  set(EXE_NAME_PREFIX "${CMAKE_BUILD_TYPE}_${HOST_ARCH_STR}_${ORDER}_${EQUATIONS}")
else()
  set(EXE_NAME_PREFIX "${CMAKE_BUILD_TYPE}_${DEVICE_ARCH_STR}_${DEVICE_BACKEND}_${ORDER}_${EQUATIONS}")
endif()


add_executable(SeisSol-bin src/main.cpp)
target_link_libraries(SeisSol-bin PUBLIC SeisSol-lib)
set_target_properties(SeisSol-bin PROPERTIES OUTPUT_NAME "SeisSol_${EXE_NAME_PREFIX}")

# SeisSol proxy-core
add_library(SeisSol-proxy-core auto_tuning/proxy/src/proxy_seissol.cpp)
target_link_libraries(SeisSol-proxy-core PUBLIC SeisSol-lib)

if (PROXY_PYBINDING)
  if ("${CMAKE_CXX_COMPILER_ID}" STREQUAL "Intel")
    find_package(pybind11 2.6.2 REQUIRED)
  else()
    find_package(pybind11 2.3.0 REQUIRED)
  endif()

  pybind11_add_module(seissol_proxy_bindings auto_tuning/proxy/src/proxy_bindings.cpp)
  target_link_libraries(seissol_proxy_bindings PUBLIC SeisSol-proxy-core)
  file(COPY auto_tuning/proxy/src/proxy-runners DESTINATION ${CMAKE_CURRENT_BINARY_DIR})
endif()

# C/C++ proxy interface
add_executable(SeisSol-proxy auto_tuning/proxy/src/proxy_main.cpp)
target_link_libraries(SeisSol-proxy PUBLIC SeisSol-proxy-core SeisSol-lib)
set_target_properties(SeisSol-proxy PROPERTIES OUTPUT_NAME "SeisSol_proxy_${EXE_NAME_PREFIX}")

if (LIKWID)
  find_package(likwid REQUIRED)
  target_compile_definitions(SeisSol-proxy-core PUBLIC LIKWID_PERFMON)
  target_include_directories(SeisSol-proxy-core PUBLIC ${LIKWID_INCLUDE_DIR})
  target_link_libraries(SeisSol-proxy-core PUBLIC likwid::likwid)
endif()

if (TESTING)
  enable_testing()
  include(cmake/doctest.cmake)

  # Coverage
  if(COVERAGE AND CMAKE_COMPILER_IS_GNUCXX)
    include(cmake/CodeCoverage.cmake)
    append_coverage_compiler_flags()
    setup_target_for_coverage_lcov(
            NAME SeisSol-coverage
            EXECUTABLE SeisSol-serial-test
            EXCLUDE "/usr/*"
                    "submodules/*"
                    "*/tests/*"
                    "external/*"
                    "*/yaml-cpp-install/*"
    )
  endif()

  set(seissol_test_sources
          src/tests/Model/TestModel.cpp
          src/tests/Initializer/TestInitializer.cpp
          src/tests/Numerical_aux/TestNumerical_aux.cpp
          src/tests/Geometry/TestGeometry.cpp
          src/tests/Kernel/TestKernel.cpp
          src/tests/SourceTerm/TestSourceTerm.cpp
          src/tests/Pipeline/TestPipeline.cpp
          src/tests/ResultWriter/TestResultWriter.cpp
          src/tests/Solver/time_stepping/TestSolverTimeStepping.cpp
          )


  if (TESTING_GENERATED)
    set(seissol_test_sources
            ${seissol_test_sources}
            ${CMAKE_CURRENT_BINARY_DIR}/src/generated_code/test-kernel.cpp
            )
  endif()

  configure_file(
    ${CMAKE_CURRENT_SOURCE_DIR}/src/tests/Initializer/time_stepping/mesh.h5
    ${CMAKE_CURRENT_BINARY_DIR}/Testing/mesh.h5
    COPYONLY
    )
  configure_file(
    ${CMAKE_CURRENT_SOURCE_DIR}/src/tests/Initializer/time_stepping/material.yaml
    ${CMAKE_CURRENT_BINARY_DIR}/Testing/material.yaml
    COPYONLY
    )
  configure_file(
    ${CMAKE_CURRENT_SOURCE_DIR}/src/tests/ResultWriter/receiver_correct.dat
    ${CMAKE_CURRENT_BINARY_DIR}/Testing/receiver_correct.dat
    COPYONLY
  )

  if (NETCDF)
    configure_file(
            ${CMAKE_CURRENT_SOURCE_DIR}/src/tests/Reader/source_loh.nrf
            ${CMAKE_CURRENT_BINARY_DIR}/Testing/source_loh.nrf
            COPYONLY
    )
    set(seissol_test_sources ${seissol_test_sources} ${CMAKE_CURRENT_SOURCE_DIR}/src/tests/Reader/ReaderTest.cpp)
  endif()

  add_executable(SeisSol-serial-test
            ${seissol_test_sources}
            src/tests/test_main.cpp)
  target_link_libraries(SeisSol-serial-test PRIVATE SeisSol-lib)
  target_include_directories(SeisSol-serial-test PUBLIC external/)
  doctest_discover_tests(SeisSol-serial-test)

  # Avoid duplicate definition of FLOP counters
  target_compile_definitions(SeisSol-serial-test PRIVATE YATETO_TESTING_NO_FLOP_COUNTER)
endif()

# https://blog.kitware.com/static-checks-with-cmake-cdash-iwyu-clang-tidy-lwyu-cpplint-and-cppcheck/
# https://ortogonal.github.io/cmake-clang-tidy/<|MERGE_RESOLUTION|>--- conflicted
+++ resolved
@@ -322,19 +322,11 @@
 endif()
 
 
-<<<<<<< HEAD
-# Note: it is better to include `eigen` `async` as
-=======
 # Note: it is better to include `async` as
->>>>>>> 772f2436
 # system headers because they emit lot's of warnings
 # from clang. Most of them are issues with respect
 # to overriden virtual methods
 target_include_directories(SeisSol-lib SYSTEM PUBLIC
-<<<<<<< HEAD
-  ${CMAKE_CURRENT_SOURCE_DIR}/submodules/eigen
-=======
->>>>>>> 772f2436
   ${CMAKE_CURRENT_SOURCE_DIR}/submodules/async
 )
 
