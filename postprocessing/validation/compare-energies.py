--- conflicted
+++ resolved
@@ -45,21 +45,12 @@
 
 def perform_check(energy, energy_ref, epsilon):
     print("Energies")
-<<<<<<< HEAD
-    print(energy)
-    print("Energies reference")
-    print(energy_ref)
-    relative_difference = ((energy - energy_ref).abs() / energy_ref).iloc[1:, :]
-    print("Relative difference")
-    print(relative_difference)
-=======
     print(energy.to_string())
     print("Energies reference")
     print(energy_ref.to_string())
     relative_difference = ((energy - energy_ref).abs() / energy_ref).iloc[1:, :]
     print("Relative difference")
     print(relative_difference.to_string())
->>>>>>> 6338c012
 
     relative_difference_larger_eps = (relative_difference.iloc[1:, :] > epsilon).values
     return np.any(relative_difference_larger_eps)
@@ -90,11 +81,6 @@
     energy_ref = pd.read_csv(args.energy_ref)
     energy_ref = pivot_if_necessary(energy_ref)
 
-<<<<<<< HEAD
-    assert get_number_of_fused_sims(energy) == get_number_of_fused_sims(energy_ref)
-    number_of_fused_sims = get_number_of_fused_sims(energy)
-
-=======
     sims = get_number_of_fused_sims(energy)
     sims_ref = get_number_of_fused_sims(energy_ref)
     assert sims >= sims_ref, f"Simulation count mismatch: {sims} vs. {sims_ref}"
@@ -106,7 +92,6 @@
     )
     relevant_quantities = list(sorted(relevant_quantities))
 
->>>>>>> 6338c012
     if number_of_fused_sims < 0:
         result = perform_check(energy, energy_ref, args.epsilon)
         if result:
