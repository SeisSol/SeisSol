--- conflicted
+++ resolved
@@ -32,21 +32,12 @@
         f"xz{fused_index}",
     ]
     return np.sqrt(
-<<<<<<< HEAD
         receiver[names[0]] ** 2
         + receiver[names[1]] ** 2
         + receiver[names[2]] ** 2
         + receiver[names[3]] ** 2
         + receiver[names[4]] ** 2
         + receiver[names[5]] ** 2
-=======
-        receiver["s_xx"] ** 2
-        + receiver["s_yy"] ** 2
-        + receiver["s_zz"] ** 2
-        + receiver["s_xy"] ** 2
-        + receiver["s_yz"] ** 2
-        + receiver["s_xz"] ** 2
->>>>>>> c19cf489
     )
 
 
@@ -181,26 +172,12 @@
                     l[x_index] = y_
         return l
 
-<<<<<<< HEAD
     number_of_fused_sims = get_number_of_fused_sims(variables)
 
     # Recently, we changed the receiver variables from u,v,w to v1,v2,v3. If the receiver is stored in legacy format, we adapt it
     variables = replace("u", "v1", variables, number_of_fused_sims)
     variables = replace("v", "v2", variables, number_of_fused_sims)
     variables = replace("w", "v3", variables, number_of_fused_sims)
-=======
-    # Accomodate variable name changes
-    variables = replace("xx", "s_xx", variables)
-    variables = replace("yy", "s_yy", variables)
-    variables = replace("zz", "s_zz", variables)
-    variables = replace("xy", "s_xy", variables)
-    variables = replace("xz", "s_xz", variables)
-    variables = replace("yz", "s_yz", variables)
-    variables = replace("u", "v1", variables)
-    variables = replace("v", "v2", variables)
-    variables = replace("w", "v3", variables)
-    
->>>>>>> c19cf489
     receiver.columns = variables
     return receiver
 
