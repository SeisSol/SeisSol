--- conflicted
+++ resolved
@@ -306,15 +306,9 @@
     if faultreceiver:
         file_candidates = glob.glob(f"{directory}/{prefix}-faultreceiver-*.dat")
     else:
-<<<<<<< HEAD
-        file_candidates = glob.glob(f"{directory}/{prefix}-receiver-*-*.dat")
+        file_candidates = glob.glob(f"{directory}/{prefix}-receiver-*-*.dat")    
     
     extract_id = re.compile(r".+/\w+-\w+-(\d+)(?:-\d+)?\.dat$")
-=======
-        file_candidates = glob.glob(f"{directory}/{prefix}-receiver-*.dat")
-    extract_id = re.compile(r".+/\w+-\w+-(\d+)(?:-\d+)?\.dat$")
-
->>>>>>> d6a0ac75
     receiver_ids = []
     for fn in file_candidates:
         extract_id_result = extract_id.search(fn)
