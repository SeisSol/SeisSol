--- conflicted
+++ resolved
@@ -1,13 +1,3 @@
-<<<<<<< HEAD
-=======
-# SPDX-FileCopyrightText: 2017 SeisSol Group
-#
-# SPDX-License-Identifier: BSD-3-Clause
-# SPDX-LicenseComments: Full text under /LICENSE and /LICENSES/
-#
-# SPDX-FileContributor: Author lists in /AUTHORS and /CITATION.cff
-
->>>>>>> 6338c012
 import numpy as np
 import kernels.equations.viscoelastic2
 from kernels.multsim import OptionalDimTensor
@@ -24,7 +14,6 @@
     else:
         easi_ident_map_spp = easi_ident_map
 
-<<<<<<< HEAD
     easi_ident_map = OptionalDimTensor('easiIdentMap', 
             aderdg.Q.optName(), 
             aderdg.multipleSimulations, 
@@ -38,74 +27,21 @@
     easi_boundary_map = Tensor('easiBoundaryMap',
                                (aderdg.numberOfQuantities(), aderdg.numberOfQuantities(), aderdg.numberOf2DBasisFunctions(),),
                                alignStride=False)
-=======
-def addKernels(
-    generator,
-    aderdg,
-    include_tensors,
-    matricesDir,
-    dynamicRuptureMethod,
-    targets,
-):
-    easi_ident_map = np.stack(
-        [np.eye(aderdg.numberOfQuantities())] * aderdg.numberOf2DBasisFunctions(),
-        axis=2,
-    )
-    assert easi_ident_map.shape == (
-        aderdg.numberOfQuantities(),
-        aderdg.numberOfQuantities(),
-        aderdg.numberOf2DBasisFunctions(),
-    )
-
-    easi_ident_map = Tensor(
-        "easiIdentMap", easi_ident_map.shape, easi_ident_map, alignStride=False
-    )
-
-    easi_boundary_constant = OptionalDimTensor(
-        "easiBoundaryConstant",
-        aderdg.Q.optName(),
-        aderdg.Q.optSize(),
-        aderdg.Q.optPos(),
-        (aderdg.numberOfQuantities(), aderdg.numberOf2DBasisFunctions()),
-        alignStride=True,
-    )
-
-    easi_boundary_map = Tensor(
-        "easiBoundaryMap",
-        (
-            aderdg.numberOfQuantities(),
-            aderdg.numberOfQuantities(),
-            aderdg.numberOf2DBasisFunctions(),
-        ),
-        alignStride=False,
-    )
-
->>>>>>> 6338c012
     create_easi_boundary_ghost_cells = (
             aderdg.INodal['la'] <= easi_boundary_map['abl'] * aderdg.INodal['lb'] + easi_ident_map['abl'] * easi_boundary_constant['bl']
     )
     generator.add('createEasiBoundaryGhostCells', create_easi_boundary_ghost_cells)
 
-<<<<<<< HEAD
-    projectToNodalBoundary = lambda j: aderdg.INodal['kp'] <= aderdg.db.V3mTo2nFace[j][aderdg.t('km')] * aderdg.I['mp']
-=======
     projectToNodalBoundary = (
         lambda j: aderdg.INodal["kp"]
         <= aderdg.db.V3mTo2nFace[j][aderdg.t("km")] * aderdg.I["mp"]
     )
->>>>>>> 6338c012
 
     generator.addFamily('projectToNodalBoundary',
                         simpleParameterSpace(4),
                         projectToNodalBoundary)
 
     for target in targets:
-<<<<<<< HEAD
-      name_prefix = generate_kernel_name_prefix(target)
-      projectToNodalBoundaryRotated = lambda j: aderdg.INodal['kp'] <= aderdg.db.V3mTo2nFace[j][aderdg.t('kl')] \
-                                                  * aderdg.I['lm'] \
-                                                  * aderdg.Tinv['pm']
-=======
         name_prefix = generate_kernel_name_prefix(target)
         projectToNodalBoundaryRotated = (
             lambda j: aderdg.INodal["kp"]
@@ -113,27 +49,20 @@
             * aderdg.I["lm"]
             * aderdg.Tinv["pm"]
         )
->>>>>>> 6338c012
-
-      generator.addFamily(f'{name_prefix}projectToNodalBoundaryRotated',
+        
+        generator.addFamily(f'{name_prefix}projectToNodalBoundaryRotated',
                           simpleParameterSpace(4),
                           projectToNodalBoundaryRotated,
                           target=target)
 
-<<<<<<< HEAD
-      projectDerivativeToNodalBoundaryRotated = lambda i, j: aderdg.INodal['kp'] <= aderdg.db.V3mTo2nFace[j][aderdg.t('kl')] \
-                                                * aderdg.dQs[i]['lm'] \
-                                                * aderdg.Tinv['pm']
-=======
         projectDerivativeToNodalBoundaryRotated = (
             lambda i, j: aderdg.INodal["kp"]
             <= aderdg.db.V3mTo2nFace[j][aderdg.t("kl")]
             * aderdg.dQs[i]["lm"]
             * aderdg.Tinv["pm"]
         )
->>>>>>> 6338c012
 
-      generator.addFamily(f'{name_prefix}projectDerivativeToNodalBoundaryRotated',
+        generator.addFamily(f'{name_prefix}projectDerivativeToNodalBoundaryRotated',
                           simpleParameterSpace(aderdg.order, 4),
                           projectDerivativeToNodalBoundaryRotated,
                           target=target)
