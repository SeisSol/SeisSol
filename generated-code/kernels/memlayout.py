--- conflicted
+++ resolved
@@ -51,11 +51,6 @@
 def findCandidates(search_path):
     """Determine Candidate attributes from file name."""
 
-<<<<<<< HEAD
-    archs = arch.getArchitectures()
-    pes = [arch.getCpu(a) for a in archs]
-    gemmgen = ["pspamm", "libxsmm", "tensorforge"]
-=======
     # for now, keep a small subset of possible (old) archs here
     pes = [
         "noarch",
@@ -68,8 +63,7 @@
         "thunderx2t99",
         "a64fx",
     ]
-    gemmgen = ["pspamm", "libxsmm"]
->>>>>>> 43916e76
+    gemmgen = ["pspamm", "libxsmm", "tensorforge"]
 
     candidates = dict()
     for c in os.listdir(search_path):
@@ -102,10 +96,10 @@
     path = os.path.join(script_dir, "..", "config", subfolder)
 
     values = {
-        "precision": env["arch"][0].lower(),
+        "precision": env["precision"].lower(),
         "equations": env["equations"].lower(),
         "order": int(env["order"]),
-        "pe": arch.getCpu(env["arch"]),
+        "pe": env["arch"].lower(),
         "multipleSimulations": int(env["multipleSimulations"]),
         "gemmgen": set(gg.lower() for gg in env["gemmgen"]),
     }
@@ -120,28 +114,5 @@
             + "(Will fall back to all dense.)"
         )
         bestFit = "dense.xml"
-<<<<<<< HEAD
-=======
-    else:
-        values = {
-            "precision": env["precision"].lower(),
-            "equations": env["equations"].lower(),
-            "order": int(env["order"]),
-            "pe": env["arch"].lower(),
-            "multipleSimulations": int(env["multipleSimulations"]),
-            "gemmgen": set(gg.lower() for gg in env["gemmgen"]),
-        }
-
-        candidates = findCandidates(search_path=path)
-        bestFit = max(candidates.keys(), key=lambda key: candidates[key].score(values))
-        bestScore = candidates[bestFit].score(values)
-
-        if bestScore == 0:
-            print(
-                "WARNING: No suitable memory layout found."
-                + "(Will fall back to all dense.)"
-            )
-            bestFit = "dense.xml"
->>>>>>> 43916e76
     print("Using memory layout {}".format(bestFit))
     return os.path.join(path, bestFit)