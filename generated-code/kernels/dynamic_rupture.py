--- conflicted
+++ resolved
@@ -29,12 +29,7 @@
         alignStride=aderdg.alignStride,
         transpose=aderdg.transpose,
     )
-<<<<<<< HEAD
-
-    numberOfPoints = db.resample.shape()[0]
-=======
     numberOfPoints = aderdg.t(db.resample.shape())[0]
->>>>>>> 1c0163d1
 
     # Determine matrices
     # Note: This does only work because the flux does not depend
