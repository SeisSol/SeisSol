--- conflicted
+++ resolved
@@ -248,15 +248,6 @@
                         * spaceTimePredictorRhs["lqu"]
                         * Zinv(o)["ut"]
                     )
-<<<<<<< HEAD
-            if n > 0:
-                derivativeSum = spaceTimePredictorRhs["kpt"]
-                for d in range(3):
-                    derivativeSum += (
-                        kSub(d, n)[self.mt("kl")]
-                        * spaceTimePredictor["lqt"]
-                        * self.starMatrix(d)[self.m("qp")]
-=======
                     # G only has one relevant non-zero entry in each iteration, so we make it a scalar
                     # G[o] = E[o-4, o] * timestep
                     # In addition E only has non-zero entries, if o > 10
@@ -273,14 +264,13 @@
                 if n > 0:
                     derivativeSum = spaceTimePredictorRhs["kpt"]
                     star = (
-                        (lambda d: self.starMatrix(d)["qp"] * timestep)
+                        (lambda d: self.starMatrix(d)[self.m("qp")] * timestep)
                         if target == "gpu"
-                        else lambda d: self.starMatrix(d)["qp"]
->>>>>>> 3dd65db7
+                        else lambda d: self.starMatrix(d)[self.m("qp")]
                     )
                     for d in range(3):
                         derivativeSum += (
-                            kSub(d, n)["kl"] * spaceTimePredictor["lqt"] * star(d)
+                            kSub(d, n)[self.mt("kl")] * spaceTimePredictor["lqt"] * star(d)
                         )
                 kernels.append(spaceTimePredictorRhs["kpt"] <= derivativeSum)
             kernels.append(
