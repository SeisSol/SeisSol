#!/usr/bin/env python3

# SPDX-FileCopyrightText: 2019-2024 SeisSol Group
#
# SPDX-License-Identifier: BSD-3-Clause
# SPDX-LicenseComments: Full text under /LICENSE and /LICENSES/
#
# SPDX-FileContributor: Author lists in /AUTHORS and /CITATION.cff
# SPDX-FileContributor: Carsten Uphoff
# SPDX-FileContributor: Sebastian Wolf

import argparse
import importlib.util
import os
import re
import sys

import kernels.dynamic_rupture
import kernels.general
import kernels.memlayout
import kernels.nodalbc
import kernels.plasticity
import kernels.point
import kernels.surface_displacement
import kernels.vtkproject
<<<<<<< HEAD
from yateto import (Generator, GlobalRoutineCache, NamespacedGenerator,
                    gemm_configuration, useArchitectureIdentifiedBy)
=======
import yateto
from yateto import (Generator, NamespacedGenerator, gemm_configuration,
                    useArchitectureIdentifiedBy)
>>>>>>> 0b194e45
from yateto.ast.cost import (BoundingBoxCostEstimator,
                             FusedGemmsBoundingBoxCostEstimator)
from yateto.gemm_configuration import GeneratorCollection


def main():

    cmdLineParser = argparse.ArgumentParser()
    cmdLineParser.add_argument("--equations")
    cmdLineParser.add_argument("--matricesDir")
    cmdLineParser.add_argument("--outputDir")
    cmdLineParser.add_argument("--host_arch")
    cmdLineParser.add_argument("--device_backend", default=None)
    cmdLineParser.add_argument("--device_arch", default=None)
    cmdLineParser.add_argument("--order", type=int)
    cmdLineParser.add_argument("--numberOfMechanisms", type=int)
    cmdLineParser.add_argument("--memLayout")
    cmdLineParser.add_argument("--multipleSimulations", type=int)
    cmdLineParser.add_argument("--PlasticityMethod")
    cmdLineParser.add_argument("--gemm_tools")
    cmdLineParser.add_argument("--device_codegen")
    cmdLineParser.add_argument("--drQuadRule")
    cmdLineParser.add_argument("--enable_premultiply_flux", action="store_true")
    cmdLineParser.add_argument(
        "--disable_premultiply_flux",
        dest="enable_premultiply_flux",
        action="store_false",
    )
    cmdLineParser.add_argument("--executable_libxsmm", default="")
    cmdLineParser.add_argument("--executable_pspamm", default="")
    cmdLineParser.set_defaults(enable_premultiply_flux=False)
    cmdLineArgs = cmdLineParser.parse_args()

    # derive the compute platform
    gpu_platforms = ["cuda", "hip", "hipsycl", "acpp", "oneapi"]
    targets = ["gpu", "cpu"] if cmdLineArgs.device_backend in gpu_platforms else ["cpu"]

    if cmdLineArgs.device_backend == "none":
        arch = useArchitectureIdentifiedBy(cmdLineArgs.host_arch)
    else:
        arch = useArchitectureIdentifiedBy(
            cmdLineArgs.host_arch,
            cmdLineArgs.device_arch,
            cmdLineArgs.device_backend,
        )

    # pick up the gemm tools defined by the user
    gemm_tool_list = re.split(r"[,;]", cmdLineArgs.gemm_tools.replace(" ", ""))
    gemm_generators = []

    for tool in gemm_tool_list:
        if hasattr(gemm_configuration, tool):
            specific_gemm_class = getattr(gemm_configuration, tool)
            # take executable arguments, but only if they are not empty
            if (
                specific_gemm_class is gemm_configuration.LIBXSMM
                and cmdLineArgs.executable_libxsmm != ""
            ):
                gemm_generators.append(
                    specific_gemm_class(arch, cmdLineArgs.executable_libxsmm)
                )
            elif (
                specific_gemm_class is gemm_configuration.PSpaMM
                and cmdLineArgs.executable_pspamm != ""
            ):
                gemm_generators.append(
                    specific_gemm_class(arch, cmdLineArgs.executable_pspamm)
                )
            else:
                gemm_generators.append(specific_gemm_class(arch))
        elif tool.strip().lower() == "tensorforge":
            pass  # TODO: remove (hence differently placed than "none")
        elif tool.strip().lower() != "none":
            print(f'Unknown GEMM tool "{tool}". Please refer to the documentation.')
            sys.exit("failure")

    cost_estimators = BoundingBoxCostEstimator
    custom_routine_generators = {}
    if "gpu" in targets:
        device_codegen = re.split(r"[,;]", cmdLineArgs.device_codegen.replace(" ", ""))

        if "gemmforge-chainforge" in device_codegen and cmdLineArgs.device_backend in [
            "cuda",
            "hip",
        ]:
            chainforge_spec = importlib.util.find_spec("chainforge")
            if chainforge_spec is not None:
                chainforge_spec.loader.load_module()
                cost_estimators = FusedGemmsBoundingBoxCostEstimator
            else:
                raise ModuleNotFoundError(
                    "Could not find chainforge. You can install it from github.com/seissol/chainforge ."
                )
        if "tensorforge" in device_codegen:
            import tensorforge

            custom_routine_generators["gpu"] = tensorforge.get_routine_generator(yateto)

    subfolders = []

    equationsSpec = importlib.util.find_spec(
        f"kernels.equations.{cmdLineArgs.equations}"
    )
    if equationsSpec is None:
        raise RuntimeError("Could not find kernels for " + cmdLineArgs.equations)
    equations = equationsSpec.loader.load_module()

    equation_class = equations.EQUATION_CLASS

    routine_cache = GlobalRoutineCache()

    gemmTools = GeneratorCollection(gemm_generators)

    def generate_equation(subfolders, equation, order):
        precision = "double" if cmdLineArgs.host_arch[0] == "d" else "single"

        if cmdLineArgs.memLayout == "auto":
            # TODO(Lukas) Don't hardcode this
            env = {
                "equations": cmdLineArgs.equations,
                "order": order,
                "arch": cmdLineArgs.host_arch,
                "device_arch": cmdLineArgs.device_arch,
                "multipleSimulations": cmdLineArgs.multipleSimulations,
                "targets": targets,
            }
            mem_layout = kernels.memlayout.guessMemoryLayout(env)
        elif not os.path.isabs(cmdLineArgs.memLayout):
            print(
                f"Using the pre-defined memory layout config file {cmdLineArgs.memLayout}"
            )
            script_dir = os.path.dirname(os.path.abspath(__file__))
            mem_layout = os.path.join(script_dir, "config", cmdLineArgs.memLayout)
        else:
            print(f"Using the memory layout config file {cmdLineArgs.memLayout}")
            mem_layout = cmdLineArgs.memLayout

        cmdArgsDict = vars(cmdLineArgs)
        cmdArgsDict["memLayout"] = mem_layout

        adg = equation(**cmdArgsDict)

        include_tensors = set()
        generator = Generator(arch)

        # Equation-specific kernels
        adg.addInit(generator)
        adg.addLocal(generator, targets)
        adg.addNeighbor(generator, targets)
        adg.addTime(generator, targets)
        adg.add_include_tensors(include_tensors)

        kernels.vtkproject.addKernels(generator, adg, cmdLineArgs.matricesDir, targets)
        kernels.vtkproject.includeTensors(cmdLineArgs.matricesDir, include_tensors)

        # Common kernels
        include_tensors.update(
            kernels.dynamic_rupture.addKernels(
                NamespacedGenerator(generator, namespace="dynamicRupture"),
                adg,
                cmdLineArgs.matricesDir,
                cmdLineArgs.drQuadRule,
                targets,
            )
        )

        kernels.plasticity.addKernels(
            generator,
            adg,
            cmdLineArgs.matricesDir,
            cmdLineArgs.PlasticityMethod,
            targets,
        )
        kernels.nodalbc.addKernels(
            generator,
            adg,
            include_tensors,
            cmdLineArgs.matricesDir,
            cmdLineArgs,
            targets,
        )
        kernels.surface_displacement.addKernels(
            generator, adg, include_tensors, targets
        )
        kernels.point.addKernels(generator, adg)

        outputDirName = f"equation-{adg.name()}-{order}-{precision}"
        trueOutputDir = os.path.join(cmdLineArgs.outputDir, outputDirName)
        if not os.path.exists(trueOutputDir):
            os.mkdir(trueOutputDir)

        subfolders += [outputDirName]

        # Generate code
        generator.generate(
            outputDir=trueOutputDir,
            namespace="seissol",
            gemm_cfg=gemmTools,
            cost_estimator=cost_estimators,
            include_tensors=include_tensors,
            routine_cache=routine_cache,
        )

    def generate_general(subfolders):
        # we use always use double here,
        # since these kernels are only used in the initialization
        arch = useArchitectureIdentifiedBy("d" + cmdLineArgs.host_arch[1:])

        outputDir = os.path.join(cmdLineArgs.outputDir, "general")
        if not os.path.exists(outputDir):
            os.mkdir(outputDir)

        subfolders += ["general"]

        # for now, enforce Eigen as a code generator here...
        # ...until we have a shared subroutine cache
        generator = Generator(arch)
        kernels.general.addStiffnessTensor(generator)
        generator.generate(
            outputDir=outputDir,
            namespace="seissol_general",
            gemm_cfg=gemmTools,
            cost_estimator=cost_estimators,
            include_tensors=kernels.general.includeMatrices(cmdLineArgs.matricesDir),
            routine_cache=routine_cache,
        )

    def forward_files(filename):
        with open(os.path.join(cmdLineArgs.outputDir, filename), "w") as file:
            file.writelines(["// IWYU pragma: begin_exports\n"])
            file.writelines(
                [
                    f'#include "{os.path.join(folder, filename)}"\n'
                    for folder in subfolders
                ]
            )
            file.writelines(["// IWYU pragma: end_exports\n"])

    generate_equation(subfolders, equation_class, cmdLineArgs.order)
    generate_general(subfolders)

    routine_cache.generate(cmdLineArgs.outputDir, "seissol")

    forward_files("init.h")
    forward_files("kernel.h")
    forward_files("tensor.h")
    forward_files("init.cpp")
    forward_files("kernel.cpp")
    forward_files("tensor.cpp")
    forward_files("test-kernel.cpp")


if __name__ == "__main__":
    main()<|MERGE_RESOLUTION|>--- conflicted
+++ resolved
@@ -23,14 +23,8 @@
 import kernels.point
 import kernels.surface_displacement
 import kernels.vtkproject
-<<<<<<< HEAD
 from yateto import (Generator, GlobalRoutineCache, NamespacedGenerator,
                     gemm_configuration, useArchitectureIdentifiedBy)
-=======
-import yateto
-from yateto import (Generator, NamespacedGenerator, gemm_configuration,
-                    useArchitectureIdentifiedBy)
->>>>>>> 0b194e45
 from yateto.ast.cost import (BoundingBoxCostEstimator,
                              FusedGemmsBoundingBoxCostEstimator)
 from yateto.gemm_configuration import GeneratorCollection
